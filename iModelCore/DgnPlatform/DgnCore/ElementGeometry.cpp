--- conflicted
+++ resolved
@@ -1,5962 +1,5957 @@
-/*--------------------------------------------------------------------------------------+
-|
-|     $Source: DgnCore/ElementGeometry.cpp $
-|
-|  $Copyright: (c) 2017 Bentley Systems, Incorporated. All rights reserved. $
-|
-+--------------------------------------------------------------------------------------*/
-#include <DgnPlatformInternal.h>
-#include <GeomSerialization/GeomLibsFlatBufferApi.h>
-#include <DgnPlatformInternal/DgnCore/ElementGraphics.fb.h>
-#include <DgnPlatformInternal/DgnCore/TextStringPersistence.h>
-#include "DgnPlatform/Annotations/TextAnnotationDraw.h"
-#if defined (BENTLEYCONFIG_PARASOLID) 
-#include <DgnPlatform/DgnBRep/PSolidUtil.h>
-#endif
-
-using namespace flatbuffers;
-
-/*---------------------------------------------------------------------------------**//**
-* @bsimethod                                                    Paul.Connelly   09/17
-+---------------+---------------+---------------+---------------+---------------+------*/
-Render::TexturePtr ViewContext::_CreateTexture(Render::ImageCR image) const
-    {
-    Render::TexturePtr tx;
-    auto sys = GetRenderSystem();
-    if (nullptr != sys)
-        tx = sys->_CreateTexture(image);
-
-    return tx;
-    }
-
-/*---------------------------------------------------------------------------------**//**
-* @bsimethod                                                    Paul.Connelly   09/17
-+---------------+---------------+---------------+---------------+---------------+------*/
-Render::TexturePtr ViewContext::_CreateTexture(Render::ImageSourceCR source, Render::Image::BottomUp bottomUp) const
-    {
-    Render::TexturePtr tx;
-    auto sys = GetRenderSystem();
-    if (nullptr != sys)
-        tx = sys->_CreateTexture(source, bottomUp);
-
-    return tx;
-    }
-
-/*----------------------------------------------------------------------------------*//**
-* @bsimethod                                                    Brien.Bastings  02/17
-+---------------+---------------+---------------+---------------+---------------+------*/
-bool ImageGraphic::CreateTexture(ViewContextR context)
-    {
-    if (m_texture.IsNull())
-        m_texture = context.CreateTexture(m_image);
-
-    return m_texture.IsValid();
-    };
-
-/*----------------------------------------------------------------------------------*//**
-* @bsimethod                                                    Brien.Bastings  02/17
-+---------------+---------------+---------------+---------------+---------------+------*/
-void ImageGraphic::AddToGraphic(Render::GraphicBuilderR graphic) const
-    {
-    if (m_texture.IsValid())
-        graphic.AddTile(*m_texture, m_corners);
-
-    if (!m_drawBorder && m_texture.IsValid()) // Always show border when texture isn't available...
-        return;
-
-    DPoint3d pts[5];
-
-    pts[0] = m_corners.m_pts[0];
-    pts[1] = m_corners.m_pts[1];
-    pts[2] = m_corners.m_pts[3];
-    pts[3] = m_corners.m_pts[2];
-    pts[4] = pts[0];
-
-    if (m_texture.IsValid())
-        graphic.AddLineString(5, pts);
-    else
-        graphic.AddShape(5, pts, true); // Draw filled shape for pick...
-    }
-
-/*----------------------------------------------------------------------------------*//**
-* @bsimethod                                                    Brien.Bastings  02/17
-+---------------+---------------+---------------+---------------+---------------+------*/
-void ImageGraphic::AddToGraphic2d(Render::GraphicBuilderR graphic, double displayPriority) const
-    {
-    GraphicBuilder::TileCorners corners = m_corners;
-
-    corners.m_pts[0].z = corners.m_pts[1].z = corners.m_pts[2].z = corners.m_pts[3].z = displayPriority;
-
-    if (m_texture.IsValid())
-        graphic.AddTile(*m_texture, corners);
-
-    if (!m_drawBorder && m_texture.IsValid()) // Always show border when texture isn't available...
-        return;
-
-    DPoint2d pts[5];
-
-    pts[0].Init(corners.m_pts[0]);
-    pts[1].Init(corners.m_pts[1]);
-    pts[2].Init(corners.m_pts[3]);
-    pts[3].Init(corners.m_pts[2]);
-    pts[4] = pts[0];
-
-    if (m_texture.IsValid())
-        graphic.AddLineString2d(5, pts, displayPriority);
-    else
-        graphic.AddShape2d(5, pts, true, displayPriority); // Draw filled shape for pick...
-    }
-
-/*----------------------------------------------------------------------------------*//**
-* @bsimethod                                                    Brien.Bastings  02/15
-+---------------+---------------+---------------+---------------+---------------+------*/
-bool GeometricPrimitive::GetLocalCoordinateFrame(TransformR localToWorld) const
-    {
-    switch (GetGeometryType())
-        {
-        case GeometryType::CurvePrimitive:
-            {
-            ICurvePrimitiveCR curve = *GetAsICurvePrimitive();
-
-            if (!curve.FractionToFrenetFrame(0.0, localToWorld))
-                {
-                DPoint3d point;
-
-                if (curve.GetStartPoint(point))
-                    {
-                    localToWorld.InitFrom(point);
-                    return true;
-                    }
-
-                localToWorld.InitIdentity();
-                return false;
-                }
-
-            break;
-            }
-
-        case GeometryType::CurveVector:
-            {
-            CurveVectorCR curves = *GetAsCurveVector();
-
-            if (!curves.GetAnyFrenetFrame(localToWorld))
-                {
-                DPoint3d point;
-
-                if (curves.GetStartPoint(point))
-                    {
-                    localToWorld.InitFrom(point);
-                    return true;
-                    }
-
-                localToWorld.InitIdentity();
-                return false;
-                }
-
-            break;
-            }
-
-        case GeometryType::SolidPrimitive:
-            {
-            Transform         worldToLocal;
-            ISolidPrimitiveCR solidPrimitive = *GetAsISolidPrimitive();
-
-            if (!solidPrimitive.TryGetConstructiveFrame(localToWorld, worldToLocal))
-                {
-                localToWorld.InitIdentity();
-                return false;
-                }
-
-            break;
-            }
-
-        case GeometryType::Polyface:
-            {
-            PolyfaceHeaderCR polyface = *GetAsPolyfaceHeader();
-
-            double      area;
-            DPoint3d    centroid;
-            RotMatrix   axes;
-            DVec3d      momentXYZ;
-
-            if (!polyface.ComputePrincipalAreaMoments(area, centroid, axes, momentXYZ))
-                {
-                localToWorld.InitIdentity();
-                return false;
-                }
-
-            localToWorld.InitFrom(axes, centroid);
-            break;
-            }
-
-        case GeometryType::BsplineSurface:
-            {
-            MSBsplineSurfaceCR surface = *GetAsMSBsplineSurface();
-
-            double      area;
-            DVec3d      centroid;
-            RotMatrix   axes;
-            DVec3d      momentXYZ;
-
-            if (surface.ComputePrincipalAreaMoments(area, centroid, axes, momentXYZ))
-                {
-                localToWorld.InitFrom(axes, centroid);
-                break;
-                }
-            else if (surface.EvaluateNormalizedFrame(localToWorld, 0,0))
-                {
-                break;
-                }
-
-            localToWorld.InitIdentity();
-            return false;
-            }
-
-        case GeometryType::BRepEntity:
-            {
-            IBRepEntityCR entity = *GetAsIBRepEntity();
-
-            // The entity transform (after removing SWA scale) can be used for localToWorld (solid kernel to uors)...
-            localToWorld = entity.GetEntityTransform();
-            break;
-            }
-
-        case GeometryType::TextString:
-            {
-            TextStringCR text = *GetAsTextString();
-
-            localToWorld.InitFrom(text.GetOrientation(), text.GetOrigin());
-            break;
-            }
-
-        case GeometryType::Image:
-            {
-            GraphicBuilder::TileCorners const& corners = GetAsImage()->GetTileCorners();
-            DPoint3d origin = corners.m_pts[0];
-            DVec3d xVec = DVec3d::FromStartEnd(corners.m_pts[0], corners.m_pts[1]);
-            DVec3d yVec = DVec3d::FromStartEnd(corners.m_pts[0], corners.m_pts[2]);
-            RotMatrix rMatrix = RotMatrix::From2Vectors(xVec, yVec);
-
-            localToWorld.InitFrom(rMatrix, origin);
-            break;
-            }
-
-        default:
-            {
-            localToWorld.InitIdentity();
-            BeAssert(false);
-
-            return false;
-            }
-        }
-
-    // NOTE: Ensure rotation is squared up and normalized (ComputePrincipalAreaMoments/GetEntityTransform is scaled)...
-    DPoint3d    origin;
-    RotMatrix   rMatrix;
-
-    localToWorld.GetTranslation(origin);
-    localToWorld.GetMatrix(rMatrix);
-    rMatrix.SquareAndNormalizeColumns(rMatrix, 0, 1);
-    localToWorld.InitFrom(rMatrix, origin);
-
-    return true;
-    }
-
-/*----------------------------------------------------------------------------------*//**
-* @bsimethod                                                    Brien.Bastings  02/15
-+---------------+---------------+---------------+---------------+---------------+------*/
-bool GeometricPrimitive::GetLocalRange(DRange3dR localRange, TransformR localToWorld) const
-    {
-    if (!GetLocalCoordinateFrame(localToWorld))
-        return false;
-
-    if (localToWorld.IsIdentity())
-        return GetRange(localRange);
-
-#if defined (BENTLEYCONFIG_PARASOLID)
-    GeometricPrimitivePtr clone;
-
-    // NOTE: Avoid un-necessary copy of BRep. We just need to change entity transform...
-    if (GeometryType::BRepEntity == GetGeometryType())
-        clone = new GeometricPrimitive(PSolidUtil::InstanceEntity(*GetAsIBRepEntity()));
-    else
-        clone = Clone();
-#else
-    GeometricPrimitivePtr clone = Clone();
-#endif
-    Transform worldToLocal;
-
-    worldToLocal.InverseOf(localToWorld);
-    clone->TransformInPlace(worldToLocal);
-
-    return clone->GetRange(localRange);
-    }
-
-/*----------------------------------------------------------------------------------*//**
-* @bsimethod                                                    Brien.Bastings  04/15
-+---------------+---------------+---------------+---------------+---------------+------*/
-static bool getRange(ICurvePrimitiveCR geom, DRange3dR range, TransformCP transform)
-    {
-    return (nullptr != transform ? geom.GetRange(range, *transform) : geom.GetRange(range));
-    }
-
-/*----------------------------------------------------------------------------------*//**
-* @bsimethod                                                    Brien.Bastings  04/15
-+---------------+---------------+---------------+---------------+---------------+------*/
-static bool getRange(CurveVectorCR geom, DRange3dR range, TransformCP transform)
-    {
-    return (nullptr != transform ? geom.GetRange(range, *transform) : geom.GetRange(range));
-    }
-
-/*----------------------------------------------------------------------------------*//**
-* @bsimethod                                                    Brien.Bastings  04/15
-+---------------+---------------+---------------+---------------+---------------+------*/
-static bool getRange(ISolidPrimitiveCR geom, DRange3dR range, TransformCP transform)
-    {
-    return (nullptr != transform ? geom.GetRange(range, *transform) : geom.GetRange(range));
-    }
-
-/*----------------------------------------------------------------------------------*//**
-* @bsimethod                                                    Brien.Bastings  04/15
-+---------------+---------------+---------------+---------------+---------------+------*/
-static bool getRange(PolyfaceQueryCR geom, DRange3dR range, TransformCP transform)
-    {
-    if (nullptr == transform)
-        {
-        range = geom.PointRange();
-        }
-    else
-        {
-        range.Init();
-        range.Extend(*transform, geom.GetPointCP(), (int)geom.GetPointCount());
-        }
-
-    return true;
-    }
-
-/*----------------------------------------------------------------------------------*//**
-* @bsimethod                                                    Brien.Bastings  04/15
-+---------------+---------------+---------------+---------------+---------------+------*/
-static bool getRange(MSBsplineSurfaceCR geom, DRange3dR range, TransformCP transform)
-    {
-    // NOTE: MSBsplineSurface::GetPoleRange can result in a very large range and using IPolyfaceConstruction can be slow.
-    //       Unfortunately, we don't have a better way to handle trimmed surfaces and getting a large range for a surface has
-    //       undesirable consequences for fit view which uses the element aligned box and doesn't look at the geometry.
-    if (0 != geom.GetNumBounds())
-        {
-        IFacetOptionsPtr options = IFacetOptions::CreateForSurfaces();
-
-        options->SetMinPerBezier(3);
-
-        IPolyfaceConstructionPtr builder = IPolyfaceConstruction::New(*options);
-
-        builder->Add(geom);
-
-        return getRange(builder->GetClientMeshR(), range, transform);
-        }
-
-    Transform originWithExtentVectors, centroidalLocalToWorld, centroidalWorldToLocal;
-
-    if (geom.TightPrincipalExtents(originWithExtentVectors, centroidalLocalToWorld, centroidalWorldToLocal, range))
-        {
-        centroidalLocalToWorld.Multiply(range, range);
-
-        if (nullptr != transform)
-            transform->Multiply(range, range);
-
-        return true;
-        }
-
-    if (nullptr != transform)
-        geom.GetPoleRange(range, *transform);
-    else
-        geom.GetPoleRange(range);
-
-   return true;
-    }
-
-/*----------------------------------------------------------------------------------*//**
-* @bsimethod                                                    Brien.Bastings  04/15
-+---------------+---------------+---------------+---------------+---------------+------*/
-static bool getRange(IBRepEntityCR geom, DRange3dR range, TransformCP transform)
-    {
-    range = geom.GetEntityRange();
-
-    if (nullptr != transform)
-        transform->Multiply(range, range);
-
-    return true;
-    }
-
-/*----------------------------------------------------------------------------------*//**
-* @bsimethod                                                    Jeff.Marker     05/15
-+---------------+---------------+---------------+---------------+---------------+------*/
-static bool getRange(TextStringCR text, DRange3dR range, TransformCP transform)
-    {
-    DRange2dCR textRange = text.GetRange();
-    range.low.Init(textRange.low);
-    range.high.Init(textRange.high);
-
-    // TextString::GetRange will report the cell box, which typically does /not/ encompass descenders or fancy adornments.
-    // The range being computed here directly affects element range, and elements cannot draw outside of their stated range.
-    // As such, similar to olden days, artificially pad our reported range to encourage glyph geometry to fit inside of it.
-    // This simple padding is a tradeoff between performance and actually computing this specific string's glyph geometry for a tight box.
-    double yPad = (text.GetStyle().GetSize().y / 2.0);
-    range.low.y -= yPad;
-    range.high.y += yPad;
-
-    Transform textTransform = text.ComputeTransform();
-    textTransform.Multiply(&range.low, 2);
-
-    if (nullptr != transform)
-        transform->Multiply(range, range);
-
-    return true;
-    }
-
-/*----------------------------------------------------------------------------------*//**
-* @bsimethod                                                    Brien.Bastings  04/15
-+---------------+---------------+---------------+---------------+---------------+------*/
-static bool getRange(ImageGraphicCR geom, DRange3dR range, TransformCP transform)
-    {
-    range = geom.GetRange();
-
-    if (nullptr != transform)
-        transform->Multiply(range, range);
-
-    return true;
-    }
-
-/*----------------------------------------------------------------------------------*//**
-* @bsimethod                                                    Brien.Bastings  02/15
-+---------------+---------------+---------------+---------------+---------------+------*/
-bool GeometricPrimitive::GetRange(DRange3dR range, TransformCP transform) const
-    {
-    range.Init();
-
-    switch (GetGeometryType())
-        {
-        case GeometryType::CurvePrimitive:
-            {
-            ICurvePrimitiveCR geom = *GetAsICurvePrimitive();
-
-            return getRange(geom, range, transform);
-            }
-
-        case GeometryType::CurveVector:
-            {
-            CurveVectorCR geom = *GetAsCurveVector();
-
-            return getRange(geom, range, transform);
-            }
-
-        case GeometryType::SolidPrimitive:
-            {
-            ISolidPrimitiveCR geom = *GetAsISolidPrimitive();
-
-            return getRange(geom, range, transform);
-            }
-
-        case GeometryType::Polyface:
-            {
-            PolyfaceHeaderCR geom = *GetAsPolyfaceHeader();
-
-            return getRange(geom, range, transform);
-            }
-
-        case GeometryType::BsplineSurface:
-            {
-            MSBsplineSurfaceCR geom = *GetAsMSBsplineSurface();
-
-            return getRange(geom, range, transform);
-            }
-
-        case GeometryType::BRepEntity:
-            {
-            IBRepEntityCR geom = *GetAsIBRepEntity();
-
-            return getRange(geom, range, transform);
-            }
-
-        case GeometryType::TextString:
-            {
-            TextStringCR geom = *GetAsTextString();
-
-            return getRange(geom, range, transform);
-            }
-
-        case GeometryType::Image:
-            {
-            ImageGraphicCR geom = *GetAsImage();
-
-            return getRange(geom, range, transform);
-            }
-
-        default:
-            {
-            BeAssert(false);
-            return false;
-            }
-        }
-    }
-
-/*----------------------------------------------------------------------------------*//**
-* @bsimethod                                                    Brien.Bastings  02/15
-+---------------+---------------+---------------+---------------+---------------+------*/
-bool GeometricPrimitive::TransformInPlace(TransformCR transform)
-    {
-    switch (GetGeometryType())
-        {
-        case GeometryType::CurvePrimitive:
-            {
-            ICurvePrimitiveR geom = *GetAsICurvePrimitive();
-
-            return geom.TransformInPlace(transform);
-            }
-
-        case GeometryType::CurveVector:
-            {
-            CurveVectorR geom = *GetAsCurveVector();
-
-            return geom.TransformInPlace(transform);
-            }
-
-        case GeometryType::SolidPrimitive:
-            {
-            ISolidPrimitiveR geom = *GetAsISolidPrimitive();
-
-            return geom.TransformInPlace(transform);
-            }
-
-        case GeometryType::Polyface:
-            {
-            PolyfaceHeaderR geom = *GetAsPolyfaceHeader();
-
-            geom.Transform(transform);
-
-            return true;
-            }
-
-        case GeometryType::BsplineSurface:
-            {
-            MSBsplineSurfaceR geom = *GetAsMSBsplineSurface();
-
-            return (SUCCESS == geom.TransformSurface(transform) ? true : false);
-            }
-
-        case GeometryType::BRepEntity:
-            {
-            IBRepEntityR geom = *GetAsIBRepEntity();
-
-            geom.PreMultiplyEntityTransformInPlace(transform); // Just change entity transform...
-
-            return true;
-            }
-
-        case GeometryType::TextString:
-            {
-            TextStringR geom = *GetAsTextString();
-
-            geom.ApplyTransform(transform);
-
-            return true;
-            }
-
-        case GeometryType::Image:
-            {
-            ImageGraphicR geom = *GetAsImage();
-
-            geom.ApplyTransform(transform);
-            return true;
-            }
-
-        default:
-            {
-            BeAssert(false);
-            return false;
-            }
-        }
-    }
-
-/*----------------------------------------------------------------------------------*//**
-* @bsimethod                                                    Brien.Bastings  03/15
-+---------------+---------------+---------------+---------------+---------------+------*/
-bool GeometricPrimitive::IsSameStructureAndGeometry(GeometricPrimitiveCR primitive, double tolerance) const
-    {
-    if (GetGeometryType() != primitive.GetGeometryType())
-        return false;
-
-    switch (GetGeometryType())
-        {
-        case GeometryType::CurvePrimitive:
-            {
-            ICurvePrimitiveCR geom1 = *GetAsICurvePrimitive();
-            ICurvePrimitiveCR geom2 = *primitive.GetAsICurvePrimitive();
-
-            return geom1.IsSameStructureAndGeometry(geom2, tolerance);
-            }
-
-        case GeometryType::CurveVector:
-            {
-            CurveVectorCR geom1 = *GetAsCurveVector();
-            CurveVectorCR geom2 = *primitive.GetAsCurveVector();
-
-            return geom1.IsSameStructureAndGeometry(geom2, tolerance);
-            }
-
-        case GeometryType::SolidPrimitive:
-            {
-            ISolidPrimitiveCR geom1 = *GetAsISolidPrimitive();
-            ISolidPrimitiveCR geom2 = *primitive.GetAsISolidPrimitive();
-
-            return geom1.IsSameStructureAndGeometry(geom2, tolerance);
-            }
-
-        case GeometryType::Polyface:
-            {
-            PolyfaceHeaderCR geom1 = *GetAsPolyfaceHeader();
-            PolyfaceHeaderCR geom2 = *primitive.GetAsPolyfaceHeader();
-
-            return geom1.IsSameStructureAndGeometry(geom2, tolerance);
-            }
-
-        case GeometryType::BsplineSurface:
-            {
-            MSBsplineSurfaceCR geom1 = *GetAsMSBsplineSurface();
-            MSBsplineSurfaceCR geom2 = *primitive.GetAsMSBsplineSurface();
-
-            return geom1.IsSameStructureAndGeometry(geom2, tolerance);
-            }
-
-#if defined (BENTLEYCONFIG_PARASOLID)
-        case GeometryType::BRepEntity:
-            {
-            double      solidTolerance = tolerance;
-            PK_BODY_t   bodyTag1 = PSolidUtil::GetEntityTag(*GetAsIBRepEntity());
-            PK_BODY_t   bodyTag2 = PSolidUtil::GetEntityTag(*primitive.GetAsIBRepEntity());
-
-            if (0.0 != solidTolerance)
-                {
-                Transform uorToSolid;
- 
-                uorToSolid.InverseOf(GetAsIBRepEntity()->GetEntityTransform());
-                uorToSolid.ScaleDoubleArrayByXColumnMagnitude(&solidTolerance, 1);
-                }
-
-            return PSolidUtil::AreBodiesEqual(bodyTag1, bodyTag2, solidTolerance, nullptr);
-            }
-#endif
-
-        case GeometryType::TextString: // <- Don't currently need to compare TextString...
-        case GeometryType::Image: // <- Don't currently need to compare Images...
-        default:
-            return false;
-        }
-    }
-
-/*----------------------------------------------------------------------------------*//**
-* @bsimethod                                                    Brien.Bastings  03/15
-+---------------+---------------+---------------+---------------+---------------+------*/
-GeometricPrimitivePtr GeometricPrimitive::Clone() const
-    {
-    switch (GetGeometryType())
-        {
-        case GeometryType::CurvePrimitive:
-            {
-            ICurvePrimitivePtr geom = GetAsICurvePrimitive()->Clone();
-
-            return new GeometricPrimitive(geom);
-            }
-
-        case GeometryType::CurveVector:
-            {
-            CurveVectorPtr geom = GetAsCurveVector()->Clone();
-
-            return new GeometricPrimitive(geom);
-            }
-
-        case GeometryType::SolidPrimitive:
-            {
-            ISolidPrimitivePtr geom = GetAsISolidPrimitive()->Clone();
-
-            return new GeometricPrimitive(geom);
-            }
-
-        case GeometryType::Polyface:
-            {
-            PolyfaceHeaderPtr geom = GetAsPolyfaceHeader()->Clone();
-
-            return new GeometricPrimitive(geom);
-            }
-
-        case GeometryType::BsplineSurface:
-            {
-            MSBsplineSurfacePtr geom = GetAsMSBsplineSurface()->Clone();
-
-            return new GeometricPrimitive(geom);
-            }
-
-        case GeometryType::BRepEntity:
-            {
-            IBRepEntityPtr geom = GetAsIBRepEntity()->Clone();
-
-            return new GeometricPrimitive(geom);
-            }
-
-        case GeometryType::TextString:
-            {
-            TextStringPtr geom = GetAsTextString()->Clone();
-
-            return new GeometricPrimitive(geom);
-            }
-
-        case GeometryType::Image:
-            {
-            ImageGraphicPtr geom = GetAsImage()->Clone();
-
-            return new GeometricPrimitive(geom);
-            }
-
-        default:
-            {
-            BeAssert(false);
-            return nullptr;
-            }
-        }
-    }
-
-/*----------------------------------------------------------------------------------*//**
-* @bsimethod                                                    Brien.Bastings  06/15
-+---------------+---------------+---------------+---------------+---------------+------*/
-void GeometricPrimitive::AddToGraphic(Render::GraphicBuilderR graphic) const
-    {
-    switch (GetGeometryType())
-        {
-        case GeometryType::CurvePrimitive:
-            {
-            ICurvePrimitivePtr geom = GetAsICurvePrimitive();
-            CurveVectorPtr curveGeom = CurveVector::Create(ICurvePrimitive::CURVE_PRIMITIVE_TYPE_PointString == geom->GetCurvePrimitiveType() ? CurveVector::BOUNDARY_TYPE_None : CurveVector::BOUNDARY_TYPE_Open, geom);
-
-            graphic.AddCurveVector(*curveGeom, false);
-            break;
-            }
-
-        case GeometryType::CurveVector:
-            {
-            CurveVectorCR geom = *GetAsCurveVector();
-
-            graphic.AddCurveVector(geom, false);
-            break;
-            }
-
-        case GeometryType::SolidPrimitive:
-            {
-            ISolidPrimitiveCR geom = *GetAsISolidPrimitive();
-
-            graphic.AddSolidPrimitive(geom);
-            break;
-            }
-
-        case GeometryType::Polyface:
-            {
-            PolyfaceHeaderCR geom = *GetAsPolyfaceHeader();
-
-            graphic.AddPolyface(geom, false);
-            break;
-            }
-
-        case GeometryType::BsplineSurface:
-            {
-            MSBsplineSurfaceCR geom = *GetAsMSBsplineSurface();
-
-            graphic.AddBSplineSurface(geom);
-            break;
-            }
-
-        case GeometryType::BRepEntity:
-            {
-            IBRepEntityCR geom = *GetAsIBRepEntity();
-
-            graphic.AddBody(geom);
-            break;
-            }
-
-        case GeometryType::TextString:
-            {
-            TextStringCR geom = *GetAsTextString();
-
-            graphic.AddTextString(geom);
-            break;
-            }
-
-        case GeometryType::Image:
-            {
-            ImageGraphicCR image = *GetAsImage();
-
-            image.AddToGraphic(graphic);
-            break;
-            }
-
-        default:
-            {
-            BeAssert(false);
-            break;
-            }
-        }
-    }
-
-/*----------------------------------------------------------------------------------*//**
-* @bsimethod                                                    Brien.Bastings  07/16
-+---------------+---------------+---------------+---------------+---------------+------*/
-bool GeometricPrimitive::IsSolid() const
-    {
-    switch (GetGeometryType())
-        {
-        case GeometryType::SolidPrimitive:
-            return GetAsISolidPrimitive()->GetCapped();
-
-        case GeometryType::Polyface:
-            return GetAsPolyfaceHeader()->IsClosedByEdgePairing();
-
-        case GeometryType::BRepEntity:
-            return IBRepEntity::EntityType::Solid == GetAsIBRepEntity()->GetEntityType();
-
-        default:
-            return false;
-        }
-    }
-
-/*----------------------------------------------------------------------------------*//**
-* @bsimethod                                                    Brien.Bastings  07/16
-+---------------+---------------+---------------+---------------+---------------+------*/
-bool GeometricPrimitive::IsSheet() const
-    {
-    switch (GetGeometryType())
-        {
-        case GeometryType::CurveVector:
-            return GetAsCurveVector()->IsAnyRegionType();
-
-        case GeometryType::BsplineSurface:
-            return true;
-
-        case GeometryType::SolidPrimitive:
-            return !GetAsISolidPrimitive()->GetCapped();
-
-        case GeometryType::Polyface:
-            return !GetAsPolyfaceHeader()->IsClosedByEdgePairing();
-
-        case GeometryType::BRepEntity:
-            return IBRepEntity::EntityType::Sheet == GetAsIBRepEntity()->GetEntityType();
-
-        default:
-            return false;
-        }
-    }
-
-/*----------------------------------------------------------------------------------*//**
-* @bsimethod                                                    Brien.Bastings  07/16
-+---------------+---------------+---------------+---------------+---------------+------*/
-bool GeometricPrimitive::IsWire() const
-    {
-    switch (GetGeometryType())
-        {
-        case GeometryType::CurvePrimitive:
-            return ICurvePrimitive::CURVE_PRIMITIVE_TYPE_PointString != GetAsICurvePrimitive()->GetCurvePrimitiveType();
-
-        case GeometryType::CurveVector:
-            return GetAsCurveVector()->IsOpenPath();
-
-        case GeometryType::BRepEntity:
-            return IBRepEntity::EntityType::Wire == GetAsIBRepEntity()->GetEntityType();
-
-        default:
-            return false;
-        }
-    }
-
-/*----------------------------------------------------------------------------------*//**
-* @bsimethod                                                    Brien.Bastings  07/16
-+---------------+---------------+---------------+---------------+---------------+------*/
-IBRepEntity::EntityType GeometricPrimitive::GetBRepEntityType() const
-    {
-    switch (GetGeometryType())
-        {
-        case GeometryType::CurvePrimitive:
-            return IBRepEntity::EntityType::Wire;
-
-        case GeometryType::CurveVector:
-            return (GetAsCurveVector()->IsAnyRegionType() ? IBRepEntity::EntityType::Sheet : (GetAsCurveVector()->IsOpenPath() ? IBRepEntity::EntityType::Wire : IBRepEntity::EntityType::Invalid));
-
-        case GeometryType::BsplineSurface:
-            return IBRepEntity::EntityType::Sheet;
-
-        case GeometryType::SolidPrimitive:
-            return GetAsISolidPrimitive()->GetCapped() ? IBRepEntity::EntityType::Solid : IBRepEntity::EntityType::Sheet;
-
-        case GeometryType::Polyface:
-            return GetAsPolyfaceHeader()->IsClosedByEdgePairing() ? IBRepEntity::EntityType::Solid : IBRepEntity::EntityType::Sheet;
-
-        case GeometryType::BRepEntity:
-            return GetAsIBRepEntity()->GetEntityType();
-
-        default:
-            return IBRepEntity::EntityType::Invalid;
-        }
-    }
-
-/*----------------------------------------------------------------------------------*//**
-* @bsimethod                                                    Brien.Bastings  02/15
-+---------------+---------------+---------------+---------------+---------------+------*/
-GeometricPrimitive::GeometricPrimitive(ICurvePrimitivePtr const& source) {m_type = GeometryType::CurvePrimitive; m_data = source;}
-GeometricPrimitive::GeometricPrimitive(CurveVectorPtr const& source) {m_type = GeometryType::CurveVector; m_data = source;}
-GeometricPrimitive::GeometricPrimitive(ISolidPrimitivePtr const& source) {m_type = GeometryType::SolidPrimitive; m_data = source;}
-GeometricPrimitive::GeometricPrimitive(MSBsplineSurfacePtr const& source) {m_type = GeometryType::BsplineSurface; m_data = source;}
-GeometricPrimitive::GeometricPrimitive(PolyfaceHeaderPtr const& source) {m_type = GeometryType::Polyface; m_data = source;}
-GeometricPrimitive::GeometricPrimitive(IBRepEntityPtr const& source) {m_type = GeometryType::BRepEntity; m_data = source;}
-GeometricPrimitive::GeometricPrimitive(TextStringPtr const& source) {m_type = GeometryType::TextString; m_data = source;}
-GeometricPrimitive::GeometricPrimitive(ImageGraphicPtr const& source) {m_type = GeometryType::Image; m_data = source;}
-
-/*----------------------------------------------------------------------------------*//**
-* @bsimethod                                                    Brien.Bastings  02/15
-+---------------+---------------+---------------+---------------+---------------+------*/
-GeometricPrimitivePtr GeometricPrimitive::Create(ICurvePrimitivePtr const& source) {return (source.IsValid() ? new GeometricPrimitive(source) : nullptr);}
-GeometricPrimitivePtr GeometricPrimitive::Create(CurveVectorPtr const& source) {return (source.IsValid() ? new GeometricPrimitive(source) : nullptr);}
-GeometricPrimitivePtr GeometricPrimitive::Create(ISolidPrimitivePtr const& source) {return (source.IsValid() ? new GeometricPrimitive(source) : nullptr);}
-GeometricPrimitivePtr GeometricPrimitive::Create(MSBsplineSurfacePtr const& source) {return (source.IsValid() ? new GeometricPrimitive(source) : nullptr);}
-GeometricPrimitivePtr GeometricPrimitive::Create(PolyfaceHeaderPtr const& source) {return (source.IsValid() ? new GeometricPrimitive(source) : nullptr);}
-GeometricPrimitivePtr GeometricPrimitive::Create(IBRepEntityPtr const& source) {return (source.IsValid() ? new GeometricPrimitive(source) : nullptr);}
-GeometricPrimitivePtr GeometricPrimitive::Create(TextStringPtr const& source) {return (source.IsValid() ? new GeometricPrimitive(source) : nullptr);}
-GeometricPrimitivePtr GeometricPrimitive::Create(ImageGraphicPtr const& source) {return (source.IsValid() ? new GeometricPrimitive(source) : nullptr);}
-
-/*----------------------------------------------------------------------------------*//**
-* @bsimethod                                                    Brien.Bastings  02/15
-+---------------+---------------+---------------+---------------+---------------+------*/
-GeometricPrimitivePtr GeometricPrimitive::Create(ICurvePrimitiveCR source) {ICurvePrimitivePtr clone = source.Clone(); return Create(clone);}
-GeometricPrimitivePtr GeometricPrimitive::Create(CurveVectorCR source) {CurveVectorPtr clone = source.Clone(); return Create(clone);}
-GeometricPrimitivePtr GeometricPrimitive::Create(ISolidPrimitiveCR source) {ISolidPrimitivePtr clone = source.Clone(); return Create(clone);}
-GeometricPrimitivePtr GeometricPrimitive::Create(MSBsplineSurfaceCR source) {MSBsplineSurfacePtr clone = source.Clone(); return Create(clone);}
-GeometricPrimitivePtr GeometricPrimitive::Create(PolyfaceQueryCR source) {PolyfaceHeaderPtr clone = source.Clone(); return Create(clone);}
-GeometricPrimitivePtr GeometricPrimitive::Create(IBRepEntityCR source) {IBRepEntityPtr clone = source.Clone(); return Create(clone);}
-GeometricPrimitivePtr GeometricPrimitive::Create(TextStringCR source) {TextStringPtr clone = source.Clone(); return Create(clone);}
-GeometricPrimitivePtr GeometricPrimitive::Create(ImageGraphicCR source) {ImageGraphicPtr clone = source.Clone(); return Create(clone);}
-
-/*----------------------------------------------------------------------------------*//**
-* @bsimethod                                                    Shaun.Sewall    02/17
-+---------------+---------------+---------------+---------------+---------------+------*/
-GeometricPrimitivePtr GeometricPrimitive::Create(DEllipse3dCR source) {ICurvePrimitivePtr curve = ICurvePrimitive::CreateArc(source); return curve.IsValid() ? Create(curve) : nullptr;}
-GeometricPrimitivePtr GeometricPrimitive::Create(DgnBoxDetailCR source) {ISolidPrimitivePtr solid = ISolidPrimitive::CreateDgnBox(source); return solid.IsValid() ? Create(solid) : nullptr;}
-GeometricPrimitivePtr GeometricPrimitive::Create(DgnConeDetailCR source) {ISolidPrimitivePtr solid = ISolidPrimitive::CreateDgnCone(source); return solid.IsValid() ? Create(solid) : nullptr;}
-GeometricPrimitivePtr GeometricPrimitive::Create(DgnSphereDetailCR source) {ISolidPrimitivePtr solid = ISolidPrimitive::CreateDgnSphere(source); return solid.IsValid() ? Create(solid) : nullptr;}
-GeometricPrimitivePtr GeometricPrimitive::Create(DgnTorusPipeDetailCR source) {ISolidPrimitivePtr solid = ISolidPrimitive::CreateDgnTorusPipe(source); return solid.IsValid() ? Create(solid) : nullptr;}
-
-/*----------------------------------------------------------------------------------*//**
-* @bsimethod                                                    Brien.Bastings  02/15
-+---------------+---------------+---------------+---------------+---------------+------*/
-GeometricPrimitive::GeometryType GeometricPrimitive::GetGeometryType() const {return m_type;}
-ICurvePrimitivePtr GeometricPrimitive::GetAsICurvePrimitive() const {return (GeometryType::CurvePrimitive == m_type ? static_cast <ICurvePrimitiveP> (m_data.get()) : nullptr);}
-CurveVectorPtr GeometricPrimitive::GetAsCurveVector() const {return (GeometryType::CurveVector == m_type ? static_cast <CurveVectorP> (m_data.get()) : nullptr);}
-ISolidPrimitivePtr GeometricPrimitive::GetAsISolidPrimitive() const {return (GeometryType::SolidPrimitive == m_type ? static_cast <ISolidPrimitiveP> (m_data.get()) : nullptr);}
-MSBsplineSurfacePtr GeometricPrimitive::GetAsMSBsplineSurface() const {return (GeometryType::BsplineSurface == m_type ? static_cast <RefCountedMSBsplineSurface*> (m_data.get()) : nullptr);}
-PolyfaceHeaderPtr GeometricPrimitive::GetAsPolyfaceHeader() const {return (GeometryType::Polyface == m_type ? static_cast <PolyfaceHeaderP> (m_data.get()) : nullptr);}
-IBRepEntityPtr GeometricPrimitive::GetAsIBRepEntity() const {return (GeometryType::BRepEntity == m_type ? static_cast <IBRepEntityP> (m_data.get()) : nullptr);}
-TextStringPtr GeometricPrimitive::GetAsTextString() const {return (GeometryType::TextString == m_type ? static_cast <TextStringP> (m_data.get()) : nullptr);}
-ImageGraphicPtr GeometricPrimitive::GetAsImage() const {return (GeometryType::Image == m_type ? static_cast <ImageGraphicP> (m_data.get()) : nullptr);}
-
-/*---------------------------------------------------------------------------------**//**
-* @bsimethod                                                    Brien.Bastings  06/15
-+---------------+---------------+---------------+---------------+---------------+------*/
-bool GeometryStreamIO::Operation::IsGeometryOp() const
-    {
-    switch (m_opCode)
-        {
-        case OpCode::PointPrimitive:
-        case OpCode::PointPrimitive2d:
-        case OpCode::ArcPrimitive:
-        case OpCode::CurveVector:
-        case OpCode::Polyface:
-        case OpCode::CurvePrimitive:
-        case OpCode::SolidPrimitive:
-        case OpCode::BsplineSurface:
-#if defined (BENTLEYCONFIG_PARASOLID)
-        case OpCode::ParasolidBRep:
-#else
-        case OpCode::BRepPolyface:
-        case OpCode::BRepCurveVector:
-#endif
-        case OpCode::TextString:
-        case OpCode::Image:
-            return true;
-
-        default:
-            return false;
-        }
-    }
-
-/*---------------------------------------------------------------------------------**//**
-* @bsimethod                                                    Brien.Bastings  11/2014
-+---------------+---------------+---------------+---------------+---------------+------*/
-void GeometryStreamIO::Writer::Append(Operation const& egOp)
-    {
-    uint32_t paddedDataSize = (egOp.m_dataSize + 7) & ~7; // 8 byte aligned...
-    size_t   egOpSize = sizeof (egOp.m_opCode) + sizeof (egOp.m_dataSize) + paddedDataSize;
-    size_t   currSize = m_buffer.size();
-
-    m_buffer.resize(currSize + egOpSize);
-
-    uint8_t*  currOffset = &(m_buffer.at(currSize));
-
-    memcpy(currOffset, &egOp.m_opCode, sizeof (egOp.m_opCode));
-    currOffset += sizeof (egOp.m_opCode);
-
-    memcpy(currOffset, &paddedDataSize, sizeof (paddedDataSize));
-    currOffset += sizeof (paddedDataSize);
-
-    if (0 == egOp.m_dataSize)
-        return;
-
-    memcpy(currOffset, egOp.m_data, egOp.m_dataSize);
-    currOffset += egOp.m_dataSize;
-
-    if (paddedDataSize > egOp.m_dataSize)
-        memset(currOffset, 0, paddedDataSize - egOp.m_dataSize); // Pad quietly or also assert?
-    }
-
-/*---------------------------------------------------------------------------------**//**
-* @bsimethod                                                    Brien.Bastings  12/2014
-+---------------+---------------+---------------+---------------+---------------+------*/
-void GeometryStreamIO::Writer::Append(DPoint2dCP pts, size_t nPts, int8_t boundary)
-    {
-    FlatBufferBuilder fbb;
-
-    auto coords = fbb.CreateVectorOfStructs((FB::DPoint2d*) pts, nPts);
-
-    FB::PointPrimitive2dBuilder builder(fbb);
-
-    builder.add_coords(coords);
-    builder.add_boundary((FB::BoundaryType) boundary);
-
-    auto mloc = builder.Finish();
-
-    fbb.Finish(mloc);
-    Append(Operation(OpCode::PointPrimitive2d, (uint32_t) fbb.GetSize(), fbb.GetBufferPointer()));
-    }
-
-/*---------------------------------------------------------------------------------**//**
-* @bsimethod                                                    Brien.Bastings  12/2014
-+---------------+---------------+---------------+---------------+---------------+------*/
-void GeometryStreamIO::Writer::Append(DPoint3dCP pts, size_t nPts, int8_t boundary)
-    {
-    FlatBufferBuilder fbb;
-
-    auto coords = fbb.CreateVectorOfStructs((FB::DPoint3d*) pts, nPts);
-
-    FB::PointPrimitiveBuilder builder(fbb);
-
-    builder.add_coords(coords);
-    builder.add_boundary((FB::BoundaryType) boundary);
-
-    auto mloc = builder.Finish();
-
-    fbb.Finish(mloc);
-    Append(Operation(OpCode::PointPrimitive, (uint32_t) fbb.GetSize(), fbb.GetBufferPointer()));
-    }
-
-/*---------------------------------------------------------------------------------**//**
-* @bsimethod                                                    Brien.Bastings  04/2016
-+---------------+---------------+---------------+---------------+---------------+------*/
-void GeometryStreamIO::Writer::Append(DRange3dCR range)
-    {
-    FlatBufferBuilder fbb;
-
-    auto coords = fbb.CreateVectorOfStructs((FB::DPoint3d*) &range.low, 6);
-
-    FB::PointPrimitiveBuilder builder(fbb);
-
-    builder.add_coords(coords);
-
-    auto mloc = builder.Finish();
-
-    fbb.Finish(mloc);
-    Append(Operation(OpCode::SubGraphicRange, (uint32_t) fbb.GetSize(), fbb.GetBufferPointer()));
-    }
-
-/*---------------------------------------------------------------------------------**//**
-* @bsimethod                                                    Brien.Bastings  12/2014
-+---------------+---------------+---------------+---------------+---------------+------*/
-void GeometryStreamIO::Writer::Append(DEllipse3dCR arc, int8_t boundary)
-    {
-    FlatBufferBuilder fbb;
-
-    auto mloc = FB::CreateArcPrimitive(fbb, (FB::DPoint3d*) &arc.center, (FB::DVec3d*) &arc.vector0, (FB::DVec3d*) &arc.vector90, arc.start, arc.sweep, (FB::BoundaryType) boundary);
-
-    fbb.Finish(mloc);
-    Append(Operation(OpCode::ArcPrimitive, (uint32_t) fbb.GetSize(), fbb.GetBufferPointer()));
-    }
-
-/*---------------------------------------------------------------------------------**//**
-* @bsimethod                                                    Brien.Bastings  03/2017
-+---------------+---------------+---------------+---------------+---------------+------*/
-static bool hasDisconnectPoint(DPoint3dCP pts, size_t nPts)
-    {
-    for (size_t iPt = 0; iPt < nPts; ++iPt)
-        {
-        if (pts[iPt].IsDisconnect())
-            {
-            BeAssert(false); // STOP USING THIS ABOMINATION! Create a BOUNDARY_TYPE_None CurveVector with disjoint pieces... 
-            return true;
-            }
-        }
-
-    return false;
-    }
-
-/*---------------------------------------------------------------------------------**//**
-* @bsimethod                                                    Brien.Bastings  03/2017
-+---------------+---------------+---------------+---------------+---------------+------*/
-static bool hasDisconnectPoint(ICurvePrimitiveCR curve)
-    {
-    switch (curve.GetCurvePrimitiveType())
-        {
-        case ICurvePrimitive::CURVE_PRIMITIVE_TYPE_Line:
-            return hasDisconnectPoint(curve.GetLineCP()->point, 2);
-
-        case ICurvePrimitive::CURVE_PRIMITIVE_TYPE_LineString:
-            return hasDisconnectPoint(&curve.GetLineStringCP()->front(), curve.GetLineStringCP()->size());
-
-        case ICurvePrimitive::CURVE_PRIMITIVE_TYPE_PointString:
-            return hasDisconnectPoint(&curve.GetPointStringCP()->front(), curve.GetPointStringCP()->size());
-
-        default:
-            return false;
-        }
-    }
-
-/*---------------------------------------------------------------------------------**//**
-* @bsimethod                                                    Brien.Bastings  03/2017
-+---------------+---------------+---------------+---------------+---------------+------*/
-static bool isInvalidCurveVector(CurveVectorCR curves)
-    {
-    if (curves.IsUnionRegion())
-        {
-        for (ICurvePrimitivePtr curve : curves)
-            {
-            if (curve.IsNull())
-                continue;
-
-            if (ICurvePrimitive::CURVE_PRIMITIVE_TYPE_CurveVector != curve->GetCurvePrimitiveType())
-                return true; // Each loop must be a child curve bvector (a closed loop or parity region)...
-
-            CurveVectorCP childCurves = curve->GetChildCurveVectorCP();
-
-            if ((!childCurves->IsClosedPath() && !childCurves->IsParityRegion()) || isInvalidCurveVector(*childCurves))
-                return true;
-            }
-        }
-    else if (curves.IsParityRegion())
-        {
-        for (ICurvePrimitivePtr curve : curves)
-            {
-            if (curve.IsNull())
-                continue;
-
-            if (ICurvePrimitive::CURVE_PRIMITIVE_TYPE_CurveVector != curve->GetCurvePrimitiveType())
-                return true; // Each loop must be a child curve bvector (a closed loop)...
-
-            CurveVectorCP childCurves = curve->GetChildCurveVectorCP();
-
-            if (!childCurves->IsClosedPath() || isInvalidCurveVector(*childCurves))
-                return true;
-            }
-        }
-    else
-        {
-        for (ICurvePrimitivePtr curve : curves)
-            {
-            if (!curve.IsValid())
-                continue;
-
-            switch (curve->GetCurvePrimitiveType())
-                {
-                case ICurvePrimitive::CURVE_PRIMITIVE_TYPE_CurveVector:
-                    {
-                    if (isInvalidCurveVector(*curve->GetChildCurveVectorCP()))
-                        return true;
-                    break;
-                    }
-
-                default:
-                    {
-                    if (hasDisconnectPoint(*curve))
-                        return true;
-                    break;
-                    }
-                }
-            }
-        }
-
-    return false;
-    }
-
-/*---------------------------------------------------------------------------------**//**
-* @bsimethod                                                    Brien.Bastings  12/2014
-+---------------+---------------+---------------+---------------+---------------+------*/
-bool GeometryStreamIO::Writer::AppendSimplified(ICurvePrimitiveCR curvePrimitive, bool isClosed, bool is3d)
-    {
-    // Special case single/simple curve primitives to avoid having to call new during draw...
-    switch (curvePrimitive.GetCurvePrimitiveType())
-        {
-        case ICurvePrimitive::CURVE_PRIMITIVE_TYPE_Line:
-            {
-            DSegment3dCP segment = curvePrimitive.GetLineCP();
-
-            if (hasDisconnectPoint(segment->point, 2))
-                return false;
-
-            if (!is3d)
-                {
-                DPoint2d localPoints2dBuf[2];
-
-                localPoints2dBuf[0].Init(segment->point[0]);
-                localPoints2dBuf[1].Init(segment->point[1]);
-
-                Append(localPoints2dBuf, 2, FB::BoundaryType_Open);
-
-                return true;
-                }
-
-            Append(segment->point, 2, FB::BoundaryType_Open);
-
-            return true;
-            }
-
-        case ICurvePrimitive::CURVE_PRIMITIVE_TYPE_LineString:
-            {
-            bvector<DPoint3d> const* points = curvePrimitive.GetLineStringCP();
-
-            if (hasDisconnectPoint(&points->front(), points->size()))
-                return false;
-
-            if (!is3d)
-                {
-                int nPts = (int) points->size();
-                std::valarray<DPoint2d> localPoints2dBuf(nPts);
-
-                for (int iPt = 0; iPt < nPts; ++iPt)
-                    localPoints2dBuf[iPt].Init(points->at(iPt));
-
-                Append(&localPoints2dBuf[0], nPts, (int8_t) (isClosed ? FB::BoundaryType_Closed : FB::BoundaryType_Open));
-
-                return true;
-                }
-
-            Append(&points->front(), points->size(), (int8_t) (isClosed ? FB::BoundaryType_Closed : FB::BoundaryType_Open));
-
-            return true;
-            }
-
-        case ICurvePrimitive::CURVE_PRIMITIVE_TYPE_PointString:
-            {
-            bvector<DPoint3d> const* points = curvePrimitive.GetPointStringCP();
-
-            if (hasDisconnectPoint(&points->front(), points->size()))
-                return false;
-
-            if (!is3d)
-                {
-                int nPts = (int) points->size();
-                std::valarray<DPoint2d> localPoints2dBuf(nPts);
-
-                for (int iPt = 0; iPt < nPts; ++iPt)
-                    localPoints2dBuf[iPt].Init(points->at(iPt));
-
-                Append(&localPoints2dBuf[0], nPts, FB::BoundaryType_None);
-
-                return true;
-                }
-
-            Append(&points->front(), points->size(), FB::BoundaryType_None);
-
-            return true;
-            }
-
-        case ICurvePrimitive::CURVE_PRIMITIVE_TYPE_Arc:
-            {
-            DEllipse3dCP  ellipse = curvePrimitive.GetArcCP();
-
-            Append(*ellipse, (int8_t) (isClosed ? FB::BoundaryType_Closed : FB::BoundaryType_Open));
-
-            return true;
-            }
-
-        default:
-            {
-            BeAssert(!isClosed);
-            Append(curvePrimitive);
-
-            return true;
-            }
-        }
-    }
-
-/*---------------------------------------------------------------------------------**//**
-* @bsimethod                                                    Brien.Bastings  12/2014
-+---------------+---------------+---------------+---------------+---------------+------*/
-bool GeometryStreamIO::Writer::AppendSimplified(CurveVectorCR curves, bool is3d)
-    {
-    // NOTE: Special case to avoid having to call new during draw...
-    switch (curves.HasSingleCurvePrimitive())
-        {
-        case ICurvePrimitive::CURVE_PRIMITIVE_TYPE_Line:
-        case ICurvePrimitive::CURVE_PRIMITIVE_TYPE_PointString:
-            return AppendSimplified(*curves.front(), false, is3d); // Never closed...
-
-        case ICurvePrimitive::CURVE_PRIMITIVE_TYPE_LineString:
-        case ICurvePrimitive::CURVE_PRIMITIVE_TYPE_Arc:
-            return AppendSimplified(*curves.front(), curves.IsClosedPath(), is3d);
-
-        default:
-            if (isInvalidCurveVector(curves)) return false; Append(curves); return true;
-        }
-    }
-
-/*---------------------------------------------------------------------------------**//**
-* @bsimethod                                                    Brien.Bastings  12/2014
-+---------------+---------------+---------------+---------------+---------------+------*/
-bool GeometryStreamIO::Writer::AppendSimplified(GeometricPrimitiveCR geom, bool is3d)
-    {
-    switch (geom.GetGeometryType())
-        {
-        case GeometricPrimitive::GeometryType::CurvePrimitive:
-            return AppendSimplified(*geom.GetAsICurvePrimitive(), false, is3d);
-
-        case GeometricPrimitive::GeometryType::CurveVector:
-            return AppendSimplified(*geom.GetAsCurveVector(), is3d);
-
-        default:
-            Append(geom); return true;
-        }
-    }
-
-/*---------------------------------------------------------------------------------**//**
-* @bsimethod                                                    Brien.Bastings  12/2014
-+---------------+---------------+---------------+---------------+---------------+------*/
-void GeometryStreamIO::Writer::Append(CurveVectorCR curves, OpCode opCode)
-    {
-    bvector<Byte> buffer;
-
-    BentleyGeometryFlatBuffer::GeometryToBytes(curves, buffer);
-
-    if (0 == buffer.size())
-        {
-        BeAssert(false);
-        return;
-        }
-
-    Append(Operation(opCode, (uint32_t) buffer.size(), &buffer.front()));
-    }
-
-/*---------------------------------------------------------------------------------**//**
-* @bsimethod                                                    Brien.Bastings  12/2014
-+---------------+---------------+---------------+---------------+---------------+------*/
-void GeometryStreamIO::Writer::Append(ICurvePrimitiveCR curvePrimitive)
-    {
-    OpCode        opCode;
-    bvector<Byte> buffer;
-
-    BentleyGeometryFlatBuffer::GeometryToBytes(curvePrimitive, buffer);
-    opCode = OpCode::CurvePrimitive;
-
-    if (0 == buffer.size())
-        {
-        BeAssert(false);
-        return;
-        }
-
-    Append(Operation(opCode, (uint32_t) buffer.size(), &buffer.front()));
-    }
-
-/*---------------------------------------------------------------------------------**//**
-* @bsimethod                                                    Brien.Bastings  12/2014
-+---------------+---------------+---------------+---------------+---------------+------*/
-void GeometryStreamIO::Writer::Append(PolyfaceQueryCR meshData, OpCode opCode)
-    {
-    bvector<Byte> buffer;
-
-    BentleyGeometryFlatBuffer::GeometryToBytes(meshData, buffer);
-
-    if (0 == buffer.size())
-        {
-        BeAssert(false);
-        return;
-        }
-
-    Append(Operation(opCode, (uint32_t) buffer.size(), &buffer.front()));
-    }
-
-/*---------------------------------------------------------------------------------**//**
-* @bsimethod                                                    Brien.Bastings  12/2014
-+---------------+---------------+---------------+---------------+---------------+------*/
-void GeometryStreamIO::Writer::Append(ISolidPrimitiveCR solid)
-    {
-    bvector<Byte> buffer;
-
-    BentleyGeometryFlatBuffer::GeometryToBytes(solid, buffer);
-
-    if (0 == buffer.size())
-        {
-        BeAssert(false);
-        return;
-        }
-
-    Append(Operation(OpCode::SolidPrimitive, (uint32_t) buffer.size(), &buffer.front()));
-    }
-
-/*---------------------------------------------------------------------------------**//**
-* @bsimethod                                                    Brien.Bastings  12/2014
-+---------------+---------------+---------------+---------------+---------------+------*/
-void GeometryStreamIO::Writer::Append(MSBsplineSurfaceCR surface)
-    {
-    bvector<Byte> buffer;
-
-    BentleyGeometryFlatBuffer::GeometryToBytes(surface, buffer);
-
-    if (0 == buffer.size())
-        {
-        BeAssert(false);
-        return;
-        }
-
-    Append(Operation(OpCode::BsplineSurface, (uint32_t) buffer.size(), &buffer.front()));
-    }
-
-/*---------------------------------------------------------------------------------**//**
-* @bsimethod                                                    Brien.Bastings  06/2016
-+---------------+---------------+---------------+---------------+---------------+------*/
-void GeometryStreamIO::Writer::Append(IBRepEntityCR entity)
-    {
-#if defined (BENTLEYCONFIG_PARASOLID)
-    int                 nFaults = 0;
-    PK_check_fault_t*   faultsP = nullptr;
-    PK_BODY_check_o_t   options;
-
-    PK_BODY_check_o_m(options);
-
-    options.max_faults  = 0;
-    options.geom        = PK_check_geom_no_c;
-    options.bgeom       = PK_check_bgeom_no_c;
-    options.mesh        = PK_check_mesh_no_c;
-    options.top_geo     = PK_check_top_geo_yes_c; // <-- Just check this...
-    options.size_box    = PK_check_size_box_no_c;
-    options.fa_X        = PK_check_fa_X_no_c;
-    options.loops       = PK_check_loops_no_c;
-    options.fa_fa       = PK_check_fa_fa_no_c;
-    options.sh          = PK_check_sh_no_c;
-    options.corrupt     = PK_check_corrupt_no_c;
-    options.nmnl_geom   = PK_check_nmnl_geom_no_c;
-
-    bool        badBRep = (SUCCESS != PK_BODY_check(PSolidUtil::GetEntityTag(entity), &options, &nFaults, &faultsP));
-    size_t      bufferSize = 0;
-    uint8_t*    buffer = nullptr;
-
-    if (!badBRep && SUCCESS != PSolidUtil::SaveEntityToMemory(&buffer, bufferSize, entity))
-        {
-        BeAssert(false);
-        return;
-        }
-
-    IFaceMaterialAttachmentsCP attachments = entity.GetFaceMaterialAttachments();
-    CurveVectorPtr curve;
-    PolyfaceHeaderPtr polyface;
-    bvector<PolyfaceHeaderPtr> polyfaces;
-    bvector<FaceAttachment> params;
-
-    // NOTE: Append redundant representation for platforms where we don't yet have support for Parasolid...
-    switch (entity.GetEntityType())
-        {
-        case IBRepEntity::EntityType::Wire:
-            {
-            // Save wire body as CurveVector...
-            curve = PSolidGeom::WireBodyToCurveVector(entity);
-
-            if (curve.IsValid())
-                break;
-
-            return;
-            }
-
-        case IBRepEntity::EntityType::Sheet:
-            {
-            // Save sheet body that is a single planar face as CurveVector...
-            curve = PSolidGeom::PlanarSheetBodyToCurveVector(entity);
-
-            if (curve.IsValid())
-                break;
-
-            // Fall through...
-            }
-
-        case IBRepEntity::EntityType::Solid:
-            {
-            IFacetOptionsPtr  facetOpt = IFacetOptions::CreateForCurves();
-
-            facetOpt->SetAngleTolerance(0.2); // NOTE: This is the value XGraphics "optimize" used...
-            facetOpt->SetNormalsRequired(true);
-            facetOpt->SetParamsRequired(true);
-
-            if (nullptr != attachments)
-                {
-                BRepUtil::FacetEntity(entity, polyfaces, params, *facetOpt);
-
-                if (!polyfaces.empty())
-                    break;
-                }
-            else
-                {
-                polyface = BRepUtil::FacetEntity(entity, *facetOpt);
-
-                if (polyface.IsValid())
-                    break;
-                }
-
-            return;
-            }
-        }
-
-    if (!badBRep)
-        {
-        bvector<FB::FaceSymbology> fbSymbVec;
-        bvector<FB::FaceSymbologyIndex> fbSymbIndexVec;
-
-        if (nullptr != attachments)
-            {
-            T_FaceAttachmentsVec const& faceAttachmentsVec = attachments->_GetFaceAttachmentsVec();
-
-            for (FaceAttachment attachment : faceAttachmentsVec)
-                {
-                FB::DPoint2d    uv(0.0, 0.0); // NEEDSWORK_WIP_MATERIAL - Add geometry specific material mappings to GeometryParams/GraphicParams...
-                GeometryParams  faceParams, baseParamsIgnored;
-
-                attachment.ToGeometryParams(faceParams, baseParamsIgnored);
-
-                bool useColor = !faceParams.IsLineColorFromSubCategoryAppearance();
-                bool useMaterial = !faceParams.IsMaterialFromSubCategoryAppearance();
-
-                FB::FaceSymbology  fbSymb(useColor, useMaterial,
-                                          useColor ? faceParams.GetLineColor().GetValue() : 0,
-                                          useMaterial ? faceParams.GetMaterialId().GetValueUnchecked() : 0,
-                                          useColor ? faceParams.GetTransparency() : 0, uv);
-
-                fbSymbVec.push_back(fbSymb);
-                }
-
-            T_FaceToSubElemIdMap const& faceToSubElemIdMap = attachments->_GetFaceToSubElemIdMap();
-
-            for (T_FaceToSubElemIdMap::const_iterator curr = faceToSubElemIdMap.begin(); curr != faceToSubElemIdMap.end(); ++curr)
-                {
-                FB::FaceSymbologyIndex fbSymbIndex(curr->second.first, (uint32_t) curr->second.second);
-
-                fbSymbIndexVec.push_back(fbSymbIndex);
-                }
-            }
-
-        FlatBufferBuilder fbb;
-
-        auto entityData = fbb.CreateVector(buffer, bufferSize);
-        auto faceSymb = 0 != fbSymbVec.size() ? fbb.CreateVectorOfStructs(&fbSymbVec.front(), fbSymbVec.size()) : 0;
-        auto faceSymbIndex = 0 != fbSymbIndexVec.size() ? fbb.CreateVectorOfStructs(&fbSymbIndexVec.front(), fbSymbIndexVec.size()) : 0;
-
-        FB::BRepDataBuilder builder(fbb);
-        Transform entityTransform = entity.GetEntityTransform();
-
-        builder.add_entityTransform((FB::Transform*) &entityTransform);
-        builder.add_brepType((FB::BRepType) entity.GetEntityType()); // Allow possibility of checking type w/o expensive restore of brep...
-        builder.add_entityData(entityData);
-
-        if (nullptr != attachments)
-            {
-            builder.add_symbology(faceSymb);
-            builder.add_symbologyIndex(faceSymbIndex);
-            }
-
-        auto mloc = builder.Finish();
-
-        fbb.Finish(mloc);
-        Append(Operation(OpCode::ParasolidBRep, (uint32_t) fbb.GetSize(), fbb.GetBufferPointer()));
-        }
-
-    if (curve.IsValid())
-        {
-        Append(*curve, badBRep ? OpCode::CurveVector : OpCode::BRepCurveVector);
-        }
-    else if (polyface.IsValid())
-        {
-        polyface->NormalizeParameters(); // Normalize uv parameters or materials won't have correct scale...
-        Append(*polyface, badBRep ? OpCode::Polyface : OpCode::BRepPolyface);
-        }
-    else
-        {
-        for (size_t i = 0; i < polyfaces.size(); i++)
-            {
-            if (0 == polyfaces[i]->GetPointCount())
-                continue;
-
-            GeometryParams  faceParams, baseParamsIgnored;
-
-            params[i].ToGeometryParams(faceParams, baseParamsIgnored);
-            Append(faceParams, true, true); // We don't support allowing sub-category to vary by FaceAttachment...and we didn't initialize it...
-
-            polyfaces[i]->NormalizeParameters(); // Normalize uv parameters or materials won't have correct scale...
-            Append(*polyfaces[i], badBRep ? OpCode::Polyface : OpCode::BRepPolyface);
-            }
-        }
-#endif
-    }
-
-/*---------------------------------------------------------------------------------**//**
-* @bsimethod                                                    Brien.Bastings  01/2015
-+---------------+---------------+---------------+---------------+---------------+------*/
-void GeometryStreamIO::Writer::Append(DgnGeometryPartId geomPart, TransformCP geomToElem)
-    {
-    if (nullptr == geomToElem || geomToElem->IsIdentity())
-        {
-        FlatBufferBuilder fbb;
-
-        auto mloc = FB::CreateGeometryPart(fbb, geomPart.GetValueUnchecked());
-
-        fbb.Finish(mloc);
-        Append(Operation(OpCode::GeometryPartInstance, (uint32_t) fbb.GetSize(), fbb.GetBufferPointer()));
-        return;
-        }
-
-    double              scale;
-    DPoint3d            origin;
-    RotMatrix           rMatrix, deScaledMatrix;
-    YawPitchRollAngles  angles;
-
-    geomToElem->GetTranslation(origin);
-    geomToElem->GetMatrix(rMatrix);
-    
-    if (!rMatrix.IsRigidSignedScale(deScaledMatrix, scale))
-        scale = 1.0;
-
-    BeAssert(scale > 0.0); // Mirror not allowed...
-
-    YawPitchRollAngles::TryFromRotMatrix(angles, rMatrix);
-
-    FlatBufferBuilder fbb;
-
-    auto mloc = FB::CreateGeometryPart(fbb, geomPart.GetValueUnchecked(), (FB::DPoint3d*) &origin, angles.GetYaw().Degrees(), angles.GetPitch().Degrees(), angles.GetRoll().Degrees(), fabs(scale));
-
-    fbb.Finish(mloc);
-    Append(Operation(OpCode::GeometryPartInstance, (uint32_t) fbb.GetSize(), fbb.GetBufferPointer()));
-    }
-
-/*---------------------------------------------------------------------------------**//**
-* @bsimethod                                                    Brien.Bastings  12/2014
-+---------------+---------------+---------------+---------------+---------------+------*/
-void GeometryStreamIO::Writer::Append(GeometryParamsCR elParams, bool ignoreSubCategory, bool is3d)
-    {
-    bool    useColor  = !elParams.IsLineColorFromSubCategoryAppearance();
-    bool    useWeight = !elParams.IsWeightFromSubCategoryAppearance();
-    bool    useStyle  = !elParams.IsLineStyleFromSubCategoryAppearance();
-    int32_t priority  = is3d ? 0 : elParams.GetDisplayPriority(); // Make sure we don't store a value for 3d geometry...
-
-    if (useColor || useWeight || useStyle || 0.0 != elParams.GetTransparency() || 0 != priority || DgnGeometryClass::Primary != elParams.GetGeometryClass())
-        {
-        FlatBufferBuilder fbb;
-
-        auto mloc = FB::CreateBasicSymbology(fbb, ignoreSubCategory ? 0 : elParams.GetSubCategoryId().GetValueUnchecked(),
-                                             useColor ? elParams.GetLineColor().GetValue() : 0,
-                                             useWeight ? elParams.GetWeight() : 0,
-                                             useStyle && nullptr != elParams.GetLineStyle() ? elParams.GetLineStyle()->GetStyleId().GetValueUnchecked() : 0,
-                                             elParams.GetTransparency(), priority, (FB::GeometryClass) elParams.GetGeometryClass(),
-                                             useColor, useWeight, useStyle);
-        fbb.Finish(mloc);
-        Append(Operation(OpCode::BasicSymbology, (uint32_t) fbb.GetSize(), fbb.GetBufferPointer()));
-        }
-    else // NOTE: When ignoreSubCategory is set, "all default values" triggers a sub-category appearance reset for the current sub-category...
-        {
-        FlatBufferBuilder fbb;
-
-        auto mloc = FB::CreateBasicSymbology(fbb, ignoreSubCategory ? 0 : elParams.GetSubCategoryId().GetValueUnchecked());
-
-        fbb.Finish(mloc);
-        Append(Operation(OpCode::BasicSymbology, (uint32_t) fbb.GetSize(), fbb.GetBufferPointer()));
-        }
-
-    if (useStyle && nullptr != elParams.GetLineStyle() && nullptr != elParams.GetLineStyle()->GetStyleParams())
-        {
-        FlatBufferBuilder   fbb;
-        LineStyleParamsCP   lsParams = elParams.GetLineStyle()->GetStyleParams();
-        YawPitchRollAngles  angles;
-
-        YawPitchRollAngles::TryFromRotMatrix(angles, lsParams->rMatrix);
-        auto modifiers = FB::CreateLineStyleModifiers(fbb, lsParams->modifiers, lsParams->scale, lsParams->dashScale, lsParams->gapScale, lsParams->startWidth, lsParams->endWidth, lsParams->distPhase, lsParams->fractPhase,
-                                                      (FB::DPoint3d*)&lsParams->normal, angles.GetYaw().Degrees(), angles.GetPitch().Degrees(), angles.GetRoll().Degrees());
-        fbb.Finish(modifiers);
-        Append(Operation(OpCode::LineStyleModifiers, (uint32_t) fbb.GetSize(), fbb.GetBufferPointer()));
-        }
-
-    if (FillDisplay::Never != elParams.GetFillDisplay())
-        {
-        FlatBufferBuilder fbb;
-
-        if (nullptr != elParams.GetGradient())
-            {
-            GradientSymbCR    gradient = *elParams.GetGradient();
-            bvector<uint32_t> keyColors;
-            bvector<double>   keyValues;
-
-            for (uint32_t i=0; i < gradient.GetNKeys(); ++i)
-                {
-                double   keyValue;
-                ColorDef keyColor;
-
-                gradient.GetKey(keyColor, keyValue, i);
-
-                keyColors.push_back(keyColor.GetValue());
-                keyValues.push_back(keyValue);
-                }
-
-            auto colors = fbb.CreateVector(keyColors);
-            auto values = fbb.CreateVector(keyValues);
-
-            auto mloc = FB::CreateAreaFill(fbb, (FB::FillDisplay) elParams.GetFillDisplay(),
-                                           0, 0, 0, elParams.GetFillTransparency(),
-                                           (FB::GradientMode) gradient.GetMode(), gradient.GetFlags(),
-                                           gradient.GetAngle(), gradient.GetTint(), gradient.GetShift(),
-                                           colors, values);
-            fbb.Finish(mloc);
-            }
-        else
-            {
-            bool outline = false;
-            bool isBgFill = elParams.IsFillColorFromViewBackground(&outline);
-            bool useFillColor = !isBgFill && !elParams.IsFillColorFromSubCategoryAppearance();
-
-            auto mloc = FB::CreateAreaFill(fbb, (FB::FillDisplay) elParams.GetFillDisplay(),
-                                           useFillColor ? elParams.GetFillColor().GetValue() : 0, useFillColor,
-                                           isBgFill ? (outline ? 2 : 1) : 0, elParams.GetFillTransparency());
-            fbb.Finish(mloc);
-            }
-
-        Append(Operation(OpCode::AreaFill, (uint32_t) fbb.GetSize(), fbb.GetBufferPointer()));
-        }
-
-    PatternParamsCP pattern;
-
-    if (nullptr != (pattern = elParams.GetPatternParams()))
-        {
-        FlatBufferBuilder fbb;
-
-        bvector<flatbuffers::Offset<FB::DwgHatchDefLine>> defLineOffsets;
-
-        if (0 != pattern->GetDwgHatchDef().size())
-            {
-            for (auto defLine : pattern->GetDwgHatchDef())
-                {
-                FB::DwgHatchDefLineBuilder dashBuilder(fbb);
-
-                auto dashes = fbb.CreateVector(defLine.m_dashes, defLine.m_nDashes);
-
-                dashBuilder.add_angle(defLine.m_angle);
-                dashBuilder.add_through((FB::DPoint2d*) &defLine.m_through);
-                dashBuilder.add_offset((FB::DPoint2d*) &defLine.m_offset);
-                dashBuilder.add_dashes(dashes);
-
-                defLineOffsets.push_back(dashBuilder.Finish());
-                }
-            }
-
-        flatbuffers::Offset<flatbuffers::Vector<flatbuffers::Offset<FB::DwgHatchDefLine>>> fbDefLines;
-        
-        if (0 != defLineOffsets.size())
-            fbDefLines = fbb.CreateVector(defLineOffsets);
-
-        FB::AreaPatternBuilder builder(fbb);
-
-        builder.add_origin((FB::DPoint3d*) &pattern->GetOrigin());
-
-        if (!pattern->GetOrientation().IsIdentity())
-            builder.add_rotation((FB::RotMatrix*) &pattern->GetOrientation());
-
-        if (pattern->GetSymbolId().IsValid())
-            {
-            builder.add_space1(pattern->GetPrimarySpacing());
-            builder.add_space2(pattern->GetSecondarySpacing());
-            builder.add_angle1(pattern->GetPrimaryAngle());
-            builder.add_scale(pattern->GetScale());
-            builder.add_symbolId(pattern->GetSymbolId().GetValueUnchecked());
-            }
-        else if (0 != pattern->GetDwgHatchDef().size())
-            {
-            builder.add_angle1(pattern->GetPrimaryAngle()); // NOTE: angle/scale baked into hatch def lines, saved for placement info...
-            builder.add_scale(pattern->GetScale());
-            builder.add_defLine(fbDefLines);
-            }
-        else
-            {
-            builder.add_space1(pattern->GetPrimarySpacing());
-            builder.add_space2(pattern->GetSecondarySpacing());
-            builder.add_angle1(pattern->GetPrimaryAngle());
-            builder.add_angle2(pattern->GetSecondaryAngle());
-            }
-
-        if (pattern->GetUseColor())
-            {
-            builder.add_useColor(true);
-            builder.add_color(pattern->GetColor().GetValue());
-            }
-
-        if (pattern->GetUseWeight())
-            {
-            builder.add_useWeight(true);
-            builder.add_weight(pattern->GetWeight());
-            }
-
-        if (pattern->GetInvisibleBoundary())
-            builder.add_invisibleBoundary(true);
-            
-        if (pattern->GetSnappable())
-            builder.add_snappable(true);
-
-        auto mloc = builder.Finish();
-
-        fbb.Finish(mloc);
-        Append(Operation(OpCode::Pattern, (uint32_t) fbb.GetSize(), fbb.GetBufferPointer()));
-        }
-
-    // NEEDSWORK_WIP_MATERIAL - Not sure what we need to store per-geometry...
-    //                          I assume we'll still need optional uv settings even when using sub-category material.
-    //                          So we need a way to check for that case as we can't call GetMaterial
-    //                          when !useMaterial because GeometryParams::Resolve hasn't been called...
-    bool useMaterial = is3d && !elParams.IsMaterialFromSubCategoryAppearance();
-
-    if (useMaterial)
-        {
-        FlatBufferBuilder fbb;
-
-        auto mloc = FB::CreateMaterial(fbb, useMaterial, useMaterial && elParams.GetMaterialId().IsValid() ? elParams.GetMaterialId().GetValueUnchecked() : 0, nullptr, nullptr, 0.0, 0.0, 0.0);
-        fbb.Finish(mloc);
-
-        Append(Operation(OpCode::Material, (uint32_t) fbb.GetSize(), fbb.GetBufferPointer()));
-        }
-    }
-
-/*---------------------------------------------------------------------------------**//**
-* @bsimethod                                                    Brien.Bastings  01/2015
-+---------------+---------------+---------------+---------------+---------------+------*/
-void GeometryStreamIO::Writer::Append(GeometricPrimitiveCR elemGeom)
-    {
-    switch (elemGeom.GetGeometryType())
-        {
-        case GeometricPrimitive::GeometryType::CurvePrimitive:
-            Append(*elemGeom.GetAsICurvePrimitive());
-            break;
-
-        case GeometricPrimitive::GeometryType::CurveVector:
-            Append(*elemGeom.GetAsCurveVector());
-            break;
-
-        case GeometricPrimitive::GeometryType::SolidPrimitive:
-            Append(*elemGeom.GetAsISolidPrimitive());
-            break;
-
-        case GeometricPrimitive::GeometryType::Polyface:
-            Append(*elemGeom.GetAsPolyfaceHeader());
-            break;
-
-        case GeometricPrimitive::GeometryType::BsplineSurface:
-            Append(*elemGeom.GetAsMSBsplineSurface());
-            break;
-
-        case GeometricPrimitive::GeometryType::BRepEntity:
-            Append(*elemGeom.GetAsIBRepEntity());
-            break;
-
-        case GeometricPrimitive::GeometryType::TextString:
-            Append(*elemGeom.GetAsTextString());
-            break;
-
-        case GeometricPrimitive::GeometryType::Image:
-            Append(*elemGeom.GetAsImage());
-            break;
-        }
-    }
-
-/*---------------------------------------------------------------------------------**//**
-* @bsimethod                                                    Brien.Bastings  02/2017
-+---------------+---------------+---------------+---------------+---------------+------*/
-void GeometryStreamIO::Writer::Append(ImageGraphicCR source)
-    {
-    if (!source.GetImage().IsValid())
-        return;
-
-    FlatBufferBuilder fbb;
-
-    auto byteData = fbb.CreateVector(source.GetImage().GetByteStream().GetData(), source.GetImage().GetByteStream().GetSize());
-
-    FB::ImageBuilder builder(fbb);
-    GraphicBuilder::TileCorners const& corners = source.GetTileCorners();
-
-    builder.add_tileCorner0((FB::DPoint3d*) &corners.m_pts[0]);
-    builder.add_tileCorner1((FB::DPoint3d*) &corners.m_pts[1]);
-    builder.add_tileCorner2((FB::DPoint3d*) &corners.m_pts[2]);
-    builder.add_tileCorner3((FB::DPoint3d*) &corners.m_pts[3]);
-    builder.add_drawBorder(source.GetDrawBorder());
-    builder.add_useFillTint(source.GetUseFillTint());
-    builder.add_width(source.GetImage().GetWidth());
-    builder.add_height(source.GetImage().GetHeight());
-    builder.add_format((uint32_t) source.GetImage().GetFormat());
-    builder.add_byteData(byteData);
-
-    auto mloc = builder.Finish();
-
-    fbb.Finish(mloc);
-    Append(Operation(OpCode::Image, (uint32_t) fbb.GetSize(), fbb.GetBufferPointer()));
-    }
-
-/*---------------------------------------------------------------------------------**//**
-* @bsimethod                                                    Jeff.Marker     05/2015
-+---------------+---------------+---------------+---------------+---------------+------*/
-void GeometryStreamIO::Writer::Append(TextStringCR text)
-    {
-    bvector<Byte> data;
-    if (SUCCESS != TextStringPersistence::EncodeAsFlatBuf(data, text, m_db, TextStringPersistence::FlatBufEncodeOptions::IncludeGlyphLayoutData))
-        return;
-
-    Append(Operation(OpCode::TextString, (uint32_t)data.size(), &data[0]));
-    }
-
-/*---------------------------------------------------------------------------------**//**
-* @bsimethod                                                    Brien.Bastings  12/2014
-+---------------+---------------+---------------+---------------+---------------+------*/
-bool GeometryStreamIO::Reader::Get(Operation const& egOp, DPoint2dCP& pts, int& nPts, int8_t& boundary) const
-    {
-    if (OpCode::PointPrimitive2d != egOp.m_opCode)
-        return false;
-
-    auto ppfb = flatbuffers::GetRoot<FB::PointPrimitive2d>(egOp.m_data);
-
-    boundary = (int8_t) ppfb->boundary();
-    nPts = (int) ppfb->coords()->Length();
-    pts = (DPoint2dCP) ppfb->coords()->Data();
-
-    return true;
-    }
-
-/*---------------------------------------------------------------------------------**//**
-* @bsimethod                                                    Brien.Bastings  12/2014
-+---------------+---------------+---------------+---------------+---------------+------*/
-bool GeometryStreamIO::Reader::Get(Operation const& egOp, DPoint3dCP& pts, int& nPts, int8_t& boundary) const
-    {
-    if (OpCode::PointPrimitive != egOp.m_opCode)
-        return false;
-
-    auto ppfb = flatbuffers::GetRoot<FB::PointPrimitive>(egOp.m_data);
-
-    boundary = (int8_t) ppfb->boundary();
-    nPts = (int) ppfb->coords()->Length();
-    pts = (DPoint3dCP) ppfb->coords()->Data();
-
-    return true;
-    }
-
-/*---------------------------------------------------------------------------------**//**
-* @bsimethod                                                    Brien.Bastings  12/2014
-+---------------+---------------+---------------+---------------+---------------+------*/
-bool GeometryStreamIO::Reader::Get(Operation const& egOp, DRange3dR range) const
-    {
-    if (OpCode::SubGraphicRange != egOp.m_opCode)
-        return false;
-
-    auto ppfb = flatbuffers::GetRoot<FB::PointPrimitive>(egOp.m_data);
-
-    if (6 != ppfb->coords()->Length())
-        return false;
-
-    memcpy(&range, (DPoint3dCP) ppfb->coords()->Data(), sizeof(range));
-
-    return true;
-    }
-
-/*---------------------------------------------------------------------------------**//**
-* @bsimethod                                                    Brien.Bastings  12/2014
-+---------------+---------------+---------------+---------------+---------------+------*/
-bool GeometryStreamIO::Reader::Get(Operation const& egOp, DEllipse3dR arc, int8_t& boundary) const
-    {
-    if (OpCode::ArcPrimitive != egOp.m_opCode)
-        return false;
-
-    auto ppfb = flatbuffers::GetRoot<FB::ArcPrimitive>(egOp.m_data);
-
-    arc.InitFromVectors(*((DPoint3dCP) ppfb->center()), *((DVec3dCP) ppfb->vector0()), *((DVec3dCP) ppfb->vector90()), ppfb->start(), ppfb->sweep());
-    boundary = (int8_t) ppfb->boundary();
-
-    return true;
-    }
-
-/*---------------------------------------------------------------------------------**//**
-* @bsimethod                                                    Brien.Bastings  12/2014
-+---------------+---------------+---------------+---------------+---------------+------*/
-bool GeometryStreamIO::Reader::Get(Operation const& egOp, ICurvePrimitivePtr& curve) const
-    {
-    if (OpCode::CurvePrimitive != egOp.m_opCode)
-        return false;
-
-    curve = BentleyGeometryFlatBuffer::BytesToCurvePrimitive(egOp.m_data);
-
-    return curve.IsValid();
-    }
-
-/*---------------------------------------------------------------------------------**//**
-* @bsimethod                                                    Brien.Bastings  12/2014
-+---------------+---------------+---------------+---------------+---------------+------*/
-bool GeometryStreamIO::Reader::Get(Operation const& egOp, CurveVectorPtr& curves) const
-    {
-    if (OpCode::CurveVector != egOp.m_opCode)
-        return false;
-
-    curves = BentleyGeometryFlatBuffer::BytesToCurveVector(egOp.m_data);
-
-    return curves.IsValid();
-    }
-
-/*---------------------------------------------------------------------------------**//**
-* @bsimethod                                                    Brien.Bastings  12/2014
-+---------------+---------------+---------------+---------------+---------------+------*/
-bool GeometryStreamIO::Reader::Get(Operation const& egOp, PolyfaceQueryCarrier& meshData) const
-    {
-    if (OpCode::Polyface != egOp.m_opCode)
-        return false;
-
-    return BentleyGeometryFlatBuffer::BytesToPolyfaceQueryCarrier(egOp.m_data, meshData);
-    }
-
-/*---------------------------------------------------------------------------------**//**
-* @bsimethod                                                    Brien.Bastings  12/2014
-+---------------+---------------+---------------+---------------+---------------+------*/
-bool GeometryStreamIO::Reader::Get(Operation const& egOp, ISolidPrimitivePtr& solid) const
-    {
-    if (OpCode::SolidPrimitive != egOp.m_opCode)
-        return false;
-
-    solid = BentleyGeometryFlatBuffer::BytesToSolidPrimitive(egOp.m_data);
-
-    return solid.IsValid();
-    }
-
-/*---------------------------------------------------------------------------------**//**
-* @bsimethod                                                    Brien.Bastings  12/2014
-+---------------+---------------+---------------+---------------+---------------+------*/
-bool GeometryStreamIO::Reader::Get(Operation const& egOp, MSBsplineSurfacePtr& surface) const
-    {
-    if (OpCode::BsplineSurface != egOp.m_opCode)
-        return false;
-
-    surface = BentleyGeometryFlatBuffer::BytesToMSBsplineSurface(egOp.m_data);
-
-    return surface.IsValid();
-    }
-
-/*---------------------------------------------------------------------------------**//**
-* @bsimethod                                                    Brien.Bastings  12/2014
-+---------------+---------------+---------------+---------------+---------------+------*/
-bool GeometryStreamIO::Reader::Get(Operation const& egOp, IBRepEntityPtr& entity) const
-    {
-#if defined (BENTLEYCONFIG_PARASOLID)
-    if (OpCode::ParasolidBRep != egOp.m_opCode)
-        return false;
-
-    auto ppfb = flatbuffers::GetRoot<FB::BRepData>(egOp.m_data);
-
-    // NOTE: It's possible to check ppfb->brepType() to avoid calling restore in order to check type...
-    if (SUCCESS != PSolidUtil::RestoreEntityFromMemory(entity, ppfb->entityData()->Data(), ppfb->entityData()->Length(), *((TransformCP) ppfb->entityTransform())))
-        return false;
-
-    if (!ppfb->has_symbology() || !ppfb->has_symbologyIndex())
-        return true;
-
-    for (size_t iSymb=0; iSymb < ppfb->symbology()->Length(); iSymb++)
-        {
-        FB::FaceSymbology const* fbSymb = ((FB::FaceSymbology const*) ppfb->symbology()->Data())+iSymb;
-        GeometryParams faceParams;
-
-        if (fbSymb->useColor())
-            {
-            faceParams.SetLineColor(ColorDef(fbSymb->color()));
-            faceParams.SetTransparency(fbSymb->transparency());
-            }
-
-        if (fbSymb->useMaterial())
-            {
-            faceParams.SetMaterialId(RenderMaterialId((uint64_t)fbSymb->materialId()));
-            // NEEDSWORK_WIP_MATERIAL...uv???
-            }
-
-        if (nullptr == entity->GetFaceMaterialAttachments())
-            entity->InitFaceMaterialAttachments(&faceParams);
-        else
-            const_cast<T_FaceAttachmentsVec&>(entity->GetFaceMaterialAttachments()->_GetFaceAttachmentsVec()).push_back(faceParams);
-        }
-
-    if (nullptr == entity->GetFaceMaterialAttachments())
-        return true;
-
-    T_FaceToSubElemIdMap const& faceToSubElemIdMap = entity->GetFaceMaterialAttachments()->_GetFaceToSubElemIdMap();
-    bmap<int32_t, uint32_t> subElemIdToFaceMap;
-
-    for (T_FaceToSubElemIdMap::const_iterator curr = faceToSubElemIdMap.begin(); curr != faceToSubElemIdMap.end(); ++curr)
-        subElemIdToFaceMap[curr->second.first] = curr->first;
-
-    for (size_t iSymbIndex=0; iSymbIndex < ppfb->symbologyIndex()->Length(); iSymbIndex++)
-        {
-        FB::FaceSymbologyIndex const* fbSymbIndex = ((FB::FaceSymbologyIndex const*) ppfb->symbologyIndex()->Data())+iSymbIndex;
-        bmap<int32_t, uint32_t>::const_iterator foundIndex = subElemIdToFaceMap.find(fbSymbIndex->faceIndex());
-
-        if (foundIndex == subElemIdToFaceMap.end())
-            continue;
-
-        const_cast<T_FaceToSubElemIdMap&>(faceToSubElemIdMap)[foundIndex->second] = make_bpair(fbSymbIndex->faceIndex(), fbSymbIndex->symbIndex());
-        }
-
-    return true;
-#else
-    return false;
-#endif
-    }
-
-/*---------------------------------------------------------------------------------**//**
-* @bsimethod                                                    Brien.Bastings  01/2015
-+---------------+---------------+---------------+---------------+---------------+------*/
-bool GeometryStreamIO::Reader::Get(Operation const& egOp, DgnGeometryPartId& geomPart, TransformR geomToElem) const
-    {
-    if (OpCode::GeometryPartInstance != egOp.m_opCode)
-        return false;
-
-    auto ppfb = flatbuffers::GetRoot<FB::GeometryPart>(egOp.m_data);
-
-    geomPart = DgnGeometryPartId((uint64_t)ppfb->geomPartId());
-
-    DPoint3d            origin = (nullptr == ppfb->origin() ? DPoint3d::FromZero() : *((DPoint3dCP) ppfb->origin()));
-    YawPitchRollAngles  angles = YawPitchRollAngles::FromDegrees(ppfb->yaw(), ppfb->pitch(), ppfb->roll());
-    double              scale  = ppfb->scale();
-
-    geomToElem = angles.ToTransform(origin);
-
-    if (1.0 != scale)
-        geomToElem.ScaleMatrixColumns(geomToElem, scale, scale, scale);
-
-    return true;
-    }
-
-/*---------------------------------------------------------------------------------**//**
-* @bsimethod                                                    Brien.Bastings  12/2014
-+---------------+---------------+---------------+---------------+---------------+------*/
-bool GeometryStreamIO::Reader::Get(Operation const& egOp, GeometryParamsR elParams) const
-    {
-    bool changed = false;
-
-    switch (egOp.m_opCode)
-        {
-        case OpCode::BasicSymbology:
-            {
-            auto ppfb = flatbuffers::GetRoot<FB::BasicSymbology>(egOp.m_data);
-
-            DgnSubCategoryId subCategoryId((uint64_t)ppfb->subCategoryId());
-
-            if (!subCategoryId.IsValid())
-                subCategoryId = elParams.GetSubCategoryId(); // Preserve current sub-category if not explicitly stored (GeometryPart, FaceAttachment, etc.)...
-
-            if (subCategoryId.IsValid())
-                {
-                DgnCategoryId categoryId = elParams.GetCategoryId(); // Preserve current category and reset to sub-category appearance...
-
-                if (!categoryId.IsValid())
-                    categoryId = DgnSubCategory::QueryCategoryId(m_db, subCategoryId);
-
-                elParams = GeometryParams();
-                elParams.SetCategoryId(categoryId);
-                elParams.SetSubCategoryId(subCategoryId);
-                changed = true;
-                }
-
-            if (ppfb->useColor())
-                {
-                ColorDef lineColor(ppfb->color());
-
-                if (elParams.IsLineColorFromSubCategoryAppearance() || lineColor != elParams.GetLineColor())
-                    {
-                    elParams.SetLineColor(lineColor);
-                    changed = true;
-                    }
-                }
-
-            if (ppfb->useWeight())
-                {
-                uint32_t weight = ppfb->weight();
-
-                if (elParams.IsWeightFromSubCategoryAppearance() || weight != elParams.GetWeight())
-                    {
-                    elParams.SetWeight(weight);
-                    changed = true;
-                    }
-                }
-
-            if (ppfb->useStyle())
-                {
-                DgnStyleId styleId((uint64_t)ppfb->lineStyleId());
-
-                if (elParams.IsLineStyleFromSubCategoryAppearance() || styleId != (nullptr != elParams.GetLineStyle() ? elParams.GetLineStyle()->GetStyleId() : DgnStyleId()))
-                    {
-                    if (styleId.IsValid())
-                        {
-                        LineStyleInfoPtr lsInfo = LineStyleInfo::Create(styleId, nullptr);
-                        elParams.SetLineStyle(lsInfo.get());
-                        }
-                    else
-                        {
-                        elParams.SetLineStyle(nullptr); // Override sub-category appearance to a solid/continuous line...
-                        }
-
-                    changed = true;
-                    }
-                }
-
-            double  transparency = ppfb->transparency();
-
-            if (transparency != elParams.GetTransparency())
-                {
-                elParams.SetTransparency(transparency);
-                changed = true;
-                }
-
-            int32_t displayPriority = ppfb->displayPriority();
-
-            if (displayPriority != elParams.GetDisplayPriority())
-                {
-                elParams.SetDisplayPriority(displayPriority);
-                changed = true;
-                }
-
-            DgnGeometryClass geomClass = (DgnGeometryClass) ppfb->geomClass();
-
-            if (geomClass != elParams.GetGeometryClass())
-                {
-                elParams.SetGeometryClass(geomClass);
-                changed = true;
-                }
-            break;
-            }
-
-        case OpCode::AreaFill:
-            {
-            auto ppfb = flatbuffers::GetRoot<FB::AreaFill>(egOp.m_data);
-
-            FillDisplay fillDisplay = (FillDisplay) ppfb->fill();
-
-            if (fillDisplay != elParams.GetFillDisplay())
-                {
-                elParams.SetFillDisplay(fillDisplay);
-                changed = true;
-                }
-
-            if (FillDisplay::Never != fillDisplay)
-                {
-                double        transparency = ppfb->transparency();
-                GradientSymb::Mode  mode = (GradientSymb::Mode) ppfb->mode();
-
-                if (transparency != elParams.GetFillTransparency())
-                    {
-                    elParams.SetFillTransparency(transparency);
-                    changed = true;
-                    }
-
-                if (GradientSymb::Mode::None == mode)
-                    {
-                    if (ppfb->useColor())
-                        {
-                        ColorDef fillColor(ppfb->color());
-
-                        if (elParams.IsFillColorFromSubCategoryAppearance() || fillColor != elParams.GetFillColor())
-                            {
-                            elParams.SetFillColor(fillColor);
-                            changed = true;
-                            }
-                        }
-                    else if (0 != ppfb->backgroundFill())
-                        {
-                        bool currOutline;
-                        bool currBgFill = elParams.IsFillColorFromViewBackground(&currOutline);
-                        bool useOutline = (2 == ppfb->backgroundFill());
-
-                        if (!currBgFill || useOutline != currOutline)
-                            {
-                            elParams.SetFillColorFromViewBackground(useOutline);
-                            changed = true;
-                            }
-                        }
-                    }
-                else
-                    {
-                    GradientSymbPtr gradientPtr = GradientSymb::Create();
-
-                    gradientPtr->SetMode(mode);
-                    gradientPtr->SetFlags((GradientSymb::Flags)ppfb->flags());
-                    gradientPtr->SetShift(ppfb->shift());
-                    gradientPtr->SetTint(ppfb->tint());
-                    gradientPtr->SetAngle(ppfb->angle());
-
-                    uint32_t nColors = ppfb->colors()->Length();
-                    uint32_t* colors = (uint32_t*) ppfb->colors()->Data();
-                    bvector<ColorDef> keyColors;
-
-                    for (uint32_t iColor=0; iColor < nColors; ++iColor)
-                        keyColors.push_back(ColorDef(colors[iColor]));
-
-                    gradientPtr->SetKeys((uint32_t) keyColors.size(), &keyColors.front(), (double*) ppfb->values()->Data());
-                    elParams.SetGradient(gradientPtr.get());
-                    }
-                }
-            break;
-            }
-
-        case OpCode::Pattern:
-            {
-            auto ppfb = flatbuffers::GetRoot<FB::AreaPattern>(egOp.m_data);
-            PatternParamsPtr pattern = PatternParams::Create();
-
-            if (ppfb->has_origin())
-                pattern->SetOrigin(*((DPoint3dCP) ppfb->origin()));
-
-            if (ppfb->has_rotation())
-                pattern->SetOrientation(*((RotMatrixCP) ppfb->rotation()));
-
-            pattern->SetPrimarySpacing(ppfb->space1());
-            pattern->SetSecondarySpacing(ppfb->space2());
-            pattern->SetPrimaryAngle(ppfb->angle1());
-            pattern->SetSecondaryAngle(ppfb->angle2());
-            pattern->SetScale(ppfb->scale());
-
-            if (ppfb->useColor())
-                pattern->SetColor(ColorDef(ppfb->color()));
-
-            if (ppfb->useWeight())
-                pattern->SetWeight(ppfb->weight());
-
-            pattern->SetInvisibleBoundary(TO_BOOL(ppfb->invisibleBoundary()));
-            pattern->SetSnappable(TO_BOOL(ppfb->snappable()));
-            pattern->SetSymbolId(DgnGeometryPartId((uint64_t) ppfb->symbolId()));
-
-            if (ppfb->has_defLine())
-                {
-                flatbuffers::Vector<flatbuffers::Offset<FB::DwgHatchDefLine>> const* fbDefLineOffsets = ppfb->defLine();
-                bvector<DwgHatchDefLine> defLines;
-
-                for (auto const& fbDefLine : *fbDefLineOffsets)
-                    {
-                    DwgHatchDefLine line;
-
-                    line.m_angle   = fbDefLine.angle();
-                    line.m_through = *((DPoint2dCP) fbDefLine.through());
-                    line.m_offset  = *((DPoint2dCP) fbDefLine.offset());
-                    line.m_nDashes = fbDefLine.dashes()->Length();
-
-                    if (0 != line.m_nDashes)
-                        memcpy(line.m_dashes, fbDefLine.dashes()->Data(), line.m_nDashes * sizeof(double));
-
-                    defLines.push_back(line);
-                    }
-
-                pattern->SetDwgHatchDef(defLines);
-                }
-
-            if (nullptr == elParams.GetPatternParams() || !(*elParams.GetPatternParams() == *pattern))
-                {
-                elParams.SetPatternParams(pattern.get());
-                changed = true;
-                }
-
-            break;
-            }
-
-        case OpCode::Material:
-            {
-            auto ppfb = flatbuffers::GetRoot<FB::Material>(egOp.m_data);
-
-            // NEEDSWORK_WIP_MATERIAL - Set geometry specific material settings of GeometryParams...
-            if (ppfb->useMaterial())
-                {
-                RenderMaterialId material((uint64_t)ppfb->materialId());
-
-                if (elParams.IsMaterialFromSubCategoryAppearance() || material != elParams.GetMaterialId())
-                    {
-                    elParams.SetMaterialId(material);
-                    changed = true;
-                    }
-                }
-            break;
-            }
-
-        case OpCode::LineStyleModifiers:
-            {
-            auto ppfb = flatbuffers::GetRoot<FB::LineStyleModifiers>(egOp.m_data);
-
-            DgnStyleId styleId;
-            LineStyleInfoCP   currentLsInfo = elParams.GetLineStyle();
-            if (currentLsInfo != nullptr)
-                styleId = currentLsInfo->GetStyleId();
-
-            LineStyleParams styleParams;
-            styleParams.Init();
-
-            styleParams.modifiers = ppfb->modifiers();
-            styleParams.scale = ppfb->scale();
-            styleParams.dashScale = ppfb->dashScale();
-            styleParams.gapScale = ppfb->gapScale();
-            styleParams.startWidth = ppfb->startWidth();
-            styleParams.endWidth = ppfb->endWidth();
-            styleParams.distPhase = ppfb->distPhase();
-            styleParams.fractPhase = ppfb->fractPhase();
-            styleParams.normal = *(DPoint3d*)ppfb->normal();
-            YawPitchRollAngles ypr(AngleInDegrees::FromDegrees(ppfb->yaw()), AngleInDegrees::FromDegrees(ppfb->pitch()), AngleInDegrees::FromDegrees(ppfb->roll()));
-            styleParams.rMatrix = ypr.ToRotMatrix();
-
-            LineStyleInfoPtr    lsInfo = LineStyleInfo::Create(styleId, &styleParams);
-            elParams.SetLineStyle(lsInfo.get());
-            changed = true;
-            break;
-            }
-
-        default:
-            return false;
-        }
-
-    return changed;
-    }
-
-/*---------------------------------------------------------------------------------**//**
-* @bsimethod                                                    Jeff.Marker     05/2015
-+---------------+---------------+---------------+---------------+---------------+------*/
-bool GeometryStreamIO::Reader::Get(Operation const& egOp, TextStringR text) const
-    {
-    if (OpCode::TextString != egOp.m_opCode)
-        return false;
-
-    return (SUCCESS == TextStringPersistence::DecodeFromFlatBuf(text, egOp.m_data, egOp.m_dataSize, m_db));
-    }
-
-/*---------------------------------------------------------------------------------**//**
-* @bsimethod                                                    Brien.Bastings  02/2017
-+---------------+---------------+---------------+---------------+---------------+------*/
-bool GeometryStreamIO::Reader::Get(Operation const& egOp, ImageGraphicPtr& out) const
-    {
-    if (OpCode::Image != egOp.m_opCode)
-        return false;
-
-    auto ppfb = flatbuffers::GetRoot<FB::Image>(egOp.m_data);
-
-    ByteStream byteData(ppfb->byteData()->Data(), ppfb->byteData()->Length());
-    Render::Image image(ppfb->width(), ppfb->height(), std::move(byteData), (Render::Image::Format) ppfb->format());
-    GraphicBuilder::TileCorners corners;
-
-    corners.m_pts[0] = (nullptr == ppfb->tileCorner0() ? DPoint3d::FromZero() : *((DPoint3dCP) ppfb->tileCorner0()));
-    corners.m_pts[1] = (nullptr == ppfb->tileCorner1() ? DPoint3d::FromZero() : *((DPoint3dCP) ppfb->tileCorner1()));
-    corners.m_pts[2] = (nullptr == ppfb->tileCorner2() ? DPoint3d::FromZero() : *((DPoint3dCP) ppfb->tileCorner2()));
-    corners.m_pts[3] = (nullptr == ppfb->tileCorner3() ? DPoint3d::FromZero() : *((DPoint3dCP) ppfb->tileCorner3()));
-
-    out = ImageGraphic::Create(std::move(image), corners, ppfb->drawBorder(), ppfb->useFillTint());
-
-    return true;
-    }
-
-/*---------------------------------------------------------------------------------**//**
-* @bsimethod                                                    Brien.Bastings  01/2015
-+---------------+---------------+---------------+---------------+---------------+------*/
-bool GeometryStreamIO::Reader::Get(Operation const& egOp, GeometricPrimitivePtr& elemGeom) const
-    {
-    switch (egOp.m_opCode)
-        {
-        case GeometryStreamIO::OpCode::PointPrimitive2d:
-            {
-            int         nPts;
-            int8_t      boundary;
-            DPoint2dCP  pts;
-
-            if (!Get(egOp, pts, nPts, boundary))
-                break;
-
-            std::valarray<DPoint3d> localPoints3dBuf(nPts);
-
-            for (int iPt = 0; iPt < nPts; ++iPt)
-                localPoints3dBuf[iPt].Init(pts[iPt]);
-
-            switch (boundary)
-                {
-                case FB::BoundaryType_None:
-                    elemGeom = GeometricPrimitive::Create(ICurvePrimitive::CreatePointString(&localPoints3dBuf[0], nPts));
-                    break;
-
-                case FB::BoundaryType_Open:
-                    elemGeom = GeometricPrimitive::Create(ICurvePrimitive::CreateLineString(&localPoints3dBuf[0], nPts));
-                    break;
-
-                case FB::BoundaryType_Closed:
-                    elemGeom = GeometricPrimitive::Create(CurveVector::Create(CurveVector::BOUNDARY_TYPE_Outer, ICurvePrimitive::CreateLineString(&localPoints3dBuf[0], nPts)));
-                    break;
-                }
-
-            return true;
-            }
-
-        case GeometryStreamIO::OpCode::PointPrimitive:
-            {
-            int         nPts;
-            int8_t      boundary;
-            DPoint3dCP  pts;
-
-            if (!Get(egOp, pts, nPts, boundary))
-                break;
-
-            switch (boundary)
-                {
-                case FB::BoundaryType_None:
-                    elemGeom = GeometricPrimitive::Create(ICurvePrimitive::CreatePointString(pts, nPts));
-                    break;
-
-                case FB::BoundaryType_Open:
-                    elemGeom = GeometricPrimitive::Create(ICurvePrimitive::CreateLineString(pts, nPts));
-                    break;
-
-                case FB::BoundaryType_Closed:
-                    elemGeom = GeometricPrimitive::Create(CurveVector::Create(CurveVector::BOUNDARY_TYPE_Outer, ICurvePrimitive::CreateLineString(pts, nPts)));
-                    break;
-                }
-
-            return true;
-            }
-
-        case GeometryStreamIO::OpCode::ArcPrimitive:
-            {
-            DEllipse3d  arc;
-            int8_t      boundary;
-
-            if (!Get(egOp, arc, boundary))
-                break;
-
-            switch (boundary)
-                {
-                case FB::BoundaryType_None:
-                case FB::BoundaryType_Open:
-                    elemGeom = GeometricPrimitive::Create(ICurvePrimitive::CreateArc(arc));
-                    break;
-
-                case FB::BoundaryType_Closed:
-                    elemGeom = GeometricPrimitive::Create(CurveVector::Create(CurveVector::BOUNDARY_TYPE_Outer, ICurvePrimitive::CreateArc(arc)));
-                    break;
-                }
-
-            return true;
-            }
-
-        case GeometryStreamIO::OpCode::CurvePrimitive:
-            {
-            ICurvePrimitivePtr curvePtr;
-
-            if (!Get(egOp, curvePtr))
-                break;
-
-            elemGeom = GeometricPrimitive::Create(curvePtr);
-            return true;
-            }
-
-        case GeometryStreamIO::OpCode::CurveVector:
-            {
-            CurveVectorPtr curvePtr;
-
-            if (!Get(egOp, curvePtr))
-                break;
-
-            elemGeom = GeometricPrimitive::Create(curvePtr);
-            return true;
-            }
-
-        case GeometryStreamIO::OpCode::Polyface:
-            {
-            PolyfaceQueryCarrier meshData(0, false, 0, 0, nullptr, nullptr);
-
-            if (!Get(egOp, meshData))
-                break;
-
-            elemGeom = GeometricPrimitive::Create(meshData);
-            return true;
-            }
-
-        case GeometryStreamIO::OpCode::SolidPrimitive:
-            {
-            ISolidPrimitivePtr solidPtr;
-
-            if (!Get(egOp, solidPtr))
-                break;
-
-            elemGeom = GeometricPrimitive::Create(solidPtr);
-            return true;
-            }
-
-        case GeometryStreamIO::OpCode::BsplineSurface:
-            {
-            MSBsplineSurfacePtr surfacePtr;
-
-            if (!Get(egOp, surfacePtr))
-                break;
-
-            elemGeom = GeometricPrimitive::Create(surfacePtr);
-            return true;
-            }
-
-#if defined (BENTLEYCONFIG_PARASOLID) 
-        case GeometryStreamIO::OpCode::ParasolidBRep:
-            {
-            IBRepEntityPtr entityPtr;
-
-            if (!Get(egOp, entityPtr))
-                break;
-
-            elemGeom = GeometricPrimitive::Create(entityPtr);
-            return true;
-            }
-#else
-        case GeometryStreamIO::OpCode::BRepPolyface:
-            {
-            PolyfaceQueryCarrier meshData(0, false, 0, 0, nullptr, nullptr);
-
-            if (!BentleyGeometryFlatBuffer::BytesToPolyfaceQueryCarrier(egOp.m_data, meshData))
-                break;
-
-            elemGeom = GeometricPrimitive::Create(meshData);
-            return true;
-            }
-
-        case GeometryStreamIO::OpCode::BRepCurveVector:
-            {
-            CurveVectorPtr curvePtr = BentleyGeometryFlatBuffer::BytesToCurveVector(egOp.m_data);
-
-            if (!curvePtr.IsValid())
-                break;
-
-            elemGeom = GeometricPrimitive::Create(curvePtr);
-            return true;
-            }
-#endif
-
-        case GeometryStreamIO::OpCode::TextString:
-            {
-            TextStringPtr text = TextString::Create();
-            if (SUCCESS != TextStringPersistence::DecodeFromFlatBuf(*text, egOp.m_data, egOp.m_dataSize, m_db))
-                break;
-
-            elemGeom = GeometricPrimitive::Create(text);
-            return true;
-            }
-        }
-
-    return false;
-    }
-
-/*---------------------------------------------------------------------------------**//**
-* @bsimethod                                                    Brien.Bastings  11/14
-+---------------+---------------+---------------+---------------+---------------+------*/
-void GeometryStreamIO::Iterator::ToNext()
-    {
-    if (m_dataOffset >= m_dataSize)
-        {
-        m_data = nullptr;
-        m_dataOffset = 0;
-
-        return;
-        }
-
-    uint32_t        opCode = *((uint32_t *) (m_data));
-    uint32_t        dataSize = *((uint32_t *) (m_data + sizeof (opCode)));
-    uint8_t const*  data = (0 != dataSize ? (uint8_t const*) (m_data + sizeof (opCode) + sizeof (dataSize)) : nullptr);
-    size_t          egOpSize = sizeof (opCode) + sizeof (dataSize) + dataSize;
-
-    m_egOp = Operation((OpCode) (opCode), dataSize, data);
-    m_data += egOpSize;
-    m_dataOffset += egOpSize;
-    }
-
-/*---------------------------------------------------------------------------------**//**
-* @bsimethod                                                    Sam.Wilson      07/15
-+---------------+---------------+---------------+---------------+---------------+------*/
-DgnDbStatus GeometryStreamIO::Import(GeometryStreamR dest, GeometryStreamCR source, DgnImportContext& importer)
-    {
-    if (!source.HasGeometry())
-        return DgnDbStatus::Success; // otherwise we end up writing a header for an otherwise empty stream...
-
-    Writer writer(importer.GetDestinationDb());
-    Collection collection(source.GetData(), source.GetSize());
-
-    for (auto const& egOp : collection)
-        {
-        switch (egOp.m_opCode)
-            {
-            case GeometryStreamIO::OpCode::BasicSymbology:
-                {
-                auto ppfb = flatbuffers::GetRoot<FB::BasicSymbology>(egOp.m_data);
-
-                DgnSubCategoryId subCategoryId((uint64_t)ppfb->subCategoryId());
-                DgnSubCategoryId remappedSubCategoryId = (subCategoryId.IsValid() ? importer.FindSubCategory(subCategoryId) : DgnSubCategoryId());
-                BeAssert((subCategoryId.IsValid() == remappedSubCategoryId.IsValid()) && "Category and all subcategories should have been remapped by the element that owns this geometry");
-
-                DgnStyleId lineStyleId((uint64_t)ppfb->lineStyleId());
-                DgnStyleId remappedLineStyleId = (lineStyleId.IsValid() ? importer.RemapLineStyleId(lineStyleId) : DgnStyleId());
-                //BeAssert((lineStyleId.IsValid() == remappedLineStyleId.IsValid()));
-
-                FlatBufferBuilder remappedfbb;
-
-                auto mloc = FB::CreateBasicSymbology(remappedfbb, remappedSubCategoryId.GetValueUnchecked(),
-                                                     ppfb->color(), ppfb->weight(), remappedLineStyleId.GetValueUnchecked(),
-                                                     ppfb->transparency(), ppfb->displayPriority(), ppfb->geomClass(),
-                                                     ppfb->useColor(), ppfb->useWeight(), ppfb->useStyle());
-                remappedfbb.Finish(mloc);
-                writer.Append(Operation(OpCode::BasicSymbology, (uint32_t) remappedfbb.GetSize(), remappedfbb.GetBufferPointer()));
-                break;
-                }
-
-            case GeometryStreamIO::OpCode::GeometryPartInstance:
-                {
-                auto ppfb = flatbuffers::GetRoot<FB::GeometryPart>(egOp.m_data);
-
-                DgnGeometryPartId remappedGeometryPartId = importer.RemapGeometryPartId(DgnGeometryPartId((uint64_t) ppfb->geomPartId())); // Trigger deep-copy if necessary
-                BeAssert(remappedGeometryPartId.IsValid() && "Unable to deep-copy geompart!");
-
-                FlatBufferBuilder remappedfbb;
-
-                auto mloc = FB::CreateGeometryPart(remappedfbb, remappedGeometryPartId.GetValueUnchecked(), ppfb->origin(), ppfb->yaw(), ppfb->pitch(), ppfb->roll(), ppfb->scale());
-
-                remappedfbb.Finish(mloc);
-                writer.Append(Operation(OpCode::GeometryPartInstance, (uint32_t) remappedfbb.GetSize(), remappedfbb.GetBufferPointer()));
-                break;
-                }
-
-            case OpCode::Pattern:
-                {
-                auto ppfb = flatbuffers::GetRoot<FB::AreaPattern>(egOp.m_data);
-
-                if (!ppfb->has_symbolId())
-                    {
-                    writer.Append(egOp);
-                    break;
-                    }
-
-                DgnGeometryPartId remappedGeometryPartId = importer.RemapGeometryPartId(DgnGeometryPartId((uint64_t) ppfb->symbolId())); // Trigger deep-copy if necessary
-                BeAssert(remappedGeometryPartId.IsValid() && "Unable to deep-copy geompart!");
-
-                FlatBufferBuilder remappedfbb;
-
-                auto mloc = FB::CreateAreaPattern(remappedfbb, ppfb->origin(), ppfb->rotation(), ppfb->space1(), ppfb->space2(), ppfb->angle1(), ppfb->angle2(), ppfb->scale(), 
-                                                  ppfb->color(), ppfb->weight(), ppfb->useColor(), ppfb->useWeight(), ppfb->invisibleBoundary(), ppfb->snappable(),
-                                                  remappedGeometryPartId.GetValueUnchecked()); 
-                remappedfbb.Finish(mloc);
-                writer.Append(Operation(OpCode::Pattern, (uint32_t) remappedfbb.GetSize(), remappedfbb.GetBufferPointer()));
-                break;
-                }
-
-            case GeometryStreamIO::OpCode::Material:
-                {
-                auto fbSymb = flatbuffers::GetRoot<FB::Material>(egOp.m_data);
-                RenderMaterialId materialId((uint64_t)fbSymb->materialId());
-                RenderMaterialId remappedMaterialId = (materialId.IsValid() ? importer.RemapRenderMaterialId(materialId) : RenderMaterialId());
-                BeAssert((materialId.IsValid() == remappedMaterialId.IsValid()) && "Unable to deep-copy material");
-
-                FlatBufferBuilder remappedfbb;
-                auto mloc = FB::CreateMaterial(remappedfbb, fbSymb->useMaterial(), remappedMaterialId.GetValueUnchecked(), fbSymb->origin(), fbSymb->size(), fbSymb->yaw(), fbSymb->pitch(), fbSymb->roll());
-                remappedfbb.Finish(mloc);
-                writer.Append(Operation(OpCode::Material, (uint32_t) remappedfbb.GetSize(), remappedfbb.GetBufferPointer()));
-                break;
-                }
-
-            case GeometryStreamIO::OpCode::ParasolidBRep:
-                {
-                auto ppfb = flatbuffers::GetRoot<FB::BRepData>(egOp.m_data);
-
-                if (!ppfb->has_symbology() || !ppfb->has_symbologyIndex())
-                    {
-                    writer.Append(egOp);
-                    break;
-                    }
-
-                bvector<FB::FaceSymbology> remappedFaceSymbVec;
-
-                for (size_t iSymb=0; iSymb < ppfb->symbology()->Length(); iSymb++)
-                    {
-                    FB::FaceSymbology const* fbSymb = ((FB::FaceSymbology const*) ppfb->symbology()->Data())+iSymb;
-
-                    if (fbSymb->useMaterial())
-                        {
-                        RenderMaterialId materialId((uint64_t)fbSymb->materialId());
-                        RenderMaterialId remappedMaterialId = (materialId.IsValid() ? importer.RemapRenderMaterialId(materialId) : RenderMaterialId());
-                        BeAssert((materialId.IsValid() == remappedMaterialId.IsValid()) && "Unable to deep-copy material");
-
-                        FB::FaceSymbology  remappedfbSymb(fbSymb->useColor(), fbSymb->useMaterial(),
-                                                          fbSymb->color(), remappedMaterialId.GetValueUnchecked(),
-                                                          fbSymb->transparency(), fbSymb->uv());
-
-                        remappedFaceSymbVec.push_back(remappedfbSymb);
-                        }
-                    else
-                        {
-                        remappedFaceSymbVec.push_back(*fbSymb);
-                        }
-                    }
-
-                FlatBufferBuilder remappedfbb;
-                auto remappedEntityData = remappedfbb.CreateVector(ppfb->entityData()->Data(), ppfb->entityData()->Length());
-                auto remappedFaceSymb = remappedfbb.CreateVectorOfStructs(&remappedFaceSymbVec.front(), remappedFaceSymbVec.size());
-                auto remappedFaceSymbIndex = remappedfbb.CreateVectorOfStructs((FB::FaceSymbologyIndex const*) ppfb->symbologyIndex()->Data(), ppfb->symbologyIndex()->Length());
-                auto mloc = FB::CreateBRepData(remappedfbb, ppfb->entityTransform(), ppfb->brepType(), remappedEntityData, remappedFaceSymb, remappedFaceSymbIndex);
-                remappedfbb.Finish(mloc);
-                writer.Append(Operation(OpCode::ParasolidBRep, (uint32_t) remappedfbb.GetSize(), remappedfbb.GetBufferPointer()));
-                break;
-                }
-
-            case GeometryStreamIO::OpCode::TextString:
-                {
-                TextStringPtr text = TextString::Create();
-                if (SUCCESS != TextStringPersistence::DecodeFromFlatBuf(*text, egOp.m_data, egOp.m_dataSize, importer.GetSourceDb()))
-                    break;
-
-                // What is interesting is that TextString's persistence stores ID, but at runtime it only ever cares about font objects.
-                // While you might think it'd be nifty to simply deserialize from the old DB and re-serialize into the new DB (thus getting a new ID based on font type/name), you'd miss out on potentially cloning over embedded face data.
-                // Since the TextString came from persistence, assume the ID is valid.
-                DgnFontId srcFontId = importer.GetSourceDb().Fonts().FindId(text->GetStyle().GetFont());
-                DgnFontId dstFontId = importer.RemapFont(srcFontId);
-                DgnFontCP dstFont = importer.GetDestinationDb().Fonts().FindFontById(dstFontId);
-                
-                if (nullptr == dstFont)
-                    { BeDataAssert(nullptr != dstFont); }
-                else
-                    text->GetStyleR().SetFont(*dstFont);
-                
-                writer.Append(*text);
-                }
-            
-            default:
-                {
-                writer.Append(egOp);
-                break;
-                }
-            }
-        }
-
-    dest.SaveData(&writer.m_buffer.front(), (uint32_t) writer.m_buffer.size());
-
-    return DgnDbStatus::Success;
-    }
-
-/*---------------------------------------------------------------------------------**//**
-* @bsimethod                                                    Brien.Bastings  12/2015
-+---------------+---------------+---------------+---------------+---------------+------*/
-static void debugGeomId(GeometryStreamIO::IDebugOutput& output, GeometricPrimitiveCR geom, GeometryStreamEntryId geomId)
-    {
-    Utf8String  geomType;
-
-    switch (geom.GetGeometryType())
-        {
-        case GeometricPrimitive::GeometryType::CurvePrimitive:
-            geomType.assign("CurvePrimitive");
-            break;
-
-        case GeometricPrimitive::GeometryType::CurveVector:
-            geomType.assign("CurveVector");
-            break;
-
-        case GeometricPrimitive::GeometryType::SolidPrimitive:
-            geomType.assign("SolidPrimitive");
-            break;
-
-        case GeometricPrimitive::GeometryType::BsplineSurface:
-            geomType.assign("BsplineSurface");
-            break;
-
-        case GeometricPrimitive::GeometryType::Polyface:
-            geomType.assign("Polyface");
-            break;
-
-        case GeometricPrimitive::GeometryType::BRepEntity:
-            geomType.assign("BRepEntity");
-            break;
-
-        case GeometricPrimitive::GeometryType::TextString:
-            geomType.assign("TextString");
-            break;
-
-        case GeometricPrimitive::GeometryType::Image:
-            geomType.assign("ImageGraphic");
-            break;
-
-        default:
-            geomType.assign("Unknown");
-            break;
-        }
-
-    if (!geomId.GetGeometryPartId().IsValid())
-        output._DoOutputLine(Utf8PrintfString("- GeometryType::%s \t[Index: %d]\n", geomType.c_str(), geomId.GetIndex()).c_str());
-    else
-        output._DoOutputLine(Utf8PrintfString("- GeometryType::%s \t[Index: %d | PartId: %" PRIu64 " Part Index: %d]\n", geomType.c_str(), geomId.GetIndex(), geomId.GetGeometryPartId().GetValue(), geomId.GetPartIndex()).c_str());
-    }
-
-/*---------------------------------------------------------------------------------**//**
-* @bsimethod                                                    Brien.Bastings  10/2015
-+---------------+---------------+---------------+---------------+---------------+------*/
-void GeometryStreamIO::Debug(IDebugOutput& output, GeometryStreamCR stream, DgnDbR db, bool isPart)
-    {
-    Collection  collection(stream.GetData(), stream.GetSize());
-    Reader      reader(db);
-
-    IdSet<DgnGeometryPartId> parts;
-
-    for (auto const& egOp : collection)
-        {
-        switch (egOp.m_opCode)
-            {
-            case GeometryStreamIO::OpCode::Header:
-                {
-                output._DoOutputLine(Utf8PrintfString("OpCode::Header\n").c_str());
-                break;
-                }
-
-            case GeometryStreamIO::OpCode::SubGraphicRange:
-                {
-                output._DoOutputLine(Utf8PrintfString("OpCode::SubGraphicRange\n").c_str());
-                break;
-                }
-
-            case GeometryStreamIO::OpCode::GeometryPartInstance:
-                {
-                auto ppfb = flatbuffers::GetRoot<FB::GeometryPart>(egOp.m_data);
-
-                DgnGeometryPartId   partId = DgnGeometryPartId((uint64_t)ppfb->geomPartId());
-                DPoint3d            origin = (nullptr == ppfb->origin() ? DPoint3d::FromZero() : *((DPoint3dCP) ppfb->origin()));
-                YawPitchRollAngles  angles = YawPitchRollAngles::FromDegrees(ppfb->yaw(), ppfb->pitch(), ppfb->roll());
-
-                if (output._WantPartGeometry())
-                    parts.insert(partId);
-
-                output._DoOutputLine(Utf8PrintfString("OpCode::GeometryPartInstance - PartId: %" PRIu64 "\n", partId.GetValue()).c_str());
-
-                if (!output._WantVerbose())
-                    break;
-
-                // Transform geomToElem = angles.ToTransform(origin);
-                //
-                // for (int i=0; i<3; i++)
-                //     output._DoOutputLine(Utf8PrintfString("  [%lf, \t%lf, \t%lf, \t%lf]\n", geomToElem.form3d[i][0], geomToElem.form3d[i][1], geomToElem.form3d[i][2], geomToElem.form3d[i][3]).c_str());
-
-                if (!(ppfb->has_origin() || ppfb->has_yaw() || ppfb->has_pitch() || ppfb->has_roll() || ppfb->has_scale()))
-                    break;
-
-                output._DoOutputLine(Utf8PrintfString("  ").c_str());
-
-                if (ppfb->has_origin())
-                    output._DoOutputLine(Utf8PrintfString("Origin: [%lf, %lf, %lf] ", origin.x, origin.y, origin.z).c_str());
-
-                if (ppfb->has_yaw())
-                    output._DoOutputLine(Utf8PrintfString("Yaw: %lf ", angles.GetYaw().Degrees()).c_str());
-
-                if (ppfb->has_pitch())
-                    output._DoOutputLine(Utf8PrintfString("Pitch: %lf ", angles.GetPitch().Degrees()).c_str());
-
-                if (ppfb->has_roll())
-                    output._DoOutputLine(Utf8PrintfString("Roll: %lf ", angles.GetRoll().Degrees()).c_str());
-
-                if (ppfb->has_scale())
-                    output._DoOutputLine(Utf8PrintfString("Scale: %lf ", ppfb->scale()).c_str());
-
-                output._DoOutputLine(Utf8PrintfString("\n").c_str());
-                break;
-                }
-
-            case GeometryStreamIO::OpCode::BasicSymbology:
-                {
-                auto ppfb = flatbuffers::GetRoot<FB::BasicSymbology>(egOp.m_data);
-
-                DgnSubCategoryId   subCategoryId((uint64_t)ppfb->subCategoryId());
-                DgnSubCategoryCPtr subCat = (subCategoryId.IsValid() ? DgnSubCategory::Get(db, subCategoryId) : nullptr);
-
-                if (subCat.IsValid() && nullptr != subCat->GetCode().GetValueUtf8CP())
-                    output._DoOutputLine(Utf8PrintfString("OpCode::BasicSymbology - SubCategory: %s - Id: %" PRIu64 "\n", subCat->GetCode().GetValueUtf8CP(), subCategoryId.GetValue()).c_str());
-                else if (subCategoryId.IsValid())
-                    output._DoOutputLine(Utf8PrintfString("OpCode::BasicSymbology - SubCategoryId: %" PRIu64 "\n", subCategoryId.GetValue()).c_str());
-                else
-                    output._DoOutputLine(Utf8PrintfString("OpCode::BasicSymbology\n").c_str());
-
-                if (!output._WantVerbose())
-                    break;
-
-                if (!(ppfb->has_color() || ppfb->has_useColor() || 
-                      ppfb->has_weight() || ppfb->has_useWeight() || 
-                      ppfb->has_lineStyleId() || ppfb->has_useStyle() || 
-                      ppfb->has_transparency() || ppfb->has_displayPriority() || ppfb->has_geomClass()))
-                    break;
-
-                output._DoOutputLine(Utf8PrintfString("  ").c_str());
-
-                if (ppfb->has_color() || ppfb->has_useColor())
-                    {
-                    ColorDef color(ppfb->color());
-                    output._DoOutputLine(Utf8PrintfString("Color: [Red:%d Green:%d Blue:%d Alpha:%d] ", color.GetRed(), color.GetGreen(), color.GetBlue(), color.GetAlpha()).c_str());
-                    }
-
-                if (ppfb->has_weight() || ppfb->has_useWeight())
-                    output._DoOutputLine(Utf8PrintfString("Weight: %d ", ppfb->weight()).c_str());
-
-                if (ppfb->has_lineStyleId() || ppfb->has_useStyle())
-                    output._DoOutputLine(Utf8PrintfString("Style: %" PRIu64 " ", ppfb->lineStyleId()).c_str());
-
-                if (ppfb->has_transparency())
-                    output._DoOutputLine(Utf8PrintfString("Transparency: %lf ", ppfb->transparency()).c_str());
-
-                if (ppfb->has_displayPriority())
-                    output._DoOutputLine(Utf8PrintfString("Display Priority: %d ", ppfb->displayPriority()).c_str());
-
-                if (ppfb->has_geomClass())
-                    {
-                    DgnGeometryClass geomClass = (DgnGeometryClass) ppfb->geomClass();
-                    Utf8String       classStr;
-
-                    switch (geomClass)
-                        {
-                        case DgnGeometryClass::Primary:
-                            classStr.append("Primary");
-                            break;
-                        case DgnGeometryClass::Construction:
-                            classStr.append("Construction");
-                            break;
-                        case DgnGeometryClass::Dimension:
-                            classStr.append("Dimension");
-                            break;
-                        case DgnGeometryClass::Pattern:
-                            classStr.append("Pattern");
-                            break;
-                        }
-
-                    output._DoOutputLine(Utf8PrintfString("Geometry Class: %s ", classStr.c_str()).c_str());
-                    }
-
-                output._DoOutputLine(Utf8PrintfString("\n").c_str());
-                break;
-                }
-
-            case GeometryStreamIO::OpCode::PointPrimitive:
-                {
-                output._DoOutputLine(Utf8PrintfString("OpCode::PointPrimitive\n").c_str());
-
-                if (!output._WantVerbose())
-                    break;
-
-                int         nPts;
-                int8_t      boundary;
-                DPoint3dCP  pts;
-            
-                if (!reader.Get(egOp, pts, nPts, boundary))
-                    break;
-
-                Utf8String  boundaryStr;
-
-                switch (boundary)
-                    {
-                    case FB::BoundaryType_None:
-                        boundaryStr.append("None (Points)");
-                        break;
-                    case FB::BoundaryType_Open:
-                        boundaryStr.append("Open");
-                        break;
-                    case FB::BoundaryType_Closed:
-                        boundaryStr.append("Closed");
-                        break;
-                    }
-
-                output._DoOutputLine(Utf8PrintfString("  Point Count: %d - Boundary Type: %s\n", nPts, boundaryStr.c_str()).c_str());
-                break;
-                }
-
-            case GeometryStreamIO::OpCode::PointPrimitive2d:
-                {
-                output._DoOutputLine(Utf8PrintfString("OpCode::PointPrimitive2d\n").c_str());
-
-                if (!output._WantVerbose())
-                    break;
-
-                int         nPts;
-                int8_t      boundary;
-                DPoint2dCP  pts;
-            
-                if (!reader.Get(egOp, pts, nPts, boundary))
-                    break;
-
-                Utf8String  boundaryStr;
-
-                switch (boundary)
-                    {
-                    case FB::BoundaryType_None:
-                        boundaryStr.append("None (Points)");
-                        break;
-                    case FB::BoundaryType_Open:
-                        boundaryStr.append("Open");
-                        break;
-                    case FB::BoundaryType_Closed:
-                        boundaryStr.append("Closed");
-                        break;
-                    }
-
-                output._DoOutputLine(Utf8PrintfString("  Point Count: %d - Boundary Type: %s\n", nPts, boundaryStr.c_str()).c_str());
-                break;
-                }
-
-            case GeometryStreamIO::OpCode::ArcPrimitive:
-                {
-                output._DoOutputLine(Utf8PrintfString("OpCode::ArcPrimitive\n").c_str());
-
-                if (!output._WantVerbose())
-                    break;
-
-                int8_t      boundary;
-                DEllipse3d  arc;
-            
-                if (!reader.Get(egOp, arc, boundary))
-                    break;
-
-                Utf8String  boundaryStr;
-
-                switch (boundary)
-                    {
-                    case FB::BoundaryType_None:
-                        boundaryStr.append("None");
-                        break;
-                    case FB::BoundaryType_Open:
-                        boundaryStr.append("Open");
-                        break;
-                    case FB::BoundaryType_Closed:
-                        boundaryStr.append("Closed");
-                        break;
-                    }
-
-                output._DoOutputLine(Utf8PrintfString("  Start: %f - Sweep: %lf - Boundary Type: %s\n", arc.start, arc.sweep, boundaryStr.c_str()).c_str());
-                break;
-                }
-
-            case GeometryStreamIO::OpCode::CurveVector:
-                {
-                output._DoOutputLine(Utf8PrintfString("OpCode::CurveVector\n").c_str());
-                break;
-                }
-
-            case GeometryStreamIO::OpCode::Polyface:
-                {
-                output._DoOutputLine(Utf8PrintfString("OpCode::Polyface\n").c_str());
-                break;
-                }
-
-            case GeometryStreamIO::OpCode::CurvePrimitive:
-                {
-                output._DoOutputLine(Utf8PrintfString("OpCode::CurvePrimitive\n").c_str());
-                break;
-                }
-
-            case GeometryStreamIO::OpCode::SolidPrimitive:
-                {
-                output._DoOutputLine(Utf8PrintfString("OpCode::SolidPrimitive\n").c_str());
-                break;
-                }
-
-            case GeometryStreamIO::OpCode::BsplineSurface:
-                {
-                output._DoOutputLine(Utf8PrintfString("OpCode::BsplineSurface\n").c_str());
-                break;
-                }
-
-            case GeometryStreamIO::OpCode::ParasolidBRep:
-                {
-                output._DoOutputLine(Utf8PrintfString("OpCode::ParasolidBRep\n").c_str());
-                break;
-                }
-
-            case GeometryStreamIO::OpCode::BRepPolyface:
-                {
-                output._DoOutputLine(Utf8PrintfString("OpCode::BRepPolyface\n").c_str());
-                break;
-                }
-
-            case GeometryStreamIO::OpCode::BRepCurveVector:
-                {
-                output._DoOutputLine(Utf8PrintfString("OpCode::BRepCurveVector\n").c_str());
-                break;
-                }
-
-            case GeometryStreamIO::OpCode::AreaFill:
-                {
-                auto ppfb = flatbuffers::GetRoot<FB::AreaFill>(egOp.m_data);
-
-                FillDisplay fillDisplay = (FillDisplay) ppfb->fill();
-                Utf8String  fillStr;
-
-                switch (fillDisplay)
-                    {
-                    case FillDisplay::Never:
-                        fillStr.append("Never");
-                        break;
-                    case FillDisplay::ByView:
-                        fillStr.append("By View");
-                        break;
-                    case FillDisplay::Always:
-                        fillStr.append("Always");
-                        break;
-                    case FillDisplay::Blanking:
-                        fillStr.append("Blanking");
-                        break;
-                    }
-
-                output._DoOutputLine(Utf8PrintfString("OpCode::AreaFill - Display: %s\n", fillStr.c_str()).c_str());
-
-                if (!output._WantVerbose())
-                    break;
-
-                if (FillDisplay::Never == fillDisplay)
-                    break;
-
-                if (ppfb->has_mode())
-                    {
-                    output._DoOutputLine(Utf8PrintfString("  Gradient: %d ", ppfb->mode()).c_str());
-
-                    if (ppfb->has_transparency())
-                        output._DoOutputLine(Utf8PrintfString("Transparency: %lf ", ppfb->transparency()).c_str());
-
-                    output._DoOutputLine(Utf8PrintfString("\n").c_str());
-                    break;
-                    }
-
-                if (!(ppfb->has_color() || ppfb->has_useColor() || ppfb->has_backgroundFill() || ppfb->has_transparency()))
-                    break;
-
-                output._DoOutputLine(Utf8PrintfString("  ").c_str());
-
-                if (ppfb->has_color() || ppfb->has_useColor())
-                    {
-                    ColorDef color(ppfb->color());
-                    output._DoOutputLine(Utf8PrintfString("Fill: [Red:%d Green:%d Blue:%d Alpha:%d] ", color.GetRed(), color.GetGreen(), color.GetBlue(), color.GetAlpha()).c_str());
-                    }
-                else if (ppfb->has_backgroundFill())
-                    {
-                    output._DoOutputLine(Utf8PrintfString("Fill: View Background %s", 1 == ppfb->backgroundFill() ? "Solid" : "Outline").c_str());
-                    }
-                else
-                    {
-                    output._DoOutputLine(Utf8PrintfString("Fill: Single Color ").c_str());
-                    }
-
-                if (ppfb->has_transparency())
-                    output._DoOutputLine(Utf8PrintfString("Transparency: %lf ", ppfb->transparency()).c_str());
-
-                output._DoOutputLine(Utf8PrintfString("\n").c_str());
-                break;
-                }
-
-            case GeometryStreamIO::OpCode::Pattern:
-                {
-                output._DoOutputLine(Utf8PrintfString("OpCode::Pattern\n").c_str());
-                break;
-                }
-
-            case GeometryStreamIO::OpCode::Material:
-                {
-                output._DoOutputLine(Utf8PrintfString("OpCode::Material\n").c_str());
-                break;
-                }
-
-            case GeometryStreamIO::OpCode::LineStyleModifiers:
-                {
-                output._DoOutputLine(Utf8PrintfString("OpCode::LineStyleModifiers\n").c_str());
-                break;
-                }
-
-            case GeometryStreamIO::OpCode::TextString:
-                {
-                output._DoOutputLine(Utf8PrintfString("OpCode::TextString\n").c_str());
-                break;
-                }
-
-            case GeometryStreamIO::OpCode::Image:
-                {
-                output._DoOutputLine(Utf8PrintfString("OpCode::ImageGraphic\n").c_str());
-                break;
-                }
-
-            default:
-                {
-                output._DoOutputLine(Utf8PrintfString("OpCode - %d\n", egOp.m_opCode).c_str());
-                break;
-                }
-            }
-        }
-
-    if (0 != parts.size())
-        {
-        for (DgnGeometryPartId partId : parts)
-            {
-            DgnGeometryPartCPtr partGeometry = db.Elements().Get<DgnGeometryPart>(partId);
-
-            if (!partGeometry.IsValid())
-                continue;
-
-            output._DoOutputLine(Utf8PrintfString("\n[--- Part: %s - Id: %" PRIu64 " ---]\n\n", partGeometry->GetCode().GetValueUtf8CP(), partId.GetValue()).c_str());
-            GeometryStreamIO::Debug(output, partGeometry->GetGeometryStream(), db, true);
-            }
-        }
-
-    if (output._WantGeomEntryIds() && !isPart)
-        {
-        GeometryCollection collection(stream, db);
-
-        output._DoOutputLine(Utf8PrintfString("\n--- GeometryStream Entry Ids ---\n\n").c_str());
-
-        for (auto iter : collection)
-            {
-            GeometricPrimitivePtr geom = iter.GetGeometryPtr();
-
-            if (geom.IsValid())
-                {
-                debugGeomId(output, *geom, iter.GetGeometryStreamEntryId());
-                continue;
-                }
-
-            DgnGeometryPartCPtr partGeom = iter.GetGeometryPartCPtr();
-
-            if (!partGeom.IsValid())
-                continue;
-
-            GeometryCollection partCollection(partGeom->GetGeometryStream(), db);
-
-            partCollection.SetNestedIteratorContext(iter); // Iterate part GeomStream in context of parent...
-
-            for (auto partIter : partCollection)
-                {
-                GeometricPrimitivePtr partGeom = partIter.GetGeometryPtr();
-
-                if (!partGeom.IsValid())
-                    continue;
-
-                debugGeomId(output, *partGeom, partIter.GetGeometryStreamEntryId());
-                }
-            }
-
-        output._DoOutputLine("\n");
-        }
-    }
-
-/*---------------------------------------------------------------------------------**//**
-* @bsimethod                                                    Brien.Bastings  05/2015
-+---------------+---------------+---------------+---------------+---------------+------*/
-void GeometryStreamIO::Collection::GetGeometryPartIds(IdSet<DgnGeometryPartId>& parts, DgnDbR dgnDb) const
-    {
-    GeometryStreamIO::Reader reader(dgnDb);
-
-    for (auto const& egOp : *this)
-        {
-        if (GeometryStreamIO::OpCode::GeometryPartInstance != egOp.m_opCode)
-            continue;
-
-        DgnGeometryPartId geomPartId;
-        Transform geomToElem;
-
-        if (!reader.Get(egOp, geomPartId, geomToElem))
-            continue;
-
-        parts.insert(geomPartId);
-        }
-    }
-
-/*=================================================================================**//**
-* @bsiclass                                                     Brien.Bastings  04/2016
-+===============+===============+===============+===============+===============+======*/
-struct BRepCache : DgnElement::AppData
-{
-static DgnElement::AppData::Key const& GetKey() {static DgnElement::AppData::Key s_key; return s_key;}
-typedef bmap<uint16_t, IBRepEntityPtr> IndexedGeomMap;
-IndexedGeomMap m_map;
-
-virtual DropMe _OnInserted(DgnElementCR el){return DropMe::Yes;}
-virtual DropMe _OnUpdated(DgnElementCR modified, DgnElementCR original, bool isOriginal) {return DropMe::Yes;}
-virtual DropMe _OnAppliedUpdate(DgnElementCR original, DgnElementCR modified) {return DropMe::Yes;}
-virtual DropMe _OnDeleted(DgnElementCR el) {return DropMe::Yes;}
-
-static BRepCache* Get(DgnElementCR elem, bool addIfNotFound)
-    {
-    BRepCache* cache = dynamic_cast<BRepCache*>(elem.FindAppData(GetKey()));
-
-    if (nullptr == cache && addIfNotFound)
-        elem.AddAppData(GetKey(), cache = new BRepCache);
-
-    return cache;
-    }
-};
-
-/*=================================================================================**//**
-* @bsiclass                                                     Brien.Bastings  02/2015
-+===============+===============+===============+===============+===============+======*/
-struct DrawHelper
-{
-/*---------------------------------------------------------------------------------**//**
-* @bsimethod                                                    Brien.Bastings  02/2015
-+---------------+---------------+---------------+---------------+---------------+------*/
-static void CookGeometryParams(ViewContextR context, Render::GeometryParamsR geomParams, Render::GraphicBuilderR graphic, bool& geomParamsChanged)
-    {
-    if (!geomParamsChanged)
-        {
-        // NOTE: Even if we aren't activating, make sure to resolve so that we can test for linestyles, display priority, etc.
-        geomParams.Resolve(context);
-        return;
-        }
-
-    context.CookGeometryParams(geomParams, graphic);
-    geomParamsChanged = false;
-    }
-
-/*---------------------------------------------------------------------------------**//**
-* @bsimethod                                                    Brien.Bastings  05/2015
-+---------------+---------------+---------------+---------------+---------------+------*/
-static bool IsGeometryVisible(ViewContextR context, Render::GeometryParamsCR geomParams, DRange3dCP range)
-    {
-    ViewFlags   viewFlags = context.GetViewFlags();
-
-    switch (geomParams.GetGeometryClass())
-        {
-        case DgnGeometryClass::Construction:
-            if (!viewFlags.ShowConstructions())
-                return false;
-            break;
-
-        case DgnGeometryClass::Dimension:
-            if (!viewFlags.ShowDimensions())
-                return false;
-            break;
-
-        case DgnGeometryClass::Pattern:
-            if (!viewFlags.ShowPatterns())
-                return false;
-            break;
-        }
-
-    if (nullptr == context.GetViewport())
-        return true;
-
-    if (nullptr != range && !range->IsNull())
-        {
-        if (!context.IsRangeVisible(*range))
-            return false; // Sub-graphic outside range...
-        }
-
-    DgnSubCategory::Appearance appearance = context.GetViewport()->GetViewController().GetSubCategoryAppearance(geomParams.GetSubCategoryId());
-
-    if (appearance.IsInvisible())
-        return false;
-
-    switch (context.GetDrawPurpose())
-        {
-        case DrawPurpose::Plot:
-            if (appearance.GetDontPlot())
-                return false;
-            break;
-
-        case DrawPurpose::Pick:
-        case DrawPurpose::FenceAccept:
-            if (appearance.GetDontLocate()) // NOTE: Don't check GetDontSnap as we still need "not snappable" hit...
-                return false;
-            break;
-        }
-
-    return true;
-    }
-
-/*---------------------------------------------------------------------------------**//**
-* @bsimethod                                                    Brien.Bastings  05/2015
-+---------------+---------------+---------------+---------------+---------------+------*/
-static bool IsFillVisible(ViewContextR context, Render::GeometryParamsCR geomParams)
-    {
-    // NEEDSWORK Mesh tiles...will want to control fill with shader so that turning it on/off doesn't invalidate tiles...
-    switch (geomParams.GetFillDisplay())
-        {
-        case FillDisplay::Never:
-            return false;
-
-        case FillDisplay::ByView:
-            return context.GetViewFlags().ShowFill();
-
-        default:
-            return true;
-        }
-    }
-
-/*---------------------------------------------------------------------------------**//**
-* @bsimethod                                                    Brien.Bastings  04/2016
-+---------------+---------------+---------------+---------------+---------------+------*/
-static IBRepEntityPtr GetCachedSolidKernelEntity(ViewContextR context, DgnElementCP element, GeometryStreamEntryIdCR entryId)
-    {
-    // Only use for auto-locate, display has Render::Graphic, and other callers of Stroke should be ok reading again...thread-safety issues otherwise...
-    if (nullptr == context.GetIPickGeom())
-        return nullptr;
-
-    if (nullptr == element)
-        return nullptr;
-
-    BRepCache* cache = BRepCache::Get(*element, false);
-
-    if (nullptr == cache)
-        return nullptr;
-
-    BRepCache::IndexedGeomMap::const_iterator found = cache->m_map.find(entryId.GetGeometryPartId().IsValid() ? entryId.GetPartIndex() : entryId.GetIndex());
-
-    if (found == cache->m_map.end())
-        return nullptr;
-
-    return found->second;
-    }
-
-/*---------------------------------------------------------------------------------**//**
-* @bsimethod                                                    Brien.Bastings  04/2016
-+---------------+---------------+---------------+---------------+---------------+------*/
-static void SaveSolidKernelEntity(ViewContextR context, DgnElementCP element, GeometryStreamEntryIdCR entryId, IBRepEntityR entity)
-    {
-    // Only save for auto-locate, display has Render::Graphic, and other callers of Stroke should be ok reading again...
-    if (nullptr == context.GetIPickGeom())
-        return;
-
-    if (nullptr == element)
-        return;
-
-    BRepCache* cache = BRepCache::Get(*element, true);
-
-    cache->m_map[entryId.GetGeometryPartId().IsValid() ? entryId.GetPartIndex() : entryId.GetIndex()] = &entity;
-    }
-
-}; // DrawHelper
-
-/*---------------------------------------------------------------------------------**//**
-* @bsimethod                                                    Brien.Bastings  11/2014
-+---------------+---------------+---------------+---------------+---------------+------*/
-void GeometryStreamIO::Collection::Draw(Render::GraphicBuilderR mainGraphic, ViewContextR context, Render::GeometryParamsR geomParams, bool activateParams, DgnElementCP element) const
-    {
-<<<<<<< HEAD
-    bool geomParamsChanged = true;
-=======
-    bool isSimplify = mainGraphic.IsSimplifyGraphic();
-    bool geomParamsChanged = activateParams || isSimplify; // NOTE: Don't always bake initial symbology into SubGraphics, it's activated before drawing QvElem...
-    bool allowStrokedLinestyles = activateParams; // Don't allow stroked linestyles in GeometryParts...
->>>>>>> 0468f9fb
-    Render::GraphicParams subGraphicParams;
-    DRange3d subGraphicRange = DRange3d::NullRange();
-    Render::GraphicBuilderPtr subGraphic;
-    Render::GraphicBuilderP currGraphic = &mainGraphic;
-    GeometryStreamEntryIdCP currEntryId = currGraphic->GetGeometryStreamEntryId();
-    GeometryStreamEntryId entryId;
-    GeometryStreamIO::Reader reader(context.GetDgnDb());
-
-#if defined (BENTLEYCONFIG_PARASOLID)
-    bool usePreBakedBody = false;
-#else
-    bool usePreBakedBody = true;
-#endif
-
-    if (nullptr != currEntryId)
-        entryId = *currEntryId;
-
-    for (auto const& egOp : *this)
-        {
-        switch (egOp.m_opCode)
-            {
-            case GeometryStreamIO::OpCode::Header:
-                {
-                entryId.SetActive(true);
-                currGraphic->SetGeometryStreamEntryId(&entryId);
-                break;
-                }
-
-            case GeometryStreamIO::OpCode::BasicSymbology:
-            case GeometryStreamIO::OpCode::LineStyleModifiers:
-            case GeometryStreamIO::OpCode::AreaFill:
-            case GeometryStreamIO::OpCode::Pattern:
-            case GeometryStreamIO::OpCode::Material:
-                {
-                if (!reader.Get(egOp, geomParams))
-                    break;
-
-                geomParamsChanged = true;
-                break;
-                }
-
-            case GeometryStreamIO::OpCode::SubGraphicRange:
-                {
-                currGraphic = &mainGraphic;
-                subGraphicRange = DRange3d::NullRange();
-
-                if (!reader.Get(egOp, subGraphicRange))
-                    break;
-
-                subGraphic = mainGraphic.CreateSubGraphic(Transform::FromIdentity());
-                currGraphic = subGraphic.get();
-
-                mainGraphic.GetLocalToWorldTransform().Multiply(subGraphicRange, subGraphicRange); // Range test needs world coords...
-
-                geomParams.Resolve(context);
-                subGraphicParams.Cook(geomParams, context); // Save current params for AddSubGraphic in case there are additional symbology changes...
-
-                currGraphic->ActivateGraphicParams(subGraphicParams, &geomParams);
-                geomParamsChanged = false;
-
-                continue; // Next op code should be a geometry op code that will be added to this sub-graphic...
-                }
-
-            case GeometryStreamIO::OpCode::GeometryPartInstance:
-                {
-                entryId.Increment();
-                currGraphic->SetGeometryStreamEntryId(&entryId);
-
-                DgnGeometryPartId geomPartId;
-                Transform geomToSource;
-
-                if (!reader.Get(egOp, geomPartId, geomToSource))
-                    break;
-
-                entryId.SetActiveGeometryPart(geomPartId);
-                currGraphic->SetGeometryStreamEntryId(&entryId);
-
-                context.AddSubGraphic(mainGraphic, geomPartId, geomToSource, geomParams);
-
-                entryId.SetActiveGeometryPart(DgnGeometryPartId());
-                currGraphic->SetGeometryStreamEntryId(&entryId);
-
-                break;
-                }
-
-            case GeometryStreamIO::OpCode::PointPrimitive2d:
-                {
-                entryId.Increment();
-                currGraphic->SetGeometryStreamEntryId(&entryId);
-
-                if (!DrawHelper::IsGeometryVisible(context, geomParams, &subGraphicRange))
-                    break;
-
-                int         nPts;
-                int8_t      boundary;
-                DPoint2dCP  pts;
-
-                if (!reader.Get(egOp, pts, nPts, boundary))
-                    break;
-    
-                DrawHelper::CookGeometryParams(context, geomParams, *currGraphic, geomParamsChanged);
-
-                if (FB::BoundaryType_Closed == boundary)
-                    {
-                    PatternParamsCP pattern;
-
-                    if (nullptr != (pattern = geomParams.GetPatternParams()))
-                        {
-                        if (context.WantAreaPatterns())
-                            {
-                            std::valarray<DPoint3d> localPoints3dBuf(nPts);
-
-                            for (int iPt = 0; iPt < nPts; ++iPt)
-                                localPoints3dBuf[iPt].Init(pts[iPt]);
-
-                            context.DrawAreaPattern(*currGraphic, *CurveVector::Create(CurveVector::BOUNDARY_TYPE_Outer, ICurvePrimitive::CreateLineString(&localPoints3dBuf[0], nPts)), geomParams, false);
-                            }
-                           
-                        if (pattern->GetInvisibleBoundary() && !DrawHelper::IsFillVisible(context, geomParams))
-                            break;
-                        }
-                    }
-
-                if (FB::BoundaryType_None != boundary)
-                    {
-                    bool strokeLineStyle = (allowStrokedLinestyles && context.WantLineStyles() && geomParams.HasStrokedLineStyle());
-
-                    if (strokeLineStyle)
-                        {
-                        std::valarray<DPoint3d> localPoints3dBuf(nPts);
-
-                        for (int iPt = 0; iPt < nPts; ++iPt)
-                            localPoints3dBuf[iPt].Init(pts[iPt]);
-
-                        context.DrawStyledCurveVector(*currGraphic, *CurveVector::Create(FB::BoundaryType_Closed == boundary ? CurveVector::BOUNDARY_TYPE_Outer : CurveVector::BOUNDARY_TYPE_Open, ICurvePrimitive::CreateLineString(&localPoints3dBuf[0], nPts)), geomParams, false);
-                        break;
-                        }
-                    }
-
-                switch (boundary)
-                    {
-                    case FB::BoundaryType_None:
-                        currGraphic->AddPointString2d(nPts, pts, geomParams.GetNetDisplayPriority());
-                        break;
-
-                    case FB::BoundaryType_Open:
-                        currGraphic->AddLineString2d(nPts, pts, geomParams.GetNetDisplayPriority());
-                        break;
-
-                    case FB::BoundaryType_Closed:
-                        currGraphic->AddShape2d(nPts, pts, DrawHelper::IsFillVisible(context, geomParams), geomParams.GetNetDisplayPriority());
-                        break;
-                    }
-                break;
-                }
-
-            case GeometryStreamIO::OpCode::PointPrimitive:
-                {
-                entryId.Increment();
-                currGraphic->SetGeometryStreamEntryId(&entryId);
-
-                if (!DrawHelper::IsGeometryVisible(context, geomParams, &subGraphicRange))
-                    break;
-
-                int         nPts;
-                int8_t      boundary;
-                DPoint3dCP  pts;
-
-                if (!reader.Get(egOp, pts, nPts, boundary))
-                    break;
-
-                DrawHelper::CookGeometryParams(context, geomParams, *currGraphic, geomParamsChanged);
-
-                if (FB::BoundaryType_Closed == boundary)
-                    {
-                    PatternParamsCP pattern;
-
-                    if (nullptr != (pattern = geomParams.GetPatternParams()))
-                        {
-                        if (context.WantAreaPatterns())
-                            context.DrawAreaPattern(*currGraphic, *CurveVector::Create(CurveVector::BOUNDARY_TYPE_Outer, ICurvePrimitive::CreateLineString(pts, nPts)), geomParams, false);
-                           
-                        if (pattern->GetInvisibleBoundary() && !DrawHelper::IsFillVisible(context, geomParams))
-                            break;
-                        }
-                    }
-
-                if (FB::BoundaryType_None != boundary)
-                    {
-                    bool strokeLineStyle = (allowStrokedLinestyles && context.WantLineStyles() && geomParams.HasStrokedLineStyle());
-
-                    if (strokeLineStyle)
-                        {
-                        context.DrawStyledCurveVector(*currGraphic, *CurveVector::Create(FB::BoundaryType_Closed == boundary ? CurveVector::BOUNDARY_TYPE_Outer : CurveVector::BOUNDARY_TYPE_Open, ICurvePrimitive::CreateLineString(pts, nPts)), geomParams, false);
-                        break;
-                        }
-                    }
-
-                switch (boundary)
-                    {
-                    case FB::BoundaryType_None:
-                        currGraphic->AddPointString(nPts, pts);
-                        break;
-
-                    case FB::BoundaryType_Open:
-                        currGraphic->AddLineString(nPts, pts);
-                        break;
-
-                    case FB::BoundaryType_Closed:
-                        currGraphic->AddShape(nPts, pts, DrawHelper::IsFillVisible(context, geomParams));
-                        break;
-                    }
-                break;
-                }
-
-            case GeometryStreamIO::OpCode::ArcPrimitive:
-                {
-                entryId.Increment();
-                currGraphic->SetGeometryStreamEntryId(&entryId);
-
-                if (!DrawHelper::IsGeometryVisible(context, geomParams, &subGraphicRange))
-                    break;
-
-                DEllipse3d  arc;
-                int8_t      boundary;
-
-                if (!reader.Get(egOp, arc, boundary))
-                    break;
-
-                DrawHelper::CookGeometryParams(context, geomParams, *currGraphic, geomParamsChanged);
-
-                if (FB::BoundaryType_Closed == boundary)
-                    {
-                    PatternParamsCP pattern;
-
-                    if (nullptr != (pattern = geomParams.GetPatternParams()))
-                        {
-                        if (context.WantAreaPatterns())
-                            context.DrawAreaPattern(*currGraphic, *CurveVector::Create(CurveVector::BOUNDARY_TYPE_Outer, ICurvePrimitive::CreateArc(arc)), geomParams, false);
-                           
-                        if (pattern->GetInvisibleBoundary() && !DrawHelper::IsFillVisible(context, geomParams))
-                            break;
-                        }
-                    }
-
-                bool strokeLineStyle = (allowStrokedLinestyles && context.WantLineStyles() && geomParams.HasStrokedLineStyle());
-
-                if (strokeLineStyle)
-                    {
-                    context.DrawStyledCurveVector(*currGraphic, *CurveVector::Create(FB::BoundaryType_Closed == boundary ? CurveVector::BOUNDARY_TYPE_Outer : CurveVector::BOUNDARY_TYPE_Open, ICurvePrimitive::CreateArc(arc)), geomParams, false);
-                    break;
-                    }
-
-                if (!context.Is3dView())
-                    {
-                    if (FB::BoundaryType_Closed != boundary)
-                        currGraphic->AddArc2d(arc, false, false, geomParams.GetNetDisplayPriority());
-                    else
-                        currGraphic->AddArc2d(arc, true, DrawHelper::IsFillVisible(context, geomParams), geomParams.GetNetDisplayPriority());
-                    break;
-                    }
-
-                if (FB::BoundaryType_Closed != boundary)
-                    currGraphic->AddArc(arc, false, false);
-                else
-                    currGraphic->AddArc(arc, true, DrawHelper::IsFillVisible(context, geomParams));
-                break;
-                }
-
-            case GeometryStreamIO::OpCode::CurvePrimitive:
-                {
-                entryId.Increment();
-                currGraphic->SetGeometryStreamEntryId(&entryId);
-
-                if (!DrawHelper::IsGeometryVisible(context, geomParams, &subGraphicRange))
-                    break;
-
-                ICurvePrimitivePtr curvePrimitivePtr;
-
-                if (!reader.Get(egOp, curvePrimitivePtr))
-                    break;
-
-                DrawHelper::CookGeometryParams(context, geomParams, *currGraphic, geomParamsChanged);
-
-                if (ICurvePrimitive::CURVE_PRIMITIVE_TYPE_PointString == curvePrimitivePtr->GetCurvePrimitiveType())
-                    {
-                    if (!context.Is3dView())
-                        {
-                        bvector<DPoint3d> const* points = curvePrimitivePtr->GetPointStringCP();
-                        int nPts = (int) points->size();
-                        std::valarray<DPoint2d> localPoints2dBuf(nPts);
-
-                        for (int iPt = 0; iPt < nPts; ++iPt)
-                            {
-                            DPoint3dCP tmpPt = &points->front()+iPt;
-
-                            localPoints2dBuf[iPt].x = tmpPt->x;
-                            localPoints2dBuf[iPt].y = tmpPt->y;
-                            }
-
-                        currGraphic->AddPointString2d(nPts, &localPoints2dBuf[0], geomParams.GetNetDisplayPriority());
-                        break;
-                        }
-
-                    currGraphic->AddPointString((int) curvePrimitivePtr->GetPointStringCP()->size(), &curvePrimitivePtr->GetPointStringCP()->front());
-                    break;
-                    }
-
-                CurveVectorPtr curvePtr = CurveVector::Create(CurveVector::BOUNDARY_TYPE_Open, curvePrimitivePtr); // A single curve primitive (that isn't a point string) is always open...
-                bool strokeLineStyle = (allowStrokedLinestyles && context.WantLineStyles() && geomParams.HasStrokedLineStyle());
-
-                if (strokeLineStyle)
-                    {
-                    context.DrawStyledCurveVector(*currGraphic, *curvePtr, geomParams, false);
-                    break;
-                    }
-
-                if (!context.Is3dView())
-                    {
-                    currGraphic->AddCurveVector2dR(*curvePtr, false, geomParams.GetNetDisplayPriority());
-                    break;
-                    }
-
-                currGraphic->AddCurveVectorR(*curvePtr, false);
-                break;
-                }
-
-            case GeometryStreamIO::OpCode::CurveVector:
-                {
-                entryId.Increment();
-                currGraphic->SetGeometryStreamEntryId(&entryId);
-
-                if (!DrawHelper::IsGeometryVisible(context, geomParams, &subGraphicRange))
-                    break;
-
-                CurveVectorPtr curvePtr;
-
-                if (!reader.Get(egOp, curvePtr))
-                    break;
-
-                DrawHelper::CookGeometryParams(context, geomParams, *currGraphic, geomParamsChanged);
-
-                if (curvePtr->IsAnyRegionType())
-                    {
-                    PatternParamsCP pattern;
-
-                    if (nullptr != (pattern = geomParams.GetPatternParams()))
-                        {
-                        if (context.WantAreaPatterns())
-                            context.DrawAreaPattern(*currGraphic, *curvePtr, geomParams, false);
-                           
-                        if (pattern->GetInvisibleBoundary() && !DrawHelper::IsFillVisible(context, geomParams))
-                            break;
-                        }
-                    }
-
-                bool strokeLineStyle = (allowStrokedLinestyles && context.WantLineStyles() && geomParams.HasStrokedLineStyle());
-
-                if (strokeLineStyle)
-                    {
-                    context.DrawStyledCurveVector(*currGraphic, *curvePtr, geomParams, false);
-                    break;
-                    }
-
-                if (!context.Is3dView())
-                    {
-                    currGraphic->AddCurveVector2dR(*curvePtr, curvePtr->IsAnyRegionType() && DrawHelper::IsFillVisible(context, geomParams), geomParams.GetNetDisplayPriority());
-                    break;
-                    }
-
-                currGraphic->AddCurveVectorR(*curvePtr, curvePtr->IsAnyRegionType() && DrawHelper::IsFillVisible(context, geomParams));
-
-                // NOTE: We no longer want to support the surface/control polygon visibility options.
-                //       Display of the control polygon is something that should be left to specific tools and modify handles.
-                //       WireframeGeomUtil::DrawControlPolygon was created to help tools that wish to show the control polygon.
-                break;
-                }
-
-            case GeometryStreamIO::OpCode::Polyface:
-                {
-                entryId.Increment();
-                currGraphic->SetGeometryStreamEntryId(&entryId);
-
-                if (!DrawHelper::IsGeometryVisible(context, geomParams, &subGraphicRange))
-                    break;
-
-                PolyfaceQueryCarrier meshData(0, false, 0, 0, nullptr, nullptr);
-
-                if (!reader.Get(egOp, meshData))
-                    break;
-
-                DrawHelper::CookGeometryParams(context, geomParams, *currGraphic, geomParamsChanged);
-                currGraphic->AddPolyface(meshData, DrawHelper::IsFillVisible(context, geomParams));
-                break;
-                };
-
-            case GeometryStreamIO::OpCode::SolidPrimitive:
-                {
-                entryId.Increment();
-                currGraphic->SetGeometryStreamEntryId(&entryId);
-
-                if (!DrawHelper::IsGeometryVisible(context, geomParams, &subGraphicRange))
-                    break;
-
-                ISolidPrimitivePtr solidPtr;
-
-                if (!reader.Get(egOp, solidPtr))
-                    break;
-
-                DrawHelper::CookGeometryParams(context, geomParams, *currGraphic, geomParamsChanged);
-                currGraphic->AddSolidPrimitiveR(*solidPtr);
-                break;
-                }
-
-            case GeometryStreamIO::OpCode::BsplineSurface:
-                {
-                entryId.Increment();
-                currGraphic->SetGeometryStreamEntryId(&entryId);
-
-                if (!DrawHelper::IsGeometryVisible(context, geomParams, &subGraphicRange))
-                    break;
-
-                MSBsplineSurfacePtr surfacePtr;
-
-                if (!reader.Get(egOp, surfacePtr))
-                    break;
-
-                DrawHelper::CookGeometryParams(context, geomParams, *currGraphic, geomParamsChanged);
-                currGraphic->AddBSplineSurfaceR(*surfacePtr);
-
-                // NOTE: We no longer want to support the surface/control polygon visibility options.
-                //       Display of the control polygon is something that should be left to specific tools and modify handles.
-                //       WireframeGeomUtil::DrawControlPolygon was created to help tools that wish to show the control polygon.
-                break;
-                }
-
-            case GeometryStreamIO::OpCode::ParasolidBRep:
-                {
-                entryId.Increment();
-                currGraphic->SetGeometryStreamEntryId(&entryId);
-
-#if defined (BENTLEYCONFIG_PARASOLID)
-                if (!DrawHelper::IsGeometryVisible(context, geomParams, &subGraphicRange))
-                    break;
-
-                IBRepEntityPtr entityPtr = DrawHelper::GetCachedSolidKernelEntity(context, element, entryId);
-
-                if (!entityPtr.IsValid())
-                    {
-                    if (!reader.Get(egOp, entityPtr))
-                        break;
-
-                    // Resolve/Cook face attachments...need to do this even when output isn't QVis because it's going to be cached...
-                    IFaceMaterialAttachmentsCP attachments = entityPtr->GetFaceMaterialAttachments();
-
-                    if (nullptr != attachments)
-                        {
-                        T_FaceAttachmentsVec const& faceAttachmentsVec = attachments->_GetFaceAttachmentsVec();
-
-                        for (FaceAttachment const& attachment : faceAttachmentsVec)
-                            attachment.CookFaceAttachment(context, geomParams);
-                        }
-
-                    DrawHelper::SaveSolidKernelEntity(context, element, entryId, *entityPtr);
-                    }
-
-                usePreBakedBody = currGraphic->WantPreBakedBody(*entityPtr);
-#endif
-                if (usePreBakedBody)
-                    continue; // Don't exit loop in case we are in a sub-graphic...must add BRepPolyface or BRepCurveVector...
-
-#if defined (BENTLEYCONFIG_PARASOLID)
-                DrawHelper::CookGeometryParams(context, geomParams, *currGraphic, geomParamsChanged);
-                currGraphic->AddBodyR(*entityPtr);
-#endif
-                break;
-                }
-
-            case GeometryStreamIO::OpCode::BRepPolyface:
-                {
-                if (!usePreBakedBody)
-                    break;
-
-                if (!DrawHelper::IsGeometryVisible(context, geomParams, &subGraphicRange))
-                    break;
-
-                PolyfaceQueryCarrier meshData(0, false, 0, 0, nullptr, nullptr);
-
-                if (!BentleyGeometryFlatBuffer::BytesToPolyfaceQueryCarrier(egOp.m_data, meshData))
-                    break;
-
-                DrawHelper::CookGeometryParams(context, geomParams, *currGraphic, geomParamsChanged);
-                currGraphic->AddPolyface(meshData, false);
-                break;
-                };
-
-            case GeometryStreamIO::OpCode::BRepCurveVector:
-                {
-                if (!usePreBakedBody)
-                    break;
-
-                if (!DrawHelper::IsGeometryVisible(context, geomParams, &subGraphicRange))
-                    break;
-
-                CurveVectorPtr curvePtr = BentleyGeometryFlatBuffer::BytesToCurveVector(egOp.m_data);
-
-                if (!curvePtr.IsValid())
-                    break;
-
-                DrawHelper::CookGeometryParams(context, geomParams, *currGraphic, geomParamsChanged);
-                currGraphic->AddCurveVectorR(*curvePtr, false);
-                break;
-                };
-
-            case GeometryStreamIO::OpCode::TextString:
-                {
-                entryId.Increment();
-                currGraphic->SetGeometryStreamEntryId(&entryId);
-
-                if (!DrawHelper::IsGeometryVisible(context, geomParams, &subGraphicRange))
-                    break;
-
-                TextString  text;
-
-                if (SUCCESS != TextStringPersistence::DecodeFromFlatBuf(text, egOp.m_data, egOp.m_dataSize, context.GetDgnDb()))
-                    break;
-
-                if (text.GetGlyphSymbology(geomParams))
-                    geomParamsChanged = true;
-
-                DrawHelper::CookGeometryParams(context, geomParams, *currGraphic, geomParamsChanged);
-
-                if (!context.Is3dView())
-                    {
-                    currGraphic->AddTextString2d(text, geomParams.GetNetDisplayPriority());
-                    break;
-                    }
-
-                currGraphic->AddTextString(text);
-                break;
-                }
-
-            case GeometryStreamIO::OpCode::Image:
-                {
-                entryId.Increment();
-                currGraphic->SetGeometryStreamEntryId(&entryId);
-
-                if (!DrawHelper::IsGeometryVisible(context, geomParams, &subGraphicRange))
-                    break;
-
-                ImageGraphicPtr imagePtr;
-
-                if (!reader.Get(egOp, imagePtr))
-                    break;
-
-                if (nullptr == context.GetIPickGeom())
-                    imagePtr->CreateTexture(context); // Draw border for pick as well as to avoid zombie even if texture fails...
-
-                if (!imagePtr->GetUseFillTint())
-                    {
-                    Render::GeometryParams tintParams = geomParams;
-
-                    tintParams.SetFillDisplay(FillDisplay::Always);
-                    tintParams.SetFillColor(ColorDef(254, 255, 255)); // Don't use ColorDef::White() to avoid being affeceted by white on white reversal...
-
-                    geomParamsChanged = true;
-                    DrawHelper::CookGeometryParams(context, tintParams, *currGraphic, geomParamsChanged);
-                    geomParamsChanged = true;
-                    }
-                else
-                    {
-                    DrawHelper::CookGeometryParams(context, geomParams, *currGraphic, geomParamsChanged);
-                    }
-
-                if (context.Is3dView())
-                    imagePtr->AddToGraphic(*currGraphic);
-                else
-                    imagePtr->AddToGraphic2d(*currGraphic, geomParams.GetNetDisplayPriority());
-                break;
-                }
-
-            default:
-                break;
-            }
-
-        if (subGraphic.IsValid())
-            {
-            mainGraphic.AddSubGraphic(*subGraphic->Finish(), Transform::FromIdentity(), subGraphicParams);
-
-            currGraphic = &mainGraphic;
-            subGraphic = nullptr;
-            }
-
-        if (context.CheckStop())
-            break;
-        }
-
-    entryId.SetActive(false);
-    currGraphic->SetGeometryStreamEntryId(&entryId);
-    }
-
-/*---------------------------------------------------------------------------------**//**
-* @bsimethod                                    Keith.Bentley                   11/15
-+---------------+---------------+---------------+---------------+---------------+------*/
-Render::GraphicPtr GeometrySource::_Stroke(ViewContextR context, double pixelSize) const
-    {
-    return Draw(context, pixelSize);
-    }
-
-/*---------------------------------------------------------------------------------**//**
-* @bsimethod                                                    Paul.Connelly   09/16
-+---------------+---------------+---------------+---------------+---------------+------*/
-Render::GraphicPtr GeometrySource::Draw(ViewContextR context, double pixelSize) const
-    {
-    auto graphic = context.CreateWorldGraphic(GetPlacementTransform());
-    Render::GeometryParams params;
-
-    params.SetCategoryId(GetCategoryId());
-    GeometryStreamIO::Collection(GetGeometryStream().GetData(), GetGeometryStream().GetSize()).Draw(*graphic, context, params, true, ToElement());
-
-    return graphic->Finish();
-    }
-
-/*---------------------------------------------------------------------------------**//**
-* @bsimethod                                                    Brien.Bastings  04/2015
-+---------------+---------------+---------------+---------------+---------------+------*/
-Render::GraphicPtr GeometrySource::_StrokeHit(ViewContextR context, HitDetailCR hit) const
-    {
-    if (0 == hit.GetGeomDetail().GetGeometryStreamEntryId().GetIndex())
-        return nullptr;
-
-    switch (hit.GetSubSelectionMode())
-        {
-        case SubSelectionMode::Part:
-            {
-            if (hit.GetGeomDetail().GetGeometryStreamEntryId().GetGeometryPartId().IsValid())
-                break;
-
-            return nullptr;
-            }
-
-        case SubSelectionMode::Primitive:
-            break;
-
-        case SubSelectionMode::Segment:
-            {
-            if (nullptr != hit.GetGeomDetail().GetCurvePrimitive())
-                break;
-
-            return nullptr;
-            }
-
-        default:
-            return nullptr;
-        }
-
-    // Get the GeometryParams for this hit from the GeometryStream...
-    GeometryCollection collection(*this);
-    Render::GraphicBuilderPtr graphic;
-
-    for (auto iter : collection)
-        {
-        // Quick exclude of geometry that didn't generate the hit...
-        if (hit.GetGeomDetail().GetGeometryStreamEntryId() != iter.GetGeometryStreamEntryId())
-            continue;
-
-        switch (hit.GetSubSelectionMode())
-            {
-            case SubSelectionMode::Part:
-                {
-                GeometryParams geomParams(iter.GetGeometryParams());
-
-                graphic = context.CreateWorldGraphic(iter.GetSourceToWorld());
-                context.AddSubGraphic(*graphic, iter.GetGeometryPartId(), iter.GetGeometryToSource(), geomParams);
-
-                return graphic->Finish();
-                }
-
-            case SubSelectionMode::Segment:
-                {
-                GeometryParams geomParams(iter.GetGeometryParams()); // NOTE: Used for weight. A part can store weights in it's GeometryStream too, but this is probably good enough...
-                GraphicParams  graphicParams;
-
-                context.CookGeometryParams(geomParams, graphicParams); // Don't activate yet...need to tweak...
-                graphicParams.SetWidth(graphicParams.GetWidth()+2); // NOTE: Would be nice if flashing made element "glow" for now just bump up weight...
-
-                graphic = context.CreateWorldGraphic();
-                graphic->ActivateGraphicParams(graphicParams);
-
-                bool doSegmentFlash = (hit.GetHitType() < HitDetailType::Snap);
-
-                if (!doSegmentFlash)
-                    {
-                    switch (static_cast<SnapDetailCR>(hit).GetSnapMode())
-                        {
-                        case SnapMode::Center:
-                        case SnapMode::Origin:
-                        case SnapMode::Bisector:
-                            break; // Snap point for these is computed using entire linestring, not just the hit segment...
-
-                        default:
-                            doSegmentFlash = true;
-                            break;
-                        }
-                    }
-
-                DSegment3d      segment;
-                CurveVectorPtr  curve;
-
-                // Flash only the selected segment of linestrings/shapes based on snap mode...
-                if (doSegmentFlash && hit.GetGeomDetail().GetSegment(segment))
-                    curve = CurveVector::Create(CurveVector::BOUNDARY_TYPE_Open, ICurvePrimitive::CreateLine(segment));
-                else
-                    curve = CurveVector::Create(CurveVector::BOUNDARY_TYPE_Open, hit.GetGeomDetail().GetCurvePrimitive()->Clone());
-
-                if (hit.GetViewport().Is3dView())
-                    graphic->AddCurveVectorR(*curve, false);
-                else
-                    graphic->AddCurveVector2dR(*curve, false, geomParams.GetNetDisplayPriority());
-
-                return graphic->Finish();
-                }
-
-            case SubSelectionMode::Primitive:
-                {
-                GeometricPrimitivePtr geom = iter.GetGeometryPtr();
-
-                if (geom.IsValid())
-                    {
-                    if (!graphic.IsValid())
-                        graphic = context.CreateWorldGraphic(iter.GetGeometryToWorld());
-
-                    GeometryParams geomParams(iter.GetGeometryParams());
-
-                    context.CookGeometryParams(geomParams, *graphic);
-                    geom->AddToGraphic(*graphic);
-                    break; // Keep going, want to draw all matching geometry (ex. multi-symb BRep is Polyface per-symbology)...
-                    }
-
-                DgnGeometryPartCPtr geomPart = iter.GetGeometryPartCPtr();
-
-                if (!geomPart.IsValid())
-                    return nullptr; // Shouldn't happen...
-
-                GeometryCollection partCollection(geomPart->GetGeometryStream(), context.GetDgnDb());
-
-                partCollection.SetNestedIteratorContext(iter); // Iterate part GeomStream in context of parent...
-
-                for (auto partIter : partCollection)
-                    {
-                    // Quick exclude of part geometry that didn't generate the hit...pass true to compare part geometry index...
-                    if (hit.GetGeomDetail().GetGeometryStreamEntryId(true) != partIter.GetGeometryStreamEntryId())
-                        continue;
-
-                    GeometricPrimitivePtr partGeom = partIter.GetGeometryPtr();
-
-                    if (!partGeom.IsValid())
-                        continue;
-
-                    if (!graphic.IsValid())
-                        graphic = context.CreateWorldGraphic(partIter.GetGeometryToWorld());
-
-                    GeometryParams geomParams(partIter.GetGeometryParams());
-
-                    context.CookGeometryParams(geomParams, *graphic);
-                    partGeom->AddToGraphic(*graphic);
-                    continue; // Keep going, want to draw all matching geometry (ex. multi-symb BRep is Polyface per-symbology)...
-                    }
-
-                return graphic->Finish(); // Done with part...
-                }
-            }
-        }
-
-    return graphic->Finish();
-    }
-
-/*---------------------------------------------------------------------------------**//**
-* @bsimethod                                                    Brien.Bastings  08/2015
-+---------------+---------------+---------------+---------------+---------------+------*/
-SnapStatus GeometrySource::_OnSnap(SnapContextR context) const
-    {
-    return context.DoDefaultDisplayableSnap();
-    }
-
-/*---------------------------------------------------------------------------------**//**
-* @bsimethod                                                    Brien.Bastings  12/2015
-+---------------+---------------+---------------+---------------+---------------+------*/
-GeometryCollection::Iterator::EntryType GeometryCollection::Iterator::GetEntryType() const
-    {
-    switch (m_egOp.m_opCode)
-        {
-        case GeometryStreamIO::OpCode::GeometryPartInstance:
-            return EntryType::GeometryPart;
-
-        case GeometryStreamIO::OpCode::PointPrimitive:
-            {
-            auto ppfb = flatbuffers::GetRoot<FB::PointPrimitive>(m_egOp.m_data);
-
-            return (FB::BoundaryType_Closed == ppfb->boundary() ? EntryType::CurveVector : EntryType::CurvePrimitive);
-            }
-
-        case GeometryStreamIO::OpCode::PointPrimitive2d:
-            {
-            auto ppfb = flatbuffers::GetRoot<FB::PointPrimitive2d>(m_egOp.m_data);
-
-            return (FB::BoundaryType_Closed == ppfb->boundary() ? EntryType::CurveVector : EntryType::CurvePrimitive);
-            }
-
-        case GeometryStreamIO::OpCode::ArcPrimitive:
-            {
-            auto ppfb = flatbuffers::GetRoot<FB::ArcPrimitive>(m_egOp.m_data);
-
-            return (FB::BoundaryType_Closed == ppfb->boundary() ? EntryType::CurveVector : EntryType::CurvePrimitive);
-            }
-
-        case GeometryStreamIO::OpCode::CurvePrimitive:
-            return EntryType::CurvePrimitive;
-
-        case GeometryStreamIO::OpCode::CurveVector:
-            return EntryType::CurveVector;
-
-        case GeometryStreamIO::OpCode::Polyface:
-            return EntryType::Polyface;
-
-        case GeometryStreamIO::OpCode::SolidPrimitive:
-            return EntryType::SolidPrimitive;
-
-        case GeometryStreamIO::OpCode::BsplineSurface:
-            return EntryType::BsplineSurface;
-
-        case GeometryStreamIO::OpCode::ParasolidBRep:
-            return EntryType::BRepEntity;
-
-        case GeometryStreamIO::OpCode::BRepPolyface:
-            return EntryType::Polyface;
-
-        case GeometryStreamIO::OpCode::BRepCurveVector:
-            return EntryType::CurveVector;
-
-        case GeometryStreamIO::OpCode::TextString:
-            return EntryType::TextString;
-
-        case GeometryStreamIO::OpCode::Image:
-            return EntryType::ImageGraphic;
-
-        default:
-            BeAssert(false); return EntryType::Unknown;
-        }
-    }
-
-/*---------------------------------------------------------------------------------**//**
-* @bsimethod                                                    Brien.Bastings  12/2015
-+---------------+---------------+---------------+---------------+---------------+------*/
-bool GeometryCollection::Iterator::IsCurve() const
-    {
-    switch (m_egOp.m_opCode)
-        {
-        case GeometryStreamIO::OpCode::PointPrimitive:
-            {
-            auto ppfb = flatbuffers::GetRoot<FB::PointPrimitive>(m_egOp.m_data);
-
-            return (FB::BoundaryType_Open == ppfb->boundary());
-            }
-
-        case GeometryStreamIO::OpCode::PointPrimitive2d:
-            {
-            auto ppfb = flatbuffers::GetRoot<FB::PointPrimitive2d>(m_egOp.m_data);
-
-            return (FB::BoundaryType_Open == ppfb->boundary());
-            }
-
-        case GeometryStreamIO::OpCode::ArcPrimitive:
-            {
-            auto ppfb = flatbuffers::GetRoot<FB::ArcPrimitive>(m_egOp.m_data);
-
-            return (FB::BoundaryType_Open == ppfb->boundary());
-            }
-
-        case GeometryStreamIO::OpCode::CurvePrimitive:
-            {
-            return true; // NOTE: Should never be a point string or closed bcurve...
-            }
-
-        case GeometryStreamIO::OpCode::CurveVector:
-            {
-            GeometricPrimitivePtr geom = GetGeometryPtr();
-
-            return (geom.IsValid() && !geom->GetAsCurveVector()->IsAnyRegionType()); // Accept "none" boundary type...
-            }
-
-        default:
-            return false;
-        }
-    }
-
-/*---------------------------------------------------------------------------------**//**
-* @bsimethod                                                    Brien.Bastings  12/2015
-+---------------+---------------+---------------+---------------+---------------+------*/
-bool GeometryCollection::Iterator::IsSurface() const
-    {
-    switch (m_egOp.m_opCode)
-        {
-        case GeometryStreamIO::OpCode::PointPrimitive:
-            {
-            auto ppfb = flatbuffers::GetRoot<FB::PointPrimitive>(m_egOp.m_data);
-
-            return (FB::BoundaryType_Closed == ppfb->boundary());
-            }
-
-        case GeometryStreamIO::OpCode::PointPrimitive2d:
-            {
-            auto ppfb = flatbuffers::GetRoot<FB::PointPrimitive2d>(m_egOp.m_data);
-
-            return (FB::BoundaryType_Closed == ppfb->boundary());
-            }
-
-        case GeometryStreamIO::OpCode::ArcPrimitive:
-            {
-            auto ppfb = flatbuffers::GetRoot<FB::ArcPrimitive>(m_egOp.m_data);
-
-            return (FB::BoundaryType_Closed == ppfb->boundary());
-            }
-
-        case GeometryStreamIO::OpCode::CurvePrimitive:
-            {
-            return false; // NOTE: Should never be a point string or closed bcurve...
-            }
-
-        case GeometryStreamIO::OpCode::CurveVector:
-            {
-            GeometricPrimitivePtr geom = GetGeometryPtr();
-
-            return (geom.IsValid() && geom->GetAsCurveVector()->IsAnyRegionType());
-            }
-
-        case GeometryStreamIO::OpCode::SolidPrimitive:
-            {
-            GeometricPrimitivePtr geom = GetGeometryPtr();
-
-            return (geom.IsValid() && !geom->GetAsISolidPrimitive()->GetCapped());
-            }
-
-        case GeometryStreamIO::OpCode::Polyface:
-            {
-            GeometricPrimitivePtr geom = GetGeometryPtr();
-
-            return (geom.IsValid() && !geom->GetAsPolyfaceHeader()->IsClosedByEdgePairing());
-            }
-
-        case GeometryStreamIO::OpCode::BsplineSurface:
-            {
-            return true;
-            }
-
-#if defined (BENTLEYCONFIG_PARASOLID)  
-        case GeometryStreamIO::OpCode::ParasolidBRep:
-            {
-            auto ppfb = flatbuffers::GetRoot<FB::BRepData>(m_egOp.m_data);
-
-            return (IBRepEntity::EntityType::Sheet == ((IBRepEntity::EntityType) ppfb->brepType()));
-            }
-#else
-        case GeometryStreamIO::OpCode::BRepPolyface:
-            {
-            GeometricPrimitivePtr geom = GetGeometryPtr();
-
-            return (geom.IsValid() && !geom->GetAsPolyfaceHeader()->IsClosedByEdgePairing());
-            }
-
-        case GeometryStreamIO::OpCode::BRepCurveVector:
-            {
-            GeometricPrimitivePtr geom = GetGeometryPtr();
-
-            return (geom.IsValid() && geom->GetAsCurveVector()->IsAnyRegionType());
-            }
-#endif
-
-        default:
-            return false;
-        }
-    }
-
-/*---------------------------------------------------------------------------------**//**
-* @bsimethod                                                    Brien.Bastings  12/2015
-+---------------+---------------+---------------+---------------+---------------+------*/
-bool GeometryCollection::Iterator::IsSolid() const
-    {
-    switch (m_egOp.m_opCode)
-        {
-        case GeometryStreamIO::OpCode::SolidPrimitive:
-            {
-            GeometricPrimitivePtr geom = GetGeometryPtr();
-
-            return (geom.IsValid() && geom->GetAsISolidPrimitive()->GetCapped());
-            }
-
-        case GeometryStreamIO::OpCode::Polyface:
-            {
-            GeometricPrimitivePtr geom = GetGeometryPtr();
-
-            return (geom.IsValid() && geom->GetAsPolyfaceHeader()->IsClosedByEdgePairing());
-            }
-
-#if defined (BENTLEYCONFIG_PARASOLID)  
-        case GeometryStreamIO::OpCode::ParasolidBRep:
-            {
-            auto ppfb = flatbuffers::GetRoot<FB::BRepData>(m_egOp.m_data);
-
-            return (IBRepEntity::EntityType::Solid == ((IBRepEntity::EntityType) ppfb->brepType()));
-            }
-#else
-        case GeometryStreamIO::OpCode::BRepPolyface:
-            {
-            GeometricPrimitivePtr geom = GetGeometryPtr();
-
-            return (geom.IsValid() && geom->GetAsPolyfaceHeader()->IsClosedByEdgePairing());
-            }
-#endif
-
-        default:
-            return false;
-        }
-    }
-
-/*---------------------------------------------------------------------------------**//**
-* @bsimethod                                                    Brien.Bastings  12/2015
-+---------------+---------------+---------------+---------------+---------------+------*/
-GeometricPrimitivePtr GeometryCollection::Iterator::GetGeometryPtr() const
-    {
-    if (m_state->m_geometry.IsValid())
-        return m_state->m_geometry;
-
-    GeometryStreamIO::Reader reader(m_state->m_dgnDb);
-
-    if (!reader.Get(m_egOp, m_state->m_geometry))
-        return nullptr;
-
-    return m_state->m_geometry;
-    }
-
-/*---------------------------------------------------------------------------------**//**
-* @bsimethod                                                    Brien.Bastings  04/2015
-+---------------+---------------+---------------+---------------+---------------+------*/
-void GeometryCollection::Iterator::ToNext()
-    {
-    do
-        {
-        if (m_dataOffset >= m_dataSize)
-            {
-            m_state->m_geomStreamEntryId.SetActive(false);
-            m_data = nullptr;
-            m_dataOffset = 0;
-            return;
-            }
-
-        // NOTE: Don't want to clear partId and transform when using nested iter for GeometryPart...
-        if (0 != m_dataOffset && GeometryStreamIO::OpCode::GeometryPartInstance == m_egOp.m_opCode)
-            {
-            m_state->m_geomStreamEntryId.SetActive(false);
-            m_state->m_geomToSource = Transform::FromIdentity();
-            }
-
-        uint32_t        opCode = *((uint32_t *) (m_data));
-        uint32_t        dataSize = *((uint32_t *) (m_data + sizeof (opCode)));
-        uint8_t const*  data = (0 != dataSize ? (uint8_t const*) (m_data + sizeof (opCode) + sizeof (dataSize)) : nullptr);
-        size_t          egOpSize = sizeof (opCode) + sizeof (dataSize) + dataSize;
-
-        m_egOp = GeometryStreamIO::Operation((GeometryStreamIO::OpCode) (opCode), dataSize, data);
-        m_data += egOpSize;
-        m_dataOffset += egOpSize;
-
-        GeometryStreamIO::Reader reader(m_state->m_dgnDb);
-
-        switch (m_egOp.m_opCode)
-            {
-            case GeometryStreamIO::OpCode::Header:
-                {
-                m_state->m_geomStreamEntryId.SetActive(true);
-                break;
-                }
-
-            case GeometryStreamIO::OpCode::BasicSymbology:
-            case GeometryStreamIO::OpCode::LineStyleModifiers:
-            case GeometryStreamIO::OpCode::AreaFill:
-            case GeometryStreamIO::OpCode::Pattern:
-            case GeometryStreamIO::OpCode::Material:
-                {
-                reader.Get(m_egOp, m_state->m_geomParams); // Update active GeometryParams...
-                break;
-                }
-
-            case GeometryStreamIO::OpCode::SubGraphicRange:
-                {
-                reader.Get(m_egOp, m_state->m_localRange);
-                break;
-                }
-
-            case GeometryStreamIO::OpCode::GeometryPartInstance:
-                {
-                DgnGeometryPartId geomPartId;
-                Transform         geomToSource;
-
-                m_state->m_geomStreamEntryId.Increment();
-
-                if (!reader.Get(m_egOp, geomPartId, geomToSource))
-                    break;
-
-                m_state->m_geomStreamEntryId.SetActiveGeometryPart(geomPartId);
-                m_state->m_geomToSource = geomToSource;
-                m_state->m_localRange = DRange3d::NullRange();
-                m_state->m_geometry = nullptr;
-
-                if (m_state->m_geomParams.GetCategoryId().IsValid())
-                    m_state->m_geomParams.Resolve(m_state->m_dgnDb); // Resolve sub-category appearance...
-                return;
-                }
-
-            default:
-                {
-#if defined (BENTLEYCONFIG_PARASOLID)
-                if (!m_egOp.IsGeometryOp())
-                    break;
-
-                m_state->m_geomStreamEntryId.Increment();
-#else
-                if (!m_egOp.IsGeometryOp())
-                    {
-                    if (GeometryStreamIO::OpCode::ParasolidBRep == m_egOp.m_opCode)
-                        m_state->m_geomStreamEntryId.Increment(); // NOTE: Only update GeometryStreamEntryId from ParasolidBRep...could have multiple polyface if BRep had face attachments...
-                    break;
-                    }
-
-                if (!(GeometryStreamIO::OpCode::BRepPolyface == m_egOp.m_opCode || GeometryStreamIO::OpCode::BRepCurveVector == m_egOp.m_opCode))
-                    m_state->m_geomStreamEntryId.Increment();
-#endif
-
-                m_state->m_geometry = nullptr; // Defer extract until asked...
-
-                if (m_state->m_geomParams.GetCategoryId().IsValid())
-                    m_state->m_geomParams.Resolve(m_state->m_dgnDb); // Resolve sub-category appearance...
-                return;
-                }
-            }
-
-        } while (true);
-    }
-
-/*---------------------------------------------------------------------------------**//**
-* @bsimethod                                                    Brien.Bastings  12/2015
-+---------------+---------------+---------------+---------------+---------------+------*/
-void GeometryCollection::SetNestedIteratorContext(Iterator const& iter)
-    {
-    m_state.m_geomParams = iter.m_state->m_geomParams;
-    m_state.m_geomStreamEntryId = iter.m_state->m_geomStreamEntryId;
-    m_state.m_sourceToWorld = iter.m_state->m_sourceToWorld;
-    m_state.m_geomToSource = iter.m_state->m_geomToSource;
-    }
-
-/*---------------------------------------------------------------------------------**//**
-* @bsimethod                                                    Brien.Bastings  04/2015
-+---------------+---------------+---------------+---------------+---------------+------*/
-GeometryCollection::GeometryCollection(GeometryStreamCR geom, DgnDbR dgnDb, Render::GeometryParamsCP baseParams, TransformCP sourceToWorld) : m_state(dgnDb)
-    {
-    m_data = geom.GetData();
-    m_dataSize = geom.GetSize();
-
-    if (nullptr != baseParams)
-        m_state.m_geomParams = *baseParams;
-
-    if (nullptr != sourceToWorld)
-        m_state.m_sourceToWorld = *sourceToWorld;
-    }
-
-/*---------------------------------------------------------------------------------**//**
-* @bsimethod                                                    Brien.Bastings  04/2015
-+---------------+---------------+---------------+---------------+---------------+------*/
-GeometryCollection::GeometryCollection(GeometrySourceCR source) : m_state(source.GetSourceDgnDb())
-    {
-    m_data = source.GetGeometryStream().GetData();
-    m_dataSize = source.GetGeometryStream().GetSize();
-    m_state.m_geomParams.SetCategoryId(source.GetCategoryId());
-    m_state.m_sourceToWorld = source.GetPlacementTransform();
-    }
-
-/*---------------------------------------------------------------------------------**//**
-* @bsimethod                                                    Brien.Bastings  06/2015
-+---------------+---------------+---------------+---------------+---------------+------*/
-static bool is3dGeometryType(GeometricPrimitive::GeometryType geomType)
-    {
-    switch (geomType)
-        {
-        case GeometricPrimitive::GeometryType::SolidPrimitive:
-        case GeometricPrimitive::GeometryType::BsplineSurface:
-        case GeometricPrimitive::GeometryType::Polyface:
-        case GeometricPrimitive::GeometryType::BRepEntity:
-            return true;
-
-        default:
-            return false;
-        }
-    }
-
-/*---------------------------------------------------------------------------------**//**
-* @bsimethod                                                    Brien.Bastings  11/2015
-+---------------+---------------+---------------+---------------+---------------+------*/
-GeometryStreamEntryId GeometryBuilder::GetGeometryStreamEntryId() const
-    {
-    GeometryStreamEntryId entryId;
-
-    GeometryStreamIO::Collection collection(&m_writer.m_buffer.front(), (uint32_t) m_writer.m_buffer.size());
-
-    for (auto const& egOp : collection)
-        {
-        switch (egOp.m_opCode)
-            {
-            case GeometryStreamIO::OpCode::GeometryPartInstance:
-                {
-                auto ppfb = flatbuffers::GetRoot<FB::GeometryPart>(egOp.m_data);
-
-                entryId.SetGeometryPartId(DgnGeometryPartId((uint64_t)ppfb->geomPartId()));
-                entryId.SetIndex(entryId.GetIndex()+1);
-                break;
-                }
-
-            default:
-                {
-                if (!egOp.IsGeometryOp())
-                    break;
-
-                entryId.SetGeometryPartId(DgnGeometryPartId());
-                entryId.SetIndex(entryId.GetIndex()+1);
-                break;
-                }
-            }
-        }
-
-    return entryId;
-    }
-
-/*---------------------------------------------------------------------------------**//**
-* @bsimethod                                                    Sam.Wilson      08/15
-+---------------+---------------+---------------+---------------+---------------+------*/
-BentleyStatus GeometryBuilder::GetGeometryStream(GeometryStreamR geom)
-    {
-    if (0 == m_writer.m_buffer.size())
-        return ERROR;
-
-    geom.SaveData(&m_writer.m_buffer.front(), (uint32_t) m_writer.m_buffer.size());
-
-    return SUCCESS;
-    }
-
-/*---------------------------------------------------------------------------------**//**
-* @bsimethod                                                    Brien.Bastings  06/2015
-+---------------+---------------+---------------+---------------+---------------+------*/
-BentleyStatus GeometryBuilder::Finish(DgnGeometryPartR part)
-    {
-    if (!m_isPartCreate)
-        return ERROR; // Invalid builder for creating part geometry...
-
-    if (0 == m_writer.m_buffer.size())
-        return ERROR;
-
-    part.GetGeometryStreamR().SaveData(&m_writer.m_buffer.front(), (uint32_t) m_writer.m_buffer.size());
-
-    ElementAlignedBox3d localRange = (m_is3d ? m_placement3d.GetElementBox() : ElementAlignedBox3d(m_placement2d.GetElementBox()));
-
-    // NOTE: GeometryBuilder::CreateGeometryPart doesn't supply range...need to compute it...
-    if (!localRange.IsValid())
-        {
-        GeometryCollection collection(part.GetGeometryStream(), m_dgnDb);
-
-        for (auto iter : collection)
-            {
-            GeometricPrimitivePtr geom = iter.GetGeometryPtr();
-            DRange3d range;
-
-            if (geom.IsValid() && geom->GetRange(range))
-                {
-                localRange.Extend(range);
-                }
-            }
-
-        if (!localRange.IsValid())
-            return ERROR;
-        }
-
-    part.SetBoundingBox(localRange);
-
-    return SUCCESS;
-    }
-
-/*---------------------------------------------------------------------------------**//**
-* @bsimethod                                                    Brien.Bastings  04/2015
-+---------------+---------------+---------------+---------------+---------------+------*/
-BentleyStatus GeometryBuilder::Finish(GeometrySourceR source)
-    {
-    if (m_isPartCreate)
-        return ERROR; // Invalid builder for creating element geometry...
-
-    if (0 == m_writer.m_buffer.size())
-        return ERROR;
-
-    if (!m_havePlacement)
-        return ERROR;
-
-    if (source.GetCategoryId() != m_elParams.GetCategoryId())
-        return ERROR;
-
-    DgnElementCP el = source.ToElement();
-
-    if (nullptr != el && el->GetElementHandler()._IsRestrictedAction(DgnElement::RestrictedAction::SetGeometry))
-        return ERROR;
-
-    if (m_is3d)
-        {
-        if (!m_placement3d.IsValid())
-            return ERROR;
-
-        GeometrySource3dP source3d;
-
-        if (nullptr == (source3d = source.GetAsGeometrySource3dP()))
-            return ERROR;
-
-        source3d->SetPlacement(m_placement3d);
-        }
-    else
-        {
-        if (!m_placement2d.IsValid())
-            return ERROR;
-
-        GeometrySource2dP source2d;
-
-        if (nullptr == (source2d = source.GetAsGeometrySource2dP()))
-            return ERROR;
-
-        source2d->SetPlacement(m_placement2d);
-        }
-
-    source.GetGeometryStreamR().SaveData(&m_writer.m_buffer.front(), (uint32_t) m_writer.m_buffer.size());
-
-    return SUCCESS;
-    }
-
-/*---------------------------------------------------------------------------------**//**
-* @bsimethod                                                    Brien.Bastings  04/2015
-+---------------+---------------+---------------+---------------+---------------+------*/
-bool GeometryBuilder::Append(DgnSubCategoryId subCategoryId)
-    {
-    GeometryParams elParams;
-
-    elParams.SetCategoryId(m_elParams.GetCategoryId()); // Preserve current category...
-    elParams.SetSubCategoryId(subCategoryId);
-
-    return Append(elParams);
-    }
-
-/*---------------------------------------------------------------------------------**//**
-* @bsimethod                                                    Brien.Bastings  04/2015
-+---------------+---------------+---------------+---------------+---------------+------*/
-bool GeometryBuilder::Append(GeometryParamsCR elParams, CoordSystem coord)
-    {
-    // NOTE: Allow explicit symbology in GeometryPart's GeometryStream, sub-category won't be persisted...
-    if (!m_isPartCreate)
-        {
-        if (!m_elParams.GetCategoryId().IsValid())
-            return false;
-
-        if (elParams.GetCategoryId() != m_elParams.GetCategoryId())
-            return false;
-
-        if (elParams.GetCategoryId() != DgnSubCategory::QueryCategoryId(m_dgnDb, elParams.GetSubCategoryId()))
-            return false;
-        }
-
-    if (elParams.IsTransformable())
-        {
-        if (CoordSystem::World == coord)
-            {
-            if (m_isPartCreate)
-                {
-                BeAssert(false); // Part GeometryParams must be supplied in local coordinates...
-                return false; 
-                }
-
-            // NOTE: Must defer applying transform until placement is computed from first geometric primitive...
-            if (m_havePlacement)
-                {
-                Transform   localToWorld = (m_is3d ? m_placement3d.GetTransform() : m_placement2d.GetTransform());
-                Transform   worldToLocal;
-
-                worldToLocal.InverseOf(localToWorld);
-
-                if (!worldToLocal.IsIdentity())
-                    {
-                    GeometryParams localParams(elParams);
-
-                    localParams.ApplyTransform(worldToLocal);
-
-                    return Append(localParams, CoordSystem::Local);
-                    }
-                }
-            }
-        else
-            {
-            if (!m_havePlacement)
-                {
-                BeAssert(false); // Caller can't supply local coordinates if we don't know what local is yet...
-                return false; 
-                }
-            }
-        }
-
-    if (m_elParams.IsEquivalent(elParams))
-        return true;
-
-    m_elParams = elParams;
-    m_appearanceChanged = true; // Defer append until we actually have some geometry...
-
-    return true;
-    }
-
-/*---------------------------------------------------------------------------------**//**
-* @bsimethod                                                    Brien.Bastings  04/2015
-+---------------+---------------+---------------+---------------+---------------+------*/
-bool GeometryBuilder::Append(DgnGeometryPartId geomPartId, TransformCR geomToElement, DRange3dCR localRange)
-    {
-    if (m_isPartCreate)
-        {
-        BeAssert(false); // Nested parts are not supported...
-        return false;
-        }
-
-    if (!m_havePlacement)
-        return false; // geomToElement must be relative to an already defined placement (i.e. not computed placement from CreateWorld)...
-
-    DRange3d    partRange = localRange;
-
-    if (!geomToElement.IsIdentity())
-        geomToElement.Multiply(partRange, partRange);
-
-    OnNewGeom(partRange, false, GeometryStreamIO::OpCode::GeometryPartInstance); // Parts are already handled as sub-graphics...
-    m_writer.Append(geomPartId, &geomToElement);
-
-    return true;
-    }
-
-/*---------------------------------------------------------------------------------**//**
-* @bsimethod                                                    Brien.Bastings  04/2015
-+---------------+---------------+---------------+---------------+---------------+------*/
-bool GeometryBuilder::Append(DgnGeometryPartId geomPartId, TransformCR geomToElement)
-    {
-    DRange3d    localRange;
-
-    if (SUCCESS != DgnGeometryPart::QueryGeometryPartRange(localRange, m_dgnDb, geomPartId))
-        return false; // part probably doesn't exist...
-
-    return Append(geomPartId, geomToElement, localRange);
-    }
-
-/*---------------------------------------------------------------------------------**//**
-* @bsimethod                                                    Brien.Bastings  04/2016
-+---------------+---------------+---------------+---------------+---------------+------*/
-bool GeometryBuilder::Append(DgnGeometryPartId geomPartId, DPoint3dCR origin, YawPitchRollAngles const& angles)
-    {
-    Transform   geomToElement = angles.ToTransform(origin);
-
-    return Append(geomPartId, geomToElement);
-    }
-
-/*---------------------------------------------------------------------------------**//**
-* @bsimethod                                                    Brien.Bastings  04/2016
-+---------------+---------------+---------------+---------------+---------------+------*/
-bool GeometryBuilder::Append(DgnGeometryPartId geomPartId, DPoint2dCR origin, AngleInDegrees const& angle)
-    {
-    Transform   geomToElement;
-
-    geomToElement.InitFromOriginAngleAndLengths(origin, angle.Radians(), 1.0, 1.0);
-
-    return Append(geomPartId, geomToElement);
-    }
-
-/*---------------------------------------------------------------------------------**//**
-* @bsimethod                                                    Brien.Bastings  04/2015
-+---------------+---------------+---------------+---------------+---------------+------*/
-void GeometryBuilder::OnNewGeom(DRange3dCR localRangeIn, bool isSubGraphic, GeometryStreamIO::OpCode opCode)
-    {
-    DRange3d localRange = localRangeIn;
-
-    // NOTE: Expand range to include line style width. Maybe this should be removed when/if we start doing locate from mesh tiles...
-    if (m_elParams.GetCategoryId().IsValid())
-        {
-        m_elParams.Resolve(m_dgnDb);
-
-        LineStyleInfoCP lsInfo = m_elParams.GetLineStyle();
-
-        if (nullptr != lsInfo)
-            {
-            double maxWidth = lsInfo->GetLineStyleSymb().GetStyleWidth();
-
-            localRange.low.x -= maxWidth;
-            localRange.low.y -= maxWidth;
-            localRange.high.x += maxWidth;
-            localRange.high.y += maxWidth;
-
-            if (m_is3d)
-                {
-                localRange.low.z -= maxWidth;
-                localRange.high.z += maxWidth;
-                }
-            }
-        }
-
-    if (m_is3d)
-        m_placement3d.GetElementBoxR().Extend(localRange);
-    else
-        m_placement2d.GetElementBoxR().Extend(DRange2d::From(DPoint2d::From(localRange.low), DPoint2d::From(localRange.high)));
-
-    bool allowPatGradnt = false;
-    bool allowSolidFill = false;
-    bool allowLineStyle = false;
-    bool allowMaterial  = false;
-
-    switch (opCode)
-        {
-        case GeometryStreamIO::OpCode::GeometryPartInstance:
-            allowSolidFill = allowPatGradnt = allowLineStyle = allowMaterial = true; // Don't reject anything...
-            break;
-
-        case GeometryStreamIO::OpCode::CurvePrimitive:
-            allowLineStyle = true;
-            break;
-
-        case GeometryStreamIO::OpCode::CurveVector:
-            allowSolidFill = allowPatGradnt = allowLineStyle = allowMaterial = true;
-            break;
-
-        case GeometryStreamIO::OpCode::Polyface:
-            allowSolidFill = allowMaterial = true;
-            break;
-
-        case GeometryStreamIO::OpCode::SolidPrimitive:
-        case GeometryStreamIO::OpCode::BsplineSurface:
-        case GeometryStreamIO::OpCode::ParasolidBRep:
-            allowMaterial = true;
-            break;
-
-        case GeometryStreamIO::OpCode::Image:
-            allowSolidFill = true;
-            break;
-        }
-
-    bool hasInvalidPatGradnt = false;
-    bool hasInvalidSolidFill = false;
-    bool hasInvalidLineStyle = false;
-    bool hasInvalidMaterial  = false;
-
-    if (!allowPatGradnt || !allowSolidFill || !allowLineStyle || !allowMaterial)
-        {
-        if (FillDisplay::Never != m_elParams.GetFillDisplay())
-            {
-            if (nullptr != m_elParams.GetGradient())
-                {
-                if (!allowPatGradnt)
-                    hasInvalidPatGradnt = true;
-                }
-            else
-                {
-                if (!allowSolidFill)
-                    hasInvalidSolidFill = true;
-                }
-            }
-
-        if (!allowPatGradnt && nullptr != m_elParams.GetPatternParams())
-            hasInvalidPatGradnt = true;
-
-        if (!allowLineStyle && !m_elParams.IsLineStyleFromSubCategoryAppearance() && m_elParams.HasStrokedLineStyle())
-            hasInvalidLineStyle = true;
-
-        if (!allowMaterial && !m_elParams.IsMaterialFromSubCategoryAppearance() && m_elParams.GetMaterialId().IsValid())
-            hasInvalidMaterial = true;
-        }
-
-    if (hasInvalidPatGradnt || hasInvalidSolidFill || hasInvalidLineStyle || hasInvalidMaterial)
-        {
-        // NOTE: We won't change m_elParams in case some caller is doing something like appending a single symbology
-        //       that includes fill, and then adding a series of open and closed elements expecting the open elements
-        //       to ignore the fill.
-        GeometryParams localParams(m_elParams);
-
-        if (hasInvalidPatGradnt)
-            {
-            localParams.SetGradient(nullptr);
-            localParams.SetPatternParams(nullptr);
-            }
-
-        if (hasInvalidSolidFill || hasInvalidPatGradnt)
-            localParams.SetFillDisplay(FillDisplay::Never);
-
-        if (hasInvalidLineStyle)
-            localParams.SetLineStyle(nullptr);
-
-        if (hasInvalidMaterial)
-            localParams.SetMaterialId(RenderMaterialId());
-
-        if (!m_appearanceModified || !m_elParamsModified.IsEquivalent(localParams))
-            {
-            m_elParamsModified = localParams;
-            m_writer.Append(m_elParamsModified, m_isPartCreate, m_is3d);
-            m_appearanceChanged = m_appearanceModified = true;
-            }
-        }
-    else if (m_appearanceChanged)
-        {
-        m_writer.Append(m_elParams, m_isPartCreate, m_is3d);
-        m_appearanceChanged = m_appearanceModified = false;
-        }
-
-    if (isSubGraphic && !m_isPartCreate)
-        m_writer.Append(localRange);
-    }
-
-/*---------------------------------------------------------------------------------**//**
-* @bsimethod                                                    Brien.Bastings  04/2015
-+---------------+---------------+---------------+---------------+---------------+------*/
-bool GeometryBuilder::ConvertToLocal(GeometricPrimitiveR geom)
-    {
-    if (m_isPartCreate)
-        {
-        BeAssert(false); // Part geometry must be supplied in local coordinates...
-        return false; 
-        }
-
-    Transform   localToWorld;
-    bool        transformParams = !m_havePlacement;
-
-    if (!m_havePlacement)
-        {
-        if (!geom.GetLocalCoordinateFrame(localToWorld))
-            return false;
-
-        DPoint3d            origin;
-        RotMatrix           rMatrix;
-        YawPitchRollAngles  angles;
-
-        localToWorld.GetTranslation(origin);
-        localToWorld.GetMatrix(rMatrix);
-        YawPitchRollAngles::TryFromRotMatrix(angles, rMatrix);
-
-        if (m_is3d)
-            {
-            m_placement3d.GetOriginR() = origin;
-            m_placement3d.GetAnglesR() = angles;
-            }
-        else
-            {
-            BeAssert(0 == BeNumerical::Compare(origin.z, 0.0));
-            if (0.0 != angles.GetPitch().Degrees() || 0.0 != angles.GetRoll().Degrees())
-                {
-                YawPitchRollAngles tmpAngles(AngleInDegrees(), angles.GetPitch(), angles.GetRoll());
-                localToWorld = Transform::FromProduct(localToWorld, tmpAngles.ToTransform(DPoint3d::FromZero()));
-                }
-
-            m_placement2d.GetOriginR() = DPoint2d::From(origin);
-            m_placement2d.GetAngleR() = angles.GetYaw();
-            }
-
-        m_havePlacement = true;
-        }
-    else if (m_is3d)
-        {
-        localToWorld = m_placement3d.GetTransform();
-        }
-    else
-        {
-        localToWorld = m_placement2d.GetTransform();
-        }
-
-    if (localToWorld.IsIdentity())
-        return true;
-
-    Transform worldToLocal;
-
-    worldToLocal.InverseOf(localToWorld);
-
-    // NOTE: Apply world-to-local to GeometryParams for auto-placement data supplied in world coords...
-    if (transformParams && m_elParams.IsTransformable())
-        m_elParams.ApplyTransform(worldToLocal);
-
-    return geom.TransformInPlace(worldToLocal);
-    }
-
-/*---------------------------------------------------------------------------------**//**
-* @bsimethod                                                    Brien.Bastings  04/2015
-+---------------+---------------+---------------+---------------+---------------+------*/
-bool GeometryBuilder::AppendLocal(GeometricPrimitiveCR geom)
-    {
-    if (!m_havePlacement)
-        {
-        BeAssert(false); // placement must already be defined...
-        return false; 
-        }
-
-    DRange3d localRange;
-
-    if (!geom.GetRange(localRange))
-        return false;
-
-    GeometryStreamIO::OpCode opCode; 
-
-    switch (geom.GetGeometryType())
-        {
-        case GeometricPrimitive::GeometryType::CurvePrimitive:
-            opCode = GeometryStreamIO::OpCode::CurvePrimitive;
-            break;
-
-        case GeometricPrimitive::GeometryType::CurveVector:
-            opCode = geom.GetAsCurveVector()->IsAnyRegionType() ? GeometryStreamIO::OpCode::CurveVector : GeometryStreamIO::OpCode::CurvePrimitive;
-            break;
-
-        case GeometricPrimitive::GeometryType::SolidPrimitive:
-            opCode = GeometryStreamIO::OpCode::SolidPrimitive;
-            break;
-
-        case GeometricPrimitive::GeometryType::BsplineSurface:
-            opCode = GeometryStreamIO::OpCode::BsplineSurface;
-            break;
-
-        case GeometricPrimitive::GeometryType::Polyface:
-            opCode = GeometryStreamIO::OpCode::Polyface;
-            break;
-
-        case GeometricPrimitive::GeometryType::BRepEntity:
-            opCode = GeometryStreamIO::OpCode::ParasolidBRep;
-            break;
-
-        case GeometricPrimitive::GeometryType::TextString:
-            opCode = GeometryStreamIO::OpCode::TextString;
-            break;
-
-        case GeometricPrimitive::GeometryType::Image:
-            opCode = GeometryStreamIO::OpCode::Image;
-            break;
-
-        default:
-            opCode = GeometryStreamIO::OpCode::Invalid;
-            break;
-        }
-
-    OnNewGeom(localRange, m_appendAsSubGraphics, opCode);
-
-    return m_writer.AppendSimplified(geom, m_is3d);
-    }
-
-/*---------------------------------------------------------------------------------**//**
-* @bsimethod                                                    Brien.Bastings  04/2015
-+---------------+---------------+---------------+---------------+---------------+------*/
-bool GeometryBuilder::AppendWorld(GeometricPrimitiveR geom)
-    {
-    if (!ConvertToLocal(geom))
-        return false;
-
-    return AppendLocal(geom);
-    }
-
-/*---------------------------------------------------------------------------------**//**
-* @bsimethod                                                    Brien.Bastings  04/2015
-+---------------+---------------+---------------+---------------+---------------+------*/
-bool GeometryBuilder::Append(GeometricPrimitiveCR geom, CoordSystem coord)
-    {
-    if (!m_is3d && is3dGeometryType(geom.GetGeometryType()))
-        {
-        BeAssert(false); // 3d only geometry...
-        return false;
-        }
-
-    if (CoordSystem::Local == coord)
-        return AppendLocal(geom);
-
-#if defined (BENTLEYCONFIG_PARASOLID)
-    GeometricPrimitivePtr clone;
-
-    // NOTE: Avoid un-necessary copy of BRep. We just need to change entity transform...
-    if (GeometricPrimitive::GeometryType::BRepEntity == geom.GetGeometryType())
-        clone = GeometricPrimitive::Create(PSolidUtil::InstanceEntity(*geom.GetAsIBRepEntity()));
-    else
-        clone = geom.Clone();
-#else
-    GeometricPrimitivePtr clone = geom.Clone();
-#endif
-
-    return AppendWorld(*clone);
-    }
-
-/*---------------------------------------------------------------------------------**//**
-* @bsimethod                                                    Brien.Bastings  04/2015
-+---------------+---------------+---------------+---------------+---------------+------*/
-bool GeometryBuilder::Append(ICurvePrimitiveCR geom, CoordSystem coord)
-    {
-    if (CoordSystem::Local == coord)
-        {
-        DRange3d localRange;
-
-        if (!getRange(geom, localRange, nullptr))
-            return false;
-
-        OnNewGeom(localRange, m_appendAsSubGraphics, GeometryStreamIO::OpCode::CurvePrimitive);
-
-        return m_writer.AppendSimplified(geom, false, m_is3d);
-        }
-
-    GeometricPrimitivePtr geomPtr = GeometricPrimitive::Create(geom);
-
-    return AppendWorld(*geomPtr);
-    }
-
-/*---------------------------------------------------------------------------------**//**
-* @bsimethod                                                    Brien.Bastings  04/2015
-+---------------+---------------+---------------+---------------+---------------+------*/
-bool GeometryBuilder::Append(CurveVectorCR geom, CoordSystem coord)
-    {
-    if (CoordSystem::Local == coord)
-        {
-        DRange3d localRange;
-
-        if (!getRange(geom, localRange, nullptr))
-            return false;
-
-        OnNewGeom(localRange, m_appendAsSubGraphics, geom.IsAnyRegionType() ? GeometryStreamIO::OpCode::CurveVector : GeometryStreamIO::OpCode::CurvePrimitive);
-
-        return m_writer.AppendSimplified(geom, m_is3d);
-        }
-
-    GeometricPrimitivePtr geomPtr = GeometricPrimitive::Create(geom);
-
-    return AppendWorld(*geomPtr);
-    }
-
-/*---------------------------------------------------------------------------------**//**
-* @bsimethod                                                    Brien.Bastings  04/2015
-+---------------+---------------+---------------+---------------+---------------+------*/
-bool GeometryBuilder::Append(ISolidPrimitiveCR geom, CoordSystem coord)
-    {
-    if (!m_is3d)
-        {
-        BeAssert(false); // 3d only geometry...
-        return false;
-        }
-
-    if (CoordSystem::Local == coord)
-        {
-        DRange3d localRange;
-
-        if (!getRange(geom, localRange, nullptr))
-            return false;
-
-        OnNewGeom(localRange, m_appendAsSubGraphics, GeometryStreamIO::OpCode::SolidPrimitive);
-        m_writer.Append(geom);
-
-        return true;
-        }
-
-    GeometricPrimitivePtr geomPtr = GeometricPrimitive::Create(geom);
-
-    return AppendWorld(*geomPtr);
-    }
-
-/*---------------------------------------------------------------------------------**//**
-* @bsimethod                                                    Brien.Bastings  04/2015
-+---------------+---------------+---------------+---------------+---------------+------*/
-bool GeometryBuilder::Append(MSBsplineSurfaceCR geom, CoordSystem coord)
-    {
-    if (!m_is3d)
-        {
-        BeAssert(false); // 3d only geometry...
-        return false;
-        }
-
-    if (CoordSystem::Local == coord)
-        {
-        DRange3d localRange;
-
-        if (!getRange(geom, localRange, nullptr))
-            return false;
-
-        OnNewGeom(localRange, m_appendAsSubGraphics, GeometryStreamIO::OpCode::BsplineSurface);
-        m_writer.Append(geom);
-
-        return true;
-        }
-
-    GeometricPrimitivePtr geomPtr = GeometricPrimitive::Create(geom);
-
-    return AppendWorld(*geomPtr);
-    }
-
-/*---------------------------------------------------------------------------------**//**
-* @bsimethod                                                    Brien.Bastings  04/2015
-+---------------+---------------+---------------+---------------+---------------+------*/
-bool GeometryBuilder::Append(PolyfaceQueryCR geom, CoordSystem coord)
-    {
-    if (!m_is3d)
-        {
-        BeAssert(false); // 3d only geometry...
-        return false;
-        }
-
-    if (CoordSystem::Local == coord)
-        {
-        DRange3d localRange;
-
-        if (!getRange(geom, localRange, nullptr))
-            return false;
-
-        OnNewGeom(localRange, m_appendAsSubGraphics, GeometryStreamIO::OpCode::Polyface);
-        m_writer.Append(geom);
-
-        return true;
-        }
-
-    GeometricPrimitivePtr geomPtr = GeometricPrimitive::Create(geom);
-
-    return AppendWorld(*geomPtr);
-    }
-
-/*---------------------------------------------------------------------------------**//**
-* @bsimethod                                                   Earlin.Lutz 03/2016
-+---------------+---------------+---------------+---------------+---------------+------*/
-bool GeometryBuilder::Append(IGeometryCR geometry, CoordSystem coord)
-    {
-    switch (geometry.GetGeometryType())
-        {
-        case IGeometry::GeometryType::CurvePrimitive:
-            return Append(*geometry.GetAsICurvePrimitive(), coord);
-        case IGeometry::GeometryType::CurveVector:
-            return Append(*geometry.GetAsCurveVector(), coord);
-        case IGeometry::GeometryType::Polyface:
-            return Append(*geometry.GetAsPolyfaceHeader(), coord);
-        case IGeometry::GeometryType::SolidPrimitive:
-            return Append(*geometry.GetAsISolidPrimitive(), coord);
-        case IGeometry::GeometryType::BsplineSurface:
-            return Append(*geometry.GetAsMSBsplineSurface(), coord);
-        default:
-            return false;
-        }
-    }
-
-/*---------------------------------------------------------------------------------**//**
-* @bsimethod                                                    Brien.Bastings  04/2015
-+---------------+---------------+---------------+---------------+---------------+------*/
-bool GeometryBuilder::Append(IBRepEntityCR geom, CoordSystem coord)
-    {
-    if (!m_is3d)
-        {
-        BeAssert(false); // 3d only geometry...
-        return false;
-        }
-
-    if (CoordSystem::Local == coord)
-        {
-        DRange3d localRange;
-
-        if (!getRange(geom, localRange, nullptr))
-            return false;
-
-        OnNewGeom(localRange, m_appendAsSubGraphics, GeometryStreamIO::OpCode::ParasolidBRep);
-        m_writer.Append(geom);
-
-        return true;
-        }
-
-#if defined (BENTLEYCONFIG_PARASOLID)
-    // NOTE: Avoid un-necessary copy of BRep. We just need to change entity transform...
-    IBRepEntityPtr clone = PSolidUtil::InstanceEntity(geom);
-#else
-    IBRepEntityPtr clone = geom.Clone();
-#endif
-
-    GeometricPrimitivePtr geomPtr = GeometricPrimitive::Create(clone);
-
-    return AppendWorld(*geomPtr);
-    }
-
-/*---------------------------------------------------------------------------------**//**
-* @bsimethod                                                    Brien.Bastings  04/2015
-+---------------+---------------+---------------+---------------+---------------+------*/
-bool GeometryBuilder::Append(TextStringCR text, CoordSystem coord)
-    {
-    if (CoordSystem::Local == coord)
-        {
-        DRange3d localRange;
-        if (!getRange(text, localRange, nullptr))
-            return false;
-
-        OnNewGeom(localRange, m_appendAsSubGraphics, GeometryStreamIO::OpCode::TextString);
-        m_writer.Append(text);
-
-        return true;
-        }
-
-    return AppendWorld(*GeometricPrimitive::Create(text));
-    }
-
-BEGIN_UNNAMED_NAMESPACE
-
-//=======================================================================================
-//! Allows for the ViewContext-based TextAnnotationDraw to be used with an GeometryBuilder.
-// @bsiclass                                                    Jeff.Marker     09/2015
-//=======================================================================================
-struct TextAnnotationDrawToGeometricPrimitive : IGeometryProcessor
-{
-private:
-    GeometryBuilderR m_builder;
-    TextAnnotationCR m_text;
-    GeometryBuilder::CoordSystem m_coord;
-
-public:
-    TextAnnotationDrawToGeometricPrimitive(TextAnnotationCR text, GeometryBuilderR builder, GeometryBuilder::CoordSystem coord) : m_text(text), m_builder(builder), m_coord(coord) {}
-
-    bool _ProcessTextString(TextStringCR, SimplifyGraphic&) override;
-    bool _ProcessCurveVector(CurveVectorCR, bool isFilled, SimplifyGraphic&) override;
-    void _OutputGraphics(ViewContextR) override;
-};
-
-//---------------------------------------------------------------------------------------
-// @bsimethod                                                   Jeff.Marker     09/2015
-//---------------------------------------------------------------------------------------
-bool TextAnnotationDrawToGeometricPrimitive::_ProcessTextString(TextStringCR text, SimplifyGraphic& graphic)
-    {
-    m_builder.Append(graphic.GetCurrentGeometryParams()); // NOTE: Actual append happens when geometric primitive is added only if changed...
-
-    if (graphic.GetLocalToWorldTransform().IsIdentity())
-        {
-        m_builder.Append(text, m_coord);
-
-        return true;
-        }
-
-    TextString transformedText(text);
-
-    transformedText.ApplyTransform(graphic.GetLocalToWorldTransform());
-    m_builder.Append(transformedText, m_coord);
-
-    return true;
-    }
-
-//---------------------------------------------------------------------------------------
-// @bsimethod                                                   Jeff.Marker     09/2015
-//---------------------------------------------------------------------------------------
-bool TextAnnotationDrawToGeometricPrimitive::_ProcessCurveVector(CurveVectorCR curves, bool isFilled, SimplifyGraphic& graphic)
-    {
-    m_builder.Append(graphic.GetCurrentGeometryParams()); // NOTE: Actual append happens when geometric primitive is added only if changed...
-
-    if (graphic.GetLocalToWorldTransform().IsIdentity())
-        {
-        m_builder.Append(curves, m_coord);
-
-        return true;
-        }
-
-    CurveVector transformedCurves(curves);
-
-    transformedCurves.TransformInPlace(graphic.GetLocalToWorldTransform());
-    m_builder.Append(transformedCurves, m_coord);
-
-    return true;
-    }
-
-//---------------------------------------------------------------------------------------
-// @bsimethod                                                   Jeff.Marker     09/2015
-//---------------------------------------------------------------------------------------
-void TextAnnotationDrawToGeometricPrimitive::_OutputGraphics(ViewContextR context)
-    {
-    TextAnnotationDraw annotationDraw(m_text);
-    Render::GeometryParams geomParams(m_builder.GetGeometryParams());
-    auto graphic = context.CreateWorldGraphic();
-
-    annotationDraw.Draw(*graphic, context, geomParams);
-    graphic->Finish();
-    }
-
-END_UNNAMED_NAMESPACE
-
-/*---------------------------------------------------------------------------------**//**
-* @bsimethod                                                    Brien.Bastings  04/2015
-+---------------+---------------+---------------+---------------+---------------+------*/
-bool GeometryBuilder::Append(TextAnnotationCR text, CoordSystem coord)
-    {
-    TextAnnotationDrawToGeometricPrimitive annotationDraw(text, *this, coord);
-
-    GeometryProcessor::Process(annotationDraw, m_dgnDb);
-
-    return true;
-    }
-
-/*---------------------------------------------------------------------------------**//**
-* @bsimethod                                                    Brien.Bastings  02/2017
-+---------------+---------------+---------------+---------------+---------------+------*/
-bool GeometryBuilder::Append(ImageGraphicCR geom, CoordSystem coord)
-    {
-    if (CoordSystem::Local == coord)
-        {
-        DRange3d localRange;
-
-        if (!getRange(geom, localRange, nullptr))
-            return false;
-
-        OnNewGeom(localRange, m_appendAsSubGraphics, GeometryStreamIO::OpCode::Image);
-        m_writer.Append(geom);
-
-        return true;
-        }
-
-    GeometricPrimitivePtr geomPtr = GeometricPrimitive::Create(geom);
-
-    return AppendWorld(*geomPtr);
-    }
-
-/*---------------------------------------------------------------------------------**//**
-* @bsimethod                                                    Brien.Bastings  04/2015
-+---------------+---------------+---------------+---------------+---------------+------*/
-GeometryBuilder::GeometryBuilder(DgnDbR dgnDb, DgnCategoryId categoryId, Placement3dCR placement)
-  : GeometryBuilder(dgnDb, categoryId, true)
-    {
-    m_placement3d = placement;
-    m_placement3d.GetElementBoxR().Init(); // throw away pre-existing bounding box...
-    m_havePlacement = true;
-    }
-
-/*---------------------------------------------------------------------------------**//**
-* @bsimethod                                                    Brien.Bastings  04/2015
-+---------------+---------------+---------------+---------------+---------------+------*/
-GeometryBuilder::GeometryBuilder(DgnDbR dgnDb, DgnCategoryId categoryId, Placement2dCR placement)
-  : GeometryBuilder(dgnDb, categoryId, false)
-    {
-    m_placement2d = placement;
-    m_placement2d.GetElementBoxR().Init(); // throw away pre-existing bounding box...
-    m_havePlacement = true;
-    }
-
-/*---------------------------------------------------------------------------------**//**
-* @bsimethod                                                    Brien.Bastings  04/2015
-+---------------+---------------+---------------+---------------+---------------+------*/
-GeometryBuilder::GeometryBuilder(DgnDbR dgnDb, DgnCategoryId categoryId, bool is3d)
-  : m_isPartCreate(!categoryId.IsValid()), m_is3d(is3d), m_dgnDb(dgnDb), m_writer(dgnDb)
-    {
-    m_elParams.SetCategoryId(categoryId);
-    }
-
-/*---------------------------------------------------------------------------------**//**
-* @bsimethod                                                    Brien.Bastings  04/2015
-+---------------+---------------+---------------+---------------+---------------+------*/
-GeometryBuilderPtr GeometryBuilder::CreateGeometryPart(GeometryStreamCR stream, DgnDbR db, bool ignoreSymbology, Render::GeometryParamsP params)
-    {
-    GeometryBuilderPtr builder = new GeometryBuilder(db, DgnCategoryId(), Placement3d());
-    GeometryStreamIO::Collection collection(stream.GetData(), stream.GetSize());
-    GeometryStreamIO::Reader reader(db);
-    size_t basicSymbCount = 0;
-
-    for (auto const& egOp : collection)
-        {
-        switch (egOp.m_opCode)
-            {
-            case GeometryStreamIO::OpCode::Header:
-                break; // Already have header....
-
-            case GeometryStreamIO::OpCode::SubGraphicRange:
-                break; // A part must produce a single graphic...
-
-            case GeometryStreamIO::OpCode::GeometryPartInstance:
-                return nullptr; // Nested parts aren't supported...
-
-            case GeometryStreamIO::OpCode::BasicSymbology:
-                {
-                if (ignoreSymbology)
-                    break;
-
-                basicSymbCount++;
-
-                if (1 == basicSymbCount && nullptr != params)
-                    {
-                    reader.Get(egOp, *params);
-                    break; // Initial symbology should not be baked into GeometryPart...
-                    }
-
-                // Can't change sub-category in GeometryPart's GeometryStream, only preserve sub-category appearance overrides.
-                auto ppfb = flatbuffers::GetRoot<FB::BasicSymbology>(egOp.m_data);
-
-                if (0 == ppfb->subCategoryId())
-                    {
-                    builder->m_writer.Append(egOp); // No sub-category, ok to write as-is...
-                    break;
-                    }
-
-                if (!(ppfb->useColor() || ppfb->useWeight() || ppfb->useStyle() || 0.0 != ppfb->transparency() || 0 != ppfb->displayPriority() || 0 != ppfb->geomClass()))
-                    break;
-
-                FlatBufferBuilder fbb;
-
-                auto mloc = FB::CreateBasicSymbology(fbb, 0, ppfb->color(), ppfb->weight(), ppfb->lineStyleId(), ppfb->transparency(), ppfb->displayPriority(), ppfb->geomClass(), ppfb->useColor(), ppfb->useWeight(), ppfb->useStyle());
-                fbb.Finish(mloc);
-                builder->m_writer.Append(GeometryStreamIO::Operation(GeometryStreamIO::OpCode::BasicSymbology, (uint32_t) fbb.GetSize(), fbb.GetBufferPointer()));
-                break;
-                }
-
-            case GeometryStreamIO::OpCode::LineStyleModifiers:
-            case GeometryStreamIO::OpCode::AreaFill:
-            case GeometryStreamIO::OpCode::Pattern:
-            case GeometryStreamIO::OpCode::Material:
-                {
-                if (ignoreSymbology)
-                    break;
-
-                if (1 == basicSymbCount && nullptr != params)
-                    {
-                    reader.Get(egOp, *params);
-                    break; // Initial symbology should not be baked into GeometryPart...
-                    }
-
-                builder->m_writer.Append(egOp); // Append raw data...
-                break;
-                }
-
-            default:
-                builder->m_writer.Append(egOp); // Append raw data so we don't lose bReps, etc. even when we don't have Parasolid available...
-                break;
-            }
-        }
-
-    return builder;
-    }
-
-/*---------------------------------------------------------------------------------**//**
-* @bsimethod                                                    Brien.Bastings  04/2015
-+---------------+---------------+---------------+---------------+---------------+------*/
-GeometryBuilderPtr GeometryBuilder::CreateGeometryPart(DgnDbR db, bool is3d)
-    {
-    // NOTE: Part geometry is always specified in local coords, i.e. has identity placement.
-    //       Category isn't needed when creating a part, invalid category will be used to set m_isPartCreate.
-    if (is3d)
-        return new GeometryBuilder(db, DgnCategoryId(), Placement3d());
-
-    return new GeometryBuilder(db, DgnCategoryId(), Placement2d());
-    }
-
-/*---------------------------------------------------------------------------------**//**
-* @bsimethod                                                    Brien.Bastings  10/2016
-+---------------+---------------+---------------+---------------+---------------+------*/
-GeometryBuilderPtr GeometryBuilder::Create(GeometrySourceCR source, GeometryStreamCR stream)
-    {
-    DgnCategoryId categoryId = source.GetCategoryId();
-
-    if (!categoryId.IsValid())
-        return nullptr;
-
-    GeometryBuilderPtr builder;
-
-    if (nullptr != source.GetAsGeometrySource3d())
-        builder = new GeometryBuilder(source.GetSourceDgnDb(), categoryId, source.GetAsGeometrySource3d()->GetPlacement());
-    else
-        builder = new GeometryBuilder(source.GetSourceDgnDb(), categoryId, source.GetAsGeometrySource2d()->GetPlacement());
-
-    if (!builder.IsValid())
-        return nullptr;
-    
-    Render::GeometryParams sourceParams(categoryId);
-    Transform sourceTransform = source.GetPlacementTransform();
-
-    GeometryCollection collection(stream, source.GetSourceDgnDb(), &sourceParams, &sourceTransform);
-
-    for (auto iter : collection)
-        {
-        builder->Append(iter.GetGeometryParams());
-
-        DgnGeometryPartId partId = iter.GetGeometryPartId();
-
-        if (partId.IsValid())
-            {
-            builder->Append(partId, iter.GetGeometryToSource());
-            continue;
-            }
-
-        GeometricPrimitivePtr geom = iter.GetGeometryPtr();
-
-        BeAssert(geom.IsValid());
-        if (!geom.IsValid())
-            continue;
-
-        if (!iter.GetSubGraphicLocalRange().IsNull())
-            builder->SetAppendAsSubGraphics();
-
-        builder->Append(*geom);
-        }
-
-    return builder;
-    }
-
-/*---------------------------------------------------------------------------------**//**
-* @bsimethod                                                    Brien.Bastings  04/2015
-+---------------+---------------+---------------+---------------+---------------+------*/
-GeometryBuilderPtr GeometryBuilder::CreateWithAutoPlacement(DgnModelR model, DgnCategoryId categoryId)
-    {
-    if (!categoryId.IsValid())
-        return nullptr;
-
-    auto geomModel = model.ToGeometricModel();
-    if (nullptr == geomModel)
-        return nullptr;
-
-    return new GeometryBuilder(model.GetDgnDb(), categoryId, geomModel->Is3d());
-    }
-
-/*---------------------------------------------------------------------------------**//**
-* @bsimethod                                                    Brien.Bastings  04/2015
-+---------------+---------------+---------------+---------------+---------------+------*/
-GeometryBuilderPtr GeometryBuilder::Create(DgnModelR model, DgnCategoryId categoryId, TransformCR transform)
-    {
-    if (!categoryId.IsValid())
-        return nullptr;
-
-    auto geomModel = model.ToGeometricModel();
-    if (nullptr == geomModel)
-        return nullptr;
-
-    DPoint3d            origin;
-    RotMatrix           rMatrix;
-    YawPitchRollAngles  angles;
-
-    transform.GetTranslation(origin);
-    transform.GetMatrix(rMatrix);
-
-    // NOTE: YawPitchRollAngles::TryFromRotMatrix compares against Angle::SmallAngle, which after
-    //       consulting with Earlin is too strict for our purposes and shouldn't be considered a failure.
-    if (!YawPitchRollAngles::TryFromRotMatrix(angles, rMatrix))
-        {
-        RotMatrix   resultMatrix = angles.ToRotMatrix();
-
-        if (rMatrix.MaxDiff(resultMatrix) > 1.0e-5)
-            return nullptr;
-        }
-
-    if (geomModel->Is3d())
-        {
-        Placement3d placement(origin, angles);
-
-        return new GeometryBuilder(model.GetDgnDb(), categoryId, placement);
-        }
-
-    if (0 != BeNumerical::Compare(origin.z, 0.0) || 0 != BeNumerical::Compare(angles.GetPitch().Degrees(), 0.0) || 0 != BeNumerical::Compare(angles.GetRoll().Degrees(), 0.0))
-        return nullptr; // Invalid transform for Placement2d...
-
-    Placement2d placement(DPoint2d::From(origin), angles.GetYaw());
-
-    return new GeometryBuilder(model.GetDgnDb(), categoryId, placement);
-    }
-
-/*---------------------------------------------------------------------------------**//**
-* @bsimethod                                                    Brien.Bastings  04/2015
-+---------------+---------------+---------------+---------------+---------------+------*/
-GeometryBuilderPtr GeometryBuilder::Create(DgnModelR model, DgnCategoryId categoryId, DPoint3dCR origin, YawPitchRollAngles const& angles)
-    {
-    if (!categoryId.IsValid())
-        return nullptr;
-
-    auto geomModel = model.ToGeometricModel();
-    if (nullptr == geomModel || !geomModel->Is3d())
-        return nullptr;
-
-    Placement3d placement(origin, angles);
-
-    return new GeometryBuilder(model.GetDgnDb(), categoryId, placement);
-    }
-
-/*---------------------------------------------------------------------------------**//**
-* @bsimethod                                                    Brien.Bastings  04/2015
-+---------------+---------------+---------------+---------------+---------------+------*/
-GeometryBuilderPtr GeometryBuilder::Create(DgnModelR model, DgnCategoryId categoryId, DPoint2dCR origin, AngleInDegrees const& angle)
-    {
-    if (!categoryId.IsValid())
-        return nullptr;
-
-    auto geomModel = model.ToGeometricModel();
-    if (nullptr == geomModel || geomModel->Is3d())
-        return nullptr;
-
-    Placement2d placement(origin, angle);
-
-    return new GeometryBuilder(model.GetDgnDb(), categoryId, placement);
-    }
-
-/*---------------------------------------------------------------------------------**//**
-* @bsimethod                                                    Brien.Bastings  04/2015
-+---------------+---------------+---------------+---------------+---------------+------*/
-GeometryBuilderPtr GeometryBuilder::Create(GeometrySourceCR source)
-    {
-    DgnCategoryId categoryId = source.GetCategoryId();
-
-    if (!categoryId.IsValid())
-        return nullptr;
-
-    if (nullptr != source.GetAsGeometrySource3d())
-        return new GeometryBuilder(source.GetSourceDgnDb(), categoryId, source.GetAsGeometrySource3d()->GetPlacement());
-
-    return new GeometryBuilder(source.GetSourceDgnDb(), categoryId, source.GetAsGeometrySource2d()->GetPlacement());
-    }
+/*--------------------------------------------------------------------------------------+
+|
+|     $Source: DgnCore/ElementGeometry.cpp $
+|
+|  $Copyright: (c) 2017 Bentley Systems, Incorporated. All rights reserved. $
+|
++--------------------------------------------------------------------------------------*/
+#include <DgnPlatformInternal.h>
+#include <GeomSerialization/GeomLibsFlatBufferApi.h>
+#include <DgnPlatformInternal/DgnCore/ElementGraphics.fb.h>
+#include <DgnPlatformInternal/DgnCore/TextStringPersistence.h>
+#include "DgnPlatform/Annotations/TextAnnotationDraw.h"
+#if defined (BENTLEYCONFIG_PARASOLID) 
+#include <DgnPlatform/DgnBRep/PSolidUtil.h>
+#endif
+
+using namespace flatbuffers;
+
+/*---------------------------------------------------------------------------------**//**
+* @bsimethod                                                    Paul.Connelly   09/17
++---------------+---------------+---------------+---------------+---------------+------*/
+Render::TexturePtr ViewContext::_CreateTexture(Render::ImageCR image) const
+    {
+    Render::TexturePtr tx;
+    auto sys = GetRenderSystem();
+    if (nullptr != sys)
+        tx = sys->_CreateTexture(image);
+
+    return tx;
+    }
+
+/*---------------------------------------------------------------------------------**//**
+* @bsimethod                                                    Paul.Connelly   09/17
++---------------+---------------+---------------+---------------+---------------+------*/
+Render::TexturePtr ViewContext::_CreateTexture(Render::ImageSourceCR source, Render::Image::BottomUp bottomUp) const
+    {
+    Render::TexturePtr tx;
+    auto sys = GetRenderSystem();
+    if (nullptr != sys)
+        tx = sys->_CreateTexture(source, bottomUp);
+
+    return tx;
+    }
+
+/*----------------------------------------------------------------------------------*//**
+* @bsimethod                                                    Brien.Bastings  02/17
++---------------+---------------+---------------+---------------+---------------+------*/
+bool ImageGraphic::CreateTexture(ViewContextR context)
+    {
+    if (m_texture.IsNull())
+        m_texture = context.CreateTexture(m_image);
+
+    return m_texture.IsValid();
+    };
+
+/*----------------------------------------------------------------------------------*//**
+* @bsimethod                                                    Brien.Bastings  02/17
++---------------+---------------+---------------+---------------+---------------+------*/
+void ImageGraphic::AddToGraphic(Render::GraphicBuilderR graphic) const
+    {
+    if (m_texture.IsValid())
+        graphic.AddTile(*m_texture, m_corners);
+
+    if (!m_drawBorder && m_texture.IsValid()) // Always show border when texture isn't available...
+        return;
+
+    DPoint3d pts[5];
+
+    pts[0] = m_corners.m_pts[0];
+    pts[1] = m_corners.m_pts[1];
+    pts[2] = m_corners.m_pts[3];
+    pts[3] = m_corners.m_pts[2];
+    pts[4] = pts[0];
+
+    if (m_texture.IsValid())
+        graphic.AddLineString(5, pts);
+    else
+        graphic.AddShape(5, pts, true); // Draw filled shape for pick...
+    }
+
+/*----------------------------------------------------------------------------------*//**
+* @bsimethod                                                    Brien.Bastings  02/17
++---------------+---------------+---------------+---------------+---------------+------*/
+void ImageGraphic::AddToGraphic2d(Render::GraphicBuilderR graphic, double displayPriority) const
+    {
+    GraphicBuilder::TileCorners corners = m_corners;
+
+    corners.m_pts[0].z = corners.m_pts[1].z = corners.m_pts[2].z = corners.m_pts[3].z = displayPriority;
+
+    if (m_texture.IsValid())
+        graphic.AddTile(*m_texture, corners);
+
+    if (!m_drawBorder && m_texture.IsValid()) // Always show border when texture isn't available...
+        return;
+
+    DPoint2d pts[5];
+
+    pts[0].Init(corners.m_pts[0]);
+    pts[1].Init(corners.m_pts[1]);
+    pts[2].Init(corners.m_pts[3]);
+    pts[3].Init(corners.m_pts[2]);
+    pts[4] = pts[0];
+
+    if (m_texture.IsValid())
+        graphic.AddLineString2d(5, pts, displayPriority);
+    else
+        graphic.AddShape2d(5, pts, true, displayPriority); // Draw filled shape for pick...
+    }
+
+/*----------------------------------------------------------------------------------*//**
+* @bsimethod                                                    Brien.Bastings  02/15
++---------------+---------------+---------------+---------------+---------------+------*/
+bool GeometricPrimitive::GetLocalCoordinateFrame(TransformR localToWorld) const
+    {
+    switch (GetGeometryType())
+        {
+        case GeometryType::CurvePrimitive:
+            {
+            ICurvePrimitiveCR curve = *GetAsICurvePrimitive();
+
+            if (!curve.FractionToFrenetFrame(0.0, localToWorld))
+                {
+                DPoint3d point;
+
+                if (curve.GetStartPoint(point))
+                    {
+                    localToWorld.InitFrom(point);
+                    return true;
+                    }
+
+                localToWorld.InitIdentity();
+                return false;
+                }
+
+            break;
+            }
+
+        case GeometryType::CurveVector:
+            {
+            CurveVectorCR curves = *GetAsCurveVector();
+
+            if (!curves.GetAnyFrenetFrame(localToWorld))
+                {
+                DPoint3d point;
+
+                if (curves.GetStartPoint(point))
+                    {
+                    localToWorld.InitFrom(point);
+                    return true;
+                    }
+
+                localToWorld.InitIdentity();
+                return false;
+                }
+
+            break;
+            }
+
+        case GeometryType::SolidPrimitive:
+            {
+            Transform         worldToLocal;
+            ISolidPrimitiveCR solidPrimitive = *GetAsISolidPrimitive();
+
+            if (!solidPrimitive.TryGetConstructiveFrame(localToWorld, worldToLocal))
+                {
+                localToWorld.InitIdentity();
+                return false;
+                }
+
+            break;
+            }
+
+        case GeometryType::Polyface:
+            {
+            PolyfaceHeaderCR polyface = *GetAsPolyfaceHeader();
+
+            double      area;
+            DPoint3d    centroid;
+            RotMatrix   axes;
+            DVec3d      momentXYZ;
+
+            if (!polyface.ComputePrincipalAreaMoments(area, centroid, axes, momentXYZ))
+                {
+                localToWorld.InitIdentity();
+                return false;
+                }
+
+            localToWorld.InitFrom(axes, centroid);
+            break;
+            }
+
+        case GeometryType::BsplineSurface:
+            {
+            MSBsplineSurfaceCR surface = *GetAsMSBsplineSurface();
+
+            double      area;
+            DVec3d      centroid;
+            RotMatrix   axes;
+            DVec3d      momentXYZ;
+
+            if (surface.ComputePrincipalAreaMoments(area, centroid, axes, momentXYZ))
+                {
+                localToWorld.InitFrom(axes, centroid);
+                break;
+                }
+            else if (surface.EvaluateNormalizedFrame(localToWorld, 0,0))
+                {
+                break;
+                }
+
+            localToWorld.InitIdentity();
+            return false;
+            }
+
+        case GeometryType::BRepEntity:
+            {
+            IBRepEntityCR entity = *GetAsIBRepEntity();
+
+            // The entity transform (after removing SWA scale) can be used for localToWorld (solid kernel to uors)...
+            localToWorld = entity.GetEntityTransform();
+            break;
+            }
+
+        case GeometryType::TextString:
+            {
+            TextStringCR text = *GetAsTextString();
+
+            localToWorld.InitFrom(text.GetOrientation(), text.GetOrigin());
+            break;
+            }
+
+        case GeometryType::Image:
+            {
+            GraphicBuilder::TileCorners const& corners = GetAsImage()->GetTileCorners();
+            DPoint3d origin = corners.m_pts[0];
+            DVec3d xVec = DVec3d::FromStartEnd(corners.m_pts[0], corners.m_pts[1]);
+            DVec3d yVec = DVec3d::FromStartEnd(corners.m_pts[0], corners.m_pts[2]);
+            RotMatrix rMatrix = RotMatrix::From2Vectors(xVec, yVec);
+
+            localToWorld.InitFrom(rMatrix, origin);
+            break;
+            }
+
+        default:
+            {
+            localToWorld.InitIdentity();
+            BeAssert(false);
+
+            return false;
+            }
+        }
+
+    // NOTE: Ensure rotation is squared up and normalized (ComputePrincipalAreaMoments/GetEntityTransform is scaled)...
+    DPoint3d    origin;
+    RotMatrix   rMatrix;
+
+    localToWorld.GetTranslation(origin);
+    localToWorld.GetMatrix(rMatrix);
+    rMatrix.SquareAndNormalizeColumns(rMatrix, 0, 1);
+    localToWorld.InitFrom(rMatrix, origin);
+
+    return true;
+    }
+
+/*----------------------------------------------------------------------------------*//**
+* @bsimethod                                                    Brien.Bastings  02/15
++---------------+---------------+---------------+---------------+---------------+------*/
+bool GeometricPrimitive::GetLocalRange(DRange3dR localRange, TransformR localToWorld) const
+    {
+    if (!GetLocalCoordinateFrame(localToWorld))
+        return false;
+
+    if (localToWorld.IsIdentity())
+        return GetRange(localRange);
+
+#if defined (BENTLEYCONFIG_PARASOLID)
+    GeometricPrimitivePtr clone;
+
+    // NOTE: Avoid un-necessary copy of BRep. We just need to change entity transform...
+    if (GeometryType::BRepEntity == GetGeometryType())
+        clone = new GeometricPrimitive(PSolidUtil::InstanceEntity(*GetAsIBRepEntity()));
+    else
+        clone = Clone();
+#else
+    GeometricPrimitivePtr clone = Clone();
+#endif
+    Transform worldToLocal;
+
+    worldToLocal.InverseOf(localToWorld);
+    clone->TransformInPlace(worldToLocal);
+
+    return clone->GetRange(localRange);
+    }
+
+/*----------------------------------------------------------------------------------*//**
+* @bsimethod                                                    Brien.Bastings  04/15
++---------------+---------------+---------------+---------------+---------------+------*/
+static bool getRange(ICurvePrimitiveCR geom, DRange3dR range, TransformCP transform)
+    {
+    return (nullptr != transform ? geom.GetRange(range, *transform) : geom.GetRange(range));
+    }
+
+/*----------------------------------------------------------------------------------*//**
+* @bsimethod                                                    Brien.Bastings  04/15
++---------------+---------------+---------------+---------------+---------------+------*/
+static bool getRange(CurveVectorCR geom, DRange3dR range, TransformCP transform)
+    {
+    return (nullptr != transform ? geom.GetRange(range, *transform) : geom.GetRange(range));
+    }
+
+/*----------------------------------------------------------------------------------*//**
+* @bsimethod                                                    Brien.Bastings  04/15
++---------------+---------------+---------------+---------------+---------------+------*/
+static bool getRange(ISolidPrimitiveCR geom, DRange3dR range, TransformCP transform)
+    {
+    return (nullptr != transform ? geom.GetRange(range, *transform) : geom.GetRange(range));
+    }
+
+/*----------------------------------------------------------------------------------*//**
+* @bsimethod                                                    Brien.Bastings  04/15
++---------------+---------------+---------------+---------------+---------------+------*/
+static bool getRange(PolyfaceQueryCR geom, DRange3dR range, TransformCP transform)
+    {
+    if (nullptr == transform)
+        {
+        range = geom.PointRange();
+        }
+    else
+        {
+        range.Init();
+        range.Extend(*transform, geom.GetPointCP(), (int)geom.GetPointCount());
+        }
+
+    return true;
+    }
+
+/*----------------------------------------------------------------------------------*//**
+* @bsimethod                                                    Brien.Bastings  04/15
++---------------+---------------+---------------+---------------+---------------+------*/
+static bool getRange(MSBsplineSurfaceCR geom, DRange3dR range, TransformCP transform)
+    {
+    // NOTE: MSBsplineSurface::GetPoleRange can result in a very large range and using IPolyfaceConstruction can be slow.
+    //       Unfortunately, we don't have a better way to handle trimmed surfaces and getting a large range for a surface has
+    //       undesirable consequences for fit view which uses the element aligned box and doesn't look at the geometry.
+    if (0 != geom.GetNumBounds())
+        {
+        IFacetOptionsPtr options = IFacetOptions::CreateForSurfaces();
+
+        options->SetMinPerBezier(3);
+
+        IPolyfaceConstructionPtr builder = IPolyfaceConstruction::New(*options);
+
+        builder->Add(geom);
+
+        return getRange(builder->GetClientMeshR(), range, transform);
+        }
+
+    Transform originWithExtentVectors, centroidalLocalToWorld, centroidalWorldToLocal;
+
+    if (geom.TightPrincipalExtents(originWithExtentVectors, centroidalLocalToWorld, centroidalWorldToLocal, range))
+        {
+        centroidalLocalToWorld.Multiply(range, range);
+
+        if (nullptr != transform)
+            transform->Multiply(range, range);
+
+        return true;
+        }
+
+    if (nullptr != transform)
+        geom.GetPoleRange(range, *transform);
+    else
+        geom.GetPoleRange(range);
+
+   return true;
+    }
+
+/*----------------------------------------------------------------------------------*//**
+* @bsimethod                                                    Brien.Bastings  04/15
++---------------+---------------+---------------+---------------+---------------+------*/
+static bool getRange(IBRepEntityCR geom, DRange3dR range, TransformCP transform)
+    {
+    range = geom.GetEntityRange();
+
+    if (nullptr != transform)
+        transform->Multiply(range, range);
+
+    return true;
+    }
+
+/*----------------------------------------------------------------------------------*//**
+* @bsimethod                                                    Jeff.Marker     05/15
++---------------+---------------+---------------+---------------+---------------+------*/
+static bool getRange(TextStringCR text, DRange3dR range, TransformCP transform)
+    {
+    DRange2dCR textRange = text.GetRange();
+    range.low.Init(textRange.low);
+    range.high.Init(textRange.high);
+
+    // TextString::GetRange will report the cell box, which typically does /not/ encompass descenders or fancy adornments.
+    // The range being computed here directly affects element range, and elements cannot draw outside of their stated range.
+    // As such, similar to olden days, artificially pad our reported range to encourage glyph geometry to fit inside of it.
+    // This simple padding is a tradeoff between performance and actually computing this specific string's glyph geometry for a tight box.
+    double yPad = (text.GetStyle().GetSize().y / 2.0);
+    range.low.y -= yPad;
+    range.high.y += yPad;
+
+    Transform textTransform = text.ComputeTransform();
+    textTransform.Multiply(&range.low, 2);
+
+    if (nullptr != transform)
+        transform->Multiply(range, range);
+
+    return true;
+    }
+
+/*----------------------------------------------------------------------------------*//**
+* @bsimethod                                                    Brien.Bastings  04/15
++---------------+---------------+---------------+---------------+---------------+------*/
+static bool getRange(ImageGraphicCR geom, DRange3dR range, TransformCP transform)
+    {
+    range = geom.GetRange();
+
+    if (nullptr != transform)
+        transform->Multiply(range, range);
+
+    return true;
+    }
+
+/*----------------------------------------------------------------------------------*//**
+* @bsimethod                                                    Brien.Bastings  02/15
++---------------+---------------+---------------+---------------+---------------+------*/
+bool GeometricPrimitive::GetRange(DRange3dR range, TransformCP transform) const
+    {
+    range.Init();
+
+    switch (GetGeometryType())
+        {
+        case GeometryType::CurvePrimitive:
+            {
+            ICurvePrimitiveCR geom = *GetAsICurvePrimitive();
+
+            return getRange(geom, range, transform);
+            }
+
+        case GeometryType::CurveVector:
+            {
+            CurveVectorCR geom = *GetAsCurveVector();
+
+            return getRange(geom, range, transform);
+            }
+
+        case GeometryType::SolidPrimitive:
+            {
+            ISolidPrimitiveCR geom = *GetAsISolidPrimitive();
+
+            return getRange(geom, range, transform);
+            }
+
+        case GeometryType::Polyface:
+            {
+            PolyfaceHeaderCR geom = *GetAsPolyfaceHeader();
+
+            return getRange(geom, range, transform);
+            }
+
+        case GeometryType::BsplineSurface:
+            {
+            MSBsplineSurfaceCR geom = *GetAsMSBsplineSurface();
+
+            return getRange(geom, range, transform);
+            }
+
+        case GeometryType::BRepEntity:
+            {
+            IBRepEntityCR geom = *GetAsIBRepEntity();
+
+            return getRange(geom, range, transform);
+            }
+
+        case GeometryType::TextString:
+            {
+            TextStringCR geom = *GetAsTextString();
+
+            return getRange(geom, range, transform);
+            }
+
+        case GeometryType::Image:
+            {
+            ImageGraphicCR geom = *GetAsImage();
+
+            return getRange(geom, range, transform);
+            }
+
+        default:
+            {
+            BeAssert(false);
+            return false;
+            }
+        }
+    }
+
+/*----------------------------------------------------------------------------------*//**
+* @bsimethod                                                    Brien.Bastings  02/15
++---------------+---------------+---------------+---------------+---------------+------*/
+bool GeometricPrimitive::TransformInPlace(TransformCR transform)
+    {
+    switch (GetGeometryType())
+        {
+        case GeometryType::CurvePrimitive:
+            {
+            ICurvePrimitiveR geom = *GetAsICurvePrimitive();
+
+            return geom.TransformInPlace(transform);
+            }
+
+        case GeometryType::CurveVector:
+            {
+            CurveVectorR geom = *GetAsCurveVector();
+
+            return geom.TransformInPlace(transform);
+            }
+
+        case GeometryType::SolidPrimitive:
+            {
+            ISolidPrimitiveR geom = *GetAsISolidPrimitive();
+
+            return geom.TransformInPlace(transform);
+            }
+
+        case GeometryType::Polyface:
+            {
+            PolyfaceHeaderR geom = *GetAsPolyfaceHeader();
+
+            geom.Transform(transform);
+
+            return true;
+            }
+
+        case GeometryType::BsplineSurface:
+            {
+            MSBsplineSurfaceR geom = *GetAsMSBsplineSurface();
+
+            return (SUCCESS == geom.TransformSurface(transform) ? true : false);
+            }
+
+        case GeometryType::BRepEntity:
+            {
+            IBRepEntityR geom = *GetAsIBRepEntity();
+
+            geom.PreMultiplyEntityTransformInPlace(transform); // Just change entity transform...
+
+            return true;
+            }
+
+        case GeometryType::TextString:
+            {
+            TextStringR geom = *GetAsTextString();
+
+            geom.ApplyTransform(transform);
+
+            return true;
+            }
+
+        case GeometryType::Image:
+            {
+            ImageGraphicR geom = *GetAsImage();
+
+            geom.ApplyTransform(transform);
+            return true;
+            }
+
+        default:
+            {
+            BeAssert(false);
+            return false;
+            }
+        }
+    }
+
+/*----------------------------------------------------------------------------------*//**
+* @bsimethod                                                    Brien.Bastings  03/15
++---------------+---------------+---------------+---------------+---------------+------*/
+bool GeometricPrimitive::IsSameStructureAndGeometry(GeometricPrimitiveCR primitive, double tolerance) const
+    {
+    if (GetGeometryType() != primitive.GetGeometryType())
+        return false;
+
+    switch (GetGeometryType())
+        {
+        case GeometryType::CurvePrimitive:
+            {
+            ICurvePrimitiveCR geom1 = *GetAsICurvePrimitive();
+            ICurvePrimitiveCR geom2 = *primitive.GetAsICurvePrimitive();
+
+            return geom1.IsSameStructureAndGeometry(geom2, tolerance);
+            }
+
+        case GeometryType::CurveVector:
+            {
+            CurveVectorCR geom1 = *GetAsCurveVector();
+            CurveVectorCR geom2 = *primitive.GetAsCurveVector();
+
+            return geom1.IsSameStructureAndGeometry(geom2, tolerance);
+            }
+
+        case GeometryType::SolidPrimitive:
+            {
+            ISolidPrimitiveCR geom1 = *GetAsISolidPrimitive();
+            ISolidPrimitiveCR geom2 = *primitive.GetAsISolidPrimitive();
+
+            return geom1.IsSameStructureAndGeometry(geom2, tolerance);
+            }
+
+        case GeometryType::Polyface:
+            {
+            PolyfaceHeaderCR geom1 = *GetAsPolyfaceHeader();
+            PolyfaceHeaderCR geom2 = *primitive.GetAsPolyfaceHeader();
+
+            return geom1.IsSameStructureAndGeometry(geom2, tolerance);
+            }
+
+        case GeometryType::BsplineSurface:
+            {
+            MSBsplineSurfaceCR geom1 = *GetAsMSBsplineSurface();
+            MSBsplineSurfaceCR geom2 = *primitive.GetAsMSBsplineSurface();
+
+            return geom1.IsSameStructureAndGeometry(geom2, tolerance);
+            }
+
+#if defined (BENTLEYCONFIG_PARASOLID)
+        case GeometryType::BRepEntity:
+            {
+            double      solidTolerance = tolerance;
+            PK_BODY_t   bodyTag1 = PSolidUtil::GetEntityTag(*GetAsIBRepEntity());
+            PK_BODY_t   bodyTag2 = PSolidUtil::GetEntityTag(*primitive.GetAsIBRepEntity());
+
+            if (0.0 != solidTolerance)
+                {
+                Transform uorToSolid;
+ 
+                uorToSolid.InverseOf(GetAsIBRepEntity()->GetEntityTransform());
+                uorToSolid.ScaleDoubleArrayByXColumnMagnitude(&solidTolerance, 1);
+                }
+
+            return PSolidUtil::AreBodiesEqual(bodyTag1, bodyTag2, solidTolerance, nullptr);
+            }
+#endif
+
+        case GeometryType::TextString: // <- Don't currently need to compare TextString...
+        case GeometryType::Image: // <- Don't currently need to compare Images...
+        default:
+            return false;
+        }
+    }
+
+/*----------------------------------------------------------------------------------*//**
+* @bsimethod                                                    Brien.Bastings  03/15
++---------------+---------------+---------------+---------------+---------------+------*/
+GeometricPrimitivePtr GeometricPrimitive::Clone() const
+    {
+    switch (GetGeometryType())
+        {
+        case GeometryType::CurvePrimitive:
+            {
+            ICurvePrimitivePtr geom = GetAsICurvePrimitive()->Clone();
+
+            return new GeometricPrimitive(geom);
+            }
+
+        case GeometryType::CurveVector:
+            {
+            CurveVectorPtr geom = GetAsCurveVector()->Clone();
+
+            return new GeometricPrimitive(geom);
+            }
+
+        case GeometryType::SolidPrimitive:
+            {
+            ISolidPrimitivePtr geom = GetAsISolidPrimitive()->Clone();
+
+            return new GeometricPrimitive(geom);
+            }
+
+        case GeometryType::Polyface:
+            {
+            PolyfaceHeaderPtr geom = GetAsPolyfaceHeader()->Clone();
+
+            return new GeometricPrimitive(geom);
+            }
+
+        case GeometryType::BsplineSurface:
+            {
+            MSBsplineSurfacePtr geom = GetAsMSBsplineSurface()->Clone();
+
+            return new GeometricPrimitive(geom);
+            }
+
+        case GeometryType::BRepEntity:
+            {
+            IBRepEntityPtr geom = GetAsIBRepEntity()->Clone();
+
+            return new GeometricPrimitive(geom);
+            }
+
+        case GeometryType::TextString:
+            {
+            TextStringPtr geom = GetAsTextString()->Clone();
+
+            return new GeometricPrimitive(geom);
+            }
+
+        case GeometryType::Image:
+            {
+            ImageGraphicPtr geom = GetAsImage()->Clone();
+
+            return new GeometricPrimitive(geom);
+            }
+
+        default:
+            {
+            BeAssert(false);
+            return nullptr;
+            }
+        }
+    }
+
+/*----------------------------------------------------------------------------------*//**
+* @bsimethod                                                    Brien.Bastings  06/15
++---------------+---------------+---------------+---------------+---------------+------*/
+void GeometricPrimitive::AddToGraphic(Render::GraphicBuilderR graphic) const
+    {
+    switch (GetGeometryType())
+        {
+        case GeometryType::CurvePrimitive:
+            {
+            ICurvePrimitivePtr geom = GetAsICurvePrimitive();
+            CurveVectorPtr curveGeom = CurveVector::Create(ICurvePrimitive::CURVE_PRIMITIVE_TYPE_PointString == geom->GetCurvePrimitiveType() ? CurveVector::BOUNDARY_TYPE_None : CurveVector::BOUNDARY_TYPE_Open, geom);
+
+            graphic.AddCurveVector(*curveGeom, false);
+            break;
+            }
+
+        case GeometryType::CurveVector:
+            {
+            CurveVectorCR geom = *GetAsCurveVector();
+
+            graphic.AddCurveVector(geom, false);
+            break;
+            }
+
+        case GeometryType::SolidPrimitive:
+            {
+            ISolidPrimitiveCR geom = *GetAsISolidPrimitive();
+
+            graphic.AddSolidPrimitive(geom);
+            break;
+            }
+
+        case GeometryType::Polyface:
+            {
+            PolyfaceHeaderCR geom = *GetAsPolyfaceHeader();
+
+            graphic.AddPolyface(geom, false);
+            break;
+            }
+
+        case GeometryType::BsplineSurface:
+            {
+            MSBsplineSurfaceCR geom = *GetAsMSBsplineSurface();
+
+            graphic.AddBSplineSurface(geom);
+            break;
+            }
+
+        case GeometryType::BRepEntity:
+            {
+            IBRepEntityCR geom = *GetAsIBRepEntity();
+
+            graphic.AddBody(geom);
+            break;
+            }
+
+        case GeometryType::TextString:
+            {
+            TextStringCR geom = *GetAsTextString();
+
+            graphic.AddTextString(geom);
+            break;
+            }
+
+        case GeometryType::Image:
+            {
+            ImageGraphicCR image = *GetAsImage();
+
+            image.AddToGraphic(graphic);
+            break;
+            }
+
+        default:
+            {
+            BeAssert(false);
+            break;
+            }
+        }
+    }
+
+/*----------------------------------------------------------------------------------*//**
+* @bsimethod                                                    Brien.Bastings  07/16
++---------------+---------------+---------------+---------------+---------------+------*/
+bool GeometricPrimitive::IsSolid() const
+    {
+    switch (GetGeometryType())
+        {
+        case GeometryType::SolidPrimitive:
+            return GetAsISolidPrimitive()->GetCapped();
+
+        case GeometryType::Polyface:
+            return GetAsPolyfaceHeader()->IsClosedByEdgePairing();
+
+        case GeometryType::BRepEntity:
+            return IBRepEntity::EntityType::Solid == GetAsIBRepEntity()->GetEntityType();
+
+        default:
+            return false;
+        }
+    }
+
+/*----------------------------------------------------------------------------------*//**
+* @bsimethod                                                    Brien.Bastings  07/16
++---------------+---------------+---------------+---------------+---------------+------*/
+bool GeometricPrimitive::IsSheet() const
+    {
+    switch (GetGeometryType())
+        {
+        case GeometryType::CurveVector:
+            return GetAsCurveVector()->IsAnyRegionType();
+
+        case GeometryType::BsplineSurface:
+            return true;
+
+        case GeometryType::SolidPrimitive:
+            return !GetAsISolidPrimitive()->GetCapped();
+
+        case GeometryType::Polyface:
+            return !GetAsPolyfaceHeader()->IsClosedByEdgePairing();
+
+        case GeometryType::BRepEntity:
+            return IBRepEntity::EntityType::Sheet == GetAsIBRepEntity()->GetEntityType();
+
+        default:
+            return false;
+        }
+    }
+
+/*----------------------------------------------------------------------------------*//**
+* @bsimethod                                                    Brien.Bastings  07/16
++---------------+---------------+---------------+---------------+---------------+------*/
+bool GeometricPrimitive::IsWire() const
+    {
+    switch (GetGeometryType())
+        {
+        case GeometryType::CurvePrimitive:
+            return ICurvePrimitive::CURVE_PRIMITIVE_TYPE_PointString != GetAsICurvePrimitive()->GetCurvePrimitiveType();
+
+        case GeometryType::CurveVector:
+            return GetAsCurveVector()->IsOpenPath();
+
+        case GeometryType::BRepEntity:
+            return IBRepEntity::EntityType::Wire == GetAsIBRepEntity()->GetEntityType();
+
+        default:
+            return false;
+        }
+    }
+
+/*----------------------------------------------------------------------------------*//**
+* @bsimethod                                                    Brien.Bastings  07/16
++---------------+---------------+---------------+---------------+---------------+------*/
+IBRepEntity::EntityType GeometricPrimitive::GetBRepEntityType() const
+    {
+    switch (GetGeometryType())
+        {
+        case GeometryType::CurvePrimitive:
+            return IBRepEntity::EntityType::Wire;
+
+        case GeometryType::CurveVector:
+            return (GetAsCurveVector()->IsAnyRegionType() ? IBRepEntity::EntityType::Sheet : (GetAsCurveVector()->IsOpenPath() ? IBRepEntity::EntityType::Wire : IBRepEntity::EntityType::Invalid));
+
+        case GeometryType::BsplineSurface:
+            return IBRepEntity::EntityType::Sheet;
+
+        case GeometryType::SolidPrimitive:
+            return GetAsISolidPrimitive()->GetCapped() ? IBRepEntity::EntityType::Solid : IBRepEntity::EntityType::Sheet;
+
+        case GeometryType::Polyface:
+            return GetAsPolyfaceHeader()->IsClosedByEdgePairing() ? IBRepEntity::EntityType::Solid : IBRepEntity::EntityType::Sheet;
+
+        case GeometryType::BRepEntity:
+            return GetAsIBRepEntity()->GetEntityType();
+
+        default:
+            return IBRepEntity::EntityType::Invalid;
+        }
+    }
+
+/*----------------------------------------------------------------------------------*//**
+* @bsimethod                                                    Brien.Bastings  02/15
++---------------+---------------+---------------+---------------+---------------+------*/
+GeometricPrimitive::GeometricPrimitive(ICurvePrimitivePtr const& source) {m_type = GeometryType::CurvePrimitive; m_data = source;}
+GeometricPrimitive::GeometricPrimitive(CurveVectorPtr const& source) {m_type = GeometryType::CurveVector; m_data = source;}
+GeometricPrimitive::GeometricPrimitive(ISolidPrimitivePtr const& source) {m_type = GeometryType::SolidPrimitive; m_data = source;}
+GeometricPrimitive::GeometricPrimitive(MSBsplineSurfacePtr const& source) {m_type = GeometryType::BsplineSurface; m_data = source;}
+GeometricPrimitive::GeometricPrimitive(PolyfaceHeaderPtr const& source) {m_type = GeometryType::Polyface; m_data = source;}
+GeometricPrimitive::GeometricPrimitive(IBRepEntityPtr const& source) {m_type = GeometryType::BRepEntity; m_data = source;}
+GeometricPrimitive::GeometricPrimitive(TextStringPtr const& source) {m_type = GeometryType::TextString; m_data = source;}
+GeometricPrimitive::GeometricPrimitive(ImageGraphicPtr const& source) {m_type = GeometryType::Image; m_data = source;}
+
+/*----------------------------------------------------------------------------------*//**
+* @bsimethod                                                    Brien.Bastings  02/15
++---------------+---------------+---------------+---------------+---------------+------*/
+GeometricPrimitivePtr GeometricPrimitive::Create(ICurvePrimitivePtr const& source) {return (source.IsValid() ? new GeometricPrimitive(source) : nullptr);}
+GeometricPrimitivePtr GeometricPrimitive::Create(CurveVectorPtr const& source) {return (source.IsValid() ? new GeometricPrimitive(source) : nullptr);}
+GeometricPrimitivePtr GeometricPrimitive::Create(ISolidPrimitivePtr const& source) {return (source.IsValid() ? new GeometricPrimitive(source) : nullptr);}
+GeometricPrimitivePtr GeometricPrimitive::Create(MSBsplineSurfacePtr const& source) {return (source.IsValid() ? new GeometricPrimitive(source) : nullptr);}
+GeometricPrimitivePtr GeometricPrimitive::Create(PolyfaceHeaderPtr const& source) {return (source.IsValid() ? new GeometricPrimitive(source) : nullptr);}
+GeometricPrimitivePtr GeometricPrimitive::Create(IBRepEntityPtr const& source) {return (source.IsValid() ? new GeometricPrimitive(source) : nullptr);}
+GeometricPrimitivePtr GeometricPrimitive::Create(TextStringPtr const& source) {return (source.IsValid() ? new GeometricPrimitive(source) : nullptr);}
+GeometricPrimitivePtr GeometricPrimitive::Create(ImageGraphicPtr const& source) {return (source.IsValid() ? new GeometricPrimitive(source) : nullptr);}
+
+/*----------------------------------------------------------------------------------*//**
+* @bsimethod                                                    Brien.Bastings  02/15
++---------------+---------------+---------------+---------------+---------------+------*/
+GeometricPrimitivePtr GeometricPrimitive::Create(ICurvePrimitiveCR source) {ICurvePrimitivePtr clone = source.Clone(); return Create(clone);}
+GeometricPrimitivePtr GeometricPrimitive::Create(CurveVectorCR source) {CurveVectorPtr clone = source.Clone(); return Create(clone);}
+GeometricPrimitivePtr GeometricPrimitive::Create(ISolidPrimitiveCR source) {ISolidPrimitivePtr clone = source.Clone(); return Create(clone);}
+GeometricPrimitivePtr GeometricPrimitive::Create(MSBsplineSurfaceCR source) {MSBsplineSurfacePtr clone = source.Clone(); return Create(clone);}
+GeometricPrimitivePtr GeometricPrimitive::Create(PolyfaceQueryCR source) {PolyfaceHeaderPtr clone = source.Clone(); return Create(clone);}
+GeometricPrimitivePtr GeometricPrimitive::Create(IBRepEntityCR source) {IBRepEntityPtr clone = source.Clone(); return Create(clone);}
+GeometricPrimitivePtr GeometricPrimitive::Create(TextStringCR source) {TextStringPtr clone = source.Clone(); return Create(clone);}
+GeometricPrimitivePtr GeometricPrimitive::Create(ImageGraphicCR source) {ImageGraphicPtr clone = source.Clone(); return Create(clone);}
+
+/*----------------------------------------------------------------------------------*//**
+* @bsimethod                                                    Shaun.Sewall    02/17
++---------------+---------------+---------------+---------------+---------------+------*/
+GeometricPrimitivePtr GeometricPrimitive::Create(DEllipse3dCR source) {ICurvePrimitivePtr curve = ICurvePrimitive::CreateArc(source); return curve.IsValid() ? Create(curve) : nullptr;}
+GeometricPrimitivePtr GeometricPrimitive::Create(DgnBoxDetailCR source) {ISolidPrimitivePtr solid = ISolidPrimitive::CreateDgnBox(source); return solid.IsValid() ? Create(solid) : nullptr;}
+GeometricPrimitivePtr GeometricPrimitive::Create(DgnConeDetailCR source) {ISolidPrimitivePtr solid = ISolidPrimitive::CreateDgnCone(source); return solid.IsValid() ? Create(solid) : nullptr;}
+GeometricPrimitivePtr GeometricPrimitive::Create(DgnSphereDetailCR source) {ISolidPrimitivePtr solid = ISolidPrimitive::CreateDgnSphere(source); return solid.IsValid() ? Create(solid) : nullptr;}
+GeometricPrimitivePtr GeometricPrimitive::Create(DgnTorusPipeDetailCR source) {ISolidPrimitivePtr solid = ISolidPrimitive::CreateDgnTorusPipe(source); return solid.IsValid() ? Create(solid) : nullptr;}
+
+/*----------------------------------------------------------------------------------*//**
+* @bsimethod                                                    Brien.Bastings  02/15
++---------------+---------------+---------------+---------------+---------------+------*/
+GeometricPrimitive::GeometryType GeometricPrimitive::GetGeometryType() const {return m_type;}
+ICurvePrimitivePtr GeometricPrimitive::GetAsICurvePrimitive() const {return (GeometryType::CurvePrimitive == m_type ? static_cast <ICurvePrimitiveP> (m_data.get()) : nullptr);}
+CurveVectorPtr GeometricPrimitive::GetAsCurveVector() const {return (GeometryType::CurveVector == m_type ? static_cast <CurveVectorP> (m_data.get()) : nullptr);}
+ISolidPrimitivePtr GeometricPrimitive::GetAsISolidPrimitive() const {return (GeometryType::SolidPrimitive == m_type ? static_cast <ISolidPrimitiveP> (m_data.get()) : nullptr);}
+MSBsplineSurfacePtr GeometricPrimitive::GetAsMSBsplineSurface() const {return (GeometryType::BsplineSurface == m_type ? static_cast <RefCountedMSBsplineSurface*> (m_data.get()) : nullptr);}
+PolyfaceHeaderPtr GeometricPrimitive::GetAsPolyfaceHeader() const {return (GeometryType::Polyface == m_type ? static_cast <PolyfaceHeaderP> (m_data.get()) : nullptr);}
+IBRepEntityPtr GeometricPrimitive::GetAsIBRepEntity() const {return (GeometryType::BRepEntity == m_type ? static_cast <IBRepEntityP> (m_data.get()) : nullptr);}
+TextStringPtr GeometricPrimitive::GetAsTextString() const {return (GeometryType::TextString == m_type ? static_cast <TextStringP> (m_data.get()) : nullptr);}
+ImageGraphicPtr GeometricPrimitive::GetAsImage() const {return (GeometryType::Image == m_type ? static_cast <ImageGraphicP> (m_data.get()) : nullptr);}
+
+/*---------------------------------------------------------------------------------**//**
+* @bsimethod                                                    Brien.Bastings  06/15
++---------------+---------------+---------------+---------------+---------------+------*/
+bool GeometryStreamIO::Operation::IsGeometryOp() const
+    {
+    switch (m_opCode)
+        {
+        case OpCode::PointPrimitive:
+        case OpCode::PointPrimitive2d:
+        case OpCode::ArcPrimitive:
+        case OpCode::CurveVector:
+        case OpCode::Polyface:
+        case OpCode::CurvePrimitive:
+        case OpCode::SolidPrimitive:
+        case OpCode::BsplineSurface:
+#if defined (BENTLEYCONFIG_PARASOLID)
+        case OpCode::ParasolidBRep:
+#else
+        case OpCode::BRepPolyface:
+        case OpCode::BRepCurveVector:
+#endif
+        case OpCode::TextString:
+        case OpCode::Image:
+            return true;
+
+        default:
+            return false;
+        }
+    }
+
+/*---------------------------------------------------------------------------------**//**
+* @bsimethod                                                    Brien.Bastings  11/2014
++---------------+---------------+---------------+---------------+---------------+------*/
+void GeometryStreamIO::Writer::Append(Operation const& egOp)
+    {
+    uint32_t paddedDataSize = (egOp.m_dataSize + 7) & ~7; // 8 byte aligned...
+    size_t   egOpSize = sizeof (egOp.m_opCode) + sizeof (egOp.m_dataSize) + paddedDataSize;
+    size_t   currSize = m_buffer.size();
+
+    m_buffer.resize(currSize + egOpSize);
+
+    uint8_t*  currOffset = &(m_buffer.at(currSize));
+
+    memcpy(currOffset, &egOp.m_opCode, sizeof (egOp.m_opCode));
+    currOffset += sizeof (egOp.m_opCode);
+
+    memcpy(currOffset, &paddedDataSize, sizeof (paddedDataSize));
+    currOffset += sizeof (paddedDataSize);
+
+    if (0 == egOp.m_dataSize)
+        return;
+
+    memcpy(currOffset, egOp.m_data, egOp.m_dataSize);
+    currOffset += egOp.m_dataSize;
+
+    if (paddedDataSize > egOp.m_dataSize)
+        memset(currOffset, 0, paddedDataSize - egOp.m_dataSize); // Pad quietly or also assert?
+    }
+
+/*---------------------------------------------------------------------------------**//**
+* @bsimethod                                                    Brien.Bastings  12/2014
++---------------+---------------+---------------+---------------+---------------+------*/
+void GeometryStreamIO::Writer::Append(DPoint2dCP pts, size_t nPts, int8_t boundary)
+    {
+    FlatBufferBuilder fbb;
+
+    auto coords = fbb.CreateVectorOfStructs((FB::DPoint2d*) pts, nPts);
+
+    FB::PointPrimitive2dBuilder builder(fbb);
+
+    builder.add_coords(coords);
+    builder.add_boundary((FB::BoundaryType) boundary);
+
+    auto mloc = builder.Finish();
+
+    fbb.Finish(mloc);
+    Append(Operation(OpCode::PointPrimitive2d, (uint32_t) fbb.GetSize(), fbb.GetBufferPointer()));
+    }
+
+/*---------------------------------------------------------------------------------**//**
+* @bsimethod                                                    Brien.Bastings  12/2014
++---------------+---------------+---------------+---------------+---------------+------*/
+void GeometryStreamIO::Writer::Append(DPoint3dCP pts, size_t nPts, int8_t boundary)
+    {
+    FlatBufferBuilder fbb;
+
+    auto coords = fbb.CreateVectorOfStructs((FB::DPoint3d*) pts, nPts);
+
+    FB::PointPrimitiveBuilder builder(fbb);
+
+    builder.add_coords(coords);
+    builder.add_boundary((FB::BoundaryType) boundary);
+
+    auto mloc = builder.Finish();
+
+    fbb.Finish(mloc);
+    Append(Operation(OpCode::PointPrimitive, (uint32_t) fbb.GetSize(), fbb.GetBufferPointer()));
+    }
+
+/*---------------------------------------------------------------------------------**//**
+* @bsimethod                                                    Brien.Bastings  04/2016
++---------------+---------------+---------------+---------------+---------------+------*/
+void GeometryStreamIO::Writer::Append(DRange3dCR range)
+    {
+    FlatBufferBuilder fbb;
+
+    auto coords = fbb.CreateVectorOfStructs((FB::DPoint3d*) &range.low, 6);
+
+    FB::PointPrimitiveBuilder builder(fbb);
+
+    builder.add_coords(coords);
+
+    auto mloc = builder.Finish();
+
+    fbb.Finish(mloc);
+    Append(Operation(OpCode::SubGraphicRange, (uint32_t) fbb.GetSize(), fbb.GetBufferPointer()));
+    }
+
+/*---------------------------------------------------------------------------------**//**
+* @bsimethod                                                    Brien.Bastings  12/2014
++---------------+---------------+---------------+---------------+---------------+------*/
+void GeometryStreamIO::Writer::Append(DEllipse3dCR arc, int8_t boundary)
+    {
+    FlatBufferBuilder fbb;
+
+    auto mloc = FB::CreateArcPrimitive(fbb, (FB::DPoint3d*) &arc.center, (FB::DVec3d*) &arc.vector0, (FB::DVec3d*) &arc.vector90, arc.start, arc.sweep, (FB::BoundaryType) boundary);
+
+    fbb.Finish(mloc);
+    Append(Operation(OpCode::ArcPrimitive, (uint32_t) fbb.GetSize(), fbb.GetBufferPointer()));
+    }
+
+/*---------------------------------------------------------------------------------**//**
+* @bsimethod                                                    Brien.Bastings  03/2017
++---------------+---------------+---------------+---------------+---------------+------*/
+static bool hasDisconnectPoint(DPoint3dCP pts, size_t nPts)
+    {
+    for (size_t iPt = 0; iPt < nPts; ++iPt)
+        {
+        if (pts[iPt].IsDisconnect())
+            {
+            BeAssert(false); // STOP USING THIS ABOMINATION! Create a BOUNDARY_TYPE_None CurveVector with disjoint pieces... 
+            return true;
+            }
+        }
+
+    return false;
+    }
+
+/*---------------------------------------------------------------------------------**//**
+* @bsimethod                                                    Brien.Bastings  03/2017
++---------------+---------------+---------------+---------------+---------------+------*/
+static bool hasDisconnectPoint(ICurvePrimitiveCR curve)
+    {
+    switch (curve.GetCurvePrimitiveType())
+        {
+        case ICurvePrimitive::CURVE_PRIMITIVE_TYPE_Line:
+            return hasDisconnectPoint(curve.GetLineCP()->point, 2);
+
+        case ICurvePrimitive::CURVE_PRIMITIVE_TYPE_LineString:
+            return hasDisconnectPoint(&curve.GetLineStringCP()->front(), curve.GetLineStringCP()->size());
+
+        case ICurvePrimitive::CURVE_PRIMITIVE_TYPE_PointString:
+            return hasDisconnectPoint(&curve.GetPointStringCP()->front(), curve.GetPointStringCP()->size());
+
+        default:
+            return false;
+        }
+    }
+
+/*---------------------------------------------------------------------------------**//**
+* @bsimethod                                                    Brien.Bastings  03/2017
++---------------+---------------+---------------+---------------+---------------+------*/
+static bool isInvalidCurveVector(CurveVectorCR curves)
+    {
+    if (curves.IsUnionRegion())
+        {
+        for (ICurvePrimitivePtr curve : curves)
+            {
+            if (curve.IsNull())
+                continue;
+
+            if (ICurvePrimitive::CURVE_PRIMITIVE_TYPE_CurveVector != curve->GetCurvePrimitiveType())
+                return true; // Each loop must be a child curve bvector (a closed loop or parity region)...
+
+            CurveVectorCP childCurves = curve->GetChildCurveVectorCP();
+
+            if ((!childCurves->IsClosedPath() && !childCurves->IsParityRegion()) || isInvalidCurveVector(*childCurves))
+                return true;
+            }
+        }
+    else if (curves.IsParityRegion())
+        {
+        for (ICurvePrimitivePtr curve : curves)
+            {
+            if (curve.IsNull())
+                continue;
+
+            if (ICurvePrimitive::CURVE_PRIMITIVE_TYPE_CurveVector != curve->GetCurvePrimitiveType())
+                return true; // Each loop must be a child curve bvector (a closed loop)...
+
+            CurveVectorCP childCurves = curve->GetChildCurveVectorCP();
+
+            if (!childCurves->IsClosedPath() || isInvalidCurveVector(*childCurves))
+                return true;
+            }
+        }
+    else
+        {
+        for (ICurvePrimitivePtr curve : curves)
+            {
+            if (!curve.IsValid())
+                continue;
+
+            switch (curve->GetCurvePrimitiveType())
+                {
+                case ICurvePrimitive::CURVE_PRIMITIVE_TYPE_CurveVector:
+                    {
+                    if (isInvalidCurveVector(*curve->GetChildCurveVectorCP()))
+                        return true;
+                    break;
+                    }
+
+                default:
+                    {
+                    if (hasDisconnectPoint(*curve))
+                        return true;
+                    break;
+                    }
+                }
+            }
+        }
+
+    return false;
+    }
+
+/*---------------------------------------------------------------------------------**//**
+* @bsimethod                                                    Brien.Bastings  12/2014
++---------------+---------------+---------------+---------------+---------------+------*/
+bool GeometryStreamIO::Writer::AppendSimplified(ICurvePrimitiveCR curvePrimitive, bool isClosed, bool is3d)
+    {
+    // Special case single/simple curve primitives to avoid having to call new during draw...
+    switch (curvePrimitive.GetCurvePrimitiveType())
+        {
+        case ICurvePrimitive::CURVE_PRIMITIVE_TYPE_Line:
+            {
+            DSegment3dCP segment = curvePrimitive.GetLineCP();
+
+            if (hasDisconnectPoint(segment->point, 2))
+                return false;
+
+            if (!is3d)
+                {
+                DPoint2d localPoints2dBuf[2];
+
+                localPoints2dBuf[0].Init(segment->point[0]);
+                localPoints2dBuf[1].Init(segment->point[1]);
+
+                Append(localPoints2dBuf, 2, FB::BoundaryType_Open);
+
+                return true;
+                }
+
+            Append(segment->point, 2, FB::BoundaryType_Open);
+
+            return true;
+            }
+
+        case ICurvePrimitive::CURVE_PRIMITIVE_TYPE_LineString:
+            {
+            bvector<DPoint3d> const* points = curvePrimitive.GetLineStringCP();
+
+            if (hasDisconnectPoint(&points->front(), points->size()))
+                return false;
+
+            if (!is3d)
+                {
+                int nPts = (int) points->size();
+                std::valarray<DPoint2d> localPoints2dBuf(nPts);
+
+                for (int iPt = 0; iPt < nPts; ++iPt)
+                    localPoints2dBuf[iPt].Init(points->at(iPt));
+
+                Append(&localPoints2dBuf[0], nPts, (int8_t) (isClosed ? FB::BoundaryType_Closed : FB::BoundaryType_Open));
+
+                return true;
+                }
+
+            Append(&points->front(), points->size(), (int8_t) (isClosed ? FB::BoundaryType_Closed : FB::BoundaryType_Open));
+
+            return true;
+            }
+
+        case ICurvePrimitive::CURVE_PRIMITIVE_TYPE_PointString:
+            {
+            bvector<DPoint3d> const* points = curvePrimitive.GetPointStringCP();
+
+            if (hasDisconnectPoint(&points->front(), points->size()))
+                return false;
+
+            if (!is3d)
+                {
+                int nPts = (int) points->size();
+                std::valarray<DPoint2d> localPoints2dBuf(nPts);
+
+                for (int iPt = 0; iPt < nPts; ++iPt)
+                    localPoints2dBuf[iPt].Init(points->at(iPt));
+
+                Append(&localPoints2dBuf[0], nPts, FB::BoundaryType_None);
+
+                return true;
+                }
+
+            Append(&points->front(), points->size(), FB::BoundaryType_None);
+
+            return true;
+            }
+
+        case ICurvePrimitive::CURVE_PRIMITIVE_TYPE_Arc:
+            {
+            DEllipse3dCP  ellipse = curvePrimitive.GetArcCP();
+
+            Append(*ellipse, (int8_t) (isClosed ? FB::BoundaryType_Closed : FB::BoundaryType_Open));
+
+            return true;
+            }
+
+        default:
+            {
+            BeAssert(!isClosed);
+            Append(curvePrimitive);
+
+            return true;
+            }
+        }
+    }
+
+/*---------------------------------------------------------------------------------**//**
+* @bsimethod                                                    Brien.Bastings  12/2014
++---------------+---------------+---------------+---------------+---------------+------*/
+bool GeometryStreamIO::Writer::AppendSimplified(CurveVectorCR curves, bool is3d)
+    {
+    // NOTE: Special case to avoid having to call new during draw...
+    switch (curves.HasSingleCurvePrimitive())
+        {
+        case ICurvePrimitive::CURVE_PRIMITIVE_TYPE_Line:
+        case ICurvePrimitive::CURVE_PRIMITIVE_TYPE_PointString:
+            return AppendSimplified(*curves.front(), false, is3d); // Never closed...
+
+        case ICurvePrimitive::CURVE_PRIMITIVE_TYPE_LineString:
+        case ICurvePrimitive::CURVE_PRIMITIVE_TYPE_Arc:
+            return AppendSimplified(*curves.front(), curves.IsClosedPath(), is3d);
+
+        default:
+            if (isInvalidCurveVector(curves)) return false; Append(curves); return true;
+        }
+    }
+
+/*---------------------------------------------------------------------------------**//**
+* @bsimethod                                                    Brien.Bastings  12/2014
++---------------+---------------+---------------+---------------+---------------+------*/
+bool GeometryStreamIO::Writer::AppendSimplified(GeometricPrimitiveCR geom, bool is3d)
+    {
+    switch (geom.GetGeometryType())
+        {
+        case GeometricPrimitive::GeometryType::CurvePrimitive:
+            return AppendSimplified(*geom.GetAsICurvePrimitive(), false, is3d);
+
+        case GeometricPrimitive::GeometryType::CurveVector:
+            return AppendSimplified(*geom.GetAsCurveVector(), is3d);
+
+        default:
+            Append(geom); return true;
+        }
+    }
+
+/*---------------------------------------------------------------------------------**//**
+* @bsimethod                                                    Brien.Bastings  12/2014
++---------------+---------------+---------------+---------------+---------------+------*/
+void GeometryStreamIO::Writer::Append(CurveVectorCR curves, OpCode opCode)
+    {
+    bvector<Byte> buffer;
+
+    BentleyGeometryFlatBuffer::GeometryToBytes(curves, buffer);
+
+    if (0 == buffer.size())
+        {
+        BeAssert(false);
+        return;
+        }
+
+    Append(Operation(opCode, (uint32_t) buffer.size(), &buffer.front()));
+    }
+
+/*---------------------------------------------------------------------------------**//**
+* @bsimethod                                                    Brien.Bastings  12/2014
++---------------+---------------+---------------+---------------+---------------+------*/
+void GeometryStreamIO::Writer::Append(ICurvePrimitiveCR curvePrimitive)
+    {
+    OpCode        opCode;
+    bvector<Byte> buffer;
+
+    BentleyGeometryFlatBuffer::GeometryToBytes(curvePrimitive, buffer);
+    opCode = OpCode::CurvePrimitive;
+
+    if (0 == buffer.size())
+        {
+        BeAssert(false);
+        return;
+        }
+
+    Append(Operation(opCode, (uint32_t) buffer.size(), &buffer.front()));
+    }
+
+/*---------------------------------------------------------------------------------**//**
+* @bsimethod                                                    Brien.Bastings  12/2014
++---------------+---------------+---------------+---------------+---------------+------*/
+void GeometryStreamIO::Writer::Append(PolyfaceQueryCR meshData, OpCode opCode)
+    {
+    bvector<Byte> buffer;
+
+    BentleyGeometryFlatBuffer::GeometryToBytes(meshData, buffer);
+
+    if (0 == buffer.size())
+        {
+        BeAssert(false);
+        return;
+        }
+
+    Append(Operation(opCode, (uint32_t) buffer.size(), &buffer.front()));
+    }
+
+/*---------------------------------------------------------------------------------**//**
+* @bsimethod                                                    Brien.Bastings  12/2014
++---------------+---------------+---------------+---------------+---------------+------*/
+void GeometryStreamIO::Writer::Append(ISolidPrimitiveCR solid)
+    {
+    bvector<Byte> buffer;
+
+    BentleyGeometryFlatBuffer::GeometryToBytes(solid, buffer);
+
+    if (0 == buffer.size())
+        {
+        BeAssert(false);
+        return;
+        }
+
+    Append(Operation(OpCode::SolidPrimitive, (uint32_t) buffer.size(), &buffer.front()));
+    }
+
+/*---------------------------------------------------------------------------------**//**
+* @bsimethod                                                    Brien.Bastings  12/2014
++---------------+---------------+---------------+---------------+---------------+------*/
+void GeometryStreamIO::Writer::Append(MSBsplineSurfaceCR surface)
+    {
+    bvector<Byte> buffer;
+
+    BentleyGeometryFlatBuffer::GeometryToBytes(surface, buffer);
+
+    if (0 == buffer.size())
+        {
+        BeAssert(false);
+        return;
+        }
+
+    Append(Operation(OpCode::BsplineSurface, (uint32_t) buffer.size(), &buffer.front()));
+    }
+
+/*---------------------------------------------------------------------------------**//**
+* @bsimethod                                                    Brien.Bastings  06/2016
++---------------+---------------+---------------+---------------+---------------+------*/
+void GeometryStreamIO::Writer::Append(IBRepEntityCR entity)
+    {
+#if defined (BENTLEYCONFIG_PARASOLID)
+    int                 nFaults = 0;
+    PK_check_fault_t*   faultsP = nullptr;
+    PK_BODY_check_o_t   options;
+
+    PK_BODY_check_o_m(options);
+
+    options.max_faults  = 0;
+    options.geom        = PK_check_geom_no_c;
+    options.bgeom       = PK_check_bgeom_no_c;
+    options.mesh        = PK_check_mesh_no_c;
+    options.top_geo     = PK_check_top_geo_yes_c; // <-- Just check this...
+    options.size_box    = PK_check_size_box_no_c;
+    options.fa_X        = PK_check_fa_X_no_c;
+    options.loops       = PK_check_loops_no_c;
+    options.fa_fa       = PK_check_fa_fa_no_c;
+    options.sh          = PK_check_sh_no_c;
+    options.corrupt     = PK_check_corrupt_no_c;
+    options.nmnl_geom   = PK_check_nmnl_geom_no_c;
+
+    bool        badBRep = (SUCCESS != PK_BODY_check(PSolidUtil::GetEntityTag(entity), &options, &nFaults, &faultsP));
+    size_t      bufferSize = 0;
+    uint8_t*    buffer = nullptr;
+
+    if (!badBRep && SUCCESS != PSolidUtil::SaveEntityToMemory(&buffer, bufferSize, entity))
+        {
+        BeAssert(false);
+        return;
+        }
+
+    IFaceMaterialAttachmentsCP attachments = entity.GetFaceMaterialAttachments();
+    CurveVectorPtr curve;
+    PolyfaceHeaderPtr polyface;
+    bvector<PolyfaceHeaderPtr> polyfaces;
+    bvector<FaceAttachment> params;
+
+    // NOTE: Append redundant representation for platforms where we don't yet have support for Parasolid...
+    switch (entity.GetEntityType())
+        {
+        case IBRepEntity::EntityType::Wire:
+            {
+            // Save wire body as CurveVector...
+            curve = PSolidGeom::WireBodyToCurveVector(entity);
+
+            if (curve.IsValid())
+                break;
+
+            return;
+            }
+
+        case IBRepEntity::EntityType::Sheet:
+            {
+            // Save sheet body that is a single planar face as CurveVector...
+            curve = PSolidGeom::PlanarSheetBodyToCurveVector(entity);
+
+            if (curve.IsValid())
+                break;
+
+            // Fall through...
+            }
+
+        case IBRepEntity::EntityType::Solid:
+            {
+            IFacetOptionsPtr  facetOpt = IFacetOptions::CreateForCurves();
+
+            facetOpt->SetAngleTolerance(0.2); // NOTE: This is the value XGraphics "optimize" used...
+            facetOpt->SetNormalsRequired(true);
+            facetOpt->SetParamsRequired(true);
+
+            if (nullptr != attachments)
+                {
+                BRepUtil::FacetEntity(entity, polyfaces, params, *facetOpt);
+
+                if (!polyfaces.empty())
+                    break;
+                }
+            else
+                {
+                polyface = BRepUtil::FacetEntity(entity, *facetOpt);
+
+                if (polyface.IsValid())
+                    break;
+                }
+
+            return;
+            }
+        }
+
+    if (!badBRep)
+        {
+        bvector<FB::FaceSymbology> fbSymbVec;
+        bvector<FB::FaceSymbologyIndex> fbSymbIndexVec;
+
+        if (nullptr != attachments)
+            {
+            T_FaceAttachmentsVec const& faceAttachmentsVec = attachments->_GetFaceAttachmentsVec();
+
+            for (FaceAttachment attachment : faceAttachmentsVec)
+                {
+                FB::DPoint2d    uv(0.0, 0.0); // NEEDSWORK_WIP_MATERIAL - Add geometry specific material mappings to GeometryParams/GraphicParams...
+                GeometryParams  faceParams, baseParamsIgnored;
+
+                attachment.ToGeometryParams(faceParams, baseParamsIgnored);
+
+                bool useColor = !faceParams.IsLineColorFromSubCategoryAppearance();
+                bool useMaterial = !faceParams.IsMaterialFromSubCategoryAppearance();
+
+                FB::FaceSymbology  fbSymb(useColor, useMaterial,
+                                          useColor ? faceParams.GetLineColor().GetValue() : 0,
+                                          useMaterial ? faceParams.GetMaterialId().GetValueUnchecked() : 0,
+                                          useColor ? faceParams.GetTransparency() : 0, uv);
+
+                fbSymbVec.push_back(fbSymb);
+                }
+
+            T_FaceToSubElemIdMap const& faceToSubElemIdMap = attachments->_GetFaceToSubElemIdMap();
+
+            for (T_FaceToSubElemIdMap::const_iterator curr = faceToSubElemIdMap.begin(); curr != faceToSubElemIdMap.end(); ++curr)
+                {
+                FB::FaceSymbologyIndex fbSymbIndex(curr->second.first, (uint32_t) curr->second.second);
+
+                fbSymbIndexVec.push_back(fbSymbIndex);
+                }
+            }
+
+        FlatBufferBuilder fbb;
+
+        auto entityData = fbb.CreateVector(buffer, bufferSize);
+        auto faceSymb = 0 != fbSymbVec.size() ? fbb.CreateVectorOfStructs(&fbSymbVec.front(), fbSymbVec.size()) : 0;
+        auto faceSymbIndex = 0 != fbSymbIndexVec.size() ? fbb.CreateVectorOfStructs(&fbSymbIndexVec.front(), fbSymbIndexVec.size()) : 0;
+
+        FB::BRepDataBuilder builder(fbb);
+        Transform entityTransform = entity.GetEntityTransform();
+
+        builder.add_entityTransform((FB::Transform*) &entityTransform);
+        builder.add_brepType((FB::BRepType) entity.GetEntityType()); // Allow possibility of checking type w/o expensive restore of brep...
+        builder.add_entityData(entityData);
+
+        if (nullptr != attachments)
+            {
+            builder.add_symbology(faceSymb);
+            builder.add_symbologyIndex(faceSymbIndex);
+            }
+
+        auto mloc = builder.Finish();
+
+        fbb.Finish(mloc);
+        Append(Operation(OpCode::ParasolidBRep, (uint32_t) fbb.GetSize(), fbb.GetBufferPointer()));
+        }
+
+    if (curve.IsValid())
+        {
+        Append(*curve, badBRep ? OpCode::CurveVector : OpCode::BRepCurveVector);
+        }
+    else if (polyface.IsValid())
+        {
+        polyface->NormalizeParameters(); // Normalize uv parameters or materials won't have correct scale...
+        Append(*polyface, badBRep ? OpCode::Polyface : OpCode::BRepPolyface);
+        }
+    else
+        {
+        for (size_t i = 0; i < polyfaces.size(); i++)
+            {
+            if (0 == polyfaces[i]->GetPointCount())
+                continue;
+
+            GeometryParams  faceParams, baseParamsIgnored;
+
+            params[i].ToGeometryParams(faceParams, baseParamsIgnored);
+            Append(faceParams, true, true); // We don't support allowing sub-category to vary by FaceAttachment...and we didn't initialize it...
+
+            polyfaces[i]->NormalizeParameters(); // Normalize uv parameters or materials won't have correct scale...
+            Append(*polyfaces[i], badBRep ? OpCode::Polyface : OpCode::BRepPolyface);
+            }
+        }
+#endif
+    }
+
+/*---------------------------------------------------------------------------------**//**
+* @bsimethod                                                    Brien.Bastings  01/2015
++---------------+---------------+---------------+---------------+---------------+------*/
+void GeometryStreamIO::Writer::Append(DgnGeometryPartId geomPart, TransformCP geomToElem)
+    {
+    if (nullptr == geomToElem || geomToElem->IsIdentity())
+        {
+        FlatBufferBuilder fbb;
+
+        auto mloc = FB::CreateGeometryPart(fbb, geomPart.GetValueUnchecked());
+
+        fbb.Finish(mloc);
+        Append(Operation(OpCode::GeometryPartInstance, (uint32_t) fbb.GetSize(), fbb.GetBufferPointer()));
+        return;
+        }
+
+    double              scale;
+    DPoint3d            origin;
+    RotMatrix           rMatrix, deScaledMatrix;
+    YawPitchRollAngles  angles;
+
+    geomToElem->GetTranslation(origin);
+    geomToElem->GetMatrix(rMatrix);
+    
+    if (!rMatrix.IsRigidSignedScale(deScaledMatrix, scale))
+        scale = 1.0;
+
+    BeAssert(scale > 0.0); // Mirror not allowed...
+
+    YawPitchRollAngles::TryFromRotMatrix(angles, rMatrix);
+
+    FlatBufferBuilder fbb;
+
+    auto mloc = FB::CreateGeometryPart(fbb, geomPart.GetValueUnchecked(), (FB::DPoint3d*) &origin, angles.GetYaw().Degrees(), angles.GetPitch().Degrees(), angles.GetRoll().Degrees(), fabs(scale));
+
+    fbb.Finish(mloc);
+    Append(Operation(OpCode::GeometryPartInstance, (uint32_t) fbb.GetSize(), fbb.GetBufferPointer()));
+    }
+
+/*---------------------------------------------------------------------------------**//**
+* @bsimethod                                                    Brien.Bastings  12/2014
++---------------+---------------+---------------+---------------+---------------+------*/
+void GeometryStreamIO::Writer::Append(GeometryParamsCR elParams, bool ignoreSubCategory, bool is3d)
+    {
+    bool    useColor  = !elParams.IsLineColorFromSubCategoryAppearance();
+    bool    useWeight = !elParams.IsWeightFromSubCategoryAppearance();
+    bool    useStyle  = !elParams.IsLineStyleFromSubCategoryAppearance();
+    int32_t priority  = is3d ? 0 : elParams.GetDisplayPriority(); // Make sure we don't store a value for 3d geometry...
+
+    if (useColor || useWeight || useStyle || 0.0 != elParams.GetTransparency() || 0 != priority || DgnGeometryClass::Primary != elParams.GetGeometryClass())
+        {
+        FlatBufferBuilder fbb;
+
+        auto mloc = FB::CreateBasicSymbology(fbb, ignoreSubCategory ? 0 : elParams.GetSubCategoryId().GetValueUnchecked(),
+                                             useColor ? elParams.GetLineColor().GetValue() : 0,
+                                             useWeight ? elParams.GetWeight() : 0,
+                                             useStyle && nullptr != elParams.GetLineStyle() ? elParams.GetLineStyle()->GetStyleId().GetValueUnchecked() : 0,
+                                             elParams.GetTransparency(), priority, (FB::GeometryClass) elParams.GetGeometryClass(),
+                                             useColor, useWeight, useStyle);
+        fbb.Finish(mloc);
+        Append(Operation(OpCode::BasicSymbology, (uint32_t) fbb.GetSize(), fbb.GetBufferPointer()));
+        }
+    else // NOTE: When ignoreSubCategory is set, "all default values" triggers a sub-category appearance reset for the current sub-category...
+        {
+        FlatBufferBuilder fbb;
+
+        auto mloc = FB::CreateBasicSymbology(fbb, ignoreSubCategory ? 0 : elParams.GetSubCategoryId().GetValueUnchecked());
+
+        fbb.Finish(mloc);
+        Append(Operation(OpCode::BasicSymbology, (uint32_t) fbb.GetSize(), fbb.GetBufferPointer()));
+        }
+
+    if (useStyle && nullptr != elParams.GetLineStyle() && nullptr != elParams.GetLineStyle()->GetStyleParams())
+        {
+        FlatBufferBuilder   fbb;
+        LineStyleParamsCP   lsParams = elParams.GetLineStyle()->GetStyleParams();
+        YawPitchRollAngles  angles;
+
+        YawPitchRollAngles::TryFromRotMatrix(angles, lsParams->rMatrix);
+        auto modifiers = FB::CreateLineStyleModifiers(fbb, lsParams->modifiers, lsParams->scale, lsParams->dashScale, lsParams->gapScale, lsParams->startWidth, lsParams->endWidth, lsParams->distPhase, lsParams->fractPhase,
+                                                      (FB::DPoint3d*)&lsParams->normal, angles.GetYaw().Degrees(), angles.GetPitch().Degrees(), angles.GetRoll().Degrees());
+        fbb.Finish(modifiers);
+        Append(Operation(OpCode::LineStyleModifiers, (uint32_t) fbb.GetSize(), fbb.GetBufferPointer()));
+        }
+
+    if (FillDisplay::Never != elParams.GetFillDisplay())
+        {
+        FlatBufferBuilder fbb;
+
+        if (nullptr != elParams.GetGradient())
+            {
+            GradientSymbCR    gradient = *elParams.GetGradient();
+            bvector<uint32_t> keyColors;
+            bvector<double>   keyValues;
+
+            for (uint32_t i=0; i < gradient.GetNKeys(); ++i)
+                {
+                double   keyValue;
+                ColorDef keyColor;
+
+                gradient.GetKey(keyColor, keyValue, i);
+
+                keyColors.push_back(keyColor.GetValue());
+                keyValues.push_back(keyValue);
+                }
+
+            auto colors = fbb.CreateVector(keyColors);
+            auto values = fbb.CreateVector(keyValues);
+
+            auto mloc = FB::CreateAreaFill(fbb, (FB::FillDisplay) elParams.GetFillDisplay(),
+                                           0, 0, 0, elParams.GetFillTransparency(),
+                                           (FB::GradientMode) gradient.GetMode(), gradient.GetFlags(),
+                                           gradient.GetAngle(), gradient.GetTint(), gradient.GetShift(),
+                                           colors, values);
+            fbb.Finish(mloc);
+            }
+        else
+            {
+            bool outline = false;
+            bool isBgFill = elParams.IsFillColorFromViewBackground(&outline);
+            bool useFillColor = !isBgFill && !elParams.IsFillColorFromSubCategoryAppearance();
+
+            auto mloc = FB::CreateAreaFill(fbb, (FB::FillDisplay) elParams.GetFillDisplay(),
+                                           useFillColor ? elParams.GetFillColor().GetValue() : 0, useFillColor,
+                                           isBgFill ? (outline ? 2 : 1) : 0, elParams.GetFillTransparency());
+            fbb.Finish(mloc);
+            }
+
+        Append(Operation(OpCode::AreaFill, (uint32_t) fbb.GetSize(), fbb.GetBufferPointer()));
+        }
+
+    PatternParamsCP pattern;
+
+    if (nullptr != (pattern = elParams.GetPatternParams()))
+        {
+        FlatBufferBuilder fbb;
+
+        bvector<flatbuffers::Offset<FB::DwgHatchDefLine>> defLineOffsets;
+
+        if (0 != pattern->GetDwgHatchDef().size())
+            {
+            for (auto defLine : pattern->GetDwgHatchDef())
+                {
+                FB::DwgHatchDefLineBuilder dashBuilder(fbb);
+
+                auto dashes = fbb.CreateVector(defLine.m_dashes, defLine.m_nDashes);
+
+                dashBuilder.add_angle(defLine.m_angle);
+                dashBuilder.add_through((FB::DPoint2d*) &defLine.m_through);
+                dashBuilder.add_offset((FB::DPoint2d*) &defLine.m_offset);
+                dashBuilder.add_dashes(dashes);
+
+                defLineOffsets.push_back(dashBuilder.Finish());
+                }
+            }
+
+        flatbuffers::Offset<flatbuffers::Vector<flatbuffers::Offset<FB::DwgHatchDefLine>>> fbDefLines;
+        
+        if (0 != defLineOffsets.size())
+            fbDefLines = fbb.CreateVector(defLineOffsets);
+
+        FB::AreaPatternBuilder builder(fbb);
+
+        builder.add_origin((FB::DPoint3d*) &pattern->GetOrigin());
+
+        if (!pattern->GetOrientation().IsIdentity())
+            builder.add_rotation((FB::RotMatrix*) &pattern->GetOrientation());
+
+        if (pattern->GetSymbolId().IsValid())
+            {
+            builder.add_space1(pattern->GetPrimarySpacing());
+            builder.add_space2(pattern->GetSecondarySpacing());
+            builder.add_angle1(pattern->GetPrimaryAngle());
+            builder.add_scale(pattern->GetScale());
+            builder.add_symbolId(pattern->GetSymbolId().GetValueUnchecked());
+            }
+        else if (0 != pattern->GetDwgHatchDef().size())
+            {
+            builder.add_angle1(pattern->GetPrimaryAngle()); // NOTE: angle/scale baked into hatch def lines, saved for placement info...
+            builder.add_scale(pattern->GetScale());
+            builder.add_defLine(fbDefLines);
+            }
+        else
+            {
+            builder.add_space1(pattern->GetPrimarySpacing());
+            builder.add_space2(pattern->GetSecondarySpacing());
+            builder.add_angle1(pattern->GetPrimaryAngle());
+            builder.add_angle2(pattern->GetSecondaryAngle());
+            }
+
+        if (pattern->GetUseColor())
+            {
+            builder.add_useColor(true);
+            builder.add_color(pattern->GetColor().GetValue());
+            }
+
+        if (pattern->GetUseWeight())
+            {
+            builder.add_useWeight(true);
+            builder.add_weight(pattern->GetWeight());
+            }
+
+        if (pattern->GetInvisibleBoundary())
+            builder.add_invisibleBoundary(true);
+            
+        if (pattern->GetSnappable())
+            builder.add_snappable(true);
+
+        auto mloc = builder.Finish();
+
+        fbb.Finish(mloc);
+        Append(Operation(OpCode::Pattern, (uint32_t) fbb.GetSize(), fbb.GetBufferPointer()));
+        }
+
+    // NEEDSWORK_WIP_MATERIAL - Not sure what we need to store per-geometry...
+    //                          I assume we'll still need optional uv settings even when using sub-category material.
+    //                          So we need a way to check for that case as we can't call GetMaterial
+    //                          when !useMaterial because GeometryParams::Resolve hasn't been called...
+    bool useMaterial = is3d && !elParams.IsMaterialFromSubCategoryAppearance();
+
+    if (useMaterial)
+        {
+        FlatBufferBuilder fbb;
+
+        auto mloc = FB::CreateMaterial(fbb, useMaterial, useMaterial && elParams.GetMaterialId().IsValid() ? elParams.GetMaterialId().GetValueUnchecked() : 0, nullptr, nullptr, 0.0, 0.0, 0.0);
+        fbb.Finish(mloc);
+
+        Append(Operation(OpCode::Material, (uint32_t) fbb.GetSize(), fbb.GetBufferPointer()));
+        }
+    }
+
+/*---------------------------------------------------------------------------------**//**
+* @bsimethod                                                    Brien.Bastings  01/2015
++---------------+---------------+---------------+---------------+---------------+------*/
+void GeometryStreamIO::Writer::Append(GeometricPrimitiveCR elemGeom)
+    {
+    switch (elemGeom.GetGeometryType())
+        {
+        case GeometricPrimitive::GeometryType::CurvePrimitive:
+            Append(*elemGeom.GetAsICurvePrimitive());
+            break;
+
+        case GeometricPrimitive::GeometryType::CurveVector:
+            Append(*elemGeom.GetAsCurveVector());
+            break;
+
+        case GeometricPrimitive::GeometryType::SolidPrimitive:
+            Append(*elemGeom.GetAsISolidPrimitive());
+            break;
+
+        case GeometricPrimitive::GeometryType::Polyface:
+            Append(*elemGeom.GetAsPolyfaceHeader());
+            break;
+
+        case GeometricPrimitive::GeometryType::BsplineSurface:
+            Append(*elemGeom.GetAsMSBsplineSurface());
+            break;
+
+        case GeometricPrimitive::GeometryType::BRepEntity:
+            Append(*elemGeom.GetAsIBRepEntity());
+            break;
+
+        case GeometricPrimitive::GeometryType::TextString:
+            Append(*elemGeom.GetAsTextString());
+            break;
+
+        case GeometricPrimitive::GeometryType::Image:
+            Append(*elemGeom.GetAsImage());
+            break;
+        }
+    }
+
+/*---------------------------------------------------------------------------------**//**
+* @bsimethod                                                    Brien.Bastings  02/2017
++---------------+---------------+---------------+---------------+---------------+------*/
+void GeometryStreamIO::Writer::Append(ImageGraphicCR source)
+    {
+    if (!source.GetImage().IsValid())
+        return;
+
+    FlatBufferBuilder fbb;
+
+    auto byteData = fbb.CreateVector(source.GetImage().GetByteStream().GetData(), source.GetImage().GetByteStream().GetSize());
+
+    FB::ImageBuilder builder(fbb);
+    GraphicBuilder::TileCorners const& corners = source.GetTileCorners();
+
+    builder.add_tileCorner0((FB::DPoint3d*) &corners.m_pts[0]);
+    builder.add_tileCorner1((FB::DPoint3d*) &corners.m_pts[1]);
+    builder.add_tileCorner2((FB::DPoint3d*) &corners.m_pts[2]);
+    builder.add_tileCorner3((FB::DPoint3d*) &corners.m_pts[3]);
+    builder.add_drawBorder(source.GetDrawBorder());
+    builder.add_useFillTint(source.GetUseFillTint());
+    builder.add_width(source.GetImage().GetWidth());
+    builder.add_height(source.GetImage().GetHeight());
+    builder.add_format((uint32_t) source.GetImage().GetFormat());
+    builder.add_byteData(byteData);
+
+    auto mloc = builder.Finish();
+
+    fbb.Finish(mloc);
+    Append(Operation(OpCode::Image, (uint32_t) fbb.GetSize(), fbb.GetBufferPointer()));
+    }
+
+/*---------------------------------------------------------------------------------**//**
+* @bsimethod                                                    Jeff.Marker     05/2015
++---------------+---------------+---------------+---------------+---------------+------*/
+void GeometryStreamIO::Writer::Append(TextStringCR text)
+    {
+    bvector<Byte> data;
+    if (SUCCESS != TextStringPersistence::EncodeAsFlatBuf(data, text, m_db, TextStringPersistence::FlatBufEncodeOptions::IncludeGlyphLayoutData))
+        return;
+
+    Append(Operation(OpCode::TextString, (uint32_t)data.size(), &data[0]));
+    }
+
+/*---------------------------------------------------------------------------------**//**
+* @bsimethod                                                    Brien.Bastings  12/2014
++---------------+---------------+---------------+---------------+---------------+------*/
+bool GeometryStreamIO::Reader::Get(Operation const& egOp, DPoint2dCP& pts, int& nPts, int8_t& boundary) const
+    {
+    if (OpCode::PointPrimitive2d != egOp.m_opCode)
+        return false;
+
+    auto ppfb = flatbuffers::GetRoot<FB::PointPrimitive2d>(egOp.m_data);
+
+    boundary = (int8_t) ppfb->boundary();
+    nPts = (int) ppfb->coords()->Length();
+    pts = (DPoint2dCP) ppfb->coords()->Data();
+
+    return true;
+    }
+
+/*---------------------------------------------------------------------------------**//**
+* @bsimethod                                                    Brien.Bastings  12/2014
++---------------+---------------+---------------+---------------+---------------+------*/
+bool GeometryStreamIO::Reader::Get(Operation const& egOp, DPoint3dCP& pts, int& nPts, int8_t& boundary) const
+    {
+    if (OpCode::PointPrimitive != egOp.m_opCode)
+        return false;
+
+    auto ppfb = flatbuffers::GetRoot<FB::PointPrimitive>(egOp.m_data);
+
+    boundary = (int8_t) ppfb->boundary();
+    nPts = (int) ppfb->coords()->Length();
+    pts = (DPoint3dCP) ppfb->coords()->Data();
+
+    return true;
+    }
+
+/*---------------------------------------------------------------------------------**//**
+* @bsimethod                                                    Brien.Bastings  12/2014
++---------------+---------------+---------------+---------------+---------------+------*/
+bool GeometryStreamIO::Reader::Get(Operation const& egOp, DRange3dR range) const
+    {
+    if (OpCode::SubGraphicRange != egOp.m_opCode)
+        return false;
+
+    auto ppfb = flatbuffers::GetRoot<FB::PointPrimitive>(egOp.m_data);
+
+    if (6 != ppfb->coords()->Length())
+        return false;
+
+    memcpy(&range, (DPoint3dCP) ppfb->coords()->Data(), sizeof(range));
+
+    return true;
+    }
+
+/*---------------------------------------------------------------------------------**//**
+* @bsimethod                                                    Brien.Bastings  12/2014
++---------------+---------------+---------------+---------------+---------------+------*/
+bool GeometryStreamIO::Reader::Get(Operation const& egOp, DEllipse3dR arc, int8_t& boundary) const
+    {
+    if (OpCode::ArcPrimitive != egOp.m_opCode)
+        return false;
+
+    auto ppfb = flatbuffers::GetRoot<FB::ArcPrimitive>(egOp.m_data);
+
+    arc.InitFromVectors(*((DPoint3dCP) ppfb->center()), *((DVec3dCP) ppfb->vector0()), *((DVec3dCP) ppfb->vector90()), ppfb->start(), ppfb->sweep());
+    boundary = (int8_t) ppfb->boundary();
+
+    return true;
+    }
+
+/*---------------------------------------------------------------------------------**//**
+* @bsimethod                                                    Brien.Bastings  12/2014
++---------------+---------------+---------------+---------------+---------------+------*/
+bool GeometryStreamIO::Reader::Get(Operation const& egOp, ICurvePrimitivePtr& curve) const
+    {
+    if (OpCode::CurvePrimitive != egOp.m_opCode)
+        return false;
+
+    curve = BentleyGeometryFlatBuffer::BytesToCurvePrimitive(egOp.m_data);
+
+    return curve.IsValid();
+    }
+
+/*---------------------------------------------------------------------------------**//**
+* @bsimethod                                                    Brien.Bastings  12/2014
++---------------+---------------+---------------+---------------+---------------+------*/
+bool GeometryStreamIO::Reader::Get(Operation const& egOp, CurveVectorPtr& curves) const
+    {
+    if (OpCode::CurveVector != egOp.m_opCode)
+        return false;
+
+    curves = BentleyGeometryFlatBuffer::BytesToCurveVector(egOp.m_data);
+
+    return curves.IsValid();
+    }
+
+/*---------------------------------------------------------------------------------**//**
+* @bsimethod                                                    Brien.Bastings  12/2014
++---------------+---------------+---------------+---------------+---------------+------*/
+bool GeometryStreamIO::Reader::Get(Operation const& egOp, PolyfaceQueryCarrier& meshData) const
+    {
+    if (OpCode::Polyface != egOp.m_opCode)
+        return false;
+
+    return BentleyGeometryFlatBuffer::BytesToPolyfaceQueryCarrier(egOp.m_data, meshData);
+    }
+
+/*---------------------------------------------------------------------------------**//**
+* @bsimethod                                                    Brien.Bastings  12/2014
++---------------+---------------+---------------+---------------+---------------+------*/
+bool GeometryStreamIO::Reader::Get(Operation const& egOp, ISolidPrimitivePtr& solid) const
+    {
+    if (OpCode::SolidPrimitive != egOp.m_opCode)
+        return false;
+
+    solid = BentleyGeometryFlatBuffer::BytesToSolidPrimitive(egOp.m_data);
+
+    return solid.IsValid();
+    }
+
+/*---------------------------------------------------------------------------------**//**
+* @bsimethod                                                    Brien.Bastings  12/2014
++---------------+---------------+---------------+---------------+---------------+------*/
+bool GeometryStreamIO::Reader::Get(Operation const& egOp, MSBsplineSurfacePtr& surface) const
+    {
+    if (OpCode::BsplineSurface != egOp.m_opCode)
+        return false;
+
+    surface = BentleyGeometryFlatBuffer::BytesToMSBsplineSurface(egOp.m_data);
+
+    return surface.IsValid();
+    }
+
+/*---------------------------------------------------------------------------------**//**
+* @bsimethod                                                    Brien.Bastings  12/2014
++---------------+---------------+---------------+---------------+---------------+------*/
+bool GeometryStreamIO::Reader::Get(Operation const& egOp, IBRepEntityPtr& entity) const
+    {
+#if defined (BENTLEYCONFIG_PARASOLID)
+    if (OpCode::ParasolidBRep != egOp.m_opCode)
+        return false;
+
+    auto ppfb = flatbuffers::GetRoot<FB::BRepData>(egOp.m_data);
+
+    // NOTE: It's possible to check ppfb->brepType() to avoid calling restore in order to check type...
+    if (SUCCESS != PSolidUtil::RestoreEntityFromMemory(entity, ppfb->entityData()->Data(), ppfb->entityData()->Length(), *((TransformCP) ppfb->entityTransform())))
+        return false;
+
+    if (!ppfb->has_symbology() || !ppfb->has_symbologyIndex())
+        return true;
+
+    for (size_t iSymb=0; iSymb < ppfb->symbology()->Length(); iSymb++)
+        {
+        FB::FaceSymbology const* fbSymb = ((FB::FaceSymbology const*) ppfb->symbology()->Data())+iSymb;
+        GeometryParams faceParams;
+
+        if (fbSymb->useColor())
+            {
+            faceParams.SetLineColor(ColorDef(fbSymb->color()));
+            faceParams.SetTransparency(fbSymb->transparency());
+            }
+
+        if (fbSymb->useMaterial())
+            {
+            faceParams.SetMaterialId(RenderMaterialId((uint64_t)fbSymb->materialId()));
+            // NEEDSWORK_WIP_MATERIAL...uv???
+            }
+
+        if (nullptr == entity->GetFaceMaterialAttachments())
+            entity->InitFaceMaterialAttachments(&faceParams);
+        else
+            const_cast<T_FaceAttachmentsVec&>(entity->GetFaceMaterialAttachments()->_GetFaceAttachmentsVec()).push_back(faceParams);
+        }
+
+    if (nullptr == entity->GetFaceMaterialAttachments())
+        return true;
+
+    T_FaceToSubElemIdMap const& faceToSubElemIdMap = entity->GetFaceMaterialAttachments()->_GetFaceToSubElemIdMap();
+    bmap<int32_t, uint32_t> subElemIdToFaceMap;
+
+    for (T_FaceToSubElemIdMap::const_iterator curr = faceToSubElemIdMap.begin(); curr != faceToSubElemIdMap.end(); ++curr)
+        subElemIdToFaceMap[curr->second.first] = curr->first;
+
+    for (size_t iSymbIndex=0; iSymbIndex < ppfb->symbologyIndex()->Length(); iSymbIndex++)
+        {
+        FB::FaceSymbologyIndex const* fbSymbIndex = ((FB::FaceSymbologyIndex const*) ppfb->symbologyIndex()->Data())+iSymbIndex;
+        bmap<int32_t, uint32_t>::const_iterator foundIndex = subElemIdToFaceMap.find(fbSymbIndex->faceIndex());
+
+        if (foundIndex == subElemIdToFaceMap.end())
+            continue;
+
+        const_cast<T_FaceToSubElemIdMap&>(faceToSubElemIdMap)[foundIndex->second] = make_bpair(fbSymbIndex->faceIndex(), fbSymbIndex->symbIndex());
+        }
+
+    return true;
+#else
+    return false;
+#endif
+    }
+
+/*---------------------------------------------------------------------------------**//**
+* @bsimethod                                                    Brien.Bastings  01/2015
++---------------+---------------+---------------+---------------+---------------+------*/
+bool GeometryStreamIO::Reader::Get(Operation const& egOp, DgnGeometryPartId& geomPart, TransformR geomToElem) const
+    {
+    if (OpCode::GeometryPartInstance != egOp.m_opCode)
+        return false;
+
+    auto ppfb = flatbuffers::GetRoot<FB::GeometryPart>(egOp.m_data);
+
+    geomPart = DgnGeometryPartId((uint64_t)ppfb->geomPartId());
+
+    DPoint3d            origin = (nullptr == ppfb->origin() ? DPoint3d::FromZero() : *((DPoint3dCP) ppfb->origin()));
+    YawPitchRollAngles  angles = YawPitchRollAngles::FromDegrees(ppfb->yaw(), ppfb->pitch(), ppfb->roll());
+    double              scale  = ppfb->scale();
+
+    geomToElem = angles.ToTransform(origin);
+
+    if (1.0 != scale)
+        geomToElem.ScaleMatrixColumns(geomToElem, scale, scale, scale);
+
+    return true;
+    }
+
+/*---------------------------------------------------------------------------------**//**
+* @bsimethod                                                    Brien.Bastings  12/2014
++---------------+---------------+---------------+---------------+---------------+------*/
+bool GeometryStreamIO::Reader::Get(Operation const& egOp, GeometryParamsR elParams) const
+    {
+    bool changed = false;
+
+    switch (egOp.m_opCode)
+        {
+        case OpCode::BasicSymbology:
+            {
+            auto ppfb = flatbuffers::GetRoot<FB::BasicSymbology>(egOp.m_data);
+
+            DgnSubCategoryId subCategoryId((uint64_t)ppfb->subCategoryId());
+
+            if (!subCategoryId.IsValid())
+                subCategoryId = elParams.GetSubCategoryId(); // Preserve current sub-category if not explicitly stored (GeometryPart, FaceAttachment, etc.)...
+
+            if (subCategoryId.IsValid())
+                {
+                DgnCategoryId categoryId = elParams.GetCategoryId(); // Preserve current category and reset to sub-category appearance...
+
+                if (!categoryId.IsValid())
+                    categoryId = DgnSubCategory::QueryCategoryId(m_db, subCategoryId);
+
+                elParams = GeometryParams();
+                elParams.SetCategoryId(categoryId);
+                elParams.SetSubCategoryId(subCategoryId);
+                changed = true;
+                }
+
+            if (ppfb->useColor())
+                {
+                ColorDef lineColor(ppfb->color());
+
+                if (elParams.IsLineColorFromSubCategoryAppearance() || lineColor != elParams.GetLineColor())
+                    {
+                    elParams.SetLineColor(lineColor);
+                    changed = true;
+                    }
+                }
+
+            if (ppfb->useWeight())
+                {
+                uint32_t weight = ppfb->weight();
+
+                if (elParams.IsWeightFromSubCategoryAppearance() || weight != elParams.GetWeight())
+                    {
+                    elParams.SetWeight(weight);
+                    changed = true;
+                    }
+                }
+
+            if (ppfb->useStyle())
+                {
+                DgnStyleId styleId((uint64_t)ppfb->lineStyleId());
+
+                if (elParams.IsLineStyleFromSubCategoryAppearance() || styleId != (nullptr != elParams.GetLineStyle() ? elParams.GetLineStyle()->GetStyleId() : DgnStyleId()))
+                    {
+                    if (styleId.IsValid())
+                        {
+                        LineStyleInfoPtr lsInfo = LineStyleInfo::Create(styleId, nullptr);
+                        elParams.SetLineStyle(lsInfo.get());
+                        }
+                    else
+                        {
+                        elParams.SetLineStyle(nullptr); // Override sub-category appearance to a solid/continuous line...
+                        }
+
+                    changed = true;
+                    }
+                }
+
+            double  transparency = ppfb->transparency();
+
+            if (transparency != elParams.GetTransparency())
+                {
+                elParams.SetTransparency(transparency);
+                changed = true;
+                }
+
+            int32_t displayPriority = ppfb->displayPriority();
+
+            if (displayPriority != elParams.GetDisplayPriority())
+                {
+                elParams.SetDisplayPriority(displayPriority);
+                changed = true;
+                }
+
+            DgnGeometryClass geomClass = (DgnGeometryClass) ppfb->geomClass();
+
+            if (geomClass != elParams.GetGeometryClass())
+                {
+                elParams.SetGeometryClass(geomClass);
+                changed = true;
+                }
+            break;
+            }
+
+        case OpCode::AreaFill:
+            {
+            auto ppfb = flatbuffers::GetRoot<FB::AreaFill>(egOp.m_data);
+
+            FillDisplay fillDisplay = (FillDisplay) ppfb->fill();
+
+            if (fillDisplay != elParams.GetFillDisplay())
+                {
+                elParams.SetFillDisplay(fillDisplay);
+                changed = true;
+                }
+
+            if (FillDisplay::Never != fillDisplay)
+                {
+                double        transparency = ppfb->transparency();
+                GradientSymb::Mode  mode = (GradientSymb::Mode) ppfb->mode();
+
+                if (transparency != elParams.GetFillTransparency())
+                    {
+                    elParams.SetFillTransparency(transparency);
+                    changed = true;
+                    }
+
+                if (GradientSymb::Mode::None == mode)
+                    {
+                    if (ppfb->useColor())
+                        {
+                        ColorDef fillColor(ppfb->color());
+
+                        if (elParams.IsFillColorFromSubCategoryAppearance() || fillColor != elParams.GetFillColor())
+                            {
+                            elParams.SetFillColor(fillColor);
+                            changed = true;
+                            }
+                        }
+                    else if (0 != ppfb->backgroundFill())
+                        {
+                        bool currOutline;
+                        bool currBgFill = elParams.IsFillColorFromViewBackground(&currOutline);
+                        bool useOutline = (2 == ppfb->backgroundFill());
+
+                        if (!currBgFill || useOutline != currOutline)
+                            {
+                            elParams.SetFillColorFromViewBackground(useOutline);
+                            changed = true;
+                            }
+                        }
+                    }
+                else
+                    {
+                    GradientSymbPtr gradientPtr = GradientSymb::Create();
+
+                    gradientPtr->SetMode(mode);
+                    gradientPtr->SetFlags((GradientSymb::Flags)ppfb->flags());
+                    gradientPtr->SetShift(ppfb->shift());
+                    gradientPtr->SetTint(ppfb->tint());
+                    gradientPtr->SetAngle(ppfb->angle());
+
+                    uint32_t nColors = ppfb->colors()->Length();
+                    uint32_t* colors = (uint32_t*) ppfb->colors()->Data();
+                    bvector<ColorDef> keyColors;
+
+                    for (uint32_t iColor=0; iColor < nColors; ++iColor)
+                        keyColors.push_back(ColorDef(colors[iColor]));
+
+                    gradientPtr->SetKeys((uint32_t) keyColors.size(), &keyColors.front(), (double*) ppfb->values()->Data());
+                    elParams.SetGradient(gradientPtr.get());
+                    }
+                }
+            break;
+            }
+
+        case OpCode::Pattern:
+            {
+            auto ppfb = flatbuffers::GetRoot<FB::AreaPattern>(egOp.m_data);
+            PatternParamsPtr pattern = PatternParams::Create();
+
+            if (ppfb->has_origin())
+                pattern->SetOrigin(*((DPoint3dCP) ppfb->origin()));
+
+            if (ppfb->has_rotation())
+                pattern->SetOrientation(*((RotMatrixCP) ppfb->rotation()));
+
+            pattern->SetPrimarySpacing(ppfb->space1());
+            pattern->SetSecondarySpacing(ppfb->space2());
+            pattern->SetPrimaryAngle(ppfb->angle1());
+            pattern->SetSecondaryAngle(ppfb->angle2());
+            pattern->SetScale(ppfb->scale());
+
+            if (ppfb->useColor())
+                pattern->SetColor(ColorDef(ppfb->color()));
+
+            if (ppfb->useWeight())
+                pattern->SetWeight(ppfb->weight());
+
+            pattern->SetInvisibleBoundary(TO_BOOL(ppfb->invisibleBoundary()));
+            pattern->SetSnappable(TO_BOOL(ppfb->snappable()));
+            pattern->SetSymbolId(DgnGeometryPartId((uint64_t) ppfb->symbolId()));
+
+            if (ppfb->has_defLine())
+                {
+                flatbuffers::Vector<flatbuffers::Offset<FB::DwgHatchDefLine>> const* fbDefLineOffsets = ppfb->defLine();
+                bvector<DwgHatchDefLine> defLines;
+
+                for (auto const& fbDefLine : *fbDefLineOffsets)
+                    {
+                    DwgHatchDefLine line;
+
+                    line.m_angle   = fbDefLine.angle();
+                    line.m_through = *((DPoint2dCP) fbDefLine.through());
+                    line.m_offset  = *((DPoint2dCP) fbDefLine.offset());
+                    line.m_nDashes = fbDefLine.dashes()->Length();
+
+                    if (0 != line.m_nDashes)
+                        memcpy(line.m_dashes, fbDefLine.dashes()->Data(), line.m_nDashes * sizeof(double));
+
+                    defLines.push_back(line);
+                    }
+
+                pattern->SetDwgHatchDef(defLines);
+                }
+
+            if (nullptr == elParams.GetPatternParams() || !(*elParams.GetPatternParams() == *pattern))
+                {
+                elParams.SetPatternParams(pattern.get());
+                changed = true;
+                }
+
+            break;
+            }
+
+        case OpCode::Material:
+            {
+            auto ppfb = flatbuffers::GetRoot<FB::Material>(egOp.m_data);
+
+            // NEEDSWORK_WIP_MATERIAL - Set geometry specific material settings of GeometryParams...
+            if (ppfb->useMaterial())
+                {
+                RenderMaterialId material((uint64_t)ppfb->materialId());
+
+                if (elParams.IsMaterialFromSubCategoryAppearance() || material != elParams.GetMaterialId())
+                    {
+                    elParams.SetMaterialId(material);
+                    changed = true;
+                    }
+                }
+            break;
+            }
+
+        case OpCode::LineStyleModifiers:
+            {
+            auto ppfb = flatbuffers::GetRoot<FB::LineStyleModifiers>(egOp.m_data);
+
+            DgnStyleId styleId;
+            LineStyleInfoCP   currentLsInfo = elParams.GetLineStyle();
+            if (currentLsInfo != nullptr)
+                styleId = currentLsInfo->GetStyleId();
+
+            LineStyleParams styleParams;
+            styleParams.Init();
+
+            styleParams.modifiers = ppfb->modifiers();
+            styleParams.scale = ppfb->scale();
+            styleParams.dashScale = ppfb->dashScale();
+            styleParams.gapScale = ppfb->gapScale();
+            styleParams.startWidth = ppfb->startWidth();
+            styleParams.endWidth = ppfb->endWidth();
+            styleParams.distPhase = ppfb->distPhase();
+            styleParams.fractPhase = ppfb->fractPhase();
+            styleParams.normal = *(DPoint3d*)ppfb->normal();
+            YawPitchRollAngles ypr(AngleInDegrees::FromDegrees(ppfb->yaw()), AngleInDegrees::FromDegrees(ppfb->pitch()), AngleInDegrees::FromDegrees(ppfb->roll()));
+            styleParams.rMatrix = ypr.ToRotMatrix();
+
+            LineStyleInfoPtr    lsInfo = LineStyleInfo::Create(styleId, &styleParams);
+            elParams.SetLineStyle(lsInfo.get());
+            changed = true;
+            break;
+            }
+
+        default:
+            return false;
+        }
+
+    return changed;
+    }
+
+/*---------------------------------------------------------------------------------**//**
+* @bsimethod                                                    Jeff.Marker     05/2015
++---------------+---------------+---------------+---------------+---------------+------*/
+bool GeometryStreamIO::Reader::Get(Operation const& egOp, TextStringR text) const
+    {
+    if (OpCode::TextString != egOp.m_opCode)
+        return false;
+
+    return (SUCCESS == TextStringPersistence::DecodeFromFlatBuf(text, egOp.m_data, egOp.m_dataSize, m_db));
+    }
+
+/*---------------------------------------------------------------------------------**//**
+* @bsimethod                                                    Brien.Bastings  02/2017
++---------------+---------------+---------------+---------------+---------------+------*/
+bool GeometryStreamIO::Reader::Get(Operation const& egOp, ImageGraphicPtr& out) const
+    {
+    if (OpCode::Image != egOp.m_opCode)
+        return false;
+
+    auto ppfb = flatbuffers::GetRoot<FB::Image>(egOp.m_data);
+
+    ByteStream byteData(ppfb->byteData()->Data(), ppfb->byteData()->Length());
+    Render::Image image(ppfb->width(), ppfb->height(), std::move(byteData), (Render::Image::Format) ppfb->format());
+    GraphicBuilder::TileCorners corners;
+
+    corners.m_pts[0] = (nullptr == ppfb->tileCorner0() ? DPoint3d::FromZero() : *((DPoint3dCP) ppfb->tileCorner0()));
+    corners.m_pts[1] = (nullptr == ppfb->tileCorner1() ? DPoint3d::FromZero() : *((DPoint3dCP) ppfb->tileCorner1()));
+    corners.m_pts[2] = (nullptr == ppfb->tileCorner2() ? DPoint3d::FromZero() : *((DPoint3dCP) ppfb->tileCorner2()));
+    corners.m_pts[3] = (nullptr == ppfb->tileCorner3() ? DPoint3d::FromZero() : *((DPoint3dCP) ppfb->tileCorner3()));
+
+    out = ImageGraphic::Create(std::move(image), corners, ppfb->drawBorder(), ppfb->useFillTint());
+
+    return true;
+    }
+
+/*---------------------------------------------------------------------------------**//**
+* @bsimethod                                                    Brien.Bastings  01/2015
++---------------+---------------+---------------+---------------+---------------+------*/
+bool GeometryStreamIO::Reader::Get(Operation const& egOp, GeometricPrimitivePtr& elemGeom) const
+    {
+    switch (egOp.m_opCode)
+        {
+        case GeometryStreamIO::OpCode::PointPrimitive2d:
+            {
+            int         nPts;
+            int8_t      boundary;
+            DPoint2dCP  pts;
+
+            if (!Get(egOp, pts, nPts, boundary))
+                break;
+
+            std::valarray<DPoint3d> localPoints3dBuf(nPts);
+
+            for (int iPt = 0; iPt < nPts; ++iPt)
+                localPoints3dBuf[iPt].Init(pts[iPt]);
+
+            switch (boundary)
+                {
+                case FB::BoundaryType_None:
+                    elemGeom = GeometricPrimitive::Create(ICurvePrimitive::CreatePointString(&localPoints3dBuf[0], nPts));
+                    break;
+
+                case FB::BoundaryType_Open:
+                    elemGeom = GeometricPrimitive::Create(ICurvePrimitive::CreateLineString(&localPoints3dBuf[0], nPts));
+                    break;
+
+                case FB::BoundaryType_Closed:
+                    elemGeom = GeometricPrimitive::Create(CurveVector::Create(CurveVector::BOUNDARY_TYPE_Outer, ICurvePrimitive::CreateLineString(&localPoints3dBuf[0], nPts)));
+                    break;
+                }
+
+            return true;
+            }
+
+        case GeometryStreamIO::OpCode::PointPrimitive:
+            {
+            int         nPts;
+            int8_t      boundary;
+            DPoint3dCP  pts;
+
+            if (!Get(egOp, pts, nPts, boundary))
+                break;
+
+            switch (boundary)
+                {
+                case FB::BoundaryType_None:
+                    elemGeom = GeometricPrimitive::Create(ICurvePrimitive::CreatePointString(pts, nPts));
+                    break;
+
+                case FB::BoundaryType_Open:
+                    elemGeom = GeometricPrimitive::Create(ICurvePrimitive::CreateLineString(pts, nPts));
+                    break;
+
+                case FB::BoundaryType_Closed:
+                    elemGeom = GeometricPrimitive::Create(CurveVector::Create(CurveVector::BOUNDARY_TYPE_Outer, ICurvePrimitive::CreateLineString(pts, nPts)));
+                    break;
+                }
+
+            return true;
+            }
+
+        case GeometryStreamIO::OpCode::ArcPrimitive:
+            {
+            DEllipse3d  arc;
+            int8_t      boundary;
+
+            if (!Get(egOp, arc, boundary))
+                break;
+
+            switch (boundary)
+                {
+                case FB::BoundaryType_None:
+                case FB::BoundaryType_Open:
+                    elemGeom = GeometricPrimitive::Create(ICurvePrimitive::CreateArc(arc));
+                    break;
+
+                case FB::BoundaryType_Closed:
+                    elemGeom = GeometricPrimitive::Create(CurveVector::Create(CurveVector::BOUNDARY_TYPE_Outer, ICurvePrimitive::CreateArc(arc)));
+                    break;
+                }
+
+            return true;
+            }
+
+        case GeometryStreamIO::OpCode::CurvePrimitive:
+            {
+            ICurvePrimitivePtr curvePtr;
+
+            if (!Get(egOp, curvePtr))
+                break;
+
+            elemGeom = GeometricPrimitive::Create(curvePtr);
+            return true;
+            }
+
+        case GeometryStreamIO::OpCode::CurveVector:
+            {
+            CurveVectorPtr curvePtr;
+
+            if (!Get(egOp, curvePtr))
+                break;
+
+            elemGeom = GeometricPrimitive::Create(curvePtr);
+            return true;
+            }
+
+        case GeometryStreamIO::OpCode::Polyface:
+            {
+            PolyfaceQueryCarrier meshData(0, false, 0, 0, nullptr, nullptr);
+
+            if (!Get(egOp, meshData))
+                break;
+
+            elemGeom = GeometricPrimitive::Create(meshData);
+            return true;
+            }
+
+        case GeometryStreamIO::OpCode::SolidPrimitive:
+            {
+            ISolidPrimitivePtr solidPtr;
+
+            if (!Get(egOp, solidPtr))
+                break;
+
+            elemGeom = GeometricPrimitive::Create(solidPtr);
+            return true;
+            }
+
+        case GeometryStreamIO::OpCode::BsplineSurface:
+            {
+            MSBsplineSurfacePtr surfacePtr;
+
+            if (!Get(egOp, surfacePtr))
+                break;
+
+            elemGeom = GeometricPrimitive::Create(surfacePtr);
+            return true;
+            }
+
+#if defined (BENTLEYCONFIG_PARASOLID) 
+        case GeometryStreamIO::OpCode::ParasolidBRep:
+            {
+            IBRepEntityPtr entityPtr;
+
+            if (!Get(egOp, entityPtr))
+                break;
+
+            elemGeom = GeometricPrimitive::Create(entityPtr);
+            return true;
+            }
+#else
+        case GeometryStreamIO::OpCode::BRepPolyface:
+            {
+            PolyfaceQueryCarrier meshData(0, false, 0, 0, nullptr, nullptr);
+
+            if (!BentleyGeometryFlatBuffer::BytesToPolyfaceQueryCarrier(egOp.m_data, meshData))
+                break;
+
+            elemGeom = GeometricPrimitive::Create(meshData);
+            return true;
+            }
+
+        case GeometryStreamIO::OpCode::BRepCurveVector:
+            {
+            CurveVectorPtr curvePtr = BentleyGeometryFlatBuffer::BytesToCurveVector(egOp.m_data);
+
+            if (!curvePtr.IsValid())
+                break;
+
+            elemGeom = GeometricPrimitive::Create(curvePtr);
+            return true;
+            }
+#endif
+
+        case GeometryStreamIO::OpCode::TextString:
+            {
+            TextStringPtr text = TextString::Create();
+            if (SUCCESS != TextStringPersistence::DecodeFromFlatBuf(*text, egOp.m_data, egOp.m_dataSize, m_db))
+                break;
+
+            elemGeom = GeometricPrimitive::Create(text);
+            return true;
+            }
+        }
+
+    return false;
+    }
+
+/*---------------------------------------------------------------------------------**//**
+* @bsimethod                                                    Brien.Bastings  11/14
++---------------+---------------+---------------+---------------+---------------+------*/
+void GeometryStreamIO::Iterator::ToNext()
+    {
+    if (m_dataOffset >= m_dataSize)
+        {
+        m_data = nullptr;
+        m_dataOffset = 0;
+
+        return;
+        }
+
+    uint32_t        opCode = *((uint32_t *) (m_data));
+    uint32_t        dataSize = *((uint32_t *) (m_data + sizeof (opCode)));
+    uint8_t const*  data = (0 != dataSize ? (uint8_t const*) (m_data + sizeof (opCode) + sizeof (dataSize)) : nullptr);
+    size_t          egOpSize = sizeof (opCode) + sizeof (dataSize) + dataSize;
+
+    m_egOp = Operation((OpCode) (opCode), dataSize, data);
+    m_data += egOpSize;
+    m_dataOffset += egOpSize;
+    }
+
+/*---------------------------------------------------------------------------------**//**
+* @bsimethod                                                    Sam.Wilson      07/15
++---------------+---------------+---------------+---------------+---------------+------*/
+DgnDbStatus GeometryStreamIO::Import(GeometryStreamR dest, GeometryStreamCR source, DgnImportContext& importer)
+    {
+    if (!source.HasGeometry())
+        return DgnDbStatus::Success; // otherwise we end up writing a header for an otherwise empty stream...
+
+    Writer writer(importer.GetDestinationDb());
+    Collection collection(source.GetData(), source.GetSize());
+
+    for (auto const& egOp : collection)
+        {
+        switch (egOp.m_opCode)
+            {
+            case GeometryStreamIO::OpCode::BasicSymbology:
+                {
+                auto ppfb = flatbuffers::GetRoot<FB::BasicSymbology>(egOp.m_data);
+
+                DgnSubCategoryId subCategoryId((uint64_t)ppfb->subCategoryId());
+                DgnSubCategoryId remappedSubCategoryId = (subCategoryId.IsValid() ? importer.FindSubCategory(subCategoryId) : DgnSubCategoryId());
+                BeAssert((subCategoryId.IsValid() == remappedSubCategoryId.IsValid()) && "Category and all subcategories should have been remapped by the element that owns this geometry");
+
+                DgnStyleId lineStyleId((uint64_t)ppfb->lineStyleId());
+                DgnStyleId remappedLineStyleId = (lineStyleId.IsValid() ? importer.RemapLineStyleId(lineStyleId) : DgnStyleId());
+                //BeAssert((lineStyleId.IsValid() == remappedLineStyleId.IsValid()));
+
+                FlatBufferBuilder remappedfbb;
+
+                auto mloc = FB::CreateBasicSymbology(remappedfbb, remappedSubCategoryId.GetValueUnchecked(),
+                                                     ppfb->color(), ppfb->weight(), remappedLineStyleId.GetValueUnchecked(),
+                                                     ppfb->transparency(), ppfb->displayPriority(), ppfb->geomClass(),
+                                                     ppfb->useColor(), ppfb->useWeight(), ppfb->useStyle());
+                remappedfbb.Finish(mloc);
+                writer.Append(Operation(OpCode::BasicSymbology, (uint32_t) remappedfbb.GetSize(), remappedfbb.GetBufferPointer()));
+                break;
+                }
+
+            case GeometryStreamIO::OpCode::GeometryPartInstance:
+                {
+                auto ppfb = flatbuffers::GetRoot<FB::GeometryPart>(egOp.m_data);
+
+                DgnGeometryPartId remappedGeometryPartId = importer.RemapGeometryPartId(DgnGeometryPartId((uint64_t) ppfb->geomPartId())); // Trigger deep-copy if necessary
+                BeAssert(remappedGeometryPartId.IsValid() && "Unable to deep-copy geompart!");
+
+                FlatBufferBuilder remappedfbb;
+
+                auto mloc = FB::CreateGeometryPart(remappedfbb, remappedGeometryPartId.GetValueUnchecked(), ppfb->origin(), ppfb->yaw(), ppfb->pitch(), ppfb->roll(), ppfb->scale());
+
+                remappedfbb.Finish(mloc);
+                writer.Append(Operation(OpCode::GeometryPartInstance, (uint32_t) remappedfbb.GetSize(), remappedfbb.GetBufferPointer()));
+                break;
+                }
+
+            case OpCode::Pattern:
+                {
+                auto ppfb = flatbuffers::GetRoot<FB::AreaPattern>(egOp.m_data);
+
+                if (!ppfb->has_symbolId())
+                    {
+                    writer.Append(egOp);
+                    break;
+                    }
+
+                DgnGeometryPartId remappedGeometryPartId = importer.RemapGeometryPartId(DgnGeometryPartId((uint64_t) ppfb->symbolId())); // Trigger deep-copy if necessary
+                BeAssert(remappedGeometryPartId.IsValid() && "Unable to deep-copy geompart!");
+
+                FlatBufferBuilder remappedfbb;
+
+                auto mloc = FB::CreateAreaPattern(remappedfbb, ppfb->origin(), ppfb->rotation(), ppfb->space1(), ppfb->space2(), ppfb->angle1(), ppfb->angle2(), ppfb->scale(), 
+                                                  ppfb->color(), ppfb->weight(), ppfb->useColor(), ppfb->useWeight(), ppfb->invisibleBoundary(), ppfb->snappable(),
+                                                  remappedGeometryPartId.GetValueUnchecked()); 
+                remappedfbb.Finish(mloc);
+                writer.Append(Operation(OpCode::Pattern, (uint32_t) remappedfbb.GetSize(), remappedfbb.GetBufferPointer()));
+                break;
+                }
+
+            case GeometryStreamIO::OpCode::Material:
+                {
+                auto fbSymb = flatbuffers::GetRoot<FB::Material>(egOp.m_data);
+                RenderMaterialId materialId((uint64_t)fbSymb->materialId());
+                RenderMaterialId remappedMaterialId = (materialId.IsValid() ? importer.RemapRenderMaterialId(materialId) : RenderMaterialId());
+                BeAssert((materialId.IsValid() == remappedMaterialId.IsValid()) && "Unable to deep-copy material");
+
+                FlatBufferBuilder remappedfbb;
+                auto mloc = FB::CreateMaterial(remappedfbb, fbSymb->useMaterial(), remappedMaterialId.GetValueUnchecked(), fbSymb->origin(), fbSymb->size(), fbSymb->yaw(), fbSymb->pitch(), fbSymb->roll());
+                remappedfbb.Finish(mloc);
+                writer.Append(Operation(OpCode::Material, (uint32_t) remappedfbb.GetSize(), remappedfbb.GetBufferPointer()));
+                break;
+                }
+
+            case GeometryStreamIO::OpCode::ParasolidBRep:
+                {
+                auto ppfb = flatbuffers::GetRoot<FB::BRepData>(egOp.m_data);
+
+                if (!ppfb->has_symbology() || !ppfb->has_symbologyIndex())
+                    {
+                    writer.Append(egOp);
+                    break;
+                    }
+
+                bvector<FB::FaceSymbology> remappedFaceSymbVec;
+
+                for (size_t iSymb=0; iSymb < ppfb->symbology()->Length(); iSymb++)
+                    {
+                    FB::FaceSymbology const* fbSymb = ((FB::FaceSymbology const*) ppfb->symbology()->Data())+iSymb;
+
+                    if (fbSymb->useMaterial())
+                        {
+                        RenderMaterialId materialId((uint64_t)fbSymb->materialId());
+                        RenderMaterialId remappedMaterialId = (materialId.IsValid() ? importer.RemapRenderMaterialId(materialId) : RenderMaterialId());
+                        BeAssert((materialId.IsValid() == remappedMaterialId.IsValid()) && "Unable to deep-copy material");
+
+                        FB::FaceSymbology  remappedfbSymb(fbSymb->useColor(), fbSymb->useMaterial(),
+                                                          fbSymb->color(), remappedMaterialId.GetValueUnchecked(),
+                                                          fbSymb->transparency(), fbSymb->uv());
+
+                        remappedFaceSymbVec.push_back(remappedfbSymb);
+                        }
+                    else
+                        {
+                        remappedFaceSymbVec.push_back(*fbSymb);
+                        }
+                    }
+
+                FlatBufferBuilder remappedfbb;
+                auto remappedEntityData = remappedfbb.CreateVector(ppfb->entityData()->Data(), ppfb->entityData()->Length());
+                auto remappedFaceSymb = remappedfbb.CreateVectorOfStructs(&remappedFaceSymbVec.front(), remappedFaceSymbVec.size());
+                auto remappedFaceSymbIndex = remappedfbb.CreateVectorOfStructs((FB::FaceSymbologyIndex const*) ppfb->symbologyIndex()->Data(), ppfb->symbologyIndex()->Length());
+                auto mloc = FB::CreateBRepData(remappedfbb, ppfb->entityTransform(), ppfb->brepType(), remappedEntityData, remappedFaceSymb, remappedFaceSymbIndex);
+                remappedfbb.Finish(mloc);
+                writer.Append(Operation(OpCode::ParasolidBRep, (uint32_t) remappedfbb.GetSize(), remappedfbb.GetBufferPointer()));
+                break;
+                }
+
+            case GeometryStreamIO::OpCode::TextString:
+                {
+                TextStringPtr text = TextString::Create();
+                if (SUCCESS != TextStringPersistence::DecodeFromFlatBuf(*text, egOp.m_data, egOp.m_dataSize, importer.GetSourceDb()))
+                    break;
+
+                // What is interesting is that TextString's persistence stores ID, but at runtime it only ever cares about font objects.
+                // While you might think it'd be nifty to simply deserialize from the old DB and re-serialize into the new DB (thus getting a new ID based on font type/name), you'd miss out on potentially cloning over embedded face data.
+                // Since the TextString came from persistence, assume the ID is valid.
+                DgnFontId srcFontId = importer.GetSourceDb().Fonts().FindId(text->GetStyle().GetFont());
+                DgnFontId dstFontId = importer.RemapFont(srcFontId);
+                DgnFontCP dstFont = importer.GetDestinationDb().Fonts().FindFontById(dstFontId);
+                
+                if (nullptr == dstFont)
+                    { BeDataAssert(nullptr != dstFont); }
+                else
+                    text->GetStyleR().SetFont(*dstFont);
+                
+                writer.Append(*text);
+                }
+            
+            default:
+                {
+                writer.Append(egOp);
+                break;
+                }
+            }
+        }
+
+    dest.SaveData(&writer.m_buffer.front(), (uint32_t) writer.m_buffer.size());
+
+    return DgnDbStatus::Success;
+    }
+
+/*---------------------------------------------------------------------------------**//**
+* @bsimethod                                                    Brien.Bastings  12/2015
++---------------+---------------+---------------+---------------+---------------+------*/
+static void debugGeomId(GeometryStreamIO::IDebugOutput& output, GeometricPrimitiveCR geom, GeometryStreamEntryId geomId)
+    {
+    Utf8String  geomType;
+
+    switch (geom.GetGeometryType())
+        {
+        case GeometricPrimitive::GeometryType::CurvePrimitive:
+            geomType.assign("CurvePrimitive");
+            break;
+
+        case GeometricPrimitive::GeometryType::CurveVector:
+            geomType.assign("CurveVector");
+            break;
+
+        case GeometricPrimitive::GeometryType::SolidPrimitive:
+            geomType.assign("SolidPrimitive");
+            break;
+
+        case GeometricPrimitive::GeometryType::BsplineSurface:
+            geomType.assign("BsplineSurface");
+            break;
+
+        case GeometricPrimitive::GeometryType::Polyface:
+            geomType.assign("Polyface");
+            break;
+
+        case GeometricPrimitive::GeometryType::BRepEntity:
+            geomType.assign("BRepEntity");
+            break;
+
+        case GeometricPrimitive::GeometryType::TextString:
+            geomType.assign("TextString");
+            break;
+
+        case GeometricPrimitive::GeometryType::Image:
+            geomType.assign("ImageGraphic");
+            break;
+
+        default:
+            geomType.assign("Unknown");
+            break;
+        }
+
+    if (!geomId.GetGeometryPartId().IsValid())
+        output._DoOutputLine(Utf8PrintfString("- GeometryType::%s \t[Index: %d]\n", geomType.c_str(), geomId.GetIndex()).c_str());
+    else
+        output._DoOutputLine(Utf8PrintfString("- GeometryType::%s \t[Index: %d | PartId: %" PRIu64 " Part Index: %d]\n", geomType.c_str(), geomId.GetIndex(), geomId.GetGeometryPartId().GetValue(), geomId.GetPartIndex()).c_str());
+    }
+
+/*---------------------------------------------------------------------------------**//**
+* @bsimethod                                                    Brien.Bastings  10/2015
++---------------+---------------+---------------+---------------+---------------+------*/
+void GeometryStreamIO::Debug(IDebugOutput& output, GeometryStreamCR stream, DgnDbR db, bool isPart)
+    {
+    Collection  collection(stream.GetData(), stream.GetSize());
+    Reader      reader(db);
+
+    IdSet<DgnGeometryPartId> parts;
+
+    for (auto const& egOp : collection)
+        {
+        switch (egOp.m_opCode)
+            {
+            case GeometryStreamIO::OpCode::Header:
+                {
+                output._DoOutputLine(Utf8PrintfString("OpCode::Header\n").c_str());
+                break;
+                }
+
+            case GeometryStreamIO::OpCode::SubGraphicRange:
+                {
+                output._DoOutputLine(Utf8PrintfString("OpCode::SubGraphicRange\n").c_str());
+                break;
+                }
+
+            case GeometryStreamIO::OpCode::GeometryPartInstance:
+                {
+                auto ppfb = flatbuffers::GetRoot<FB::GeometryPart>(egOp.m_data);
+
+                DgnGeometryPartId   partId = DgnGeometryPartId((uint64_t)ppfb->geomPartId());
+                DPoint3d            origin = (nullptr == ppfb->origin() ? DPoint3d::FromZero() : *((DPoint3dCP) ppfb->origin()));
+                YawPitchRollAngles  angles = YawPitchRollAngles::FromDegrees(ppfb->yaw(), ppfb->pitch(), ppfb->roll());
+
+                if (output._WantPartGeometry())
+                    parts.insert(partId);
+
+                output._DoOutputLine(Utf8PrintfString("OpCode::GeometryPartInstance - PartId: %" PRIu64 "\n", partId.GetValue()).c_str());
+
+                if (!output._WantVerbose())
+                    break;
+
+                // Transform geomToElem = angles.ToTransform(origin);
+                //
+                // for (int i=0; i<3; i++)
+                //     output._DoOutputLine(Utf8PrintfString("  [%lf, \t%lf, \t%lf, \t%lf]\n", geomToElem.form3d[i][0], geomToElem.form3d[i][1], geomToElem.form3d[i][2], geomToElem.form3d[i][3]).c_str());
+
+                if (!(ppfb->has_origin() || ppfb->has_yaw() || ppfb->has_pitch() || ppfb->has_roll() || ppfb->has_scale()))
+                    break;
+
+                output._DoOutputLine(Utf8PrintfString("  ").c_str());
+
+                if (ppfb->has_origin())
+                    output._DoOutputLine(Utf8PrintfString("Origin: [%lf, %lf, %lf] ", origin.x, origin.y, origin.z).c_str());
+
+                if (ppfb->has_yaw())
+                    output._DoOutputLine(Utf8PrintfString("Yaw: %lf ", angles.GetYaw().Degrees()).c_str());
+
+                if (ppfb->has_pitch())
+                    output._DoOutputLine(Utf8PrintfString("Pitch: %lf ", angles.GetPitch().Degrees()).c_str());
+
+                if (ppfb->has_roll())
+                    output._DoOutputLine(Utf8PrintfString("Roll: %lf ", angles.GetRoll().Degrees()).c_str());
+
+                if (ppfb->has_scale())
+                    output._DoOutputLine(Utf8PrintfString("Scale: %lf ", ppfb->scale()).c_str());
+
+                output._DoOutputLine(Utf8PrintfString("\n").c_str());
+                break;
+                }
+
+            case GeometryStreamIO::OpCode::BasicSymbology:
+                {
+                auto ppfb = flatbuffers::GetRoot<FB::BasicSymbology>(egOp.m_data);
+
+                DgnSubCategoryId   subCategoryId((uint64_t)ppfb->subCategoryId());
+                DgnSubCategoryCPtr subCat = (subCategoryId.IsValid() ? DgnSubCategory::Get(db, subCategoryId) : nullptr);
+
+                if (subCat.IsValid() && nullptr != subCat->GetCode().GetValueUtf8CP())
+                    output._DoOutputLine(Utf8PrintfString("OpCode::BasicSymbology - SubCategory: %s - Id: %" PRIu64 "\n", subCat->GetCode().GetValueUtf8CP(), subCategoryId.GetValue()).c_str());
+                else if (subCategoryId.IsValid())
+                    output._DoOutputLine(Utf8PrintfString("OpCode::BasicSymbology - SubCategoryId: %" PRIu64 "\n", subCategoryId.GetValue()).c_str());
+                else
+                    output._DoOutputLine(Utf8PrintfString("OpCode::BasicSymbology\n").c_str());
+
+                if (!output._WantVerbose())
+                    break;
+
+                if (!(ppfb->has_color() || ppfb->has_useColor() || 
+                      ppfb->has_weight() || ppfb->has_useWeight() || 
+                      ppfb->has_lineStyleId() || ppfb->has_useStyle() || 
+                      ppfb->has_transparency() || ppfb->has_displayPriority() || ppfb->has_geomClass()))
+                    break;
+
+                output._DoOutputLine(Utf8PrintfString("  ").c_str());
+
+                if (ppfb->has_color() || ppfb->has_useColor())
+                    {
+                    ColorDef color(ppfb->color());
+                    output._DoOutputLine(Utf8PrintfString("Color: [Red:%d Green:%d Blue:%d Alpha:%d] ", color.GetRed(), color.GetGreen(), color.GetBlue(), color.GetAlpha()).c_str());
+                    }
+
+                if (ppfb->has_weight() || ppfb->has_useWeight())
+                    output._DoOutputLine(Utf8PrintfString("Weight: %d ", ppfb->weight()).c_str());
+
+                if (ppfb->has_lineStyleId() || ppfb->has_useStyle())
+                    output._DoOutputLine(Utf8PrintfString("Style: %" PRIu64 " ", ppfb->lineStyleId()).c_str());
+
+                if (ppfb->has_transparency())
+                    output._DoOutputLine(Utf8PrintfString("Transparency: %lf ", ppfb->transparency()).c_str());
+
+                if (ppfb->has_displayPriority())
+                    output._DoOutputLine(Utf8PrintfString("Display Priority: %d ", ppfb->displayPriority()).c_str());
+
+                if (ppfb->has_geomClass())
+                    {
+                    DgnGeometryClass geomClass = (DgnGeometryClass) ppfb->geomClass();
+                    Utf8String       classStr;
+
+                    switch (geomClass)
+                        {
+                        case DgnGeometryClass::Primary:
+                            classStr.append("Primary");
+                            break;
+                        case DgnGeometryClass::Construction:
+                            classStr.append("Construction");
+                            break;
+                        case DgnGeometryClass::Dimension:
+                            classStr.append("Dimension");
+                            break;
+                        case DgnGeometryClass::Pattern:
+                            classStr.append("Pattern");
+                            break;
+                        }
+
+                    output._DoOutputLine(Utf8PrintfString("Geometry Class: %s ", classStr.c_str()).c_str());
+                    }
+
+                output._DoOutputLine(Utf8PrintfString("\n").c_str());
+                break;
+                }
+
+            case GeometryStreamIO::OpCode::PointPrimitive:
+                {
+                output._DoOutputLine(Utf8PrintfString("OpCode::PointPrimitive\n").c_str());
+
+                if (!output._WantVerbose())
+                    break;
+
+                int         nPts;
+                int8_t      boundary;
+                DPoint3dCP  pts;
+            
+                if (!reader.Get(egOp, pts, nPts, boundary))
+                    break;
+
+                Utf8String  boundaryStr;
+
+                switch (boundary)
+                    {
+                    case FB::BoundaryType_None:
+                        boundaryStr.append("None (Points)");
+                        break;
+                    case FB::BoundaryType_Open:
+                        boundaryStr.append("Open");
+                        break;
+                    case FB::BoundaryType_Closed:
+                        boundaryStr.append("Closed");
+                        break;
+                    }
+
+                output._DoOutputLine(Utf8PrintfString("  Point Count: %d - Boundary Type: %s\n", nPts, boundaryStr.c_str()).c_str());
+                break;
+                }
+
+            case GeometryStreamIO::OpCode::PointPrimitive2d:
+                {
+                output._DoOutputLine(Utf8PrintfString("OpCode::PointPrimitive2d\n").c_str());
+
+                if (!output._WantVerbose())
+                    break;
+
+                int         nPts;
+                int8_t      boundary;
+                DPoint2dCP  pts;
+            
+                if (!reader.Get(egOp, pts, nPts, boundary))
+                    break;
+
+                Utf8String  boundaryStr;
+
+                switch (boundary)
+                    {
+                    case FB::BoundaryType_None:
+                        boundaryStr.append("None (Points)");
+                        break;
+                    case FB::BoundaryType_Open:
+                        boundaryStr.append("Open");
+                        break;
+                    case FB::BoundaryType_Closed:
+                        boundaryStr.append("Closed");
+                        break;
+                    }
+
+                output._DoOutputLine(Utf8PrintfString("  Point Count: %d - Boundary Type: %s\n", nPts, boundaryStr.c_str()).c_str());
+                break;
+                }
+
+            case GeometryStreamIO::OpCode::ArcPrimitive:
+                {
+                output._DoOutputLine(Utf8PrintfString("OpCode::ArcPrimitive\n").c_str());
+
+                if (!output._WantVerbose())
+                    break;
+
+                int8_t      boundary;
+                DEllipse3d  arc;
+            
+                if (!reader.Get(egOp, arc, boundary))
+                    break;
+
+                Utf8String  boundaryStr;
+
+                switch (boundary)
+                    {
+                    case FB::BoundaryType_None:
+                        boundaryStr.append("None");
+                        break;
+                    case FB::BoundaryType_Open:
+                        boundaryStr.append("Open");
+                        break;
+                    case FB::BoundaryType_Closed:
+                        boundaryStr.append("Closed");
+                        break;
+                    }
+
+                output._DoOutputLine(Utf8PrintfString("  Start: %f - Sweep: %lf - Boundary Type: %s\n", arc.start, arc.sweep, boundaryStr.c_str()).c_str());
+                break;
+                }
+
+            case GeometryStreamIO::OpCode::CurveVector:
+                {
+                output._DoOutputLine(Utf8PrintfString("OpCode::CurveVector\n").c_str());
+                break;
+                }
+
+            case GeometryStreamIO::OpCode::Polyface:
+                {
+                output._DoOutputLine(Utf8PrintfString("OpCode::Polyface\n").c_str());
+                break;
+                }
+
+            case GeometryStreamIO::OpCode::CurvePrimitive:
+                {
+                output._DoOutputLine(Utf8PrintfString("OpCode::CurvePrimitive\n").c_str());
+                break;
+                }
+
+            case GeometryStreamIO::OpCode::SolidPrimitive:
+                {
+                output._DoOutputLine(Utf8PrintfString("OpCode::SolidPrimitive\n").c_str());
+                break;
+                }
+
+            case GeometryStreamIO::OpCode::BsplineSurface:
+                {
+                output._DoOutputLine(Utf8PrintfString("OpCode::BsplineSurface\n").c_str());
+                break;
+                }
+
+            case GeometryStreamIO::OpCode::ParasolidBRep:
+                {
+                output._DoOutputLine(Utf8PrintfString("OpCode::ParasolidBRep\n").c_str());
+                break;
+                }
+
+            case GeometryStreamIO::OpCode::BRepPolyface:
+                {
+                output._DoOutputLine(Utf8PrintfString("OpCode::BRepPolyface\n").c_str());
+                break;
+                }
+
+            case GeometryStreamIO::OpCode::BRepCurveVector:
+                {
+                output._DoOutputLine(Utf8PrintfString("OpCode::BRepCurveVector\n").c_str());
+                break;
+                }
+
+            case GeometryStreamIO::OpCode::AreaFill:
+                {
+                auto ppfb = flatbuffers::GetRoot<FB::AreaFill>(egOp.m_data);
+
+                FillDisplay fillDisplay = (FillDisplay) ppfb->fill();
+                Utf8String  fillStr;
+
+                switch (fillDisplay)
+                    {
+                    case FillDisplay::Never:
+                        fillStr.append("Never");
+                        break;
+                    case FillDisplay::ByView:
+                        fillStr.append("By View");
+                        break;
+                    case FillDisplay::Always:
+                        fillStr.append("Always");
+                        break;
+                    case FillDisplay::Blanking:
+                        fillStr.append("Blanking");
+                        break;
+                    }
+
+                output._DoOutputLine(Utf8PrintfString("OpCode::AreaFill - Display: %s\n", fillStr.c_str()).c_str());
+
+                if (!output._WantVerbose())
+                    break;
+
+                if (FillDisplay::Never == fillDisplay)
+                    break;
+
+                if (ppfb->has_mode())
+                    {
+                    output._DoOutputLine(Utf8PrintfString("  Gradient: %d ", ppfb->mode()).c_str());
+
+                    if (ppfb->has_transparency())
+                        output._DoOutputLine(Utf8PrintfString("Transparency: %lf ", ppfb->transparency()).c_str());
+
+                    output._DoOutputLine(Utf8PrintfString("\n").c_str());
+                    break;
+                    }
+
+                if (!(ppfb->has_color() || ppfb->has_useColor() || ppfb->has_backgroundFill() || ppfb->has_transparency()))
+                    break;
+
+                output._DoOutputLine(Utf8PrintfString("  ").c_str());
+
+                if (ppfb->has_color() || ppfb->has_useColor())
+                    {
+                    ColorDef color(ppfb->color());
+                    output._DoOutputLine(Utf8PrintfString("Fill: [Red:%d Green:%d Blue:%d Alpha:%d] ", color.GetRed(), color.GetGreen(), color.GetBlue(), color.GetAlpha()).c_str());
+                    }
+                else if (ppfb->has_backgroundFill())
+                    {
+                    output._DoOutputLine(Utf8PrintfString("Fill: View Background %s", 1 == ppfb->backgroundFill() ? "Solid" : "Outline").c_str());
+                    }
+                else
+                    {
+                    output._DoOutputLine(Utf8PrintfString("Fill: Single Color ").c_str());
+                    }
+
+                if (ppfb->has_transparency())
+                    output._DoOutputLine(Utf8PrintfString("Transparency: %lf ", ppfb->transparency()).c_str());
+
+                output._DoOutputLine(Utf8PrintfString("\n").c_str());
+                break;
+                }
+
+            case GeometryStreamIO::OpCode::Pattern:
+                {
+                output._DoOutputLine(Utf8PrintfString("OpCode::Pattern\n").c_str());
+                break;
+                }
+
+            case GeometryStreamIO::OpCode::Material:
+                {
+                output._DoOutputLine(Utf8PrintfString("OpCode::Material\n").c_str());
+                break;
+                }
+
+            case GeometryStreamIO::OpCode::LineStyleModifiers:
+                {
+                output._DoOutputLine(Utf8PrintfString("OpCode::LineStyleModifiers\n").c_str());
+                break;
+                }
+
+            case GeometryStreamIO::OpCode::TextString:
+                {
+                output._DoOutputLine(Utf8PrintfString("OpCode::TextString\n").c_str());
+                break;
+                }
+
+            case GeometryStreamIO::OpCode::Image:
+                {
+                output._DoOutputLine(Utf8PrintfString("OpCode::ImageGraphic\n").c_str());
+                break;
+                }
+
+            default:
+                {
+                output._DoOutputLine(Utf8PrintfString("OpCode - %d\n", egOp.m_opCode).c_str());
+                break;
+                }
+            }
+        }
+
+    if (0 != parts.size())
+        {
+        for (DgnGeometryPartId partId : parts)
+            {
+            DgnGeometryPartCPtr partGeometry = db.Elements().Get<DgnGeometryPart>(partId);
+
+            if (!partGeometry.IsValid())
+                continue;
+
+            output._DoOutputLine(Utf8PrintfString("\n[--- Part: %s - Id: %" PRIu64 " ---]\n\n", partGeometry->GetCode().GetValueUtf8CP(), partId.GetValue()).c_str());
+            GeometryStreamIO::Debug(output, partGeometry->GetGeometryStream(), db, true);
+            }
+        }
+
+    if (output._WantGeomEntryIds() && !isPart)
+        {
+        GeometryCollection collection(stream, db);
+
+        output._DoOutputLine(Utf8PrintfString("\n--- GeometryStream Entry Ids ---\n\n").c_str());
+
+        for (auto iter : collection)
+            {
+            GeometricPrimitivePtr geom = iter.GetGeometryPtr();
+
+            if (geom.IsValid())
+                {
+                debugGeomId(output, *geom, iter.GetGeometryStreamEntryId());
+                continue;
+                }
+
+            DgnGeometryPartCPtr partGeom = iter.GetGeometryPartCPtr();
+
+            if (!partGeom.IsValid())
+                continue;
+
+            GeometryCollection partCollection(partGeom->GetGeometryStream(), db);
+
+            partCollection.SetNestedIteratorContext(iter); // Iterate part GeomStream in context of parent...
+
+            for (auto partIter : partCollection)
+                {
+                GeometricPrimitivePtr partGeom = partIter.GetGeometryPtr();
+
+                if (!partGeom.IsValid())
+                    continue;
+
+                debugGeomId(output, *partGeom, partIter.GetGeometryStreamEntryId());
+                }
+            }
+
+        output._DoOutputLine("\n");
+        }
+    }
+
+/*---------------------------------------------------------------------------------**//**
+* @bsimethod                                                    Brien.Bastings  05/2015
++---------------+---------------+---------------+---------------+---------------+------*/
+void GeometryStreamIO::Collection::GetGeometryPartIds(IdSet<DgnGeometryPartId>& parts, DgnDbR dgnDb) const
+    {
+    GeometryStreamIO::Reader reader(dgnDb);
+
+    for (auto const& egOp : *this)
+        {
+        if (GeometryStreamIO::OpCode::GeometryPartInstance != egOp.m_opCode)
+            continue;
+
+        DgnGeometryPartId geomPartId;
+        Transform geomToElem;
+
+        if (!reader.Get(egOp, geomPartId, geomToElem))
+            continue;
+
+        parts.insert(geomPartId);
+        }
+    }
+
+/*=================================================================================**//**
+* @bsiclass                                                     Brien.Bastings  04/2016
++===============+===============+===============+===============+===============+======*/
+struct BRepCache : DgnElement::AppData
+{
+static DgnElement::AppData::Key const& GetKey() {static DgnElement::AppData::Key s_key; return s_key;}
+typedef bmap<uint16_t, IBRepEntityPtr> IndexedGeomMap;
+IndexedGeomMap m_map;
+
+virtual DropMe _OnInserted(DgnElementCR el){return DropMe::Yes;}
+virtual DropMe _OnUpdated(DgnElementCR modified, DgnElementCR original, bool isOriginal) {return DropMe::Yes;}
+virtual DropMe _OnAppliedUpdate(DgnElementCR original, DgnElementCR modified) {return DropMe::Yes;}
+virtual DropMe _OnDeleted(DgnElementCR el) {return DropMe::Yes;}
+
+static BRepCache* Get(DgnElementCR elem, bool addIfNotFound)
+    {
+    BRepCache* cache = dynamic_cast<BRepCache*>(elem.FindAppData(GetKey()));
+
+    if (nullptr == cache && addIfNotFound)
+        elem.AddAppData(GetKey(), cache = new BRepCache);
+
+    return cache;
+    }
+};
+
+/*=================================================================================**//**
+* @bsiclass                                                     Brien.Bastings  02/2015
++===============+===============+===============+===============+===============+======*/
+struct DrawHelper
+{
+/*---------------------------------------------------------------------------------**//**
+* @bsimethod                                                    Brien.Bastings  02/2015
++---------------+---------------+---------------+---------------+---------------+------*/
+static void CookGeometryParams(ViewContextR context, Render::GeometryParamsR geomParams, Render::GraphicBuilderR graphic, bool& geomParamsChanged)
+    {
+    if (!geomParamsChanged)
+        {
+        // NOTE: Even if we aren't activating, make sure to resolve so that we can test for linestyles, display priority, etc.
+        geomParams.Resolve(context);
+        return;
+        }
+
+    context.CookGeometryParams(geomParams, graphic);
+    geomParamsChanged = false;
+    }
+
+/*---------------------------------------------------------------------------------**//**
+* @bsimethod                                                    Brien.Bastings  05/2015
++---------------+---------------+---------------+---------------+---------------+------*/
+static bool IsGeometryVisible(ViewContextR context, Render::GeometryParamsCR geomParams, DRange3dCP range)
+    {
+    ViewFlags   viewFlags = context.GetViewFlags();
+
+    switch (geomParams.GetGeometryClass())
+        {
+        case DgnGeometryClass::Construction:
+            if (!viewFlags.ShowConstructions())
+                return false;
+            break;
+
+        case DgnGeometryClass::Dimension:
+            if (!viewFlags.ShowDimensions())
+                return false;
+            break;
+
+        case DgnGeometryClass::Pattern:
+            if (!viewFlags.ShowPatterns())
+                return false;
+            break;
+        }
+
+    if (nullptr == context.GetViewport())
+        return true;
+
+    if (nullptr != range && !range->IsNull())
+        {
+        if (!context.IsRangeVisible(*range))
+            return false; // Sub-graphic outside range...
+        }
+
+    DgnSubCategory::Appearance appearance = context.GetViewport()->GetViewController().GetSubCategoryAppearance(geomParams.GetSubCategoryId());
+
+    if (appearance.IsInvisible())
+        return false;
+
+    switch (context.GetDrawPurpose())
+        {
+        case DrawPurpose::Plot:
+            if (appearance.GetDontPlot())
+                return false;
+            break;
+
+        case DrawPurpose::Pick:
+        case DrawPurpose::FenceAccept:
+            if (appearance.GetDontLocate()) // NOTE: Don't check GetDontSnap as we still need "not snappable" hit...
+                return false;
+            break;
+        }
+
+    return true;
+    }
+
+/*---------------------------------------------------------------------------------**//**
+* @bsimethod                                                    Brien.Bastings  05/2015
++---------------+---------------+---------------+---------------+---------------+------*/
+static bool IsFillVisible(ViewContextR context, Render::GeometryParamsCR geomParams)
+    {
+    // NEEDSWORK Mesh tiles...will want to control fill with shader so that turning it on/off doesn't invalidate tiles...
+    switch (geomParams.GetFillDisplay())
+        {
+        case FillDisplay::Never:
+            return false;
+
+        case FillDisplay::ByView:
+            return context.GetViewFlags().ShowFill();
+
+        default:
+            return true;
+        }
+    }
+
+/*---------------------------------------------------------------------------------**//**
+* @bsimethod                                                    Brien.Bastings  04/2016
++---------------+---------------+---------------+---------------+---------------+------*/
+static IBRepEntityPtr GetCachedSolidKernelEntity(ViewContextR context, DgnElementCP element, GeometryStreamEntryIdCR entryId)
+    {
+    // Only use for auto-locate, display has Render::Graphic, and other callers of Stroke should be ok reading again...thread-safety issues otherwise...
+    if (nullptr == context.GetIPickGeom())
+        return nullptr;
+
+    if (nullptr == element)
+        return nullptr;
+
+    BRepCache* cache = BRepCache::Get(*element, false);
+
+    if (nullptr == cache)
+        return nullptr;
+
+    BRepCache::IndexedGeomMap::const_iterator found = cache->m_map.find(entryId.GetGeometryPartId().IsValid() ? entryId.GetPartIndex() : entryId.GetIndex());
+
+    if (found == cache->m_map.end())
+        return nullptr;
+
+    return found->second;
+    }
+
+/*---------------------------------------------------------------------------------**//**
+* @bsimethod                                                    Brien.Bastings  04/2016
++---------------+---------------+---------------+---------------+---------------+------*/
+static void SaveSolidKernelEntity(ViewContextR context, DgnElementCP element, GeometryStreamEntryIdCR entryId, IBRepEntityR entity)
+    {
+    // Only save for auto-locate, display has Render::Graphic, and other callers of Stroke should be ok reading again...
+    if (nullptr == context.GetIPickGeom())
+        return;
+
+    if (nullptr == element)
+        return;
+
+    BRepCache* cache = BRepCache::Get(*element, true);
+
+    cache->m_map[entryId.GetGeometryPartId().IsValid() ? entryId.GetPartIndex() : entryId.GetIndex()] = &entity;
+    }
+
+}; // DrawHelper
+
+/*---------------------------------------------------------------------------------**//**
+* @bsimethod                                                    Brien.Bastings  11/2014
++---------------+---------------+---------------+---------------+---------------+------*/
+void GeometryStreamIO::Collection::Draw(Render::GraphicBuilderR mainGraphic, ViewContextR context, Render::GeometryParamsR geomParams, bool activateParams, DgnElementCP element) const
+    {
+    bool geomParamsChanged = true;
+    bool allowStrokedLinestyles = activateParams; // Don't allow stroked linestyles in GeometryParts...
+    Render::GraphicParams subGraphicParams;
+    DRange3d subGraphicRange = DRange3d::NullRange();
+    Render::GraphicBuilderPtr subGraphic;
+    Render::GraphicBuilderP currGraphic = &mainGraphic;
+    GeometryStreamEntryIdCP currEntryId = currGraphic->GetGeometryStreamEntryId();
+    GeometryStreamEntryId entryId;
+    GeometryStreamIO::Reader reader(context.GetDgnDb());
+
+#if defined (BENTLEYCONFIG_PARASOLID)
+    bool usePreBakedBody = false;
+#else
+    bool usePreBakedBody = true;
+#endif
+
+    if (nullptr != currEntryId)
+        entryId = *currEntryId;
+
+    for (auto const& egOp : *this)
+        {
+        switch (egOp.m_opCode)
+            {
+            case GeometryStreamIO::OpCode::Header:
+                {
+                entryId.SetActive(true);
+                currGraphic->SetGeometryStreamEntryId(&entryId);
+                break;
+                }
+
+            case GeometryStreamIO::OpCode::BasicSymbology:
+            case GeometryStreamIO::OpCode::LineStyleModifiers:
+            case GeometryStreamIO::OpCode::AreaFill:
+            case GeometryStreamIO::OpCode::Pattern:
+            case GeometryStreamIO::OpCode::Material:
+                {
+                if (!reader.Get(egOp, geomParams))
+                    break;
+
+                geomParamsChanged = true;
+                break;
+                }
+
+            case GeometryStreamIO::OpCode::SubGraphicRange:
+                {
+                currGraphic = &mainGraphic;
+                subGraphicRange = DRange3d::NullRange();
+
+                if (!reader.Get(egOp, subGraphicRange))
+                    break;
+
+                subGraphic = mainGraphic.CreateSubGraphic(Transform::FromIdentity());
+                currGraphic = subGraphic.get();
+
+                mainGraphic.GetLocalToWorldTransform().Multiply(subGraphicRange, subGraphicRange); // Range test needs world coords...
+
+                geomParams.Resolve(context);
+                subGraphicParams.Cook(geomParams, context); // Save current params for AddSubGraphic in case there are additional symbology changes...
+
+                currGraphic->ActivateGraphicParams(subGraphicParams, &geomParams);
+                geomParamsChanged = false;
+
+                continue; // Next op code should be a geometry op code that will be added to this sub-graphic...
+                }
+
+            case GeometryStreamIO::OpCode::GeometryPartInstance:
+                {
+                entryId.Increment();
+                currGraphic->SetGeometryStreamEntryId(&entryId);
+
+                DgnGeometryPartId geomPartId;
+                Transform geomToSource;
+
+                if (!reader.Get(egOp, geomPartId, geomToSource))
+                    break;
+
+                entryId.SetActiveGeometryPart(geomPartId);
+                currGraphic->SetGeometryStreamEntryId(&entryId);
+
+                context.AddSubGraphic(mainGraphic, geomPartId, geomToSource, geomParams);
+
+                entryId.SetActiveGeometryPart(DgnGeometryPartId());
+                currGraphic->SetGeometryStreamEntryId(&entryId);
+
+                break;
+                }
+
+            case GeometryStreamIO::OpCode::PointPrimitive2d:
+                {
+                entryId.Increment();
+                currGraphic->SetGeometryStreamEntryId(&entryId);
+
+                if (!DrawHelper::IsGeometryVisible(context, geomParams, &subGraphicRange))
+                    break;
+
+                int         nPts;
+                int8_t      boundary;
+                DPoint2dCP  pts;
+
+                if (!reader.Get(egOp, pts, nPts, boundary))
+                    break;
+    
+                DrawHelper::CookGeometryParams(context, geomParams, *currGraphic, geomParamsChanged);
+
+                if (FB::BoundaryType_Closed == boundary)
+                    {
+                    PatternParamsCP pattern;
+
+                    if (nullptr != (pattern = geomParams.GetPatternParams()))
+                        {
+                        if (context.WantAreaPatterns())
+                            {
+                            std::valarray<DPoint3d> localPoints3dBuf(nPts);
+
+                            for (int iPt = 0; iPt < nPts; ++iPt)
+                                localPoints3dBuf[iPt].Init(pts[iPt]);
+
+                            context.DrawAreaPattern(*currGraphic, *CurveVector::Create(CurveVector::BOUNDARY_TYPE_Outer, ICurvePrimitive::CreateLineString(&localPoints3dBuf[0], nPts)), geomParams, false);
+                            }
+                           
+                        if (pattern->GetInvisibleBoundary() && !DrawHelper::IsFillVisible(context, geomParams))
+                            break;
+                        }
+                    }
+
+                if (FB::BoundaryType_None != boundary)
+                    {
+                    bool strokeLineStyle = (allowStrokedLinestyles && context.WantLineStyles() && geomParams.HasStrokedLineStyle());
+
+                    if (strokeLineStyle)
+                        {
+                        std::valarray<DPoint3d> localPoints3dBuf(nPts);
+
+                        for (int iPt = 0; iPt < nPts; ++iPt)
+                            localPoints3dBuf[iPt].Init(pts[iPt]);
+
+                        context.DrawStyledCurveVector(*currGraphic, *CurveVector::Create(FB::BoundaryType_Closed == boundary ? CurveVector::BOUNDARY_TYPE_Outer : CurveVector::BOUNDARY_TYPE_Open, ICurvePrimitive::CreateLineString(&localPoints3dBuf[0], nPts)), geomParams, false);
+                        break;
+                        }
+                    }
+
+                switch (boundary)
+                    {
+                    case FB::BoundaryType_None:
+                        currGraphic->AddPointString2d(nPts, pts, geomParams.GetNetDisplayPriority());
+                        break;
+
+                    case FB::BoundaryType_Open:
+                        currGraphic->AddLineString2d(nPts, pts, geomParams.GetNetDisplayPriority());
+                        break;
+
+                    case FB::BoundaryType_Closed:
+                        currGraphic->AddShape2d(nPts, pts, DrawHelper::IsFillVisible(context, geomParams), geomParams.GetNetDisplayPriority());
+                        break;
+                    }
+                break;
+                }
+
+            case GeometryStreamIO::OpCode::PointPrimitive:
+                {
+                entryId.Increment();
+                currGraphic->SetGeometryStreamEntryId(&entryId);
+
+                if (!DrawHelper::IsGeometryVisible(context, geomParams, &subGraphicRange))
+                    break;
+
+                int         nPts;
+                int8_t      boundary;
+                DPoint3dCP  pts;
+
+                if (!reader.Get(egOp, pts, nPts, boundary))
+                    break;
+
+                DrawHelper::CookGeometryParams(context, geomParams, *currGraphic, geomParamsChanged);
+
+                if (FB::BoundaryType_Closed == boundary)
+                    {
+                    PatternParamsCP pattern;
+
+                    if (nullptr != (pattern = geomParams.GetPatternParams()))
+                        {
+                        if (context.WantAreaPatterns())
+                            context.DrawAreaPattern(*currGraphic, *CurveVector::Create(CurveVector::BOUNDARY_TYPE_Outer, ICurvePrimitive::CreateLineString(pts, nPts)), geomParams, false);
+                           
+                        if (pattern->GetInvisibleBoundary() && !DrawHelper::IsFillVisible(context, geomParams))
+                            break;
+                        }
+                    }
+
+                if (FB::BoundaryType_None != boundary)
+                    {
+                    bool strokeLineStyle = (allowStrokedLinestyles && context.WantLineStyles() && geomParams.HasStrokedLineStyle());
+
+                    if (strokeLineStyle)
+                        {
+                        context.DrawStyledCurveVector(*currGraphic, *CurveVector::Create(FB::BoundaryType_Closed == boundary ? CurveVector::BOUNDARY_TYPE_Outer : CurveVector::BOUNDARY_TYPE_Open, ICurvePrimitive::CreateLineString(pts, nPts)), geomParams, false);
+                        break;
+                        }
+                    }
+
+                switch (boundary)
+                    {
+                    case FB::BoundaryType_None:
+                        currGraphic->AddPointString(nPts, pts);
+                        break;
+
+                    case FB::BoundaryType_Open:
+                        currGraphic->AddLineString(nPts, pts);
+                        break;
+
+                    case FB::BoundaryType_Closed:
+                        currGraphic->AddShape(nPts, pts, DrawHelper::IsFillVisible(context, geomParams));
+                        break;
+                    }
+                break;
+                }
+
+            case GeometryStreamIO::OpCode::ArcPrimitive:
+                {
+                entryId.Increment();
+                currGraphic->SetGeometryStreamEntryId(&entryId);
+
+                if (!DrawHelper::IsGeometryVisible(context, geomParams, &subGraphicRange))
+                    break;
+
+                DEllipse3d  arc;
+                int8_t      boundary;
+
+                if (!reader.Get(egOp, arc, boundary))
+                    break;
+
+                DrawHelper::CookGeometryParams(context, geomParams, *currGraphic, geomParamsChanged);
+
+                if (FB::BoundaryType_Closed == boundary)
+                    {
+                    PatternParamsCP pattern;
+
+                    if (nullptr != (pattern = geomParams.GetPatternParams()))
+                        {
+                        if (context.WantAreaPatterns())
+                            context.DrawAreaPattern(*currGraphic, *CurveVector::Create(CurveVector::BOUNDARY_TYPE_Outer, ICurvePrimitive::CreateArc(arc)), geomParams, false);
+                           
+                        if (pattern->GetInvisibleBoundary() && !DrawHelper::IsFillVisible(context, geomParams))
+                            break;
+                        }
+                    }
+
+                bool strokeLineStyle = (allowStrokedLinestyles && context.WantLineStyles() && geomParams.HasStrokedLineStyle());
+
+                if (strokeLineStyle)
+                    {
+                    context.DrawStyledCurveVector(*currGraphic, *CurveVector::Create(FB::BoundaryType_Closed == boundary ? CurveVector::BOUNDARY_TYPE_Outer : CurveVector::BOUNDARY_TYPE_Open, ICurvePrimitive::CreateArc(arc)), geomParams, false);
+                    break;
+                    }
+
+                if (!context.Is3dView())
+                    {
+                    if (FB::BoundaryType_Closed != boundary)
+                        currGraphic->AddArc2d(arc, false, false, geomParams.GetNetDisplayPriority());
+                    else
+                        currGraphic->AddArc2d(arc, true, DrawHelper::IsFillVisible(context, geomParams), geomParams.GetNetDisplayPriority());
+                    break;
+                    }
+
+                if (FB::BoundaryType_Closed != boundary)
+                    currGraphic->AddArc(arc, false, false);
+                else
+                    currGraphic->AddArc(arc, true, DrawHelper::IsFillVisible(context, geomParams));
+                break;
+                }
+
+            case GeometryStreamIO::OpCode::CurvePrimitive:
+                {
+                entryId.Increment();
+                currGraphic->SetGeometryStreamEntryId(&entryId);
+
+                if (!DrawHelper::IsGeometryVisible(context, geomParams, &subGraphicRange))
+                    break;
+
+                ICurvePrimitivePtr curvePrimitivePtr;
+
+                if (!reader.Get(egOp, curvePrimitivePtr))
+                    break;
+
+                DrawHelper::CookGeometryParams(context, geomParams, *currGraphic, geomParamsChanged);
+
+                if (ICurvePrimitive::CURVE_PRIMITIVE_TYPE_PointString == curvePrimitivePtr->GetCurvePrimitiveType())
+                    {
+                    if (!context.Is3dView())
+                        {
+                        bvector<DPoint3d> const* points = curvePrimitivePtr->GetPointStringCP();
+                        int nPts = (int) points->size();
+                        std::valarray<DPoint2d> localPoints2dBuf(nPts);
+
+                        for (int iPt = 0; iPt < nPts; ++iPt)
+                            {
+                            DPoint3dCP tmpPt = &points->front()+iPt;
+
+                            localPoints2dBuf[iPt].x = tmpPt->x;
+                            localPoints2dBuf[iPt].y = tmpPt->y;
+                            }
+
+                        currGraphic->AddPointString2d(nPts, &localPoints2dBuf[0], geomParams.GetNetDisplayPriority());
+                        break;
+                        }
+
+                    currGraphic->AddPointString((int) curvePrimitivePtr->GetPointStringCP()->size(), &curvePrimitivePtr->GetPointStringCP()->front());
+                    break;
+                    }
+
+                CurveVectorPtr curvePtr = CurveVector::Create(CurveVector::BOUNDARY_TYPE_Open, curvePrimitivePtr); // A single curve primitive (that isn't a point string) is always open...
+                bool strokeLineStyle = (allowStrokedLinestyles && context.WantLineStyles() && geomParams.HasStrokedLineStyle());
+
+                if (strokeLineStyle)
+                    {
+                    context.DrawStyledCurveVector(*currGraphic, *curvePtr, geomParams, false);
+                    break;
+                    }
+
+                if (!context.Is3dView())
+                    {
+                    currGraphic->AddCurveVector2dR(*curvePtr, false, geomParams.GetNetDisplayPriority());
+                    break;
+                    }
+
+                currGraphic->AddCurveVectorR(*curvePtr, false);
+                break;
+                }
+
+            case GeometryStreamIO::OpCode::CurveVector:
+                {
+                entryId.Increment();
+                currGraphic->SetGeometryStreamEntryId(&entryId);
+
+                if (!DrawHelper::IsGeometryVisible(context, geomParams, &subGraphicRange))
+                    break;
+
+                CurveVectorPtr curvePtr;
+
+                if (!reader.Get(egOp, curvePtr))
+                    break;
+
+                DrawHelper::CookGeometryParams(context, geomParams, *currGraphic, geomParamsChanged);
+
+                if (curvePtr->IsAnyRegionType())
+                    {
+                    PatternParamsCP pattern;
+
+                    if (nullptr != (pattern = geomParams.GetPatternParams()))
+                        {
+                        if (context.WantAreaPatterns())
+                            context.DrawAreaPattern(*currGraphic, *curvePtr, geomParams, false);
+                           
+                        if (pattern->GetInvisibleBoundary() && !DrawHelper::IsFillVisible(context, geomParams))
+                            break;
+                        }
+                    }
+
+                bool strokeLineStyle = (allowStrokedLinestyles && context.WantLineStyles() && geomParams.HasStrokedLineStyle());
+
+                if (strokeLineStyle)
+                    {
+                    context.DrawStyledCurveVector(*currGraphic, *curvePtr, geomParams, false);
+                    break;
+                    }
+
+                if (!context.Is3dView())
+                    {
+                    currGraphic->AddCurveVector2dR(*curvePtr, curvePtr->IsAnyRegionType() && DrawHelper::IsFillVisible(context, geomParams), geomParams.GetNetDisplayPriority());
+                    break;
+                    }
+
+                currGraphic->AddCurveVectorR(*curvePtr, curvePtr->IsAnyRegionType() && DrawHelper::IsFillVisible(context, geomParams));
+
+                // NOTE: We no longer want to support the surface/control polygon visibility options.
+                //       Display of the control polygon is something that should be left to specific tools and modify handles.
+                //       WireframeGeomUtil::DrawControlPolygon was created to help tools that wish to show the control polygon.
+                break;
+                }
+
+            case GeometryStreamIO::OpCode::Polyface:
+                {
+                entryId.Increment();
+                currGraphic->SetGeometryStreamEntryId(&entryId);
+
+                if (!DrawHelper::IsGeometryVisible(context, geomParams, &subGraphicRange))
+                    break;
+
+                PolyfaceQueryCarrier meshData(0, false, 0, 0, nullptr, nullptr);
+
+                if (!reader.Get(egOp, meshData))
+                    break;
+
+                DrawHelper::CookGeometryParams(context, geomParams, *currGraphic, geomParamsChanged);
+                currGraphic->AddPolyface(meshData, DrawHelper::IsFillVisible(context, geomParams));
+                break;
+                };
+
+            case GeometryStreamIO::OpCode::SolidPrimitive:
+                {
+                entryId.Increment();
+                currGraphic->SetGeometryStreamEntryId(&entryId);
+
+                if (!DrawHelper::IsGeometryVisible(context, geomParams, &subGraphicRange))
+                    break;
+
+                ISolidPrimitivePtr solidPtr;
+
+                if (!reader.Get(egOp, solidPtr))
+                    break;
+
+                DrawHelper::CookGeometryParams(context, geomParams, *currGraphic, geomParamsChanged);
+                currGraphic->AddSolidPrimitiveR(*solidPtr);
+                break;
+                }
+
+            case GeometryStreamIO::OpCode::BsplineSurface:
+                {
+                entryId.Increment();
+                currGraphic->SetGeometryStreamEntryId(&entryId);
+
+                if (!DrawHelper::IsGeometryVisible(context, geomParams, &subGraphicRange))
+                    break;
+
+                MSBsplineSurfacePtr surfacePtr;
+
+                if (!reader.Get(egOp, surfacePtr))
+                    break;
+
+                DrawHelper::CookGeometryParams(context, geomParams, *currGraphic, geomParamsChanged);
+                currGraphic->AddBSplineSurfaceR(*surfacePtr);
+
+                // NOTE: We no longer want to support the surface/control polygon visibility options.
+                //       Display of the control polygon is something that should be left to specific tools and modify handles.
+                //       WireframeGeomUtil::DrawControlPolygon was created to help tools that wish to show the control polygon.
+                break;
+                }
+
+            case GeometryStreamIO::OpCode::ParasolidBRep:
+                {
+                entryId.Increment();
+                currGraphic->SetGeometryStreamEntryId(&entryId);
+
+#if defined (BENTLEYCONFIG_PARASOLID)
+                if (!DrawHelper::IsGeometryVisible(context, geomParams, &subGraphicRange))
+                    break;
+
+                IBRepEntityPtr entityPtr = DrawHelper::GetCachedSolidKernelEntity(context, element, entryId);
+
+                if (!entityPtr.IsValid())
+                    {
+                    if (!reader.Get(egOp, entityPtr))
+                        break;
+
+                    // Resolve/Cook face attachments...need to do this even when output isn't QVis because it's going to be cached...
+                    IFaceMaterialAttachmentsCP attachments = entityPtr->GetFaceMaterialAttachments();
+
+                    if (nullptr != attachments)
+                        {
+                        T_FaceAttachmentsVec const& faceAttachmentsVec = attachments->_GetFaceAttachmentsVec();
+
+                        for (FaceAttachment const& attachment : faceAttachmentsVec)
+                            attachment.CookFaceAttachment(context, geomParams);
+                        }
+
+                    DrawHelper::SaveSolidKernelEntity(context, element, entryId, *entityPtr);
+                    }
+
+                usePreBakedBody = currGraphic->WantPreBakedBody(*entityPtr);
+#endif
+                if (usePreBakedBody)
+                    continue; // Don't exit loop in case we are in a sub-graphic...must add BRepPolyface or BRepCurveVector...
+
+#if defined (BENTLEYCONFIG_PARASOLID)
+                DrawHelper::CookGeometryParams(context, geomParams, *currGraphic, geomParamsChanged);
+                currGraphic->AddBodyR(*entityPtr);
+#endif
+                break;
+                }
+
+            case GeometryStreamIO::OpCode::BRepPolyface:
+                {
+                if (!usePreBakedBody)
+                    break;
+
+                if (!DrawHelper::IsGeometryVisible(context, geomParams, &subGraphicRange))
+                    break;
+
+                PolyfaceQueryCarrier meshData(0, false, 0, 0, nullptr, nullptr);
+
+                if (!BentleyGeometryFlatBuffer::BytesToPolyfaceQueryCarrier(egOp.m_data, meshData))
+                    break;
+
+                DrawHelper::CookGeometryParams(context, geomParams, *currGraphic, geomParamsChanged);
+                currGraphic->AddPolyface(meshData, false);
+                break;
+                };
+
+            case GeometryStreamIO::OpCode::BRepCurveVector:
+                {
+                if (!usePreBakedBody)
+                    break;
+
+                if (!DrawHelper::IsGeometryVisible(context, geomParams, &subGraphicRange))
+                    break;
+
+                CurveVectorPtr curvePtr = BentleyGeometryFlatBuffer::BytesToCurveVector(egOp.m_data);
+
+                if (!curvePtr.IsValid())
+                    break;
+
+                DrawHelper::CookGeometryParams(context, geomParams, *currGraphic, geomParamsChanged);
+                currGraphic->AddCurveVectorR(*curvePtr, false);
+                break;
+                };
+
+            case GeometryStreamIO::OpCode::TextString:
+                {
+                entryId.Increment();
+                currGraphic->SetGeometryStreamEntryId(&entryId);
+
+                if (!DrawHelper::IsGeometryVisible(context, geomParams, &subGraphicRange))
+                    break;
+
+                TextString  text;
+
+                if (SUCCESS != TextStringPersistence::DecodeFromFlatBuf(text, egOp.m_data, egOp.m_dataSize, context.GetDgnDb()))
+                    break;
+
+                if (text.GetGlyphSymbology(geomParams))
+                    geomParamsChanged = true;
+
+                DrawHelper::CookGeometryParams(context, geomParams, *currGraphic, geomParamsChanged);
+
+                if (!context.Is3dView())
+                    {
+                    currGraphic->AddTextString2d(text, geomParams.GetNetDisplayPriority());
+                    break;
+                    }
+
+                currGraphic->AddTextString(text);
+                break;
+                }
+
+            case GeometryStreamIO::OpCode::Image:
+                {
+                entryId.Increment();
+                currGraphic->SetGeometryStreamEntryId(&entryId);
+
+                if (!DrawHelper::IsGeometryVisible(context, geomParams, &subGraphicRange))
+                    break;
+
+                ImageGraphicPtr imagePtr;
+
+                if (!reader.Get(egOp, imagePtr))
+                    break;
+
+                if (nullptr == context.GetIPickGeom())
+                    imagePtr->CreateTexture(context); // Draw border for pick as well as to avoid zombie even if texture fails...
+
+                if (!imagePtr->GetUseFillTint())
+                    {
+                    Render::GeometryParams tintParams = geomParams;
+
+                    tintParams.SetFillDisplay(FillDisplay::Always);
+                    tintParams.SetFillColor(ColorDef(254, 255, 255)); // Don't use ColorDef::White() to avoid being affeceted by white on white reversal...
+
+                    geomParamsChanged = true;
+                    DrawHelper::CookGeometryParams(context, tintParams, *currGraphic, geomParamsChanged);
+                    geomParamsChanged = true;
+                    }
+                else
+                    {
+                    DrawHelper::CookGeometryParams(context, geomParams, *currGraphic, geomParamsChanged);
+                    }
+
+                if (context.Is3dView())
+                    imagePtr->AddToGraphic(*currGraphic);
+                else
+                    imagePtr->AddToGraphic2d(*currGraphic, geomParams.GetNetDisplayPriority());
+                break;
+                }
+
+            default:
+                break;
+            }
+
+        if (subGraphic.IsValid())
+            {
+            mainGraphic.AddSubGraphic(*subGraphic->Finish(), Transform::FromIdentity(), subGraphicParams);
+
+            currGraphic = &mainGraphic;
+            subGraphic = nullptr;
+            }
+
+        if (context.CheckStop())
+            break;
+        }
+
+    entryId.SetActive(false);
+    currGraphic->SetGeometryStreamEntryId(&entryId);
+    }
+
+/*---------------------------------------------------------------------------------**//**
+* @bsimethod                                    Keith.Bentley                   11/15
++---------------+---------------+---------------+---------------+---------------+------*/
+Render::GraphicPtr GeometrySource::_Stroke(ViewContextR context, double pixelSize) const
+    {
+    return Draw(context, pixelSize);
+    }
+
+/*---------------------------------------------------------------------------------**//**
+* @bsimethod                                                    Paul.Connelly   09/16
++---------------+---------------+---------------+---------------+---------------+------*/
+Render::GraphicPtr GeometrySource::Draw(ViewContextR context, double pixelSize) const
+    {
+    auto graphic = context.CreateWorldGraphic(GetPlacementTransform());
+    Render::GeometryParams params;
+
+    params.SetCategoryId(GetCategoryId());
+    GeometryStreamIO::Collection(GetGeometryStream().GetData(), GetGeometryStream().GetSize()).Draw(*graphic, context, params, true, ToElement());
+
+    return graphic->Finish();
+    }
+
+/*---------------------------------------------------------------------------------**//**
+* @bsimethod                                                    Brien.Bastings  04/2015
++---------------+---------------+---------------+---------------+---------------+------*/
+Render::GraphicPtr GeometrySource::_StrokeHit(ViewContextR context, HitDetailCR hit) const
+    {
+    if (0 == hit.GetGeomDetail().GetGeometryStreamEntryId().GetIndex())
+        return nullptr;
+
+    switch (hit.GetSubSelectionMode())
+        {
+        case SubSelectionMode::Part:
+            {
+            if (hit.GetGeomDetail().GetGeometryStreamEntryId().GetGeometryPartId().IsValid())
+                break;
+
+            return nullptr;
+            }
+
+        case SubSelectionMode::Primitive:
+            break;
+
+        case SubSelectionMode::Segment:
+            {
+            if (nullptr != hit.GetGeomDetail().GetCurvePrimitive())
+                break;
+
+            return nullptr;
+            }
+
+        default:
+            return nullptr;
+        }
+
+    // Get the GeometryParams for this hit from the GeometryStream...
+    GeometryCollection collection(*this);
+    Render::GraphicBuilderPtr graphic;
+
+    for (auto iter : collection)
+        {
+        // Quick exclude of geometry that didn't generate the hit...
+        if (hit.GetGeomDetail().GetGeometryStreamEntryId() != iter.GetGeometryStreamEntryId())
+            continue;
+
+        switch (hit.GetSubSelectionMode())
+            {
+            case SubSelectionMode::Part:
+                {
+                GeometryParams geomParams(iter.GetGeometryParams());
+
+                graphic = context.CreateWorldGraphic(iter.GetSourceToWorld());
+                context.AddSubGraphic(*graphic, iter.GetGeometryPartId(), iter.GetGeometryToSource(), geomParams);
+
+                return graphic->Finish();
+                }
+
+            case SubSelectionMode::Segment:
+                {
+                GeometryParams geomParams(iter.GetGeometryParams()); // NOTE: Used for weight. A part can store weights in it's GeometryStream too, but this is probably good enough...
+                GraphicParams  graphicParams;
+
+                context.CookGeometryParams(geomParams, graphicParams); // Don't activate yet...need to tweak...
+                graphicParams.SetWidth(graphicParams.GetWidth()+2); // NOTE: Would be nice if flashing made element "glow" for now just bump up weight...
+
+                graphic = context.CreateWorldGraphic();
+                graphic->ActivateGraphicParams(graphicParams);
+
+                bool doSegmentFlash = (hit.GetHitType() < HitDetailType::Snap);
+
+                if (!doSegmentFlash)
+                    {
+                    switch (static_cast<SnapDetailCR>(hit).GetSnapMode())
+                        {
+                        case SnapMode::Center:
+                        case SnapMode::Origin:
+                        case SnapMode::Bisector:
+                            break; // Snap point for these is computed using entire linestring, not just the hit segment...
+
+                        default:
+                            doSegmentFlash = true;
+                            break;
+                        }
+                    }
+
+                DSegment3d      segment;
+                CurveVectorPtr  curve;
+
+                // Flash only the selected segment of linestrings/shapes based on snap mode...
+                if (doSegmentFlash && hit.GetGeomDetail().GetSegment(segment))
+                    curve = CurveVector::Create(CurveVector::BOUNDARY_TYPE_Open, ICurvePrimitive::CreateLine(segment));
+                else
+                    curve = CurveVector::Create(CurveVector::BOUNDARY_TYPE_Open, hit.GetGeomDetail().GetCurvePrimitive()->Clone());
+
+                if (hit.GetViewport().Is3dView())
+                    graphic->AddCurveVectorR(*curve, false);
+                else
+                    graphic->AddCurveVector2dR(*curve, false, geomParams.GetNetDisplayPriority());
+
+                return graphic->Finish();
+                }
+
+            case SubSelectionMode::Primitive:
+                {
+                GeometricPrimitivePtr geom = iter.GetGeometryPtr();
+
+                if (geom.IsValid())
+                    {
+                    if (!graphic.IsValid())
+                        graphic = context.CreateWorldGraphic(iter.GetGeometryToWorld());
+
+                    GeometryParams geomParams(iter.GetGeometryParams());
+
+                    context.CookGeometryParams(geomParams, *graphic);
+                    geom->AddToGraphic(*graphic);
+                    break; // Keep going, want to draw all matching geometry (ex. multi-symb BRep is Polyface per-symbology)...
+                    }
+
+                DgnGeometryPartCPtr geomPart = iter.GetGeometryPartCPtr();
+
+                if (!geomPart.IsValid())
+                    return nullptr; // Shouldn't happen...
+
+                GeometryCollection partCollection(geomPart->GetGeometryStream(), context.GetDgnDb());
+
+                partCollection.SetNestedIteratorContext(iter); // Iterate part GeomStream in context of parent...
+
+                for (auto partIter : partCollection)
+                    {
+                    // Quick exclude of part geometry that didn't generate the hit...pass true to compare part geometry index...
+                    if (hit.GetGeomDetail().GetGeometryStreamEntryId(true) != partIter.GetGeometryStreamEntryId())
+                        continue;
+
+                    GeometricPrimitivePtr partGeom = partIter.GetGeometryPtr();
+
+                    if (!partGeom.IsValid())
+                        continue;
+
+                    if (!graphic.IsValid())
+                        graphic = context.CreateWorldGraphic(partIter.GetGeometryToWorld());
+
+                    GeometryParams geomParams(partIter.GetGeometryParams());
+
+                    context.CookGeometryParams(geomParams, *graphic);
+                    partGeom->AddToGraphic(*graphic);
+                    continue; // Keep going, want to draw all matching geometry (ex. multi-symb BRep is Polyface per-symbology)...
+                    }
+
+                return graphic->Finish(); // Done with part...
+                }
+            }
+        }
+
+    return graphic->Finish();
+    }
+
+/*---------------------------------------------------------------------------------**//**
+* @bsimethod                                                    Brien.Bastings  08/2015
++---------------+---------------+---------------+---------------+---------------+------*/
+SnapStatus GeometrySource::_OnSnap(SnapContextR context) const
+    {
+    return context.DoDefaultDisplayableSnap();
+    }
+
+/*---------------------------------------------------------------------------------**//**
+* @bsimethod                                                    Brien.Bastings  12/2015
++---------------+---------------+---------------+---------------+---------------+------*/
+GeometryCollection::Iterator::EntryType GeometryCollection::Iterator::GetEntryType() const
+    {
+    switch (m_egOp.m_opCode)
+        {
+        case GeometryStreamIO::OpCode::GeometryPartInstance:
+            return EntryType::GeometryPart;
+
+        case GeometryStreamIO::OpCode::PointPrimitive:
+            {
+            auto ppfb = flatbuffers::GetRoot<FB::PointPrimitive>(m_egOp.m_data);
+
+            return (FB::BoundaryType_Closed == ppfb->boundary() ? EntryType::CurveVector : EntryType::CurvePrimitive);
+            }
+
+        case GeometryStreamIO::OpCode::PointPrimitive2d:
+            {
+            auto ppfb = flatbuffers::GetRoot<FB::PointPrimitive2d>(m_egOp.m_data);
+
+            return (FB::BoundaryType_Closed == ppfb->boundary() ? EntryType::CurveVector : EntryType::CurvePrimitive);
+            }
+
+        case GeometryStreamIO::OpCode::ArcPrimitive:
+            {
+            auto ppfb = flatbuffers::GetRoot<FB::ArcPrimitive>(m_egOp.m_data);
+
+            return (FB::BoundaryType_Closed == ppfb->boundary() ? EntryType::CurveVector : EntryType::CurvePrimitive);
+            }
+
+        case GeometryStreamIO::OpCode::CurvePrimitive:
+            return EntryType::CurvePrimitive;
+
+        case GeometryStreamIO::OpCode::CurveVector:
+            return EntryType::CurveVector;
+
+        case GeometryStreamIO::OpCode::Polyface:
+            return EntryType::Polyface;
+
+        case GeometryStreamIO::OpCode::SolidPrimitive:
+            return EntryType::SolidPrimitive;
+
+        case GeometryStreamIO::OpCode::BsplineSurface:
+            return EntryType::BsplineSurface;
+
+        case GeometryStreamIO::OpCode::ParasolidBRep:
+            return EntryType::BRepEntity;
+
+        case GeometryStreamIO::OpCode::BRepPolyface:
+            return EntryType::Polyface;
+
+        case GeometryStreamIO::OpCode::BRepCurveVector:
+            return EntryType::CurveVector;
+
+        case GeometryStreamIO::OpCode::TextString:
+            return EntryType::TextString;
+
+        case GeometryStreamIO::OpCode::Image:
+            return EntryType::ImageGraphic;
+
+        default:
+            BeAssert(false); return EntryType::Unknown;
+        }
+    }
+
+/*---------------------------------------------------------------------------------**//**
+* @bsimethod                                                    Brien.Bastings  12/2015
++---------------+---------------+---------------+---------------+---------------+------*/
+bool GeometryCollection::Iterator::IsCurve() const
+    {
+    switch (m_egOp.m_opCode)
+        {
+        case GeometryStreamIO::OpCode::PointPrimitive:
+            {
+            auto ppfb = flatbuffers::GetRoot<FB::PointPrimitive>(m_egOp.m_data);
+
+            return (FB::BoundaryType_Open == ppfb->boundary());
+            }
+
+        case GeometryStreamIO::OpCode::PointPrimitive2d:
+            {
+            auto ppfb = flatbuffers::GetRoot<FB::PointPrimitive2d>(m_egOp.m_data);
+
+            return (FB::BoundaryType_Open == ppfb->boundary());
+            }
+
+        case GeometryStreamIO::OpCode::ArcPrimitive:
+            {
+            auto ppfb = flatbuffers::GetRoot<FB::ArcPrimitive>(m_egOp.m_data);
+
+            return (FB::BoundaryType_Open == ppfb->boundary());
+            }
+
+        case GeometryStreamIO::OpCode::CurvePrimitive:
+            {
+            return true; // NOTE: Should never be a point string or closed bcurve...
+            }
+
+        case GeometryStreamIO::OpCode::CurveVector:
+            {
+            GeometricPrimitivePtr geom = GetGeometryPtr();
+
+            return (geom.IsValid() && !geom->GetAsCurveVector()->IsAnyRegionType()); // Accept "none" boundary type...
+            }
+
+        default:
+            return false;
+        }
+    }
+
+/*---------------------------------------------------------------------------------**//**
+* @bsimethod                                                    Brien.Bastings  12/2015
++---------------+---------------+---------------+---------------+---------------+------*/
+bool GeometryCollection::Iterator::IsSurface() const
+    {
+    switch (m_egOp.m_opCode)
+        {
+        case GeometryStreamIO::OpCode::PointPrimitive:
+            {
+            auto ppfb = flatbuffers::GetRoot<FB::PointPrimitive>(m_egOp.m_data);
+
+            return (FB::BoundaryType_Closed == ppfb->boundary());
+            }
+
+        case GeometryStreamIO::OpCode::PointPrimitive2d:
+            {
+            auto ppfb = flatbuffers::GetRoot<FB::PointPrimitive2d>(m_egOp.m_data);
+
+            return (FB::BoundaryType_Closed == ppfb->boundary());
+            }
+
+        case GeometryStreamIO::OpCode::ArcPrimitive:
+            {
+            auto ppfb = flatbuffers::GetRoot<FB::ArcPrimitive>(m_egOp.m_data);
+
+            return (FB::BoundaryType_Closed == ppfb->boundary());
+            }
+
+        case GeometryStreamIO::OpCode::CurvePrimitive:
+            {
+            return false; // NOTE: Should never be a point string or closed bcurve...
+            }
+
+        case GeometryStreamIO::OpCode::CurveVector:
+            {
+            GeometricPrimitivePtr geom = GetGeometryPtr();
+
+            return (geom.IsValid() && geom->GetAsCurveVector()->IsAnyRegionType());
+            }
+
+        case GeometryStreamIO::OpCode::SolidPrimitive:
+            {
+            GeometricPrimitivePtr geom = GetGeometryPtr();
+
+            return (geom.IsValid() && !geom->GetAsISolidPrimitive()->GetCapped());
+            }
+
+        case GeometryStreamIO::OpCode::Polyface:
+            {
+            GeometricPrimitivePtr geom = GetGeometryPtr();
+
+            return (geom.IsValid() && !geom->GetAsPolyfaceHeader()->IsClosedByEdgePairing());
+            }
+
+        case GeometryStreamIO::OpCode::BsplineSurface:
+            {
+            return true;
+            }
+
+#if defined (BENTLEYCONFIG_PARASOLID)  
+        case GeometryStreamIO::OpCode::ParasolidBRep:
+            {
+            auto ppfb = flatbuffers::GetRoot<FB::BRepData>(m_egOp.m_data);
+
+            return (IBRepEntity::EntityType::Sheet == ((IBRepEntity::EntityType) ppfb->brepType()));
+            }
+#else
+        case GeometryStreamIO::OpCode::BRepPolyface:
+            {
+            GeometricPrimitivePtr geom = GetGeometryPtr();
+
+            return (geom.IsValid() && !geom->GetAsPolyfaceHeader()->IsClosedByEdgePairing());
+            }
+
+        case GeometryStreamIO::OpCode::BRepCurveVector:
+            {
+            GeometricPrimitivePtr geom = GetGeometryPtr();
+
+            return (geom.IsValid() && geom->GetAsCurveVector()->IsAnyRegionType());
+            }
+#endif
+
+        default:
+            return false;
+        }
+    }
+
+/*---------------------------------------------------------------------------------**//**
+* @bsimethod                                                    Brien.Bastings  12/2015
++---------------+---------------+---------------+---------------+---------------+------*/
+bool GeometryCollection::Iterator::IsSolid() const
+    {
+    switch (m_egOp.m_opCode)
+        {
+        case GeometryStreamIO::OpCode::SolidPrimitive:
+            {
+            GeometricPrimitivePtr geom = GetGeometryPtr();
+
+            return (geom.IsValid() && geom->GetAsISolidPrimitive()->GetCapped());
+            }
+
+        case GeometryStreamIO::OpCode::Polyface:
+            {
+            GeometricPrimitivePtr geom = GetGeometryPtr();
+
+            return (geom.IsValid() && geom->GetAsPolyfaceHeader()->IsClosedByEdgePairing());
+            }
+
+#if defined (BENTLEYCONFIG_PARASOLID)  
+        case GeometryStreamIO::OpCode::ParasolidBRep:
+            {
+            auto ppfb = flatbuffers::GetRoot<FB::BRepData>(m_egOp.m_data);
+
+            return (IBRepEntity::EntityType::Solid == ((IBRepEntity::EntityType) ppfb->brepType()));
+            }
+#else
+        case GeometryStreamIO::OpCode::BRepPolyface:
+            {
+            GeometricPrimitivePtr geom = GetGeometryPtr();
+
+            return (geom.IsValid() && geom->GetAsPolyfaceHeader()->IsClosedByEdgePairing());
+            }
+#endif
+
+        default:
+            return false;
+        }
+    }
+
+/*---------------------------------------------------------------------------------**//**
+* @bsimethod                                                    Brien.Bastings  12/2015
++---------------+---------------+---------------+---------------+---------------+------*/
+GeometricPrimitivePtr GeometryCollection::Iterator::GetGeometryPtr() const
+    {
+    if (m_state->m_geometry.IsValid())
+        return m_state->m_geometry;
+
+    GeometryStreamIO::Reader reader(m_state->m_dgnDb);
+
+    if (!reader.Get(m_egOp, m_state->m_geometry))
+        return nullptr;
+
+    return m_state->m_geometry;
+    }
+
+/*---------------------------------------------------------------------------------**//**
+* @bsimethod                                                    Brien.Bastings  04/2015
++---------------+---------------+---------------+---------------+---------------+------*/
+void GeometryCollection::Iterator::ToNext()
+    {
+    do
+        {
+        if (m_dataOffset >= m_dataSize)
+            {
+            m_state->m_geomStreamEntryId.SetActive(false);
+            m_data = nullptr;
+            m_dataOffset = 0;
+            return;
+            }
+
+        // NOTE: Don't want to clear partId and transform when using nested iter for GeometryPart...
+        if (0 != m_dataOffset && GeometryStreamIO::OpCode::GeometryPartInstance == m_egOp.m_opCode)
+            {
+            m_state->m_geomStreamEntryId.SetActive(false);
+            m_state->m_geomToSource = Transform::FromIdentity();
+            }
+
+        uint32_t        opCode = *((uint32_t *) (m_data));
+        uint32_t        dataSize = *((uint32_t *) (m_data + sizeof (opCode)));
+        uint8_t const*  data = (0 != dataSize ? (uint8_t const*) (m_data + sizeof (opCode) + sizeof (dataSize)) : nullptr);
+        size_t          egOpSize = sizeof (opCode) + sizeof (dataSize) + dataSize;
+
+        m_egOp = GeometryStreamIO::Operation((GeometryStreamIO::OpCode) (opCode), dataSize, data);
+        m_data += egOpSize;
+        m_dataOffset += egOpSize;
+
+        GeometryStreamIO::Reader reader(m_state->m_dgnDb);
+
+        switch (m_egOp.m_opCode)
+            {
+            case GeometryStreamIO::OpCode::Header:
+                {
+                m_state->m_geomStreamEntryId.SetActive(true);
+                break;
+                }
+
+            case GeometryStreamIO::OpCode::BasicSymbology:
+            case GeometryStreamIO::OpCode::LineStyleModifiers:
+            case GeometryStreamIO::OpCode::AreaFill:
+            case GeometryStreamIO::OpCode::Pattern:
+            case GeometryStreamIO::OpCode::Material:
+                {
+                reader.Get(m_egOp, m_state->m_geomParams); // Update active GeometryParams...
+                break;
+                }
+
+            case GeometryStreamIO::OpCode::SubGraphicRange:
+                {
+                reader.Get(m_egOp, m_state->m_localRange);
+                break;
+                }
+
+            case GeometryStreamIO::OpCode::GeometryPartInstance:
+                {
+                DgnGeometryPartId geomPartId;
+                Transform         geomToSource;
+
+                m_state->m_geomStreamEntryId.Increment();
+
+                if (!reader.Get(m_egOp, geomPartId, geomToSource))
+                    break;
+
+                m_state->m_geomStreamEntryId.SetActiveGeometryPart(geomPartId);
+                m_state->m_geomToSource = geomToSource;
+                m_state->m_localRange = DRange3d::NullRange();
+                m_state->m_geometry = nullptr;
+
+                if (m_state->m_geomParams.GetCategoryId().IsValid())
+                    m_state->m_geomParams.Resolve(m_state->m_dgnDb); // Resolve sub-category appearance...
+                return;
+                }
+
+            default:
+                {
+#if defined (BENTLEYCONFIG_PARASOLID)
+                if (!m_egOp.IsGeometryOp())
+                    break;
+
+                m_state->m_geomStreamEntryId.Increment();
+#else
+                if (!m_egOp.IsGeometryOp())
+                    {
+                    if (GeometryStreamIO::OpCode::ParasolidBRep == m_egOp.m_opCode)
+                        m_state->m_geomStreamEntryId.Increment(); // NOTE: Only update GeometryStreamEntryId from ParasolidBRep...could have multiple polyface if BRep had face attachments...
+                    break;
+                    }
+
+                if (!(GeometryStreamIO::OpCode::BRepPolyface == m_egOp.m_opCode || GeometryStreamIO::OpCode::BRepCurveVector == m_egOp.m_opCode))
+                    m_state->m_geomStreamEntryId.Increment();
+#endif
+
+                m_state->m_geometry = nullptr; // Defer extract until asked...
+
+                if (m_state->m_geomParams.GetCategoryId().IsValid())
+                    m_state->m_geomParams.Resolve(m_state->m_dgnDb); // Resolve sub-category appearance...
+                return;
+                }
+            }
+
+        } while (true);
+    }
+
+/*---------------------------------------------------------------------------------**//**
+* @bsimethod                                                    Brien.Bastings  12/2015
++---------------+---------------+---------------+---------------+---------------+------*/
+void GeometryCollection::SetNestedIteratorContext(Iterator const& iter)
+    {
+    m_state.m_geomParams = iter.m_state->m_geomParams;
+    m_state.m_geomStreamEntryId = iter.m_state->m_geomStreamEntryId;
+    m_state.m_sourceToWorld = iter.m_state->m_sourceToWorld;
+    m_state.m_geomToSource = iter.m_state->m_geomToSource;
+    }
+
+/*---------------------------------------------------------------------------------**//**
+* @bsimethod                                                    Brien.Bastings  04/2015
++---------------+---------------+---------------+---------------+---------------+------*/
+GeometryCollection::GeometryCollection(GeometryStreamCR geom, DgnDbR dgnDb, Render::GeometryParamsCP baseParams, TransformCP sourceToWorld) : m_state(dgnDb)
+    {
+    m_data = geom.GetData();
+    m_dataSize = geom.GetSize();
+
+    if (nullptr != baseParams)
+        m_state.m_geomParams = *baseParams;
+
+    if (nullptr != sourceToWorld)
+        m_state.m_sourceToWorld = *sourceToWorld;
+    }
+
+/*---------------------------------------------------------------------------------**//**
+* @bsimethod                                                    Brien.Bastings  04/2015
++---------------+---------------+---------------+---------------+---------------+------*/
+GeometryCollection::GeometryCollection(GeometrySourceCR source) : m_state(source.GetSourceDgnDb())
+    {
+    m_data = source.GetGeometryStream().GetData();
+    m_dataSize = source.GetGeometryStream().GetSize();
+    m_state.m_geomParams.SetCategoryId(source.GetCategoryId());
+    m_state.m_sourceToWorld = source.GetPlacementTransform();
+    }
+
+/*---------------------------------------------------------------------------------**//**
+* @bsimethod                                                    Brien.Bastings  06/2015
++---------------+---------------+---------------+---------------+---------------+------*/
+static bool is3dGeometryType(GeometricPrimitive::GeometryType geomType)
+    {
+    switch (geomType)
+        {
+        case GeometricPrimitive::GeometryType::SolidPrimitive:
+        case GeometricPrimitive::GeometryType::BsplineSurface:
+        case GeometricPrimitive::GeometryType::Polyface:
+        case GeometricPrimitive::GeometryType::BRepEntity:
+            return true;
+
+        default:
+            return false;
+        }
+    }
+
+/*---------------------------------------------------------------------------------**//**
+* @bsimethod                                                    Brien.Bastings  11/2015
++---------------+---------------+---------------+---------------+---------------+------*/
+GeometryStreamEntryId GeometryBuilder::GetGeometryStreamEntryId() const
+    {
+    GeometryStreamEntryId entryId;
+
+    GeometryStreamIO::Collection collection(&m_writer.m_buffer.front(), (uint32_t) m_writer.m_buffer.size());
+
+    for (auto const& egOp : collection)
+        {
+        switch (egOp.m_opCode)
+            {
+            case GeometryStreamIO::OpCode::GeometryPartInstance:
+                {
+                auto ppfb = flatbuffers::GetRoot<FB::GeometryPart>(egOp.m_data);
+
+                entryId.SetGeometryPartId(DgnGeometryPartId((uint64_t)ppfb->geomPartId()));
+                entryId.SetIndex(entryId.GetIndex()+1);
+                break;
+                }
+
+            default:
+                {
+                if (!egOp.IsGeometryOp())
+                    break;
+
+                entryId.SetGeometryPartId(DgnGeometryPartId());
+                entryId.SetIndex(entryId.GetIndex()+1);
+                break;
+                }
+            }
+        }
+
+    return entryId;
+    }
+
+/*---------------------------------------------------------------------------------**//**
+* @bsimethod                                                    Sam.Wilson      08/15
++---------------+---------------+---------------+---------------+---------------+------*/
+BentleyStatus GeometryBuilder::GetGeometryStream(GeometryStreamR geom)
+    {
+    if (0 == m_writer.m_buffer.size())
+        return ERROR;
+
+    geom.SaveData(&m_writer.m_buffer.front(), (uint32_t) m_writer.m_buffer.size());
+
+    return SUCCESS;
+    }
+
+/*---------------------------------------------------------------------------------**//**
+* @bsimethod                                                    Brien.Bastings  06/2015
++---------------+---------------+---------------+---------------+---------------+------*/
+BentleyStatus GeometryBuilder::Finish(DgnGeometryPartR part)
+    {
+    if (!m_isPartCreate)
+        return ERROR; // Invalid builder for creating part geometry...
+
+    if (0 == m_writer.m_buffer.size())
+        return ERROR;
+
+    part.GetGeometryStreamR().SaveData(&m_writer.m_buffer.front(), (uint32_t) m_writer.m_buffer.size());
+
+    ElementAlignedBox3d localRange = (m_is3d ? m_placement3d.GetElementBox() : ElementAlignedBox3d(m_placement2d.GetElementBox()));
+
+    // NOTE: GeometryBuilder::CreateGeometryPart doesn't supply range...need to compute it...
+    if (!localRange.IsValid())
+        {
+        GeometryCollection collection(part.GetGeometryStream(), m_dgnDb);
+
+        for (auto iter : collection)
+            {
+            GeometricPrimitivePtr geom = iter.GetGeometryPtr();
+            DRange3d range;
+
+            if (geom.IsValid() && geom->GetRange(range))
+                {
+                localRange.Extend(range);
+                }
+            }
+
+        if (!localRange.IsValid())
+            return ERROR;
+        }
+
+    part.SetBoundingBox(localRange);
+
+    return SUCCESS;
+    }
+
+/*---------------------------------------------------------------------------------**//**
+* @bsimethod                                                    Brien.Bastings  04/2015
++---------------+---------------+---------------+---------------+---------------+------*/
+BentleyStatus GeometryBuilder::Finish(GeometrySourceR source)
+    {
+    if (m_isPartCreate)
+        return ERROR; // Invalid builder for creating element geometry...
+
+    if (0 == m_writer.m_buffer.size())
+        return ERROR;
+
+    if (!m_havePlacement)
+        return ERROR;
+
+    if (source.GetCategoryId() != m_elParams.GetCategoryId())
+        return ERROR;
+
+    DgnElementCP el = source.ToElement();
+
+    if (nullptr != el && el->GetElementHandler()._IsRestrictedAction(DgnElement::RestrictedAction::SetGeometry))
+        return ERROR;
+
+    if (m_is3d)
+        {
+        if (!m_placement3d.IsValid())
+            return ERROR;
+
+        GeometrySource3dP source3d;
+
+        if (nullptr == (source3d = source.GetAsGeometrySource3dP()))
+            return ERROR;
+
+        source3d->SetPlacement(m_placement3d);
+        }
+    else
+        {
+        if (!m_placement2d.IsValid())
+            return ERROR;
+
+        GeometrySource2dP source2d;
+
+        if (nullptr == (source2d = source.GetAsGeometrySource2dP()))
+            return ERROR;
+
+        source2d->SetPlacement(m_placement2d);
+        }
+
+    source.GetGeometryStreamR().SaveData(&m_writer.m_buffer.front(), (uint32_t) m_writer.m_buffer.size());
+
+    return SUCCESS;
+    }
+
+/*---------------------------------------------------------------------------------**//**
+* @bsimethod                                                    Brien.Bastings  04/2015
++---------------+---------------+---------------+---------------+---------------+------*/
+bool GeometryBuilder::Append(DgnSubCategoryId subCategoryId)
+    {
+    GeometryParams elParams;
+
+    elParams.SetCategoryId(m_elParams.GetCategoryId()); // Preserve current category...
+    elParams.SetSubCategoryId(subCategoryId);
+
+    return Append(elParams);
+    }
+
+/*---------------------------------------------------------------------------------**//**
+* @bsimethod                                                    Brien.Bastings  04/2015
++---------------+---------------+---------------+---------------+---------------+------*/
+bool GeometryBuilder::Append(GeometryParamsCR elParams, CoordSystem coord)
+    {
+    // NOTE: Allow explicit symbology in GeometryPart's GeometryStream, sub-category won't be persisted...
+    if (!m_isPartCreate)
+        {
+        if (!m_elParams.GetCategoryId().IsValid())
+            return false;
+
+        if (elParams.GetCategoryId() != m_elParams.GetCategoryId())
+            return false;
+
+        if (elParams.GetCategoryId() != DgnSubCategory::QueryCategoryId(m_dgnDb, elParams.GetSubCategoryId()))
+            return false;
+        }
+
+    if (elParams.IsTransformable())
+        {
+        if (CoordSystem::World == coord)
+            {
+            if (m_isPartCreate)
+                {
+                BeAssert(false); // Part GeometryParams must be supplied in local coordinates...
+                return false; 
+                }
+
+            // NOTE: Must defer applying transform until placement is computed from first geometric primitive...
+            if (m_havePlacement)
+                {
+                Transform   localToWorld = (m_is3d ? m_placement3d.GetTransform() : m_placement2d.GetTransform());
+                Transform   worldToLocal;
+
+                worldToLocal.InverseOf(localToWorld);
+
+                if (!worldToLocal.IsIdentity())
+                    {
+                    GeometryParams localParams(elParams);
+
+                    localParams.ApplyTransform(worldToLocal);
+
+                    return Append(localParams, CoordSystem::Local);
+                    }
+                }
+            }
+        else
+            {
+            if (!m_havePlacement)
+                {
+                BeAssert(false); // Caller can't supply local coordinates if we don't know what local is yet...
+                return false; 
+                }
+            }
+        }
+
+    if (m_elParams.IsEquivalent(elParams))
+        return true;
+
+    m_elParams = elParams;
+    m_appearanceChanged = true; // Defer append until we actually have some geometry...
+
+    return true;
+    }
+
+/*---------------------------------------------------------------------------------**//**
+* @bsimethod                                                    Brien.Bastings  04/2015
++---------------+---------------+---------------+---------------+---------------+------*/
+bool GeometryBuilder::Append(DgnGeometryPartId geomPartId, TransformCR geomToElement, DRange3dCR localRange)
+    {
+    if (m_isPartCreate)
+        {
+        BeAssert(false); // Nested parts are not supported...
+        return false;
+        }
+
+    if (!m_havePlacement)
+        return false; // geomToElement must be relative to an already defined placement (i.e. not computed placement from CreateWorld)...
+
+    DRange3d    partRange = localRange;
+
+    if (!geomToElement.IsIdentity())
+        geomToElement.Multiply(partRange, partRange);
+
+    OnNewGeom(partRange, false, GeometryStreamIO::OpCode::GeometryPartInstance); // Parts are already handled as sub-graphics...
+    m_writer.Append(geomPartId, &geomToElement);
+
+    return true;
+    }
+
+/*---------------------------------------------------------------------------------**//**
+* @bsimethod                                                    Brien.Bastings  04/2015
++---------------+---------------+---------------+---------------+---------------+------*/
+bool GeometryBuilder::Append(DgnGeometryPartId geomPartId, TransformCR geomToElement)
+    {
+    DRange3d    localRange;
+
+    if (SUCCESS != DgnGeometryPart::QueryGeometryPartRange(localRange, m_dgnDb, geomPartId))
+        return false; // part probably doesn't exist...
+
+    return Append(geomPartId, geomToElement, localRange);
+    }
+
+/*---------------------------------------------------------------------------------**//**
+* @bsimethod                                                    Brien.Bastings  04/2016
++---------------+---------------+---------------+---------------+---------------+------*/
+bool GeometryBuilder::Append(DgnGeometryPartId geomPartId, DPoint3dCR origin, YawPitchRollAngles const& angles)
+    {
+    Transform   geomToElement = angles.ToTransform(origin);
+
+    return Append(geomPartId, geomToElement);
+    }
+
+/*---------------------------------------------------------------------------------**//**
+* @bsimethod                                                    Brien.Bastings  04/2016
++---------------+---------------+---------------+---------------+---------------+------*/
+bool GeometryBuilder::Append(DgnGeometryPartId geomPartId, DPoint2dCR origin, AngleInDegrees const& angle)
+    {
+    Transform   geomToElement;
+
+    geomToElement.InitFromOriginAngleAndLengths(origin, angle.Radians(), 1.0, 1.0);
+
+    return Append(geomPartId, geomToElement);
+    }
+
+/*---------------------------------------------------------------------------------**//**
+* @bsimethod                                                    Brien.Bastings  04/2015
++---------------+---------------+---------------+---------------+---------------+------*/
+void GeometryBuilder::OnNewGeom(DRange3dCR localRangeIn, bool isSubGraphic, GeometryStreamIO::OpCode opCode)
+    {
+    DRange3d localRange = localRangeIn;
+
+    // NOTE: Expand range to include line style width. Maybe this should be removed when/if we start doing locate from mesh tiles...
+    if (m_elParams.GetCategoryId().IsValid())
+        {
+        m_elParams.Resolve(m_dgnDb);
+
+        LineStyleInfoCP lsInfo = m_elParams.GetLineStyle();
+
+        if (nullptr != lsInfo)
+            {
+            double maxWidth = lsInfo->GetLineStyleSymb().GetStyleWidth();
+
+            localRange.low.x -= maxWidth;
+            localRange.low.y -= maxWidth;
+            localRange.high.x += maxWidth;
+            localRange.high.y += maxWidth;
+
+            if (m_is3d)
+                {
+                localRange.low.z -= maxWidth;
+                localRange.high.z += maxWidth;
+                }
+            }
+        }
+
+    if (m_is3d)
+        m_placement3d.GetElementBoxR().Extend(localRange);
+    else
+        m_placement2d.GetElementBoxR().Extend(DRange2d::From(DPoint2d::From(localRange.low), DPoint2d::From(localRange.high)));
+
+    bool allowPatGradnt = false;
+    bool allowSolidFill = false;
+    bool allowLineStyle = false;
+    bool allowMaterial  = false;
+
+    switch (opCode)
+        {
+        case GeometryStreamIO::OpCode::GeometryPartInstance:
+            allowSolidFill = allowPatGradnt = allowLineStyle = allowMaterial = true; // Don't reject anything...
+            break;
+
+        case GeometryStreamIO::OpCode::CurvePrimitive:
+            allowLineStyle = true;
+            break;
+
+        case GeometryStreamIO::OpCode::CurveVector:
+            allowSolidFill = allowPatGradnt = allowLineStyle = allowMaterial = true;
+            break;
+
+        case GeometryStreamIO::OpCode::Polyface:
+            allowSolidFill = allowMaterial = true;
+            break;
+
+        case GeometryStreamIO::OpCode::SolidPrimitive:
+        case GeometryStreamIO::OpCode::BsplineSurface:
+        case GeometryStreamIO::OpCode::ParasolidBRep:
+            allowMaterial = true;
+            break;
+
+        case GeometryStreamIO::OpCode::Image:
+            allowSolidFill = true;
+            break;
+        }
+
+    bool hasInvalidPatGradnt = false;
+    bool hasInvalidSolidFill = false;
+    bool hasInvalidLineStyle = false;
+    bool hasInvalidMaterial  = false;
+
+    if (!allowPatGradnt || !allowSolidFill || !allowLineStyle || !allowMaterial)
+        {
+        if (FillDisplay::Never != m_elParams.GetFillDisplay())
+            {
+            if (nullptr != m_elParams.GetGradient())
+                {
+                if (!allowPatGradnt)
+                    hasInvalidPatGradnt = true;
+                }
+            else
+                {
+                if (!allowSolidFill)
+                    hasInvalidSolidFill = true;
+                }
+            }
+
+        if (!allowPatGradnt && nullptr != m_elParams.GetPatternParams())
+            hasInvalidPatGradnt = true;
+
+        if (!allowLineStyle && !m_elParams.IsLineStyleFromSubCategoryAppearance() && m_elParams.HasStrokedLineStyle())
+            hasInvalidLineStyle = true;
+
+        if (!allowMaterial && !m_elParams.IsMaterialFromSubCategoryAppearance() && m_elParams.GetMaterialId().IsValid())
+            hasInvalidMaterial = true;
+        }
+
+    if (hasInvalidPatGradnt || hasInvalidSolidFill || hasInvalidLineStyle || hasInvalidMaterial)
+        {
+        // NOTE: We won't change m_elParams in case some caller is doing something like appending a single symbology
+        //       that includes fill, and then adding a series of open and closed elements expecting the open elements
+        //       to ignore the fill.
+        GeometryParams localParams(m_elParams);
+
+        if (hasInvalidPatGradnt)
+            {
+            localParams.SetGradient(nullptr);
+            localParams.SetPatternParams(nullptr);
+            }
+
+        if (hasInvalidSolidFill || hasInvalidPatGradnt)
+            localParams.SetFillDisplay(FillDisplay::Never);
+
+        if (hasInvalidLineStyle)
+            localParams.SetLineStyle(nullptr);
+
+        if (hasInvalidMaterial)
+            localParams.SetMaterialId(RenderMaterialId());
+
+        if (!m_appearanceModified || !m_elParamsModified.IsEquivalent(localParams))
+            {
+            m_elParamsModified = localParams;
+            m_writer.Append(m_elParamsModified, m_isPartCreate, m_is3d);
+            m_appearanceChanged = m_appearanceModified = true;
+            }
+        }
+    else if (m_appearanceChanged)
+        {
+        m_writer.Append(m_elParams, m_isPartCreate, m_is3d);
+        m_appearanceChanged = m_appearanceModified = false;
+        }
+
+    if (isSubGraphic && !m_isPartCreate)
+        m_writer.Append(localRange);
+    }
+
+/*---------------------------------------------------------------------------------**//**
+* @bsimethod                                                    Brien.Bastings  04/2015
++---------------+---------------+---------------+---------------+---------------+------*/
+bool GeometryBuilder::ConvertToLocal(GeometricPrimitiveR geom)
+    {
+    if (m_isPartCreate)
+        {
+        BeAssert(false); // Part geometry must be supplied in local coordinates...
+        return false; 
+        }
+
+    Transform   localToWorld;
+    bool        transformParams = !m_havePlacement;
+
+    if (!m_havePlacement)
+        {
+        if (!geom.GetLocalCoordinateFrame(localToWorld))
+            return false;
+
+        DPoint3d            origin;
+        RotMatrix           rMatrix;
+        YawPitchRollAngles  angles;
+
+        localToWorld.GetTranslation(origin);
+        localToWorld.GetMatrix(rMatrix);
+        YawPitchRollAngles::TryFromRotMatrix(angles, rMatrix);
+
+        if (m_is3d)
+            {
+            m_placement3d.GetOriginR() = origin;
+            m_placement3d.GetAnglesR() = angles;
+            }
+        else
+            {
+            BeAssert(0 == BeNumerical::Compare(origin.z, 0.0));
+            if (0.0 != angles.GetPitch().Degrees() || 0.0 != angles.GetRoll().Degrees())
+                {
+                YawPitchRollAngles tmpAngles(AngleInDegrees(), angles.GetPitch(), angles.GetRoll());
+                localToWorld = Transform::FromProduct(localToWorld, tmpAngles.ToTransform(DPoint3d::FromZero()));
+                }
+
+            m_placement2d.GetOriginR() = DPoint2d::From(origin);
+            m_placement2d.GetAngleR() = angles.GetYaw();
+            }
+
+        m_havePlacement = true;
+        }
+    else if (m_is3d)
+        {
+        localToWorld = m_placement3d.GetTransform();
+        }
+    else
+        {
+        localToWorld = m_placement2d.GetTransform();
+        }
+
+    if (localToWorld.IsIdentity())
+        return true;
+
+    Transform worldToLocal;
+
+    worldToLocal.InverseOf(localToWorld);
+
+    // NOTE: Apply world-to-local to GeometryParams for auto-placement data supplied in world coords...
+    if (transformParams && m_elParams.IsTransformable())
+        m_elParams.ApplyTransform(worldToLocal);
+
+    return geom.TransformInPlace(worldToLocal);
+    }
+
+/*---------------------------------------------------------------------------------**//**
+* @bsimethod                                                    Brien.Bastings  04/2015
++---------------+---------------+---------------+---------------+---------------+------*/
+bool GeometryBuilder::AppendLocal(GeometricPrimitiveCR geom)
+    {
+    if (!m_havePlacement)
+        {
+        BeAssert(false); // placement must already be defined...
+        return false; 
+        }
+
+    DRange3d localRange;
+
+    if (!geom.GetRange(localRange))
+        return false;
+
+    GeometryStreamIO::OpCode opCode; 
+
+    switch (geom.GetGeometryType())
+        {
+        case GeometricPrimitive::GeometryType::CurvePrimitive:
+            opCode = GeometryStreamIO::OpCode::CurvePrimitive;
+            break;
+
+        case GeometricPrimitive::GeometryType::CurveVector:
+            opCode = geom.GetAsCurveVector()->IsAnyRegionType() ? GeometryStreamIO::OpCode::CurveVector : GeometryStreamIO::OpCode::CurvePrimitive;
+            break;
+
+        case GeometricPrimitive::GeometryType::SolidPrimitive:
+            opCode = GeometryStreamIO::OpCode::SolidPrimitive;
+            break;
+
+        case GeometricPrimitive::GeometryType::BsplineSurface:
+            opCode = GeometryStreamIO::OpCode::BsplineSurface;
+            break;
+
+        case GeometricPrimitive::GeometryType::Polyface:
+            opCode = GeometryStreamIO::OpCode::Polyface;
+            break;
+
+        case GeometricPrimitive::GeometryType::BRepEntity:
+            opCode = GeometryStreamIO::OpCode::ParasolidBRep;
+            break;
+
+        case GeometricPrimitive::GeometryType::TextString:
+            opCode = GeometryStreamIO::OpCode::TextString;
+            break;
+
+        case GeometricPrimitive::GeometryType::Image:
+            opCode = GeometryStreamIO::OpCode::Image;
+            break;
+
+        default:
+            opCode = GeometryStreamIO::OpCode::Invalid;
+            break;
+        }
+
+    OnNewGeom(localRange, m_appendAsSubGraphics, opCode);
+
+    return m_writer.AppendSimplified(geom, m_is3d);
+    }
+
+/*---------------------------------------------------------------------------------**//**
+* @bsimethod                                                    Brien.Bastings  04/2015
++---------------+---------------+---------------+---------------+---------------+------*/
+bool GeometryBuilder::AppendWorld(GeometricPrimitiveR geom)
+    {
+    if (!ConvertToLocal(geom))
+        return false;
+
+    return AppendLocal(geom);
+    }
+
+/*---------------------------------------------------------------------------------**//**
+* @bsimethod                                                    Brien.Bastings  04/2015
++---------------+---------------+---------------+---------------+---------------+------*/
+bool GeometryBuilder::Append(GeometricPrimitiveCR geom, CoordSystem coord)
+    {
+    if (!m_is3d && is3dGeometryType(geom.GetGeometryType()))
+        {
+        BeAssert(false); // 3d only geometry...
+        return false;
+        }
+
+    if (CoordSystem::Local == coord)
+        return AppendLocal(geom);
+
+#if defined (BENTLEYCONFIG_PARASOLID)
+    GeometricPrimitivePtr clone;
+
+    // NOTE: Avoid un-necessary copy of BRep. We just need to change entity transform...
+    if (GeometricPrimitive::GeometryType::BRepEntity == geom.GetGeometryType())
+        clone = GeometricPrimitive::Create(PSolidUtil::InstanceEntity(*geom.GetAsIBRepEntity()));
+    else
+        clone = geom.Clone();
+#else
+    GeometricPrimitivePtr clone = geom.Clone();
+#endif
+
+    return AppendWorld(*clone);
+    }
+
+/*---------------------------------------------------------------------------------**//**
+* @bsimethod                                                    Brien.Bastings  04/2015
++---------------+---------------+---------------+---------------+---------------+------*/
+bool GeometryBuilder::Append(ICurvePrimitiveCR geom, CoordSystem coord)
+    {
+    if (CoordSystem::Local == coord)
+        {
+        DRange3d localRange;
+
+        if (!getRange(geom, localRange, nullptr))
+            return false;
+
+        OnNewGeom(localRange, m_appendAsSubGraphics, GeometryStreamIO::OpCode::CurvePrimitive);
+
+        return m_writer.AppendSimplified(geom, false, m_is3d);
+        }
+
+    GeometricPrimitivePtr geomPtr = GeometricPrimitive::Create(geom);
+
+    return AppendWorld(*geomPtr);
+    }
+
+/*---------------------------------------------------------------------------------**//**
+* @bsimethod                                                    Brien.Bastings  04/2015
++---------------+---------------+---------------+---------------+---------------+------*/
+bool GeometryBuilder::Append(CurveVectorCR geom, CoordSystem coord)
+    {
+    if (CoordSystem::Local == coord)
+        {
+        DRange3d localRange;
+
+        if (!getRange(geom, localRange, nullptr))
+            return false;
+
+        OnNewGeom(localRange, m_appendAsSubGraphics, geom.IsAnyRegionType() ? GeometryStreamIO::OpCode::CurveVector : GeometryStreamIO::OpCode::CurvePrimitive);
+
+        return m_writer.AppendSimplified(geom, m_is3d);
+        }
+
+    GeometricPrimitivePtr geomPtr = GeometricPrimitive::Create(geom);
+
+    return AppendWorld(*geomPtr);
+    }
+
+/*---------------------------------------------------------------------------------**//**
+* @bsimethod                                                    Brien.Bastings  04/2015
++---------------+---------------+---------------+---------------+---------------+------*/
+bool GeometryBuilder::Append(ISolidPrimitiveCR geom, CoordSystem coord)
+    {
+    if (!m_is3d)
+        {
+        BeAssert(false); // 3d only geometry...
+        return false;
+        }
+
+    if (CoordSystem::Local == coord)
+        {
+        DRange3d localRange;
+
+        if (!getRange(geom, localRange, nullptr))
+            return false;
+
+        OnNewGeom(localRange, m_appendAsSubGraphics, GeometryStreamIO::OpCode::SolidPrimitive);
+        m_writer.Append(geom);
+
+        return true;
+        }
+
+    GeometricPrimitivePtr geomPtr = GeometricPrimitive::Create(geom);
+
+    return AppendWorld(*geomPtr);
+    }
+
+/*---------------------------------------------------------------------------------**//**
+* @bsimethod                                                    Brien.Bastings  04/2015
++---------------+---------------+---------------+---------------+---------------+------*/
+bool GeometryBuilder::Append(MSBsplineSurfaceCR geom, CoordSystem coord)
+    {
+    if (!m_is3d)
+        {
+        BeAssert(false); // 3d only geometry...
+        return false;
+        }
+
+    if (CoordSystem::Local == coord)
+        {
+        DRange3d localRange;
+
+        if (!getRange(geom, localRange, nullptr))
+            return false;
+
+        OnNewGeom(localRange, m_appendAsSubGraphics, GeometryStreamIO::OpCode::BsplineSurface);
+        m_writer.Append(geom);
+
+        return true;
+        }
+
+    GeometricPrimitivePtr geomPtr = GeometricPrimitive::Create(geom);
+
+    return AppendWorld(*geomPtr);
+    }
+
+/*---------------------------------------------------------------------------------**//**
+* @bsimethod                                                    Brien.Bastings  04/2015
++---------------+---------------+---------------+---------------+---------------+------*/
+bool GeometryBuilder::Append(PolyfaceQueryCR geom, CoordSystem coord)
+    {
+    if (!m_is3d)
+        {
+        BeAssert(false); // 3d only geometry...
+        return false;
+        }
+
+    if (CoordSystem::Local == coord)
+        {
+        DRange3d localRange;
+
+        if (!getRange(geom, localRange, nullptr))
+            return false;
+
+        OnNewGeom(localRange, m_appendAsSubGraphics, GeometryStreamIO::OpCode::Polyface);
+        m_writer.Append(geom);
+
+        return true;
+        }
+
+    GeometricPrimitivePtr geomPtr = GeometricPrimitive::Create(geom);
+
+    return AppendWorld(*geomPtr);
+    }
+
+/*---------------------------------------------------------------------------------**//**
+* @bsimethod                                                   Earlin.Lutz 03/2016
++---------------+---------------+---------------+---------------+---------------+------*/
+bool GeometryBuilder::Append(IGeometryCR geometry, CoordSystem coord)
+    {
+    switch (geometry.GetGeometryType())
+        {
+        case IGeometry::GeometryType::CurvePrimitive:
+            return Append(*geometry.GetAsICurvePrimitive(), coord);
+        case IGeometry::GeometryType::CurveVector:
+            return Append(*geometry.GetAsCurveVector(), coord);
+        case IGeometry::GeometryType::Polyface:
+            return Append(*geometry.GetAsPolyfaceHeader(), coord);
+        case IGeometry::GeometryType::SolidPrimitive:
+            return Append(*geometry.GetAsISolidPrimitive(), coord);
+        case IGeometry::GeometryType::BsplineSurface:
+            return Append(*geometry.GetAsMSBsplineSurface(), coord);
+        default:
+            return false;
+        }
+    }
+
+/*---------------------------------------------------------------------------------**//**
+* @bsimethod                                                    Brien.Bastings  04/2015
++---------------+---------------+---------------+---------------+---------------+------*/
+bool GeometryBuilder::Append(IBRepEntityCR geom, CoordSystem coord)
+    {
+    if (!m_is3d)
+        {
+        BeAssert(false); // 3d only geometry...
+        return false;
+        }
+
+    if (CoordSystem::Local == coord)
+        {
+        DRange3d localRange;
+
+        if (!getRange(geom, localRange, nullptr))
+            return false;
+
+        OnNewGeom(localRange, m_appendAsSubGraphics, GeometryStreamIO::OpCode::ParasolidBRep);
+        m_writer.Append(geom);
+
+        return true;
+        }
+
+#if defined (BENTLEYCONFIG_PARASOLID)
+    // NOTE: Avoid un-necessary copy of BRep. We just need to change entity transform...
+    IBRepEntityPtr clone = PSolidUtil::InstanceEntity(geom);
+#else
+    IBRepEntityPtr clone = geom.Clone();
+#endif
+
+    GeometricPrimitivePtr geomPtr = GeometricPrimitive::Create(clone);
+
+    return AppendWorld(*geomPtr);
+    }
+
+/*---------------------------------------------------------------------------------**//**
+* @bsimethod                                                    Brien.Bastings  04/2015
++---------------+---------------+---------------+---------------+---------------+------*/
+bool GeometryBuilder::Append(TextStringCR text, CoordSystem coord)
+    {
+    if (CoordSystem::Local == coord)
+        {
+        DRange3d localRange;
+        if (!getRange(text, localRange, nullptr))
+            return false;
+
+        OnNewGeom(localRange, m_appendAsSubGraphics, GeometryStreamIO::OpCode::TextString);
+        m_writer.Append(text);
+
+        return true;
+        }
+
+    return AppendWorld(*GeometricPrimitive::Create(text));
+    }
+
+BEGIN_UNNAMED_NAMESPACE
+
+//=======================================================================================
+//! Allows for the ViewContext-based TextAnnotationDraw to be used with an GeometryBuilder.
+// @bsiclass                                                    Jeff.Marker     09/2015
+//=======================================================================================
+struct TextAnnotationDrawToGeometricPrimitive : IGeometryProcessor
+{
+private:
+    GeometryBuilderR m_builder;
+    TextAnnotationCR m_text;
+    GeometryBuilder::CoordSystem m_coord;
+
+public:
+    TextAnnotationDrawToGeometricPrimitive(TextAnnotationCR text, GeometryBuilderR builder, GeometryBuilder::CoordSystem coord) : m_text(text), m_builder(builder), m_coord(coord) {}
+
+    bool _ProcessTextString(TextStringCR, SimplifyGraphic&) override;
+    bool _ProcessCurveVector(CurveVectorCR, bool isFilled, SimplifyGraphic&) override;
+    void _OutputGraphics(ViewContextR) override;
+};
+
+//---------------------------------------------------------------------------------------
+// @bsimethod                                                   Jeff.Marker     09/2015
+//---------------------------------------------------------------------------------------
+bool TextAnnotationDrawToGeometricPrimitive::_ProcessTextString(TextStringCR text, SimplifyGraphic& graphic)
+    {
+    m_builder.Append(graphic.GetCurrentGeometryParams()); // NOTE: Actual append happens when geometric primitive is added only if changed...
+
+    if (graphic.GetLocalToWorldTransform().IsIdentity())
+        {
+        m_builder.Append(text, m_coord);
+
+        return true;
+        }
+
+    TextString transformedText(text);
+
+    transformedText.ApplyTransform(graphic.GetLocalToWorldTransform());
+    m_builder.Append(transformedText, m_coord);
+
+    return true;
+    }
+
+//---------------------------------------------------------------------------------------
+// @bsimethod                                                   Jeff.Marker     09/2015
+//---------------------------------------------------------------------------------------
+bool TextAnnotationDrawToGeometricPrimitive::_ProcessCurveVector(CurveVectorCR curves, bool isFilled, SimplifyGraphic& graphic)
+    {
+    m_builder.Append(graphic.GetCurrentGeometryParams()); // NOTE: Actual append happens when geometric primitive is added only if changed...
+
+    if (graphic.GetLocalToWorldTransform().IsIdentity())
+        {
+        m_builder.Append(curves, m_coord);
+
+        return true;
+        }
+
+    CurveVector transformedCurves(curves);
+
+    transformedCurves.TransformInPlace(graphic.GetLocalToWorldTransform());
+    m_builder.Append(transformedCurves, m_coord);
+
+    return true;
+    }
+
+//---------------------------------------------------------------------------------------
+// @bsimethod                                                   Jeff.Marker     09/2015
+//---------------------------------------------------------------------------------------
+void TextAnnotationDrawToGeometricPrimitive::_OutputGraphics(ViewContextR context)
+    {
+    TextAnnotationDraw annotationDraw(m_text);
+    Render::GeometryParams geomParams(m_builder.GetGeometryParams());
+    auto graphic = context.CreateWorldGraphic();
+
+    annotationDraw.Draw(*graphic, context, geomParams);
+    graphic->Finish();
+    }
+
+END_UNNAMED_NAMESPACE
+
+/*---------------------------------------------------------------------------------**//**
+* @bsimethod                                                    Brien.Bastings  04/2015
++---------------+---------------+---------------+---------------+---------------+------*/
+bool GeometryBuilder::Append(TextAnnotationCR text, CoordSystem coord)
+    {
+    TextAnnotationDrawToGeometricPrimitive annotationDraw(text, *this, coord);
+
+    GeometryProcessor::Process(annotationDraw, m_dgnDb);
+
+    return true;
+    }
+
+/*---------------------------------------------------------------------------------**//**
+* @bsimethod                                                    Brien.Bastings  02/2017
++---------------+---------------+---------------+---------------+---------------+------*/
+bool GeometryBuilder::Append(ImageGraphicCR geom, CoordSystem coord)
+    {
+    if (CoordSystem::Local == coord)
+        {
+        DRange3d localRange;
+
+        if (!getRange(geom, localRange, nullptr))
+            return false;
+
+        OnNewGeom(localRange, m_appendAsSubGraphics, GeometryStreamIO::OpCode::Image);
+        m_writer.Append(geom);
+
+        return true;
+        }
+
+    GeometricPrimitivePtr geomPtr = GeometricPrimitive::Create(geom);
+
+    return AppendWorld(*geomPtr);
+    }
+
+/*---------------------------------------------------------------------------------**//**
+* @bsimethod                                                    Brien.Bastings  04/2015
++---------------+---------------+---------------+---------------+---------------+------*/
+GeometryBuilder::GeometryBuilder(DgnDbR dgnDb, DgnCategoryId categoryId, Placement3dCR placement)
+  : GeometryBuilder(dgnDb, categoryId, true)
+    {
+    m_placement3d = placement;
+    m_placement3d.GetElementBoxR().Init(); // throw away pre-existing bounding box...
+    m_havePlacement = true;
+    }
+
+/*---------------------------------------------------------------------------------**//**
+* @bsimethod                                                    Brien.Bastings  04/2015
++---------------+---------------+---------------+---------------+---------------+------*/
+GeometryBuilder::GeometryBuilder(DgnDbR dgnDb, DgnCategoryId categoryId, Placement2dCR placement)
+  : GeometryBuilder(dgnDb, categoryId, false)
+    {
+    m_placement2d = placement;
+    m_placement2d.GetElementBoxR().Init(); // throw away pre-existing bounding box...
+    m_havePlacement = true;
+    }
+
+/*---------------------------------------------------------------------------------**//**
+* @bsimethod                                                    Brien.Bastings  04/2015
++---------------+---------------+---------------+---------------+---------------+------*/
+GeometryBuilder::GeometryBuilder(DgnDbR dgnDb, DgnCategoryId categoryId, bool is3d)
+  : m_isPartCreate(!categoryId.IsValid()), m_is3d(is3d), m_dgnDb(dgnDb), m_writer(dgnDb)
+    {
+    m_elParams.SetCategoryId(categoryId);
+    }
+
+/*---------------------------------------------------------------------------------**//**
+* @bsimethod                                                    Brien.Bastings  04/2015
++---------------+---------------+---------------+---------------+---------------+------*/
+GeometryBuilderPtr GeometryBuilder::CreateGeometryPart(GeometryStreamCR stream, DgnDbR db, bool ignoreSymbology, Render::GeometryParamsP params)
+    {
+    GeometryBuilderPtr builder = new GeometryBuilder(db, DgnCategoryId(), Placement3d());
+    GeometryStreamIO::Collection collection(stream.GetData(), stream.GetSize());
+    GeometryStreamIO::Reader reader(db);
+    size_t basicSymbCount = 0;
+
+    for (auto const& egOp : collection)
+        {
+        switch (egOp.m_opCode)
+            {
+            case GeometryStreamIO::OpCode::Header:
+                break; // Already have header....
+
+            case GeometryStreamIO::OpCode::SubGraphicRange:
+                break; // A part must produce a single graphic...
+
+            case GeometryStreamIO::OpCode::GeometryPartInstance:
+                return nullptr; // Nested parts aren't supported...
+
+            case GeometryStreamIO::OpCode::BasicSymbology:
+                {
+                if (ignoreSymbology)
+                    break;
+
+                basicSymbCount++;
+
+                if (1 == basicSymbCount && nullptr != params)
+                    {
+                    reader.Get(egOp, *params);
+                    break; // Initial symbology should not be baked into GeometryPart...
+                    }
+
+                // Can't change sub-category in GeometryPart's GeometryStream, only preserve sub-category appearance overrides.
+                auto ppfb = flatbuffers::GetRoot<FB::BasicSymbology>(egOp.m_data);
+
+                if (0 == ppfb->subCategoryId())
+                    {
+                    builder->m_writer.Append(egOp); // No sub-category, ok to write as-is...
+                    break;
+                    }
+
+                if (!(ppfb->useColor() || ppfb->useWeight() || ppfb->useStyle() || 0.0 != ppfb->transparency() || 0 != ppfb->displayPriority() || 0 != ppfb->geomClass()))
+                    break;
+
+                FlatBufferBuilder fbb;
+
+                auto mloc = FB::CreateBasicSymbology(fbb, 0, ppfb->color(), ppfb->weight(), ppfb->lineStyleId(), ppfb->transparency(), ppfb->displayPriority(), ppfb->geomClass(), ppfb->useColor(), ppfb->useWeight(), ppfb->useStyle());
+                fbb.Finish(mloc);
+                builder->m_writer.Append(GeometryStreamIO::Operation(GeometryStreamIO::OpCode::BasicSymbology, (uint32_t) fbb.GetSize(), fbb.GetBufferPointer()));
+                break;
+                }
+
+            case GeometryStreamIO::OpCode::LineStyleModifiers:
+            case GeometryStreamIO::OpCode::AreaFill:
+            case GeometryStreamIO::OpCode::Pattern:
+            case GeometryStreamIO::OpCode::Material:
+                {
+                if (ignoreSymbology)
+                    break;
+
+                if (1 == basicSymbCount && nullptr != params)
+                    {
+                    reader.Get(egOp, *params);
+                    break; // Initial symbology should not be baked into GeometryPart...
+                    }
+
+                builder->m_writer.Append(egOp); // Append raw data...
+                break;
+                }
+
+            default:
+                builder->m_writer.Append(egOp); // Append raw data so we don't lose bReps, etc. even when we don't have Parasolid available...
+                break;
+            }
+        }
+
+    return builder;
+    }
+
+/*---------------------------------------------------------------------------------**//**
+* @bsimethod                                                    Brien.Bastings  04/2015
++---------------+---------------+---------------+---------------+---------------+------*/
+GeometryBuilderPtr GeometryBuilder::CreateGeometryPart(DgnDbR db, bool is3d)
+    {
+    // NOTE: Part geometry is always specified in local coords, i.e. has identity placement.
+    //       Category isn't needed when creating a part, invalid category will be used to set m_isPartCreate.
+    if (is3d)
+        return new GeometryBuilder(db, DgnCategoryId(), Placement3d());
+
+    return new GeometryBuilder(db, DgnCategoryId(), Placement2d());
+    }
+
+/*---------------------------------------------------------------------------------**//**
+* @bsimethod                                                    Brien.Bastings  10/2016
++---------------+---------------+---------------+---------------+---------------+------*/
+GeometryBuilderPtr GeometryBuilder::Create(GeometrySourceCR source, GeometryStreamCR stream)
+    {
+    DgnCategoryId categoryId = source.GetCategoryId();
+
+    if (!categoryId.IsValid())
+        return nullptr;
+
+    GeometryBuilderPtr builder;
+
+    if (nullptr != source.GetAsGeometrySource3d())
+        builder = new GeometryBuilder(source.GetSourceDgnDb(), categoryId, source.GetAsGeometrySource3d()->GetPlacement());
+    else
+        builder = new GeometryBuilder(source.GetSourceDgnDb(), categoryId, source.GetAsGeometrySource2d()->GetPlacement());
+
+    if (!builder.IsValid())
+        return nullptr;
+    
+    Render::GeometryParams sourceParams(categoryId);
+    Transform sourceTransform = source.GetPlacementTransform();
+
+    GeometryCollection collection(stream, source.GetSourceDgnDb(), &sourceParams, &sourceTransform);
+
+    for (auto iter : collection)
+        {
+        builder->Append(iter.GetGeometryParams());
+
+        DgnGeometryPartId partId = iter.GetGeometryPartId();
+
+        if (partId.IsValid())
+            {
+            builder->Append(partId, iter.GetGeometryToSource());
+            continue;
+            }
+
+        GeometricPrimitivePtr geom = iter.GetGeometryPtr();
+
+        BeAssert(geom.IsValid());
+        if (!geom.IsValid())
+            continue;
+
+        if (!iter.GetSubGraphicLocalRange().IsNull())
+            builder->SetAppendAsSubGraphics();
+
+        builder->Append(*geom);
+        }
+
+    return builder;
+    }
+
+/*---------------------------------------------------------------------------------**//**
+* @bsimethod                                                    Brien.Bastings  04/2015
++---------------+---------------+---------------+---------------+---------------+------*/
+GeometryBuilderPtr GeometryBuilder::CreateWithAutoPlacement(DgnModelR model, DgnCategoryId categoryId)
+    {
+    if (!categoryId.IsValid())
+        return nullptr;
+
+    auto geomModel = model.ToGeometricModel();
+    if (nullptr == geomModel)
+        return nullptr;
+
+    return new GeometryBuilder(model.GetDgnDb(), categoryId, geomModel->Is3d());
+    }
+
+/*---------------------------------------------------------------------------------**//**
+* @bsimethod                                                    Brien.Bastings  04/2015
++---------------+---------------+---------------+---------------+---------------+------*/
+GeometryBuilderPtr GeometryBuilder::Create(DgnModelR model, DgnCategoryId categoryId, TransformCR transform)
+    {
+    if (!categoryId.IsValid())
+        return nullptr;
+
+    auto geomModel = model.ToGeometricModel();
+    if (nullptr == geomModel)
+        return nullptr;
+
+    DPoint3d            origin;
+    RotMatrix           rMatrix;
+    YawPitchRollAngles  angles;
+
+    transform.GetTranslation(origin);
+    transform.GetMatrix(rMatrix);
+
+    // NOTE: YawPitchRollAngles::TryFromRotMatrix compares against Angle::SmallAngle, which after
+    //       consulting with Earlin is too strict for our purposes and shouldn't be considered a failure.
+    if (!YawPitchRollAngles::TryFromRotMatrix(angles, rMatrix))
+        {
+        RotMatrix   resultMatrix = angles.ToRotMatrix();
+
+        if (rMatrix.MaxDiff(resultMatrix) > 1.0e-5)
+            return nullptr;
+        }
+
+    if (geomModel->Is3d())
+        {
+        Placement3d placement(origin, angles);
+
+        return new GeometryBuilder(model.GetDgnDb(), categoryId, placement);
+        }
+
+    if (0 != BeNumerical::Compare(origin.z, 0.0) || 0 != BeNumerical::Compare(angles.GetPitch().Degrees(), 0.0) || 0 != BeNumerical::Compare(angles.GetRoll().Degrees(), 0.0))
+        return nullptr; // Invalid transform for Placement2d...
+
+    Placement2d placement(DPoint2d::From(origin), angles.GetYaw());
+
+    return new GeometryBuilder(model.GetDgnDb(), categoryId, placement);
+    }
+
+/*---------------------------------------------------------------------------------**//**
+* @bsimethod                                                    Brien.Bastings  04/2015
++---------------+---------------+---------------+---------------+---------------+------*/
+GeometryBuilderPtr GeometryBuilder::Create(DgnModelR model, DgnCategoryId categoryId, DPoint3dCR origin, YawPitchRollAngles const& angles)
+    {
+    if (!categoryId.IsValid())
+        return nullptr;
+
+    auto geomModel = model.ToGeometricModel();
+    if (nullptr == geomModel || !geomModel->Is3d())
+        return nullptr;
+
+    Placement3d placement(origin, angles);
+
+    return new GeometryBuilder(model.GetDgnDb(), categoryId, placement);
+    }
+
+/*---------------------------------------------------------------------------------**//**
+* @bsimethod                                                    Brien.Bastings  04/2015
++---------------+---------------+---------------+---------------+---------------+------*/
+GeometryBuilderPtr GeometryBuilder::Create(DgnModelR model, DgnCategoryId categoryId, DPoint2dCR origin, AngleInDegrees const& angle)
+    {
+    if (!categoryId.IsValid())
+        return nullptr;
+
+    auto geomModel = model.ToGeometricModel();
+    if (nullptr == geomModel || geomModel->Is3d())
+        return nullptr;
+
+    Placement2d placement(origin, angle);
+
+    return new GeometryBuilder(model.GetDgnDb(), categoryId, placement);
+    }
+
+/*---------------------------------------------------------------------------------**//**
+* @bsimethod                                                    Brien.Bastings  04/2015
++---------------+---------------+---------------+---------------+---------------+------*/
+GeometryBuilderPtr GeometryBuilder::Create(GeometrySourceCR source)
+    {
+    DgnCategoryId categoryId = source.GetCategoryId();
+
+    if (!categoryId.IsValid())
+        return nullptr;
+
+    if (nullptr != source.GetAsGeometrySource3d())
+        return new GeometryBuilder(source.GetSourceDgnDb(), categoryId, source.GetAsGeometrySource3d()->GetPlacement());
+
+    return new GeometryBuilder(source.GetSourceDgnDb(), categoryId, source.GetAsGeometrySource2d()->GetPlacement());
+    }