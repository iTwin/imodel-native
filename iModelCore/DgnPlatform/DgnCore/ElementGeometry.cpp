--- conflicted
+++ resolved
@@ -1,4569 +1,4546 @@
-/*--------------------------------------------------------------------------------------+
-|
-|     $Source: DgnCore/ElementGeometry.cpp $
-|
-|  $Copyright: (c) 2015 Bentley Systems, Incorporated. All rights reserved. $
-|
-+--------------------------------------------------------------------------------------*/
-#include <DgnPlatformInternal.h>
-#include <GeomSerialization/GeomLibsFlatBufferApi.h>
-#include <DgnPlatformInternal/DgnCore/ElementGraphics.fb.h>
-#include <DgnPlatformInternal/DgnCore/TextStringPersistence.h>
-#include "DgnPlatform/Annotations/TextAnnotationDraw.h"
-
-using namespace flatbuffers;
-
-/*----------------------------------------------------------------------------------*//**
-* @bsimethod                                                    Brien.Bastings  02/15
-+---------------+---------------+---------------+---------------+---------------+------*/
-bool ElementGeometry::GetLocalCoordinateFrame(TransformR localToWorld) const
-    {
-    switch (GetGeometryType())
-        {
-        case GeometryType::CurvePrimitive:
-            {
-            ICurvePrimitivePtr curve = GetAsICurvePrimitive();
-
-            if (!curve->FractionToFrenetFrame(0.0, localToWorld))
-                {
-                DPoint3d point;
-
-                if (curve->GetStartPoint(point))
-                    {
-                    localToWorld.InitFrom(point);
-                    return true;
-                    }
-
-                localToWorld.InitIdentity();
-                return false;
-                }
-
-            break;
-            }
-
-        case GeometryType::CurveVector:
-            {
-            CurveVectorPtr curves = GetAsCurveVector();
-
-            if (!curves->GetAnyFrenetFrame(localToWorld))
-                {
-                DPoint3d point;
-
-                if (curves->GetStartPoint(point))
-                    {
-                    localToWorld.InitFrom(point);
-                    return true;
-                    }
-
-                localToWorld.InitIdentity();
-                return false;
-                }
-
-            break;
-            }
-
-        case GeometryType::SolidPrimitive:
-            {
-            Transform          worldToLocal;
-            ISolidPrimitivePtr solidPrimitive = GetAsISolidPrimitive();
-
-            if (!solidPrimitive->TryGetConstructiveFrame(localToWorld, worldToLocal))
-                {
-                localToWorld.InitIdentity();
-                return false;
-                }
-
-            break;
-            }
-
-        case GeometryType::Polyface:
-            {
-            PolyfaceHeaderPtr polyface = GetAsPolyfaceHeader();
-
-            double      area;
-            DPoint3d    centroid;
-            RotMatrix   axes;
-            DVec3d      momentXYZ;
-
-            if (!polyface->ComputePrincipalAreaMoments(area, centroid, axes, momentXYZ))
-                {
-                localToWorld.InitIdentity();
-                return false;
-                }
-
-            localToWorld.InitFrom(axes, centroid);
-            break;
-            }
-
-        case GeometryType::BsplineSurface:
-            {
-            MSBsplineSurfacePtr surface = GetAsMSBsplineSurface();
-
-            double      area;
-            DPoint3d    centroid;
-            RotMatrix   axes;
-            DVec3d      momentXYZ;
-
-            if (!surface->ComputePrincipalAreaMoments(area, (DVec3dR) centroid, axes, momentXYZ))
-                {
-                localToWorld.InitIdentity();
-                return false;
-                }
-
-            localToWorld.InitFrom(axes, centroid);
-            break;
-            }
-
-        case GeometryType::SolidKernelEntity:
-            {
-            ISolidKernelEntityPtr entity = GetAsISolidKernelEntity();
-
-            // The entity transform (after removing SWA scale) can be used for localToWorld (solid kernel to uors)...
-            localToWorld = entity->GetEntityTransform();
-            break;
-            }
-
-        case GeometryType::TextString:
-            {
-            TextStringCR text = *GetAsTextString();
-            localToWorld.InitFrom(text.GetOrientation(), text.GetOrigin());
-            break;
-            }
-
-        default:
-            {
-            localToWorld.InitIdentity();
-            BeAssert(false);
-
-            return false;
-            }
-        }
-
-    // NOTE: Ensure rotation is squared up and normalized (ComputePrincipalAreaMoments/GetEntityTransform is scaled)...
-    DPoint3d    origin;
-    RotMatrix   rMatrix;
-
-    localToWorld.GetTranslation(origin);
-    localToWorld.GetMatrix(rMatrix);
-    rMatrix.SquareAndNormalizeColumns(rMatrix, 0, 1);
-    localToWorld.InitFrom(rMatrix, origin);
-
-    return true;
-    }
-
-/*----------------------------------------------------------------------------------*//**
-* @bsimethod                                                    Brien.Bastings  02/15
-+---------------+---------------+---------------+---------------+---------------+------*/
-bool ElementGeometry::GetLocalRange(DRange3dR localRange, TransformR localToWorld) const
-    {
-    if (!GetLocalCoordinateFrame(localToWorld))
-        return false;
-
-    if (localToWorld.IsIdentity())
-        return GetRange(localRange);
-
-    ElementGeometryPtr clone;
-
-    // NOTE: Avoid un-necessary copy of BRep. We just need to change entity transform...
-    if (GeometryType::SolidKernelEntity == GetGeometryType())
-        {
-        ISolidKernelEntityPtr geom;
-
-        if (SUCCESS != T_HOST.GetSolidsKernelAdmin()._InstanceEntity(geom, *GetAsISolidKernelEntity()))
-            return false;
-
-        clone = new ElementGeometry(geom);
-        }
-    else
-        {
-        clone = Clone();
-        }
-
-    Transform   worldToLocal;
-
-    worldToLocal.InverseOf(localToWorld);
-    clone->TransformInPlace(worldToLocal);
-
-    return clone->GetRange(localRange);
-    }
-
-/*----------------------------------------------------------------------------------*//**
-* @bsimethod                                                    Brien.Bastings  04/15
-+---------------+---------------+---------------+---------------+---------------+------*/
-static bool getRange(ICurvePrimitiveCR geom, DRange3dR range, TransformCP transform)
-    {
-    return (nullptr != transform ? geom.GetRange(range, *transform) : geom.GetRange(range));
-    }
-
-/*----------------------------------------------------------------------------------*//**
-* @bsimethod                                                    Brien.Bastings  04/15
-+---------------+---------------+---------------+---------------+---------------+------*/
-static bool getRange(CurveVectorCR geom, DRange3dR range, TransformCP transform)
-    {
-    return (nullptr != transform ? geom.GetRange(range, *transform) : geom.GetRange(range));
-    }
-
-/*----------------------------------------------------------------------------------*//**
-* @bsimethod                                                    Brien.Bastings  04/15
-+---------------+---------------+---------------+---------------+---------------+------*/
-static bool getRange(ISolidPrimitiveCR geom, DRange3dR range, TransformCP transform)
-    {
-    return (nullptr != transform ? geom.GetRange(range, *transform) : geom.GetRange(range));
-    }
-
-/*----------------------------------------------------------------------------------*//**
-* @bsimethod                                                    Brien.Bastings  04/15
-+---------------+---------------+---------------+---------------+---------------+------*/
-static bool getRange(PolyfaceQueryCR geom, DRange3dR range, TransformCP transform)
-    {
-    range = geom.PointRange();
-
-    if (nullptr != transform)
-        transform->Multiply(range, range);
-
-    return true;
-    }
-
-/*----------------------------------------------------------------------------------*//**
-* @bsimethod                                                    Brien.Bastings  04/15
-+---------------+---------------+---------------+---------------+---------------+------*/
-static bool getRange(MSBsplineSurfaceCR geom, DRange3dR range, TransformCP transform)
-    {
-    // NOTE: MSBsplineSurface::GetPoleRange doesn't give a nice fitted box...
-    IFacetOptionsPtr          facetOpt = IFacetOptions::Create();
-    IPolyfaceConstructionPtr  builder = IPolyfaceConstruction::Create(*facetOpt);
-
-    builder->Add(geom);
-
-    return getRange(builder->GetClientMeshR(), range, transform);
-    }
-
-/*----------------------------------------------------------------------------------*//**
-* @bsimethod                                                    Brien.Bastings  04/15
-+---------------+---------------+---------------+---------------+---------------+------*/
-static bool getRange(ISolidKernelEntityCR geom, DRange3dR range, TransformCP transform)
-    {
-    if (SUCCESS != DgnPlatformLib::QueryHost()->GetSolidsKernelAdmin()._GetEntityRange(range, geom))
-        return false;
-
-    geom.GetEntityTransform().Multiply(range, range);
-
-    if (nullptr != transform)
-        transform->Multiply(range, range);
-
-    return true;
-    }
-
-/*----------------------------------------------------------------------------------*//**
-* @bsimethod                                                    Jeff.Marker     05/15
-+---------------+---------------+---------------+---------------+---------------+------*/
-static bool getRange(TextStringCR text, DRange3dR range, TransformCP transform)
-    {
-    DRange2dCR textRange = text.GetRange();
-    range.low.Init(textRange.low);
-    range.high.Init(textRange.high);
-
-    Transform textTransform = text.ComputeTransform();
-    textTransform.Multiply(&range.low, 2);
-
-    if (nullptr != transform)
-        transform->Multiply(range, range);
-
-    return true;
-    }
-
-/*----------------------------------------------------------------------------------*//**
-* @bsimethod                                                    Brien.Bastings  02/15
-+---------------+---------------+---------------+---------------+---------------+------*/
-bool ElementGeometry::GetRange(DRange3dR range, TransformCP transform) const
-    {
-    range.Init();
-
-    switch (GetGeometryType())
-        {
-        case GeometryType::CurvePrimitive:
-            {
-            ICurvePrimitivePtr geom = GetAsICurvePrimitive();
-
-            return getRange(*geom, range, transform);
-            }
-
-        case GeometryType::CurveVector:
-            {
-            CurveVectorPtr geom = GetAsCurveVector();
-
-            return getRange(*geom, range, transform);
-            }
-
-        case GeometryType::SolidPrimitive:
-            {
-            ISolidPrimitivePtr geom = GetAsISolidPrimitive();
-
-            return getRange(*geom, range, transform);
-            }
-
-        case GeometryType::Polyface:
-            {
-            PolyfaceHeaderPtr geom = GetAsPolyfaceHeader();
-
-            return getRange(*geom, range, transform);
-            }
-
-        case GeometryType::BsplineSurface:
-            {
-            MSBsplineSurfacePtr geom = GetAsMSBsplineSurface();
-
-            return getRange(*geom, range, transform);
-            }
-
-        case GeometryType::SolidKernelEntity:
-            {
-            ISolidKernelEntityPtr geom = GetAsISolidKernelEntity();
-
-            return getRange(*geom, range, transform);
-            }
-
-        case GeometryType::TextString:
-            {
-            TextStringPtr geom = GetAsTextString();
-
-            return getRange(*geom, range, transform);
-            }
-
-        default:
-            {
-            BeAssert(false);
-            return false;
-            }
-        }
-    }
-
-/*----------------------------------------------------------------------------------*//**
-* @bsimethod                                                    Brien.Bastings  02/15
-+---------------+---------------+---------------+---------------+---------------+------*/
-bool ElementGeometry::TransformInPlace(TransformCR transform)
-    {
-    switch (GetGeometryType())
-        {
-        case GeometryType::CurvePrimitive:
-            {
-            ICurvePrimitivePtr geom = GetAsICurvePrimitive();
-
-            return geom->TransformInPlace(transform);
-            }
-
-        case GeometryType::CurveVector:
-            {
-            CurveVectorPtr geom = GetAsCurveVector();
-
-            return geom->TransformInPlace(transform);
-            }
-
-        case GeometryType::SolidPrimitive:
-            {
-            ISolidPrimitivePtr geom = GetAsISolidPrimitive();
-
-            return geom->TransformInPlace(transform);
-            }
-
-        case GeometryType::Polyface:
-            {
-            PolyfaceHeaderPtr geom = GetAsPolyfaceHeader();
-
-            geom->Transform(transform);
-
-            return true;
-            }
-
-        case GeometryType::BsplineSurface:
-            {
-            MSBsplineSurfacePtr geom = GetAsMSBsplineSurface();
-
-            return (SUCCESS == geom->TransformSurface(transform) ? true : false);
-            }
-
-        case GeometryType::SolidKernelEntity:
-            {
-            ISolidKernelEntityPtr geom = GetAsISolidKernelEntity();
-
-            geom->PreMultiplyEntityTransformInPlace(transform); // Just change entity transform...
-
-            return true;
-            }
-
-        case GeometryType::TextString:
-            {
-            TextStringR text = *GetAsTextString();
-            text.ApplyTransform(transform);
-
-            return true;
-            }
-
-        default:
-            {
-            BeAssert(false);
-            return false;
-            }
-        }
-    }
-
-/*----------------------------------------------------------------------------------*//**
-* @bsimethod                                                    Brien.Bastings  03/15
-+---------------+---------------+---------------+---------------+---------------+------*/
-ElementGeometryPtr ElementGeometry::Clone() const
-    {
-    switch (GetGeometryType())
-        {
-        case GeometryType::CurvePrimitive:
-            {
-            ICurvePrimitivePtr geom = GetAsICurvePrimitive()->Clone();
-
-            return new ElementGeometry(geom);
-            }
-
-        case GeometryType::CurveVector:
-            {
-            CurveVectorPtr geom = GetAsCurveVector()->Clone();
-
-            return new ElementGeometry(geom);
-            }
-
-        case GeometryType::SolidPrimitive:
-            {
-            ISolidPrimitivePtr geom = GetAsISolidPrimitive()->Clone();
-
-            return new ElementGeometry(geom);
-            }
-
-        case GeometryType::Polyface:
-            {
-            PolyfaceHeaderPtr geom = GetAsPolyfaceHeader()->Clone();
-
-            return new ElementGeometry(geom);
-            }
-
-        case GeometryType::BsplineSurface:
-            {
-            MSBsplineSurfacePtr geom = GetAsMSBsplineSurface()->Clone();
-
-            return new ElementGeometry(geom);
-            }
-
-        case GeometryType::SolidKernelEntity:
-            {
-            ISolidKernelEntityPtr geom = GetAsISolidKernelEntity()->Clone();
-
-            return new ElementGeometry(geom);
-            }
-
-        case GeometryType::TextString:
-            {
-            TextStringPtr text = GetAsTextString()->Clone();
-
-            return new ElementGeometry(text);
-            }
-
-        default:
-            {
-            BeAssert(false);
-            return nullptr;
-            }
-        }
-    }
-
-/*----------------------------------------------------------------------------------*//**
-* @bsimethod                                                    Brien.Bastings  06/15
-+---------------+---------------+---------------+---------------+---------------+------*/
-void ElementGeometry::Draw(ViewContextR context) const
-    {
-    // Do we need to worry about 2d draw (display priority) and fill, etc.?
-    switch (GetGeometryType())
-        {
-        case GeometryType::CurvePrimitive:
-            {
-            ICurvePrimitivePtr geom = GetAsICurvePrimitive();
-            CurveVectorPtr curveGeom = CurveVector::Create(ICurvePrimitive::CURVE_PRIMITIVE_TYPE_PointString == geom->GetCurvePrimitiveType() ? CurveVector::BOUNDARY_TYPE_None : CurveVector::BOUNDARY_TYPE_Open, geom);
-
-            context.GetCurrentGraphicR().AddCurveVector(*curveGeom, false);
-            break;
-            }
-
-        case GeometryType::CurveVector:
-            {
-            CurveVectorPtr geom = GetAsCurveVector();
-
-            context.GetCurrentGraphicR().AddCurveVector(*geom, false);
-            break;
-            }
-
-        case GeometryType::SolidPrimitive:
-            {
-            ISolidPrimitivePtr geom = GetAsISolidPrimitive();
-
-            context.GetCurrentGraphicR().AddSolidPrimitive(*geom);
-            break;
-            }
-
-        case GeometryType::Polyface:
-            {
-            PolyfaceHeaderPtr geom = GetAsPolyfaceHeader();
-
-            context.GetCurrentGraphicR().AddPolyface(*geom, false);
-            break;
-            }
-
-        case GeometryType::BsplineSurface:
-            {
-            MSBsplineSurfacePtr geom = GetAsMSBsplineSurface();
-
-            context.GetCurrentGraphicR().AddBSplineSurface(*geom);
-            break;
-            }
-
-        case GeometryType::SolidKernelEntity:
-            {
-            ISolidKernelEntityPtr geom = GetAsISolidKernelEntity();
-
-            context.GetCurrentGraphicR().AddBody(*geom);
-            break;
-            }
-
-        case GeometryType::TextString:
-            {
-            TextStringPtr geom = GetAsTextString();
-
-            context.AddTextString(*geom);
-            break;
-            }
-
-        default:
-            {
-            BeAssert(false);
-            break;
-            }
-        }
-    }
-
-/*----------------------------------------------------------------------------------*//**
-* @bsimethod                                                    Brien.Bastings  02/15
-+---------------+---------------+---------------+---------------+---------------+------*/
-ElementGeometry::ElementGeometry(ICurvePrimitivePtr const& source) {m_type = GeometryType::CurvePrimitive; m_data = source;}
-ElementGeometry::ElementGeometry(CurveVectorPtr const& source) {m_type = GeometryType::CurveVector; m_data = source;}
-ElementGeometry::ElementGeometry(ISolidPrimitivePtr const& source) {m_type = GeometryType::SolidPrimitive; m_data = source;}
-ElementGeometry::ElementGeometry(MSBsplineSurfacePtr const& source) {m_type = GeometryType::BsplineSurface; m_data = source;}
-ElementGeometry::ElementGeometry(PolyfaceHeaderPtr const& source) {m_type = GeometryType::Polyface; m_data = source;}
-ElementGeometry::ElementGeometry(ISolidKernelEntityPtr const& source) {m_type = GeometryType::SolidKernelEntity; m_data = source;}
-ElementGeometry::ElementGeometry(TextStringPtr const& source) {m_type = GeometryType::TextString; m_data = source;}
-
-/*----------------------------------------------------------------------------------*//**
-* @bsimethod                                                    Brien.Bastings  02/15
-+---------------+---------------+---------------+---------------+---------------+------*/
-ElementGeometryPtr ElementGeometry::Create(ICurvePrimitivePtr const& source) {return (source.IsValid() ? new ElementGeometry(source) : nullptr);}
-ElementGeometryPtr ElementGeometry::Create(CurveVectorPtr const& source) {return (source.IsValid() ? new ElementGeometry(source) : nullptr);}
-ElementGeometryPtr ElementGeometry::Create(ISolidPrimitivePtr const& source) {return (source.IsValid() ? new ElementGeometry(source) : nullptr);}
-ElementGeometryPtr ElementGeometry::Create(MSBsplineSurfacePtr const& source) {return (source.IsValid() ? new ElementGeometry(source) : nullptr);}
-ElementGeometryPtr ElementGeometry::Create(PolyfaceHeaderPtr const& source) {return (source.IsValid() ? new ElementGeometry(source) : nullptr);}
-ElementGeometryPtr ElementGeometry::Create(ISolidKernelEntityPtr const& source) {return (source.IsValid() ? new ElementGeometry(source) : nullptr);}
-ElementGeometryPtr ElementGeometry::Create(TextStringPtr const& source) {return (source.IsValid() ? new ElementGeometry(source) : nullptr);}
-
-/*----------------------------------------------------------------------------------*//**
-* @bsimethod                                                    Brien.Bastings  02/15
-+---------------+---------------+---------------+---------------+---------------+------*/
-ElementGeometryPtr ElementGeometry::Create(ICurvePrimitiveCR source) {ICurvePrimitivePtr clone = source.Clone(); return Create(clone);}
-ElementGeometryPtr ElementGeometry::Create(CurveVectorCR source) {CurveVectorPtr clone = source.Clone(); return Create(clone);}
-ElementGeometryPtr ElementGeometry::Create(ISolidPrimitiveCR source) {ISolidPrimitivePtr clone = source.Clone(); return Create(clone);}
-ElementGeometryPtr ElementGeometry::Create(MSBsplineSurfaceCR source) {MSBsplineSurfacePtr clone = source.Clone(); return Create(clone);}
-ElementGeometryPtr ElementGeometry::Create(PolyfaceQueryCR source) {PolyfaceHeaderPtr clone = source.Clone(); return Create(clone);}
-ElementGeometryPtr ElementGeometry::Create(ISolidKernelEntityCR source) {ISolidKernelEntityPtr clone = source.Clone(); return Create(clone);}
-ElementGeometryPtr ElementGeometry::Create(TextStringCR source) {TextStringPtr clone = source.Clone(); return Create(clone);}
-
-/*----------------------------------------------------------------------------------*//**
-* @bsimethod                                                    Brien.Bastings  02/15
-+---------------+---------------+---------------+---------------+---------------+------*/
-ElementGeometry::GeometryType ElementGeometry::GetGeometryType() const {return m_type;}
-ICurvePrimitivePtr ElementGeometry::GetAsICurvePrimitive() const {return (GeometryType::CurvePrimitive == m_type ? static_cast <ICurvePrimitiveP> (m_data.get()) : nullptr);}
-CurveVectorPtr ElementGeometry::GetAsCurveVector() const {return (GeometryType::CurveVector == m_type ? static_cast <CurveVectorP> (m_data.get()) : nullptr);}
-ISolidPrimitivePtr ElementGeometry::GetAsISolidPrimitive() const {return (GeometryType::SolidPrimitive == m_type ? static_cast <ISolidPrimitiveP> (m_data.get()) : nullptr);}
-MSBsplineSurfacePtr ElementGeometry::GetAsMSBsplineSurface() const {return (GeometryType::BsplineSurface == m_type ? static_cast <RefCountedMSBsplineSurface*> (m_data.get()) : nullptr);}
-PolyfaceHeaderPtr ElementGeometry::GetAsPolyfaceHeader() const {return (GeometryType::Polyface == m_type ? static_cast <PolyfaceHeaderP> (m_data.get()) : nullptr);}
-ISolidKernelEntityPtr ElementGeometry::GetAsISolidKernelEntity() const { return (GeometryType::SolidKernelEntity == m_type ? static_cast <ISolidKernelEntityP> (m_data.get()) : nullptr); }
-TextStringPtr ElementGeometry::GetAsTextString() const { return (GeometryType::TextString == m_type ? static_cast <TextStringP> (m_data.get()) : nullptr); }
-
-/*---------------------------------------------------------------------------------**//**
-* @bsimethod                                                    Brien.Bastings  06/15
-+---------------+---------------+---------------+---------------+---------------+------*/
-bool ElementGeomIO::Operation::IsGeometryOp() const
-    {
-    switch (m_opCode)
-        {
-        case OpCode::PointPrimitive:
-        case OpCode::PointPrimitive2d:
-        case OpCode::ArcPrimitive:
-        case OpCode::CurveVector:
-        case OpCode::Polyface:
-        case OpCode::CurvePrimitive:
-        case OpCode::SolidPrimitive:
-        case OpCode::BsplineSurface:
-        case OpCode::ParasolidBRep:
-        case OpCode::BRepPolyface:
-        case OpCode::BRepPolyfaceExact:
-        case OpCode::BRepEdges:
-        case OpCode::BRepFaceIso:
-        case OpCode::TextString:
-            return true;
-
-        default:
-            return false;
-        }
-    }
-
-/*---------------------------------------------------------------------------------**//**
-* @bsimethod                                                    Brien.Bastings  11/14
-+---------------+---------------+---------------+---------------+---------------+------*/
-void ElementGeomIO::Iterator::ToNext()
-    {
-    if (m_dataOffset >= m_totalDataSize)
-        {
-        m_data = nullptr;
-        m_dataOffset = 0;
-
-        return;
-        }
-
-    uint32_t        opCode = *((uint32_t *) (m_data));
-    uint32_t        dataSize = *((uint32_t *) (m_data + sizeof (opCode)));
-    uint8_t const*  data = (0 != dataSize ? (uint8_t const*) (m_data + sizeof (opCode) + sizeof (dataSize)) : nullptr);
-    size_t          egOpSize = sizeof (opCode) + sizeof (dataSize) + dataSize;
-
-    m_egOp = Operation((OpCode) (opCode), dataSize, data);
-    m_data += egOpSize;
-    m_dataOffset += egOpSize;
-    }
-
-/*---------------------------------------------------------------------------------**//**
-* @bsimethod                                                    Brien.Bastings  11/2014
-+---------------+---------------+---------------+---------------+---------------+------*/
-void ElementGeomIO::Writer::Append(Operation const& egOp)
-    {
-    uint32_t paddedDataSize = (egOp.m_dataSize + 7) & ~7; // 8 byte aligned...
-    size_t   egOpSize = sizeof (egOp.m_opCode) + sizeof (egOp.m_dataSize) + paddedDataSize;
-    size_t   currSize = m_buffer.size();
-
-    m_buffer.resize(currSize + egOpSize);
-
-    uint8_t*  currOffset = &(m_buffer.at(currSize));
-
-    memcpy(currOffset, &egOp.m_opCode, sizeof (egOp.m_opCode));
-    currOffset += sizeof (egOp.m_opCode);
-
-    memcpy(currOffset, &paddedDataSize, sizeof (paddedDataSize));
-    currOffset += sizeof (paddedDataSize);
-
-    if (0 == egOp.m_dataSize)
-        return;
-
-    memcpy(currOffset, egOp.m_data, egOp.m_dataSize);
-    currOffset += egOp.m_dataSize;
-
-    if (paddedDataSize > egOp.m_dataSize)
-        memset(currOffset, 0, paddedDataSize - egOp.m_dataSize); // Pad quietly or also assert?
-    }
-
-/*---------------------------------------------------------------------------------**//**
-* @bsimethod                                                    Brien.Bastings  12/2014
-+---------------+---------------+---------------+---------------+---------------+------*/
-void ElementGeomIO::Writer::Append(DPoint2dCP pts, size_t nPts, int8_t boundary)
-    {
-    FlatBufferBuilder fbb;
-
-    auto coords = fbb.CreateVectorOfStructs((FB::DPoint2d*) pts, nPts);
-
-    FB::PointPrimitive2dBuilder builder(fbb);
-
-    builder.add_coords(coords);
-    builder.add_boundary((FB::BoundaryType) boundary);
-
-    auto mloc = builder.Finish();
-
-    fbb.Finish(mloc);
-    Append(Operation(OpCode::PointPrimitive2d, (uint32_t) fbb.GetSize(), fbb.GetBufferPointer()));
-    }
-
-/*---------------------------------------------------------------------------------**//**
-* @bsimethod                                                    Brien.Bastings  12/2014
-+---------------+---------------+---------------+---------------+---------------+------*/
-void ElementGeomIO::Writer::Append(DPoint3dCP pts, size_t nPts, int8_t boundary)
-    {
-    FlatBufferBuilder fbb;
-
-    auto coords = fbb.CreateVectorOfStructs((FB::DPoint3d*) pts, nPts);
-
-    FB::PointPrimitiveBuilder builder(fbb);
-
-    builder.add_coords(coords);
-    builder.add_boundary((FB::BoundaryType) boundary);
-
-    auto mloc = builder.Finish();
-
-    fbb.Finish(mloc);
-    Append(Operation(OpCode::PointPrimitive, (uint32_t) fbb.GetSize(), fbb.GetBufferPointer()));
-    }
-
-/*---------------------------------------------------------------------------------**//**
-* @bsimethod                                                    Brien.Bastings  12/2014
-+---------------+---------------+---------------+---------------+---------------+------*/
-void ElementGeomIO::Writer::Append(DEllipse3dCR arc, int8_t boundary)
-    {
-    FlatBufferBuilder fbb;
-
-    auto mloc = FB::CreateArcPrimitive(fbb, (FB::DPoint3d*) &arc.center, (FB::DVec3d*) &arc.vector0, (FB::DVec3d*) &arc.vector90, arc.start, arc.sweep, (FB::BoundaryType) boundary);
-
-    fbb.Finish(mloc);
-    Append(Operation(OpCode::ArcPrimitive, (uint32_t) fbb.GetSize(), fbb.GetBufferPointer()));
-    }
-
-/*---------------------------------------------------------------------------------**//**
-* @bsimethod                                                    Brien.Bastings  12/2014
-+---------------+---------------+---------------+---------------+---------------+------*/
-bool ElementGeomIO::Writer::AppendSimplified(ICurvePrimitiveCR curvePrimitive, bool isClosed, bool is3d)
-    {
-    // Special case single/simple curve primitives to avoid having to call new during draw...
-    switch (curvePrimitive.GetCurvePrimitiveType())
-        {
-        case ICurvePrimitive::CURVE_PRIMITIVE_TYPE_Line:
-            {
-            DSegment3dCP segment = curvePrimitive.GetLineCP();
-
-            if (!is3d)
-                {
-                DPoint2d localPoints2dBuf[2];
-
-                localPoints2dBuf[0].Init(segment->point[0]);
-                localPoints2dBuf[1].Init(segment->point[1]);
-
-                Append(localPoints2dBuf, 2, FB::BoundaryType_Open);
-
-                return true;
-                }
-
-            Append(segment->point, 2, FB::BoundaryType_Open);
-
-            return true;
-            }
-
-        case ICurvePrimitive::CURVE_PRIMITIVE_TYPE_LineString:
-            {
-            bvector<DPoint3d> const* points = curvePrimitive.GetLineStringCP();
-
-            if (!is3d)
-                {
-                int nPts = (int) points->size();
-                std::valarray<DPoint2d> localPoints2dBuf(nPts);
-
-                for (int iPt = 0; iPt < nPts; ++iPt)
-                    localPoints2dBuf[iPt].Init(points->at(iPt));
-
-                Append(&localPoints2dBuf[0], nPts, (int8_t) (isClosed ? FB::BoundaryType_Closed : FB::BoundaryType_Open));
-
-                return true;
-                }
-
-            Append(&points->front(), points->size(), (int8_t) (isClosed ? FB::BoundaryType_Closed : FB::BoundaryType_Open));
-
-            return true;
-            }
-
-        case ICurvePrimitive::CURVE_PRIMITIVE_TYPE_PointString:
-            {
-            bvector<DPoint3d> const* points = curvePrimitive.GetPointStringCP();
-
-            if (!is3d)
-                {
-                int nPts = (int) points->size();
-                std::valarray<DPoint2d> localPoints2dBuf(nPts);
-
-                for (int iPt = 0; iPt < nPts; ++iPt)
-                    localPoints2dBuf[iPt].Init(points->at(iPt));
-
-                Append(&localPoints2dBuf[0], nPts, FB::BoundaryType_None);
-
-                return true;
-                }
-
-            Append(&points->front(), points->size(), FB::BoundaryType_None);
-
-            return true;
-            }
-
-        case ICurvePrimitive::CURVE_PRIMITIVE_TYPE_Arc:
-            {
-            DEllipse3dCP  ellipse = curvePrimitive.GetArcCP();
-
-            Append(*ellipse, (int8_t) (isClosed ? FB::BoundaryType_Closed : FB::BoundaryType_Open));
-
-            return true;
-            }
-
-        default:
-            return false;
-        }
-    }
-
-/*---------------------------------------------------------------------------------**//**
-* @bsimethod                                                    Brien.Bastings  12/2014
-+---------------+---------------+---------------+---------------+---------------+------*/
-bool ElementGeomIO::Writer::AppendSimplified(CurveVectorCR curves, bool is3d)
-    {
-    // Special case to avoid having to call new during draw...
-    if (ICurvePrimitive::CURVE_PRIMITIVE_TYPE_Invalid == curves.HasSingleCurvePrimitive())
-        return false;
-
-    return AppendSimplified(*curves.front(), curves.IsClosedPath(), is3d);
-    }
-
-/*---------------------------------------------------------------------------------**//**
-* @bsimethod                                                    Brien.Bastings  12/2014
-+---------------+---------------+---------------+---------------+---------------+------*/
-bool ElementGeomIO::Writer::AppendSimplified(ElementGeometryCR geom, bool is3d)
-    {
-    switch (geom.GetGeometryType())
-        {
-        case ElementGeometry::GeometryType::CurvePrimitive:
-            return AppendSimplified(*geom.GetAsICurvePrimitive(), false, is3d);
-
-        case ElementGeometry::GeometryType::CurveVector:
-            return AppendSimplified(*geom.GetAsCurveVector(), is3d);
-
-        default:
-            return false;
-        }
-    }
-
-/*---------------------------------------------------------------------------------**//**
-* @bsimethod                                                    Brien.Bastings  12/2014
-+---------------+---------------+---------------+---------------+---------------+------*/
-void ElementGeomIO::Writer::Append(CurveVectorCR curves)
-    {
-    bvector<Byte> buffer;
-
-    BentleyGeometryFlatBuffer::GeometryToBytes(curves, buffer);
-
-    if (0 == buffer.size())
-        {
-        BeAssert(false);
-        return;
-        }
-
-    Append(Operation(OpCode::CurveVector, (uint32_t) buffer.size(), &buffer.front()));
-    }
-
-/*---------------------------------------------------------------------------------**//**
-* @bsimethod                                                    Brien.Bastings  12/2014
-+---------------+---------------+---------------+---------------+---------------+------*/
-void ElementGeomIO::Writer::Append(ICurvePrimitiveCR curvePrimitive)
-    {
-    OpCode        opCode;
-    bvector<Byte> buffer;
-
-    BentleyGeometryFlatBuffer::GeometryToBytes(curvePrimitive, buffer);
-    opCode = OpCode::CurvePrimitive;
-
-    if (0 == buffer.size())
-        {
-        BeAssert(false);
-        return;
-        }
-
-    Append(Operation(opCode, (uint32_t) buffer.size(), &buffer.front()));
-    }
-
-/*---------------------------------------------------------------------------------**//**
-* @bsimethod                                                    Brien.Bastings  12/2014
-+---------------+---------------+---------------+---------------+---------------+------*/
-void ElementGeomIO::Writer::Append(PolyfaceQueryCR meshData)
-    {
-    bvector<Byte> buffer;
-
-    BentleyGeometryFlatBuffer::GeometryToBytes(meshData, buffer);
-
-    if (0 == buffer.size())
-        {
-        BeAssert(false);
-        return;
-        }
-
-    Append(Operation(OpCode::Polyface, (uint32_t) buffer.size(), &buffer.front()));
-    }
-
-/*---------------------------------------------------------------------------------**//**
-* @bsimethod                                                    Brien.Bastings  12/2014
-+---------------+---------------+---------------+---------------+---------------+------*/
-void ElementGeomIO::Writer::Append(ISolidPrimitiveCR solid)
-    {
-    bvector<Byte> buffer;
-
-    BentleyGeometryFlatBuffer::GeometryToBytes(solid, buffer);
-
-    if (0 == buffer.size())
-        {
-        BeAssert(false);
-        return;
-        }
-
-    Append(Operation(OpCode::SolidPrimitive, (uint32_t) buffer.size(), &buffer.front()));
-    }
-
-/*---------------------------------------------------------------------------------**//**
-* @bsimethod                                                    Brien.Bastings  12/2014
-+---------------+---------------+---------------+---------------+---------------+------*/
-void ElementGeomIO::Writer::Append(MSBsplineSurfaceCR surface)
-    {
-    bvector<Byte> buffer;
-
-    BentleyGeometryFlatBuffer::GeometryToBytes(surface, buffer);
-
-    if (0 == buffer.size())
-        {
-        BeAssert(false);
-        return;
-        }
-
-    Append(Operation(OpCode::BsplineSurface, (uint32_t) buffer.size(), &buffer.front()));
-    }
-
-/*---------------------------------------------------------------------------------**//**
-* @bsimethod                                                    Brien.Bastings  02/2015
-+---------------+---------------+---------------+---------------+---------------+------*/
-void ElementGeomIO::Writer::Append(ISolidKernelEntityCR entity, bool saveBRepOnly)
-    {
-    bool saveBRep = saveBRepOnly, saveFacets = false, saveEdges = false, saveFaceIso = false;
-    IFaceMaterialAttachmentsCP attachments = entity.GetFaceMaterialAttachments();
-
-    if (!saveBRepOnly)
-        {
-        switch (entity.GetEntityType())
-            {
-            case ISolidKernelEntity::EntityType_Wire:
-                {
-                // Save wire body as CurveVector...very in-efficent and un-necessary to persist these as BReps...
-                CurveVectorPtr wireGeom = DgnPlatformLib::QueryHost()->GetSolidsKernelAdmin()._WireBodyToCurveVector(entity);
-
-                if (wireGeom.IsValid())
-                    Append(*wireGeom);
-
-                return;
-                }
-
-            case ISolidKernelEntity::EntityType_Sheet:
-                {
-                // Save sheet body that is a single planar face as CurveVector...very in-efficent and un-necessary to persist these as BReps...
-                CurveVectorPtr faceGeom = DgnPlatformLib::QueryHost()->GetSolidsKernelAdmin()._PlanarSheetBodyToCurveVector(entity);
-
-                if (faceGeom.IsValid())
-                    {
-                    Append(*faceGeom);
-                    return;
-                    }
-
-                // Fall through...
-                }
-
-            case ISolidKernelEntity::EntityType_Solid:
-                {
-                saveBRep = saveFacets = true;
-
-                if (!DgnPlatformLib::QueryHost()->GetSolidsKernelAdmin()._QueryEntityData(entity, DgnPlatformLib::Host::SolidsKernelAdmin::EntityQuery_HasOnlyPlanarFaces))
-                    saveFaceIso = true;
-
-                // NOTE: Never want OpCode::BRepPolyfaceExact when split by face symbology...
-                if (attachments || saveFaceIso || DgnPlatformLib::QueryHost()->GetSolidsKernelAdmin()._QueryEntityData(entity, DgnPlatformLib::Host::SolidsKernelAdmin::EntityQuery_HasCurvedFaceOrEdge))
-                    saveEdges = true;
-                break;
-                }
-            }
-        }
-
-    // Make the parasolid data available for platforms that can support it...MUST BE ADDED FIRST!!!
-    if (saveBRep)
-        {
-        size_t      bufferSize = 0;
-        uint8_t*    buffer = nullptr;
-
-        if (SUCCESS != T_HOST.GetSolidsKernelAdmin()._SaveEntityToMemory(&buffer, bufferSize, entity))
-            {
-            BeAssert(false);
-            return;
-            }
-
-        bvector<FB::FaceSymbology> fbSymbVec;
-        bvector<FB::FaceSymbologyIndex> fbSymbIndexVec;
-
-        if (nullptr != attachments)
-            {
-            T_FaceAttachmentsVec const& faceAttachmentsVec = attachments->_GetFaceAttachmentsVec();
-
-            for (FaceAttachment attachment : faceAttachmentsVec)
-                {
-                // NOTE: First entry is base symbology, it's redundant with GeomStream, storing it makes implementing Get easier/cleaner...
-                FB::DPoint2d       uv(0.0, 0.0); // NEEDSWORK_WIP_MATERIAL - Add geometry specific material mappings to GeometryParams/GraphicParams...
-                GeometryParams  faceParams;
-
-                attachment.ToElemDisplayParams(faceParams);
-
-                FB::FaceSymbology  fbSymb(!faceParams.IsLineColorFromSubCategoryAppearance(), !faceParams.IsMaterialFromSubCategoryAppearance(),
-                                          faceParams.IsLineColorFromSubCategoryAppearance() ? 0 : faceParams.GetLineColor().GetValue(),
-                                          faceParams.IsMaterialFromSubCategoryAppearance() ? 0 : faceParams.GetMaterialId().GetValueUnchecked(),
-                                          faceParams.GetTransparency(), uv);
-
-                fbSymbVec.push_back(fbSymb);
-                }
-
-            T_FaceToSubElemIdMap const& faceToSubElemIdMap = attachments->_GetFaceToSubElemIdMap();
-
-            for (T_FaceToSubElemIdMap::const_iterator curr = faceToSubElemIdMap.begin(); curr != faceToSubElemIdMap.end(); ++curr)
-                {
-                FB::FaceSymbologyIndex fbSymbIndex(curr->second.first, (uint32_t) curr->second.second);
-
-                fbSymbIndexVec.push_back(fbSymbIndex);
-                }
-            }
-
-        FlatBufferBuilder fbb;
-
-        auto entityData = fbb.CreateVector(buffer, bufferSize);
-        auto faceSymb = 0 != fbSymbVec.size() ? fbb.CreateVectorOfStructs(&fbSymbVec.front(), fbSymbVec.size()) : 0;
-        auto faceSymbIndex = 0 != fbSymbIndexVec.size() ? fbb.CreateVectorOfStructs(&fbSymbIndexVec.front(), fbSymbIndexVec.size()) : 0;
-
-        FB::BRepDataBuilder builder(fbb);
-
-        builder.add_entityTransform((FB::Transform*) &entity.GetEntityTransform());
-        builder.add_brepType((FB::BRepType) entity.GetEntityType()); // Allow possibility of checking type w/o expensive restore of brep...
-        builder.add_entityData(entityData);
-
-        if (nullptr != attachments)
-            {
-            builder.add_symbology(faceSymb);
-            builder.add_symbologyIndex(faceSymbIndex);
-            }
-
-        auto mloc = builder.Finish();
-
-        fbb.Finish(mloc);
-        Append(Operation(OpCode::ParasolidBRep, (uint32_t) fbb.GetSize(), fbb.GetBufferPointer()));
-        }
-
-    // Store mesh representation for quick display or when parasolid isn't available...
-    if (saveFacets)
-        {
-        IFacetOptionsPtr  facetOpt = IFacetOptions::CreateForCurves();
-
-        if (nullptr != attachments)
-            {
-            bvector<PolyfaceHeaderPtr> polyfaces;
-            bvector<GeometryParams> params;
-
-            WireframeGeomUtil::CollectPolyfaces(entity, m_db, polyfaces, params, *facetOpt);
-
-            for (size_t i=0; i < polyfaces.size(); i++)
-                {
-                if (0 == polyfaces[i]->GetPointCount())
-                    continue;
-
-                bvector<Byte> buffer;
-
-                BentleyGeometryFlatBuffer::GeometryToBytes(*polyfaces[i], buffer);
-
-                if (0 == buffer.size())
-                    continue;
-
-                Append(params[i], true);
-                Append(Operation(OpCode::BRepPolyface, (uint32_t) buffer.size(), &buffer.front()));
-                }
-            }
-        else
-            {
-            PolyfaceHeaderPtr polyface = WireframeGeomUtil::CollectPolyface(entity, m_db, *facetOpt);
-
-            if (polyface.IsValid())
-                {
-                bvector<Byte> buffer;
-
-                BentleyGeometryFlatBuffer::GeometryToBytes(*polyface, buffer);
-
-                if (0 != buffer.size())
-                    Append(Operation(saveEdges ? OpCode::BRepPolyface : OpCode::BRepPolyfaceExact, (uint32_t) buffer.size(), &buffer.front()));
-                }
-            }
-        }
-
-    // When facetted representation is an approximation, we need to store the edge curves for snapping...
-    if (saveEdges)
-        {
-        if (nullptr != attachments)
-            {
-            bvector<CurveVectorPtr> curves;
-            bvector<GeometryParams> params;
-
-            WireframeGeomUtil::CollectCurves(entity, m_db, curves, params, true, false);
-
-            for (size_t i=0; i < curves.size(); i++)
-                {
-                if (0 == curves[i]->size())
-                    continue;
-
-                bvector<Byte> buffer;
-
-                BentleyGeometryFlatBuffer::GeometryToBytes(*curves[i], buffer);
-
-                if (0 == buffer.size())
-                    continue;
-
-                Append(params[i], true);
-                Append(Operation(OpCode::BRepEdges, (uint32_t) buffer.size(), &buffer.front()));
-                }
-            }
-        else
-            {
-            CurveVectorPtr edgeCurves = WireframeGeomUtil::CollectCurves(entity, m_db, true, false);
-
-            if (edgeCurves.IsValid())
-                {
-                bvector<Byte> buffer;
-
-                BentleyGeometryFlatBuffer::GeometryToBytes(*edgeCurves, buffer);
-
-                if (0 != buffer.size())
-                    Append(Operation(OpCode::BRepEdges, (uint32_t) buffer.size(), &buffer.front()));
-                }
-            }
-        }
-
-    // When facetted representation is an approximation, we need to store the face-iso curves for wireframe display...
-    if (saveFaceIso)
-        {
-        if (nullptr != attachments)
-            {
-            bvector<CurveVectorPtr> curves;
-            bvector<GeometryParams> params;
-
-            WireframeGeomUtil::CollectCurves(entity, m_db, curves, params, false, true);
-
-            for (size_t i=0; i < curves.size(); i++)
-                {
-                if (0 == curves[i]->size())
-                    continue;
-
-                bvector<Byte> buffer;
-
-                BentleyGeometryFlatBuffer::GeometryToBytes(*curves[i], buffer);
-
-                if (0 == buffer.size())
-                    continue;
-
-                Append(params[i], true);
-                Append(Operation(OpCode::BRepFaceIso, (uint32_t) buffer.size(), &buffer.front()));
-                }
-            }
-        else
-            {
-            CurveVectorPtr faceCurves = WireframeGeomUtil::CollectCurves(entity, m_db, false, true);
-
-            if (faceCurves.IsValid())
-                {
-                bvector<Byte> buffer;
-
-                BentleyGeometryFlatBuffer::GeometryToBytes(*faceCurves, buffer);
-
-                if (0 != buffer.size())
-                    Append(Operation(OpCode::BRepFaceIso, (uint32_t) buffer.size(), &buffer.front()));
-                }
-            }
-        }
-    }
-
-/*---------------------------------------------------------------------------------**//**
-* @bsimethod                                                    Brien.Bastings  01/2015
-+---------------+---------------+---------------+---------------+---------------+------*/
-void ElementGeomIO::Writer::Append(DgnGeomPartId geomPart, TransformCP geomToElem)
-    {
-    if (nullptr == geomToElem || geomToElem->IsIdentity())
-        {
-        FlatBufferBuilder fbb;
-
-        auto mloc = FB::CreateGeomPart(fbb, geomPart.GetValueUnchecked());
-
-        fbb.Finish(mloc);
-        Append(Operation(OpCode::GeomPartInstance, (uint32_t) fbb.GetSize(), fbb.GetBufferPointer()));
-        return;
-        }
-
-    DPoint3d            origin;
-    RotMatrix           rMatrix;
-    YawPitchRollAngles  angles;
-
-    geomToElem->GetTranslation(origin);
-    geomToElem->GetMatrix(rMatrix);
-    YawPitchRollAngles::TryFromRotMatrix(angles, rMatrix);
-
-    FlatBufferBuilder fbb;
-
-    auto mloc = FB::CreateGeomPart(fbb, geomPart.GetValueUnchecked(), (FB::DPoint3d*) &origin, angles.GetYaw().Degrees(), angles.GetPitch().Degrees(), angles.GetRoll().Degrees());
-
-    fbb.Finish(mloc);
-    Append(Operation(OpCode::GeomPartInstance, (uint32_t) fbb.GetSize(), fbb.GetBufferPointer()));
-    }
-
-/*---------------------------------------------------------------------------------**//**
-* @bsimethod                                                    Brien.Bastings  12/2014
-+---------------+---------------+---------------+---------------+---------------+------*/
-void ElementGeomIO::Writer::Append(GeometryParamsCR elParams, bool ignoreSubCategory)
-    {
-    bool useColor  = !elParams.IsLineColorFromSubCategoryAppearance();
-    bool useWeight = !elParams.IsWeightFromSubCategoryAppearance();
-    bool useStyle  = !elParams.IsLineStyleFromSubCategoryAppearance();
-
-    if (useColor || useWeight || useStyle || 0.0 != elParams.GetTransparency() || 0 != elParams.GetDisplayPriority() || DgnGeometryClass::Primary != elParams.GetGeometryClass())
-        {
-        FlatBufferBuilder fbb;
-
-        auto mloc = FB::CreateBasicSymbology(fbb, ignoreSubCategory ? 0 : elParams.GetSubCategoryId().GetValueUnchecked(),
-                                             useColor ? elParams.GetLineColor().GetValue() : 0,
-                                             useWeight ? elParams.GetWeight() : 0,
-                                             useStyle && nullptr != elParams.GetLineStyle() ? elParams.GetLineStyle()->GetStyleId().GetValueUnchecked() : 0,
-                                             elParams.GetTransparency(), elParams.GetDisplayPriority(), (FB::GeometryClass) elParams.GetGeometryClass(),
-                                             useColor, useWeight, useStyle);
-        fbb.Finish(mloc);
-        Append(Operation(OpCode::BasicSymbology, (uint32_t) fbb.GetSize(), fbb.GetBufferPointer()));
-        }
-    else // NOTE: When ignoreSubCategory is set, "all default values" triggers a sub-category appearance reset for the current sub-category...
-        {
-        FlatBufferBuilder fbb;
-
-        auto mloc = FB::CreateBasicSymbology(fbb, ignoreSubCategory ? 0 : elParams.GetSubCategoryId().GetValueUnchecked());
-
-        fbb.Finish(mloc);
-        Append(Operation(OpCode::BasicSymbology, (uint32_t) fbb.GetSize(), fbb.GetBufferPointer()));
-        }
-
-#if LINESTYLES_ENABLED
-    if (nullptr != elParams.GetLineStyle() && nullptr != elParams.GetLineStyle()->GetStyleParams())
-        {
-        FlatBufferBuilder   fbb;
-        LineStyleParamsCP   lsParams = elParams.GetLineStyle()->GetStyleParams();
-        YawPitchRollAngles  angles;
-
-        YawPitchRollAngles::TryFromRotMatrix(angles, lsParams->rMatrix);
-        auto modifiers = FB::CreateLineStyleModifiers(fbb, lsParams->modifiers, lsParams->scale, lsParams->dashScale, lsParams->gapScale, lsParams->startWidth, lsParams->endWidth, lsParams->distPhase, lsParams->fractPhase,
-                                                      (FB::DPoint3d*)&lsParams->normal, angles.GetYaw().Degrees(), angles.GetPitch().Degrees(), angles.GetRoll().Degrees());
-        fbb.Finish(modifiers);
-        Append(Operation(OpCode::LineStyleModifiers, (uint32_t) fbb.GetSize(), fbb.GetBufferPointer()));
-        }
-#endif
-
-    if (FillDisplay::Never != elParams.GetFillDisplay())
-        {
-        FlatBufferBuilder fbb;
-
-        if (nullptr != elParams.GetGradient())
-            {
-            GradientSymbCR    gradient = *elParams.GetGradient();
-            bvector<uint32_t> keyColors;
-            bvector<double>   keyValues;
-
-            for (int i=0; i < gradient.GetNKeys(); i++)
-                {
-                double   keyValue;
-                ColorDef keyColor;
-
-                gradient.GetKey(keyColor, keyValue, i);
-
-                keyColors.push_back(keyColor.GetValue());
-                keyValues.push_back(keyValue);
-                }
-
-            auto colors = fbb.CreateVector(keyColors);
-            auto values = fbb.CreateVector(keyValues);
-
-            auto mloc = FB::CreateAreaFill(fbb, (FB::FillDisplay) elParams.GetFillDisplay(),
-                                           0, 0, 0, elParams.GetFillTransparency(),
-                                           (FB::GradientMode) gradient.GetMode(), gradient.GetFlags(),
-                                           gradient.GetAngle(), gradient.GetTint(), gradient.GetShift(),
-                                           colors, values);
-            fbb.Finish(mloc);
-            }
-        else
-            {
-            bool isBgFill = elParams.IsFillColorFromViewBackground();
-            bool useFillColor = !isBgFill && !elParams.IsFillColorFromSubCategoryAppearance();
-
-            auto mloc = FB::CreateAreaFill(fbb, (FB::FillDisplay) elParams.GetFillDisplay(),
-                                           useFillColor ? elParams.GetFillColor().GetValue() : 0, useFillColor, isBgFill,
-                                           elParams.GetFillTransparency());
-            fbb.Finish(mloc);
-            }
-
-        Append(Operation(OpCode::AreaFill, (uint32_t) fbb.GetSize(), fbb.GetBufferPointer()));
-        }
-
-    // NEEDSWORK_WIP_MATERIAL - Not sure what we need to store per-geometry...
-    //                          I assume we'll still need optional uv settings even when using sub-category material.
-    //                          So we need a way to check for that case as we can't call GetMaterial
-    //                          when !useMaterial because GeometryParams::Resolve hasn't been called...
-    bool useMaterial = !elParams.IsMaterialFromSubCategoryAppearance();
-
-    if (useMaterial)
-        {
-        FlatBufferBuilder fbb;
-
-        auto mloc = FB::CreateMaterial(fbb, useMaterial, useMaterial && elParams.GetMaterialId().IsValid() ? elParams.GetMaterialId().GetValueUnchecked() : 0, nullptr, nullptr, 0.0, 0.0, 0.0);
-        fbb.Finish(mloc);
-
-        Append(Operation(OpCode::Material, (uint32_t) fbb.GetSize(), fbb.GetBufferPointer()));
-        }
-    }
-
-/*---------------------------------------------------------------------------------**//**
-* @bsimethod                                                    Brien.Bastings  01/2015
-+---------------+---------------+---------------+---------------+---------------+------*/
-void ElementGeomIO::Writer::Append(ElementGeometryCR elemGeom)
-    {
-    switch (elemGeom.GetGeometryType())
-        {
-        case ElementGeometry::GeometryType::CurvePrimitive:
-            {
-            Append(*elemGeom.GetAsICurvePrimitive());
-            break;
-            }
-
-        case ElementGeometry::GeometryType::CurveVector:
-            {
-            Append(*elemGeom.GetAsCurveVector());
-            break;
-            }
-
-        case ElementGeometry::GeometryType::SolidPrimitive:
-            {
-            Append(*elemGeom.GetAsISolidPrimitive());
-            break;
-            }
-
-        case ElementGeometry::GeometryType::Polyface:
-            {
-            Append(*elemGeom.GetAsPolyfaceHeader());
-            break;
-            }
-
-        case ElementGeometry::GeometryType::BsplineSurface:
-            {
-            Append(*elemGeom.GetAsMSBsplineSurface());
-            break;
-            }
-
-        case ElementGeometry::GeometryType::SolidKernelEntity:
-            {
-            Append(*elemGeom.GetAsISolidKernelEntity());
-            break;
-            }
-
-        case ElementGeometry::GeometryType::TextString:
-            Append(*elemGeom.GetAsTextString());
-            break;
-        }
-    }
-
-/*---------------------------------------------------------------------------------**//**
-* @bsimethod                                                    Jeff.Marker     05/2015
-+---------------+---------------+---------------+---------------+---------------+------*/
-void ElementGeomIO::Writer::Append(TextStringCR text)
-    {
-    bvector<Byte> data;
-    if (SUCCESS != TextStringPersistence::EncodeAsFlatBuf(data, text, m_db, TextStringPersistence::FlatBufEncodeOptions::IncludeGlyphLayoutData))
-        return;
-
-    Append(Operation(OpCode::TextString, (uint32_t)data.size(), &data[0]));
-    }
-
-/*---------------------------------------------------------------------------------**//**
-* @bsimethod                                                    Brien.Bastings  12/2014
-+---------------+---------------+---------------+---------------+---------------+------*/
-bool ElementGeomIO::Reader::Get(Operation const& egOp, DPoint2dCP& pts, int& nPts, int8_t& boundary) const
-    {
-    if (OpCode::PointPrimitive2d != egOp.m_opCode)
-        return false;
-
-    auto ppfb = flatbuffers::GetRoot<FB::PointPrimitive2d>(egOp.m_data);
-
-    boundary = (int8_t) ppfb->boundary();
-    nPts = (int) ppfb->coords()->Length();
-    pts = (DPoint2dCP) ppfb->coords()->Data();
-
-    return true;
-    }
-
-/*---------------------------------------------------------------------------------**//**
-* @bsimethod                                                    Brien.Bastings  12/2014
-+---------------+---------------+---------------+---------------+---------------+------*/
-bool ElementGeomIO::Reader::Get(Operation const& egOp, DPoint3dCP& pts, int& nPts, int8_t& boundary) const
-    {
-    if (OpCode::PointPrimitive != egOp.m_opCode)
-        return false;
-
-    auto ppfb = flatbuffers::GetRoot<FB::PointPrimitive>(egOp.m_data);
-
-    boundary = (int8_t) ppfb->boundary();
-    nPts = (int) ppfb->coords()->Length();
-    pts = (DPoint3dCP) ppfb->coords()->Data();
-
-    return true;
-    }
-
-/*---------------------------------------------------------------------------------**//**
-* @bsimethod                                                    Brien.Bastings  12/2014
-+---------------+---------------+---------------+---------------+---------------+------*/
-bool ElementGeomIO::Reader::Get(Operation const& egOp, DEllipse3dR arc, int8_t& boundary) const
-    {
-    if (OpCode::ArcPrimitive != egOp.m_opCode)
-        return false;
-
-    auto ppfb = flatbuffers::GetRoot<FB::ArcPrimitive>(egOp.m_data);
-
-    arc.InitFromVectors(*((DPoint3dCP) ppfb->center()), *((DVec3dCP) ppfb->vector0()), *((DVec3dCP) ppfb->vector90()), ppfb->start(), ppfb->sweep());
-    boundary = (int8_t) ppfb->boundary();
-
-    return true;
-    }
-
-/*---------------------------------------------------------------------------------**//**
-* @bsimethod                                                    Brien.Bastings  12/2014
-+---------------+---------------+---------------+---------------+---------------+------*/
-bool ElementGeomIO::Reader::Get(Operation const& egOp, ICurvePrimitivePtr& curve) const
-    {
-    if (OpCode::CurvePrimitive != egOp.m_opCode)
-        return false;
-
-    curve = BentleyGeometryFlatBuffer::BytesToCurvePrimitive(egOp.m_data);
-
-    return curve.IsValid();
-    }
-
-/*---------------------------------------------------------------------------------**//**
-* @bsimethod                                                    Brien.Bastings  12/2014
-+---------------+---------------+---------------+---------------+---------------+------*/
-bool ElementGeomIO::Reader::Get(Operation const& egOp, CurveVectorPtr& curves) const
-    {
-    if (OpCode::CurveVector != egOp.m_opCode)
-        return false;
-
-    curves = BentleyGeometryFlatBuffer::BytesToCurveVector(egOp.m_data);
-
-    return curves.IsValid();
-    }
-
-/*---------------------------------------------------------------------------------**//**
-* @bsimethod                                                    Brien.Bastings  12/2014
-+---------------+---------------+---------------+---------------+---------------+------*/
-bool ElementGeomIO::Reader::Get(Operation const& egOp, PolyfaceQueryCarrier& meshData) const
-    {
-    if (OpCode::Polyface != egOp.m_opCode)
-        return false;
-
-    return BentleyGeometryFlatBuffer::BytesToPolyfaceQueryCarrier(egOp.m_data, meshData);
-    }
-
-/*---------------------------------------------------------------------------------**//**
-* @bsimethod                                                    Brien.Bastings  12/2014
-+---------------+---------------+---------------+---------------+---------------+------*/
-bool ElementGeomIO::Reader::Get(Operation const& egOp, ISolidPrimitivePtr& solid) const
-    {
-    if (OpCode::SolidPrimitive != egOp.m_opCode)
-        return false;
-
-    solid = BentleyGeometryFlatBuffer::BytesToSolidPrimitive(egOp.m_data);
-
-    return solid.IsValid();
-    }
-
-/*---------------------------------------------------------------------------------**//**
-* @bsimethod                                                    Brien.Bastings  12/2014
-+---------------+---------------+---------------+---------------+---------------+------*/
-bool ElementGeomIO::Reader::Get(Operation const& egOp, MSBsplineSurfacePtr& surface) const
-    {
-    if (OpCode::BsplineSurface != egOp.m_opCode)
-        return false;
-
-    surface = BentleyGeometryFlatBuffer::BytesToMSBsplineSurface(egOp.m_data);
-
-    return surface.IsValid();
-    }
-
-/*---------------------------------------------------------------------------------**//**
-* @bsimethod                                                    Brien.Bastings  12/2014
-+---------------+---------------+---------------+---------------+---------------+------*/
-bool ElementGeomIO::Reader::Get(Operation const& egOp, ISolidKernelEntityPtr& entity) const
-    {
-    if (OpCode::ParasolidBRep != egOp.m_opCode)
-        return false;
-
-    auto ppfb = flatbuffers::GetRoot<FB::BRepData>(egOp.m_data);
-
-    // NOTE: It's possible to check ppfb->brepType() to avoid calling restore in order to check type...
-    if (SUCCESS != T_HOST.GetSolidsKernelAdmin()._RestoreEntityFromMemory(entity, ppfb->entityData()->Data(), ppfb->entityData()->Length(), *((TransformCP) ppfb->entityTransform())))
-        return false;
-
-    if (!ppfb->has_symbology() || !ppfb->has_symbologyIndex())
-        return true;
-
-    for (size_t iSymb=0; iSymb < ppfb->symbology()->Length(); iSymb++)
-        {
-        FB::FaceSymbology const* fbSymb = ((FB::FaceSymbology const*) ppfb->symbology()->Data())+iSymb;
-
-        GeometryParams faceParams;
-
-        if (fbSymb->useColor())
-            faceParams.SetLineColor(ColorDef(fbSymb->color()));
-
-        if (fbSymb->useMaterial())
-            faceParams.SetMaterialId(DgnMaterialId((uint64_t)fbSymb->materialId()));
-
-        faceParams.SetTransparency(fbSymb->transparency());
-
-        if (nullptr == entity->GetFaceMaterialAttachments())
-            entity->InitFaceMaterialAttachments(&faceParams);
-        else
-            const_cast<T_FaceAttachmentsVec&>(entity->GetFaceMaterialAttachments()->_GetFaceAttachmentsVec()).push_back(faceParams);
-        }
-
-    if (nullptr == entity->GetFaceMaterialAttachments())
-        return true;
-
-    T_FaceToSubElemIdMap const& faceToSubElemIdMap = entity->GetFaceMaterialAttachments()->_GetFaceToSubElemIdMap();
-    bmap<int32_t, uint32_t> subElemIdToFaceMap;
-
-    for (T_FaceToSubElemIdMap::const_iterator curr = faceToSubElemIdMap.begin(); curr != faceToSubElemIdMap.end(); ++curr)
-        subElemIdToFaceMap[curr->second.first] = curr->first;
-
-    for (size_t iSymbIndex=0; iSymbIndex < ppfb->symbologyIndex()->Length(); iSymbIndex++)
-        {
-        FB::FaceSymbologyIndex const* fbSymbIndex = ((FB::FaceSymbologyIndex const*) ppfb->symbologyIndex()->Data())+iSymbIndex;
-        bmap<int32_t, uint32_t>::const_iterator foundIndex = subElemIdToFaceMap.find(fbSymbIndex->faceIndex());
-
-        if (foundIndex == subElemIdToFaceMap.end())
-            continue;
-
-        const_cast<T_FaceToSubElemIdMap&>(faceToSubElemIdMap)[foundIndex->second] = make_bpair(fbSymbIndex->faceIndex(), fbSymbIndex->symbIndex());
-        }
-
-    return true;
-    }
-
-/*---------------------------------------------------------------------------------**//**
-* @bsimethod                                                    Brien.Bastings  01/2015
-+---------------+---------------+---------------+---------------+---------------+------*/
-bool ElementGeomIO::Reader::Get(Operation const& egOp, DgnGeomPartId& geomPart, TransformR geomToElem) const
-    {
-    if (OpCode::GeomPartInstance != egOp.m_opCode)
-        return false;
-
-    auto ppfb = flatbuffers::GetRoot<FB::GeomPart>(egOp.m_data);
-
-    geomPart = DgnGeomPartId((uint64_t)ppfb->geomPartId());
-
-    DPoint3d            origin = (nullptr == ppfb->origin() ? DPoint3d::FromZero() : *((DPoint3dCP) ppfb->origin()));
-    YawPitchRollAngles  angles = YawPitchRollAngles::FromDegrees(ppfb->yaw(), ppfb->pitch(), ppfb->roll());
-
-    geomToElem = angles.ToTransform(origin);
-
-    return true;
-    }
-
-/*---------------------------------------------------------------------------------**//**
-* @bsimethod                                                    Brien.Bastings  12/2014
-+---------------+---------------+---------------+---------------+---------------+------*/
-bool ElementGeomIO::Reader::Get(Operation const& egOp, GeometryParamsR elParams) const
-    {
-    bool changed = false;
-
-    switch (egOp.m_opCode)
-        {
-        case OpCode::BasicSymbology:
-            {
-            auto ppfb = flatbuffers::GetRoot<FB::BasicSymbology>(egOp.m_data);
-
-            DgnSubCategoryId subCategoryId((uint64_t)ppfb->subCategoryId());
-
-            if (!subCategoryId.IsValid())
-                subCategoryId = elParams.GetSubCategoryId(); // Preserve current sub-category if not explicitly stored (GeomPart, FaceAttachment, etc.)...
-
-            if (subCategoryId.IsValid())
-                {
-                DgnCategoryId categoryId = elParams.GetCategoryId(); // Preserve current category and reset to sub-category appearance...
-
-                if (!categoryId.IsValid())
-                    categoryId = DgnSubCategory::QueryCategoryId(subCategoryId, m_db);
-
-                elParams = GeometryParams();
-                elParams.SetCategoryId(categoryId);
-                elParams.SetSubCategoryId(subCategoryId);
-                changed = true;
-                }
-
-            if (ppfb->useColor())
-                {
-                ColorDef lineColor(ppfb->color());
-
-                if (elParams.IsLineColorFromSubCategoryAppearance() || lineColor != elParams.GetLineColor())
-                    {
-                    elParams.SetLineColor(lineColor);
-                    changed = true;
-                    }
-                }
-
-            if (ppfb->useWeight())
-                {
-                uint32_t weight = ppfb->weight();
-
-                if (elParams.IsWeightFromSubCategoryAppearance() || weight != elParams.GetWeight())
-                    {
-                    elParams.SetWeight(weight);
-                    changed = true;
-                    }
-                }
-
-            if (ppfb->useStyle())
-                {
-                DgnStyleId  styleId((uint64_t)ppfb->lineStyleId());
-                DgnStyleId  currStyleId = (nullptr != elParams.GetLineStyle() ? elParams.GetLineStyle()->GetStyleId() : DgnStyleId());
-
-                if (elParams.IsLineStyleFromSubCategoryAppearance() || styleId != currStyleId)
-                    {
-                    if (styleId.IsValid())
-                        {
-                        LineStyleInfoPtr lsInfo = LineStyleInfo::Create(styleId, nullptr);
-                        elParams.SetLineStyle(lsInfo.get());
-                        }
-                    else
-                        {
-                        elParams.SetLineStyle(nullptr); // Override sub-category appearance to a solid/continuous line...
-                        }
-
-                    changed = true;
-                    }
-                }
-
-            double  transparency = ppfb->transparency();
-
-            if (transparency != elParams.GetTransparency())
-                {
-                elParams.SetTransparency(transparency);
-                changed = true;
-                }
-
-            int32_t displayPriority = ppfb->displayPriority();
-
-            if (displayPriority != elParams.GetDisplayPriority())
-                {
-                elParams.SetDisplayPriority(displayPriority);
-                changed = true;
-                }
-
-            DgnGeometryClass geomClass = (DgnGeometryClass) ppfb->geomClass();
-
-            if (geomClass != elParams.GetGeometryClass())
-                {
-                elParams.SetGeometryClass(geomClass);
-                changed = true;
-                }
-            break;
-            }
-
-        case OpCode::AreaFill:
-            {
-            auto ppfb = flatbuffers::GetRoot<FB::AreaFill>(egOp.m_data);
-
-            FillDisplay fillDisplay = (FillDisplay) ppfb->fill();
-
-            if (fillDisplay != elParams.GetFillDisplay())
-                {
-                elParams.SetFillDisplay(fillDisplay);
-                changed = true;
-                }
-
-            if (FillDisplay::Never != fillDisplay)
-                {
-                double        transparency = ppfb->transparency();
-                GradientMode  mode = (GradientMode) ppfb->mode();
-
-                if (transparency != elParams.GetFillTransparency())
-                    {
-                    elParams.SetFillTransparency(transparency);
-                    changed = true;
-                    }
-
-                if (GradientMode::None == mode)
-                    {
-                    if (ppfb->useColor())
-                        {
-                        ColorDef fillColor(ppfb->color());
-
-                        if (elParams.IsFillColorFromSubCategoryAppearance() || fillColor != elParams.GetFillColor())
-                            {
-                            elParams.SetFillColor(fillColor);
-                            changed = true;
-                            }
-                        }
-                    else if (ppfb->isBgColor())
-                        {
-                        if (!elParams.IsFillColorFromViewBackground())
-                            {
-                            elParams.SetFillColorToViewBackground();
-                            changed = true;
-                            }
-                        }
-                    }
-                else
-                    {
-                    GradientSymbPtr gradientPtr = GradientSymb::Create();
-
-                    gradientPtr->SetMode(mode);
-                    gradientPtr->SetFlags(ppfb->flags());
-                    gradientPtr->SetShift(ppfb->shift());
-                    gradientPtr->SetTint(ppfb->tint());
-                    gradientPtr->SetAngle(ppfb->angle());
-
-                    uint32_t nColors = ppfb->colors()->Length();
-                    uint32_t* colors = (uint32_t*) ppfb->colors()->Data();
-                    bvector<ColorDef> keyColors;
-
-                    for (uint32_t iColor=0; iColor < nColors; iColor++)
-                        keyColors.push_back(ColorDef(colors[iColor]));
-
-                    gradientPtr->SetKeys((uint16_t) keyColors.size(), &keyColors.front(), (double*) ppfb->values()->Data());
-                    elParams.SetGradient(gradientPtr.get());
-                    }
-                }
-            break;
-            }
-
-        case OpCode::Material:
-            {
-            auto ppfb = flatbuffers::GetRoot<FB::Material>(egOp.m_data);
-
-            // NEEDSWORK_WIP_MATERIAL - Set geometry specific material settings of GeometryParams...
-            if (ppfb->useMaterial())
-                {
-                DgnMaterialId material((uint64_t)ppfb->materialId());
-
-                if (elParams.IsMaterialFromSubCategoryAppearance() || material != elParams.GetMaterialId())
-                    {
-                    elParams.SetMaterialId(material);
-                    changed = true;
-                    }
-                }
-            break;
-            }
-
-        case OpCode::LineStyleModifiers:
-            {
-            auto ppfb = flatbuffers::GetRoot<FB::LineStyleModifiers>(egOp.m_data);
-
-            DgnStyleId styleId;
-            LineStyleInfoCP   currentLsInfo = elParams.GetLineStyle();
-            if (currentLsInfo != nullptr)
-                styleId = currentLsInfo->GetStyleId();
-
-            LineStyleParams styleParams;
-            styleParams.Init();
-
-            styleParams.modifiers = ppfb->modifiers();
-            styleParams.scale = ppfb->scale();
-            styleParams.dashScale = ppfb->dashScale();
-            styleParams.gapScale = ppfb->gapScale();
-            styleParams.startWidth = ppfb->startWidth();
-            styleParams.endWidth = ppfb->endWidth();
-            styleParams.distPhase = ppfb->distPhase();
-            styleParams.fractPhase = ppfb->fractPhase();
-            styleParams.normal = *(DPoint3d*)ppfb->normal();
-            YawPitchRollAngles ypr(AngleInDegrees::FromDegrees(ppfb->yaw()), AngleInDegrees::FromDegrees(ppfb->pitch()), AngleInDegrees::FromDegrees(ppfb->roll()));
-            styleParams.rMatrix = ypr.ToRotMatrix();
-
-            LineStyleInfoPtr    lsInfo = LineStyleInfo::Create(styleId, &styleParams);
-            elParams.SetLineStyle(lsInfo.get());
-            changed = true;
-            break;
-            }
-
-        default:
-            return false;
-        }
-
-    return changed;
-    }
-
-/*---------------------------------------------------------------------------------**//**
-* @bsimethod                                                    Jeff.Marker     05/2015
-+---------------+---------------+---------------+---------------+---------------+------*/
-bool ElementGeomIO::Reader::Get(Operation const& egOp, TextStringR text) const
-    {
-    if (OpCode::TextString != egOp.m_opCode)
-        return false;
-
-    return (SUCCESS == TextStringPersistence::DecodeFromFlatBuf(text, egOp.m_data, egOp.m_dataSize, m_db));
-    }
-
-/*---------------------------------------------------------------------------------**//**
-* @bsimethod                                                    Brien.Bastings  01/2015
-+---------------+---------------+---------------+---------------+---------------+------*/
-bool ElementGeomIO::Reader::Get(Operation const& egOp, ElementGeometryPtr& elemGeom) const
-    {
-    switch (egOp.m_opCode)
-        {
-        case ElementGeomIO::OpCode::PointPrimitive2d:
-            {
-            int         nPts;
-            int8_t      boundary;
-            DPoint2dCP  pts;
-
-            if (!Get(egOp, pts, nPts, boundary))
-                break;
-
-            std::valarray<DPoint3d> localPoints3dBuf(nPts);
-
-            for (int iPt = 0; iPt < nPts; ++iPt)
-                localPoints3dBuf[iPt].Init(pts[iPt]);
-
-            switch (boundary)
-                {
-                case FB::BoundaryType_None:
-                    elemGeom = ElementGeometry::Create(ICurvePrimitive::CreatePointString(&localPoints3dBuf[0], nPts));
-                    break;
-
-                case FB::BoundaryType_Open:
-                    elemGeom = ElementGeometry::Create(ICurvePrimitive::CreateLineString(&localPoints3dBuf[0], nPts));
-                    break;
-
-                case FB::BoundaryType_Closed:
-                    elemGeom = ElementGeometry::Create(CurveVector::Create(CurveVector::BOUNDARY_TYPE_Outer, ICurvePrimitive::CreateLineString(&localPoints3dBuf[0], nPts)));
-                    break;
-                }
-
-            return true;
-            }
-
-        case ElementGeomIO::OpCode::PointPrimitive:
-            {
-            int         nPts;
-            int8_t      boundary;
-            DPoint3dCP  pts;
-
-            if (!Get(egOp, pts, nPts, boundary))
-                break;
-
-            switch (boundary)
-                {
-                case FB::BoundaryType_None:
-                    elemGeom = ElementGeometry::Create(ICurvePrimitive::CreatePointString(pts, nPts));
-                    break;
-
-                case FB::BoundaryType_Open:
-                    elemGeom = ElementGeometry::Create(ICurvePrimitive::CreateLineString(pts, nPts));
-                    break;
-
-                case FB::BoundaryType_Closed:
-                    elemGeom = ElementGeometry::Create(CurveVector::Create(CurveVector::BOUNDARY_TYPE_Outer, ICurvePrimitive::CreateLineString(pts, nPts)));
-                    break;
-                }
-
-            return true;
-            }
-
-        case ElementGeomIO::OpCode::ArcPrimitive:
-            {
-            DEllipse3d  arc;
-            int8_t      boundary;
-
-            if (!Get(egOp, arc, boundary))
-                break;
-
-            switch (boundary)
-                {
-                case FB::BoundaryType_None:
-                case FB::BoundaryType_Open:
-                    elemGeom = ElementGeometry::Create(ICurvePrimitive::CreateArc(arc));
-                    break;
-
-                case FB::BoundaryType_Closed:
-                    elemGeom = ElementGeometry::Create(CurveVector::Create(CurveVector::BOUNDARY_TYPE_Outer, ICurvePrimitive::CreateArc(arc)));
-                    break;
-                }
-
-            return true;
-            }
-
-        case ElementGeomIO::OpCode::CurvePrimitive:
-            {
-            ICurvePrimitivePtr curvePtr;
-
-            if (!Get(egOp, curvePtr))
-                break;
-
-            elemGeom = ElementGeometry::Create(curvePtr);
-            return true;
-            }
-
-        case ElementGeomIO::OpCode::CurveVector:
-            {
-            CurveVectorPtr curvePtr;
-
-            if (!Get(egOp, curvePtr))
-                break;
-
-            elemGeom = ElementGeometry::Create(curvePtr);
-            return true;
-            }
-
-        case ElementGeomIO::OpCode::Polyface:
-            {
-            PolyfaceQueryCarrier meshData(0, false, 0, 0, nullptr, nullptr);
-
-            if (!Get(egOp, meshData))
-                break;
-
-            elemGeom = ElementGeometry::Create(meshData); // Copy...
-            return true;
-            }
-
-        case ElementGeomIO::OpCode::SolidPrimitive:
-            {
-            ISolidPrimitivePtr solidPtr;
-
-            if (!Get(egOp, solidPtr))
-                break;
-
-            elemGeom = ElementGeometry::Create(solidPtr);
-            return true;
-            }
-
-        case ElementGeomIO::OpCode::BsplineSurface:
-            {
-            MSBsplineSurfacePtr surfacePtr;
-
-            if (!Get(egOp, surfacePtr))
-                break;
-
-            elemGeom = ElementGeometry::Create(surfacePtr);
-            return true;
-            }
-
-        case ElementGeomIO::OpCode::ParasolidBRep:
-            {
-            ISolidKernelEntityPtr entityPtr;
-
-            if (!Get(egOp, entityPtr))
-                break;
-
-            elemGeom = ElementGeometry::Create(entityPtr);
-            return true;
-            }
-
-        case ElementGeomIO::OpCode::BRepPolyface:
-        case ElementGeomIO::OpCode::BRepPolyfaceExact:
-            {
-            // NOTE: Caller is expected to filter opCode when they don't want these (Parasolid BRep was available)...
-            PolyfaceQueryCarrier meshData(0, false, 0, 0, nullptr, nullptr);
-
-            if (!BentleyGeometryFlatBuffer::BytesToPolyfaceQueryCarrier(egOp.m_data, meshData))
-                break;
-
-            elemGeom = ElementGeometry::Create(meshData);
-            return true;
-            }
-
-        case ElementGeomIO::OpCode::BRepEdges:
-        case ElementGeomIO::OpCode::BRepFaceIso:
-            {
-            // NOTE: Caller is expected to filter opCode when they don't want these...
-            CurveVectorPtr curvePtr = BentleyGeometryFlatBuffer::BytesToCurveVector(egOp.m_data);
-
-            if (!curvePtr.IsValid())
-                break;
-
-            elemGeom = ElementGeometry::Create(curvePtr);
-            return true;
-            }
-
-        case ElementGeomIO::OpCode::TextString:
-            {
-            TextStringPtr text = TextString::Create();
-            if (SUCCESS != TextStringPersistence::DecodeFromFlatBuf(*text, egOp.m_data, egOp.m_dataSize, m_db))
-                break;
-
-            elemGeom = ElementGeometry::Create(text);
-            return true;
-            }
-        }
-
-    return false;
-    }
-
-/*---------------------------------------------------------------------------------**//**
-* @bsimethod                                                    Brien.Bastings  05/2015
-+---------------+---------------+---------------+---------------+---------------+------*/
-void ElementGeomIO::Collection::GetGeomPartIds(IdSet<DgnGeomPartId>& parts, DgnDbR dgnDb) const
-    {
-    ElementGeomIO::Reader reader(dgnDb);
-
-    for (auto const& egOp : *this)
-        {
-        if (ElementGeomIO::OpCode::GeomPartInstance != egOp.m_opCode)
-            continue;
-
-        DgnGeomPartId geomPartId;
-        Transform     geomToElem;
-
-        if (!reader.Get(egOp, geomPartId, geomToElem))
-            continue;
-
-        parts.insert(geomPartId);
-        }
-    }
-
-/*=================================================================================**//**
-* @bsiclass                                                     Brien.Bastings  02/2015
-+===============+===============+===============+===============+===============+======*/
-struct DrawState
-{
-ViewContextR        m_context;
-ViewFlagsCR         m_flags;
-bool                m_symbologyChanged;
-
-DrawState(ViewContextR context, ViewFlagsCR flags) : m_context(context), m_flags(flags) {m_symbologyChanged = false;}
-~DrawState() {}
-
-/*---------------------------------------------------------------------------------**//**
-* @bsimethod                                                    Brien.Bastings  04/2015
-+---------------+---------------+---------------+---------------+---------------+------*/
-void InitDisplayParams(DgnCategoryId category)
-    {
-    GeometryParamsR  dispParams = m_context.GetCurrentGeometryParams();
-
-    dispParams = GeometryParams();
-    dispParams.SetCategoryId(category);
-
-    m_symbologyChanged = true;
-    }
-
-/*---------------------------------------------------------------------------------**//**
-* @bsimethod                                                    Brien.Bastings  02/2015
-+---------------+---------------+---------------+---------------+---------------+------*/
-void SetElemDisplayParams(DgnSubCategoryId subCategory)
-    {
-    GeometryParamsR  dispParams = m_context.GetCurrentGeometryParams();
-    DgnCategoryId       category = dispParams.GetCategoryId(); // Preserve current category...
-
-    dispParams = GeometryParams();
-    dispParams.SetCategoryId(category);
-    dispParams.SetSubCategoryId(subCategory);
-
-    m_symbologyChanged = true;
-    }
-
-/*---------------------------------------------------------------------------------**//**
-* @bsimethod                                                    Brien.Bastings  02/2015
-+---------------+---------------+---------------+---------------+---------------+------*/
-void ChangedElemDisplayParams()
-    {
-    m_symbologyChanged = true;
-    }
-
-/*---------------------------------------------------------------------------------**//**
-* @bsimethod                                                    Brien.Bastings  02/2015
-+---------------+---------------+---------------+---------------+---------------+------*/
-void CookElemDisplayParams()
-    {
-    if (!m_symbologyChanged)
-        return;
-
-    // NEEDSWORK: Assumes QVElems will be cached per-view unlike Vancouver and cleared if view settings change...
-    if (FillDisplay::ByView == m_context.GetCurrentGeometryParams().GetFillDisplay() && RenderMode::Wireframe == m_flags.GetRenderMode() && !m_flags.fill)
-        m_context.GetCurrentGeometryParams().SetFillDisplay(FillDisplay::Never);
-
-    m_context.CookGeometryParams();
-    m_symbologyChanged = false;
-    }
-
-/*---------------------------------------------------------------------------------**//**
-* @bsimethod                                                    Brien.Bastings  05/2015
-+---------------+---------------+---------------+---------------+---------------+------*/
-bool IsGeometryVisible()
-    {
-    switch (m_context.GetCurrentGeometryParams().GetGeometryClass())
-        {
-        case DgnGeometryClass::Construction:
-            if (!m_flags.constructions)
-                return false;
-            break;
-
-        case DgnGeometryClass::Dimension:
-            if (!m_flags.dimensions)
-                return false;
-            break;
-
-        case DgnGeometryClass::Pattern:
-            if (!m_flags.patterns)
-                return false;
-            break;
-        }
-
-    if (nullptr == m_context.GetViewport())
-        return true;
-
-    DgnSubCategory::Appearance appearance = m_context.GetViewport()->GetViewController().GetSubCategoryAppearance(m_context.GetCurrentGeometryParams().GetSubCategoryId());
-
-    if (appearance.IsInvisible())
-        return false;
-
-    switch (m_context.GetDrawPurpose())
-        {
-        case DrawPurpose::Plot:
-            if (appearance.GetDontPlot())
-                return false;
-            break;
-
-        case DrawPurpose::Pick:
-        case DrawPurpose::FenceAccept:
-            if (appearance.GetDontLocate()) // NOTE: Don't check GetDontSnap as we still need "not snappable" hit...
-                return false;
-            break;
-        }
-
-    return true;
-    }
-
-}; // DrawState
-
-/*---------------------------------------------------------------------------------**//**
-* @bsimethod                                                    Brien.Bastings  06/2015
-+---------------+---------------+---------------+---------------+---------------+------*/
-bool GeomStreamEntryId::operator==(GeomStreamEntryIdCR rhs) const
-    {
-    if (this == &rhs)
-        return true;
-
-    return (m_type == rhs.m_type &&
-            m_partId == rhs.m_partId &&
-            m_index == rhs.m_index &&
-            m_partIndex == rhs.m_partIndex);
-    }
-
-/*---------------------------------------------------------------------------------**//**
-* @bsimethod                                                    Brien.Bastings  06/2015
-+---------------+---------------+---------------+---------------+---------------+------*/
-bool GeomStreamEntryId::operator!=(GeomStreamEntryIdCR rhs) const
-    {
-    return !(*this == rhs);
-    }
-
-/*---------------------------------------------------------------------------------**//**
-* @bsimethod                                                    Brien.Bastings  06/2015
-+---------------+---------------+---------------+---------------+---------------+------*/
-GeomStreamEntryIdR GeomStreamEntryId::operator=(GeomStreamEntryIdCR rhs)
-    {
-    m_type = rhs.m_type;
-    m_partId = rhs.m_partId;
-    m_index = rhs.m_index;
-    m_partIndex = rhs.m_partIndex;
-
-    return *this;
-    }
-
-//=======================================================================================
-//! Helper class for setting GeomStream entry identifier
-//=======================================================================================
-struct GeomStreamEntryIdHelper
-{
-/*---------------------------------------------------------------------------------**//**
-* @bsimethod                                                    Brien.Bastings  06/2015
-+---------------+---------------+---------------+---------------+---------------+------*/
-static bool SetActive(ViewContextR context, bool enable)
-    {
-    GeomStreamEntryId entryId = context.GetGeomStreamEntryId();
-
-    if (GeomStreamEntryId::Type::Invalid != entryId.GetType() && entryId.GetGeomPartId().IsValid())
-        {
-        if (!enable)
-            {
-            entryId.SetGeomPartId(DgnGeomPartId()); // Clear part and remain active...
-            context.SetGeomStreamEntryId(entryId);
-            }
-
-        return false; // Already active (or remaining active)...
-        }
-
-    entryId.Init();
-
-    if (enable)
-        entryId.SetType(GeomStreamEntryId::Type::Indexed);
-
-    context.SetGeomStreamEntryId(entryId);
-
-    return true;
-    }
-
-/*---------------------------------------------------------------------------------**//**
-* @bsimethod                                                    Brien.Bastings  06/2015
-+---------------+---------------+---------------+---------------+---------------+------*/
-static void SetActiveGeomPart(ViewContextR context, DgnGeomPartId partId)
-    {
-    GeomStreamEntryId entryId = context.GetGeomStreamEntryId();
-
-    if (GeomStreamEntryId::Type::Invalid == entryId.GetType())
-        return;
-
-    entryId.SetGeomPartId(partId);
-    context.SetGeomStreamEntryId(entryId);
-    }
-
-/*---------------------------------------------------------------------------------**//**
-* @bsimethod                                                    Brien.Bastings  06/2015
-+---------------+---------------+---------------+---------------+---------------+------*/
-static void Increment(ViewContextR context)
-    {
-    GeomStreamEntryId entryId = context.GetGeomStreamEntryId();
-
-    if (GeomStreamEntryId::Type::Indexed != entryId.GetType())
-        return;
-
-    if (entryId.GetGeomPartId().IsValid())
-        entryId.SetPartIndex(entryId.GetPartIndex()+1);
-    else
-        entryId.SetIndex(entryId.GetIndex()+1);
-
-    context.SetGeomStreamEntryId(entryId);
-    }
-
-}; // GeomStreamEntryIdHelper
-
-/*---------------------------------------------------------------------------------**//**
-* @bsimethod                                                    Sam.Wilson      07/15
-+---------------+---------------+---------------+---------------+---------------+------*/
-DgnDbStatus ElementGeomIO::Import(GeomStreamR dest, GeomStreamCR source, DgnImportContext& importer)
-    {
-    if (!source.HasGeometry())
-        return DgnDbStatus::Success; // otherwise we end up writing a header for an otherwise empty stream...
-
-    Writer writer(importer.GetDestinationDb());
-    Reader reader(importer.GetSourceDb());
-    Collection collection(source.GetData(), source.GetSize());
-
-    for (auto const& egOp : collection)
-        {
-        switch (egOp.m_opCode)
-            {
-            case ElementGeomIO::OpCode::BasicSymbology:
-                {
-                auto ppfb = flatbuffers::GetRoot<FB::BasicSymbology>(egOp.m_data);
-
-                DgnSubCategoryId subCategoryId((uint64_t)ppfb->subCategoryId());
-                DgnSubCategoryId remappedSubCategoryId = (subCategoryId.IsValid() ? importer.FindSubCategory(subCategoryId) : DgnSubCategoryId());
-                BeAssert((subCategoryId.IsValid() == remappedSubCategoryId.IsValid()) && "Category and all subcategories should have been remapped by the element that owns this geometry");
-
-                DgnStyleId lineStyleId((uint64_t)ppfb->lineStyleId());
-                DgnStyleId remappedLineStyleId = (lineStyleId.IsValid() ? importer.RemapLineStyleId(lineStyleId) : DgnStyleId());
-                BeAssert((lineStyleId.IsValid() == remappedLineStyleId.IsValid()));
-
-                FlatBufferBuilder remappedfbb;
-
-                auto mloc = FB::CreateBasicSymbology(remappedfbb, remappedSubCategoryId.GetValueUnchecked(),
-                                                     ppfb->color(), ppfb->weight(), remappedLineStyleId.GetValueUnchecked(),
-                                                     ppfb->transparency(), ppfb->displayPriority(), ppfb->geomClass(),
-                                                     ppfb->useColor(), ppfb->useWeight(), ppfb->useStyle());
-                remappedfbb.Finish(mloc);
-                writer.Append(Operation(OpCode::BasicSymbology, (uint32_t) remappedfbb.GetSize(), remappedfbb.GetBufferPointer()));
-                break;
-                }
-
-            case ElementGeomIO::OpCode::GeomPartInstance:
-                {
-                DgnGeomPartId geomPartId;
-                Transform     geomToElem;
-
-                if (reader.Get(egOp, geomPartId, geomToElem))
-                    {
-                    DgnGeomPartId remappedGeomPartId = importer.RemapGeomPartId(geomPartId); // Trigger deep-copy if necessary
-                    BeAssert(remappedGeomPartId.IsValid() && "Unable to deep-copy geompart!");
-                    writer.Append(remappedGeomPartId, &geomToElem);
-                    }
-                break;
-                }
-
-            case ElementGeomIO::OpCode::Material:
-                {
-                auto fbSymb = flatbuffers::GetRoot<FB::Material>(egOp.m_data);
-                DgnMaterialId materialId((uint64_t)fbSymb->materialId());
-                DgnMaterialId remappedMaterialId = (materialId.IsValid() ? importer.RemapMaterialId(materialId) : DgnMaterialId());
-                BeAssert((materialId.IsValid() == remappedMaterialId.IsValid()) && "Unable to deep-copy material");
-
-                FlatBufferBuilder remappedfbb;
-                auto mloc = FB::CreateMaterial(remappedfbb, fbSymb->useMaterial(), remappedMaterialId.GetValueUnchecked(), fbSymb->origin(), fbSymb->size(), fbSymb->yaw(), fbSymb->pitch(), fbSymb->roll());
-                remappedfbb.Finish(mloc);
-                writer.Append(Operation(OpCode::Material, (uint32_t) remappedfbb.GetSize(), remappedfbb.GetBufferPointer()));
-                break;
-                }
-
-            case ElementGeomIO::OpCode::ParasolidBRep:
-                {
-                auto ppfb = flatbuffers::GetRoot<FB::BRepData>(egOp.m_data);
-
-                if (!ppfb->has_symbology() || !ppfb->has_symbologyIndex())
-                    {
-                    writer.Append(egOp);
-                    break;
-                    }
-
-                bvector<FB::FaceSymbology> remappedFaceSymbVec;
-
-                for (size_t iSymb=0; iSymb < ppfb->symbology()->Length(); iSymb++)
-                    {
-                    FB::FaceSymbology const* fbSymb = ((FB::FaceSymbology const*) ppfb->symbology()->Data())+iSymb;
-
-                    if (fbSymb->useMaterial())
-                        {
-                        DgnMaterialId materialId((uint64_t)fbSymb->materialId());
-                        DgnMaterialId remappedMaterialId = (materialId.IsValid() ? importer.RemapMaterialId(materialId) : DgnMaterialId());
-                        BeAssert((materialId.IsValid() == remappedMaterialId.IsValid()) && "Unable to deep-copy material");
-
-                        FB::FaceSymbology  remappedfbSymb(fbSymb->useColor(), fbSymb->useMaterial(),
-                                                          fbSymb->color(), remappedMaterialId.GetValueUnchecked(),
-                                                          fbSymb->transparency(), fbSymb->uv());
-
-                        remappedFaceSymbVec.push_back(remappedfbSymb);
-                        }
-                    else
-                        {
-                        remappedFaceSymbVec.push_back(*fbSymb);
-                        }
-                    }
-
-                FlatBufferBuilder remappedfbb;
-                auto remappedEntityData = remappedfbb.CreateVector(ppfb->entityData()->Data(), ppfb->entityData()->Length());
-                auto remappedFaceSymb = remappedfbb.CreateVectorOfStructs(&remappedFaceSymbVec.front(), remappedFaceSymbVec.size());
-                auto remappedFaceSymbIndex = remappedfbb.CreateVectorOfStructs((FB::FaceSymbologyIndex const*) ppfb->symbologyIndex()->Data(), ppfb->symbologyIndex()->Length());
-                auto mloc = FB::CreateBRepData(remappedfbb, ppfb->entityTransform(), ppfb->brepType(), remappedEntityData, remappedFaceSymb, remappedFaceSymbIndex);
-                remappedfbb.Finish(mloc);
-                writer.Append(Operation(OpCode::ParasolidBRep, (uint32_t) remappedfbb.GetSize(), remappedfbb.GetBufferPointer()));
-                break;
-                }
-
-            default:
-                {
-                writer.Append(egOp);
-                break;
-                }
-            }
-        }
-
-    dest.SaveData(&writer.m_buffer.front(), (uint32_t) writer.m_buffer.size());
-
-    return DgnDbStatus::Success;
-    }
-
-/*---------------------------------------------------------------------------------**//**
-* @bsimethod                                                    Brien.Bastings  10/2015
-+---------------+---------------+---------------+---------------+---------------+------*/
-void ElementGeomIO::Debug(IDebugOutput& output, GeomStreamCR stream, DgnDbR db, bool isPart)
-    {
-    Collection  collection(stream.GetData(), stream.GetSize());
-    Reader      reader(db);
-
-    IdSet<DgnGeomPartId> parts;
-
-    for (auto const& egOp : collection)
-        {
-        switch (egOp.m_opCode)
-            {
-            case ElementGeomIO::OpCode::Header:
-                {
-                output._DoOutputLine(Utf8PrintfString("OpCode::Header\n").c_str());
-                break;
-                }
-
-            case ElementGeomIO::OpCode::GeomPartInstance:
-                {
-                auto ppfb = flatbuffers::GetRoot<FB::GeomPart>(egOp.m_data);
-
-                DgnGeomPartId       partId = DgnGeomPartId((uint64_t)ppfb->geomPartId());
-                DPoint3d            origin = (nullptr == ppfb->origin() ? DPoint3d::FromZero() : *((DPoint3dCP) ppfb->origin()));
-                YawPitchRollAngles  angles = YawPitchRollAngles::FromDegrees(ppfb->yaw(), ppfb->pitch(), ppfb->roll());
-
-                if (output._WantPartGeometry())
-                    parts.insert(partId);
-
-                output._DoOutputLine(Utf8PrintfString("OpCode::GeomPartInstance - PartId: %" PRIu64 "\n", partId.GetValue()).c_str());
-
-                if (!output._WantVerbose())
-                    break;
-
-                // Transform geomToElem = angles.ToTransform(origin);
-                //
-                // for (int i=0; i<3; i++)
-                //     output._DoOutputLine(Utf8PrintfString("  [%lf, \t%lf, \t%lf, \t%lf]\n", geomToElem.form3d[i][0], geomToElem.form3d[i][1], geomToElem.form3d[i][2], geomToElem.form3d[i][3]).c_str());
-
-                if (!(ppfb->has_origin() || ppfb->has_yaw() || ppfb->has_pitch() || ppfb->has_roll()))
-                    break;
-
-                output._DoOutputLine(Utf8PrintfString("  ").c_str());
-
-                if (ppfb->has_origin())
-                    output._DoOutputLine(Utf8PrintfString("Origin: [%lf, %lf, %lf] ", origin.x, origin.y, origin.z).c_str());
-
-                if (ppfb->has_yaw())
-                    output._DoOutputLine(Utf8PrintfString("Yaw: %lf ", angles.GetYaw().Degrees()).c_str());
-
-                if (ppfb->has_pitch())
-                    output._DoOutputLine(Utf8PrintfString("Pitch: %lf ", angles.GetPitch().Degrees()).c_str());
-
-                if (ppfb->has_roll())
-                    output._DoOutputLine(Utf8PrintfString("Roll: %lf ", angles.GetRoll().Degrees()).c_str());
-
-                output._DoOutputLine(Utf8PrintfString("\n").c_str());
-                break;
-                }
-
-            case ElementGeomIO::OpCode::BasicSymbology:
-                {
-                auto ppfb = flatbuffers::GetRoot<FB::BasicSymbology>(egOp.m_data);
-
-                DgnSubCategoryId   subCategoryId((uint64_t)ppfb->subCategoryId());
-                DgnSubCategoryCPtr subCat = (subCategoryId.IsValid() ? DgnSubCategory::QuerySubCategory(subCategoryId, db) : nullptr);
-
-                if (subCat.IsValid() && nullptr != subCat->GetCode().GetValueCP())
-                    output._DoOutputLine(Utf8PrintfString("OpCode::BasicSymbology - SubCategory: %s\n", subCat->GetCode().GetValueCP()).c_str());
-                else if (subCategoryId.IsValid())
-                    output._DoOutputLine(Utf8PrintfString("OpCode::BasicSymbology - SubCategoryId: %" PRIu64 "\n", subCategoryId.GetValue()).c_str());
-                else
-                    output._DoOutputLine(Utf8PrintfString("OpCode::BasicSymbology\n").c_str());
-
-                if (!output._WantVerbose())
-                    break;
-
-                if (!(ppfb->has_color() || ppfb->has_useColor() || 
-                      ppfb->has_weight() || ppfb->has_useWeight() || 
-                      ppfb->has_lineStyleId() || ppfb->has_useStyle() || 
-                      ppfb->has_transparency() || ppfb->has_displayPriority() || ppfb->has_geomClass()))
-                    break;
-
-                output._DoOutputLine(Utf8PrintfString("  ").c_str());
-
-                if (ppfb->has_color() || ppfb->has_useColor())
-                    {
-                    ColorDef color(ppfb->color());
-                    output._DoOutputLine(Utf8PrintfString("Color: [Red:%d Green:%d Blue:%d Alpha:%d] ", color.GetRed(), color.GetGreen(), color.GetBlue(), color.GetAlpha()).c_str());
-                    }
-
-                if (ppfb->has_weight() || ppfb->has_useWeight())
-                    output._DoOutputLine(Utf8PrintfString("Weight: %d ", ppfb->weight()).c_str());
-
-                if (ppfb->has_lineStyleId() || ppfb->has_useStyle())
-                    output._DoOutputLine(Utf8PrintfString("Style: %" PRIu64 " ", ppfb->lineStyleId()).c_str());
-
-                if (ppfb->has_transparency())
-                    output._DoOutputLine(Utf8PrintfString("Transparency: %lf ", ppfb->transparency()).c_str());
-
-                if (ppfb->has_displayPriority())
-                    output._DoOutputLine(Utf8PrintfString("Display Priority: %d ", ppfb->displayPriority()).c_str());
-
-                if (ppfb->has_geomClass())
-                    {
-                    DgnGeometryClass geomClass = (DgnGeometryClass) ppfb->geomClass();
-                    Utf8String       classStr;
-
-                    switch (geomClass)
-                        {
-                        case DgnGeometryClass::Primary:
-                            classStr.append("Primary");
-                            break;
-                        case DgnGeometryClass::Construction:
-                            classStr.append("Construction");
-                            break;
-                        case DgnGeometryClass::Dimension:
-                            classStr.append("Dimension");
-                            break;
-                        case DgnGeometryClass::Pattern:
-                            classStr.append("Pattern");
-                            break;
-                        }
-
-                    output._DoOutputLine(Utf8PrintfString("Geometry Class: %s ", classStr.c_str()).c_str());
-                    }
-
-                output._DoOutputLine(Utf8PrintfString("\n").c_str());
-                break;
-                }
-
-            case ElementGeomIO::OpCode::PointPrimitive:
-                {
-                output._DoOutputLine(Utf8PrintfString("OpCode::PointPrimitive\n").c_str());
-
-                if (!output._WantVerbose())
-                    break;
-
-                int         nPts;
-                int8_t      boundary;
-                DPoint3dCP  pts;
-            
-                if (!reader.Get(egOp, pts, nPts, boundary))
-                    break;
-
-                Utf8String  boundaryStr;
-
-                switch (boundary)
-                    {
-                    case FB::BoundaryType_None:
-                        boundaryStr.append("None (Points)");
-                        break;
-                    case FB::BoundaryType_Open:
-                        boundaryStr.append("Open");
-                        break;
-                    case FB::BoundaryType_Closed:
-                        boundaryStr.append("Closed");
-                        break;
-                    }
-
-                output._DoOutputLine(Utf8PrintfString("  Point Count: %d - Boundary Type: %s\n", nPts, boundaryStr.c_str()).c_str());
-                break;
-                }
-
-            case ElementGeomIO::OpCode::PointPrimitive2d:
-                {
-                output._DoOutputLine(Utf8PrintfString("OpCode::PointPrimitive2d\n").c_str());
-
-                if (!output._WantVerbose())
-                    break;
-
-                int         nPts;
-                int8_t      boundary;
-                DPoint2dCP  pts;
-            
-                if (!reader.Get(egOp, pts, nPts, boundary))
-                    break;
-
-                Utf8String  boundaryStr;
-
-                switch (boundary)
-                    {
-                    case FB::BoundaryType_None:
-                        boundaryStr.append("None (Points)");
-                        break;
-                    case FB::BoundaryType_Open:
-                        boundaryStr.append("Open");
-                        break;
-                    case FB::BoundaryType_Closed:
-                        boundaryStr.append("Closed");
-                        break;
-                    }
-
-                output._DoOutputLine(Utf8PrintfString("  Point Count: %d - Boundary Type: %s\n", nPts, boundaryStr.c_str()).c_str());
-                break;
-                }
-
-            case ElementGeomIO::OpCode::ArcPrimitive:
-                {
-                output._DoOutputLine(Utf8PrintfString("OpCode::ArcPrimitive\n").c_str());
-
-                if (!output._WantVerbose())
-                    break;
-
-                int8_t      boundary;
-                DEllipse3d  arc;
-            
-                if (!reader.Get(egOp, arc, boundary))
-                    break;
-
-                Utf8String  boundaryStr;
-
-                switch (boundary)
-                    {
-                    case FB::BoundaryType_None:
-                        boundaryStr.append("None");
-                        break;
-                    case FB::BoundaryType_Open:
-                        boundaryStr.append("Open");
-                        break;
-                    case FB::BoundaryType_Closed:
-                        boundaryStr.append("Closed");
-                        break;
-                    }
-
-                output._DoOutputLine(Utf8PrintfString("  Start: %f - Sweep: %lf - Boundary Type: %s\n", arc.start, arc.sweep, boundaryStr.c_str()).c_str());
-                break;
-                }
-
-            case ElementGeomIO::OpCode::CurveVector:
-                {
-                output._DoOutputLine(Utf8PrintfString("OpCode::CurveVector\n").c_str());
-                break;
-                }
-
-            case ElementGeomIO::OpCode::Polyface:
-                {
-                output._DoOutputLine(Utf8PrintfString("OpCode::Polyface\n").c_str());
-                break;
-                }
-
-            case ElementGeomIO::OpCode::CurvePrimitive:
-                {
-                output._DoOutputLine(Utf8PrintfString("OpCode::CurvePrimitive\n").c_str());
-                break;
-                }
-
-            case ElementGeomIO::OpCode::SolidPrimitive:
-                {
-                output._DoOutputLine(Utf8PrintfString("OpCode::SolidPrimitive\n").c_str());
-                break;
-                }
-
-            case ElementGeomIO::OpCode::BsplineSurface:
-                {
-                output._DoOutputLine(Utf8PrintfString("OpCode::BsplineSurface\n").c_str());
-                break;
-                }
-
-            case ElementGeomIO::OpCode::ParasolidBRep:
-                {
-                output._DoOutputLine(Utf8PrintfString("OpCode::ParasolidBRep\n").c_str());
-                break;
-                }
-
-            case ElementGeomIO::OpCode::BRepPolyface:
-                {
-                output._DoOutputLine(Utf8PrintfString("OpCode::BRepPolyface\n").c_str());
-                break;
-                }
-
-            case ElementGeomIO::OpCode::BRepPolyfaceExact:
-                {
-                output._DoOutputLine(Utf8PrintfString("OpCode::BRepPolyfaceExact\n").c_str());
-                break;
-                }
-
-            case ElementGeomIO::OpCode::BRepEdges:
-                {
-                output._DoOutputLine(Utf8PrintfString("OpCode::BRepEdges\n").c_str());
-                break;
-                }
-
-            case ElementGeomIO::OpCode::BRepFaceIso:
-                {
-                output._DoOutputLine(Utf8PrintfString("OpCode::BRepFaceIso\n").c_str());
-                break;
-                }
-
-            case ElementGeomIO::OpCode::AreaFill:
-                {
-                auto ppfb = flatbuffers::GetRoot<FB::AreaFill>(egOp.m_data);
-
-                FillDisplay fillDisplay = (FillDisplay) ppfb->fill();
-                Utf8String  fillStr;
-
-                switch (fillDisplay)
-                    {
-                    case FillDisplay::Never:
-                        fillStr.append("Never");
-                        break;
-                    case FillDisplay::ByView:
-                        fillStr.append("By View");
-                        break;
-                    case FillDisplay::Always:
-                        fillStr.append("Always");
-                        break;
-                    case FillDisplay::Blanking:
-                        fillStr.append("Blanking");
-                        break;
-                    }
-
-                output._DoOutputLine(Utf8PrintfString("OpCode::AreaFill - Display: %s\n", fillStr.c_str()).c_str());
-
-                if (!output._WantVerbose())
-                    break;
-
-                if (FillDisplay::Never == fillDisplay)
-                    break;
-
-                if (ppfb->has_mode())
-                    {
-                    output._DoOutputLine(Utf8PrintfString("  Gradient: %d ", ppfb->mode()).c_str());
-
-                    if (ppfb->has_transparency())
-                        output._DoOutputLine(Utf8PrintfString("Transparency: %lf ", ppfb->transparency()).c_str());
-
-                    output._DoOutputLine(Utf8PrintfString("\n").c_str());
-                    break;
-                    }
-
-                if (!(ppfb->has_color() || ppfb->has_useColor() || ppfb->has_isBgColor() || ppfb->has_transparency()))
-                    break;
-
-                output._DoOutputLine(Utf8PrintfString("  ").c_str());
-
-                if (ppfb->has_color() || ppfb->has_useColor())
-                    {
-                    ColorDef color(ppfb->color());
-                    output._DoOutputLine(Utf8PrintfString("Fill: [Red:%d Green:%d Blue:%d Alpha:%d] ", color.GetRed(), color.GetGreen(), color.GetBlue(), color.GetAlpha()).c_str());
-                    }
-                else if (ppfb->has_isBgColor())
-                    output._DoOutputLine(Utf8PrintfString("Fill: View Background ").c_str());
-                else
-                    output._DoOutputLine(Utf8PrintfString("Fill: Opaque ").c_str());
-
-                if (ppfb->has_transparency())
-                    output._DoOutputLine(Utf8PrintfString("Transparency: %lf ", ppfb->transparency()).c_str());
-
-                output._DoOutputLine(Utf8PrintfString("\n").c_str());
-                break;
-                }
-
-            case ElementGeomIO::OpCode::Pattern:
-                {
-                output._DoOutputLine(Utf8PrintfString("OpCode::Pattern\n").c_str());
-                break;
-                }
-
-            case ElementGeomIO::OpCode::Material:
-                {
-                output._DoOutputLine(Utf8PrintfString("OpCode::Material\n").c_str());
-                break;
-                }
-
-            case ElementGeomIO::OpCode::TextString:
-                {
-                output._DoOutputLine(Utf8PrintfString("OpCode::TextString\n").c_str());
-                break;
-                }
-
-            case ElementGeomIO::OpCode::LineStyleModifiers:
-                {
-                output._DoOutputLine(Utf8PrintfString("OpCode::LineStyleModifiers\n").c_str());
-                break;
-                }
-
-            default:
-                {
-                output._DoOutputLine(Utf8PrintfString("OpCode - %d\n", egOp.m_opCode).c_str());
-                break;
-                }
-            }
-        }
-
-    if (0 != parts.size())
-        {
-        for (DgnGeomPartId partId : parts)
-            {
-            output._DoOutputLine(Utf8PrintfString("\n[--- PartId: %" PRIu64 " ---]\n\n", partId.GetValue()).c_str());
-
-            DgnGeomPartPtr partGeometry = db.GeomParts().LoadGeomPart(partId);
-
-            if (!partGeometry.IsValid())
-                continue;
-
-            ElementGeomIO::Debug(output, partGeometry->GetGeomStream(), db, true);
-            }
-        }
-
-    if (output._WantGeomEntryIds() && !isPart)
-        {
-        ElementGeometryCollection collection(db, stream);
-
-        output._DoOutputLine(Utf8PrintfString("\n--- GeomStream Entry Ids ---\n\n"));
-
-        for (ElementGeometryPtr geom : collection)
-            {
-            GeomStreamEntryId geomId = collection.GetGeomStreamEntryId();
-            Utf8String        geomType;
-
-            switch (geom->GetGeometryType())
-                {
-                case ElementGeometry::GeometryType::CurvePrimitive:
-                    geomType.assign("CurvePrimitive");
-                    break;
-
-                case ElementGeometry::GeometryType::CurveVector:
-                    geomType.assign("CurveVector");
-                    break;
-
-                case ElementGeometry::GeometryType::SolidPrimitive:
-                    geomType.assign("SolidPrimitive");
-                    break;
-
-                case ElementGeometry::GeometryType::BsplineSurface:
-                    geomType.assign("BsplineSurface");
-                    break;
-
-                case ElementGeometry::GeometryType::Polyface:
-                    geomType.assign("Polyface");
-                    break;
-
-                case ElementGeometry::GeometryType::SolidKernelEntity:
-                    geomType.assign("SolidKernelEntity");
-                    break;
-
-                case ElementGeometry::GeometryType::TextString:
-                    geomType.assign("TextString");
-                    break;
-
-                default:
-                    geomType.assign("Unknown");
-                    break;
-                }
-
-            if (!geomId.GetGeomPartId().IsValid())
-                output._DoOutputLine(Utf8PrintfString("- GeometryType::%s \t[Index: %d]\n", geomType.c_str(), geomId.GetIndex()).c_str());
-            else
-                output._DoOutputLine(Utf8PrintfString("- GeometryType::%s \t[Index: %d | PartId: %" PRIu64 " Part Index: %d]\n", geomType.c_str(), geomId.GetIndex(), geomId.GetGeomPartId().GetValue(), geomId.GetPartIndex()).c_str());
-            }
-
-        output._DoOutputLine(Utf8PrintfString("\n"));
-        }
-    }
-
-/*---------------------------------------------------------------------------------**//**
-* @bsimethod                                                    Brien.Bastings  11/2014
-+---------------+---------------+---------------+---------------+---------------+------*/
-void ElementGeomIO::Collection::Draw(ViewContextR context, DgnCategoryId category, ViewFlags flags) const
-    {
-    bool        isQVis = context.GetCurrentGraphicR().IsQuickVision();
-    bool        isQVWireframe = (isQVis && RenderMode::Wireframe == flags.GetRenderMode());
-    bool        isPick = (nullptr != context.GetIPickGeom());
-    bool        useBRep = !(isQVis || isPick);
-    DrawState   state(context, flags);
-
-    ElementGeomIO::Reader reader(context.GetDgnDb());
-
-    for (auto const& egOp : *this)
-        {
-        switch (egOp.m_opCode)
-            {
-            case ElementGeomIO::OpCode::Header:
-                {
-                // Current display params is already setup when displaying a geom part...DON'T INITIALIZE!!!
-                if (!GeomStreamEntryIdHelper::SetActive(context, true))
-                    break;
-
-                Header const*hdr = Reader::GetHeader(egOp);
-                if (!hdr->UseCurrentDisplayParams())
-                    state.InitDisplayParams(category);
-                break;
-                }
-
-            case ElementGeomIO::OpCode::BasicSymbology:
-            case ElementGeomIO::OpCode::LineStyleModifiers:
-            case ElementGeomIO::OpCode::AreaFill:
-            case ElementGeomIO::OpCode::Pattern:
-            case ElementGeomIO::OpCode::Material:
-                {
-                if (!reader.Get(egOp, context.GetCurrentGeometryParams()))
-                    break;
-
-                state.ChangedElemDisplayParams();
-                break;
-                }
-
-            case ElementGeomIO::OpCode::GeomPartInstance:
-                {
-                GeomStreamEntryIdHelper::Increment(context);
-
-                DgnGeomPartId geomPartId;
-                Transform     geomToElem;
-
-                if (!reader.Get(egOp, geomPartId, geomToElem))
-                    break;
-
-                DgnGeomPartPtr partGeometry = context.GetDgnDb().GeomParts().LoadGeomPart(geomPartId);
-
-                if (!partGeometry.IsValid())
-                    break;
-
-                ElementGeomIO::Collection collection(partGeometry->GetGeomStream().GetData(), partGeometry->GetGeomStream().GetSize());
-
-                GeomStreamEntryIdHelper::SetActiveGeomPart(context, geomPartId);
-                state.CookElemDisplayParams();
-
-                context.PushTransform(geomToElem);
-                collection.Draw(context, category, flags);
-                context.PopTransformClip();
-                break;
-                }
-
-            case ElementGeomIO::OpCode::PointPrimitive2d:
-                {
-                GeomStreamEntryIdHelper::Increment(context);
-
-                if (!state.IsGeometryVisible())
-                    break;
-
-                int         nPts;
-                int8_t      boundary;
-                DPoint2dCP  pts;
-
-                if (!reader.Get(egOp, pts, nPts, boundary))
-                    break;
-
-                state.CookElemDisplayParams();
-
-                switch (boundary)
-                    {
-                    case FB::BoundaryType_None:
-                        context.GetCurrentGraphicR().AddPointString2d(nPts, pts, context.GetCurrentGeometryParams().GetNetDisplayPriority(), nullptr);
-                        break;
-
-                    case FB::BoundaryType_Open:
-                        context.GetCurrentGraphicR().AddLineString2d(nPts, pts, context.GetCurrentGeometryParams().GetNetDisplayPriority(), nullptr);
-                        break;
-
-                    case FB::BoundaryType_Closed:
-                        context.GetCurrentGraphicR().AddShape2d(nPts, pts, FillDisplay::Never != context.GetCurrentGeometryParams().GetFillDisplay(), context.GetCurrentGeometryParams().GetNetDisplayPriority(), nullptr);
-                        break;
-                    }
-                break;
-                }
-
-            case ElementGeomIO::OpCode::PointPrimitive:
-                {
-                GeomStreamEntryIdHelper::Increment(context);
-
-                if (!state.IsGeometryVisible())
-                    break;
-
-                int         nPts;
-                int8_t      boundary;
-                DPoint3dCP  pts;
-
-                if (!reader.Get(egOp, pts, nPts, boundary))
-                    break;
-
-                state.CookElemDisplayParams();
-
-                switch (boundary)
-                    {
-                    case FB::BoundaryType_None:
-                        context.GetCurrentGraphicR().AddPointString(nPts, pts, nullptr);
-                        break;
-
-                    case FB::BoundaryType_Open:
-                        context.GetCurrentGraphicR().AddLineString(nPts, pts, nullptr);
-
-                        break;
-
-                    case FB::BoundaryType_Closed:
-                        context.GetCurrentGraphicR().AddShape(nPts, pts, FillDisplay::Never != context.GetCurrentGeometryParams().GetFillDisplay(), nullptr);
-                        break;
-                    }
-                break;
-                }
-
-            case ElementGeomIO::OpCode::ArcPrimitive:
-                {
-                GeomStreamEntryIdHelper::Increment(context);
-
-                if (!state.IsGeometryVisible())
-                    break;
-
-                DEllipse3d  arc;
-                int8_t      boundary;
-
-                if (!reader.Get(egOp, arc, boundary))
-                    break;
-
-                state.CookElemDisplayParams();
-
-                if (!context.Is3dView())
-                    {
-                    if (FB::BoundaryType_Closed != boundary)
-                        context.GetCurrentGraphicR().AddArc2d(arc, false, false, context.GetCurrentGeometryParams().GetNetDisplayPriority(), nullptr);
-                    else
-                        context.GetCurrentGraphicR().AddArc2d(arc, true, FillDisplay::Never != context.GetCurrentGeometryParams().GetFillDisplay(), context.GetCurrentGeometryParams().GetNetDisplayPriority(), nullptr);
-                    break;
-                    }
-
-                if (FB::BoundaryType_Closed != boundary)
-                    context.GetCurrentGraphicR().AddArc(arc, false, false, nullptr);
-                else
-                    context.GetCurrentGraphicR().AddArc(arc, true, FillDisplay::Never != context.GetCurrentGeometryParams().GetFillDisplay(), nullptr);
-                break;
-                }
-
-            case ElementGeomIO::OpCode::CurvePrimitive:
-                {
-                GeomStreamEntryIdHelper::Increment(context);
-
-                if (!state.IsGeometryVisible())
-                    break;
-
-                ICurvePrimitivePtr curvePrimitivePtr;
-
-                if (!reader.Get(egOp, curvePrimitivePtr))
-                    break;
-
-                state.CookElemDisplayParams();
-
-                // A single curve primitive is always open (or none for a point string)...
-                CurveVectorPtr  curvePtr = CurveVector::Create(ICurvePrimitive::CURVE_PRIMITIVE_TYPE_PointString == curvePrimitivePtr->GetCurvePrimitiveType() ? CurveVector::BOUNDARY_TYPE_None : CurveVector::BOUNDARY_TYPE_Open, curvePrimitivePtr);
-
-                if (!context.Is3dView())
-                    {
-                    context.GetCurrentGraphicR().AddCurveVector2d(*curvePtr, false, context.GetCurrentGeometryParams().GetNetDisplayPriority());
-                    break;
-                    }
-
-                context.GetCurrentGraphicR().AddCurveVector(*curvePtr, false);
-                break;
-                }
-
-            case ElementGeomIO::OpCode::CurveVector:
-                {
-                GeomStreamEntryIdHelper::Increment(context);
-
-                if (!state.IsGeometryVisible())
-                    break;
-
-                CurveVectorPtr curvePtr;
-
-                if (!reader.Get(egOp, curvePtr))
-                    break;
-
-                state.CookElemDisplayParams();
-
-                if (!context.Is3dView())
-                    {
-                    context.GetCurrentGraphicR().AddCurveVector2d(*curvePtr, curvePtr->IsAnyRegionType() && FillDisplay::Never != context.GetCurrentGeometryParams().GetFillDisplay(), context.GetCurrentGeometryParams().GetNetDisplayPriority());
-                    break;
-                    }
-
-                context.GetCurrentGraphicR().AddCurveVector(*curvePtr, curvePtr->IsAnyRegionType() && FillDisplay::Never != context.GetCurrentGeometryParams().GetFillDisplay());
-                break;
-                }
-
-            case ElementGeomIO::OpCode::Polyface:
-                {
-                GeomStreamEntryIdHelper::Increment(context);
-
-                if (!state.IsGeometryVisible())
-                    break;
-
-                PolyfaceQueryCarrier meshData(0, false, 0, 0, nullptr, nullptr);
-
-                if (!reader.Get(egOp, meshData))
-                    break;
-
-                state.CookElemDisplayParams();
-                context.GetCurrentGraphicR().AddPolyface(meshData, FillDisplay::Never != context.GetCurrentGeometryParams().GetFillDisplay());
-                break;
-                };
-
-            case ElementGeomIO::OpCode::SolidPrimitive:
-                {
-                GeomStreamEntryIdHelper::Increment(context);
-
-                if (!state.IsGeometryVisible())
-                    break;
-
-                ISolidPrimitivePtr solidPtr;
-
-                if (!reader.Get(egOp, solidPtr))
-                    break;
-
-                state.CookElemDisplayParams();
-                context.GetCurrentGraphicR().AddSolidPrimitive(*solidPtr);
-                break;
-                }
-
-            case ElementGeomIO::OpCode::BsplineSurface:
-                {
-                GeomStreamEntryIdHelper::Increment(context);
-
-                if (!state.IsGeometryVisible())
-                    break;
-
-                MSBsplineSurfacePtr surfacePtr;
-
-                if (!reader.Get(egOp, surfacePtr))
-                    break;
-
-                state.CookElemDisplayParams();
-                context.GetCurrentGraphicR().AddBSplineSurface(*surfacePtr);
-                break;
-                }
-
-            case ElementGeomIO::OpCode::ParasolidBRep:
-                {
-                GeomStreamEntryIdHelper::Increment(context);
-
-                if (!useBRep)
-                    break;
-
-                if (!state.IsGeometryVisible())
-                    break;
-
-                ISolidKernelEntityPtr entityPtr;
-
-                if (!reader.Get(egOp, entityPtr))
-                    {
-                    useBRep = false;
-                    break;
-                    }
-
-                state.CookElemDisplayParams();
-                context.GetCurrentGraphicR().AddBody(*entityPtr);
-                break;
-                }
-
-            case ElementGeomIO::OpCode::BRepPolyface:
-            case ElementGeomIO::OpCode::BRepPolyfaceExact:
-                {
-                // Don't increment GeomStreamEntryId...
-                if (useBRep)
-                    break;
-
-                if (!state.IsGeometryVisible())
-                    break;
-
-                PolyfaceQueryCarrier meshData(0, false, 0, 0, nullptr, nullptr);
-
-                if (!BentleyGeometryFlatBuffer::BytesToPolyfaceQueryCarrier(egOp.m_data, meshData))
-                    break;
-
-                state.CookElemDisplayParams();
-
-                // NOTE: For this case the exact edge geometry will be supplied by BRepEdges/BRepFaceIso, inhibit facetted edge draw...
-                if ((isPick || isQVWireframe) && ElementGeomIO::OpCode::BRepPolyface == egOp.m_opCode)
-                    {
-                    // NOTE: Don't like doing this...but I can't think of another way.
-                    //       We only want to use the mesh for silhouettes and surface locates.
-                    //       It's not good for wireframe display or snapping.
-                    //       NEEDSWORK_QVIS: Fix mesh silhouette display, erroneously draws non-silhouette edges!!!
-                    bvector<int32_t> pointIndex;
-
-                    pointIndex.reserve(meshData.GetPointIndexCount());
-
-                    for (size_t i=0; i<meshData.GetPointIndexCount(); i++)
-                        {
-                        int32_t thisIndex = *(meshData.GetPointIndexCP()+i);
-
-                        pointIndex.push_back(thisIndex < 0 ? thisIndex : -thisIndex);
-                        }
-
-                    PolyfaceQueryCarrier sourceData(meshData.GetNumPerFace(), meshData.GetTwoSided(), meshData.GetPointIndexCount(),
-                                                                 meshData.GetPointCount(), meshData.GetPointCP(), &pointIndex.front(),
-                                                                 meshData.GetNormalCount(), meshData.GetNormalCP(), meshData.GetNormalIndexCP(),
-                                                                 meshData.GetParamCount(), meshData.GetParamCP(), meshData.GetParamIndexCP(),
-                                                                 meshData.GetColorCount(), meshData.GetColorIndexCP(),
-                                                                 (FloatRgb const*) meshData.GetFloatColorCP(), (RgbFactor const*) meshData.GetDoubleColorCP(), meshData.GetIntColorCP(), meshData.GetColorTableCP(),
-                                                                 meshData.GetIlluminationNameCP(), meshData.GetMeshStyle(), meshData.GetNumPerRow());
-
-                    context.GetCurrentGraphicR().AddPolyface(sourceData);
-                    break;
-                    }
-
-                context.GetCurrentGraphicR().AddPolyface(meshData);
-                break;
-                }
-
-            case ElementGeomIO::OpCode::BRepEdges:
-                {
-                // Don't increment GeomStreamEntryId...
-                if (!(isPick || isQVWireframe)) // NEEDSWORK: Assumes QVElems are per-view...otherwise must setup WF only matsymb like Vancouver...
-                    break;
-
-                if (!state.IsGeometryVisible())
-                    break;
-
-                CurveVectorPtr curvePtr = BentleyGeometryFlatBuffer::BytesToCurveVector(egOp.m_data);
-
-                if (!curvePtr.IsValid())
-                    break;
-
-                state.CookElemDisplayParams();
-                context.GetCurrentGraphicR().AddCurveVector(*curvePtr, false);
-                break;
-                }
-
-            case ElementGeomIO::OpCode::BRepFaceIso:
-                {
-                // Don't increment GeomStreamEntryId...
-                if (!(isPick || isQVWireframe)) // NEEDSWORK: Assumes QVElems are per-view...otherwise must setup WF only matsymb like Vancouver...
-                    break;
-
-                if (!state.IsGeometryVisible())
-                    break;
-
-                CurveVectorPtr curvePtr = BentleyGeometryFlatBuffer::BytesToCurveVector(egOp.m_data);
-
-                if (!curvePtr.IsValid())
-                    break;
-
-                state.CookElemDisplayParams();
-                context.GetCurrentGraphicR().AddCurveVector(*curvePtr, false);
-                break;
-                }
-
-            case ElementGeomIO::OpCode::TextString:
-                {
-                GeomStreamEntryIdHelper::Increment(context);
-
-                if (!state.IsGeometryVisible())
-                    break;
-
-                TextString  text;
-
-                if (SUCCESS != TextStringPersistence::DecodeFromFlatBuf(text, egOp.m_data, egOp.m_dataSize, context.GetDgnDb()))
-                    break;
-
-                state.CookElemDisplayParams();
-                context.AddTextString(text);
-                break;
-                }
-
-            default:
-                break;
-            }
-
-        if (context.CheckStop())
-            break;
-        }
-
-    GeomStreamEntryIdHelper::SetActive(context, false);
-    }
-
-/*---------------------------------------------------------------------------------**//**
-* @bsimethod                                    Keith.Bentley                   11/15
-+---------------+---------------+---------------+---------------+---------------+------*/
-void GeometrySource::_Stroke(ViewContextR context) const
-    {
-<<<<<<< HEAD
-    ElementGeomIO::Collection(GetGeomStream().GetData(), GetGeomStream().GetSize()).Draw(context, GetCategoryId(), context.GetViewFlags());
-=======
-    DgnElementCP el = ToElement();
-
-    if (nullptr == el)
-        {
-        // NEEDSWORK: Temporary - Continous rendering DgnGraphic will allow this to be cached...
-        Transform   placementTrans = GetPlacementTransform();
-        ViewFlags   viewFlags;
-
-        if (nullptr != context.GetViewFlags())
-            viewFlags = *context.GetViewFlags();
-        else
-            viewFlags.InitDefaults();
-
-        context.PushTransform(placementTrans);
-        ElementGeomIO::Collection(GetGeomStream().GetData(), GetGeomStream().GetSize()).Draw(context, GetCategoryId(), viewFlags);
-        context.PopTransformClip();
-        return;
-        }
-
-    // NEEDSWORK: Assumes QVElems will be cached per-view unlike Vancouver...
-    ViewFlags   viewFlags;
-
-    if (nullptr != context.GetViewFlags())
-        viewFlags = *context.GetViewFlags();
-    else
-        viewFlags.InitDefaults();
-
-    // NEEDSWORK: Want separate QvElems per-subCategory...
-    Transform      placementTrans = GetPlacementTransform();
-    DrawGeomStream stroker(*el, viewFlags);
-
-    context.PushTransform(placementTrans);
-    context.DrawCached(stroker);
-    context.PopTransformClip();
->>>>>>> 392c19e6
-    }
-
-/*---------------------------------------------------------------------------------**//**
-* @bsimethod                                                    Brien.Bastings  04/2015
-+---------------+---------------+---------------+---------------+---------------+------*/
-bool GeometrySource::_DrawHit(HitDetailCR hit, ViewContextR context) const
-    {
-    if (DrawPurpose::Flash != context.GetDrawPurpose())
-        return false;
-
-    if (GeomStreamEntryId::Type::Invalid == hit.GetGeomDetail().GetGeomStreamEntryId().GetType())
-        return false;
-
-    switch (hit.GetSubSelectionMode())
-        {
-        case SubSelectionMode::Part:
-            {
-            if (hit.GetGeomDetail().GetGeomStreamEntryId().GetGeomPartId().IsValid())
-                break;
-
-            return false;
-            }
-
-        case SubSelectionMode::Primitive:
-            break;
-
-        case SubSelectionMode::Segment:
-            {
-            if (nullptr != hit.GetGeomDetail().GetCurvePrimitive())
-                break;
-
-            return false;
-            }
-
-        default:
-            return false;
-        }
-
-    context.SetCurrentGeomSource(this);
-
-    // Get the GeometryParams for this hit from the GeomStream...
-    ElementGeometryCollection collection(*this);
-
-    collection.SetBRepOutput(ElementGeometryCollection::BRepOutput::Mesh);
-
-    for (ElementGeometryPtr geom : collection)
-        {
-        switch (hit.GetSubSelectionMode())
-            {
-            case SubSelectionMode::Part:
-                {
-                if (hit.GetGeomDetail().GetGeomStreamEntryId().GetGeomPartId() == collection.GetGeomStreamEntryId().GetGeomPartId())
-                    break;
-
-                continue;
-                }
-
-            case SubSelectionMode::Primitive:
-            case SubSelectionMode::Segment:
-                {
-                if (hit.GetGeomDetail().GetGeomStreamEntryId() == collection.GetGeomStreamEntryId())
-                    break;
-
-                continue;
-                }
-            }
-
-        context.GetCurrentGeometryParams() = collection.GetElemDisplayParams();
-
-        if (SubSelectionMode::Segment != hit.GetSubSelectionMode())
-            {
-            context.CookGeometryParams();
-            context.ResetContextOverrides();
-
-            context.PushTransform(collection.GetGeometryToWorld());
-            geom->Draw(context);
-            context.PopTransformClip();
-
-            continue; // Keep going, want to draw all matching geometry...
-            }
-
-        hit.FlashCurveSegment(context);
-        break;
-        }
-
-    context.SetCurrentGeomSource(nullptr);
-    return true;
-    }
-
-/*---------------------------------------------------------------------------------**//**
-* @bsimethod                                                    Brien.Bastings  08/2015
-+---------------+---------------+---------------+---------------+---------------+------*/
-SnapStatus GeometrySource::_OnSnap(SnapContextR context) const
-    {
-    return context.DoDefaultDisplayableSnap();
-    }
-
-/*---------------------------------------------------------------------------------**//**
-* @bsimethod                                                    Brien.Bastings  04/2015
-+---------------+---------------+---------------+---------------+---------------+------*/
-void ElementGeometryCollection::Iterator::ToNext()
-    {
-    do
-        {
-        if (m_dataOffset >= m_totalDataSize)
-            {
-            GeomStreamEntryIdHelper::SetActive(*m_context, false);
-
-            if (!m_partGeometry.IsValid())
-                {
-                m_data = nullptr;
-                m_dataOffset = 0;
-                return;
-                }
-
-            m_data = m_saveData;
-            m_dataOffset = m_saveDataOffset;
-            m_totalDataSize = m_saveTotalDataSize;;
-
-            m_partGeometry = nullptr;
-            m_context->PopTransformClip(); // Pop part transform...
-
-            if (m_dataOffset >= m_totalDataSize)
-                {
-                m_data = nullptr;
-                m_dataOffset = 0;
-                return;
-                }
-            }
-
-        uint32_t        opCode = *((uint32_t *) (m_data));
-        uint32_t        dataSize = *((uint32_t *) (m_data + sizeof (opCode)));
-        uint8_t const*  data = (0 != dataSize ? (uint8_t const*) (m_data + sizeof (opCode) + sizeof (dataSize)) : nullptr);
-        size_t          egOpSize = sizeof (opCode) + sizeof (dataSize) + dataSize;
-
-        ElementGeomIO::Operation egOp = ElementGeomIO::Operation((ElementGeomIO::OpCode) (opCode), dataSize, data);
-        ElementGeomIO::Reader reader(m_context->GetDgnDb());
-
-        m_data += egOpSize;
-        m_dataOffset += egOpSize;
-
-        switch (egOp.m_opCode)
-            {
-            case ElementGeomIO::OpCode::Header:
-                {
-                GeomStreamEntryIdHelper::SetActive(*m_context, true);
-                break;
-                }
-
-            case ElementGeomIO::OpCode::BasicSymbology:
-            case ElementGeomIO::OpCode::LineStyleModifiers:
-            case ElementGeomIO::OpCode::AreaFill:
-            case ElementGeomIO::OpCode::Pattern:
-            case ElementGeomIO::OpCode::Material:
-                {
-                reader.Get(egOp, m_context->GetCurrentGeometryParams()); // Update active GeometryParams...
-                break;
-                }
-
-            case ElementGeomIO::OpCode::GeomPartInstance:
-                {
-                GeomStreamEntryIdHelper::Increment(*m_context);
-
-                DgnGeomPartId geomPartId;
-                Transform     geomToElem;
-
-                if (!reader.Get(egOp, geomPartId, geomToElem))
-                    break;
-
-                m_partGeometry = m_context->GetDgnDb().GeomParts().LoadGeomPart(geomPartId);
-
-                if (!m_partGeometry.IsValid())
-                    break;
-
-                // Push part transform...
-                m_context->PushTransform(geomToElem);
-
-                // Save current data position...
-                m_saveData = m_data;
-                m_saveDataOffset = m_dataOffset;
-                m_saveTotalDataSize = m_totalDataSize;
-
-                // Switch to iterate over part geometry...
-                m_data = m_partGeometry->GetGeomStream().GetData();
-                m_dataOffset = 0;
-                m_totalDataSize = m_partGeometry->GetGeomStream().GetSize();
-
-                GeomStreamEntryIdHelper::SetActiveGeomPart(*m_context, geomPartId);
-                break;
-                }
-
-            default:
-                {
-                bool    doOutput = false, doIncrement = false;
-
-                switch (egOp.m_opCode)
-                    {
-                    case ElementGeomIO::OpCode::ParasolidBRep:
-                        {
-                        doOutput = (BRepOutput::None != (BRepOutput::BRep & m_bRepOutput));
-                        doIncrement = true;
-                        break;
-                        }
-
-                    case ElementGeomIO::OpCode::BRepEdges:
-                        {
-                        doOutput = (BRepOutput::None != (BRepOutput::Edges & m_bRepOutput));
-                        break;
-                        }
-
-                    case ElementGeomIO::OpCode::BRepFaceIso:
-                        {
-                        doOutput = (BRepOutput::None != (BRepOutput::FaceIso & m_bRepOutput));
-                        break;
-                        }
-
-                    case ElementGeomIO::OpCode::BRepPolyface:
-                    case ElementGeomIO::OpCode::BRepPolyfaceExact:
-                        {
-                        doOutput = (BRepOutput::None != (BRepOutput::Mesh & m_bRepOutput));
-                        break;
-                        }
-
-                    default:
-                        {
-                        doOutput = doIncrement = egOp.IsGeometryOp();
-                        break;
-                        }
-                    }
-
-                if (doIncrement)
-                    GeomStreamEntryIdHelper::Increment(*m_context);
-
-                if (!doOutput)
-                    break;
-
-                if (!reader.Get(egOp, m_elementGeometry))
-                    {
-                    if (ElementGeomIO::OpCode::ParasolidBRep == egOp.m_opCode)
-                        m_bRepOutput = ((m_bRepOutput & ~BRepOutput::BRep) | BRepOutput::Mesh); // BRep unavailable - start returning BRepPolyface geometry...
-                    break;
-                    }
-
-                if (m_context->GetCurrentGeometryParams().GetCategoryId().IsValid())
-                    m_context->GetCurrentGeometryParams().Resolve(*m_context); // Resolve sub-category appearance...
-                return;
-                }
-            }
-
-        } while (true);
-    }
-
-/*=================================================================================**//**
-* @bsiclass                                                     Brien.Bastings  04/2015
-+===============+===============+===============+===============+===============+======*/
-struct ElementGeometryCollectionContext : NullContext
-{
-    DEFINE_T_SUPER(NullContext)
-protected:
-    RefCountedPtr<SimplifyGraphic> m_output;
-
-public:
-    virtual Render::GraphicPtr _BeginGraphic(Render::Graphic::CreateParams const&) override {return m_output;}
-
-    ElementGeometryCollectionContext(DgnDbR db)
-        {
-        m_purpose = DrawPurpose::CaptureGeometry;
-        m_wantMaterials = true; // Setup material in GeometryParams...
-
-        m_output = new SimplifyGraphic();
-        m_currGraphic = m_output;
-        m_output->SetViewContext(this);
-
-        m_currGeometryParams = GeometryParams();
-        SetDgnDb(db);
-        }
-
-}; // ElementGeometryCollectionContext
-
-/*---------------------------------------------------------------------------------**//**
-* @bsimethod                                                    Brien.Bastings  04/2015
-+---------------+---------------+---------------+---------------+---------------+------*/
-GeometryParamsCR ElementGeometryCollection::GetElemDisplayParams()
-    {
-    return m_context->GetCurrentGeometryParams();
-    }
-
-/*---------------------------------------------------------------------------------**//**
-* @bsimethod                                                    Brien.Bastings  05/2015
-+---------------+---------------+---------------+---------------+---------------+------*/
-GeomStreamEntryId ElementGeometryCollection::GetGeomStreamEntryId()
-    {
-    return m_context->GetGeomStreamEntryId();
-    }
-
-/*---------------------------------------------------------------------------------**//**
-* @bsimethod                                                    Brien.Bastings  04/2015
-+---------------+---------------+---------------+---------------+---------------+------*/
-TransformCR ElementGeometryCollection::GetElementToWorld()
-    {
-    return m_elemToWorld;
-    }
-
-/*---------------------------------------------------------------------------------**//**
-* @bsimethod                                                    Brien.Bastings  04/2015
-+---------------+---------------+---------------+---------------+---------------+------*/
-TransformCR ElementGeometryCollection::GetGeometryToWorld()
-    {
-    TransformCP currentTrans = m_context->GetCurrLocalToWorldTransformCP();
-
-    if (nullptr != currentTrans)
-        m_geomToWorld = *currentTrans;
-    else
-        m_geomToWorld.InitIdentity();
-
-    return m_geomToWorld;
-    }
-
-/*---------------------------------------------------------------------------------**//**
-* @bsimethod                                                    Brien.Bastings  04/2015
-+---------------+---------------+---------------+---------------+---------------+------*/
-TransformCR ElementGeometryCollection::GetGeometryToElement()
-    {
-    Transform   worldToElem;
-
-    worldToElem.InverseOf(m_elemToWorld);
-    m_geomToElem = Transform::FromProduct(worldToElem, GetGeometryToWorld());
-
-    return m_geomToElem;
-    }
-
-/*---------------------------------------------------------------------------------**//**
-* @bsimethod                                                    Brien.Bastings  04/2015
-+---------------+---------------+---------------+---------------+---------------+------*/
-ElementGeometryCollection::ElementGeometryCollection(DgnDbR dgnDb, GeomStreamCR geom)
-    {
-    m_bRepOutput = BRepOutput::BRep;
-    m_data = geom.GetData();
-    m_dataSize = geom.GetSize();
-    m_elemToWorld.InitIdentity();
-    m_context = new ElementGeometryCollectionContext(dgnDb);
-    }
-
-/*---------------------------------------------------------------------------------**//**
-* @bsimethod                                                    Brien.Bastings  04/2015
-+---------------+---------------+---------------+---------------+---------------+------*/
-ElementGeometryCollection::ElementGeometryCollection(GeometrySourceCR source)
-    {
-    m_bRepOutput = BRepOutput::BRep;
-    m_data = source.GetGeomStream().GetData();
-    m_dataSize = source.GetGeomStream().GetSize();
-    m_elemToWorld = source.GetPlacementTransform();
-    m_context = new ElementGeometryCollectionContext(source.GetSourceDgnDb());
-    m_context->GetCurrentGeometryParams().SetCategoryId(source.GetCategoryId());
-    m_context->PushTransform(m_elemToWorld);
-    }
-
-/*---------------------------------------------------------------------------------**//**
-* @bsimethod                                                    Brien.Bastings  04/2015
-+---------------+---------------+---------------+---------------+---------------+------*/
-ElementGeometryCollection::~ElementGeometryCollection()
-    {
-    delete((ElementGeometryCollectionContext*) m_context);
-    }
-
-/*---------------------------------------------------------------------------------**//**
-* @bsimethod                                                    Brien.Bastings  06/2015
-+---------------+---------------+---------------+---------------+---------------+------*/
-static bool is3dGeometryType(ElementGeometry::GeometryType geomType)
-    {
-    switch (geomType)
-        {
-        case ElementGeometry::GeometryType::SolidPrimitive:
-        case ElementGeometry::GeometryType::BsplineSurface:
-        case ElementGeometry::GeometryType::Polyface:
-        case ElementGeometry::GeometryType::SolidKernelEntity:
-            return true;
-
-        default:
-            return false;
-        }
-    }
-
-/*---------------------------------------------------------------------------------**//**
-* @bsimethod                                                    Brien.Bastings  11/2015
-+---------------+---------------+---------------+---------------+---------------+------*/
-GeomStreamEntryId ElementGeometryBuilder::GetGeomStreamEntryId() const
-    {
-    GeomStreamEntryId entryId;
-
-    ElementGeomIO::Collection collection(&m_writer.m_buffer.front(), (uint32_t) m_writer.m_buffer.size());
-
-    for (auto const& egOp : collection)
-        {
-        switch (egOp.m_opCode)
-            {
-            case ElementGeomIO::OpCode::GeomPartInstance:
-                {
-                auto ppfb = flatbuffers::GetRoot<FB::GeomPart>(egOp.m_data);
-
-                entryId.SetType(GeomStreamEntryId::Type::Indexed);
-                entryId.SetGeomPartId(DgnGeomPartId((uint64_t)ppfb->geomPartId()));
-                entryId.SetIndex(entryId.GetIndex()+1);
-                break;
-                }
-
-            case ElementGeomIO::OpCode::BRepPolyface:
-            case ElementGeomIO::OpCode::BRepPolyfaceExact:
-            case ElementGeomIO::OpCode::BRepEdges:
-            case ElementGeomIO::OpCode::BRepFaceIso:
-                break; // These are considered part of OpCode::ParasolidBRep for purposes of GeomStreamEntryId...
-
-            default:
-                {
-                if (!egOp.IsGeometryOp())
-                    break;
-
-                entryId.SetType(GeomStreamEntryId::Type::Indexed);
-                entryId.SetGeomPartId(DgnGeomPartId());
-                entryId.SetIndex(entryId.GetIndex()+1);
-                break;
-                }
-            }
-        }
-
-    return entryId;
-    }
-
-/*---------------------------------------------------------------------------------**//**
-* @bsimethod                                                    Sam.Wilson      08/15
-+---------------+---------------+---------------+---------------+---------------+------*/
-BentleyStatus ElementGeometryBuilder::GetGeomStream(GeomStreamR geom)
-    {
-    if (0 == m_writer.m_buffer.size())
-        return ERROR;
-
-    geom.SaveData(&m_writer.m_buffer.front(), (uint32_t) m_writer.m_buffer.size());
-
-    return SUCCESS;
-    }
-
-/*---------------------------------------------------------------------------------**//**
-* @bsimethod                                                    Brien.Bastings  06/2015
-+---------------+---------------+---------------+---------------+---------------+------*/
-BentleyStatus ElementGeometryBuilder::SetGeomStream(DgnGeomPartR part)
-    {
-    if (!m_isPartCreate)
-        return ERROR; // Invalid builder for creating part geometry...
-
-    if (0 == m_writer.m_buffer.size())
-        return ERROR;
-
-    part.GetGeomStreamR().SaveData(&m_writer.m_buffer.front(), (uint32_t) m_writer.m_buffer.size());
-
-    return SUCCESS;
-    }
-
-/*---------------------------------------------------------------------------------**//**
-* @bsimethod                                                    Brien.Bastings  04/2015
-+---------------+---------------+---------------+---------------+---------------+------*/
-BentleyStatus ElementGeometryBuilder::SetGeomStreamAndPlacement(GeometrySourceR source)
-    {
-    if (m_isPartCreate)
-        return ERROR; // Invalid builder for creating element geometry...
-
-    if (0 == m_writer.m_buffer.size())
-        return ERROR;
-
-    if (!m_havePlacement)
-        return ERROR;
-
-    if (source.GetCategoryId() != m_elParams.GetCategoryId())
-        return ERROR;
-
-    DgnElementCP el = source.ToElement();
-
-    if (nullptr != el && el->GetElementHandler()._IsRestrictedAction(DgnElement::RestrictedAction::SetGeometry))
-        return ERROR;
-
-    if (m_is3d)
-        {
-        if (!m_placement3d.IsValid())
-            return ERROR;
-
-        GeometrySource3dP source3d;
-
-        if (nullptr == (source3d = source.ToGeometrySource3dP()))
-            return ERROR;
-
-        source3d->SetPlacement(m_placement3d);
-        }
-    else
-        {
-        if (!m_placement2d.IsValid())
-            return ERROR;
-
-        GeometrySource2dP source2d;
-
-        if (nullptr == (source2d = source.ToGeometrySource2dP()))
-            return ERROR;
-
-        source2d->SetPlacement(m_placement2d);
-        }
-
-    source.GetGeomStreamR().SaveData(&m_writer.m_buffer.front(), (uint32_t) m_writer.m_buffer.size());
-
-    return SUCCESS;
-    }
-
-/*---------------------------------------------------------------------------------**//**
-* @bsimethod                                                    Brien.Bastings  04/2015
-+---------------+---------------+---------------+---------------+---------------+------*/
-bool ElementGeometryBuilder::Append(DgnSubCategoryId subCategoryId)
-    {
-    GeometryParams elParams;
-
-    elParams.SetCategoryId(m_elParams.GetCategoryId()); // Preserve current category...
-    elParams.SetSubCategoryId(subCategoryId);
-
-    return Append(elParams);
-    }
-
-/*---------------------------------------------------------------------------------**//**
-* @bsimethod                                                    Brien.Bastings  04/2015
-+---------------+---------------+---------------+---------------+---------------+------*/
-bool ElementGeometryBuilder::Append(GeometryParamsCR elParams)
-    {
-    if (!m_elParams.GetCategoryId().IsValid())
-        return false;
-
-    if (elParams.GetCategoryId() != m_elParams.GetCategoryId())
-        return false;
-
-    if (elParams.GetCategoryId() != DgnSubCategory::QueryCategoryId(elParams.GetSubCategoryId(), m_dgnDb))
-        return false;
-
-    if (m_elParams == elParams)
-        return true;
-
-    m_elParams = elParams;
-    m_appearanceChanged = true; // Defer append until we actually have some geometry...
-
-    return true;
-    }
-
-/*---------------------------------------------------------------------------------**//**
-* @bsimethod                                                    Brien.Bastings  04/2015
-+---------------+---------------+---------------+---------------+---------------+------*/
-bool ElementGeometryBuilder::Append(DgnGeomPartId geomPartId, TransformCR geomToElement)
-    {
-    if (m_isPartCreate)
-        {
-        BeAssert(false); // Nested parts are not supported...
-        return false;
-        }
-
-    if (!m_havePlacement)
-        return false; // geomToElement must be relative to an already defined placement (i.e. not computed placement from CreateWorld)...
-
-    DgnGeomPartPtr geomPart = m_dgnDb.GeomParts().LoadGeomPart(geomPartId);
-
-    if (!geomPart.IsValid())
-        return false;
-
-    DRange3d localRange = DRange3d::NullRange();
-    ElementGeometryCollection collection(m_dgnDb, geomPart->GetGeomStream());
-
-    collection.SetBRepOutput(ElementGeometryCollection::BRepOutput::Mesh); // Can just use the mesh and avoid creating the ISolidKernelEntity...
-
-    for (ElementGeometryPtr geom : collection)
-        {
-        if (!geom.IsValid())
-            continue;
-
-        if (!m_is3d && is3dGeometryType(geom->GetGeometryType()))
-            {
-            BeAssert(false); // 3d only geometry...
-            return false;
-            }
-
-        DRange3d range;
-
-        if (!geom->GetRange(range))
-            continue;
-
-        localRange.Extend(range);
-        }
-
-    if (!geomToElement.IsIdentity())
-        geomToElement.Multiply(localRange, localRange);
-
-    OnNewGeom(localRange);
-    m_writer.Append(geomPartId, &geomToElement);
-
-    return true;
-    }
-
-/*---------------------------------------------------------------------------------**//**
-* @bsimethod                                                    Brien.Bastings  04/2015
-+---------------+---------------+---------------+---------------+---------------+------*/
-void ElementGeometryBuilder::OnNewGeom(DRange3dCR localRange)
-    {
-    if (m_isPartCreate)
-        {
-        // NOTE: Don't need placement or want sub-category to be added, but we do want to
-        //       store symbology/material attachments that aren't from the sub-category appearance.
-        if (m_appearanceChanged)
-            {
-            m_writer.Append(m_elParams, m_isPartCreate);
-            m_appearanceChanged = false;
-            }
-
-        return;
-        }
-
-    if (m_is3d)
-        m_placement3d.GetElementBoxR().Extend(localRange);
-    else
-        m_placement2d.GetElementBoxR().Extend(DRange2d::From(DPoint2d::From(localRange.low), DPoint2d::From(localRange.high)));
-
-    if (m_appearanceChanged)
-        {
-        m_writer.Append(m_elParams, m_isPartCreate);
-        m_appearanceChanged = false;
-        }
-    }
-
-/*---------------------------------------------------------------------------------**//**
-* @bsimethod                                                    Brien.Bastings  04/2015
-+---------------+---------------+---------------+---------------+---------------+------*/
-bool ElementGeometryBuilder::ConvertToLocal(ElementGeometryR geom)
-    {
-    Transform   localToWorld;
-
-    if (!m_havePlacement)
-        {
-        if (!geom.GetLocalCoordinateFrame(localToWorld))
-            return false;
-
-        DPoint3d            origin;
-        RotMatrix           rMatrix;
-        YawPitchRollAngles  angles;
-
-        localToWorld.GetTranslation(origin);
-        localToWorld.GetMatrix(rMatrix);
-        YawPitchRollAngles::TryFromRotMatrix(angles, rMatrix);
-
-        if (m_is3d)
-            {
-            m_placement3d.GetOriginR() = origin;
-            m_placement3d.GetAnglesR() = angles;
-            }
-        else
-            {
-            BeAssert(0 == BeNumerical::Compare(origin.z, 0.0));
-            if (0.0 != angles.GetPitch().Degrees() || 0.0 != angles.GetRoll().Degrees())
-                {
-                YawPitchRollAngles tmpAngles(AngleInDegrees(), angles.GetPitch(), angles.GetRoll());
-                localToWorld = Transform::FromProduct(localToWorld, tmpAngles.ToTransform(DPoint3d::FromZero()));
-                }
-
-            m_placement2d.GetOriginR() = DPoint2d::From(origin);
-            m_placement2d.GetAngleR() = angles.GetYaw();
-            }
-
-        m_havePlacement = true;
-        }
-    else if (m_is3d)
-        {
-        localToWorld = m_placement3d.GetTransform();
-        }
-    else
-        {
-        localToWorld = m_placement2d.GetTransform();
-        }
-
-    if (localToWorld.IsIdentity())
-        return true;
-
-    Transform worldToLocal;
-
-    worldToLocal.InverseOf(localToWorld);
-
-    return geom.TransformInPlace(worldToLocal);
-    }
-
-/*---------------------------------------------------------------------------------**//**
-* @bsimethod                                                    Brien.Bastings  04/2015
-+---------------+---------------+---------------+---------------+---------------+------*/
-bool ElementGeometryBuilder::AppendLocal(ElementGeometryCR geom)
-    {
-    DRange3d localRange;
-
-    if (!geom.GetRange(localRange))
-        return false;
-
-    OnNewGeom(localRange);
-
-    if (!m_writer.AppendSimplified(geom, m_is3d))
-        m_writer.Append(geom);
-
-    return true;
-    }
-
-/*---------------------------------------------------------------------------------**//**
-* @bsimethod                                                    Brien.Bastings  04/2015
-+---------------+---------------+---------------+---------------+---------------+------*/
-bool ElementGeometryBuilder::AppendWorld(ElementGeometryR geom)
-    {
-    if (!ConvertToLocal(geom))
-        return false;
-
-    return AppendLocal(geom);
-    }
-
-/*---------------------------------------------------------------------------------**//**
-* @bsimethod                                                    Brien.Bastings  04/2015
-+---------------+---------------+---------------+---------------+---------------+------*/
-bool ElementGeometryBuilder::Append(ElementGeometryCR geom)
-    {
-    if (!m_is3d && is3dGeometryType(geom.GetGeometryType()))
-        {
-        BeAssert(false); // 3d only geometry...
-        return false;
-        }
-
-    if (m_haveLocalGeom)
-        return AppendLocal(geom);
-
-    ElementGeometryPtr geomPtr;
-
-    // NOTE: Avoid un-necessary copy of BRep. We just need to change entity transform...
-    if (ElementGeometry::GeometryType::SolidKernelEntity == geom.GetGeometryType())
-        {
-        ISolidKernelEntityPtr clone;
-
-        if (SUCCESS != T_HOST.GetSolidsKernelAdmin()._InstanceEntity(clone, *geom.GetAsISolidKernelEntity()))
-            return false;
-
-        geomPtr = ElementGeometry::Create(clone);
-        }
-    else
-        {
-        geomPtr = geom.Clone();
-        }
-
-    return AppendWorld(*geomPtr);
-    }
-
-/*---------------------------------------------------------------------------------**//**
-* @bsimethod                                                    Brien.Bastings  04/2015
-+---------------+---------------+---------------+---------------+---------------+------*/
-bool ElementGeometryBuilder::Append(ICurvePrimitiveCR geom)
-    {
-    if (m_haveLocalGeom)
-        {
-        DRange3d localRange;
-
-        if (!getRange(geom, localRange, nullptr))
-            return false;
-
-        OnNewGeom(localRange);
-
-        if (!m_writer.AppendSimplified(geom, false, m_is3d))
-            m_writer.Append(geom);
-
-        return true;
-        }
-
-    ElementGeometryPtr geomPtr = ElementGeometry::Create(geom);
-
-    return AppendWorld(*geomPtr);
-    }
-
-/*---------------------------------------------------------------------------------**//**
-* @bsimethod                                                    Brien.Bastings  04/2015
-+---------------+---------------+---------------+---------------+---------------+------*/
-bool ElementGeometryBuilder::Append(CurveVectorCR geom)
-    {
-    if (m_haveLocalGeom)
-        {
-        DRange3d localRange;
-
-        if (!getRange(geom, localRange, nullptr))
-            return false;
-
-        OnNewGeom(localRange);
-
-        if (!m_writer.AppendSimplified(geom, m_is3d))
-            m_writer.Append(geom);
-
-        return true;
-        }
-
-    ElementGeometryPtr geomPtr = ElementGeometry::Create(geom);
-
-    return AppendWorld(*geomPtr);
-    }
-
-/*---------------------------------------------------------------------------------**//**
-* @bsimethod                                                    Brien.Bastings  04/2015
-+---------------+---------------+---------------+---------------+---------------+------*/
-bool ElementGeometryBuilder::Append(ISolidPrimitiveCR geom)
-    {
-    if (!m_is3d)
-        {
-        BeAssert(false); // 3d only geometry...
-        return false;
-        }
-
-    if (m_haveLocalGeom)
-        {
-        DRange3d localRange;
-
-        if (!getRange(geom, localRange, nullptr))
-            return false;
-
-        OnNewGeom(localRange);
-        m_writer.Append(geom);
-
-        return true;
-        }
-
-    ElementGeometryPtr geomPtr = ElementGeometry::Create(geom);
-
-    return AppendWorld(*geomPtr);
-    }
-
-/*---------------------------------------------------------------------------------**//**
-* @bsimethod                                                    Brien.Bastings  04/2015
-+---------------+---------------+---------------+---------------+---------------+------*/
-bool ElementGeometryBuilder::Append(MSBsplineSurfaceCR geom)
-    {
-    if (!m_is3d)
-        {
-        BeAssert(false); // 3d only geometry...
-        return false;
-        }
-
-    if (m_haveLocalGeom)
-        {
-        DRange3d localRange;
-
-        if (!getRange(geom, localRange, nullptr))
-            return false;
-
-        OnNewGeom(localRange);
-        m_writer.Append(geom);
-
-        return true;
-        }
-
-    ElementGeometryPtr geomPtr = ElementGeometry::Create(geom);
-
-    return AppendWorld(*geomPtr);
-    }
-
-/*---------------------------------------------------------------------------------**//**
-* @bsimethod                                                    Brien.Bastings  04/2015
-+---------------+---------------+---------------+---------------+---------------+------*/
-bool ElementGeometryBuilder::Append(PolyfaceQueryCR geom)
-    {
-    if (!m_is3d)
-        {
-        BeAssert(false); // 3d only geometry...
-        return false;
-        }
-
-    if (m_haveLocalGeom)
-        {
-        DRange3d localRange;
-
-        if (!getRange(geom, localRange, nullptr))
-            return false;
-
-        OnNewGeom(localRange);
-        m_writer.Append(geom);
-
-        return true;
-        }
-
-    ElementGeometryPtr geomPtr = ElementGeometry::Create(geom);
-
-    return AppendWorld(*geomPtr);
-    }
-
-/*---------------------------------------------------------------------------------**//**
-* @bsimethod                                                    Brien.Bastings  04/2015
-+---------------+---------------+---------------+---------------+---------------+------*/
-bool ElementGeometryBuilder::Append(ISolidKernelEntityCR geom)
-    {
-    if (!m_is3d)
-        {
-        BeAssert(false); // 3d only geometry...
-        return false;
-        }
-
-    if (m_haveLocalGeom)
-        {
-        DRange3d localRange;
-
-        if (!getRange(geom, localRange, nullptr))
-            return false;
-
-        OnNewGeom(localRange);
-        m_writer.Append(geom);
-
-        return true;
-        }
-
-    ISolidKernelEntityPtr clone;
-
-    // NOTE: Avoid un-necessary copy of BRep. We just need to change entity transform...
-    if (SUCCESS != T_HOST.GetSolidsKernelAdmin()._InstanceEntity(clone, geom))
-        return false;
-
-    ElementGeometryPtr geomPtr = ElementGeometry::Create(clone);
-
-    return AppendWorld(*geomPtr);
-    }
-
-/*---------------------------------------------------------------------------------**//**
-* @bsimethod                                                    Brien.Bastings  04/2015
-+---------------+---------------+---------------+---------------+---------------+------*/
-bool ElementGeometryBuilder::Append(TextStringCR text)
-    {
-    if (m_haveLocalGeom)
-        {
-        DRange3d localRange;
-        if (!getRange(text, localRange, nullptr))
-            return false;
-
-        OnNewGeom(localRange);
-        m_writer.Append(text);
-
-        return true;
-        }
-
-    return AppendWorld(*ElementGeometry::Create(text));
-    }
-
-BEGIN_UNNAMED_NAMESPACE
-
-//=======================================================================================
-//! Allows for the ViewContext-based TextAnnotationDraw to be used with an ElementGeometryBuilder.
-// @bsiclass                                                    Jeff.Marker     09/2015
-//=======================================================================================
-struct TextAnnotationDrawToElementGeometry : IElementGraphicsProcessor
-{
-private:
-    TextAnnotationDrawCR m_annotationDraw;
-    ElementGeometryBuilderR m_builder;
-    DgnCategoryId m_categoryId;
-    Transform m_transform;
-
-public:
-    TextAnnotationDrawToElementGeometry(TextAnnotationDrawCR annotationDraw, ElementGeometryBuilderR builder, DgnCategoryId categoryId) :
-        m_annotationDraw(annotationDraw), m_builder(builder), m_categoryId(categoryId), m_transform(Transform::FromIdentity()) {}
-
-    virtual void _AnnounceTransform(TransformCP transform) override { if (nullptr != transform) { m_transform = *transform; } else { m_transform.InitIdentity(); } }
-    virtual void _AnnounceElemDisplayParams(GeometryParamsCR params) override { m_builder.Append(params); }
-    virtual BentleyStatus _ProcessTextString(TextStringCR) override;
-    virtual BentleyStatus _ProcessCurveVector(CurveVectorCR, bool isFilled) override;
-    virtual void _OutputGraphics(ViewContextR) override;
-};
-
-//---------------------------------------------------------------------------------------
-// @bsimethod                                                   Jeff.Marker     09/2015
-//---------------------------------------------------------------------------------------
-BentleyStatus TextAnnotationDrawToElementGeometry::_ProcessTextString(TextStringCR text)
-    {
-    if (m_transform.IsIdentity())
-        {
-        m_builder.Append(text);
-        }
-    else
-        {
-        TextString transformedText(text);
-        transformedText.ApplyTransform(m_transform);
-        m_builder.Append(transformedText);
-        }
-
-    return SUCCESS; // SUCCESS means handled
-    }
-
-//---------------------------------------------------------------------------------------
-// @bsimethod                                                   Jeff.Marker     09/2015
-//---------------------------------------------------------------------------------------
-BentleyStatus TextAnnotationDrawToElementGeometry::_ProcessCurveVector(CurveVectorCR curves, bool isFilled)
-    {
-    if (m_transform.IsIdentity())
-        {
-        m_builder.Append(curves);
-        }
-    else
-        {
-        CurveVector transformedCurves(curves);
-        transformedCurves.TransformInPlace(m_transform);
-        m_builder.Append(transformedCurves);
-        }
-
-    return SUCCESS; // SUCCESS means handled
-    }
-
-//---------------------------------------------------------------------------------------
-// @bsimethod                                                   Jeff.Marker     09/2015
-//---------------------------------------------------------------------------------------
-void TextAnnotationDrawToElementGeometry::_OutputGraphics(ViewContextR context)
-    {
-    context.GetCurrentGeometryParams().SetCategoryId(m_categoryId);
-    m_annotationDraw.Draw(context);
-    }
-
-END_UNNAMED_NAMESPACE
-
-/*---------------------------------------------------------------------------------**//**
-* @bsimethod                                                    Brien.Bastings  04/2015
-+---------------+---------------+---------------+---------------+---------------+------*/
-bool ElementGeometryBuilder::Append(TextAnnotationCR text)
-    {
-    TextAnnotationDraw annotationDraw(text);
-    TextAnnotationDrawToElementGeometry annotationDrawToGeom(annotationDraw, *this, m_elParams.GetCategoryId());
-    ElementGraphicsOutput::Process(annotationDrawToGeom, m_dgnDb);
-
-    return true;
-    }
-
-//---------------------------------------------------------------------------------------
-// @bsimethod                                                   John.Gooding    11/2015
-//---------------------------------------------------------------------------------------
-void ElementGeometryBuilder::SetUseCurrentDisplayParams(bool newValue)
-    {
-    m_writer.Reset((uint32_t)(newValue ? ElementGeomIO::HeaderFlags::UseCurrentDisplayParams : ElementGeomIO::HeaderFlags::None));
-    }
-
-/*---------------------------------------------------------------------------------**//**
-* @bsimethod                                                    Brien.Bastings  04/2015
-+---------------+---------------+---------------+---------------+---------------+------*/
-ElementGeometryBuilder::ElementGeometryBuilder(DgnDbR dgnDb, DgnCategoryId categoryId, Placement3dCR placement) : m_dgnDb(dgnDb), m_is3d(true), m_writer(dgnDb)
-    {
-    m_placement3d = placement;
-    m_haveLocalGeom = m_havePlacement = true;
-    m_appearanceChanged = false;
-
-    if (!(m_isPartCreate = !categoryId.IsValid())) // Called from CreateGeomPart with invalid category...
-        m_elParams.SetCategoryId(categoryId);
-    }
-
-/*---------------------------------------------------------------------------------**//**
-* @bsimethod                                                    Brien.Bastings  04/2015
-+---------------+---------------+---------------+---------------+---------------+------*/
-ElementGeometryBuilder::ElementGeometryBuilder(DgnDbR dgnDb, DgnCategoryId categoryId, Placement2dCR placement) : m_dgnDb(dgnDb), m_is3d(false), m_writer(dgnDb)
-    {
-    m_placement2d = placement;
-    m_haveLocalGeom = m_havePlacement = true;
-    m_appearanceChanged = false;
-
-    if (!(m_isPartCreate = !categoryId.IsValid())) // Called from CreateGeomPart with invalid category...
-        m_elParams.SetCategoryId(categoryId);
-    }
-
-/*---------------------------------------------------------------------------------**//**
-* @bsimethod                                                    Brien.Bastings  04/2015
-+---------------+---------------+---------------+---------------+---------------+------*/
-ElementGeometryBuilder::ElementGeometryBuilder(DgnDbR dgnDb, DgnCategoryId categoryId, bool is3d) : m_dgnDb(dgnDb), m_is3d(is3d), m_writer(dgnDb)
-    {
-    m_haveLocalGeom = m_havePlacement = m_isPartCreate = false;
-    m_elParams.SetCategoryId(categoryId);
-    m_appearanceChanged = false;
-    }
-
-/*---------------------------------------------------------------------------------**//**
-* @bsimethod                                                    Brien.Bastings  04/2015
-+---------------+---------------+---------------+---------------+---------------+------*/
-ElementGeometryBuilderPtr ElementGeometryBuilder::CreateGeomPart(GeomStreamCR stream, DgnDbR db, bool ignoreSymbology)
-    {
-    ElementGeometryBuilderPtr builder = new ElementGeometryBuilder(db, DgnCategoryId(), Placement3d());
-    ElementGeomIO::Collection collection(stream.GetData(), stream.GetSize());
-
-    for (auto const& egOp : collection)
-        {
-        switch (egOp.m_opCode)
-            {
-            case ElementGeomIO::OpCode::Header:
-                break; // Already have header....
-
-            case ElementGeomIO::OpCode::GeomPartInstance:
-                return nullptr; // Nested parts aren't supported...
-
-            case ElementGeomIO::OpCode::BasicSymbology:
-                {
-                if (ignoreSymbology)
-                    break;
-
-                // Can't change sub-category in GeomPart's GeomStream, only preserve sub-category appearance overrides.
-                auto ppfb = flatbuffers::GetRoot<FB::BasicSymbology>(egOp.m_data);
-
-                if (0 == ppfb->subCategoryId())
-                    {
-                    builder->m_writer.Append(egOp); // No sub-category, ok to write as-is...
-                    break;
-                    }
-
-                if (!(ppfb->useColor() || ppfb->useWeight() || ppfb->useStyle() || 0.0 != ppfb->transparency() || 0 != ppfb->displayPriority() || 0 != ppfb->geomClass()))
-                    break;
-
-                FlatBufferBuilder fbb;
-
-                auto mloc = FB::CreateBasicSymbology(fbb, 0, ppfb->color(), ppfb->weight(), ppfb->lineStyleId(), ppfb->transparency(), ppfb->displayPriority(), ppfb->geomClass(), ppfb->useColor(), ppfb->useWeight(), ppfb->useStyle());
-                fbb.Finish(mloc);
-                builder->m_writer.Append(ElementGeomIO::Operation(ElementGeomIO::OpCode::BasicSymbology, (uint32_t) fbb.GetSize(), fbb.GetBufferPointer()));
-                break;
-                }
-
-            case ElementGeomIO::OpCode::LineStyleModifiers:
-            case ElementGeomIO::OpCode::AreaFill:
-            case ElementGeomIO::OpCode::Pattern:
-            case ElementGeomIO::OpCode::Material:
-                {
-                if (ignoreSymbology)
-                    break;
-
-                builder->m_writer.Append(egOp); // Append raw data...
-                break;
-                }
-
-            case ElementGeomIO::OpCode::ParasolidBRep:
-                {
-                if (!ignoreSymbology)
-                    {
-                    builder->m_writer.Append(egOp); // Append raw data...
-                    break;
-                    }
-
-                auto ppfb = flatbuffers::GetRoot<FB::BRepData>(egOp.m_data);
-
-                if (!ppfb->has_symbology() || !ppfb->has_symbologyIndex())
-                    {
-                    builder->m_writer.Append(egOp); // Append raw data...
-                    break;
-                    }
-
-                FlatBufferBuilder fbb;
-                auto tmpEntityData = fbb.CreateVector(ppfb->entityData()->Data(), ppfb->entityData()->Length());
-                auto mloc = FB::CreateBRepData(fbb, ppfb->entityTransform(), ppfb->brepType(), tmpEntityData);
-                fbb.Finish(mloc);
-                builder->m_writer.Append(ElementGeomIO::Operation(ElementGeomIO::OpCode::ParasolidBRep, (uint32_t) fbb.GetSize(), fbb.GetBufferPointer()));
-                break;
-                }
-
-            default:
-                builder->m_writer.Append(egOp); // Append raw data so we don't lose bReps, etc. even when we don't have Parasolid available...
-                break;
-            }
-        }
-
-    return builder;
-    }
-
-/*---------------------------------------------------------------------------------**//**
-* @bsimethod                                                    Brien.Bastings  04/2015
-+---------------+---------------+---------------+---------------+---------------+------*/
-ElementGeometryBuilderPtr ElementGeometryBuilder::CreateGeomPart(DgnDbR db, bool is3d)
-    {
-    // NOTE: Part geometry is always specified in local coords, i.e. has identity placement.
-    //       Category isn't needed when creating a part, invalid category will be used to set m_isPartCreate.
-    if (is3d)
-        return new ElementGeometryBuilder(db, DgnCategoryId(), Placement3d());
-
-    return new ElementGeometryBuilder(db, DgnCategoryId(), Placement2d());
-    }
-
-/*---------------------------------------------------------------------------------**//**
-* @bsimethod                                                    Brien.Bastings  04/2015
-+---------------+---------------+---------------+---------------+---------------+------*/
-ElementGeometryBuilderPtr ElementGeometryBuilder::Create(DgnModelR model, DgnCategoryId categoryId, DPoint3dCR origin, YawPitchRollAngles const& angles)
-    {
-    if (!categoryId.IsValid())
-        return nullptr;
-
-    auto geomModel = model.ToGeometricModel();
-    if (nullptr == geomModel || !geomModel->Is3d())
-        return nullptr;
-
-    Placement3d placement;
-
-    placement.GetOriginR() = origin;
-    placement.GetAnglesR() = angles;
-
-    return new ElementGeometryBuilder(model.GetDgnDb(), categoryId, placement);
-    }
-
-/*---------------------------------------------------------------------------------**//**
-* @bsimethod                                                    Brien.Bastings  04/2015
-+---------------+---------------+---------------+---------------+---------------+------*/
-ElementGeometryBuilderPtr ElementGeometryBuilder::Create(DgnModelR model, DgnCategoryId categoryId, DPoint2dCR origin, AngleInDegrees const& angle)
-    {
-    if (!categoryId.IsValid())
-        return nullptr;
-
-    auto geomModel = model.ToGeometricModel();
-    if (nullptr == geomModel || geomModel->Is3d())
-        return nullptr;
-
-    Placement2d placement;
-
-    placement.GetOriginR() = origin;
-    placement.GetAngleR()  = angle;
-
-    return new ElementGeometryBuilder(model.GetDgnDb(), categoryId, placement);
-    }
-
-/*---------------------------------------------------------------------------------**//**
-* @bsimethod                                                    Brien.Bastings  04/2015
-+---------------+---------------+---------------+---------------+---------------+------*/
-ElementGeometryBuilderPtr ElementGeometryBuilder::CreateWorld(DgnModelR model, DgnCategoryId categoryId)
-    {
-    if (!categoryId.IsValid())
-        return nullptr;
-
-    auto geomModel = model.ToGeometricModel();
-    if (nullptr == geomModel)
-        return nullptr;
-
-    return new ElementGeometryBuilder(model.GetDgnDb(), categoryId, geomModel->Is3d());
-    }
-
-/*---------------------------------------------------------------------------------**//**
-* @bsimethod                                                    Brien.Bastings  04/2015
-+---------------+---------------+---------------+---------------+---------------+------*/
-ElementGeometryBuilderPtr ElementGeometryBuilder::Create(GeometrySource3dCR source, DPoint3dCR origin, YawPitchRollAngles const& angles)
-    {
-    DgnCategoryId categoryId = source.GetCategoryId();
-
-    if (!categoryId.IsValid())
-        return nullptr;
-
-    Placement3d placement;
-
-    placement.GetOriginR() = origin;
-    placement.GetAnglesR() = angles;
-
-    return new ElementGeometryBuilder(source.GetSourceDgnDb(), categoryId, placement);
-    }
-
-/*---------------------------------------------------------------------------------**//**
-* @bsimethod                                                    Brien.Bastings  04/2015
-+---------------+---------------+---------------+---------------+---------------+------*/
-ElementGeometryBuilderPtr ElementGeometryBuilder::Create(GeometrySource2dCR source, DPoint2dCR origin, AngleInDegrees const& angle)
-    {
-    DgnCategoryId categoryId = source.GetCategoryId();
-
-    if (!categoryId.IsValid())
-        return nullptr;
-
-    Placement2d placement;
-
-    placement.GetOriginR() = origin;
-    placement.GetAngleR()  = angle;
-
-    return new ElementGeometryBuilder(source.GetSourceDgnDb(), categoryId, placement);
-    }
-
-/*---------------------------------------------------------------------------------**//**
-* @bsimethod                                                    Brien.Bastings  04/2015
-+---------------+---------------+---------------+---------------+---------------+------*/
-ElementGeometryBuilderPtr ElementGeometryBuilder::Create(GeometrySourceCR source)
-    {
-    DgnCategoryId categoryId = source.GetCategoryId();
-
-    if (!categoryId.IsValid())
-        return nullptr;
-
-    if (nullptr != source.ToGeometrySource3d())
-        return new ElementGeometryBuilder(source.GetSourceDgnDb(), categoryId, source.ToGeometrySource3d()->GetPlacement());
-
-    return new ElementGeometryBuilder(source.GetSourceDgnDb(), categoryId, source.ToGeometrySource2d()->GetPlacement());
-    }
-
-/*---------------------------------------------------------------------------------**//**
-* @bsimethod                                                    Brien.Bastings  04/2015
-+---------------+---------------+---------------+---------------+---------------+------*/
-ElementGeometryBuilderPtr ElementGeometryBuilder::CreateWorld(GeometrySourceCR source)
-    {
-    DgnCategoryId categoryId = source.GetCategoryId();
-
-    if (!categoryId.IsValid())
-        return nullptr;
-
-    return new ElementGeometryBuilder(source.GetSourceDgnDb(), categoryId, nullptr != source.ToGeometrySource3d());
-    }
+/*--------------------------------------------------------------------------------------+
+|
+|     $Source: DgnCore/ElementGeometry.cpp $
+|
+|  $Copyright: (c) 2015 Bentley Systems, Incorporated. All rights reserved. $
+|
++--------------------------------------------------------------------------------------*/
+#include <DgnPlatformInternal.h>
+#include <GeomSerialization/GeomLibsFlatBufferApi.h>
+#include <DgnPlatformInternal/DgnCore/ElementGraphics.fb.h>
+#include <DgnPlatformInternal/DgnCore/TextStringPersistence.h>
+#include "DgnPlatform/Annotations/TextAnnotationDraw.h"
+
+using namespace flatbuffers;
+
+/*----------------------------------------------------------------------------------*//**
+* @bsimethod                                                    Brien.Bastings  02/15
++---------------+---------------+---------------+---------------+---------------+------*/
+bool ElementGeometry::GetLocalCoordinateFrame(TransformR localToWorld) const
+    {
+    switch (GetGeometryType())
+        {
+        case GeometryType::CurvePrimitive:
+            {
+            ICurvePrimitivePtr curve = GetAsICurvePrimitive();
+
+            if (!curve->FractionToFrenetFrame(0.0, localToWorld))
+                {
+                DPoint3d point;
+
+                if (curve->GetStartPoint(point))
+                    {
+                    localToWorld.InitFrom(point);
+                    return true;
+                    }
+
+                localToWorld.InitIdentity();
+                return false;
+                }
+
+            break;
+            }
+
+        case GeometryType::CurveVector:
+            {
+            CurveVectorPtr curves = GetAsCurveVector();
+
+            if (!curves->GetAnyFrenetFrame(localToWorld))
+                {
+                DPoint3d point;
+
+                if (curves->GetStartPoint(point))
+                    {
+                    localToWorld.InitFrom(point);
+                    return true;
+                    }
+
+                localToWorld.InitIdentity();
+                return false;
+                }
+
+            break;
+            }
+
+        case GeometryType::SolidPrimitive:
+            {
+            Transform          worldToLocal;
+            ISolidPrimitivePtr solidPrimitive = GetAsISolidPrimitive();
+
+            if (!solidPrimitive->TryGetConstructiveFrame(localToWorld, worldToLocal))
+                {
+                localToWorld.InitIdentity();
+                return false;
+                }
+
+            break;
+            }
+
+        case GeometryType::Polyface:
+            {
+            PolyfaceHeaderPtr polyface = GetAsPolyfaceHeader();
+
+            double      area;
+            DPoint3d    centroid;
+            RotMatrix   axes;
+            DVec3d      momentXYZ;
+
+            if (!polyface->ComputePrincipalAreaMoments(area, centroid, axes, momentXYZ))
+                {
+                localToWorld.InitIdentity();
+                return false;
+                }
+
+            localToWorld.InitFrom(axes, centroid);
+            break;
+            }
+
+        case GeometryType::BsplineSurface:
+            {
+            MSBsplineSurfacePtr surface = GetAsMSBsplineSurface();
+
+            double      area;
+            DPoint3d    centroid;
+            RotMatrix   axes;
+            DVec3d      momentXYZ;
+
+            if (!surface->ComputePrincipalAreaMoments(area, (DVec3dR) centroid, axes, momentXYZ))
+                {
+                localToWorld.InitIdentity();
+                return false;
+                }
+
+            localToWorld.InitFrom(axes, centroid);
+            break;
+            }
+
+        case GeometryType::SolidKernelEntity:
+            {
+            ISolidKernelEntityPtr entity = GetAsISolidKernelEntity();
+
+            // The entity transform (after removing SWA scale) can be used for localToWorld (solid kernel to uors)...
+            localToWorld = entity->GetEntityTransform();
+            break;
+            }
+
+        case GeometryType::TextString:
+            {
+            TextStringCR text = *GetAsTextString();
+            localToWorld.InitFrom(text.GetOrientation(), text.GetOrigin());
+            break;
+            }
+
+        default:
+            {
+            localToWorld.InitIdentity();
+            BeAssert(false);
+
+            return false;
+            }
+        }
+
+    // NOTE: Ensure rotation is squared up and normalized (ComputePrincipalAreaMoments/GetEntityTransform is scaled)...
+    DPoint3d    origin;
+    RotMatrix   rMatrix;
+
+    localToWorld.GetTranslation(origin);
+    localToWorld.GetMatrix(rMatrix);
+    rMatrix.SquareAndNormalizeColumns(rMatrix, 0, 1);
+    localToWorld.InitFrom(rMatrix, origin);
+
+    return true;
+    }
+
+/*----------------------------------------------------------------------------------*//**
+* @bsimethod                                                    Brien.Bastings  02/15
++---------------+---------------+---------------+---------------+---------------+------*/
+bool ElementGeometry::GetLocalRange(DRange3dR localRange, TransformR localToWorld) const
+    {
+    if (!GetLocalCoordinateFrame(localToWorld))
+        return false;
+
+    if (localToWorld.IsIdentity())
+        return GetRange(localRange);
+
+    ElementGeometryPtr clone;
+
+    // NOTE: Avoid un-necessary copy of BRep. We just need to change entity transform...
+    if (GeometryType::SolidKernelEntity == GetGeometryType())
+        {
+        ISolidKernelEntityPtr geom;
+
+        if (SUCCESS != T_HOST.GetSolidsKernelAdmin()._InstanceEntity(geom, *GetAsISolidKernelEntity()))
+            return false;
+
+        clone = new ElementGeometry(geom);
+        }
+    else
+        {
+        clone = Clone();
+        }
+
+    Transform   worldToLocal;
+
+    worldToLocal.InverseOf(localToWorld);
+    clone->TransformInPlace(worldToLocal);
+
+    return clone->GetRange(localRange);
+    }
+
+/*----------------------------------------------------------------------------------*//**
+* @bsimethod                                                    Brien.Bastings  04/15
++---------------+---------------+---------------+---------------+---------------+------*/
+static bool getRange(ICurvePrimitiveCR geom, DRange3dR range, TransformCP transform)
+    {
+    return (nullptr != transform ? geom.GetRange(range, *transform) : geom.GetRange(range));
+    }
+
+/*----------------------------------------------------------------------------------*//**
+* @bsimethod                                                    Brien.Bastings  04/15
++---------------+---------------+---------------+---------------+---------------+------*/
+static bool getRange(CurveVectorCR geom, DRange3dR range, TransformCP transform)
+    {
+    return (nullptr != transform ? geom.GetRange(range, *transform) : geom.GetRange(range));
+    }
+
+/*----------------------------------------------------------------------------------*//**
+* @bsimethod                                                    Brien.Bastings  04/15
++---------------+---------------+---------------+---------------+---------------+------*/
+static bool getRange(ISolidPrimitiveCR geom, DRange3dR range, TransformCP transform)
+    {
+    return (nullptr != transform ? geom.GetRange(range, *transform) : geom.GetRange(range));
+    }
+
+/*----------------------------------------------------------------------------------*//**
+* @bsimethod                                                    Brien.Bastings  04/15
++---------------+---------------+---------------+---------------+---------------+------*/
+static bool getRange(PolyfaceQueryCR geom, DRange3dR range, TransformCP transform)
+    {
+    range = geom.PointRange();
+
+    if (nullptr != transform)
+        transform->Multiply(range, range);
+
+    return true;
+    }
+
+/*----------------------------------------------------------------------------------*//**
+* @bsimethod                                                    Brien.Bastings  04/15
++---------------+---------------+---------------+---------------+---------------+------*/
+static bool getRange(MSBsplineSurfaceCR geom, DRange3dR range, TransformCP transform)
+    {
+    // NOTE: MSBsplineSurface::GetPoleRange doesn't give a nice fitted box...
+    IFacetOptionsPtr          facetOpt = IFacetOptions::Create();
+    IPolyfaceConstructionPtr  builder = IPolyfaceConstruction::Create(*facetOpt);
+
+    builder->Add(geom);
+
+    return getRange(builder->GetClientMeshR(), range, transform);
+    }
+
+/*----------------------------------------------------------------------------------*//**
+* @bsimethod                                                    Brien.Bastings  04/15
++---------------+---------------+---------------+---------------+---------------+------*/
+static bool getRange(ISolidKernelEntityCR geom, DRange3dR range, TransformCP transform)
+    {
+    if (SUCCESS != DgnPlatformLib::QueryHost()->GetSolidsKernelAdmin()._GetEntityRange(range, geom))
+        return false;
+
+    geom.GetEntityTransform().Multiply(range, range);
+
+    if (nullptr != transform)
+        transform->Multiply(range, range);
+
+    return true;
+    }
+
+/*----------------------------------------------------------------------------------*//**
+* @bsimethod                                                    Jeff.Marker     05/15
++---------------+---------------+---------------+---------------+---------------+------*/
+static bool getRange(TextStringCR text, DRange3dR range, TransformCP transform)
+    {
+    DRange2dCR textRange = text.GetRange();
+    range.low.Init(textRange.low);
+    range.high.Init(textRange.high);
+
+    Transform textTransform = text.ComputeTransform();
+    textTransform.Multiply(&range.low, 2);
+
+    if (nullptr != transform)
+        transform->Multiply(range, range);
+
+    return true;
+    }
+
+/*----------------------------------------------------------------------------------*//**
+* @bsimethod                                                    Brien.Bastings  02/15
++---------------+---------------+---------------+---------------+---------------+------*/
+bool ElementGeometry::GetRange(DRange3dR range, TransformCP transform) const
+    {
+    range.Init();
+
+    switch (GetGeometryType())
+        {
+        case GeometryType::CurvePrimitive:
+            {
+            ICurvePrimitivePtr geom = GetAsICurvePrimitive();
+
+            return getRange(*geom, range, transform);
+            }
+
+        case GeometryType::CurveVector:
+            {
+            CurveVectorPtr geom = GetAsCurveVector();
+
+            return getRange(*geom, range, transform);
+            }
+
+        case GeometryType::SolidPrimitive:
+            {
+            ISolidPrimitivePtr geom = GetAsISolidPrimitive();
+
+            return getRange(*geom, range, transform);
+            }
+
+        case GeometryType::Polyface:
+            {
+            PolyfaceHeaderPtr geom = GetAsPolyfaceHeader();
+
+            return getRange(*geom, range, transform);
+            }
+
+        case GeometryType::BsplineSurface:
+            {
+            MSBsplineSurfacePtr geom = GetAsMSBsplineSurface();
+
+            return getRange(*geom, range, transform);
+            }
+
+        case GeometryType::SolidKernelEntity:
+            {
+            ISolidKernelEntityPtr geom = GetAsISolidKernelEntity();
+
+            return getRange(*geom, range, transform);
+            }
+
+        case GeometryType::TextString:
+            {
+            TextStringPtr geom = GetAsTextString();
+
+            return getRange(*geom, range, transform);
+            }
+
+        default:
+            {
+            BeAssert(false);
+            return false;
+            }
+        }
+    }
+
+/*----------------------------------------------------------------------------------*//**
+* @bsimethod                                                    Brien.Bastings  02/15
++---------------+---------------+---------------+---------------+---------------+------*/
+bool ElementGeometry::TransformInPlace(TransformCR transform)
+    {
+    switch (GetGeometryType())
+        {
+        case GeometryType::CurvePrimitive:
+            {
+            ICurvePrimitivePtr geom = GetAsICurvePrimitive();
+
+            return geom->TransformInPlace(transform);
+            }
+
+        case GeometryType::CurveVector:
+            {
+            CurveVectorPtr geom = GetAsCurveVector();
+
+            return geom->TransformInPlace(transform);
+            }
+
+        case GeometryType::SolidPrimitive:
+            {
+            ISolidPrimitivePtr geom = GetAsISolidPrimitive();
+
+            return geom->TransformInPlace(transform);
+            }
+
+        case GeometryType::Polyface:
+            {
+            PolyfaceHeaderPtr geom = GetAsPolyfaceHeader();
+
+            geom->Transform(transform);
+
+            return true;
+            }
+
+        case GeometryType::BsplineSurface:
+            {
+            MSBsplineSurfacePtr geom = GetAsMSBsplineSurface();
+
+            return (SUCCESS == geom->TransformSurface(transform) ? true : false);
+            }
+
+        case GeometryType::SolidKernelEntity:
+            {
+            ISolidKernelEntityPtr geom = GetAsISolidKernelEntity();
+
+            geom->PreMultiplyEntityTransformInPlace(transform); // Just change entity transform...
+
+            return true;
+            }
+
+        case GeometryType::TextString:
+            {
+            TextStringR text = *GetAsTextString();
+            text.ApplyTransform(transform);
+
+            return true;
+            }
+
+        default:
+            {
+            BeAssert(false);
+            return false;
+            }
+        }
+    }
+
+/*----------------------------------------------------------------------------------*//**
+* @bsimethod                                                    Brien.Bastings  03/15
++---------------+---------------+---------------+---------------+---------------+------*/
+ElementGeometryPtr ElementGeometry::Clone() const
+    {
+    switch (GetGeometryType())
+        {
+        case GeometryType::CurvePrimitive:
+            {
+            ICurvePrimitivePtr geom = GetAsICurvePrimitive()->Clone();
+
+            return new ElementGeometry(geom);
+            }
+
+        case GeometryType::CurveVector:
+            {
+            CurveVectorPtr geom = GetAsCurveVector()->Clone();
+
+            return new ElementGeometry(geom);
+            }
+
+        case GeometryType::SolidPrimitive:
+            {
+            ISolidPrimitivePtr geom = GetAsISolidPrimitive()->Clone();
+
+            return new ElementGeometry(geom);
+            }
+
+        case GeometryType::Polyface:
+            {
+            PolyfaceHeaderPtr geom = GetAsPolyfaceHeader()->Clone();
+
+            return new ElementGeometry(geom);
+            }
+
+        case GeometryType::BsplineSurface:
+            {
+            MSBsplineSurfacePtr geom = GetAsMSBsplineSurface()->Clone();
+
+            return new ElementGeometry(geom);
+            }
+
+        case GeometryType::SolidKernelEntity:
+            {
+            ISolidKernelEntityPtr geom = GetAsISolidKernelEntity()->Clone();
+
+            return new ElementGeometry(geom);
+            }
+
+        case GeometryType::TextString:
+            {
+            TextStringPtr text = GetAsTextString()->Clone();
+
+            return new ElementGeometry(text);
+            }
+
+        default:
+            {
+            BeAssert(false);
+            return nullptr;
+            }
+        }
+    }
+
+/*----------------------------------------------------------------------------------*//**
+* @bsimethod                                                    Brien.Bastings  06/15
++---------------+---------------+---------------+---------------+---------------+------*/
+void ElementGeometry::Draw(ViewContextR context) const
+    {
+    // Do we need to worry about 2d draw (display priority) and fill, etc.?
+    switch (GetGeometryType())
+        {
+        case GeometryType::CurvePrimitive:
+            {
+            ICurvePrimitivePtr geom = GetAsICurvePrimitive();
+            CurveVectorPtr curveGeom = CurveVector::Create(ICurvePrimitive::CURVE_PRIMITIVE_TYPE_PointString == geom->GetCurvePrimitiveType() ? CurveVector::BOUNDARY_TYPE_None : CurveVector::BOUNDARY_TYPE_Open, geom);
+
+            context.GetCurrentGraphicR().AddCurveVector(*curveGeom, false);
+            break;
+            }
+
+        case GeometryType::CurveVector:
+            {
+            CurveVectorPtr geom = GetAsCurveVector();
+
+            context.GetCurrentGraphicR().AddCurveVector(*geom, false);
+            break;
+            }
+
+        case GeometryType::SolidPrimitive:
+            {
+            ISolidPrimitivePtr geom = GetAsISolidPrimitive();
+
+            context.GetCurrentGraphicR().AddSolidPrimitive(*geom);
+            break;
+            }
+
+        case GeometryType::Polyface:
+            {
+            PolyfaceHeaderPtr geom = GetAsPolyfaceHeader();
+
+            context.GetCurrentGraphicR().AddPolyface(*geom, false);
+            break;
+            }
+
+        case GeometryType::BsplineSurface:
+            {
+            MSBsplineSurfacePtr geom = GetAsMSBsplineSurface();
+
+            context.GetCurrentGraphicR().AddBSplineSurface(*geom);
+            break;
+            }
+
+        case GeometryType::SolidKernelEntity:
+            {
+            ISolidKernelEntityPtr geom = GetAsISolidKernelEntity();
+
+            context.GetCurrentGraphicR().AddBody(*geom);
+            break;
+            }
+
+        case GeometryType::TextString:
+            {
+            TextStringPtr geom = GetAsTextString();
+
+            context.AddTextString(*geom);
+            break;
+            }
+
+        default:
+            {
+            BeAssert(false);
+            break;
+            }
+        }
+    }
+
+/*----------------------------------------------------------------------------------*//**
+* @bsimethod                                                    Brien.Bastings  02/15
++---------------+---------------+---------------+---------------+---------------+------*/
+ElementGeometry::ElementGeometry(ICurvePrimitivePtr const& source) {m_type = GeometryType::CurvePrimitive; m_data = source;}
+ElementGeometry::ElementGeometry(CurveVectorPtr const& source) {m_type = GeometryType::CurveVector; m_data = source;}
+ElementGeometry::ElementGeometry(ISolidPrimitivePtr const& source) {m_type = GeometryType::SolidPrimitive; m_data = source;}
+ElementGeometry::ElementGeometry(MSBsplineSurfacePtr const& source) {m_type = GeometryType::BsplineSurface; m_data = source;}
+ElementGeometry::ElementGeometry(PolyfaceHeaderPtr const& source) {m_type = GeometryType::Polyface; m_data = source;}
+ElementGeometry::ElementGeometry(ISolidKernelEntityPtr const& source) {m_type = GeometryType::SolidKernelEntity; m_data = source;}
+ElementGeometry::ElementGeometry(TextStringPtr const& source) {m_type = GeometryType::TextString; m_data = source;}
+
+/*----------------------------------------------------------------------------------*//**
+* @bsimethod                                                    Brien.Bastings  02/15
++---------------+---------------+---------------+---------------+---------------+------*/
+ElementGeometryPtr ElementGeometry::Create(ICurvePrimitivePtr const& source) {return (source.IsValid() ? new ElementGeometry(source) : nullptr);}
+ElementGeometryPtr ElementGeometry::Create(CurveVectorPtr const& source) {return (source.IsValid() ? new ElementGeometry(source) : nullptr);}
+ElementGeometryPtr ElementGeometry::Create(ISolidPrimitivePtr const& source) {return (source.IsValid() ? new ElementGeometry(source) : nullptr);}
+ElementGeometryPtr ElementGeometry::Create(MSBsplineSurfacePtr const& source) {return (source.IsValid() ? new ElementGeometry(source) : nullptr);}
+ElementGeometryPtr ElementGeometry::Create(PolyfaceHeaderPtr const& source) {return (source.IsValid() ? new ElementGeometry(source) : nullptr);}
+ElementGeometryPtr ElementGeometry::Create(ISolidKernelEntityPtr const& source) {return (source.IsValid() ? new ElementGeometry(source) : nullptr);}
+ElementGeometryPtr ElementGeometry::Create(TextStringPtr const& source) {return (source.IsValid() ? new ElementGeometry(source) : nullptr);}
+
+/*----------------------------------------------------------------------------------*//**
+* @bsimethod                                                    Brien.Bastings  02/15
++---------------+---------------+---------------+---------------+---------------+------*/
+ElementGeometryPtr ElementGeometry::Create(ICurvePrimitiveCR source) {ICurvePrimitivePtr clone = source.Clone(); return Create(clone);}
+ElementGeometryPtr ElementGeometry::Create(CurveVectorCR source) {CurveVectorPtr clone = source.Clone(); return Create(clone);}
+ElementGeometryPtr ElementGeometry::Create(ISolidPrimitiveCR source) {ISolidPrimitivePtr clone = source.Clone(); return Create(clone);}
+ElementGeometryPtr ElementGeometry::Create(MSBsplineSurfaceCR source) {MSBsplineSurfacePtr clone = source.Clone(); return Create(clone);}
+ElementGeometryPtr ElementGeometry::Create(PolyfaceQueryCR source) {PolyfaceHeaderPtr clone = source.Clone(); return Create(clone);}
+ElementGeometryPtr ElementGeometry::Create(ISolidKernelEntityCR source) {ISolidKernelEntityPtr clone = source.Clone(); return Create(clone);}
+ElementGeometryPtr ElementGeometry::Create(TextStringCR source) {TextStringPtr clone = source.Clone(); return Create(clone);}
+
+/*----------------------------------------------------------------------------------*//**
+* @bsimethod                                                    Brien.Bastings  02/15
++---------------+---------------+---------------+---------------+---------------+------*/
+ElementGeometry::GeometryType ElementGeometry::GetGeometryType() const {return m_type;}
+ICurvePrimitivePtr ElementGeometry::GetAsICurvePrimitive() const {return (GeometryType::CurvePrimitive == m_type ? static_cast <ICurvePrimitiveP> (m_data.get()) : nullptr);}
+CurveVectorPtr ElementGeometry::GetAsCurveVector() const {return (GeometryType::CurveVector == m_type ? static_cast <CurveVectorP> (m_data.get()) : nullptr);}
+ISolidPrimitivePtr ElementGeometry::GetAsISolidPrimitive() const {return (GeometryType::SolidPrimitive == m_type ? static_cast <ISolidPrimitiveP> (m_data.get()) : nullptr);}
+MSBsplineSurfacePtr ElementGeometry::GetAsMSBsplineSurface() const {return (GeometryType::BsplineSurface == m_type ? static_cast <RefCountedMSBsplineSurface*> (m_data.get()) : nullptr);}
+PolyfaceHeaderPtr ElementGeometry::GetAsPolyfaceHeader() const {return (GeometryType::Polyface == m_type ? static_cast <PolyfaceHeaderP> (m_data.get()) : nullptr);}
+ISolidKernelEntityPtr ElementGeometry::GetAsISolidKernelEntity() const { return (GeometryType::SolidKernelEntity == m_type ? static_cast <ISolidKernelEntityP> (m_data.get()) : nullptr); }
+TextStringPtr ElementGeometry::GetAsTextString() const { return (GeometryType::TextString == m_type ? static_cast <TextStringP> (m_data.get()) : nullptr); }
+
+/*---------------------------------------------------------------------------------**//**
+* @bsimethod                                                    Brien.Bastings  06/15
++---------------+---------------+---------------+---------------+---------------+------*/
+bool ElementGeomIO::Operation::IsGeometryOp() const
+    {
+    switch (m_opCode)
+        {
+        case OpCode::PointPrimitive:
+        case OpCode::PointPrimitive2d:
+        case OpCode::ArcPrimitive:
+        case OpCode::CurveVector:
+        case OpCode::Polyface:
+        case OpCode::CurvePrimitive:
+        case OpCode::SolidPrimitive:
+        case OpCode::BsplineSurface:
+        case OpCode::ParasolidBRep:
+        case OpCode::BRepPolyface:
+        case OpCode::BRepPolyfaceExact:
+        case OpCode::BRepEdges:
+        case OpCode::BRepFaceIso:
+        case OpCode::TextString:
+            return true;
+
+        default:
+            return false;
+        }
+    }
+
+/*---------------------------------------------------------------------------------**//**
+* @bsimethod                                                    Brien.Bastings  11/14
++---------------+---------------+---------------+---------------+---------------+------*/
+void ElementGeomIO::Iterator::ToNext()
+    {
+    if (m_dataOffset >= m_totalDataSize)
+        {
+        m_data = nullptr;
+        m_dataOffset = 0;
+
+        return;
+        }
+
+    uint32_t        opCode = *((uint32_t *) (m_data));
+    uint32_t        dataSize = *((uint32_t *) (m_data + sizeof (opCode)));
+    uint8_t const*  data = (0 != dataSize ? (uint8_t const*) (m_data + sizeof (opCode) + sizeof (dataSize)) : nullptr);
+    size_t          egOpSize = sizeof (opCode) + sizeof (dataSize) + dataSize;
+
+    m_egOp = Operation((OpCode) (opCode), dataSize, data);
+    m_data += egOpSize;
+    m_dataOffset += egOpSize;
+    }
+
+/*---------------------------------------------------------------------------------**//**
+* @bsimethod                                                    Brien.Bastings  11/2014
++---------------+---------------+---------------+---------------+---------------+------*/
+void ElementGeomIO::Writer::Append(Operation const& egOp)
+    {
+    uint32_t paddedDataSize = (egOp.m_dataSize + 7) & ~7; // 8 byte aligned...
+    size_t   egOpSize = sizeof (egOp.m_opCode) + sizeof (egOp.m_dataSize) + paddedDataSize;
+    size_t   currSize = m_buffer.size();
+
+    m_buffer.resize(currSize + egOpSize);
+
+    uint8_t*  currOffset = &(m_buffer.at(currSize));
+
+    memcpy(currOffset, &egOp.m_opCode, sizeof (egOp.m_opCode));
+    currOffset += sizeof (egOp.m_opCode);
+
+    memcpy(currOffset, &paddedDataSize, sizeof (paddedDataSize));
+    currOffset += sizeof (paddedDataSize);
+
+    if (0 == egOp.m_dataSize)
+        return;
+
+    memcpy(currOffset, egOp.m_data, egOp.m_dataSize);
+    currOffset += egOp.m_dataSize;
+
+    if (paddedDataSize > egOp.m_dataSize)
+        memset(currOffset, 0, paddedDataSize - egOp.m_dataSize); // Pad quietly or also assert?
+    }
+
+/*---------------------------------------------------------------------------------**//**
+* @bsimethod                                                    Brien.Bastings  12/2014
++---------------+---------------+---------------+---------------+---------------+------*/
+void ElementGeomIO::Writer::Append(DPoint2dCP pts, size_t nPts, int8_t boundary)
+    {
+    FlatBufferBuilder fbb;
+
+    auto coords = fbb.CreateVectorOfStructs((FB::DPoint2d*) pts, nPts);
+
+    FB::PointPrimitive2dBuilder builder(fbb);
+
+    builder.add_coords(coords);
+    builder.add_boundary((FB::BoundaryType) boundary);
+
+    auto mloc = builder.Finish();
+
+    fbb.Finish(mloc);
+    Append(Operation(OpCode::PointPrimitive2d, (uint32_t) fbb.GetSize(), fbb.GetBufferPointer()));
+    }
+
+/*---------------------------------------------------------------------------------**//**
+* @bsimethod                                                    Brien.Bastings  12/2014
++---------------+---------------+---------------+---------------+---------------+------*/
+void ElementGeomIO::Writer::Append(DPoint3dCP pts, size_t nPts, int8_t boundary)
+    {
+    FlatBufferBuilder fbb;
+
+    auto coords = fbb.CreateVectorOfStructs((FB::DPoint3d*) pts, nPts);
+
+    FB::PointPrimitiveBuilder builder(fbb);
+
+    builder.add_coords(coords);
+    builder.add_boundary((FB::BoundaryType) boundary);
+
+    auto mloc = builder.Finish();
+
+    fbb.Finish(mloc);
+    Append(Operation(OpCode::PointPrimitive, (uint32_t) fbb.GetSize(), fbb.GetBufferPointer()));
+    }
+
+/*---------------------------------------------------------------------------------**//**
+* @bsimethod                                                    Brien.Bastings  12/2014
++---------------+---------------+---------------+---------------+---------------+------*/
+void ElementGeomIO::Writer::Append(DEllipse3dCR arc, int8_t boundary)
+    {
+    FlatBufferBuilder fbb;
+
+    auto mloc = FB::CreateArcPrimitive(fbb, (FB::DPoint3d*) &arc.center, (FB::DVec3d*) &arc.vector0, (FB::DVec3d*) &arc.vector90, arc.start, arc.sweep, (FB::BoundaryType) boundary);
+
+    fbb.Finish(mloc);
+    Append(Operation(OpCode::ArcPrimitive, (uint32_t) fbb.GetSize(), fbb.GetBufferPointer()));
+    }
+
+/*---------------------------------------------------------------------------------**//**
+* @bsimethod                                                    Brien.Bastings  12/2014
++---------------+---------------+---------------+---------------+---------------+------*/
+bool ElementGeomIO::Writer::AppendSimplified(ICurvePrimitiveCR curvePrimitive, bool isClosed, bool is3d)
+    {
+    // Special case single/simple curve primitives to avoid having to call new during draw...
+    switch (curvePrimitive.GetCurvePrimitiveType())
+        {
+        case ICurvePrimitive::CURVE_PRIMITIVE_TYPE_Line:
+            {
+            DSegment3dCP segment = curvePrimitive.GetLineCP();
+
+            if (!is3d)
+                {
+                DPoint2d localPoints2dBuf[2];
+
+                localPoints2dBuf[0].Init(segment->point[0]);
+                localPoints2dBuf[1].Init(segment->point[1]);
+
+                Append(localPoints2dBuf, 2, FB::BoundaryType_Open);
+
+                return true;
+                }
+
+            Append(segment->point, 2, FB::BoundaryType_Open);
+
+            return true;
+            }
+
+        case ICurvePrimitive::CURVE_PRIMITIVE_TYPE_LineString:
+            {
+            bvector<DPoint3d> const* points = curvePrimitive.GetLineStringCP();
+
+            if (!is3d)
+                {
+                int nPts = (int) points->size();
+                std::valarray<DPoint2d> localPoints2dBuf(nPts);
+
+                for (int iPt = 0; iPt < nPts; ++iPt)
+                    localPoints2dBuf[iPt].Init(points->at(iPt));
+
+                Append(&localPoints2dBuf[0], nPts, (int8_t) (isClosed ? FB::BoundaryType_Closed : FB::BoundaryType_Open));
+
+                return true;
+                }
+
+            Append(&points->front(), points->size(), (int8_t) (isClosed ? FB::BoundaryType_Closed : FB::BoundaryType_Open));
+
+            return true;
+            }
+
+        case ICurvePrimitive::CURVE_PRIMITIVE_TYPE_PointString:
+            {
+            bvector<DPoint3d> const* points = curvePrimitive.GetPointStringCP();
+
+            if (!is3d)
+                {
+                int nPts = (int) points->size();
+                std::valarray<DPoint2d> localPoints2dBuf(nPts);
+
+                for (int iPt = 0; iPt < nPts; ++iPt)
+                    localPoints2dBuf[iPt].Init(points->at(iPt));
+
+                Append(&localPoints2dBuf[0], nPts, FB::BoundaryType_None);
+
+                return true;
+                }
+
+            Append(&points->front(), points->size(), FB::BoundaryType_None);
+
+            return true;
+            }
+
+        case ICurvePrimitive::CURVE_PRIMITIVE_TYPE_Arc:
+            {
+            DEllipse3dCP  ellipse = curvePrimitive.GetArcCP();
+
+            Append(*ellipse, (int8_t) (isClosed ? FB::BoundaryType_Closed : FB::BoundaryType_Open));
+
+            return true;
+            }
+
+        default:
+            return false;
+        }
+    }
+
+/*---------------------------------------------------------------------------------**//**
+* @bsimethod                                                    Brien.Bastings  12/2014
++---------------+---------------+---------------+---------------+---------------+------*/
+bool ElementGeomIO::Writer::AppendSimplified(CurveVectorCR curves, bool is3d)
+    {
+    // Special case to avoid having to call new during draw...
+    if (ICurvePrimitive::CURVE_PRIMITIVE_TYPE_Invalid == curves.HasSingleCurvePrimitive())
+        return false;
+
+    return AppendSimplified(*curves.front(), curves.IsClosedPath(), is3d);
+    }
+
+/*---------------------------------------------------------------------------------**//**
+* @bsimethod                                                    Brien.Bastings  12/2014
++---------------+---------------+---------------+---------------+---------------+------*/
+bool ElementGeomIO::Writer::AppendSimplified(ElementGeometryCR geom, bool is3d)
+    {
+    switch (geom.GetGeometryType())
+        {
+        case ElementGeometry::GeometryType::CurvePrimitive:
+            return AppendSimplified(*geom.GetAsICurvePrimitive(), false, is3d);
+
+        case ElementGeometry::GeometryType::CurveVector:
+            return AppendSimplified(*geom.GetAsCurveVector(), is3d);
+
+        default:
+            return false;
+        }
+    }
+
+/*---------------------------------------------------------------------------------**//**
+* @bsimethod                                                    Brien.Bastings  12/2014
++---------------+---------------+---------------+---------------+---------------+------*/
+void ElementGeomIO::Writer::Append(CurveVectorCR curves)
+    {
+    bvector<Byte> buffer;
+
+    BentleyGeometryFlatBuffer::GeometryToBytes(curves, buffer);
+
+    if (0 == buffer.size())
+        {
+        BeAssert(false);
+        return;
+        }
+
+    Append(Operation(OpCode::CurveVector, (uint32_t) buffer.size(), &buffer.front()));
+    }
+
+/*---------------------------------------------------------------------------------**//**
+* @bsimethod                                                    Brien.Bastings  12/2014
++---------------+---------------+---------------+---------------+---------------+------*/
+void ElementGeomIO::Writer::Append(ICurvePrimitiveCR curvePrimitive)
+    {
+    OpCode        opCode;
+    bvector<Byte> buffer;
+
+    BentleyGeometryFlatBuffer::GeometryToBytes(curvePrimitive, buffer);
+    opCode = OpCode::CurvePrimitive;
+
+    if (0 == buffer.size())
+        {
+        BeAssert(false);
+        return;
+        }
+
+    Append(Operation(opCode, (uint32_t) buffer.size(), &buffer.front()));
+    }
+
+/*---------------------------------------------------------------------------------**//**
+* @bsimethod                                                    Brien.Bastings  12/2014
++---------------+---------------+---------------+---------------+---------------+------*/
+void ElementGeomIO::Writer::Append(PolyfaceQueryCR meshData)
+    {
+    bvector<Byte> buffer;
+
+    BentleyGeometryFlatBuffer::GeometryToBytes(meshData, buffer);
+
+    if (0 == buffer.size())
+        {
+        BeAssert(false);
+        return;
+        }
+
+    Append(Operation(OpCode::Polyface, (uint32_t) buffer.size(), &buffer.front()));
+    }
+
+/*---------------------------------------------------------------------------------**//**
+* @bsimethod                                                    Brien.Bastings  12/2014
++---------------+---------------+---------------+---------------+---------------+------*/
+void ElementGeomIO::Writer::Append(ISolidPrimitiveCR solid)
+    {
+    bvector<Byte> buffer;
+
+    BentleyGeometryFlatBuffer::GeometryToBytes(solid, buffer);
+
+    if (0 == buffer.size())
+        {
+        BeAssert(false);
+        return;
+        }
+
+    Append(Operation(OpCode::SolidPrimitive, (uint32_t) buffer.size(), &buffer.front()));
+    }
+
+/*---------------------------------------------------------------------------------**//**
+* @bsimethod                                                    Brien.Bastings  12/2014
++---------------+---------------+---------------+---------------+---------------+------*/
+void ElementGeomIO::Writer::Append(MSBsplineSurfaceCR surface)
+    {
+    bvector<Byte> buffer;
+
+    BentleyGeometryFlatBuffer::GeometryToBytes(surface, buffer);
+
+    if (0 == buffer.size())
+        {
+        BeAssert(false);
+        return;
+        }
+
+    Append(Operation(OpCode::BsplineSurface, (uint32_t) buffer.size(), &buffer.front()));
+    }
+
+/*---------------------------------------------------------------------------------**//**
+* @bsimethod                                                    Brien.Bastings  02/2015
++---------------+---------------+---------------+---------------+---------------+------*/
+void ElementGeomIO::Writer::Append(ISolidKernelEntityCR entity, bool saveBRepOnly)
+    {
+    bool saveBRep = saveBRepOnly, saveFacets = false, saveEdges = false, saveFaceIso = false;
+    IFaceMaterialAttachmentsCP attachments = entity.GetFaceMaterialAttachments();
+
+    if (!saveBRepOnly)
+        {
+        switch (entity.GetEntityType())
+            {
+            case ISolidKernelEntity::EntityType_Wire:
+                {
+                // Save wire body as CurveVector...very in-efficent and un-necessary to persist these as BReps...
+                CurveVectorPtr wireGeom = DgnPlatformLib::QueryHost()->GetSolidsKernelAdmin()._WireBodyToCurveVector(entity);
+
+                if (wireGeom.IsValid())
+                    Append(*wireGeom);
+
+                return;
+                }
+
+            case ISolidKernelEntity::EntityType_Sheet:
+                {
+                // Save sheet body that is a single planar face as CurveVector...very in-efficent and un-necessary to persist these as BReps...
+                CurveVectorPtr faceGeom = DgnPlatformLib::QueryHost()->GetSolidsKernelAdmin()._PlanarSheetBodyToCurveVector(entity);
+
+                if (faceGeom.IsValid())
+                    {
+                    Append(*faceGeom);
+                    return;
+                    }
+
+                // Fall through...
+                }
+
+            case ISolidKernelEntity::EntityType_Solid:
+                {
+                saveBRep = saveFacets = true;
+
+                if (!DgnPlatformLib::QueryHost()->GetSolidsKernelAdmin()._QueryEntityData(entity, DgnPlatformLib::Host::SolidsKernelAdmin::EntityQuery_HasOnlyPlanarFaces))
+                    saveFaceIso = true;
+
+                // NOTE: Never want OpCode::BRepPolyfaceExact when split by face symbology...
+                if (attachments || saveFaceIso || DgnPlatformLib::QueryHost()->GetSolidsKernelAdmin()._QueryEntityData(entity, DgnPlatformLib::Host::SolidsKernelAdmin::EntityQuery_HasCurvedFaceOrEdge))
+                    saveEdges = true;
+                break;
+                }
+            }
+        }
+
+    // Make the parasolid data available for platforms that can support it...MUST BE ADDED FIRST!!!
+    if (saveBRep)
+        {
+        size_t      bufferSize = 0;
+        uint8_t*    buffer = nullptr;
+
+        if (SUCCESS != T_HOST.GetSolidsKernelAdmin()._SaveEntityToMemory(&buffer, bufferSize, entity))
+            {
+            BeAssert(false);
+            return;
+            }
+
+        bvector<FB::FaceSymbology> fbSymbVec;
+        bvector<FB::FaceSymbologyIndex> fbSymbIndexVec;
+
+        if (nullptr != attachments)
+            {
+            T_FaceAttachmentsVec const& faceAttachmentsVec = attachments->_GetFaceAttachmentsVec();
+
+            for (FaceAttachment attachment : faceAttachmentsVec)
+                {
+                // NOTE: First entry is base symbology, it's redundant with GeomStream, storing it makes implementing Get easier/cleaner...
+                FB::DPoint2d       uv(0.0, 0.0); // NEEDSWORK_WIP_MATERIAL - Add geometry specific material mappings to GeometryParams/GraphicParams...
+                GeometryParams  faceParams;
+
+                attachment.ToElemDisplayParams(faceParams);
+
+                FB::FaceSymbology  fbSymb(!faceParams.IsLineColorFromSubCategoryAppearance(), !faceParams.IsMaterialFromSubCategoryAppearance(),
+                                          faceParams.IsLineColorFromSubCategoryAppearance() ? 0 : faceParams.GetLineColor().GetValue(),
+                                          faceParams.IsMaterialFromSubCategoryAppearance() ? 0 : faceParams.GetMaterialId().GetValueUnchecked(),
+                                          faceParams.GetTransparency(), uv);
+
+                fbSymbVec.push_back(fbSymb);
+                }
+
+            T_FaceToSubElemIdMap const& faceToSubElemIdMap = attachments->_GetFaceToSubElemIdMap();
+
+            for (T_FaceToSubElemIdMap::const_iterator curr = faceToSubElemIdMap.begin(); curr != faceToSubElemIdMap.end(); ++curr)
+                {
+                FB::FaceSymbologyIndex fbSymbIndex(curr->second.first, (uint32_t) curr->second.second);
+
+                fbSymbIndexVec.push_back(fbSymbIndex);
+                }
+            }
+
+        FlatBufferBuilder fbb;
+
+        auto entityData = fbb.CreateVector(buffer, bufferSize);
+        auto faceSymb = 0 != fbSymbVec.size() ? fbb.CreateVectorOfStructs(&fbSymbVec.front(), fbSymbVec.size()) : 0;
+        auto faceSymbIndex = 0 != fbSymbIndexVec.size() ? fbb.CreateVectorOfStructs(&fbSymbIndexVec.front(), fbSymbIndexVec.size()) : 0;
+
+        FB::BRepDataBuilder builder(fbb);
+
+        builder.add_entityTransform((FB::Transform*) &entity.GetEntityTransform());
+        builder.add_brepType((FB::BRepType) entity.GetEntityType()); // Allow possibility of checking type w/o expensive restore of brep...
+        builder.add_entityData(entityData);
+
+        if (nullptr != attachments)
+            {
+            builder.add_symbology(faceSymb);
+            builder.add_symbologyIndex(faceSymbIndex);
+            }
+
+        auto mloc = builder.Finish();
+
+        fbb.Finish(mloc);
+        Append(Operation(OpCode::ParasolidBRep, (uint32_t) fbb.GetSize(), fbb.GetBufferPointer()));
+        }
+
+    // Store mesh representation for quick display or when parasolid isn't available...
+    if (saveFacets)
+        {
+        IFacetOptionsPtr  facetOpt = IFacetOptions::CreateForCurves();
+
+        if (nullptr != attachments)
+            {
+            bvector<PolyfaceHeaderPtr> polyfaces;
+            bvector<GeometryParams> params;
+
+            WireframeGeomUtil::CollectPolyfaces(entity, m_db, polyfaces, params, *facetOpt);
+
+            for (size_t i=0; i < polyfaces.size(); i++)
+                {
+                if (0 == polyfaces[i]->GetPointCount())
+                    continue;
+
+                bvector<Byte> buffer;
+
+                BentleyGeometryFlatBuffer::GeometryToBytes(*polyfaces[i], buffer);
+
+                if (0 == buffer.size())
+                    continue;
+
+                Append(params[i], true);
+                Append(Operation(OpCode::BRepPolyface, (uint32_t) buffer.size(), &buffer.front()));
+                }
+            }
+        else
+            {
+            PolyfaceHeaderPtr polyface = WireframeGeomUtil::CollectPolyface(entity, m_db, *facetOpt);
+
+            if (polyface.IsValid())
+                {
+                bvector<Byte> buffer;
+
+                BentleyGeometryFlatBuffer::GeometryToBytes(*polyface, buffer);
+
+                if (0 != buffer.size())
+                    Append(Operation(saveEdges ? OpCode::BRepPolyface : OpCode::BRepPolyfaceExact, (uint32_t) buffer.size(), &buffer.front()));
+                }
+            }
+        }
+
+    // When facetted representation is an approximation, we need to store the edge curves for snapping...
+    if (saveEdges)
+        {
+        if (nullptr != attachments)
+            {
+            bvector<CurveVectorPtr> curves;
+            bvector<GeometryParams> params;
+
+            WireframeGeomUtil::CollectCurves(entity, m_db, curves, params, true, false);
+
+            for (size_t i=0; i < curves.size(); i++)
+                {
+                if (0 == curves[i]->size())
+                    continue;
+
+                bvector<Byte> buffer;
+
+                BentleyGeometryFlatBuffer::GeometryToBytes(*curves[i], buffer);
+
+                if (0 == buffer.size())
+                    continue;
+
+                Append(params[i], true);
+                Append(Operation(OpCode::BRepEdges, (uint32_t) buffer.size(), &buffer.front()));
+                }
+            }
+        else
+            {
+            CurveVectorPtr edgeCurves = WireframeGeomUtil::CollectCurves(entity, m_db, true, false);
+
+            if (edgeCurves.IsValid())
+                {
+                bvector<Byte> buffer;
+
+                BentleyGeometryFlatBuffer::GeometryToBytes(*edgeCurves, buffer);
+
+                if (0 != buffer.size())
+                    Append(Operation(OpCode::BRepEdges, (uint32_t) buffer.size(), &buffer.front()));
+                }
+            }
+        }
+
+    // When facetted representation is an approximation, we need to store the face-iso curves for wireframe display...
+    if (saveFaceIso)
+        {
+        if (nullptr != attachments)
+            {
+            bvector<CurveVectorPtr> curves;
+            bvector<GeometryParams> params;
+
+            WireframeGeomUtil::CollectCurves(entity, m_db, curves, params, false, true);
+
+            for (size_t i=0; i < curves.size(); i++)
+                {
+                if (0 == curves[i]->size())
+                    continue;
+
+                bvector<Byte> buffer;
+
+                BentleyGeometryFlatBuffer::GeometryToBytes(*curves[i], buffer);
+
+                if (0 == buffer.size())
+                    continue;
+
+                Append(params[i], true);
+                Append(Operation(OpCode::BRepFaceIso, (uint32_t) buffer.size(), &buffer.front()));
+                }
+            }
+        else
+            {
+            CurveVectorPtr faceCurves = WireframeGeomUtil::CollectCurves(entity, m_db, false, true);
+
+            if (faceCurves.IsValid())
+                {
+                bvector<Byte> buffer;
+
+                BentleyGeometryFlatBuffer::GeometryToBytes(*faceCurves, buffer);
+
+                if (0 != buffer.size())
+                    Append(Operation(OpCode::BRepFaceIso, (uint32_t) buffer.size(), &buffer.front()));
+                }
+            }
+        }
+    }
+
+/*---------------------------------------------------------------------------------**//**
+* @bsimethod                                                    Brien.Bastings  01/2015
++---------------+---------------+---------------+---------------+---------------+------*/
+void ElementGeomIO::Writer::Append(DgnGeomPartId geomPart, TransformCP geomToElem)
+    {
+    if (nullptr == geomToElem || geomToElem->IsIdentity())
+        {
+        FlatBufferBuilder fbb;
+
+        auto mloc = FB::CreateGeomPart(fbb, geomPart.GetValueUnchecked());
+
+        fbb.Finish(mloc);
+        Append(Operation(OpCode::GeomPartInstance, (uint32_t) fbb.GetSize(), fbb.GetBufferPointer()));
+        return;
+        }
+
+    DPoint3d            origin;
+    RotMatrix           rMatrix;
+    YawPitchRollAngles  angles;
+
+    geomToElem->GetTranslation(origin);
+    geomToElem->GetMatrix(rMatrix);
+    YawPitchRollAngles::TryFromRotMatrix(angles, rMatrix);
+
+    FlatBufferBuilder fbb;
+
+    auto mloc = FB::CreateGeomPart(fbb, geomPart.GetValueUnchecked(), (FB::DPoint3d*) &origin, angles.GetYaw().Degrees(), angles.GetPitch().Degrees(), angles.GetRoll().Degrees());
+
+    fbb.Finish(mloc);
+    Append(Operation(OpCode::GeomPartInstance, (uint32_t) fbb.GetSize(), fbb.GetBufferPointer()));
+    }
+
+/*---------------------------------------------------------------------------------**//**
+* @bsimethod                                                    Brien.Bastings  12/2014
++---------------+---------------+---------------+---------------+---------------+------*/
+void ElementGeomIO::Writer::Append(GeometryParamsCR elParams, bool ignoreSubCategory)
+    {
+    bool useColor  = !elParams.IsLineColorFromSubCategoryAppearance();
+    bool useWeight = !elParams.IsWeightFromSubCategoryAppearance();
+    bool useStyle  = !elParams.IsLineStyleFromSubCategoryAppearance();
+
+    if (useColor || useWeight || useStyle || 0.0 != elParams.GetTransparency() || 0 != elParams.GetDisplayPriority() || DgnGeometryClass::Primary != elParams.GetGeometryClass())
+        {
+        FlatBufferBuilder fbb;
+
+        auto mloc = FB::CreateBasicSymbology(fbb, ignoreSubCategory ? 0 : elParams.GetSubCategoryId().GetValueUnchecked(),
+                                             useColor ? elParams.GetLineColor().GetValue() : 0,
+                                             useWeight ? elParams.GetWeight() : 0,
+                                             useStyle && nullptr != elParams.GetLineStyle() ? elParams.GetLineStyle()->GetStyleId().GetValueUnchecked() : 0,
+                                             elParams.GetTransparency(), elParams.GetDisplayPriority(), (FB::GeometryClass) elParams.GetGeometryClass(),
+                                             useColor, useWeight, useStyle);
+        fbb.Finish(mloc);
+        Append(Operation(OpCode::BasicSymbology, (uint32_t) fbb.GetSize(), fbb.GetBufferPointer()));
+        }
+    else // NOTE: When ignoreSubCategory is set, "all default values" triggers a sub-category appearance reset for the current sub-category...
+        {
+        FlatBufferBuilder fbb;
+
+        auto mloc = FB::CreateBasicSymbology(fbb, ignoreSubCategory ? 0 : elParams.GetSubCategoryId().GetValueUnchecked());
+
+        fbb.Finish(mloc);
+        Append(Operation(OpCode::BasicSymbology, (uint32_t) fbb.GetSize(), fbb.GetBufferPointer()));
+        }
+
+#if LINESTYLES_ENABLED
+    if (nullptr != elParams.GetLineStyle() && nullptr != elParams.GetLineStyle()->GetStyleParams())
+        {
+        FlatBufferBuilder   fbb;
+        LineStyleParamsCP   lsParams = elParams.GetLineStyle()->GetStyleParams();
+        YawPitchRollAngles  angles;
+
+        YawPitchRollAngles::TryFromRotMatrix(angles, lsParams->rMatrix);
+        auto modifiers = FB::CreateLineStyleModifiers(fbb, lsParams->modifiers, lsParams->scale, lsParams->dashScale, lsParams->gapScale, lsParams->startWidth, lsParams->endWidth, lsParams->distPhase, lsParams->fractPhase,
+                                                      (FB::DPoint3d*)&lsParams->normal, angles.GetYaw().Degrees(), angles.GetPitch().Degrees(), angles.GetRoll().Degrees());
+        fbb.Finish(modifiers);
+        Append(Operation(OpCode::LineStyleModifiers, (uint32_t) fbb.GetSize(), fbb.GetBufferPointer()));
+        }
+#endif
+
+    if (FillDisplay::Never != elParams.GetFillDisplay())
+        {
+        FlatBufferBuilder fbb;
+
+        if (nullptr != elParams.GetGradient())
+            {
+            GradientSymbCR    gradient = *elParams.GetGradient();
+            bvector<uint32_t> keyColors;
+            bvector<double>   keyValues;
+
+            for (int i=0; i < gradient.GetNKeys(); i++)
+                {
+                double   keyValue;
+                ColorDef keyColor;
+
+                gradient.GetKey(keyColor, keyValue, i);
+
+                keyColors.push_back(keyColor.GetValue());
+                keyValues.push_back(keyValue);
+                }
+
+            auto colors = fbb.CreateVector(keyColors);
+            auto values = fbb.CreateVector(keyValues);
+
+            auto mloc = FB::CreateAreaFill(fbb, (FB::FillDisplay) elParams.GetFillDisplay(),
+                                           0, 0, 0, elParams.GetFillTransparency(),
+                                           (FB::GradientMode) gradient.GetMode(), gradient.GetFlags(),
+                                           gradient.GetAngle(), gradient.GetTint(), gradient.GetShift(),
+                                           colors, values);
+            fbb.Finish(mloc);
+            }
+        else
+            {
+            bool isBgFill = elParams.IsFillColorFromViewBackground();
+            bool useFillColor = !isBgFill && !elParams.IsFillColorFromSubCategoryAppearance();
+
+            auto mloc = FB::CreateAreaFill(fbb, (FB::FillDisplay) elParams.GetFillDisplay(),
+                                           useFillColor ? elParams.GetFillColor().GetValue() : 0, useFillColor, isBgFill,
+                                           elParams.GetFillTransparency());
+            fbb.Finish(mloc);
+            }
+
+        Append(Operation(OpCode::AreaFill, (uint32_t) fbb.GetSize(), fbb.GetBufferPointer()));
+        }
+
+    // NEEDSWORK_WIP_MATERIAL - Not sure what we need to store per-geometry...
+    //                          I assume we'll still need optional uv settings even when using sub-category material.
+    //                          So we need a way to check for that case as we can't call GetMaterial
+    //                          when !useMaterial because GeometryParams::Resolve hasn't been called...
+    bool useMaterial = !elParams.IsMaterialFromSubCategoryAppearance();
+
+    if (useMaterial)
+        {
+        FlatBufferBuilder fbb;
+
+        auto mloc = FB::CreateMaterial(fbb, useMaterial, useMaterial && elParams.GetMaterialId().IsValid() ? elParams.GetMaterialId().GetValueUnchecked() : 0, nullptr, nullptr, 0.0, 0.0, 0.0);
+        fbb.Finish(mloc);
+
+        Append(Operation(OpCode::Material, (uint32_t) fbb.GetSize(), fbb.GetBufferPointer()));
+        }
+    }
+
+/*---------------------------------------------------------------------------------**//**
+* @bsimethod                                                    Brien.Bastings  01/2015
++---------------+---------------+---------------+---------------+---------------+------*/
+void ElementGeomIO::Writer::Append(ElementGeometryCR elemGeom)
+    {
+    switch (elemGeom.GetGeometryType())
+        {
+        case ElementGeometry::GeometryType::CurvePrimitive:
+            {
+            Append(*elemGeom.GetAsICurvePrimitive());
+            break;
+            }
+
+        case ElementGeometry::GeometryType::CurveVector:
+            {
+            Append(*elemGeom.GetAsCurveVector());
+            break;
+            }
+
+        case ElementGeometry::GeometryType::SolidPrimitive:
+            {
+            Append(*elemGeom.GetAsISolidPrimitive());
+            break;
+            }
+
+        case ElementGeometry::GeometryType::Polyface:
+            {
+            Append(*elemGeom.GetAsPolyfaceHeader());
+            break;
+            }
+
+        case ElementGeometry::GeometryType::BsplineSurface:
+            {
+            Append(*elemGeom.GetAsMSBsplineSurface());
+            break;
+            }
+
+        case ElementGeometry::GeometryType::SolidKernelEntity:
+            {
+            Append(*elemGeom.GetAsISolidKernelEntity());
+            break;
+            }
+
+        case ElementGeometry::GeometryType::TextString:
+            Append(*elemGeom.GetAsTextString());
+            break;
+        }
+    }
+
+/*---------------------------------------------------------------------------------**//**
+* @bsimethod                                                    Jeff.Marker     05/2015
++---------------+---------------+---------------+---------------+---------------+------*/
+void ElementGeomIO::Writer::Append(TextStringCR text)
+    {
+    bvector<Byte> data;
+    if (SUCCESS != TextStringPersistence::EncodeAsFlatBuf(data, text, m_db, TextStringPersistence::FlatBufEncodeOptions::IncludeGlyphLayoutData))
+        return;
+
+    Append(Operation(OpCode::TextString, (uint32_t)data.size(), &data[0]));
+    }
+
+/*---------------------------------------------------------------------------------**//**
+* @bsimethod                                                    Brien.Bastings  12/2014
++---------------+---------------+---------------+---------------+---------------+------*/
+bool ElementGeomIO::Reader::Get(Operation const& egOp, DPoint2dCP& pts, int& nPts, int8_t& boundary) const
+    {
+    if (OpCode::PointPrimitive2d != egOp.m_opCode)
+        return false;
+
+    auto ppfb = flatbuffers::GetRoot<FB::PointPrimitive2d>(egOp.m_data);
+
+    boundary = (int8_t) ppfb->boundary();
+    nPts = (int) ppfb->coords()->Length();
+    pts = (DPoint2dCP) ppfb->coords()->Data();
+
+    return true;
+    }
+
+/*---------------------------------------------------------------------------------**//**
+* @bsimethod                                                    Brien.Bastings  12/2014
++---------------+---------------+---------------+---------------+---------------+------*/
+bool ElementGeomIO::Reader::Get(Operation const& egOp, DPoint3dCP& pts, int& nPts, int8_t& boundary) const
+    {
+    if (OpCode::PointPrimitive != egOp.m_opCode)
+        return false;
+
+    auto ppfb = flatbuffers::GetRoot<FB::PointPrimitive>(egOp.m_data);
+
+    boundary = (int8_t) ppfb->boundary();
+    nPts = (int) ppfb->coords()->Length();
+    pts = (DPoint3dCP) ppfb->coords()->Data();
+
+    return true;
+    }
+
+/*---------------------------------------------------------------------------------**//**
+* @bsimethod                                                    Brien.Bastings  12/2014
++---------------+---------------+---------------+---------------+---------------+------*/
+bool ElementGeomIO::Reader::Get(Operation const& egOp, DEllipse3dR arc, int8_t& boundary) const
+    {
+    if (OpCode::ArcPrimitive != egOp.m_opCode)
+        return false;
+
+    auto ppfb = flatbuffers::GetRoot<FB::ArcPrimitive>(egOp.m_data);
+
+    arc.InitFromVectors(*((DPoint3dCP) ppfb->center()), *((DVec3dCP) ppfb->vector0()), *((DVec3dCP) ppfb->vector90()), ppfb->start(), ppfb->sweep());
+    boundary = (int8_t) ppfb->boundary();
+
+    return true;
+    }
+
+/*---------------------------------------------------------------------------------**//**
+* @bsimethod                                                    Brien.Bastings  12/2014
++---------------+---------------+---------------+---------------+---------------+------*/
+bool ElementGeomIO::Reader::Get(Operation const& egOp, ICurvePrimitivePtr& curve) const
+    {
+    if (OpCode::CurvePrimitive != egOp.m_opCode)
+        return false;
+
+    curve = BentleyGeometryFlatBuffer::BytesToCurvePrimitive(egOp.m_data);
+
+    return curve.IsValid();
+    }
+
+/*---------------------------------------------------------------------------------**//**
+* @bsimethod                                                    Brien.Bastings  12/2014
++---------------+---------------+---------------+---------------+---------------+------*/
+bool ElementGeomIO::Reader::Get(Operation const& egOp, CurveVectorPtr& curves) const
+    {
+    if (OpCode::CurveVector != egOp.m_opCode)
+        return false;
+
+    curves = BentleyGeometryFlatBuffer::BytesToCurveVector(egOp.m_data);
+
+    return curves.IsValid();
+    }
+
+/*---------------------------------------------------------------------------------**//**
+* @bsimethod                                                    Brien.Bastings  12/2014
++---------------+---------------+---------------+---------------+---------------+------*/
+bool ElementGeomIO::Reader::Get(Operation const& egOp, PolyfaceQueryCarrier& meshData) const
+    {
+    if (OpCode::Polyface != egOp.m_opCode)
+        return false;
+
+    return BentleyGeometryFlatBuffer::BytesToPolyfaceQueryCarrier(egOp.m_data, meshData);
+    }
+
+/*---------------------------------------------------------------------------------**//**
+* @bsimethod                                                    Brien.Bastings  12/2014
++---------------+---------------+---------------+---------------+---------------+------*/
+bool ElementGeomIO::Reader::Get(Operation const& egOp, ISolidPrimitivePtr& solid) const
+    {
+    if (OpCode::SolidPrimitive != egOp.m_opCode)
+        return false;
+
+    solid = BentleyGeometryFlatBuffer::BytesToSolidPrimitive(egOp.m_data);
+
+    return solid.IsValid();
+    }
+
+/*---------------------------------------------------------------------------------**//**
+* @bsimethod                                                    Brien.Bastings  12/2014
++---------------+---------------+---------------+---------------+---------------+------*/
+bool ElementGeomIO::Reader::Get(Operation const& egOp, MSBsplineSurfacePtr& surface) const
+    {
+    if (OpCode::BsplineSurface != egOp.m_opCode)
+        return false;
+
+    surface = BentleyGeometryFlatBuffer::BytesToMSBsplineSurface(egOp.m_data);
+
+    return surface.IsValid();
+    }
+
+/*---------------------------------------------------------------------------------**//**
+* @bsimethod                                                    Brien.Bastings  12/2014
++---------------+---------------+---------------+---------------+---------------+------*/
+bool ElementGeomIO::Reader::Get(Operation const& egOp, ISolidKernelEntityPtr& entity) const
+    {
+    if (OpCode::ParasolidBRep != egOp.m_opCode)
+        return false;
+
+    auto ppfb = flatbuffers::GetRoot<FB::BRepData>(egOp.m_data);
+
+    // NOTE: It's possible to check ppfb->brepType() to avoid calling restore in order to check type...
+    if (SUCCESS != T_HOST.GetSolidsKernelAdmin()._RestoreEntityFromMemory(entity, ppfb->entityData()->Data(), ppfb->entityData()->Length(), *((TransformCP) ppfb->entityTransform())))
+        return false;
+
+    if (!ppfb->has_symbology() || !ppfb->has_symbologyIndex())
+        return true;
+
+    for (size_t iSymb=0; iSymb < ppfb->symbology()->Length(); iSymb++)
+        {
+        FB::FaceSymbology const* fbSymb = ((FB::FaceSymbology const*) ppfb->symbology()->Data())+iSymb;
+
+        GeometryParams faceParams;
+
+        if (fbSymb->useColor())
+            faceParams.SetLineColor(ColorDef(fbSymb->color()));
+
+        if (fbSymb->useMaterial())
+            faceParams.SetMaterialId(DgnMaterialId((uint64_t)fbSymb->materialId()));
+
+        faceParams.SetTransparency(fbSymb->transparency());
+
+        if (nullptr == entity->GetFaceMaterialAttachments())
+            entity->InitFaceMaterialAttachments(&faceParams);
+        else
+            const_cast<T_FaceAttachmentsVec&>(entity->GetFaceMaterialAttachments()->_GetFaceAttachmentsVec()).push_back(faceParams);
+        }
+
+    if (nullptr == entity->GetFaceMaterialAttachments())
+        return true;
+
+    T_FaceToSubElemIdMap const& faceToSubElemIdMap = entity->GetFaceMaterialAttachments()->_GetFaceToSubElemIdMap();
+    bmap<int32_t, uint32_t> subElemIdToFaceMap;
+
+    for (T_FaceToSubElemIdMap::const_iterator curr = faceToSubElemIdMap.begin(); curr != faceToSubElemIdMap.end(); ++curr)
+        subElemIdToFaceMap[curr->second.first] = curr->first;
+
+    for (size_t iSymbIndex=0; iSymbIndex < ppfb->symbologyIndex()->Length(); iSymbIndex++)
+        {
+        FB::FaceSymbologyIndex const* fbSymbIndex = ((FB::FaceSymbologyIndex const*) ppfb->symbologyIndex()->Data())+iSymbIndex;
+        bmap<int32_t, uint32_t>::const_iterator foundIndex = subElemIdToFaceMap.find(fbSymbIndex->faceIndex());
+
+        if (foundIndex == subElemIdToFaceMap.end())
+            continue;
+
+        const_cast<T_FaceToSubElemIdMap&>(faceToSubElemIdMap)[foundIndex->second] = make_bpair(fbSymbIndex->faceIndex(), fbSymbIndex->symbIndex());
+        }
+
+    return true;
+    }
+
+/*---------------------------------------------------------------------------------**//**
+* @bsimethod                                                    Brien.Bastings  01/2015
++---------------+---------------+---------------+---------------+---------------+------*/
+bool ElementGeomIO::Reader::Get(Operation const& egOp, DgnGeomPartId& geomPart, TransformR geomToElem) const
+    {
+    if (OpCode::GeomPartInstance != egOp.m_opCode)
+        return false;
+
+    auto ppfb = flatbuffers::GetRoot<FB::GeomPart>(egOp.m_data);
+
+    geomPart = DgnGeomPartId((uint64_t)ppfb->geomPartId());
+
+    DPoint3d            origin = (nullptr == ppfb->origin() ? DPoint3d::FromZero() : *((DPoint3dCP) ppfb->origin()));
+    YawPitchRollAngles  angles = YawPitchRollAngles::FromDegrees(ppfb->yaw(), ppfb->pitch(), ppfb->roll());
+
+    geomToElem = angles.ToTransform(origin);
+
+    return true;
+    }
+
+/*---------------------------------------------------------------------------------**//**
+* @bsimethod                                                    Brien.Bastings  12/2014
++---------------+---------------+---------------+---------------+---------------+------*/
+bool ElementGeomIO::Reader::Get(Operation const& egOp, GeometryParamsR elParams) const
+    {
+    bool changed = false;
+
+    switch (egOp.m_opCode)
+        {
+        case OpCode::BasicSymbology:
+            {
+            auto ppfb = flatbuffers::GetRoot<FB::BasicSymbology>(egOp.m_data);
+
+            DgnSubCategoryId subCategoryId((uint64_t)ppfb->subCategoryId());
+
+            if (!subCategoryId.IsValid())
+                subCategoryId = elParams.GetSubCategoryId(); // Preserve current sub-category if not explicitly stored (GeomPart, FaceAttachment, etc.)...
+
+            if (subCategoryId.IsValid())
+                {
+                DgnCategoryId categoryId = elParams.GetCategoryId(); // Preserve current category and reset to sub-category appearance...
+
+                if (!categoryId.IsValid())
+                    categoryId = DgnSubCategory::QueryCategoryId(subCategoryId, m_db);
+
+                elParams = GeometryParams();
+                elParams.SetCategoryId(categoryId);
+                elParams.SetSubCategoryId(subCategoryId);
+                changed = true;
+                }
+
+            if (ppfb->useColor())
+                {
+                ColorDef lineColor(ppfb->color());
+
+                if (elParams.IsLineColorFromSubCategoryAppearance() || lineColor != elParams.GetLineColor())
+                    {
+                    elParams.SetLineColor(lineColor);
+                    changed = true;
+                    }
+                }
+
+            if (ppfb->useWeight())
+                {
+                uint32_t weight = ppfb->weight();
+
+                if (elParams.IsWeightFromSubCategoryAppearance() || weight != elParams.GetWeight())
+                    {
+                    elParams.SetWeight(weight);
+                    changed = true;
+                    }
+                }
+
+            if (ppfb->useStyle())
+                {
+                DgnStyleId  styleId((uint64_t)ppfb->lineStyleId());
+                DgnStyleId  currStyleId = (nullptr != elParams.GetLineStyle() ? elParams.GetLineStyle()->GetStyleId() : DgnStyleId());
+
+                if (elParams.IsLineStyleFromSubCategoryAppearance() || styleId != currStyleId)
+                    {
+                    if (styleId.IsValid())
+                        {
+                        LineStyleInfoPtr lsInfo = LineStyleInfo::Create(styleId, nullptr);
+                        elParams.SetLineStyle(lsInfo.get());
+                        }
+                    else
+                        {
+                        elParams.SetLineStyle(nullptr); // Override sub-category appearance to a solid/continuous line...
+                        }
+
+                    changed = true;
+                    }
+                }
+
+            double  transparency = ppfb->transparency();
+
+            if (transparency != elParams.GetTransparency())
+                {
+                elParams.SetTransparency(transparency);
+                changed = true;
+                }
+
+            int32_t displayPriority = ppfb->displayPriority();
+
+            if (displayPriority != elParams.GetDisplayPriority())
+                {
+                elParams.SetDisplayPriority(displayPriority);
+                changed = true;
+                }
+
+            DgnGeometryClass geomClass = (DgnGeometryClass) ppfb->geomClass();
+
+            if (geomClass != elParams.GetGeometryClass())
+                {
+                elParams.SetGeometryClass(geomClass);
+                changed = true;
+                }
+            break;
+            }
+
+        case OpCode::AreaFill:
+            {
+            auto ppfb = flatbuffers::GetRoot<FB::AreaFill>(egOp.m_data);
+
+            FillDisplay fillDisplay = (FillDisplay) ppfb->fill();
+
+            if (fillDisplay != elParams.GetFillDisplay())
+                {
+                elParams.SetFillDisplay(fillDisplay);
+                changed = true;
+                }
+
+            if (FillDisplay::Never != fillDisplay)
+                {
+                double        transparency = ppfb->transparency();
+                GradientMode  mode = (GradientMode) ppfb->mode();
+
+                if (transparency != elParams.GetFillTransparency())
+                    {
+                    elParams.SetFillTransparency(transparency);
+                    changed = true;
+                    }
+
+                if (GradientMode::None == mode)
+                    {
+                    if (ppfb->useColor())
+                        {
+                        ColorDef fillColor(ppfb->color());
+
+                        if (elParams.IsFillColorFromSubCategoryAppearance() || fillColor != elParams.GetFillColor())
+                            {
+                            elParams.SetFillColor(fillColor);
+                            changed = true;
+                            }
+                        }
+                    else if (ppfb->isBgColor())
+                        {
+                        if (!elParams.IsFillColorFromViewBackground())
+                            {
+                            elParams.SetFillColorToViewBackground();
+                            changed = true;
+                            }
+                        }
+                    }
+                else
+                    {
+                    GradientSymbPtr gradientPtr = GradientSymb::Create();
+
+                    gradientPtr->SetMode(mode);
+                    gradientPtr->SetFlags(ppfb->flags());
+                    gradientPtr->SetShift(ppfb->shift());
+                    gradientPtr->SetTint(ppfb->tint());
+                    gradientPtr->SetAngle(ppfb->angle());
+
+                    uint32_t nColors = ppfb->colors()->Length();
+                    uint32_t* colors = (uint32_t*) ppfb->colors()->Data();
+                    bvector<ColorDef> keyColors;
+
+                    for (uint32_t iColor=0; iColor < nColors; iColor++)
+                        keyColors.push_back(ColorDef(colors[iColor]));
+
+                    gradientPtr->SetKeys((uint16_t) keyColors.size(), &keyColors.front(), (double*) ppfb->values()->Data());
+                    elParams.SetGradient(gradientPtr.get());
+                    }
+                }
+            break;
+            }
+
+        case OpCode::Material:
+            {
+            auto ppfb = flatbuffers::GetRoot<FB::Material>(egOp.m_data);
+
+            // NEEDSWORK_WIP_MATERIAL - Set geometry specific material settings of GeometryParams...
+            if (ppfb->useMaterial())
+                {
+                DgnMaterialId material((uint64_t)ppfb->materialId());
+
+                if (elParams.IsMaterialFromSubCategoryAppearance() || material != elParams.GetMaterialId())
+                    {
+                    elParams.SetMaterialId(material);
+                    changed = true;
+                    }
+                }
+            break;
+            }
+
+        case OpCode::LineStyleModifiers:
+            {
+            auto ppfb = flatbuffers::GetRoot<FB::LineStyleModifiers>(egOp.m_data);
+
+            DgnStyleId styleId;
+            LineStyleInfoCP   currentLsInfo = elParams.GetLineStyle();
+            if (currentLsInfo != nullptr)
+                styleId = currentLsInfo->GetStyleId();
+
+            LineStyleParams styleParams;
+            styleParams.Init();
+
+            styleParams.modifiers = ppfb->modifiers();
+            styleParams.scale = ppfb->scale();
+            styleParams.dashScale = ppfb->dashScale();
+            styleParams.gapScale = ppfb->gapScale();
+            styleParams.startWidth = ppfb->startWidth();
+            styleParams.endWidth = ppfb->endWidth();
+            styleParams.distPhase = ppfb->distPhase();
+            styleParams.fractPhase = ppfb->fractPhase();
+            styleParams.normal = *(DPoint3d*)ppfb->normal();
+            YawPitchRollAngles ypr(AngleInDegrees::FromDegrees(ppfb->yaw()), AngleInDegrees::FromDegrees(ppfb->pitch()), AngleInDegrees::FromDegrees(ppfb->roll()));
+            styleParams.rMatrix = ypr.ToRotMatrix();
+
+            LineStyleInfoPtr    lsInfo = LineStyleInfo::Create(styleId, &styleParams);
+            elParams.SetLineStyle(lsInfo.get());
+            changed = true;
+            break;
+            }
+
+        default:
+            return false;
+        }
+
+    return changed;
+    }
+
+/*---------------------------------------------------------------------------------**//**
+* @bsimethod                                                    Jeff.Marker     05/2015
++---------------+---------------+---------------+---------------+---------------+------*/
+bool ElementGeomIO::Reader::Get(Operation const& egOp, TextStringR text) const
+    {
+    if (OpCode::TextString != egOp.m_opCode)
+        return false;
+
+    return (SUCCESS == TextStringPersistence::DecodeFromFlatBuf(text, egOp.m_data, egOp.m_dataSize, m_db));
+    }
+
+/*---------------------------------------------------------------------------------**//**
+* @bsimethod                                                    Brien.Bastings  01/2015
++---------------+---------------+---------------+---------------+---------------+------*/
+bool ElementGeomIO::Reader::Get(Operation const& egOp, ElementGeometryPtr& elemGeom) const
+    {
+    switch (egOp.m_opCode)
+        {
+        case ElementGeomIO::OpCode::PointPrimitive2d:
+            {
+            int         nPts;
+            int8_t      boundary;
+            DPoint2dCP  pts;
+
+            if (!Get(egOp, pts, nPts, boundary))
+                break;
+
+            std::valarray<DPoint3d> localPoints3dBuf(nPts);
+
+            for (int iPt = 0; iPt < nPts; ++iPt)
+                localPoints3dBuf[iPt].Init(pts[iPt]);
+
+            switch (boundary)
+                {
+                case FB::BoundaryType_None:
+                    elemGeom = ElementGeometry::Create(ICurvePrimitive::CreatePointString(&localPoints3dBuf[0], nPts));
+                    break;
+
+                case FB::BoundaryType_Open:
+                    elemGeom = ElementGeometry::Create(ICurvePrimitive::CreateLineString(&localPoints3dBuf[0], nPts));
+                    break;
+
+                case FB::BoundaryType_Closed:
+                    elemGeom = ElementGeometry::Create(CurveVector::Create(CurveVector::BOUNDARY_TYPE_Outer, ICurvePrimitive::CreateLineString(&localPoints3dBuf[0], nPts)));
+                    break;
+                }
+
+            return true;
+            }
+
+        case ElementGeomIO::OpCode::PointPrimitive:
+            {
+            int         nPts;
+            int8_t      boundary;
+            DPoint3dCP  pts;
+
+            if (!Get(egOp, pts, nPts, boundary))
+                break;
+
+            switch (boundary)
+                {
+                case FB::BoundaryType_None:
+                    elemGeom = ElementGeometry::Create(ICurvePrimitive::CreatePointString(pts, nPts));
+                    break;
+
+                case FB::BoundaryType_Open:
+                    elemGeom = ElementGeometry::Create(ICurvePrimitive::CreateLineString(pts, nPts));
+                    break;
+
+                case FB::BoundaryType_Closed:
+                    elemGeom = ElementGeometry::Create(CurveVector::Create(CurveVector::BOUNDARY_TYPE_Outer, ICurvePrimitive::CreateLineString(pts, nPts)));
+                    break;
+                }
+
+            return true;
+            }
+
+        case ElementGeomIO::OpCode::ArcPrimitive:
+            {
+            DEllipse3d  arc;
+            int8_t      boundary;
+
+            if (!Get(egOp, arc, boundary))
+                break;
+
+            switch (boundary)
+                {
+                case FB::BoundaryType_None:
+                case FB::BoundaryType_Open:
+                    elemGeom = ElementGeometry::Create(ICurvePrimitive::CreateArc(arc));
+                    break;
+
+                case FB::BoundaryType_Closed:
+                    elemGeom = ElementGeometry::Create(CurveVector::Create(CurveVector::BOUNDARY_TYPE_Outer, ICurvePrimitive::CreateArc(arc)));
+                    break;
+                }
+
+            return true;
+            }
+
+        case ElementGeomIO::OpCode::CurvePrimitive:
+            {
+            ICurvePrimitivePtr curvePtr;
+
+            if (!Get(egOp, curvePtr))
+                break;
+
+            elemGeom = ElementGeometry::Create(curvePtr);
+            return true;
+            }
+
+        case ElementGeomIO::OpCode::CurveVector:
+            {
+            CurveVectorPtr curvePtr;
+
+            if (!Get(egOp, curvePtr))
+                break;
+
+            elemGeom = ElementGeometry::Create(curvePtr);
+            return true;
+            }
+
+        case ElementGeomIO::OpCode::Polyface:
+            {
+            PolyfaceQueryCarrier meshData(0, false, 0, 0, nullptr, nullptr);
+
+            if (!Get(egOp, meshData))
+                break;
+
+            elemGeom = ElementGeometry::Create(meshData); // Copy...
+            return true;
+            }
+
+        case ElementGeomIO::OpCode::SolidPrimitive:
+            {
+            ISolidPrimitivePtr solidPtr;
+
+            if (!Get(egOp, solidPtr))
+                break;
+
+            elemGeom = ElementGeometry::Create(solidPtr);
+            return true;
+            }
+
+        case ElementGeomIO::OpCode::BsplineSurface:
+            {
+            MSBsplineSurfacePtr surfacePtr;
+
+            if (!Get(egOp, surfacePtr))
+                break;
+
+            elemGeom = ElementGeometry::Create(surfacePtr);
+            return true;
+            }
+
+        case ElementGeomIO::OpCode::ParasolidBRep:
+            {
+            ISolidKernelEntityPtr entityPtr;
+
+            if (!Get(egOp, entityPtr))
+                break;
+
+            elemGeom = ElementGeometry::Create(entityPtr);
+            return true;
+            }
+
+        case ElementGeomIO::OpCode::BRepPolyface:
+        case ElementGeomIO::OpCode::BRepPolyfaceExact:
+            {
+            // NOTE: Caller is expected to filter opCode when they don't want these (Parasolid BRep was available)...
+            PolyfaceQueryCarrier meshData(0, false, 0, 0, nullptr, nullptr);
+
+            if (!BentleyGeometryFlatBuffer::BytesToPolyfaceQueryCarrier(egOp.m_data, meshData))
+                break;
+
+            elemGeom = ElementGeometry::Create(meshData);
+            return true;
+            }
+
+        case ElementGeomIO::OpCode::BRepEdges:
+        case ElementGeomIO::OpCode::BRepFaceIso:
+            {
+            // NOTE: Caller is expected to filter opCode when they don't want these...
+            CurveVectorPtr curvePtr = BentleyGeometryFlatBuffer::BytesToCurveVector(egOp.m_data);
+
+            if (!curvePtr.IsValid())
+                break;
+
+            elemGeom = ElementGeometry::Create(curvePtr);
+            return true;
+            }
+
+        case ElementGeomIO::OpCode::TextString:
+            {
+            TextStringPtr text = TextString::Create();
+            if (SUCCESS != TextStringPersistence::DecodeFromFlatBuf(*text, egOp.m_data, egOp.m_dataSize, m_db))
+                break;
+
+            elemGeom = ElementGeometry::Create(text);
+            return true;
+            }
+        }
+
+    return false;
+    }
+
+/*---------------------------------------------------------------------------------**//**
+* @bsimethod                                                    Brien.Bastings  05/2015
++---------------+---------------+---------------+---------------+---------------+------*/
+void ElementGeomIO::Collection::GetGeomPartIds(IdSet<DgnGeomPartId>& parts, DgnDbR dgnDb) const
+    {
+    ElementGeomIO::Reader reader(dgnDb);
+
+    for (auto const& egOp : *this)
+        {
+        if (ElementGeomIO::OpCode::GeomPartInstance != egOp.m_opCode)
+            continue;
+
+        DgnGeomPartId geomPartId;
+        Transform     geomToElem;
+
+        if (!reader.Get(egOp, geomPartId, geomToElem))
+            continue;
+
+        parts.insert(geomPartId);
+        }
+    }
+
+/*=================================================================================**//**
+* @bsiclass                                                     Brien.Bastings  02/2015
++===============+===============+===============+===============+===============+======*/
+struct DrawState
+{
+ViewContextR        m_context;
+ViewFlagsCR         m_flags;
+bool                m_symbologyChanged;
+
+DrawState(ViewContextR context, ViewFlagsCR flags) : m_context(context), m_flags(flags) {m_symbologyChanged = false;}
+~DrawState() {}
+
+/*---------------------------------------------------------------------------------**//**
+* @bsimethod                                                    Brien.Bastings  04/2015
++---------------+---------------+---------------+---------------+---------------+------*/
+void InitDisplayParams(DgnCategoryId category)
+    {
+    GeometryParamsR  dispParams = m_context.GetCurrentGeometryParams();
+
+    dispParams = GeometryParams();
+    dispParams.SetCategoryId(category);
+
+    m_symbologyChanged = true;
+    }
+
+/*---------------------------------------------------------------------------------**//**
+* @bsimethod                                                    Brien.Bastings  02/2015
++---------------+---------------+---------------+---------------+---------------+------*/
+void SetElemDisplayParams(DgnSubCategoryId subCategory)
+    {
+    GeometryParamsR  dispParams = m_context.GetCurrentGeometryParams();
+    DgnCategoryId       category = dispParams.GetCategoryId(); // Preserve current category...
+
+    dispParams = GeometryParams();
+    dispParams.SetCategoryId(category);
+    dispParams.SetSubCategoryId(subCategory);
+
+    m_symbologyChanged = true;
+    }
+
+/*---------------------------------------------------------------------------------**//**
+* @bsimethod                                                    Brien.Bastings  02/2015
++---------------+---------------+---------------+---------------+---------------+------*/
+void ChangedElemDisplayParams()
+    {
+    m_symbologyChanged = true;
+    }
+
+/*---------------------------------------------------------------------------------**//**
+* @bsimethod                                                    Brien.Bastings  02/2015
++---------------+---------------+---------------+---------------+---------------+------*/
+void CookElemDisplayParams()
+    {
+    if (!m_symbologyChanged)
+        return;
+
+    // NEEDSWORK: Assumes QVElems will be cached per-view unlike Vancouver and cleared if view settings change...
+    if (FillDisplay::ByView == m_context.GetCurrentGeometryParams().GetFillDisplay() && RenderMode::Wireframe == m_flags.GetRenderMode() && !m_flags.fill)
+        m_context.GetCurrentGeometryParams().SetFillDisplay(FillDisplay::Never);
+
+    m_context.CookGeometryParams();
+    m_symbologyChanged = false;
+    }
+
+/*---------------------------------------------------------------------------------**//**
+* @bsimethod                                                    Brien.Bastings  05/2015
++---------------+---------------+---------------+---------------+---------------+------*/
+bool IsGeometryVisible()
+    {
+    switch (m_context.GetCurrentGeometryParams().GetGeometryClass())
+        {
+        case DgnGeometryClass::Construction:
+            if (!m_flags.constructions)
+                return false;
+            break;
+
+        case DgnGeometryClass::Dimension:
+            if (!m_flags.dimensions)
+                return false;
+            break;
+
+        case DgnGeometryClass::Pattern:
+            if (!m_flags.patterns)
+                return false;
+            break;
+        }
+
+    if (nullptr == m_context.GetViewport())
+        return true;
+
+    DgnSubCategory::Appearance appearance = m_context.GetViewport()->GetViewController().GetSubCategoryAppearance(m_context.GetCurrentGeometryParams().GetSubCategoryId());
+
+    if (appearance.IsInvisible())
+        return false;
+
+    switch (m_context.GetDrawPurpose())
+        {
+        case DrawPurpose::Plot:
+            if (appearance.GetDontPlot())
+                return false;
+            break;
+
+        case DrawPurpose::Pick:
+        case DrawPurpose::FenceAccept:
+            if (appearance.GetDontLocate()) // NOTE: Don't check GetDontSnap as we still need "not snappable" hit...
+                return false;
+            break;
+        }
+
+    return true;
+    }
+
+}; // DrawState
+
+/*---------------------------------------------------------------------------------**//**
+* @bsimethod                                                    Brien.Bastings  06/2015
++---------------+---------------+---------------+---------------+---------------+------*/
+bool GeomStreamEntryId::operator==(GeomStreamEntryIdCR rhs) const
+    {
+    if (this == &rhs)
+        return true;
+
+    return (m_type == rhs.m_type &&
+            m_partId == rhs.m_partId &&
+            m_index == rhs.m_index &&
+            m_partIndex == rhs.m_partIndex);
+    }
+
+/*---------------------------------------------------------------------------------**//**
+* @bsimethod                                                    Brien.Bastings  06/2015
++---------------+---------------+---------------+---------------+---------------+------*/
+bool GeomStreamEntryId::operator!=(GeomStreamEntryIdCR rhs) const
+    {
+    return !(*this == rhs);
+    }
+
+/*---------------------------------------------------------------------------------**//**
+* @bsimethod                                                    Brien.Bastings  06/2015
++---------------+---------------+---------------+---------------+---------------+------*/
+GeomStreamEntryIdR GeomStreamEntryId::operator=(GeomStreamEntryIdCR rhs)
+    {
+    m_type = rhs.m_type;
+    m_partId = rhs.m_partId;
+    m_index = rhs.m_index;
+    m_partIndex = rhs.m_partIndex;
+
+    return *this;
+    }
+
+//=======================================================================================
+//! Helper class for setting GeomStream entry identifier
+//=======================================================================================
+struct GeomStreamEntryIdHelper
+{
+/*---------------------------------------------------------------------------------**//**
+* @bsimethod                                                    Brien.Bastings  06/2015
++---------------+---------------+---------------+---------------+---------------+------*/
+static bool SetActive(ViewContextR context, bool enable)
+    {
+    GeomStreamEntryId entryId = context.GetGeomStreamEntryId();
+
+    if (GeomStreamEntryId::Type::Invalid != entryId.GetType() && entryId.GetGeomPartId().IsValid())
+        {
+        if (!enable)
+            {
+            entryId.SetGeomPartId(DgnGeomPartId()); // Clear part and remain active...
+            context.SetGeomStreamEntryId(entryId);
+            }
+
+        return false; // Already active (or remaining active)...
+        }
+
+    entryId.Init();
+
+    if (enable)
+        entryId.SetType(GeomStreamEntryId::Type::Indexed);
+
+    context.SetGeomStreamEntryId(entryId);
+
+    return true;
+    }
+
+/*---------------------------------------------------------------------------------**//**
+* @bsimethod                                                    Brien.Bastings  06/2015
++---------------+---------------+---------------+---------------+---------------+------*/
+static void SetActiveGeomPart(ViewContextR context, DgnGeomPartId partId)
+    {
+    GeomStreamEntryId entryId = context.GetGeomStreamEntryId();
+
+    if (GeomStreamEntryId::Type::Invalid == entryId.GetType())
+        return;
+
+    entryId.SetGeomPartId(partId);
+    context.SetGeomStreamEntryId(entryId);
+    }
+
+/*---------------------------------------------------------------------------------**//**
+* @bsimethod                                                    Brien.Bastings  06/2015
++---------------+---------------+---------------+---------------+---------------+------*/
+static void Increment(ViewContextR context)
+    {
+    GeomStreamEntryId entryId = context.GetGeomStreamEntryId();
+
+    if (GeomStreamEntryId::Type::Indexed != entryId.GetType())
+        return;
+
+    if (entryId.GetGeomPartId().IsValid())
+        entryId.SetPartIndex(entryId.GetPartIndex()+1);
+    else
+        entryId.SetIndex(entryId.GetIndex()+1);
+
+    context.SetGeomStreamEntryId(entryId);
+    }
+
+}; // GeomStreamEntryIdHelper
+
+/*---------------------------------------------------------------------------------**//**
+* @bsimethod                                                    Sam.Wilson      07/15
++---------------+---------------+---------------+---------------+---------------+------*/
+DgnDbStatus ElementGeomIO::Import(GeomStreamR dest, GeomStreamCR source, DgnImportContext& importer)
+    {
+    if (!source.HasGeometry())
+        return DgnDbStatus::Success; // otherwise we end up writing a header for an otherwise empty stream...
+
+    Writer writer(importer.GetDestinationDb());
+    Reader reader(importer.GetSourceDb());
+    Collection collection(source.GetData(), source.GetSize());
+
+    for (auto const& egOp : collection)
+        {
+        switch (egOp.m_opCode)
+            {
+            case ElementGeomIO::OpCode::BasicSymbology:
+                {
+                auto ppfb = flatbuffers::GetRoot<FB::BasicSymbology>(egOp.m_data);
+
+                DgnSubCategoryId subCategoryId((uint64_t)ppfb->subCategoryId());
+                DgnSubCategoryId remappedSubCategoryId = (subCategoryId.IsValid() ? importer.FindSubCategory(subCategoryId) : DgnSubCategoryId());
+                BeAssert((subCategoryId.IsValid() == remappedSubCategoryId.IsValid()) && "Category and all subcategories should have been remapped by the element that owns this geometry");
+
+                DgnStyleId lineStyleId((uint64_t)ppfb->lineStyleId());
+                DgnStyleId remappedLineStyleId = (lineStyleId.IsValid() ? importer.RemapLineStyleId(lineStyleId) : DgnStyleId());
+                BeAssert((lineStyleId.IsValid() == remappedLineStyleId.IsValid()));
+
+                FlatBufferBuilder remappedfbb;
+
+                auto mloc = FB::CreateBasicSymbology(remappedfbb, remappedSubCategoryId.GetValueUnchecked(),
+                                                     ppfb->color(), ppfb->weight(), remappedLineStyleId.GetValueUnchecked(),
+                                                     ppfb->transparency(), ppfb->displayPriority(), ppfb->geomClass(),
+                                                     ppfb->useColor(), ppfb->useWeight(), ppfb->useStyle());
+                remappedfbb.Finish(mloc);
+                writer.Append(Operation(OpCode::BasicSymbology, (uint32_t) remappedfbb.GetSize(), remappedfbb.GetBufferPointer()));
+                break;
+                }
+
+            case ElementGeomIO::OpCode::GeomPartInstance:
+                {
+                DgnGeomPartId geomPartId;
+                Transform     geomToElem;
+
+                if (reader.Get(egOp, geomPartId, geomToElem))
+                    {
+                    DgnGeomPartId remappedGeomPartId = importer.RemapGeomPartId(geomPartId); // Trigger deep-copy if necessary
+                    BeAssert(remappedGeomPartId.IsValid() && "Unable to deep-copy geompart!");
+                    writer.Append(remappedGeomPartId, &geomToElem);
+                    }
+                break;
+                }
+
+            case ElementGeomIO::OpCode::Material:
+                {
+                auto fbSymb = flatbuffers::GetRoot<FB::Material>(egOp.m_data);
+                DgnMaterialId materialId((uint64_t)fbSymb->materialId());
+                DgnMaterialId remappedMaterialId = (materialId.IsValid() ? importer.RemapMaterialId(materialId) : DgnMaterialId());
+                BeAssert((materialId.IsValid() == remappedMaterialId.IsValid()) && "Unable to deep-copy material");
+
+                FlatBufferBuilder remappedfbb;
+                auto mloc = FB::CreateMaterial(remappedfbb, fbSymb->useMaterial(), remappedMaterialId.GetValueUnchecked(), fbSymb->origin(), fbSymb->size(), fbSymb->yaw(), fbSymb->pitch(), fbSymb->roll());
+                remappedfbb.Finish(mloc);
+                writer.Append(Operation(OpCode::Material, (uint32_t) remappedfbb.GetSize(), remappedfbb.GetBufferPointer()));
+                break;
+                }
+
+            case ElementGeomIO::OpCode::ParasolidBRep:
+                {
+                auto ppfb = flatbuffers::GetRoot<FB::BRepData>(egOp.m_data);
+
+                if (!ppfb->has_symbology() || !ppfb->has_symbologyIndex())
+                    {
+                    writer.Append(egOp);
+                    break;
+                    }
+
+                bvector<FB::FaceSymbology> remappedFaceSymbVec;
+
+                for (size_t iSymb=0; iSymb < ppfb->symbology()->Length(); iSymb++)
+                    {
+                    FB::FaceSymbology const* fbSymb = ((FB::FaceSymbology const*) ppfb->symbology()->Data())+iSymb;
+
+                    if (fbSymb->useMaterial())
+                        {
+                        DgnMaterialId materialId((uint64_t)fbSymb->materialId());
+                        DgnMaterialId remappedMaterialId = (materialId.IsValid() ? importer.RemapMaterialId(materialId) : DgnMaterialId());
+                        BeAssert((materialId.IsValid() == remappedMaterialId.IsValid()) && "Unable to deep-copy material");
+
+                        FB::FaceSymbology  remappedfbSymb(fbSymb->useColor(), fbSymb->useMaterial(),
+                                                          fbSymb->color(), remappedMaterialId.GetValueUnchecked(),
+                                                          fbSymb->transparency(), fbSymb->uv());
+
+                        remappedFaceSymbVec.push_back(remappedfbSymb);
+                        }
+                    else
+                        {
+                        remappedFaceSymbVec.push_back(*fbSymb);
+                        }
+                    }
+
+                FlatBufferBuilder remappedfbb;
+                auto remappedEntityData = remappedfbb.CreateVector(ppfb->entityData()->Data(), ppfb->entityData()->Length());
+                auto remappedFaceSymb = remappedfbb.CreateVectorOfStructs(&remappedFaceSymbVec.front(), remappedFaceSymbVec.size());
+                auto remappedFaceSymbIndex = remappedfbb.CreateVectorOfStructs((FB::FaceSymbologyIndex const*) ppfb->symbologyIndex()->Data(), ppfb->symbologyIndex()->Length());
+                auto mloc = FB::CreateBRepData(remappedfbb, ppfb->entityTransform(), ppfb->brepType(), remappedEntityData, remappedFaceSymb, remappedFaceSymbIndex);
+                remappedfbb.Finish(mloc);
+                writer.Append(Operation(OpCode::ParasolidBRep, (uint32_t) remappedfbb.GetSize(), remappedfbb.GetBufferPointer()));
+                break;
+                }
+
+            default:
+                {
+                writer.Append(egOp);
+                break;
+                }
+            }
+        }
+
+    dest.SaveData(&writer.m_buffer.front(), (uint32_t) writer.m_buffer.size());
+
+    return DgnDbStatus::Success;
+    }
+
+/*---------------------------------------------------------------------------------**//**
+* @bsimethod                                                    Brien.Bastings  10/2015
++---------------+---------------+---------------+---------------+---------------+------*/
+void ElementGeomIO::Debug(IDebugOutput& output, GeomStreamCR stream, DgnDbR db, bool isPart)
+    {
+    Collection  collection(stream.GetData(), stream.GetSize());
+    Reader      reader(db);
+
+    IdSet<DgnGeomPartId> parts;
+
+    for (auto const& egOp : collection)
+        {
+        switch (egOp.m_opCode)
+            {
+            case ElementGeomIO::OpCode::Header:
+                {
+                output._DoOutputLine(Utf8PrintfString("OpCode::Header\n").c_str());
+                break;
+                }
+
+            case ElementGeomIO::OpCode::GeomPartInstance:
+                {
+                auto ppfb = flatbuffers::GetRoot<FB::GeomPart>(egOp.m_data);
+
+                DgnGeomPartId       partId = DgnGeomPartId((uint64_t)ppfb->geomPartId());
+                DPoint3d            origin = (nullptr == ppfb->origin() ? DPoint3d::FromZero() : *((DPoint3dCP) ppfb->origin()));
+                YawPitchRollAngles  angles = YawPitchRollAngles::FromDegrees(ppfb->yaw(), ppfb->pitch(), ppfb->roll());
+
+                if (output._WantPartGeometry())
+                    parts.insert(partId);
+
+                output._DoOutputLine(Utf8PrintfString("OpCode::GeomPartInstance - PartId: %" PRIu64 "\n", partId.GetValue()).c_str());
+
+                if (!output._WantVerbose())
+                    break;
+
+                // Transform geomToElem = angles.ToTransform(origin);
+                //
+                // for (int i=0; i<3; i++)
+                //     output._DoOutputLine(Utf8PrintfString("  [%lf, \t%lf, \t%lf, \t%lf]\n", geomToElem.form3d[i][0], geomToElem.form3d[i][1], geomToElem.form3d[i][2], geomToElem.form3d[i][3]).c_str());
+
+                if (!(ppfb->has_origin() || ppfb->has_yaw() || ppfb->has_pitch() || ppfb->has_roll()))
+                    break;
+
+                output._DoOutputLine(Utf8PrintfString("  ").c_str());
+
+                if (ppfb->has_origin())
+                    output._DoOutputLine(Utf8PrintfString("Origin: [%lf, %lf, %lf] ", origin.x, origin.y, origin.z).c_str());
+
+                if (ppfb->has_yaw())
+                    output._DoOutputLine(Utf8PrintfString("Yaw: %lf ", angles.GetYaw().Degrees()).c_str());
+
+                if (ppfb->has_pitch())
+                    output._DoOutputLine(Utf8PrintfString("Pitch: %lf ", angles.GetPitch().Degrees()).c_str());
+
+                if (ppfb->has_roll())
+                    output._DoOutputLine(Utf8PrintfString("Roll: %lf ", angles.GetRoll().Degrees()).c_str());
+
+                output._DoOutputLine(Utf8PrintfString("\n").c_str());
+                break;
+                }
+
+            case ElementGeomIO::OpCode::BasicSymbology:
+                {
+                auto ppfb = flatbuffers::GetRoot<FB::BasicSymbology>(egOp.m_data);
+
+                DgnSubCategoryId   subCategoryId((uint64_t)ppfb->subCategoryId());
+                DgnSubCategoryCPtr subCat = (subCategoryId.IsValid() ? DgnSubCategory::QuerySubCategory(subCategoryId, db) : nullptr);
+
+                if (subCat.IsValid() && nullptr != subCat->GetCode().GetValueCP())
+                    output._DoOutputLine(Utf8PrintfString("OpCode::BasicSymbology - SubCategory: %s\n", subCat->GetCode().GetValueCP()).c_str());
+                else if (subCategoryId.IsValid())
+                    output._DoOutputLine(Utf8PrintfString("OpCode::BasicSymbology - SubCategoryId: %" PRIu64 "\n", subCategoryId.GetValue()).c_str());
+                else
+                    output._DoOutputLine(Utf8PrintfString("OpCode::BasicSymbology\n").c_str());
+
+                if (!output._WantVerbose())
+                    break;
+
+                if (!(ppfb->has_color() || ppfb->has_useColor() || 
+                      ppfb->has_weight() || ppfb->has_useWeight() || 
+                      ppfb->has_lineStyleId() || ppfb->has_useStyle() || 
+                      ppfb->has_transparency() || ppfb->has_displayPriority() || ppfb->has_geomClass()))
+                    break;
+
+                output._DoOutputLine(Utf8PrintfString("  ").c_str());
+
+                if (ppfb->has_color() || ppfb->has_useColor())
+                    {
+                    ColorDef color(ppfb->color());
+                    output._DoOutputLine(Utf8PrintfString("Color: [Red:%d Green:%d Blue:%d Alpha:%d] ", color.GetRed(), color.GetGreen(), color.GetBlue(), color.GetAlpha()).c_str());
+                    }
+
+                if (ppfb->has_weight() || ppfb->has_useWeight())
+                    output._DoOutputLine(Utf8PrintfString("Weight: %d ", ppfb->weight()).c_str());
+
+                if (ppfb->has_lineStyleId() || ppfb->has_useStyle())
+                    output._DoOutputLine(Utf8PrintfString("Style: %" PRIu64 " ", ppfb->lineStyleId()).c_str());
+
+                if (ppfb->has_transparency())
+                    output._DoOutputLine(Utf8PrintfString("Transparency: %lf ", ppfb->transparency()).c_str());
+
+                if (ppfb->has_displayPriority())
+                    output._DoOutputLine(Utf8PrintfString("Display Priority: %d ", ppfb->displayPriority()).c_str());
+
+                if (ppfb->has_geomClass())
+                    {
+                    DgnGeometryClass geomClass = (DgnGeometryClass) ppfb->geomClass();
+                    Utf8String       classStr;
+
+                    switch (geomClass)
+                        {
+                        case DgnGeometryClass::Primary:
+                            classStr.append("Primary");
+                            break;
+                        case DgnGeometryClass::Construction:
+                            classStr.append("Construction");
+                            break;
+                        case DgnGeometryClass::Dimension:
+                            classStr.append("Dimension");
+                            break;
+                        case DgnGeometryClass::Pattern:
+                            classStr.append("Pattern");
+                            break;
+                        }
+
+                    output._DoOutputLine(Utf8PrintfString("Geometry Class: %s ", classStr.c_str()).c_str());
+                    }
+
+                output._DoOutputLine(Utf8PrintfString("\n").c_str());
+                break;
+                }
+
+            case ElementGeomIO::OpCode::PointPrimitive:
+                {
+                output._DoOutputLine(Utf8PrintfString("OpCode::PointPrimitive\n").c_str());
+
+                if (!output._WantVerbose())
+                    break;
+
+                int         nPts;
+                int8_t      boundary;
+                DPoint3dCP  pts;
+            
+                if (!reader.Get(egOp, pts, nPts, boundary))
+                    break;
+
+                Utf8String  boundaryStr;
+
+                switch (boundary)
+                    {
+                    case FB::BoundaryType_None:
+                        boundaryStr.append("None (Points)");
+                        break;
+                    case FB::BoundaryType_Open:
+                        boundaryStr.append("Open");
+                        break;
+                    case FB::BoundaryType_Closed:
+                        boundaryStr.append("Closed");
+                        break;
+                    }
+
+                output._DoOutputLine(Utf8PrintfString("  Point Count: %d - Boundary Type: %s\n", nPts, boundaryStr.c_str()).c_str());
+                break;
+                }
+
+            case ElementGeomIO::OpCode::PointPrimitive2d:
+                {
+                output._DoOutputLine(Utf8PrintfString("OpCode::PointPrimitive2d\n").c_str());
+
+                if (!output._WantVerbose())
+                    break;
+
+                int         nPts;
+                int8_t      boundary;
+                DPoint2dCP  pts;
+            
+                if (!reader.Get(egOp, pts, nPts, boundary))
+                    break;
+
+                Utf8String  boundaryStr;
+
+                switch (boundary)
+                    {
+                    case FB::BoundaryType_None:
+                        boundaryStr.append("None (Points)");
+                        break;
+                    case FB::BoundaryType_Open:
+                        boundaryStr.append("Open");
+                        break;
+                    case FB::BoundaryType_Closed:
+                        boundaryStr.append("Closed");
+                        break;
+                    }
+
+                output._DoOutputLine(Utf8PrintfString("  Point Count: %d - Boundary Type: %s\n", nPts, boundaryStr.c_str()).c_str());
+                break;
+                }
+
+            case ElementGeomIO::OpCode::ArcPrimitive:
+                {
+                output._DoOutputLine(Utf8PrintfString("OpCode::ArcPrimitive\n").c_str());
+
+                if (!output._WantVerbose())
+                    break;
+
+                int8_t      boundary;
+                DEllipse3d  arc;
+            
+                if (!reader.Get(egOp, arc, boundary))
+                    break;
+
+                Utf8String  boundaryStr;
+
+                switch (boundary)
+                    {
+                    case FB::BoundaryType_None:
+                        boundaryStr.append("None");
+                        break;
+                    case FB::BoundaryType_Open:
+                        boundaryStr.append("Open");
+                        break;
+                    case FB::BoundaryType_Closed:
+                        boundaryStr.append("Closed");
+                        break;
+                    }
+
+                output._DoOutputLine(Utf8PrintfString("  Start: %f - Sweep: %lf - Boundary Type: %s\n", arc.start, arc.sweep, boundaryStr.c_str()).c_str());
+                break;
+                }
+
+            case ElementGeomIO::OpCode::CurveVector:
+                {
+                output._DoOutputLine(Utf8PrintfString("OpCode::CurveVector\n").c_str());
+                break;
+                }
+
+            case ElementGeomIO::OpCode::Polyface:
+                {
+                output._DoOutputLine(Utf8PrintfString("OpCode::Polyface\n").c_str());
+                break;
+                }
+
+            case ElementGeomIO::OpCode::CurvePrimitive:
+                {
+                output._DoOutputLine(Utf8PrintfString("OpCode::CurvePrimitive\n").c_str());
+                break;
+                }
+
+            case ElementGeomIO::OpCode::SolidPrimitive:
+                {
+                output._DoOutputLine(Utf8PrintfString("OpCode::SolidPrimitive\n").c_str());
+                break;
+                }
+
+            case ElementGeomIO::OpCode::BsplineSurface:
+                {
+                output._DoOutputLine(Utf8PrintfString("OpCode::BsplineSurface\n").c_str());
+                break;
+                }
+
+            case ElementGeomIO::OpCode::ParasolidBRep:
+                {
+                output._DoOutputLine(Utf8PrintfString("OpCode::ParasolidBRep\n").c_str());
+                break;
+                }
+
+            case ElementGeomIO::OpCode::BRepPolyface:
+                {
+                output._DoOutputLine(Utf8PrintfString("OpCode::BRepPolyface\n").c_str());
+                break;
+                }
+
+            case ElementGeomIO::OpCode::BRepPolyfaceExact:
+                {
+                output._DoOutputLine(Utf8PrintfString("OpCode::BRepPolyfaceExact\n").c_str());
+                break;
+                }
+
+            case ElementGeomIO::OpCode::BRepEdges:
+                {
+                output._DoOutputLine(Utf8PrintfString("OpCode::BRepEdges\n").c_str());
+                break;
+                }
+
+            case ElementGeomIO::OpCode::BRepFaceIso:
+                {
+                output._DoOutputLine(Utf8PrintfString("OpCode::BRepFaceIso\n").c_str());
+                break;
+                }
+
+            case ElementGeomIO::OpCode::AreaFill:
+                {
+                auto ppfb = flatbuffers::GetRoot<FB::AreaFill>(egOp.m_data);
+
+                FillDisplay fillDisplay = (FillDisplay) ppfb->fill();
+                Utf8String  fillStr;
+
+                switch (fillDisplay)
+                    {
+                    case FillDisplay::Never:
+                        fillStr.append("Never");
+                        break;
+                    case FillDisplay::ByView:
+                        fillStr.append("By View");
+                        break;
+                    case FillDisplay::Always:
+                        fillStr.append("Always");
+                        break;
+                    case FillDisplay::Blanking:
+                        fillStr.append("Blanking");
+                        break;
+                    }
+
+                output._DoOutputLine(Utf8PrintfString("OpCode::AreaFill - Display: %s\n", fillStr.c_str()).c_str());
+
+                if (!output._WantVerbose())
+                    break;
+
+                if (FillDisplay::Never == fillDisplay)
+                    break;
+
+                if (ppfb->has_mode())
+                    {
+                    output._DoOutputLine(Utf8PrintfString("  Gradient: %d ", ppfb->mode()).c_str());
+
+                    if (ppfb->has_transparency())
+                        output._DoOutputLine(Utf8PrintfString("Transparency: %lf ", ppfb->transparency()).c_str());
+
+                    output._DoOutputLine(Utf8PrintfString("\n").c_str());
+                    break;
+                    }
+
+                if (!(ppfb->has_color() || ppfb->has_useColor() || ppfb->has_isBgColor() || ppfb->has_transparency()))
+                    break;
+
+                output._DoOutputLine(Utf8PrintfString("  ").c_str());
+
+                if (ppfb->has_color() || ppfb->has_useColor())
+                    {
+                    ColorDef color(ppfb->color());
+                    output._DoOutputLine(Utf8PrintfString("Fill: [Red:%d Green:%d Blue:%d Alpha:%d] ", color.GetRed(), color.GetGreen(), color.GetBlue(), color.GetAlpha()).c_str());
+                    }
+                else if (ppfb->has_isBgColor())
+                    output._DoOutputLine(Utf8PrintfString("Fill: View Background ").c_str());
+                else
+                    output._DoOutputLine(Utf8PrintfString("Fill: Opaque ").c_str());
+
+                if (ppfb->has_transparency())
+                    output._DoOutputLine(Utf8PrintfString("Transparency: %lf ", ppfb->transparency()).c_str());
+
+                output._DoOutputLine(Utf8PrintfString("\n").c_str());
+                break;
+                }
+
+            case ElementGeomIO::OpCode::Pattern:
+                {
+                output._DoOutputLine(Utf8PrintfString("OpCode::Pattern\n").c_str());
+                break;
+                }
+
+            case ElementGeomIO::OpCode::Material:
+                {
+                output._DoOutputLine(Utf8PrintfString("OpCode::Material\n").c_str());
+                break;
+                }
+
+            case ElementGeomIO::OpCode::TextString:
+                {
+                output._DoOutputLine(Utf8PrintfString("OpCode::TextString\n").c_str());
+                break;
+                }
+
+            case ElementGeomIO::OpCode::LineStyleModifiers:
+                {
+                output._DoOutputLine(Utf8PrintfString("OpCode::LineStyleModifiers\n").c_str());
+                break;
+                }
+
+            default:
+                {
+                output._DoOutputLine(Utf8PrintfString("OpCode - %d\n", egOp.m_opCode).c_str());
+                break;
+                }
+            }
+        }
+
+    if (0 != parts.size())
+        {
+        for (DgnGeomPartId partId : parts)
+            {
+            output._DoOutputLine(Utf8PrintfString("\n[--- PartId: %" PRIu64 " ---]\n\n", partId.GetValue()).c_str());
+
+            DgnGeomPartPtr partGeometry = db.GeomParts().LoadGeomPart(partId);
+
+            if (!partGeometry.IsValid())
+                continue;
+
+            ElementGeomIO::Debug(output, partGeometry->GetGeomStream(), db, true);
+            }
+        }
+
+    if (output._WantGeomEntryIds() && !isPart)
+        {
+        ElementGeometryCollection collection(db, stream);
+
+        output._DoOutputLine(Utf8PrintfString("\n--- GeomStream Entry Ids ---\n\n"));
+
+        for (ElementGeometryPtr geom : collection)
+            {
+            GeomStreamEntryId geomId = collection.GetGeomStreamEntryId();
+            Utf8String        geomType;
+
+            switch (geom->GetGeometryType())
+                {
+                case ElementGeometry::GeometryType::CurvePrimitive:
+                    geomType.assign("CurvePrimitive");
+                    break;
+
+                case ElementGeometry::GeometryType::CurveVector:
+                    geomType.assign("CurveVector");
+                    break;
+
+                case ElementGeometry::GeometryType::SolidPrimitive:
+                    geomType.assign("SolidPrimitive");
+                    break;
+
+                case ElementGeometry::GeometryType::BsplineSurface:
+                    geomType.assign("BsplineSurface");
+                    break;
+
+                case ElementGeometry::GeometryType::Polyface:
+                    geomType.assign("Polyface");
+                    break;
+
+                case ElementGeometry::GeometryType::SolidKernelEntity:
+                    geomType.assign("SolidKernelEntity");
+                    break;
+
+                case ElementGeometry::GeometryType::TextString:
+                    geomType.assign("TextString");
+                    break;
+
+                default:
+                    geomType.assign("Unknown");
+                    break;
+                }
+
+            if (!geomId.GetGeomPartId().IsValid())
+                output._DoOutputLine(Utf8PrintfString("- GeometryType::%s \t[Index: %d]\n", geomType.c_str(), geomId.GetIndex()).c_str());
+            else
+                output._DoOutputLine(Utf8PrintfString("- GeometryType::%s \t[Index: %d | PartId: %" PRIu64 " Part Index: %d]\n", geomType.c_str(), geomId.GetIndex(), geomId.GetGeomPartId().GetValue(), geomId.GetPartIndex()).c_str());
+            }
+
+        output._DoOutputLine(Utf8PrintfString("\n"));
+        }
+    }
+
+/*---------------------------------------------------------------------------------**//**
+* @bsimethod                                                    Brien.Bastings  11/2014
++---------------+---------------+---------------+---------------+---------------+------*/
+void ElementGeomIO::Collection::Draw(ViewContextR context, DgnCategoryId category, ViewFlags flags) const
+    {
+    bool        isQVis = context.GetCurrentGraphicR().IsQuickVision();
+    bool        isQVWireframe = (isQVis && RenderMode::Wireframe == flags.GetRenderMode());
+    bool        isPick = (nullptr != context.GetIPickGeom());
+    bool        useBRep = !(isQVis || isPick);
+    DrawState   state(context, flags);
+
+    ElementGeomIO::Reader reader(context.GetDgnDb());
+
+    for (auto const& egOp : *this)
+        {
+        switch (egOp.m_opCode)
+            {
+            case ElementGeomIO::OpCode::Header:
+                {
+                // Current display params is already setup when displaying a geom part...DON'T INITIALIZE!!!
+                if (!GeomStreamEntryIdHelper::SetActive(context, true))
+                    break;
+
+                Header const*hdr = Reader::GetHeader(egOp);
+                if (!hdr->UseCurrentDisplayParams())
+                    state.InitDisplayParams(category);
+                break;
+                }
+
+            case ElementGeomIO::OpCode::BasicSymbology:
+            case ElementGeomIO::OpCode::LineStyleModifiers:
+            case ElementGeomIO::OpCode::AreaFill:
+            case ElementGeomIO::OpCode::Pattern:
+            case ElementGeomIO::OpCode::Material:
+                {
+                if (!reader.Get(egOp, context.GetCurrentGeometryParams()))
+                    break;
+
+                state.ChangedElemDisplayParams();
+                break;
+                }
+
+            case ElementGeomIO::OpCode::GeomPartInstance:
+                {
+                GeomStreamEntryIdHelper::Increment(context);
+
+                DgnGeomPartId geomPartId;
+                Transform     geomToElem;
+
+                if (!reader.Get(egOp, geomPartId, geomToElem))
+                    break;
+
+                DgnGeomPartPtr partGeometry = context.GetDgnDb().GeomParts().LoadGeomPart(geomPartId);
+
+                if (!partGeometry.IsValid())
+                    break;
+
+                ElementGeomIO::Collection collection(partGeometry->GetGeomStream().GetData(), partGeometry->GetGeomStream().GetSize());
+
+                GeomStreamEntryIdHelper::SetActiveGeomPart(context, geomPartId);
+                state.CookElemDisplayParams();
+
+                context.PushTransform(geomToElem);
+                collection.Draw(context, category, flags);
+                context.PopTransformClip();
+                break;
+                }
+
+            case ElementGeomIO::OpCode::PointPrimitive2d:
+                {
+                GeomStreamEntryIdHelper::Increment(context);
+
+                if (!state.IsGeometryVisible())
+                    break;
+
+                int         nPts;
+                int8_t      boundary;
+                DPoint2dCP  pts;
+
+                if (!reader.Get(egOp, pts, nPts, boundary))
+                    break;
+
+                state.CookElemDisplayParams();
+
+                switch (boundary)
+                    {
+                    case FB::BoundaryType_None:
+                        context.GetCurrentGraphicR().AddPointString2d(nPts, pts, context.GetCurrentGeometryParams().GetNetDisplayPriority(), nullptr);
+                        break;
+
+                    case FB::BoundaryType_Open:
+                        context.GetCurrentGraphicR().AddLineString2d(nPts, pts, context.GetCurrentGeometryParams().GetNetDisplayPriority(), nullptr);
+                        break;
+
+                    case FB::BoundaryType_Closed:
+                        context.GetCurrentGraphicR().AddShape2d(nPts, pts, FillDisplay::Never != context.GetCurrentGeometryParams().GetFillDisplay(), context.GetCurrentGeometryParams().GetNetDisplayPriority(), nullptr);
+                        break;
+                    }
+                break;
+                }
+
+            case ElementGeomIO::OpCode::PointPrimitive:
+                {
+                GeomStreamEntryIdHelper::Increment(context);
+
+                if (!state.IsGeometryVisible())
+                    break;
+
+                int         nPts;
+                int8_t      boundary;
+                DPoint3dCP  pts;
+
+                if (!reader.Get(egOp, pts, nPts, boundary))
+                    break;
+
+                state.CookElemDisplayParams();
+
+                switch (boundary)
+                    {
+                    case FB::BoundaryType_None:
+                        context.GetCurrentGraphicR().AddPointString(nPts, pts, nullptr);
+                        break;
+
+                    case FB::BoundaryType_Open:
+                        context.GetCurrentGraphicR().AddLineString(nPts, pts, nullptr);
+
+                        break;
+
+                    case FB::BoundaryType_Closed:
+                        context.GetCurrentGraphicR().AddShape(nPts, pts, FillDisplay::Never != context.GetCurrentGeometryParams().GetFillDisplay(), nullptr);
+                        break;
+                    }
+                break;
+                }
+
+            case ElementGeomIO::OpCode::ArcPrimitive:
+                {
+                GeomStreamEntryIdHelper::Increment(context);
+
+                if (!state.IsGeometryVisible())
+                    break;
+
+                DEllipse3d  arc;
+                int8_t      boundary;
+
+                if (!reader.Get(egOp, arc, boundary))
+                    break;
+
+                state.CookElemDisplayParams();
+
+                if (!context.Is3dView())
+                    {
+                    if (FB::BoundaryType_Closed != boundary)
+                        context.GetCurrentGraphicR().AddArc2d(arc, false, false, context.GetCurrentGeometryParams().GetNetDisplayPriority(), nullptr);
+                    else
+                        context.GetCurrentGraphicR().AddArc2d(arc, true, FillDisplay::Never != context.GetCurrentGeometryParams().GetFillDisplay(), context.GetCurrentGeometryParams().GetNetDisplayPriority(), nullptr);
+                    break;
+                    }
+
+                if (FB::BoundaryType_Closed != boundary)
+                    context.GetCurrentGraphicR().AddArc(arc, false, false, nullptr);
+                else
+                    context.GetCurrentGraphicR().AddArc(arc, true, FillDisplay::Never != context.GetCurrentGeometryParams().GetFillDisplay(), nullptr);
+                break;
+                }
+
+            case ElementGeomIO::OpCode::CurvePrimitive:
+                {
+                GeomStreamEntryIdHelper::Increment(context);
+
+                if (!state.IsGeometryVisible())
+                    break;
+
+                ICurvePrimitivePtr curvePrimitivePtr;
+
+                if (!reader.Get(egOp, curvePrimitivePtr))
+                    break;
+
+                state.CookElemDisplayParams();
+
+                // A single curve primitive is always open (or none for a point string)...
+                CurveVectorPtr  curvePtr = CurveVector::Create(ICurvePrimitive::CURVE_PRIMITIVE_TYPE_PointString == curvePrimitivePtr->GetCurvePrimitiveType() ? CurveVector::BOUNDARY_TYPE_None : CurveVector::BOUNDARY_TYPE_Open, curvePrimitivePtr);
+
+                if (!context.Is3dView())
+                    {
+                    context.GetCurrentGraphicR().AddCurveVector2d(*curvePtr, false, context.GetCurrentGeometryParams().GetNetDisplayPriority());
+                    break;
+                    }
+
+                context.GetCurrentGraphicR().AddCurveVector(*curvePtr, false);
+                break;
+                }
+
+            case ElementGeomIO::OpCode::CurveVector:
+                {
+                GeomStreamEntryIdHelper::Increment(context);
+
+                if (!state.IsGeometryVisible())
+                    break;
+
+                CurveVectorPtr curvePtr;
+
+                if (!reader.Get(egOp, curvePtr))
+                    break;
+
+                state.CookElemDisplayParams();
+
+                if (!context.Is3dView())
+                    {
+                    context.GetCurrentGraphicR().AddCurveVector2d(*curvePtr, curvePtr->IsAnyRegionType() && FillDisplay::Never != context.GetCurrentGeometryParams().GetFillDisplay(), context.GetCurrentGeometryParams().GetNetDisplayPriority());
+                    break;
+                    }
+
+                context.GetCurrentGraphicR().AddCurveVector(*curvePtr, curvePtr->IsAnyRegionType() && FillDisplay::Never != context.GetCurrentGeometryParams().GetFillDisplay());
+                break;
+                }
+
+            case ElementGeomIO::OpCode::Polyface:
+                {
+                GeomStreamEntryIdHelper::Increment(context);
+
+                if (!state.IsGeometryVisible())
+                    break;
+
+                PolyfaceQueryCarrier meshData(0, false, 0, 0, nullptr, nullptr);
+
+                if (!reader.Get(egOp, meshData))
+                    break;
+
+                state.CookElemDisplayParams();
+                context.GetCurrentGraphicR().AddPolyface(meshData, FillDisplay::Never != context.GetCurrentGeometryParams().GetFillDisplay());
+                break;
+                };
+
+            case ElementGeomIO::OpCode::SolidPrimitive:
+                {
+                GeomStreamEntryIdHelper::Increment(context);
+
+                if (!state.IsGeometryVisible())
+                    break;
+
+                ISolidPrimitivePtr solidPtr;
+
+                if (!reader.Get(egOp, solidPtr))
+                    break;
+
+                state.CookElemDisplayParams();
+                context.GetCurrentGraphicR().AddSolidPrimitive(*solidPtr);
+                break;
+                }
+
+            case ElementGeomIO::OpCode::BsplineSurface:
+                {
+                GeomStreamEntryIdHelper::Increment(context);
+
+                if (!state.IsGeometryVisible())
+                    break;
+
+                MSBsplineSurfacePtr surfacePtr;
+
+                if (!reader.Get(egOp, surfacePtr))
+                    break;
+
+                state.CookElemDisplayParams();
+                context.GetCurrentGraphicR().AddBSplineSurface(*surfacePtr);
+                break;
+                }
+
+            case ElementGeomIO::OpCode::ParasolidBRep:
+                {
+                GeomStreamEntryIdHelper::Increment(context);
+
+                if (!useBRep)
+                    break;
+
+                if (!state.IsGeometryVisible())
+                    break;
+
+                ISolidKernelEntityPtr entityPtr;
+
+                if (!reader.Get(egOp, entityPtr))
+                    {
+                    useBRep = false;
+                    break;
+                    }
+
+                state.CookElemDisplayParams();
+                context.GetCurrentGraphicR().AddBody(*entityPtr);
+                break;
+                }
+
+            case ElementGeomIO::OpCode::BRepPolyface:
+            case ElementGeomIO::OpCode::BRepPolyfaceExact:
+                {
+                // Don't increment GeomStreamEntryId...
+                if (useBRep)
+                    break;
+
+                if (!state.IsGeometryVisible())
+                    break;
+
+                PolyfaceQueryCarrier meshData(0, false, 0, 0, nullptr, nullptr);
+
+                if (!BentleyGeometryFlatBuffer::BytesToPolyfaceQueryCarrier(egOp.m_data, meshData))
+                    break;
+
+                state.CookElemDisplayParams();
+
+                // NOTE: For this case the exact edge geometry will be supplied by BRepEdges/BRepFaceIso, inhibit facetted edge draw...
+                if ((isPick || isQVWireframe) && ElementGeomIO::OpCode::BRepPolyface == egOp.m_opCode)
+                    {
+                    // NOTE: Don't like doing this...but I can't think of another way.
+                    //       We only want to use the mesh for silhouettes and surface locates.
+                    //       It's not good for wireframe display or snapping.
+                    //       NEEDSWORK_QVIS: Fix mesh silhouette display, erroneously draws non-silhouette edges!!!
+                    bvector<int32_t> pointIndex;
+
+                    pointIndex.reserve(meshData.GetPointIndexCount());
+
+                    for (size_t i=0; i<meshData.GetPointIndexCount(); i++)
+                        {
+                        int32_t thisIndex = *(meshData.GetPointIndexCP()+i);
+
+                        pointIndex.push_back(thisIndex < 0 ? thisIndex : -thisIndex);
+                        }
+
+                    PolyfaceQueryCarrier sourceData(meshData.GetNumPerFace(), meshData.GetTwoSided(), meshData.GetPointIndexCount(),
+                                                                 meshData.GetPointCount(), meshData.GetPointCP(), &pointIndex.front(),
+                                                                 meshData.GetNormalCount(), meshData.GetNormalCP(), meshData.GetNormalIndexCP(),
+                                                                 meshData.GetParamCount(), meshData.GetParamCP(), meshData.GetParamIndexCP(),
+                                                                 meshData.GetColorCount(), meshData.GetColorIndexCP(),
+                                                                 (FloatRgb const*) meshData.GetFloatColorCP(), (RgbFactor const*) meshData.GetDoubleColorCP(), meshData.GetIntColorCP(), meshData.GetColorTableCP(),
+                                                                 meshData.GetIlluminationNameCP(), meshData.GetMeshStyle(), meshData.GetNumPerRow());
+
+                    context.GetCurrentGraphicR().AddPolyface(sourceData);
+                    break;
+                    }
+
+                context.GetCurrentGraphicR().AddPolyface(meshData);
+                break;
+                }
+
+            case ElementGeomIO::OpCode::BRepEdges:
+                {
+                // Don't increment GeomStreamEntryId...
+                if (!(isPick || isQVWireframe)) // NEEDSWORK: Assumes QVElems are per-view...otherwise must setup WF only matsymb like Vancouver...
+                    break;
+
+                if (!state.IsGeometryVisible())
+                    break;
+
+                CurveVectorPtr curvePtr = BentleyGeometryFlatBuffer::BytesToCurveVector(egOp.m_data);
+
+                if (!curvePtr.IsValid())
+                    break;
+
+                state.CookElemDisplayParams();
+                context.GetCurrentGraphicR().AddCurveVector(*curvePtr, false);
+                break;
+                }
+
+            case ElementGeomIO::OpCode::BRepFaceIso:
+                {
+                // Don't increment GeomStreamEntryId...
+                if (!(isPick || isQVWireframe)) // NEEDSWORK: Assumes QVElems are per-view...otherwise must setup WF only matsymb like Vancouver...
+                    break;
+
+                if (!state.IsGeometryVisible())
+                    break;
+
+                CurveVectorPtr curvePtr = BentleyGeometryFlatBuffer::BytesToCurveVector(egOp.m_data);
+
+                if (!curvePtr.IsValid())
+                    break;
+
+                state.CookElemDisplayParams();
+                context.GetCurrentGraphicR().AddCurveVector(*curvePtr, false);
+                break;
+                }
+
+            case ElementGeomIO::OpCode::TextString:
+                {
+                GeomStreamEntryIdHelper::Increment(context);
+
+                if (!state.IsGeometryVisible())
+                    break;
+
+                TextString  text;
+
+                if (SUCCESS != TextStringPersistence::DecodeFromFlatBuf(text, egOp.m_data, egOp.m_dataSize, context.GetDgnDb()))
+                    break;
+
+                state.CookElemDisplayParams();
+                context.AddTextString(text);
+                break;
+                }
+
+            default:
+                break;
+            }
+
+        if (context.CheckStop())
+            break;
+        }
+
+    GeomStreamEntryIdHelper::SetActive(context, false);
+    }
+
+/*---------------------------------------------------------------------------------**//**
+* @bsimethod                                    Keith.Bentley                   11/15
++---------------+---------------+---------------+---------------+---------------+------*/
+void GeometrySource::_Stroke(ViewContextR context) const
+    {
+    ElementGeomIO::Collection(GetGeomStream().GetData(), GetGeomStream().GetSize()).Draw(context, GetCategoryId(), context.GetViewFlags());
+        {
+        // NEEDSWORK: Temporary - Continous rendering DgnGraphic will allow this to be cached...
+        Transform   placementTrans = GetPlacementTransform();
+        ViewFlags   viewFlags;
+
+        if (nullptr != context.GetViewFlags())
+            viewFlags = *context.GetViewFlags();
+        else
+            viewFlags.InitDefaults();
+
+        context.PushTransform(placementTrans);
+        ElementGeomIO::Collection(GetGeomStream().GetData(), GetGeomStream().GetSize()).Draw(context, GetCategoryId(), viewFlags);
+        context.PopTransformClip();
+        }
+    }
+
+/*---------------------------------------------------------------------------------**//**
+* @bsimethod                                                    Brien.Bastings  04/2015
++---------------+---------------+---------------+---------------+---------------+------*/
+bool GeometrySource::_DrawHit(HitDetailCR hit, ViewContextR context) const
+    {
+    if (DrawPurpose::Flash != context.GetDrawPurpose())
+        return false;
+
+    if (GeomStreamEntryId::Type::Invalid == hit.GetGeomDetail().GetGeomStreamEntryId().GetType())
+        return false;
+
+    switch (hit.GetSubSelectionMode())
+        {
+        case SubSelectionMode::Part:
+            {
+            if (hit.GetGeomDetail().GetGeomStreamEntryId().GetGeomPartId().IsValid())
+                break;
+
+            return false;
+            }
+
+        case SubSelectionMode::Primitive:
+            break;
+
+        case SubSelectionMode::Segment:
+            {
+            if (nullptr != hit.GetGeomDetail().GetCurvePrimitive())
+                break;
+
+            return false;
+            }
+
+        default:
+            return false;
+        }
+
+    context.SetCurrentGeomSource(this);
+
+    // Get the GeometryParams for this hit from the GeomStream...
+    ElementGeometryCollection collection(*this);
+
+    collection.SetBRepOutput(ElementGeometryCollection::BRepOutput::Mesh);
+
+    for (ElementGeometryPtr geom : collection)
+        {
+        switch (hit.GetSubSelectionMode())
+            {
+            case SubSelectionMode::Part:
+                {
+                if (hit.GetGeomDetail().GetGeomStreamEntryId().GetGeomPartId() == collection.GetGeomStreamEntryId().GetGeomPartId())
+                    break;
+
+                continue;
+                }
+
+            case SubSelectionMode::Primitive:
+            case SubSelectionMode::Segment:
+                {
+                if (hit.GetGeomDetail().GetGeomStreamEntryId() == collection.GetGeomStreamEntryId())
+                    break;
+
+                continue;
+                }
+            }
+
+        context.GetCurrentGeometryParams() = collection.GetElemDisplayParams();
+
+        if (SubSelectionMode::Segment != hit.GetSubSelectionMode())
+            {
+            context.CookGeometryParams();
+            context.ResetContextOverrides();
+
+            context.PushTransform(collection.GetGeometryToWorld());
+            geom->Draw(context);
+            context.PopTransformClip();
+
+            continue; // Keep going, want to draw all matching geometry...
+            }
+
+        hit.FlashCurveSegment(context);
+        break;
+        }
+
+    context.SetCurrentGeomSource(nullptr);
+    return true;
+    }
+
+/*---------------------------------------------------------------------------------**//**
+* @bsimethod                                                    Brien.Bastings  08/2015
++---------------+---------------+---------------+---------------+---------------+------*/
+SnapStatus GeometrySource::_OnSnap(SnapContextR context) const
+    {
+    return context.DoDefaultDisplayableSnap();
+    }
+
+/*---------------------------------------------------------------------------------**//**
+* @bsimethod                                                    Brien.Bastings  04/2015
++---------------+---------------+---------------+---------------+---------------+------*/
+void ElementGeometryCollection::Iterator::ToNext()
+    {
+    do
+        {
+        if (m_dataOffset >= m_totalDataSize)
+            {
+            GeomStreamEntryIdHelper::SetActive(*m_context, false);
+
+            if (!m_partGeometry.IsValid())
+                {
+                m_data = nullptr;
+                m_dataOffset = 0;
+                return;
+                }
+
+            m_data = m_saveData;
+            m_dataOffset = m_saveDataOffset;
+            m_totalDataSize = m_saveTotalDataSize;;
+
+            m_partGeometry = nullptr;
+            m_context->PopTransformClip(); // Pop part transform...
+
+            if (m_dataOffset >= m_totalDataSize)
+                {
+                m_data = nullptr;
+                m_dataOffset = 0;
+                return;
+                }
+            }
+
+        uint32_t        opCode = *((uint32_t *) (m_data));
+        uint32_t        dataSize = *((uint32_t *) (m_data + sizeof (opCode)));
+        uint8_t const*  data = (0 != dataSize ? (uint8_t const*) (m_data + sizeof (opCode) + sizeof (dataSize)) : nullptr);
+        size_t          egOpSize = sizeof (opCode) + sizeof (dataSize) + dataSize;
+
+        ElementGeomIO::Operation egOp = ElementGeomIO::Operation((ElementGeomIO::OpCode) (opCode), dataSize, data);
+        ElementGeomIO::Reader reader(m_context->GetDgnDb());
+
+        m_data += egOpSize;
+        m_dataOffset += egOpSize;
+
+        switch (egOp.m_opCode)
+            {
+            case ElementGeomIO::OpCode::Header:
+                {
+                GeomStreamEntryIdHelper::SetActive(*m_context, true);
+                break;
+                }
+
+            case ElementGeomIO::OpCode::BasicSymbology:
+            case ElementGeomIO::OpCode::LineStyleModifiers:
+            case ElementGeomIO::OpCode::AreaFill:
+            case ElementGeomIO::OpCode::Pattern:
+            case ElementGeomIO::OpCode::Material:
+                {
+                reader.Get(egOp, m_context->GetCurrentGeometryParams()); // Update active GeometryParams...
+                break;
+                }
+
+            case ElementGeomIO::OpCode::GeomPartInstance:
+                {
+                GeomStreamEntryIdHelper::Increment(*m_context);
+
+                DgnGeomPartId geomPartId;
+                Transform     geomToElem;
+
+                if (!reader.Get(egOp, geomPartId, geomToElem))
+                    break;
+
+                m_partGeometry = m_context->GetDgnDb().GeomParts().LoadGeomPart(geomPartId);
+
+                if (!m_partGeometry.IsValid())
+                    break;
+
+                // Push part transform...
+                m_context->PushTransform(geomToElem);
+
+                // Save current data position...
+                m_saveData = m_data;
+                m_saveDataOffset = m_dataOffset;
+                m_saveTotalDataSize = m_totalDataSize;
+
+                // Switch to iterate over part geometry...
+                m_data = m_partGeometry->GetGeomStream().GetData();
+                m_dataOffset = 0;
+                m_totalDataSize = m_partGeometry->GetGeomStream().GetSize();
+
+                GeomStreamEntryIdHelper::SetActiveGeomPart(*m_context, geomPartId);
+                break;
+                }
+
+            default:
+                {
+                bool    doOutput = false, doIncrement = false;
+
+                switch (egOp.m_opCode)
+                    {
+                    case ElementGeomIO::OpCode::ParasolidBRep:
+                        {
+                        doOutput = (BRepOutput::None != (BRepOutput::BRep & m_bRepOutput));
+                        doIncrement = true;
+                        break;
+                        }
+
+                    case ElementGeomIO::OpCode::BRepEdges:
+                        {
+                        doOutput = (BRepOutput::None != (BRepOutput::Edges & m_bRepOutput));
+                        break;
+                        }
+
+                    case ElementGeomIO::OpCode::BRepFaceIso:
+                        {
+                        doOutput = (BRepOutput::None != (BRepOutput::FaceIso & m_bRepOutput));
+                        break;
+                        }
+
+                    case ElementGeomIO::OpCode::BRepPolyface:
+                    case ElementGeomIO::OpCode::BRepPolyfaceExact:
+                        {
+                        doOutput = (BRepOutput::None != (BRepOutput::Mesh & m_bRepOutput));
+                        break;
+                        }
+
+                    default:
+                        {
+                        doOutput = doIncrement = egOp.IsGeometryOp();
+                        break;
+                        }
+                    }
+
+                if (doIncrement)
+                    GeomStreamEntryIdHelper::Increment(*m_context);
+
+                if (!doOutput)
+                    break;
+
+                if (!reader.Get(egOp, m_elementGeometry))
+                    {
+                    if (ElementGeomIO::OpCode::ParasolidBRep == egOp.m_opCode)
+                        m_bRepOutput = ((m_bRepOutput & ~BRepOutput::BRep) | BRepOutput::Mesh); // BRep unavailable - start returning BRepPolyface geometry...
+                    break;
+                    }
+
+                if (m_context->GetCurrentGeometryParams().GetCategoryId().IsValid())
+                    m_context->GetCurrentGeometryParams().Resolve(*m_context); // Resolve sub-category appearance...
+                return;
+                }
+            }
+
+        } while (true);
+    }
+
+/*=================================================================================**//**
+* @bsiclass                                                     Brien.Bastings  04/2015
++===============+===============+===============+===============+===============+======*/
+struct ElementGeometryCollectionContext : NullContext
+{
+    DEFINE_T_SUPER(NullContext)
+protected:
+    RefCountedPtr<SimplifyGraphic> m_output;
+
+public:
+    virtual Render::GraphicPtr _BeginGraphic(Render::Graphic::CreateParams const&) override {return m_output;}
+
+    ElementGeometryCollectionContext(DgnDbR db)
+        {
+        m_purpose = DrawPurpose::CaptureGeometry;
+        m_wantMaterials = true; // Setup material in GeometryParams...
+
+        m_output = new SimplifyGraphic();
+        m_currGraphic = m_output;
+        m_output->SetViewContext(this);
+
+        m_currGeometryParams = GeometryParams();
+        SetDgnDb(db);
+        }
+
+}; // ElementGeometryCollectionContext
+
+/*---------------------------------------------------------------------------------**//**
+* @bsimethod                                                    Brien.Bastings  04/2015
++---------------+---------------+---------------+---------------+---------------+------*/
+GeometryParamsCR ElementGeometryCollection::GetElemDisplayParams()
+    {
+    return m_context->GetCurrentGeometryParams();
+    }
+
+/*---------------------------------------------------------------------------------**//**
+* @bsimethod                                                    Brien.Bastings  05/2015
++---------------+---------------+---------------+---------------+---------------+------*/
+GeomStreamEntryId ElementGeometryCollection::GetGeomStreamEntryId()
+    {
+    return m_context->GetGeomStreamEntryId();
+    }
+
+/*---------------------------------------------------------------------------------**//**
+* @bsimethod                                                    Brien.Bastings  04/2015
++---------------+---------------+---------------+---------------+---------------+------*/
+TransformCR ElementGeometryCollection::GetElementToWorld()
+    {
+    return m_elemToWorld;
+    }
+
+/*---------------------------------------------------------------------------------**//**
+* @bsimethod                                                    Brien.Bastings  04/2015
++---------------+---------------+---------------+---------------+---------------+------*/
+TransformCR ElementGeometryCollection::GetGeometryToWorld()
+    {
+    TransformCP currentTrans = m_context->GetCurrLocalToWorldTransformCP();
+
+    if (nullptr != currentTrans)
+        m_geomToWorld = *currentTrans;
+    else
+        m_geomToWorld.InitIdentity();
+
+    return m_geomToWorld;
+    }
+
+/*---------------------------------------------------------------------------------**//**
+* @bsimethod                                                    Brien.Bastings  04/2015
++---------------+---------------+---------------+---------------+---------------+------*/
+TransformCR ElementGeometryCollection::GetGeometryToElement()
+    {
+    Transform   worldToElem;
+
+    worldToElem.InverseOf(m_elemToWorld);
+    m_geomToElem = Transform::FromProduct(worldToElem, GetGeometryToWorld());
+
+    return m_geomToElem;
+    }
+
+/*---------------------------------------------------------------------------------**//**
+* @bsimethod                                                    Brien.Bastings  04/2015
++---------------+---------------+---------------+---------------+---------------+------*/
+ElementGeometryCollection::ElementGeometryCollection(DgnDbR dgnDb, GeomStreamCR geom)
+    {
+    m_bRepOutput = BRepOutput::BRep;
+    m_data = geom.GetData();
+    m_dataSize = geom.GetSize();
+    m_elemToWorld.InitIdentity();
+    m_context = new ElementGeometryCollectionContext(dgnDb);
+    }
+
+/*---------------------------------------------------------------------------------**//**
+* @bsimethod                                                    Brien.Bastings  04/2015
++---------------+---------------+---------------+---------------+---------------+------*/
+ElementGeometryCollection::ElementGeometryCollection(GeometrySourceCR source)
+    {
+    m_bRepOutput = BRepOutput::BRep;
+    m_data = source.GetGeomStream().GetData();
+    m_dataSize = source.GetGeomStream().GetSize();
+    m_elemToWorld = source.GetPlacementTransform();
+    m_context = new ElementGeometryCollectionContext(source.GetSourceDgnDb());
+    m_context->GetCurrentGeometryParams().SetCategoryId(source.GetCategoryId());
+    m_context->PushTransform(m_elemToWorld);
+    }
+
+/*---------------------------------------------------------------------------------**//**
+* @bsimethod                                                    Brien.Bastings  04/2015
++---------------+---------------+---------------+---------------+---------------+------*/
+ElementGeometryCollection::~ElementGeometryCollection()
+    {
+    delete((ElementGeometryCollectionContext*) m_context);
+    }
+
+/*---------------------------------------------------------------------------------**//**
+* @bsimethod                                                    Brien.Bastings  06/2015
++---------------+---------------+---------------+---------------+---------------+------*/
+static bool is3dGeometryType(ElementGeometry::GeometryType geomType)
+    {
+    switch (geomType)
+        {
+        case ElementGeometry::GeometryType::SolidPrimitive:
+        case ElementGeometry::GeometryType::BsplineSurface:
+        case ElementGeometry::GeometryType::Polyface:
+        case ElementGeometry::GeometryType::SolidKernelEntity:
+            return true;
+
+        default:
+            return false;
+        }
+    }
+
+/*---------------------------------------------------------------------------------**//**
+* @bsimethod                                                    Brien.Bastings  11/2015
++---------------+---------------+---------------+---------------+---------------+------*/
+GeomStreamEntryId ElementGeometryBuilder::GetGeomStreamEntryId() const
+    {
+    GeomStreamEntryId entryId;
+
+    ElementGeomIO::Collection collection(&m_writer.m_buffer.front(), (uint32_t) m_writer.m_buffer.size());
+
+    for (auto const& egOp : collection)
+        {
+        switch (egOp.m_opCode)
+            {
+            case ElementGeomIO::OpCode::GeomPartInstance:
+                {
+                auto ppfb = flatbuffers::GetRoot<FB::GeomPart>(egOp.m_data);
+
+                entryId.SetType(GeomStreamEntryId::Type::Indexed);
+                entryId.SetGeomPartId(DgnGeomPartId((uint64_t)ppfb->geomPartId()));
+                entryId.SetIndex(entryId.GetIndex()+1);
+                break;
+                }
+
+            case ElementGeomIO::OpCode::BRepPolyface:
+            case ElementGeomIO::OpCode::BRepPolyfaceExact:
+            case ElementGeomIO::OpCode::BRepEdges:
+            case ElementGeomIO::OpCode::BRepFaceIso:
+                break; // These are considered part of OpCode::ParasolidBRep for purposes of GeomStreamEntryId...
+
+            default:
+                {
+                if (!egOp.IsGeometryOp())
+                    break;
+
+                entryId.SetType(GeomStreamEntryId::Type::Indexed);
+                entryId.SetGeomPartId(DgnGeomPartId());
+                entryId.SetIndex(entryId.GetIndex()+1);
+                break;
+                }
+            }
+        }
+
+    return entryId;
+    }
+
+/*---------------------------------------------------------------------------------**//**
+* @bsimethod                                                    Sam.Wilson      08/15
++---------------+---------------+---------------+---------------+---------------+------*/
+BentleyStatus ElementGeometryBuilder::GetGeomStream(GeomStreamR geom)
+    {
+    if (0 == m_writer.m_buffer.size())
+        return ERROR;
+
+    geom.SaveData(&m_writer.m_buffer.front(), (uint32_t) m_writer.m_buffer.size());
+
+    return SUCCESS;
+    }
+
+/*---------------------------------------------------------------------------------**//**
+* @bsimethod                                                    Brien.Bastings  06/2015
++---------------+---------------+---------------+---------------+---------------+------*/
+BentleyStatus ElementGeometryBuilder::SetGeomStream(DgnGeomPartR part)
+    {
+    if (!m_isPartCreate)
+        return ERROR; // Invalid builder for creating part geometry...
+
+    if (0 == m_writer.m_buffer.size())
+        return ERROR;
+
+    part.GetGeomStreamR().SaveData(&m_writer.m_buffer.front(), (uint32_t) m_writer.m_buffer.size());
+
+    return SUCCESS;
+    }
+
+/*---------------------------------------------------------------------------------**//**
+* @bsimethod                                                    Brien.Bastings  04/2015
++---------------+---------------+---------------+---------------+---------------+------*/
+BentleyStatus ElementGeometryBuilder::SetGeomStreamAndPlacement(GeometrySourceR source)
+    {
+    if (m_isPartCreate)
+        return ERROR; // Invalid builder for creating element geometry...
+
+    if (0 == m_writer.m_buffer.size())
+        return ERROR;
+
+    if (!m_havePlacement)
+        return ERROR;
+
+    if (source.GetCategoryId() != m_elParams.GetCategoryId())
+        return ERROR;
+
+    DgnElementCP el = source.ToElement();
+
+    if (nullptr != el && el->GetElementHandler()._IsRestrictedAction(DgnElement::RestrictedAction::SetGeometry))
+        return ERROR;
+
+    if (m_is3d)
+        {
+        if (!m_placement3d.IsValid())
+            return ERROR;
+
+        GeometrySource3dP source3d;
+
+        if (nullptr == (source3d = source.ToGeometrySource3dP()))
+            return ERROR;
+
+        source3d->SetPlacement(m_placement3d);
+        }
+    else
+        {
+        if (!m_placement2d.IsValid())
+            return ERROR;
+
+        GeometrySource2dP source2d;
+
+        if (nullptr == (source2d = source.ToGeometrySource2dP()))
+            return ERROR;
+
+        source2d->SetPlacement(m_placement2d);
+        }
+
+    source.GetGeomStreamR().SaveData(&m_writer.m_buffer.front(), (uint32_t) m_writer.m_buffer.size());
+
+    return SUCCESS;
+    }
+
+/*---------------------------------------------------------------------------------**//**
+* @bsimethod                                                    Brien.Bastings  04/2015
++---------------+---------------+---------------+---------------+---------------+------*/
+bool ElementGeometryBuilder::Append(DgnSubCategoryId subCategoryId)
+    {
+    GeometryParams elParams;
+
+    elParams.SetCategoryId(m_elParams.GetCategoryId()); // Preserve current category...
+    elParams.SetSubCategoryId(subCategoryId);
+
+    return Append(elParams);
+    }
+
+/*---------------------------------------------------------------------------------**//**
+* @bsimethod                                                    Brien.Bastings  04/2015
++---------------+---------------+---------------+---------------+---------------+------*/
+bool ElementGeometryBuilder::Append(GeometryParamsCR elParams)
+    {
+    if (!m_elParams.GetCategoryId().IsValid())
+        return false;
+
+    if (elParams.GetCategoryId() != m_elParams.GetCategoryId())
+        return false;
+
+    if (elParams.GetCategoryId() != DgnSubCategory::QueryCategoryId(elParams.GetSubCategoryId(), m_dgnDb))
+        return false;
+
+    if (m_elParams == elParams)
+        return true;
+
+    m_elParams = elParams;
+    m_appearanceChanged = true; // Defer append until we actually have some geometry...
+
+    return true;
+    }
+
+/*---------------------------------------------------------------------------------**//**
+* @bsimethod                                                    Brien.Bastings  04/2015
++---------------+---------------+---------------+---------------+---------------+------*/
+bool ElementGeometryBuilder::Append(DgnGeomPartId geomPartId, TransformCR geomToElement)
+    {
+    if (m_isPartCreate)
+        {
+        BeAssert(false); // Nested parts are not supported...
+        return false;
+        }
+
+    if (!m_havePlacement)
+        return false; // geomToElement must be relative to an already defined placement (i.e. not computed placement from CreateWorld)...
+
+    DgnGeomPartPtr geomPart = m_dgnDb.GeomParts().LoadGeomPart(geomPartId);
+
+    if (!geomPart.IsValid())
+        return false;
+
+    DRange3d localRange = DRange3d::NullRange();
+    ElementGeometryCollection collection(m_dgnDb, geomPart->GetGeomStream());
+
+    collection.SetBRepOutput(ElementGeometryCollection::BRepOutput::Mesh); // Can just use the mesh and avoid creating the ISolidKernelEntity...
+
+    for (ElementGeometryPtr geom : collection)
+        {
+        if (!geom.IsValid())
+            continue;
+
+        if (!m_is3d && is3dGeometryType(geom->GetGeometryType()))
+            {
+            BeAssert(false); // 3d only geometry...
+            return false;
+            }
+
+        DRange3d range;
+
+        if (!geom->GetRange(range))
+            continue;
+
+        localRange.Extend(range);
+        }
+
+    if (!geomToElement.IsIdentity())
+        geomToElement.Multiply(localRange, localRange);
+
+    OnNewGeom(localRange);
+    m_writer.Append(geomPartId, &geomToElement);
+
+    return true;
+    }
+
+/*---------------------------------------------------------------------------------**//**
+* @bsimethod                                                    Brien.Bastings  04/2015
++---------------+---------------+---------------+---------------+---------------+------*/
+void ElementGeometryBuilder::OnNewGeom(DRange3dCR localRange)
+    {
+    if (m_isPartCreate)
+        {
+        // NOTE: Don't need placement or want sub-category to be added, but we do want to
+        //       store symbology/material attachments that aren't from the sub-category appearance.
+        if (m_appearanceChanged)
+            {
+            m_writer.Append(m_elParams, m_isPartCreate);
+            m_appearanceChanged = false;
+            }
+
+        return;
+        }
+
+    if (m_is3d)
+        m_placement3d.GetElementBoxR().Extend(localRange);
+    else
+        m_placement2d.GetElementBoxR().Extend(DRange2d::From(DPoint2d::From(localRange.low), DPoint2d::From(localRange.high)));
+
+    if (m_appearanceChanged)
+        {
+        m_writer.Append(m_elParams, m_isPartCreate);
+        m_appearanceChanged = false;
+        }
+    }
+
+/*---------------------------------------------------------------------------------**//**
+* @bsimethod                                                    Brien.Bastings  04/2015
++---------------+---------------+---------------+---------------+---------------+------*/
+bool ElementGeometryBuilder::ConvertToLocal(ElementGeometryR geom)
+    {
+    Transform   localToWorld;
+
+    if (!m_havePlacement)
+        {
+        if (!geom.GetLocalCoordinateFrame(localToWorld))
+            return false;
+
+        DPoint3d            origin;
+        RotMatrix           rMatrix;
+        YawPitchRollAngles  angles;
+
+        localToWorld.GetTranslation(origin);
+        localToWorld.GetMatrix(rMatrix);
+        YawPitchRollAngles::TryFromRotMatrix(angles, rMatrix);
+
+        if (m_is3d)
+            {
+            m_placement3d.GetOriginR() = origin;
+            m_placement3d.GetAnglesR() = angles;
+            }
+        else
+            {
+            BeAssert(0 == BeNumerical::Compare(origin.z, 0.0));
+            if (0.0 != angles.GetPitch().Degrees() || 0.0 != angles.GetRoll().Degrees())
+                {
+                YawPitchRollAngles tmpAngles(AngleInDegrees(), angles.GetPitch(), angles.GetRoll());
+                localToWorld = Transform::FromProduct(localToWorld, tmpAngles.ToTransform(DPoint3d::FromZero()));
+                }
+
+            m_placement2d.GetOriginR() = DPoint2d::From(origin);
+            m_placement2d.GetAngleR() = angles.GetYaw();
+            }
+
+        m_havePlacement = true;
+        }
+    else if (m_is3d)
+        {
+        localToWorld = m_placement3d.GetTransform();
+        }
+    else
+        {
+        localToWorld = m_placement2d.GetTransform();
+        }
+
+    if (localToWorld.IsIdentity())
+        return true;
+
+    Transform worldToLocal;
+
+    worldToLocal.InverseOf(localToWorld);
+
+    return geom.TransformInPlace(worldToLocal);
+    }
+
+/*---------------------------------------------------------------------------------**//**
+* @bsimethod                                                    Brien.Bastings  04/2015
++---------------+---------------+---------------+---------------+---------------+------*/
+bool ElementGeometryBuilder::AppendLocal(ElementGeometryCR geom)
+    {
+    DRange3d localRange;
+
+    if (!geom.GetRange(localRange))
+        return false;
+
+    OnNewGeom(localRange);
+
+    if (!m_writer.AppendSimplified(geom, m_is3d))
+        m_writer.Append(geom);
+
+    return true;
+    }
+
+/*---------------------------------------------------------------------------------**//**
+* @bsimethod                                                    Brien.Bastings  04/2015
++---------------+---------------+---------------+---------------+---------------+------*/
+bool ElementGeometryBuilder::AppendWorld(ElementGeometryR geom)
+    {
+    if (!ConvertToLocal(geom))
+        return false;
+
+    return AppendLocal(geom);
+    }
+
+/*---------------------------------------------------------------------------------**//**
+* @bsimethod                                                    Brien.Bastings  04/2015
++---------------+---------------+---------------+---------------+---------------+------*/
+bool ElementGeometryBuilder::Append(ElementGeometryCR geom)
+    {
+    if (!m_is3d && is3dGeometryType(geom.GetGeometryType()))
+        {
+        BeAssert(false); // 3d only geometry...
+        return false;
+        }
+
+    if (m_haveLocalGeom)
+        return AppendLocal(geom);
+
+    ElementGeometryPtr geomPtr;
+
+    // NOTE: Avoid un-necessary copy of BRep. We just need to change entity transform...
+    if (ElementGeometry::GeometryType::SolidKernelEntity == geom.GetGeometryType())
+        {
+        ISolidKernelEntityPtr clone;
+
+        if (SUCCESS != T_HOST.GetSolidsKernelAdmin()._InstanceEntity(clone, *geom.GetAsISolidKernelEntity()))
+            return false;
+
+        geomPtr = ElementGeometry::Create(clone);
+        }
+    else
+        {
+        geomPtr = geom.Clone();
+        }
+
+    return AppendWorld(*geomPtr);
+    }
+
+/*---------------------------------------------------------------------------------**//**
+* @bsimethod                                                    Brien.Bastings  04/2015
++---------------+---------------+---------------+---------------+---------------+------*/
+bool ElementGeometryBuilder::Append(ICurvePrimitiveCR geom)
+    {
+    if (m_haveLocalGeom)
+        {
+        DRange3d localRange;
+
+        if (!getRange(geom, localRange, nullptr))
+            return false;
+
+        OnNewGeom(localRange);
+
+        if (!m_writer.AppendSimplified(geom, false, m_is3d))
+            m_writer.Append(geom);
+
+        return true;
+        }
+
+    ElementGeometryPtr geomPtr = ElementGeometry::Create(geom);
+
+    return AppendWorld(*geomPtr);
+    }
+
+/*---------------------------------------------------------------------------------**//**
+* @bsimethod                                                    Brien.Bastings  04/2015
++---------------+---------------+---------------+---------------+---------------+------*/
+bool ElementGeometryBuilder::Append(CurveVectorCR geom)
+    {
+    if (m_haveLocalGeom)
+        {
+        DRange3d localRange;
+
+        if (!getRange(geom, localRange, nullptr))
+            return false;
+
+        OnNewGeom(localRange);
+
+        if (!m_writer.AppendSimplified(geom, m_is3d))
+            m_writer.Append(geom);
+
+        return true;
+        }
+
+    ElementGeometryPtr geomPtr = ElementGeometry::Create(geom);
+
+    return AppendWorld(*geomPtr);
+    }
+
+/*---------------------------------------------------------------------------------**//**
+* @bsimethod                                                    Brien.Bastings  04/2015
++---------------+---------------+---------------+---------------+---------------+------*/
+bool ElementGeometryBuilder::Append(ISolidPrimitiveCR geom)
+    {
+    if (!m_is3d)
+        {
+        BeAssert(false); // 3d only geometry...
+        return false;
+        }
+
+    if (m_haveLocalGeom)
+        {
+        DRange3d localRange;
+
+        if (!getRange(geom, localRange, nullptr))
+            return false;
+
+        OnNewGeom(localRange);
+        m_writer.Append(geom);
+
+        return true;
+        }
+
+    ElementGeometryPtr geomPtr = ElementGeometry::Create(geom);
+
+    return AppendWorld(*geomPtr);
+    }
+
+/*---------------------------------------------------------------------------------**//**
+* @bsimethod                                                    Brien.Bastings  04/2015
++---------------+---------------+---------------+---------------+---------------+------*/
+bool ElementGeometryBuilder::Append(MSBsplineSurfaceCR geom)
+    {
+    if (!m_is3d)
+        {
+        BeAssert(false); // 3d only geometry...
+        return false;
+        }
+
+    if (m_haveLocalGeom)
+        {
+        DRange3d localRange;
+
+        if (!getRange(geom, localRange, nullptr))
+            return false;
+
+        OnNewGeom(localRange);
+        m_writer.Append(geom);
+
+        return true;
+        }
+
+    ElementGeometryPtr geomPtr = ElementGeometry::Create(geom);
+
+    return AppendWorld(*geomPtr);
+    }
+
+/*---------------------------------------------------------------------------------**//**
+* @bsimethod                                                    Brien.Bastings  04/2015
++---------------+---------------+---------------+---------------+---------------+------*/
+bool ElementGeometryBuilder::Append(PolyfaceQueryCR geom)
+    {
+    if (!m_is3d)
+        {
+        BeAssert(false); // 3d only geometry...
+        return false;
+        }
+
+    if (m_haveLocalGeom)
+        {
+        DRange3d localRange;
+
+        if (!getRange(geom, localRange, nullptr))
+            return false;
+
+        OnNewGeom(localRange);
+        m_writer.Append(geom);
+
+        return true;
+        }
+
+    ElementGeometryPtr geomPtr = ElementGeometry::Create(geom);
+
+    return AppendWorld(*geomPtr);
+    }
+
+/*---------------------------------------------------------------------------------**//**
+* @bsimethod                                                    Brien.Bastings  04/2015
++---------------+---------------+---------------+---------------+---------------+------*/
+bool ElementGeometryBuilder::Append(ISolidKernelEntityCR geom)
+    {
+    if (!m_is3d)
+        {
+        BeAssert(false); // 3d only geometry...
+        return false;
+        }
+
+    if (m_haveLocalGeom)
+        {
+        DRange3d localRange;
+
+        if (!getRange(geom, localRange, nullptr))
+            return false;
+
+        OnNewGeom(localRange);
+        m_writer.Append(geom);
+
+        return true;
+        }
+
+    ISolidKernelEntityPtr clone;
+
+    // NOTE: Avoid un-necessary copy of BRep. We just need to change entity transform...
+    if (SUCCESS != T_HOST.GetSolidsKernelAdmin()._InstanceEntity(clone, geom))
+        return false;
+
+    ElementGeometryPtr geomPtr = ElementGeometry::Create(clone);
+
+    return AppendWorld(*geomPtr);
+    }
+
+/*---------------------------------------------------------------------------------**//**
+* @bsimethod                                                    Brien.Bastings  04/2015
++---------------+---------------+---------------+---------------+---------------+------*/
+bool ElementGeometryBuilder::Append(TextStringCR text)
+    {
+    if (m_haveLocalGeom)
+        {
+        DRange3d localRange;
+        if (!getRange(text, localRange, nullptr))
+            return false;
+
+        OnNewGeom(localRange);
+        m_writer.Append(text);
+
+        return true;
+        }
+
+    return AppendWorld(*ElementGeometry::Create(text));
+    }
+
+BEGIN_UNNAMED_NAMESPACE
+
+//=======================================================================================
+//! Allows for the ViewContext-based TextAnnotationDraw to be used with an ElementGeometryBuilder.
+// @bsiclass                                                    Jeff.Marker     09/2015
+//=======================================================================================
+struct TextAnnotationDrawToElementGeometry : IElementGraphicsProcessor
+{
+private:
+    TextAnnotationDrawCR m_annotationDraw;
+    ElementGeometryBuilderR m_builder;
+    DgnCategoryId m_categoryId;
+    Transform m_transform;
+
+public:
+    TextAnnotationDrawToElementGeometry(TextAnnotationDrawCR annotationDraw, ElementGeometryBuilderR builder, DgnCategoryId categoryId) :
+        m_annotationDraw(annotationDraw), m_builder(builder), m_categoryId(categoryId), m_transform(Transform::FromIdentity()) {}
+
+    virtual void _AnnounceTransform(TransformCP transform) override { if (nullptr != transform) { m_transform = *transform; } else { m_transform.InitIdentity(); } }
+    virtual void _AnnounceElemDisplayParams(GeometryParamsCR params) override { m_builder.Append(params); }
+    virtual BentleyStatus _ProcessTextString(TextStringCR) override;
+    virtual BentleyStatus _ProcessCurveVector(CurveVectorCR, bool isFilled) override;
+    virtual void _OutputGraphics(ViewContextR) override;
+};
+
+//---------------------------------------------------------------------------------------
+// @bsimethod                                                   Jeff.Marker     09/2015
+//---------------------------------------------------------------------------------------
+BentleyStatus TextAnnotationDrawToElementGeometry::_ProcessTextString(TextStringCR text)
+    {
+    if (m_transform.IsIdentity())
+        {
+        m_builder.Append(text);
+        }
+    else
+        {
+        TextString transformedText(text);
+        transformedText.ApplyTransform(m_transform);
+        m_builder.Append(transformedText);
+        }
+
+    return SUCCESS; // SUCCESS means handled
+    }
+
+//---------------------------------------------------------------------------------------
+// @bsimethod                                                   Jeff.Marker     09/2015
+//---------------------------------------------------------------------------------------
+BentleyStatus TextAnnotationDrawToElementGeometry::_ProcessCurveVector(CurveVectorCR curves, bool isFilled)
+    {
+    if (m_transform.IsIdentity())
+        {
+        m_builder.Append(curves);
+        }
+    else
+        {
+        CurveVector transformedCurves(curves);
+        transformedCurves.TransformInPlace(m_transform);
+        m_builder.Append(transformedCurves);
+        }
+
+    return SUCCESS; // SUCCESS means handled
+    }
+
+//---------------------------------------------------------------------------------------
+// @bsimethod                                                   Jeff.Marker     09/2015
+//---------------------------------------------------------------------------------------
+void TextAnnotationDrawToElementGeometry::_OutputGraphics(ViewContextR context)
+    {
+    context.GetCurrentGeometryParams().SetCategoryId(m_categoryId);
+    m_annotationDraw.Draw(context);
+    }
+
+END_UNNAMED_NAMESPACE
+
+/*---------------------------------------------------------------------------------**//**
+* @bsimethod                                                    Brien.Bastings  04/2015
++---------------+---------------+---------------+---------------+---------------+------*/
+bool ElementGeometryBuilder::Append(TextAnnotationCR text)
+    {
+    TextAnnotationDraw annotationDraw(text);
+    TextAnnotationDrawToElementGeometry annotationDrawToGeom(annotationDraw, *this, m_elParams.GetCategoryId());
+    ElementGraphicsOutput::Process(annotationDrawToGeom, m_dgnDb);
+
+    return true;
+    }
+
+//---------------------------------------------------------------------------------------
+// @bsimethod                                                   John.Gooding    11/2015
+//---------------------------------------------------------------------------------------
+void ElementGeometryBuilder::SetUseCurrentDisplayParams(bool newValue)
+    {
+    m_writer.Reset((uint32_t)(newValue ? ElementGeomIO::HeaderFlags::UseCurrentDisplayParams : ElementGeomIO::HeaderFlags::None));
+    }
+
+/*---------------------------------------------------------------------------------**//**
+* @bsimethod                                                    Brien.Bastings  04/2015
++---------------+---------------+---------------+---------------+---------------+------*/
+ElementGeometryBuilder::ElementGeometryBuilder(DgnDbR dgnDb, DgnCategoryId categoryId, Placement3dCR placement) : m_dgnDb(dgnDb), m_is3d(true), m_writer(dgnDb)
+    {
+    m_placement3d = placement;
+    m_haveLocalGeom = m_havePlacement = true;
+    m_appearanceChanged = false;
+
+    if (!(m_isPartCreate = !categoryId.IsValid())) // Called from CreateGeomPart with invalid category...
+        m_elParams.SetCategoryId(categoryId);
+    }
+
+/*---------------------------------------------------------------------------------**//**
+* @bsimethod                                                    Brien.Bastings  04/2015
++---------------+---------------+---------------+---------------+---------------+------*/
+ElementGeometryBuilder::ElementGeometryBuilder(DgnDbR dgnDb, DgnCategoryId categoryId, Placement2dCR placement) : m_dgnDb(dgnDb), m_is3d(false), m_writer(dgnDb)
+    {
+    m_placement2d = placement;
+    m_haveLocalGeom = m_havePlacement = true;
+    m_appearanceChanged = false;
+
+    if (!(m_isPartCreate = !categoryId.IsValid())) // Called from CreateGeomPart with invalid category...
+        m_elParams.SetCategoryId(categoryId);
+    }
+
+/*---------------------------------------------------------------------------------**//**
+* @bsimethod                                                    Brien.Bastings  04/2015
++---------------+---------------+---------------+---------------+---------------+------*/
+ElementGeometryBuilder::ElementGeometryBuilder(DgnDbR dgnDb, DgnCategoryId categoryId, bool is3d) : m_dgnDb(dgnDb), m_is3d(is3d), m_writer(dgnDb)
+    {
+    m_haveLocalGeom = m_havePlacement = m_isPartCreate = false;
+    m_elParams.SetCategoryId(categoryId);
+    m_appearanceChanged = false;
+    }
+
+/*---------------------------------------------------------------------------------**//**
+* @bsimethod                                                    Brien.Bastings  04/2015
++---------------+---------------+---------------+---------------+---------------+------*/
+ElementGeometryBuilderPtr ElementGeometryBuilder::CreateGeomPart(GeomStreamCR stream, DgnDbR db, bool ignoreSymbology)
+    {
+    ElementGeometryBuilderPtr builder = new ElementGeometryBuilder(db, DgnCategoryId(), Placement3d());
+    ElementGeomIO::Collection collection(stream.GetData(), stream.GetSize());
+
+    for (auto const& egOp : collection)
+        {
+        switch (egOp.m_opCode)
+            {
+            case ElementGeomIO::OpCode::Header:
+                break; // Already have header....
+
+            case ElementGeomIO::OpCode::GeomPartInstance:
+                return nullptr; // Nested parts aren't supported...
+
+            case ElementGeomIO::OpCode::BasicSymbology:
+                {
+                if (ignoreSymbology)
+                    break;
+
+                // Can't change sub-category in GeomPart's GeomStream, only preserve sub-category appearance overrides.
+                auto ppfb = flatbuffers::GetRoot<FB::BasicSymbology>(egOp.m_data);
+
+                if (0 == ppfb->subCategoryId())
+                    {
+                    builder->m_writer.Append(egOp); // No sub-category, ok to write as-is...
+                    break;
+                    }
+
+                if (!(ppfb->useColor() || ppfb->useWeight() || ppfb->useStyle() || 0.0 != ppfb->transparency() || 0 != ppfb->displayPriority() || 0 != ppfb->geomClass()))
+                    break;
+
+                FlatBufferBuilder fbb;
+
+                auto mloc = FB::CreateBasicSymbology(fbb, 0, ppfb->color(), ppfb->weight(), ppfb->lineStyleId(), ppfb->transparency(), ppfb->displayPriority(), ppfb->geomClass(), ppfb->useColor(), ppfb->useWeight(), ppfb->useStyle());
+                fbb.Finish(mloc);
+                builder->m_writer.Append(ElementGeomIO::Operation(ElementGeomIO::OpCode::BasicSymbology, (uint32_t) fbb.GetSize(), fbb.GetBufferPointer()));
+                break;
+                }
+
+            case ElementGeomIO::OpCode::LineStyleModifiers:
+            case ElementGeomIO::OpCode::AreaFill:
+            case ElementGeomIO::OpCode::Pattern:
+            case ElementGeomIO::OpCode::Material:
+                {
+                if (ignoreSymbology)
+                    break;
+
+                builder->m_writer.Append(egOp); // Append raw data...
+                break;
+                }
+
+            case ElementGeomIO::OpCode::ParasolidBRep:
+                {
+                if (!ignoreSymbology)
+                    {
+                    builder->m_writer.Append(egOp); // Append raw data...
+                    break;
+                    }
+
+                auto ppfb = flatbuffers::GetRoot<FB::BRepData>(egOp.m_data);
+
+                if (!ppfb->has_symbology() || !ppfb->has_symbologyIndex())
+                    {
+                    builder->m_writer.Append(egOp); // Append raw data...
+                    break;
+                    }
+
+                FlatBufferBuilder fbb;
+                auto tmpEntityData = fbb.CreateVector(ppfb->entityData()->Data(), ppfb->entityData()->Length());
+                auto mloc = FB::CreateBRepData(fbb, ppfb->entityTransform(), ppfb->brepType(), tmpEntityData);
+                fbb.Finish(mloc);
+                builder->m_writer.Append(ElementGeomIO::Operation(ElementGeomIO::OpCode::ParasolidBRep, (uint32_t) fbb.GetSize(), fbb.GetBufferPointer()));
+                break;
+                }
+
+            default:
+                builder->m_writer.Append(egOp); // Append raw data so we don't lose bReps, etc. even when we don't have Parasolid available...
+                break;
+            }
+        }
+
+    return builder;
+    }
+
+/*---------------------------------------------------------------------------------**//**
+* @bsimethod                                                    Brien.Bastings  04/2015
++---------------+---------------+---------------+---------------+---------------+------*/
+ElementGeometryBuilderPtr ElementGeometryBuilder::CreateGeomPart(DgnDbR db, bool is3d)
+    {
+    // NOTE: Part geometry is always specified in local coords, i.e. has identity placement.
+    //       Category isn't needed when creating a part, invalid category will be used to set m_isPartCreate.
+    if (is3d)
+        return new ElementGeometryBuilder(db, DgnCategoryId(), Placement3d());
+
+    return new ElementGeometryBuilder(db, DgnCategoryId(), Placement2d());
+    }
+
+/*---------------------------------------------------------------------------------**//**
+* @bsimethod                                                    Brien.Bastings  04/2015
++---------------+---------------+---------------+---------------+---------------+------*/
+ElementGeometryBuilderPtr ElementGeometryBuilder::Create(DgnModelR model, DgnCategoryId categoryId, DPoint3dCR origin, YawPitchRollAngles const& angles)
+    {
+    if (!categoryId.IsValid())
+        return nullptr;
+
+    auto geomModel = model.ToGeometricModel();
+    if (nullptr == geomModel || !geomModel->Is3d())
+        return nullptr;
+
+    Placement3d placement;
+
+    placement.GetOriginR() = origin;
+    placement.GetAnglesR() = angles;
+
+    return new ElementGeometryBuilder(model.GetDgnDb(), categoryId, placement);
+    }
+
+/*---------------------------------------------------------------------------------**//**
+* @bsimethod                                                    Brien.Bastings  04/2015
++---------------+---------------+---------------+---------------+---------------+------*/
+ElementGeometryBuilderPtr ElementGeometryBuilder::Create(DgnModelR model, DgnCategoryId categoryId, DPoint2dCR origin, AngleInDegrees const& angle)
+    {
+    if (!categoryId.IsValid())
+        return nullptr;
+
+    auto geomModel = model.ToGeometricModel();
+    if (nullptr == geomModel || geomModel->Is3d())
+        return nullptr;
+
+    Placement2d placement;
+
+    placement.GetOriginR() = origin;
+    placement.GetAngleR()  = angle;
+
+    return new ElementGeometryBuilder(model.GetDgnDb(), categoryId, placement);
+    }
+
+/*---------------------------------------------------------------------------------**//**
+* @bsimethod                                                    Brien.Bastings  04/2015
++---------------+---------------+---------------+---------------+---------------+------*/
+ElementGeometryBuilderPtr ElementGeometryBuilder::CreateWorld(DgnModelR model, DgnCategoryId categoryId)
+    {
+    if (!categoryId.IsValid())
+        return nullptr;
+
+    auto geomModel = model.ToGeometricModel();
+    if (nullptr == geomModel)
+        return nullptr;
+
+    return new ElementGeometryBuilder(model.GetDgnDb(), categoryId, geomModel->Is3d());
+    }
+
+/*---------------------------------------------------------------------------------**//**
+* @bsimethod                                                    Brien.Bastings  04/2015
++---------------+---------------+---------------+---------------+---------------+------*/
+ElementGeometryBuilderPtr ElementGeometryBuilder::Create(GeometrySource3dCR source, DPoint3dCR origin, YawPitchRollAngles const& angles)
+    {
+    DgnCategoryId categoryId = source.GetCategoryId();
+
+    if (!categoryId.IsValid())
+        return nullptr;
+
+    Placement3d placement;
+
+    placement.GetOriginR() = origin;
+    placement.GetAnglesR() = angles;
+
+    return new ElementGeometryBuilder(source.GetSourceDgnDb(), categoryId, placement);
+    }
+
+/*---------------------------------------------------------------------------------**//**
+* @bsimethod                                                    Brien.Bastings  04/2015
++---------------+---------------+---------------+---------------+---------------+------*/
+ElementGeometryBuilderPtr ElementGeometryBuilder::Create(GeometrySource2dCR source, DPoint2dCR origin, AngleInDegrees const& angle)
+    {
+    DgnCategoryId categoryId = source.GetCategoryId();
+
+    if (!categoryId.IsValid())
+        return nullptr;
+
+    Placement2d placement;
+
+    placement.GetOriginR() = origin;
+    placement.GetAngleR()  = angle;
+
+    return new ElementGeometryBuilder(source.GetSourceDgnDb(), categoryId, placement);
+    }
+
+/*---------------------------------------------------------------------------------**//**
+* @bsimethod                                                    Brien.Bastings  04/2015
++---------------+---------------+---------------+---------------+---------------+------*/
+ElementGeometryBuilderPtr ElementGeometryBuilder::Create(GeometrySourceCR source)
+    {
+    DgnCategoryId categoryId = source.GetCategoryId();
+
+    if (!categoryId.IsValid())
+        return nullptr;
+
+    if (nullptr != source.ToGeometrySource3d())
+        return new ElementGeometryBuilder(source.GetSourceDgnDb(), categoryId, source.ToGeometrySource3d()->GetPlacement());
+
+    return new ElementGeometryBuilder(source.GetSourceDgnDb(), categoryId, source.ToGeometrySource2d()->GetPlacement());
+    }
+
+/*---------------------------------------------------------------------------------**//**
+* @bsimethod                                                    Brien.Bastings  04/2015
++---------------+---------------+---------------+---------------+---------------+------*/
+ElementGeometryBuilderPtr ElementGeometryBuilder::CreateWorld(GeometrySourceCR source)
+    {
+    DgnCategoryId categoryId = source.GetCategoryId();
+
+    if (!categoryId.IsValid())
+        return nullptr;
+
+    return new ElementGeometryBuilder(source.GetSourceDgnDb(), categoryId, nullptr != source.ToGeometrySource3d());
+    }