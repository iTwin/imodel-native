/*--------------------------------------------------------------------------------------+
|
|     $Source: DgnCore/ElementGeometry.cpp $
|
|  $Copyright: (c) 2015 Bentley Systems, Incorporated. All rights reserved. $
|
+--------------------------------------------------------------------------------------*/
#include <DgnPlatformInternal.h>
#include <GeomSerialization/GeomLibsFlatBufferApi.h>
#include <DgnPlatformInternal/DgnCore/ElementGraphics.fb.h>
#include <DgnPlatformInternal/DgnCore/TextStringPersistence.h>

using namespace flatbuffers;

/*----------------------------------------------------------------------------------*//**
* @bsimethod                                                    Brien.Bastings  02/15
+---------------+---------------+---------------+---------------+---------------+------*/
bool ElementGeometry::GetLocalCoordinateFrame (TransformR localToWorld) const
    {
    switch (GetGeometryType())
        {
        case GeometryType::CurvePrimitive:
            {
            ICurvePrimitivePtr curve = GetAsICurvePrimitive();

            if (!curve->FractionToFrenetFrame(0.0, localToWorld))
                {
                DPoint3d point;

                if (curve->GetStartPoint(point))
                    {
                    localToWorld.InitFrom(point);
                    return true;
                    }

                localToWorld.InitIdentity();
                return false;
                }

            break;
            }

        case GeometryType::CurveVector:
            {
            CurveVectorPtr curves = GetAsCurveVector();

            if (!curves->GetAnyFrenetFrame(localToWorld))
                {
                DPoint3d point;

                if (curves->GetStartPoint(point))
                    {
                    localToWorld.InitFrom(point);
                    return true;
                    }

                localToWorld.InitIdentity();
                return false;
                }

            break;
            }

        case GeometryType::SolidPrimitive:
            {
            Transform          worldToLocal;
            ISolidPrimitivePtr solidPrimitive = GetAsISolidPrimitive();

            if (!solidPrimitive->TryGetConstructiveFrame(localToWorld, worldToLocal))
                {
                localToWorld.InitIdentity();
                return false;
                }

            break;
            }

        case GeometryType::Polyface:
            {
            PolyfaceHeaderPtr polyface = GetAsPolyfaceHeader();

            double      area;
            DPoint3d    centroid;
            RotMatrix   axes;
            DVec3d      momentXYZ;

            if (!polyface->ComputePrincipalAreaMoments(area, centroid, axes, momentXYZ))
                {
                localToWorld.InitIdentity();
                return false;
                }

            localToWorld.InitFrom(axes, centroid);
            break;
            }

        case GeometryType::BsplineSurface:
            {
            MSBsplineSurfacePtr surface = GetAsMSBsplineSurface();

            double      area;
            DPoint3d    centroid;
            RotMatrix   axes;
            DVec3d      momentXYZ;

            if (!surface->ComputePrincipalAreaMoments(area, (DVec3dR) centroid, axes, momentXYZ))
                {
                localToWorld.InitIdentity();
                return false;
                }

            localToWorld.InitFrom(axes, centroid);
            break;
            }
        
        case GeometryType::SolidKernelEntity:
            {
            ISolidKernelEntityPtr entity = GetAsISolidKernelEntity();

            // The entity transform (after removing SWA scale) can be used for localToWorld (solid kernel to uors)...
            localToWorld = entity->GetEntityTransform();
            break;
            }

        case GeometryType::TextString:
            {
            TextStringCR text = *GetAsTextString();
            localToWorld.InitFrom(text.GetOrientation(), text.GetOrigin());            
            break;
            }
        
        default:
            {
            localToWorld.InitIdentity();
            BeAssert(false);

            return false;
            }
        }

    // NOTE: Ensure rotation is squared up and normalized (ComputePrincipalAreaMoments/GetEntityTransform is scaled)... 
    DPoint3d    origin;
    RotMatrix   rMatrix;

    localToWorld.GetTranslation(origin);
    localToWorld.GetMatrix(rMatrix);
    rMatrix.SquareAndNormalizeColumns(rMatrix, 0, 1);
    localToWorld.InitFrom(rMatrix, origin);

    return true;
    }

/*----------------------------------------------------------------------------------*//**
* @bsimethod                                                    Brien.Bastings  02/15
+---------------+---------------+---------------+---------------+---------------+------*/
bool ElementGeometry::GetLocalRange (DRange3dR localRange, TransformR localToWorld) const
    {
    if (!GetLocalCoordinateFrame(localToWorld))
        return false;

    if (localToWorld.IsIdentity())
        return GetRange(localRange);
    
    ElementGeometryPtr clone;
    
    // NOTE: Avoid un-necessary copy of BRep. We just need to change entity transform...
    if (GeometryType::SolidKernelEntity == GetGeometryType())
        {
        ISolidKernelEntityPtr geom;

        if (SUCCESS != T_HOST.GetSolidsKernelAdmin()._InstanceEntity(geom, *GetAsISolidKernelEntity()))
            return false;

        clone = new ElementGeometry(geom);
        }
    else
        {
        clone = Clone();
        }

    Transform   worldToLocal;

    worldToLocal.InverseOf(localToWorld);
    clone->TransformInPlace(worldToLocal);

    return clone->GetRange(localRange);
    }

/*----------------------------------------------------------------------------------*//**
* @bsimethod                                                    Brien.Bastings  04/15
+---------------+---------------+---------------+---------------+---------------+------*/
static bool getRange (ICurvePrimitiveCR geom, DRange3dR range, TransformCP transform)
    {
    return (nullptr != transform ? geom.GetRange(range, *transform) : geom.GetRange(range));
    }

/*----------------------------------------------------------------------------------*//**
* @bsimethod                                                    Brien.Bastings  04/15
+---------------+---------------+---------------+---------------+---------------+------*/
static bool getRange (CurveVectorCR geom, DRange3dR range, TransformCP transform)
    {
    return (nullptr != transform ? geom.GetRange(range, *transform) : geom.GetRange(range));
    }

/*----------------------------------------------------------------------------------*//**
* @bsimethod                                                    Brien.Bastings  04/15
+---------------+---------------+---------------+---------------+---------------+------*/
static bool getRange (ISolidPrimitiveCR geom, DRange3dR range, TransformCP transform)
    {
    return (nullptr != transform ? geom.GetRange(range, *transform) : geom.GetRange(range));
    }

/*----------------------------------------------------------------------------------*//**
* @bsimethod                                                    Brien.Bastings  04/15
+---------------+---------------+---------------+---------------+---------------+------*/
static bool getRange (PolyfaceQueryCR geom, DRange3dR range, TransformCP transform)
    {
    range = geom.PointRange();

    if (nullptr != transform)
        transform->Multiply(range, range);

    return true;
    }

/*----------------------------------------------------------------------------------*//**
* @bsimethod                                                    Brien.Bastings  04/15
+---------------+---------------+---------------+---------------+---------------+------*/
static bool getRange (MSBsplineSurfaceCR geom, DRange3dR range, TransformCP transform)
    {
    // NOTE: MSBsplineSurface::GetPoleRange doesn't give a nice fitted box...
    IFacetOptionsPtr          facetOpt = IFacetOptions::Create();
    IPolyfaceConstructionPtr  builder = IPolyfaceConstruction::Create(*facetOpt);

    builder->Add (geom);

    return getRange(builder->GetClientMeshR(), range, transform);
    }

/*----------------------------------------------------------------------------------*//**
* @bsimethod                                                    Brien.Bastings  04/15
+---------------+---------------+---------------+---------------+---------------+------*/
static bool getRange(ISolidKernelEntityCR geom, DRange3dR range, TransformCP transform)
    {
    if (SUCCESS != DgnPlatformLib::QueryHost()->GetSolidsKernelAdmin()._GetEntityRange(range, geom))
        return false;

    geom.GetEntityTransform().Multiply(range, range);

    if (nullptr != transform)
        transform->Multiply(range, range);

    return true;
    }

/*----------------------------------------------------------------------------------*//**
* @bsimethod                                                    Jeff.Marker     05/15
+---------------+---------------+---------------+---------------+---------------+------*/
static bool getRange (TextStringCR text, DRange3dR range, TransformCP transform)
    {
    DRange2dCR textRange = text.GetRange();
    range.low.Init(textRange.low);
    range.high.Init(textRange.high);
    
    Transform textTransform = text.ComputeTransform();
    textTransform.Multiply(&range.low, 2);

    if (nullptr != transform)
        transform->Multiply(range, range);

    return true;
    }

/*----------------------------------------------------------------------------------*//**
* @bsimethod                                                    Brien.Bastings  02/15
+---------------+---------------+---------------+---------------+---------------+------*/
bool ElementGeometry::GetRange (DRange3dR range, TransformCP transform) const
    {
    range.Init ();

    switch (GetGeometryType())
        {
        case GeometryType::CurvePrimitive:
            {
            ICurvePrimitivePtr geom = GetAsICurvePrimitive();

            return getRange(*geom, range, transform);
            }

        case GeometryType::CurveVector:
            {
            CurveVectorPtr geom = GetAsCurveVector();

            return getRange(*geom, range, transform);
            }

        case GeometryType::SolidPrimitive:
            {
            ISolidPrimitivePtr geom = GetAsISolidPrimitive();

            return getRange(*geom, range, transform);
            }

        case GeometryType::Polyface:
            {
            PolyfaceHeaderPtr geom = GetAsPolyfaceHeader();

            return getRange(*geom, range, transform);
            }

        case GeometryType::BsplineSurface:
            {
            MSBsplineSurfacePtr geom = GetAsMSBsplineSurface();

            return getRange(*geom, range, transform);
            }
        
        case GeometryType::SolidKernelEntity:
            {
            ISolidKernelEntityPtr geom = GetAsISolidKernelEntity();

            return getRange(*geom, range, transform);
            }

        case GeometryType::TextString:
            {
            TextStringPtr geom = GetAsTextString();

            return getRange(*geom, range, transform);
            }

        default:
            {
            BeAssert (false);
            return false;
            }
        }
    }

/*----------------------------------------------------------------------------------*//**
* @bsimethod                                                    Brien.Bastings  02/15
+---------------+---------------+---------------+---------------+---------------+------*/
bool ElementGeometry::TransformInPlace (TransformCR transform)
    {
    switch (GetGeometryType())
        {
        case GeometryType::CurvePrimitive:
            {
            ICurvePrimitivePtr geom = GetAsICurvePrimitive();

            return geom->TransformInPlace(transform);
            }

        case GeometryType::CurveVector:
            {
            CurveVectorPtr geom = GetAsCurveVector();

            return geom->TransformInPlace(transform);
            }

        case GeometryType::SolidPrimitive:
            {
            ISolidPrimitivePtr geom = GetAsISolidPrimitive();

            return geom->TransformInPlace(transform);
            }

        case GeometryType::Polyface:
            {
            PolyfaceHeaderPtr geom = GetAsPolyfaceHeader();

            geom->Transform(transform);

            return true;
            }

        case GeometryType::BsplineSurface:
            {
            MSBsplineSurfacePtr geom = GetAsMSBsplineSurface();

            return (SUCCESS == geom->TransformSurface(transform) ? true : false);
            }
        
        case GeometryType::SolidKernelEntity:
            {
            ISolidKernelEntityPtr geom = GetAsISolidKernelEntity();

            geom->PreMultiplyEntityTransformInPlace(transform); // Just change entity transform...

            return true;
            }

        case GeometryType::TextString:
            {
            TextStringR text = *GetAsTextString();
            
            DPoint3d newOrigin = text.GetOrigin();
            transform.Multiply(newOrigin);

            RotMatrix newOrientation = text.GetOrientation();
            DPoint2d scaleFactor;
            TextString::TransformOrientationAndExtractScale(scaleFactor, newOrientation, transform);

            DPoint2d newSize = text.GetStyle().GetSize();
            newSize.x *= scaleFactor.x;
            newSize.y *= scaleFactor.y;

            text.SetOrigin(newOrigin);
            text.SetOrientation(newOrientation);
            text.GetStyleR().SetSize(newSize);

            return true;
            }

        default:
            {
            BeAssert(false);
            return false;
            }
        }
    }

/*----------------------------------------------------------------------------------*//**
* @bsimethod                                                    Brien.Bastings  03/15
+---------------+---------------+---------------+---------------+---------------+------*/
ElementGeometryPtr ElementGeometry::Clone () const
    {
    switch (GetGeometryType())
        {
        case GeometryType::CurvePrimitive:
            {
            ICurvePrimitivePtr geom = GetAsICurvePrimitive()->Clone();

            return new ElementGeometry(geom);
            }

        case GeometryType::CurveVector:
            {
            CurveVectorPtr geom = GetAsCurveVector()->Clone();

            return new ElementGeometry(geom);
            }

        case GeometryType::SolidPrimitive:
            {
            ISolidPrimitivePtr geom = GetAsISolidPrimitive()->Clone();

            return new ElementGeometry(geom);
            }

        case GeometryType::Polyface:
            {
            PolyfaceHeaderPtr geom = BentleyApi::PolyfaceHeader::New();

            geom->CopyFrom (*GetAsPolyfaceHeader());

            return new ElementGeometry(geom);
            }

        case GeometryType::BsplineSurface:
            {
            MSBsplineSurfacePtr geom = BentleyApi::MSBsplineSurface::CreatePtr();

            geom->CopyFrom (*GetAsMSBsplineSurface());

            return new ElementGeometry(geom);
            }
        
        case GeometryType::SolidKernelEntity:
            {
            ISolidKernelEntityPtr geom = GetAsISolidKernelEntity()->Clone();

            return new ElementGeometry(geom);
            }

        case GeometryType::TextString:
            {
            TextStringPtr text = GetAsTextString()->Clone();
            
            return new ElementGeometry(text);
            }

        default:
            {
            BeAssert(false);
            return nullptr;
            }
        }
    }

/*----------------------------------------------------------------------------------*//**
* @bsimethod                                                    Brien.Bastings  02/15
+---------------+---------------+---------------+---------------+---------------+------*/
ElementGeometry::ElementGeometry (ICurvePrimitivePtr const& source) {m_type = GeometryType::CurvePrimitive; m_data = source;}
ElementGeometry::ElementGeometry (CurveVectorPtr const& source) {m_type = GeometryType::CurveVector; m_data = source;}
ElementGeometry::ElementGeometry (ISolidPrimitivePtr const& source) {m_type = GeometryType::SolidPrimitive; m_data = source;}
ElementGeometry::ElementGeometry (MSBsplineSurfacePtr const& source) {m_type = GeometryType::BsplineSurface; m_data = source;}
ElementGeometry::ElementGeometry (PolyfaceHeaderPtr const& source) {m_type = GeometryType::Polyface; m_data = source;}
ElementGeometry::ElementGeometry (ISolidKernelEntityPtr const& source) {m_type = GeometryType::SolidKernelEntity; m_data = source;}
ElementGeometry::ElementGeometry (TextStringPtr const& source) {m_type = GeometryType::TextString; m_data = source;}

/*----------------------------------------------------------------------------------*//**
* @bsimethod                                                    Brien.Bastings  02/15
+---------------+---------------+---------------+---------------+---------------+------*/
ElementGeometryPtr ElementGeometry::Create (ICurvePrimitivePtr const& source) {return (source.IsValid() ? new ElementGeometry(source) : nullptr);}
ElementGeometryPtr ElementGeometry::Create (CurveVectorPtr const& source) {return (source.IsValid() ? new ElementGeometry(source) : nullptr);}
ElementGeometryPtr ElementGeometry::Create (ISolidPrimitivePtr const& source) {return (source.IsValid() ? new ElementGeometry(source) : nullptr);}
ElementGeometryPtr ElementGeometry::Create (MSBsplineSurfacePtr const& source) {return (source.IsValid() ? new ElementGeometry(source) : nullptr);}
ElementGeometryPtr ElementGeometry::Create (PolyfaceHeaderPtr const& source) {return (source.IsValid() ? new ElementGeometry(source) : nullptr);}
ElementGeometryPtr ElementGeometry::Create (ISolidKernelEntityPtr const& source) {return (source.IsValid() ? new ElementGeometry(source) : nullptr);}
ElementGeometryPtr ElementGeometry::Create (TextStringPtr const& source) {return (source.IsValid() ? new ElementGeometry(source) : nullptr);}

/*----------------------------------------------------------------------------------*//**
* @bsimethod                                                    Brien.Bastings  02/15
+---------------+---------------+---------------+---------------+---------------+------*/
ElementGeometryPtr ElementGeometry::Create (ICurvePrimitiveCR source) {ICurvePrimitivePtr clone = source.Clone(); return Create(clone);}
ElementGeometryPtr ElementGeometry::Create (CurveVectorCR source) {CurveVectorPtr clone = source.Clone(); return Create(clone);}
ElementGeometryPtr ElementGeometry::Create (ISolidPrimitiveCR source) {ISolidPrimitivePtr clone = source.Clone(); return Create(clone);}
ElementGeometryPtr ElementGeometry::Create (MSBsplineSurfaceCR source) {MSBsplineSurfacePtr clone = MSBsplineSurface::CreatePtr(); clone->CopyFrom(source); return Create(clone);}
ElementGeometryPtr ElementGeometry::Create (PolyfaceQueryCR source) {PolyfaceHeaderPtr clone = PolyfaceHeader::New(); clone->CopyFrom(source); return Create(clone);}
ElementGeometryPtr ElementGeometry::Create (ISolidKernelEntityCR source) {ISolidKernelEntityPtr clone = source.Clone(); return Create(clone);}
ElementGeometryPtr ElementGeometry::Create (TextStringCR source) {TextStringPtr clone = source.Clone(); return Create(clone);}

/*----------------------------------------------------------------------------------*//**
* @bsimethod                                                    Brien.Bastings  02/15
+---------------+---------------+---------------+---------------+---------------+------*/
ElementGeometry::GeometryType ElementGeometry::GetGeometryType () const {return m_type;}
ICurvePrimitivePtr ElementGeometry::GetAsICurvePrimitive () const {return (GeometryType::CurvePrimitive == m_type ? static_cast <ICurvePrimitiveP> (m_data.get ()) : nullptr);}
CurveVectorPtr ElementGeometry::GetAsCurveVector () const {return (GeometryType::CurveVector == m_type ? static_cast <CurveVectorP> (m_data.get ()) : nullptr);}
ISolidPrimitivePtr ElementGeometry::GetAsISolidPrimitive () const {return (GeometryType::SolidPrimitive == m_type ? static_cast <ISolidPrimitiveP> (m_data.get ()) : nullptr);}
MSBsplineSurfacePtr ElementGeometry::GetAsMSBsplineSurface () const {return (GeometryType::BsplineSurface == m_type ? static_cast <RefCountedMSBsplineSurface*> (m_data.get ()) : nullptr);}
PolyfaceHeaderPtr ElementGeometry::GetAsPolyfaceHeader () const {return (GeometryType::Polyface == m_type ? static_cast <PolyfaceHeaderP> (m_data.get ()) : nullptr);}
ISolidKernelEntityPtr ElementGeometry::GetAsISolidKernelEntity() const { return (GeometryType::SolidKernelEntity == m_type ? static_cast <ISolidKernelEntityP> (m_data.get()) : nullptr); }
TextStringPtr ElementGeometry::GetAsTextString() const { return (GeometryType::TextString == m_type ? static_cast <TextStringP> (m_data.get()) : nullptr); }

/*---------------------------------------------------------------------------------**//**
* @bsimethod                                                    Brien.Bastings  11/14
+---------------+---------------+---------------+---------------+---------------+------*/
void ElementGeomIO::Iterator::ToNext()
    {
    if (m_dataOffset >= m_totalDataSize)
        {
        m_data = nullptr;
        m_dataOffset = 0;

        return;
        }

    uint32_t        opCode = *((uint32_t *) (m_data));
    uint32_t        dataSize = *((uint32_t *) (m_data + sizeof (opCode)));
    uint8_t const*  data = (0 != dataSize ? (uint8_t const*) (m_data + sizeof (opCode) + sizeof (dataSize)) : nullptr);
    size_t          egOpSize = sizeof (opCode) + sizeof (dataSize) + dataSize;

    m_egOp = Operation ((OpCode) (opCode), dataSize, data);
    m_data += egOpSize;
    m_dataOffset += egOpSize;
    }

/*---------------------------------------------------------------------------------**//**
* @bsimethod                                                    Brien.Bastings  11/2014
+---------------+---------------+---------------+---------------+---------------+------*/
void ElementGeomIO::Writer::Append (Operation const& egOp)
    {
    uint32_t paddedDataSize = (egOp.m_dataSize + 7) & ~7; // 8 byte aligned...
    size_t   egOpSize = sizeof (egOp.m_opCode) + sizeof (egOp.m_dataSize) + paddedDataSize;
    size_t   currSize = m_buffer.size();

    m_buffer.resize (currSize + egOpSize);

    uint8_t*  currOffset = &(m_buffer.at (currSize));

    memcpy (currOffset, &egOp.m_opCode, sizeof (egOp.m_opCode));
    currOffset += sizeof (egOp.m_opCode);

    memcpy (currOffset, &paddedDataSize, sizeof (paddedDataSize));
    currOffset += sizeof (paddedDataSize);

    if (0 == egOp.m_dataSize)
        return;
            
    memcpy (currOffset, egOp.m_data, egOp.m_dataSize);
    currOffset += egOp.m_dataSize;

    if (paddedDataSize > egOp.m_dataSize)
        memset (currOffset, 0, paddedDataSize - egOp.m_dataSize); // Pad quietly or also assert?
    }

/*---------------------------------------------------------------------------------**//**
* @bsimethod                                                    Brien.Bastings  12/2014
+---------------+---------------+---------------+---------------+---------------+------*/
void ElementGeomIO::Writer::Append (DPoint2dCP pts, size_t nPts, int8_t boundary)
    {
    FlatBufferBuilder fbb;

    auto coords = fbb.CreateVectorOfStructs ((FB::DPoint2d*) pts, nPts);

    FB::PointPrimitive2dBuilder builder (fbb);

    builder.add_coords (coords);
    builder.add_boundary ((FB::BoundaryType) boundary);

    auto mloc = builder.Finish();

    fbb.Finish (mloc);
    Append (Operation (OpCode::PointPrimitive2d, (uint32_t) fbb.GetSize(), fbb.GetBufferPointer()));
    }

/*---------------------------------------------------------------------------------**//**
* @bsimethod                                                    Brien.Bastings  12/2014
+---------------+---------------+---------------+---------------+---------------+------*/
void ElementGeomIO::Writer::Append (DPoint3dCP pts, size_t nPts, int8_t boundary)
    {
    FlatBufferBuilder fbb;

    auto coords = fbb.CreateVectorOfStructs ((FB::DPoint3d*) pts, nPts);

    FB::PointPrimitiveBuilder builder (fbb);

    builder.add_coords (coords);
    builder.add_boundary ((FB::BoundaryType) boundary);

    auto mloc = builder.Finish();

    fbb.Finish (mloc);
    Append (Operation (OpCode::PointPrimitive, (uint32_t) fbb.GetSize(), fbb.GetBufferPointer()));
    }

/*---------------------------------------------------------------------------------**//**
* @bsimethod                                                    Brien.Bastings  12/2014
+---------------+---------------+---------------+---------------+---------------+------*/
void ElementGeomIO::Writer::Append (DEllipse3dCR arc, int8_t boundary)
    {
    FlatBufferBuilder fbb;

    auto mloc = FB::CreateArcPrimitive (fbb, (FB::DPoint3d*) &arc.center, (FB::DVec3d*) &arc.vector0, (FB::DVec3d*) &arc.vector90, arc.start, arc.sweep, (FB::BoundaryType) boundary);

    fbb.Finish (mloc);
    Append (Operation (OpCode::ArcPrimitive, (uint32_t) fbb.GetSize(), fbb.GetBufferPointer()));
    }

/*---------------------------------------------------------------------------------**//**
* @bsimethod                                                    Brien.Bastings  12/2014
+---------------+---------------+---------------+---------------+---------------+------*/
bool ElementGeomIO::Writer::AppendSimplified (ICurvePrimitiveCR curvePrimitive, bool isClosed, bool is3d)
    {
    // Special case single/simple curve primitives to avoid having to call new during draw...
    switch (curvePrimitive.GetCurvePrimitiveType())
        {
        case ICurvePrimitive::CURVE_PRIMITIVE_TYPE_Line:
            {
            DSegment3dCP segment = curvePrimitive.GetLineCP();

            if (!is3d)
                {
                DPoint2d localPoints2dBuf[2];

                localPoints2dBuf[0].Init(segment->point[0]);
                localPoints2dBuf[1].Init(segment->point[1]);

                Append(localPoints2dBuf, 2, FB::BoundaryType_Open);

                return true;
                }

            Append(segment->point, 2, FB::BoundaryType_Open);

            return true;
            }

        case ICurvePrimitive::CURVE_PRIMITIVE_TYPE_LineString:
            {
            bvector<DPoint3d> const* points = curvePrimitive.GetLineStringCP();

            if (!is3d)
                {
                int nPts = (int) points->size();
                std::valarray<DPoint2d> localPoints2dBuf(nPts);

                for (int iPt = 0; iPt < nPts; ++iPt)
                    localPoints2dBuf[iPt].Init(points->at(iPt));

                Append(&localPoints2dBuf[0], nPts, (int8_t) (isClosed ? FB::BoundaryType_Closed : FB::BoundaryType_Open));

                return true;
                }

            Append(&points->front(), points->size(), (int8_t) (isClosed ? FB::BoundaryType_Closed : FB::BoundaryType_Open));

            return true;
            }

        case ICurvePrimitive::CURVE_PRIMITIVE_TYPE_PointString:
            {
            bvector<DPoint3d> const* points = curvePrimitive.GetPointStringCP();

            if (!is3d)
                {
                int nPts = (int) points->size();
                std::valarray<DPoint2d> localPoints2dBuf(nPts);

                for (int iPt = 0; iPt < nPts; ++iPt)
                    localPoints2dBuf[iPt].Init(points->at(iPt));

                Append(&localPoints2dBuf[0], nPts, FB::BoundaryType_None);

                return true;
                }

            Append(&points->front(), points->size(), FB::BoundaryType_None);

            return true;
            }

        case ICurvePrimitive::CURVE_PRIMITIVE_TYPE_Arc:
            {
            DEllipse3dCP  ellipse = curvePrimitive.GetArcCP();

            Append(*ellipse, (int8_t) (isClosed ? FB::BoundaryType_Closed : FB::BoundaryType_Open));

            return true;
            }

        default:
            return false;
        }
    }

/*---------------------------------------------------------------------------------**//**
* @bsimethod                                                    Brien.Bastings  12/2014
+---------------+---------------+---------------+---------------+---------------+------*/
bool ElementGeomIO::Writer::AppendSimplified (CurveVectorCR curves, bool is3d)
    {
    // Special case to avoid having to call new during draw...
    if (ICurvePrimitive::CURVE_PRIMITIVE_TYPE_Invalid == curves.HasSingleCurvePrimitive())
        return false;
    
    return AppendSimplified(*curves.front(), curves.IsClosedPath(), is3d);
    }

/*---------------------------------------------------------------------------------**//**
* @bsimethod                                                    Brien.Bastings  12/2014
+---------------+---------------+---------------+---------------+---------------+------*/
bool ElementGeomIO::Writer::AppendSimplified (ElementGeometryCR geom, bool is3d)
    {
    switch (geom.GetGeometryType())
        {
        case ElementGeometry::GeometryType::CurvePrimitive:
            return AppendSimplified(*geom.GetAsICurvePrimitive(), false, is3d);

        case ElementGeometry::GeometryType::CurveVector:
            return AppendSimplified(*geom.GetAsCurveVector(), is3d);

        default:
            return false;
        }
    }

/*---------------------------------------------------------------------------------**//**
* @bsimethod                                                    Brien.Bastings  12/2014
+---------------+---------------+---------------+---------------+---------------+------*/
void ElementGeomIO::Writer::Append (CurveVectorCR curves)
    {
    bvector<Byte> buffer;

    BentleyGeometryFlatBuffer::GeometryToBytes (curves, buffer);

    if (0 == buffer.size())
        {
        BeAssert (false);
        return;
        }

    Append (Operation (OpCode::CurveVector, (uint32_t) buffer.size(), &buffer.front()));
    }

/*---------------------------------------------------------------------------------**//**
* @bsimethod                                                    Brien.Bastings  12/2014
+---------------+---------------+---------------+---------------+---------------+------*/
void ElementGeomIO::Writer::Append (ICurvePrimitiveCR curvePrimitive)
    {
    OpCode        opCode;
    bvector<Byte> buffer;

    BentleyGeometryFlatBuffer::GeometryToBytes (curvePrimitive, buffer);
    opCode = OpCode::CurvePrimitive;

    if (0 == buffer.size())
        {
        BeAssert (false);
        return;
        }

    Append (Operation (opCode, (uint32_t) buffer.size(), &buffer.front()));
    }

/*---------------------------------------------------------------------------------**//**
* @bsimethod                                                    Brien.Bastings  12/2014
+---------------+---------------+---------------+---------------+---------------+------*/
void ElementGeomIO::Writer::Append (PolyfaceQueryCR meshData)
    {
    bvector<Byte> buffer;

    BentleyGeometryFlatBuffer::GeometryToBytes (meshData, buffer);

    if (0 == buffer.size())
        {
        BeAssert (false);
        return;
        }

    Append (Operation (OpCode::Polyface, (uint32_t) buffer.size(), &buffer.front()));
    }

/*---------------------------------------------------------------------------------**//**
* @bsimethod                                                    Brien.Bastings  12/2014
+---------------+---------------+---------------+---------------+---------------+------*/
void ElementGeomIO::Writer::Append (ISolidPrimitiveCR solid)
    {
    bvector<Byte> buffer;

    BentleyGeometryFlatBuffer::GeometryToBytes (solid, buffer);

    if (0 == buffer.size())
        {
        BeAssert (false);
        return;
        }

    Append (Operation (OpCode::SolidPrimitive, (uint32_t) buffer.size(), &buffer.front()));
    }

/*---------------------------------------------------------------------------------**//**
* @bsimethod                                                    Brien.Bastings  12/2014
+---------------+---------------+---------------+---------------+---------------+------*/
void ElementGeomIO::Writer::Append (MSBsplineSurfaceCR surface)
    {
    bvector<Byte> buffer;

    BentleyGeometryFlatBuffer::GeometryToBytes (surface, buffer);

    if (0 == buffer.size())
        {
        BeAssert (false);
        return;
        }

    Append (Operation (OpCode::BsplineSurface, (uint32_t) buffer.size(), &buffer.front()));
    }

/*---------------------------------------------------------------------------------**//**
* @bsimethod                                                    Brien.Bastings  02/2015
+---------------+---------------+---------------+---------------+---------------+------*/
void ElementGeomIO::Writer::Append (ISolidKernelEntityCR entity, bool saveBRepOnly)
    {
    bool saveBRep = saveBRepOnly, saveFacets = false, saveEdges = false, saveFaceIso = false;
    IFaceMaterialAttachmentsCP attachments = entity.GetFaceMaterialAttachments();

    if (!saveBRepOnly)
        {
        switch (entity.GetEntityType())
            {
            case ISolidKernelEntity::EntityType_Wire:
                {
                // Save wire body as CurveVector...very in-efficent and un-necessary to persist these as BReps...
                CurveVectorPtr wireGeom = DgnPlatformLib::QueryHost()->GetSolidsKernelAdmin()._WireBodyToCurveVector(entity);

                if (wireGeom.IsValid())
                    Append(*wireGeom);
                
                return;
                }

            case ISolidKernelEntity::EntityType_Sheet:
                {
                // Save sheet body that is a single planar face as CurveVector...very in-efficent and un-necessary to persist these as BReps...
                CurveVectorPtr faceGeom = DgnPlatformLib::QueryHost()->GetSolidsKernelAdmin()._PlanarSheetBodyToCurveVector(entity);

                if (faceGeom.IsValid())
                    {
                    Append(*faceGeom);
                    return;
                    }

                // Fall through...
                }

            case ISolidKernelEntity::EntityType_Solid:
                {
                saveBRep = saveFacets = true;
                                            
                if (!DgnPlatformLib::QueryHost()->GetSolidsKernelAdmin()._QueryEntityData(entity, DgnPlatformLib::Host::SolidsKernelAdmin::EntityQuery_HasOnlyPlanarFaces))
                    saveFaceIso = true;
                    
                // NOTE: Never want OpCode::BRepPolyfaceExact when split by face symbology...
                if (attachments || saveFaceIso || DgnPlatformLib::QueryHost()->GetSolidsKernelAdmin()._QueryEntityData(entity, DgnPlatformLib::Host::SolidsKernelAdmin::EntityQuery_HasCurvedFaceOrEdge))
                    saveEdges = true;
                break;
                }
            }
        }

    // Make the parasolid data available for platforms that can support it...MUST BE ADDED FIRST!!!
    if (saveBRep)
        {
        size_t      bufferSize = 0;
        uint8_t*    buffer = nullptr;

        if (SUCCESS != T_HOST.GetSolidsKernelAdmin()._SaveEntityToMemory (&buffer, bufferSize, entity))
            {
            BeAssert (false);
            return;
            }

        // NEEDSWORK: Add separate face attachments opcode to minimize hornswoggle!!!

        FlatBufferBuilder fbb;

        auto entityData = fbb.CreateVector (buffer, bufferSize);

        FB::BRepDataBuilder builder (fbb);

        builder.add_entityTransform ((FB::Transform*) &entity.GetEntityTransform());
        builder.add_entityData (entityData);

        auto mloc = builder.Finish();

        fbb.Finish (mloc);
        Append (Operation (OpCode::ParasolidBRep, (uint32_t) fbb.GetSize(), fbb.GetBufferPointer()));
        }

    // Store mesh representation for quick display or when parasolid isn't available...
    if (saveFacets)
        {
        IFacetOptionsPtr  facetOpt = IFacetOptions::CreateForCurves();

        if (nullptr != attachments)
            {
            bvector<PolyfaceHeaderPtr> polyfaces;
            bvector<ElemDisplayParams> params;

            WireframeGeomUtil::CollectPolyfaces(entity, m_db, polyfaces, params, *facetOpt);

            for (size_t i=0; i < polyfaces.size(); i++)
                {
                if (0 == polyfaces[i]->GetPointCount())
                    continue;

                bvector<Byte> buffer;

                BentleyGeometryFlatBuffer::GeometryToBytes(*polyfaces[i], buffer);

                if (0 == buffer.size())
                    continue;

                Append(params[i]);
                Append(Operation (OpCode::BRepPolyface, (uint32_t) buffer.size(), &buffer.front()));
                }
            }
        else
            {
            PolyfaceHeaderPtr polyface = WireframeGeomUtil::CollectPolyface (entity, m_db, *facetOpt);

            if (polyface.IsValid())
                {
                bvector<Byte> buffer;

                BentleyGeometryFlatBuffer::GeometryToBytes (*polyface, buffer);

                if (0 != buffer.size())
                    Append (Operation (saveEdges ? OpCode::BRepPolyface : OpCode::BRepPolyfaceExact, (uint32_t) buffer.size(), &buffer.front()));
                }
            }
        }

    // When facetted representation is an approximation, we need to store the edge curves for snapping...
    if (saveEdges)
        {
        if (nullptr != attachments)
            {
            bvector<CurveVectorPtr> curves;
            bvector<ElemDisplayParams> params;

            WireframeGeomUtil::CollectCurves(entity, m_db, curves, params, true, false);

            for (size_t i=0; i < curves.size(); i++)
                {
                if (0 == curves[i]->size())
                    continue;

                bvector<Byte> buffer;

                BentleyGeometryFlatBuffer::GeometryToBytes(*curves[i], buffer);

                if (0 == buffer.size())
                    continue;

                Append(params[i]);
                Append(Operation(OpCode::BRepEdges, (uint32_t) buffer.size(), &buffer.front()));
                }
            }
        else
            {
            CurveVectorPtr edgeCurves = WireframeGeomUtil::CollectCurves (entity, m_db, true, false);

            if (edgeCurves.IsValid())
                {
                bvector<Byte> buffer;

                BentleyGeometryFlatBuffer::GeometryToBytes (*edgeCurves, buffer);

                if (0 != buffer.size())
                    Append(Operation(OpCode::BRepEdges, (uint32_t) buffer.size(), &buffer.front()));
                }
            }
        }

    // When facetted representation is an approximation, we need to store the face-iso curves for wireframe display...
    if (saveFaceIso)
        {
        if (nullptr != attachments)
            {
            bvector<CurveVectorPtr> curves;
            bvector<ElemDisplayParams> params;

            WireframeGeomUtil::CollectCurves(entity, m_db, curves, params, false, true);

            for (size_t i=0; i < curves.size(); i++)
                {
                if (0 == curves[i]->size())
                    continue;

                bvector<Byte> buffer;

                BentleyGeometryFlatBuffer::GeometryToBytes(*curves[i], buffer);

                if (0 == buffer.size())
                    continue;

                Append(params[i]);
                Append(Operation(OpCode::BRepFaceIso, (uint32_t) buffer.size(), &buffer.front()));
                }
            }
        else
            {
            CurveVectorPtr faceCurves = WireframeGeomUtil::CollectCurves(entity, m_db, false, true);

            if (faceCurves.IsValid())
                {
                bvector<Byte> buffer;

                BentleyGeometryFlatBuffer::GeometryToBytes(*faceCurves, buffer);

                if (0 != buffer.size())
                    Append(Operation(OpCode::BRepFaceIso, (uint32_t) buffer.size(), &buffer.front()));
                }
            }
        }
    }

/*---------------------------------------------------------------------------------**//**
* @bsimethod                                                    Brien.Bastings  01/2015
+---------------+---------------+---------------+---------------+---------------+------*/
void ElementGeomIO::Writer::Append (DgnSubCategoryId subCategory, TransformCR geomToWorld)
    {
    DPoint3d            origin;
    RotMatrix           rMatrix;
    YawPitchRollAngles  angles;

    geomToWorld.GetTranslation (origin);
    geomToWorld.GetMatrix (rMatrix);

    YawPitchRollAngles::TryFromRotMatrix (angles, rMatrix);

    FlatBufferBuilder fbb;

    auto mloc = FB::CreateBeginSubCategory (fbb, subCategory.GetValueUnchecked(), (FB::DPoint3d*) &origin, angles.GetYaw().Degrees(), angles.GetPitch().Degrees(), angles.GetRoll().Degrees());

    fbb.Finish (mloc);
    Append (Operation (OpCode::BeginSubCategory, (uint32_t) fbb.GetSize(), fbb.GetBufferPointer()));
    }

/*---------------------------------------------------------------------------------**//**
* @bsimethod                                                    Brien.Bastings  01/2015
+---------------+---------------+---------------+---------------+---------------+------*/
void ElementGeomIO::Writer::Append (DgnGeomPartId geomPart)
    {
    FlatBufferBuilder fbb;

    auto mloc = FB::CreateGeomPart (fbb, geomPart.GetValueUnchecked());

    fbb.Finish (mloc);
    Append (Operation (OpCode::GeomPartInstance, (uint32_t) fbb.GetSize(), fbb.GetBufferPointer()));
    }

/*---------------------------------------------------------------------------------**//**
* @bsimethod                                                    Brien.Bastings  12/2014
+---------------+---------------+---------------+---------------+---------------+------*/
void ElementGeomIO::Writer::Append (ElemDisplayParamsCR elParams)
    {
    bool useColor  = !elParams.IsLineColorFromSubCategoryAppearance();
    bool useWeight = !elParams.IsWeightFromSubCategoryAppearance();

    if (useColor || useWeight || 0.0 != elParams.GetTransparency() || 0 != elParams.GetDisplayPriority() || DgnGeometryClass::Primary != elParams.GetGeometryClass())
        {
        FlatBufferBuilder fbb;

        auto mloc = FB::CreateBasicSymbology (fbb, useColor ? elParams.GetLineColor().GetValue() : 0, 
                                                   useWeight ? elParams.GetWeight() : 0,
                                                   elParams.GetTransparency(), elParams.GetDisplayPriority(), 
                                                   useColor, useWeight, (FB::GeometryClass) elParams.GetGeometryClass());
        fbb.Finish (mloc);
        Append (Operation (OpCode::BasicSymbology, (uint32_t) fbb.GetSize(), fbb.GetBufferPointer()));
        }

    if (FillDisplay::Never != elParams.GetFillDisplay())
        {
        FlatBufferBuilder fbb;

        if (nullptr != elParams.GetGradient())
            {
            GradientSymbCR    gradient = *elParams.GetGradient();
            bvector<uint32_t> keyColors;
            bvector<double>   keyValues;

            for (int i=0; i < gradient.GetNKeys(); i++)
                {
                double   keyValue;
                ColorDef keyColor;

                gradient.GetKey (keyColor, keyValue, i);

                keyColors.push_back (keyColor.GetValue());
                keyValues.push_back (keyValue);
                }

            auto colors = fbb.CreateVector (keyColors);
            auto values = fbb.CreateVector (keyValues);

            auto mloc = FB::CreateAreaFill (fbb, (FB::FillDisplay) elParams.GetFillDisplay(), 0, elParams.GetFillTransparency(),
                                                      (FB::GradientMode) gradient.GetMode(), gradient.GetFlags(), 
                                                      gradient.GetAngle(), gradient.GetTint(), gradient.GetShift(), 
                                                      colors, values);
            fbb.Finish (mloc);
            }
        else
            {
            bool useFillColor = !elParams.IsFillColorFromSubCategoryAppearance();

            auto mloc = FB::CreateAreaFill (fbb, (FB::FillDisplay) elParams.GetFillDisplay(), useFillColor ? elParams.GetFillColor().GetValue() : 0, elParams.GetFillTransparency());

            fbb.Finish (mloc);
            }

        Append (Operation (OpCode::AreaFill, (uint32_t) fbb.GetSize(), fbb.GetBufferPointer()));
        }
    }

/*---------------------------------------------------------------------------------**//**
* @bsimethod                                                    Brien.Bastings  01/2015
+---------------+---------------+---------------+---------------+---------------+------*/
void ElementGeomIO::Writer::Append (ElementGeometryCR elemGeom)
    {
    switch (elemGeom.GetGeometryType())
        {
        case ElementGeometry::GeometryType::CurvePrimitive:
            {
            Append (*elemGeom.GetAsICurvePrimitive());
            break;
            }

        case ElementGeometry::GeometryType::CurveVector:
            {
            Append (*elemGeom.GetAsCurveVector());
            break;
            }

        case ElementGeometry::GeometryType::SolidPrimitive:
            {
            Append (*elemGeom.GetAsISolidPrimitive());
            break;
            }

        case ElementGeometry::GeometryType::Polyface:
            {
            Append (*elemGeom.GetAsPolyfaceHeader());
            break;
            }

        case ElementGeometry::GeometryType::BsplineSurface:
            {
            Append (*elemGeom.GetAsMSBsplineSurface());
            break;
            }

        case ElementGeometry::GeometryType::SolidKernelEntity:
            {
            Append (*elemGeom.GetAsISolidKernelEntity());
            break;
            }
        
        case ElementGeometry::GeometryType::TextString:
            Append(*elemGeom.GetAsTextString());
            break;
        }
    }

/*---------------------------------------------------------------------------------**//**
* @bsimethod                                                    Jeff.Marker     05/2015
+---------------+---------------+---------------+---------------+---------------+------*/
void ElementGeomIO::Writer::Append(TextStringCR text)
    {
    bvector<Byte> data;
    if (SUCCESS != TextStringPersistence::EncodeAsFlatBuf(data, text, m_db))
        return;

    Append(Operation(OpCode::TextString, (uint32_t)data.size(), &data[0]));
    }

/*---------------------------------------------------------------------------------**//**
* @bsimethod                                                    Brien.Bastings  12/2014
+---------------+---------------+---------------+---------------+---------------+------*/
bool ElementGeomIO::Reader::Get (Operation const& egOp, DPoint2dCP& pts, int& nPts, int8_t& boundary) const
    {
    if (OpCode::PointPrimitive2d != egOp.m_opCode)
        return false;

    auto ppfb = flatbuffers::GetRoot<FB::PointPrimitive2d>(egOp.m_data);

    boundary = (int8_t) ppfb->boundary();
    nPts = (int) ppfb->coords()->Length();
    pts = (DPoint2dCP) ppfb->coords()->Data();

    return true;
    }

/*---------------------------------------------------------------------------------**//**
* @bsimethod                                                    Brien.Bastings  12/2014
+---------------+---------------+---------------+---------------+---------------+------*/
bool ElementGeomIO::Reader::Get (Operation const& egOp, DPoint3dCP& pts, int& nPts, int8_t& boundary) const
    {
    if (OpCode::PointPrimitive != egOp.m_opCode)
        return false;

    auto ppfb = flatbuffers::GetRoot<FB::PointPrimitive>(egOp.m_data);

    boundary = (int8_t) ppfb->boundary();
    nPts = (int) ppfb->coords()->Length();
    pts = (DPoint3dCP) ppfb->coords()->Data();

    return true;
    }

/*---------------------------------------------------------------------------------**//**
* @bsimethod                                                    Brien.Bastings  12/2014
+---------------+---------------+---------------+---------------+---------------+------*/
bool ElementGeomIO::Reader::Get (Operation const& egOp, DEllipse3dR arc, int8_t& boundary) const
    {
    if (OpCode::ArcPrimitive != egOp.m_opCode)
        return false;

    auto ppfb = flatbuffers::GetRoot<FB::ArcPrimitive>(egOp.m_data);

    arc.InitFromVectors (*((DPoint3dCP) ppfb->center()), *((DVec3dCP) ppfb->vector0()), *((DVec3dCP) ppfb->vector90()), ppfb->start(), ppfb->sweep());
    boundary = (int8_t) ppfb->boundary();

    return true;
    }

/*---------------------------------------------------------------------------------**//**
* @bsimethod                                                    Brien.Bastings  12/2014
+---------------+---------------+---------------+---------------+---------------+------*/
bool ElementGeomIO::Reader::Get (Operation const& egOp, ICurvePrimitivePtr& curve) const
    {
    if (OpCode::CurvePrimitive != egOp.m_opCode)
        return false;

    curve = BentleyGeometryFlatBuffer::BytesToCurvePrimitive (egOp.m_data);

    return curve.IsValid();
    }

/*---------------------------------------------------------------------------------**//**
* @bsimethod                                                    Brien.Bastings  12/2014
+---------------+---------------+---------------+---------------+---------------+------*/
bool ElementGeomIO::Reader::Get (Operation const& egOp, CurveVectorPtr& curves) const
    {
    if (OpCode::CurveVector != egOp.m_opCode)
        return false;

    curves = BentleyGeometryFlatBuffer::BytesToCurveVector (egOp.m_data);

    return curves.IsValid();
    }

/*---------------------------------------------------------------------------------**//**
* @bsimethod                                                    Brien.Bastings  12/2014
+---------------+---------------+---------------+---------------+---------------+------*/
bool ElementGeomIO::Reader::Get (Operation const& egOp, PolyfaceQueryCarrier& meshData) const
    {
    if (OpCode::Polyface != egOp.m_opCode)
        return false;

    return BentleyGeometryFlatBuffer::BytesToPolyfaceQueryCarrier (egOp.m_data, meshData);
    }

/*---------------------------------------------------------------------------------**//**
* @bsimethod                                                    Brien.Bastings  12/2014
+---------------+---------------+---------------+---------------+---------------+------*/
bool ElementGeomIO::Reader::Get (Operation const& egOp, ISolidPrimitivePtr& solid) const
    {
    if (OpCode::SolidPrimitive != egOp.m_opCode)
        return false;

    solid = BentleyGeometryFlatBuffer::BytesToSolidPrimitive (egOp.m_data);

    return solid.IsValid();
    }

/*---------------------------------------------------------------------------------**//**
* @bsimethod                                                    Brien.Bastings  12/2014
+---------------+---------------+---------------+---------------+---------------+------*/
bool ElementGeomIO::Reader::Get (Operation const& egOp, MSBsplineSurfacePtr& surface) const
    {
    if (OpCode::BsplineSurface != egOp.m_opCode)
        return false;

    surface = BentleyGeometryFlatBuffer::BytesToMSBsplineSurface (egOp.m_data);

    return surface.IsValid();
    }

/*---------------------------------------------------------------------------------**//**
* @bsimethod                                                    Brien.Bastings  12/2014
+---------------+---------------+---------------+---------------+---------------+------*/
bool ElementGeomIO::Reader::Get (Operation const& egOp, ISolidKernelEntityPtr& entity) const
    {
    if (OpCode::ParasolidBRep != egOp.m_opCode)
        return false;

    auto ppfb = flatbuffers::GetRoot<FB::BRepData>(egOp.m_data);

    if (SUCCESS != T_HOST.GetSolidsKernelAdmin()._RestoreEntityFromMemory (entity, ppfb->entityData()->Data(), ppfb->entityData()->Length(), *((TransformCP) ppfb->entityTransform())))
        return false;

    return entity.IsValid();
    }

/*---------------------------------------------------------------------------------**//**
* @bsimethod                                                    Brien.Bastings  01/2015
+---------------+---------------+---------------+---------------+---------------+------*/
bool ElementGeomIO::Reader::Get (Operation const& egOp, DgnSubCategoryId& subCategory, TransformR geomToWorld) const
    {
    if (OpCode::BeginSubCategory != egOp.m_opCode)
        return false;

    auto ppfb = flatbuffers::GetRoot<FB::BeginSubCategory>(egOp.m_data);

    subCategory = DgnSubCategoryId (ppfb->subCategoryId());

    DPoint3d            origin = *((DPoint3dCP) ppfb->origin());
    YawPitchRollAngles  angles = YawPitchRollAngles::FromDegrees (ppfb->yaw(), ppfb->pitch(), ppfb->roll());

    geomToWorld = angles.ToTransform (origin);

    return true;
    }

/*---------------------------------------------------------------------------------**//**
* @bsimethod                                                    Brien.Bastings  01/2015
+---------------+---------------+---------------+---------------+---------------+------*/
bool ElementGeomIO::Reader::Get (Operation const& egOp, DgnGeomPartId& geomPart) const
    {
    if (OpCode::GeomPartInstance != egOp.m_opCode)
        return false;

    auto ppfb = flatbuffers::GetRoot<FB::GeomPart>(egOp.m_data);

    geomPart = DgnGeomPartId (ppfb->geomPartId());

    return true;
    }

/*---------------------------------------------------------------------------------**//**
* @bsimethod                                                    Brien.Bastings  12/2014
+---------------+---------------+---------------+---------------+---------------+------*/
bool ElementGeomIO::Reader::Get (Operation const& egOp, ElemDisplayParamsR elParams) const
    {
    bool changed = false;

    switch (egOp.m_opCode)
        {
        case OpCode::BasicSymbology:
            {
            auto ppfb = flatbuffers::GetRoot<FB::BasicSymbology>(egOp.m_data);

            if (ppfb->useColor())
                {
                ColorDef lineColor(ppfb->color());

                if (elParams.IsLineColorFromSubCategoryAppearance() || lineColor != elParams.GetLineColor())
                    {
                    elParams.SetLineColor(lineColor);
                    changed = true;
                    }
                }
                
            if (ppfb->useWeight())
                {
                uint32_t weight = ppfb->weight();

                if (elParams.IsWeightFromSubCategoryAppearance() || weight != elParams.GetWeight())
                    {
                    elParams.SetWeight(weight);
                    changed = true;
                    }
                }

            double  transparency = ppfb->transparency();

            if (transparency != elParams.GetTransparency())
                {
                elParams.SetTransparency(transparency);
                changed = true;
                }

            int32_t displayPriority = ppfb->displayPriority();

            if (displayPriority != elParams.GetDisplayPriority())
                {
                elParams.SetDisplayPriority(displayPriority);
                changed = true;
                }

            DgnGeometryClass geomClass = (DgnGeometryClass) ppfb->geomClass();

            if (geomClass != elParams.GetGeometryClass())
                {
                elParams.SetGeometryClass(geomClass);
                changed = true;
                }
            break;
            }

        case OpCode::AreaFill:
            {
            auto ppfb = flatbuffers::GetRoot<FB::AreaFill>(egOp.m_data);

            FillDisplay fillDisplay = (FillDisplay) ppfb->fill();

            if (fillDisplay != elParams.GetFillDisplay())
                {
                elParams.SetFillDisplay(fillDisplay);
                changed = true;
                }

            if (FillDisplay::Never != fillDisplay)
                {
                double        transparency = ppfb->transparency();
                GradientMode  mode = (GradientMode) ppfb->mode();

                if (transparency != elParams.GetFillTransparency())
                    {
                    elParams.SetFillTransparency(transparency);
                    changed = true;
                    }

                if (GradientMode::None == mode)
                    {
                    ColorDef fillColor(ppfb->color());

                    if (elParams.IsFillColorFromSubCategoryAppearance() || fillColor != elParams.GetFillColor())
                        {
                        elParams.SetFillColor(fillColor);
                        changed = true;
                        }
                    }
                else
                    {
                    GradientSymbPtr gradientPtr = GradientSymb::Create();

                    gradientPtr->SetMode(mode);
                    gradientPtr->SetFlags(ppfb->flags());
                    gradientPtr->SetShift(ppfb->shift());
                    gradientPtr->SetTint(ppfb->tint());
                    gradientPtr->SetAngle(ppfb->angle());

                    uint32_t nColors = ppfb->colors()->Length();
                    uint32_t* colors = (uint32_t*) ppfb->colors()->Data();
                    bvector<ColorDef> keyColors;

                    for (uint32_t iColor=0; iColor < nColors; iColor++)
                        keyColors.push_back (ColorDef(colors[iColor]));

                    gradientPtr->SetKeys ((uint16_t) keyColors.size(), &keyColors.front(), (double*) ppfb->values()->Data());
                    elParams.SetGradient(gradientPtr.get());
                    }
                }
            break;
            }

        default:
            return false;
        }

    return changed;
    }

/*---------------------------------------------------------------------------------**//**
* @bsimethod                                                    Jeff.Marker     05/2015
+---------------+---------------+---------------+---------------+---------------+------*/
bool ElementGeomIO::Reader::Get(Operation const& egOp, TextStringR text) const
    {
    if (OpCode::TextString != egOp.m_opCode)
        return false;

    return (SUCCESS == TextStringPersistence::DecodeFromFlatBuf(text, egOp.m_data, egOp.m_dataSize, m_db));
    }

/*---------------------------------------------------------------------------------**//**
* @bsimethod                                                    Brien.Bastings  01/2015
+---------------+---------------+---------------+---------------+---------------+------*/
bool ElementGeomIO::Reader::Get (Operation const& egOp, ElementGeometryPtr& elemGeom) const
    {
    switch (egOp.m_opCode)
        {
        case ElementGeomIO::OpCode::PointPrimitive2d:
            {
            int         nPts;
            int8_t      boundary;
            DPoint2dCP  pts;
            
            if (!Get (egOp, pts, nPts, boundary))
                break;

            std::valarray<DPoint3d> localPoints3dBuf (nPts);

            for (int iPt = 0; iPt < nPts; ++iPt)
                localPoints3dBuf[iPt].Init(pts[iPt]);

            switch (boundary)
                {
                case FB::BoundaryType_None:
                    elemGeom = ElementGeometry::Create (ICurvePrimitive::CreatePointString (&localPoints3dBuf[0], nPts));
                    break;

                case FB::BoundaryType_Open:
                    elemGeom = ElementGeometry::Create (ICurvePrimitive::CreateLineString (&localPoints3dBuf[0], nPts));
                    break;

                case FB::BoundaryType_Closed:
                    elemGeom = ElementGeometry::Create (CurveVector::Create (CurveVector::BOUNDARY_TYPE_Outer, ICurvePrimitive::CreateLineString (&localPoints3dBuf[0], nPts)));
                    break;
                }

            return true;
            }

        case ElementGeomIO::OpCode::PointPrimitive:
            {
            int         nPts;
            int8_t      boundary;
            DPoint3dCP  pts;
            
            if (!Get (egOp, pts, nPts, boundary))
                break;

            switch (boundary)
                {
                case FB::BoundaryType_None:
                    elemGeom = ElementGeometry::Create (ICurvePrimitive::CreatePointString (pts, nPts));
                    break;

                case FB::BoundaryType_Open:
                    elemGeom = ElementGeometry::Create (ICurvePrimitive::CreateLineString (pts, nPts));
                    break;

                case FB::BoundaryType_Closed:
                    elemGeom = ElementGeometry::Create (CurveVector::Create (CurveVector::BOUNDARY_TYPE_Outer, ICurvePrimitive::CreateLineString (pts, nPts)));
                    break;
                }

            return true;
            }

        case ElementGeomIO::OpCode::ArcPrimitive:
            {
            DEllipse3d  arc;
            int8_t      boundary;

            if (!Get (egOp, arc, boundary))
                break;

            switch (boundary)
                {
                case FB::BoundaryType_None:
                case FB::BoundaryType_Open:
                    elemGeom = ElementGeometry::Create (ICurvePrimitive::CreateArc (arc));
                    break;

                case FB::BoundaryType_Closed:
                    elemGeom = ElementGeometry::Create (CurveVector::Create (CurveVector::BOUNDARY_TYPE_Outer, ICurvePrimitive::CreateArc (arc)));
                    break;
                }

            return true;
            }

        case ElementGeomIO::OpCode::CurvePrimitive:
            {
            ICurvePrimitivePtr curvePtr;
                
            if (!Get (egOp, curvePtr))
                break;

            elemGeom = ElementGeometry::Create (curvePtr);
            return true;
            }

        case ElementGeomIO::OpCode::CurveVector:
            {
            CurveVectorPtr curvePtr;
                
            if (!Get (egOp, curvePtr))
                break;

            elemGeom = ElementGeometry::Create (curvePtr);
            return true;
            }

        case ElementGeomIO::OpCode::Polyface:
            {
            PolyfaceQueryCarrier meshData (0, false, 0, 0, nullptr, nullptr);

            if (!Get (egOp, meshData))
                break;

            elemGeom = ElementGeometry::Create (meshData); // Copy...
            return true;
            }

        case ElementGeomIO::OpCode::SolidPrimitive:
            {
            ISolidPrimitivePtr solidPtr;
                
            if (!Get (egOp, solidPtr))
                break;

            elemGeom = ElementGeometry::Create (solidPtr);
            return true;
            }

        case ElementGeomIO::OpCode::BsplineSurface:
            {
            MSBsplineSurfacePtr surfacePtr;
                
            if (!Get (egOp, surfacePtr))
                break;

            elemGeom = ElementGeometry::Create (surfacePtr);
            return true;
            }

        case ElementGeomIO::OpCode::ParasolidBRep:
            {
            ISolidKernelEntityPtr entityPtr;

            if (!Get (egOp, entityPtr))
                break;

            elemGeom = ElementGeometry::Create (entityPtr);
            return true;
            }

        case ElementGeomIO::OpCode::BRepPolyface:
        case ElementGeomIO::OpCode::BRepPolyfaceExact:
            {
            // NOTE: Caller is expected to filter opCode when they don't want these (Parasolid BRep was available)...
            PolyfaceQueryCarrier meshData (0, false, 0, 0, nullptr, nullptr);

            if (!BentleyGeometryFlatBuffer::BytesToPolyfaceQueryCarrier (egOp.m_data, meshData))
                break;

            elemGeom = ElementGeometry::Create (meshData);
            return true;
            }

        case ElementGeomIO::OpCode::BRepEdges:
        case ElementGeomIO::OpCode::BRepFaceIso:
            {
            // NOTE: Caller is expected to filter opCode when they don't want these...
            CurveVectorPtr curvePtr = BentleyGeometryFlatBuffer::BytesToCurveVector (egOp.m_data);

            if (!curvePtr.IsValid())
                break;

            elemGeom = ElementGeometry::Create (curvePtr);
            return true;
            }
        
        case ElementGeomIO::OpCode::TextString:
            {
            TextStringPtr text = TextString::Create();
            if (SUCCESS != TextStringPersistence::DecodeFromFlatBuf(*text, egOp.m_data, egOp.m_dataSize, m_db))
                break;
            
            elemGeom = ElementGeometry::Create(text);
            return true;
            }
        }

    return false;
    }

/*---------------------------------------------------------------------------------**//**
* @bsimethod                                                    Brien.Bastings  05/2015
+---------------+---------------+---------------+---------------+---------------+------*/
void ElementGeomIO::Collection::GetGeomPartIds (IdSet<DgnGeomPartId>& parts, DgnDbR dgnDb) const
    {
    ElementGeomIO::Reader reader(dgnDb);

    for (auto const& egOp : *this)
        {
        if (ElementGeomIO::OpCode::GeomPartInstance != egOp.m_opCode)
            continue;

        DgnGeomPartId geomPartId;

        if (!reader.Get(egOp, geomPartId))
            continue;

        parts.insert(geomPartId);
        }
    }

/*=================================================================================**//**
* @bsiclass                                                     Brien.Bastings  02/2015
+===============+===============+===============+===============+===============+======*/
struct DrawState
{
Transform           m_geomToWorld;
ViewContextR        m_context;
ViewFlagsCR         m_flags;
bool                m_symbologyInitialized;
bool                m_symbologyChanged;
bool                m_geomToWorldPushed;

DrawState (ViewContextR context, ViewFlagsCR flags) : m_context(context), m_flags(flags) {m_symbologyInitialized = false; m_symbologyChanged = false; m_geomToWorldPushed = false;}
~DrawState() {End();}

/*---------------------------------------------------------------------------------**//**
* @bsimethod                                                    Brien.Bastings  02/2015
+---------------+---------------+---------------+---------------+---------------+------*/
void Begin (DgnSubCategoryId subCategory, TransformCR geomToWorld)
    {
    End(); // Pop state from a previous Begin (if any). Calls aren't required to be paired...

    m_geomToWorld = geomToWorld;

    // NEEDSWORK: Draw changes - Begin new QvElem...
    if (m_geomToWorldPushed = !m_geomToWorld.IsIdentity())
        m_context.PushTransform (m_geomToWorld);

    SetElemDisplayParams (subCategory);
    }

/*---------------------------------------------------------------------------------**//**
* @bsimethod                                                    Brien.Bastings  02/2015
+---------------+---------------+---------------+---------------+---------------+------*/
void End()
    {
    // NEEDSWORK: Draw changes - Complete/Save/Draw QvElem pushing/popping partToWorld...
    if (m_geomToWorldPushed)
        m_context.PopTransformClip();

    m_geomToWorldPushed = false;
    }

/*---------------------------------------------------------------------------------**//**
* @bsimethod                                                    Brien.Bastings  04/2015
+---------------+---------------+---------------+---------------+---------------+------*/
void InitDisplayParams (DgnCategoryId category)
    {
    ElemDisplayParamsR  dispParams = *m_context.GetCurrentDisplayParams();

    dispParams.Init();
    dispParams.SetCategoryId (category);
    
    m_symbologyInitialized = m_symbologyChanged = true;
    }

/*---------------------------------------------------------------------------------**//**
* @bsimethod                                                    Brien.Bastings  02/2015
+---------------+---------------+---------------+---------------+---------------+------*/
void SetElemDisplayParams (DgnSubCategoryId subCategory)
    {
    ElemDisplayParamsR  dispParams = *m_context.GetCurrentDisplayParams();

    if (m_symbologyInitialized && subCategory == dispParams.GetSubCategoryId())
        return;

    DgnCategoryId  category = dispParams.GetCategoryId(); // Preserve current category...

    dispParams.Init();
    dispParams.SetCategoryId (category);
    dispParams.SetSubCategoryId (subCategory);

    m_symbologyInitialized = m_symbologyChanged = true;
    }

/*---------------------------------------------------------------------------------**//**
* @bsimethod                                                    Brien.Bastings  02/2015
+---------------+---------------+---------------+---------------+---------------+------*/
void ChangedElemDisplayParams()
    {
    m_symbologyChanged = true;
    }

/*---------------------------------------------------------------------------------**//**
* @bsimethod                                                    Brien.Bastings  02/2015
+---------------+---------------+---------------+---------------+---------------+------*/
void CookElemDisplayParams()
    {
    if (!m_symbologyChanged)
        return;

    // NEEDSWORK: Assumes QVElems will be cached per-view unlike Vancouver and cleared if view settings change... 
    if (FillDisplay::ByView == m_context.GetCurrentDisplayParams()->GetFillDisplay() && DgnRenderMode::Wireframe == m_flags.GetRenderMode() && !m_flags.fill)
        m_context.GetCurrentDisplayParams()->SetFillDisplay(FillDisplay::Never);

    m_context.CookDisplayParams();
    m_symbologyChanged = false;
    }

/*---------------------------------------------------------------------------------**//**
* @bsimethod                                                    Brien.Bastings  05/2015
+---------------+---------------+---------------+---------------+---------------+------*/
bool IsGeometryVisible()
    {
    switch (m_context.GetCurrentDisplayParams()->GetGeometryClass())
        {
        case DgnGeometryClass::Construction:
            if (!m_flags.constructions)
                return false;
            break;

        case DgnGeometryClass::Dimension:
            if (!m_flags.dimensions)
                return false;
            break;

        case DgnGeometryClass::Pattern:
            if (!m_flags.patterns)
                return false;
            break;
        }

    if (nullptr == m_context.GetViewport())
        return true;

    DgnCategories::SubCategory::Appearance appearance = m_context.GetViewport()->GetViewController().GetSubCategoryAppearance(m_context.GetCurrentDisplayParams()->GetSubCategoryId());

    if (appearance.IsInvisible())
        return false;

    switch (m_context.GetDrawPurpose())
        {
        case DrawPurpose::Plot:
            if (appearance.GetDontPlot())
                return false;
            break;

        case DrawPurpose::Pick:
        case DrawPurpose::FenceAccept:
            if (appearance.GetDontLocate()) // NOTE: Don't check GetDontSnap as we still need "not snappable" hit...
                return false;
            break;
        }

    return true;
    }

}; // DrawState

/*---------------------------------------------------------------------------------**//**
* @bsimethod                                                    Brien.Bastings  11/2014
+---------------+---------------+---------------+---------------+---------------+------*/
void ElementGeomIO::Collection::Draw (ViewContextR context, DgnCategoryId category, ViewFlagsCR flags) const
    {
    // NEEDSWORK: Assumes QVElems will be cached per-view unlike Vancouver and cleared if view settings change... 
    bool        isQVis = context.GetIViewDraw().IsOutputQuickVision() || context.CheckICachedDraw();
    bool        isQVWireframe = (isQVis && DgnRenderMode::Wireframe == flags.GetRenderMode());
    bool        isPick = (nullptr != context.GetIPickGeom());
    bool        useBRep = !(isQVis || isPick);
    DrawState   state(context, flags);

    ElementGeomIO::Reader reader(context.GetDgnDb());

    for (auto const& egOp : *this)
        {
        switch (egOp.m_opCode)
            {
            case ElementGeomIO::OpCode::Header:
                {
                // Current display params is already setup when displaying a geom part...DON'T INITIALIZE!!!
                if (!context.GetDgnGeomPartId().IsValid())
                    state.InitDisplayParams(category);
                break;
                }

            case ElementGeomIO::OpCode::BeginSubCategory:
                {
                DgnSubCategoryId subCategory;
                Transform        geomToWorld;

                if (!reader.Get(egOp, subCategory, geomToWorld))
                    {
                    state.End();
                    break;
                    }

                state.Begin(subCategory, geomToWorld);
                break;
                }

            case ElementGeomIO::OpCode::BasicSymbology:
            case ElementGeomIO::OpCode::LineStyle:
            case ElementGeomIO::OpCode::AreaFill:
            case ElementGeomIO::OpCode::Pattern:
            case ElementGeomIO::OpCode::Material:
                {
                if (!reader.Get(egOp, *context.GetCurrentDisplayParams()))
                    break;

                state.ChangedElemDisplayParams();
                break;
                }

            case ElementGeomIO::OpCode::GeomPartInstance:
                {
                DgnGeomPartId geomPartId;

                if (!reader.Get(egOp, geomPartId))
                    break;

                state.CookElemDisplayParams();

                DgnGeomParts::Draw(geomPartId, context, category, flags);
                break;
                }

            case ElementGeomIO::OpCode::PointPrimitive2d:
                {
                if (!state.IsGeometryVisible())
                    break;

                int         nPts;
                int8_t      boundary;
                DPoint2dCP  pts;
                
                if (!reader.Get(egOp, pts, nPts, boundary))
                    break;

                state.CookElemDisplayParams();

                switch (boundary)
                    {
                    case FB::BoundaryType_None:
                        context.GetIDrawGeom().DrawPointString2d(nPts, pts, context.GetCurrentDisplayParams()->GetNetDisplayPriority(), nullptr);
                        break;

                    case FB::BoundaryType_Open:
                        context.GetIDrawGeom().DrawLineString2d(nPts, pts, context.GetCurrentDisplayParams()->GetNetDisplayPriority(), nullptr);
                        break;

                    case FB::BoundaryType_Closed:
                        context.GetIDrawGeom().DrawShape2d(nPts, pts, FillDisplay::Never != context.GetCurrentDisplayParams()->GetFillDisplay(), context.GetCurrentDisplayParams()->GetNetDisplayPriority(), nullptr);
                        break;
                    }
                break;
                }

            case ElementGeomIO::OpCode::PointPrimitive:
                {
                if (!state.IsGeometryVisible())
                    break;

                int         nPts;
                int8_t      boundary;
                DPoint3dCP  pts;
                
                if (!reader.Get(egOp, pts, nPts, boundary))
                    break;

                state.CookElemDisplayParams();

                switch (boundary)
                    {
                    case FB::BoundaryType_None:
                        context.GetIDrawGeom().DrawPointString3d(nPts, pts, nullptr);
                        break;

                    case FB::BoundaryType_Open:
                        context.GetIDrawGeom().DrawLineString3d(nPts, pts, nullptr);
                        break;

                    case FB::BoundaryType_Closed:
                        context.GetIDrawGeom().DrawShape3d(nPts, pts, FillDisplay::Never != context.GetCurrentDisplayParams()->GetFillDisplay(), nullptr);
                        break;
                    }
                break;
                }

            case ElementGeomIO::OpCode::ArcPrimitive:
                {
                if (!state.IsGeometryVisible())
                    break;

                DEllipse3d  arc;
                int8_t      boundary;

                if (!reader.Get(egOp, arc, boundary))
                    break;

                state.CookElemDisplayParams();

                if (!context.Is3dView())
                    {
                    if (FB::BoundaryType_Closed != boundary)
                        context.GetIDrawGeom().DrawArc2d(arc, false, false, context.GetCurrentDisplayParams()->GetNetDisplayPriority(), nullptr);
                    else
                        context.GetIDrawGeom().DrawArc2d(arc, true, FillDisplay::Never != context.GetCurrentDisplayParams()->GetFillDisplay(), context.GetCurrentDisplayParams()->GetNetDisplayPriority(), nullptr);
                    break;
                    }

                if (FB::BoundaryType_Closed != boundary)
                    context.GetIDrawGeom().DrawArc3d(arc, false, false, nullptr);
                else
                    context.GetIDrawGeom().DrawArc3d(arc, true, FillDisplay::Never != context.GetCurrentDisplayParams()->GetFillDisplay(), nullptr);
                break;
                }

            case ElementGeomIO::OpCode::CurvePrimitive:
                {
                if (!state.IsGeometryVisible())
                    break;

                ICurvePrimitivePtr curvePrimitivePtr;
                
                if (!reader.Get(egOp, curvePrimitivePtr))
                    break;

                state.CookElemDisplayParams();

                // A single curve primitive is always open (or none for a point string)...
                CurveVectorPtr  curvePtr = CurveVector::Create(ICurvePrimitive::CURVE_PRIMITIVE_TYPE_PointString == curvePrimitivePtr->GetCurvePrimitiveType() ? CurveVector::BOUNDARY_TYPE_None : CurveVector::BOUNDARY_TYPE_Open, curvePrimitivePtr);

                if (!context.Is3dView())
                    {
                    context.GetIDrawGeom().DrawCurveVector2d(*curvePtr, false, context.GetCurrentDisplayParams()->GetNetDisplayPriority());
                    break;
                    }

                context.GetIDrawGeom().DrawCurveVector(*curvePtr, false);
                break;
                }

            case ElementGeomIO::OpCode::CurveVector:
                {
                if (!state.IsGeometryVisible())
                    break;

                CurveVectorPtr curvePtr;
                
                if (!reader.Get(egOp, curvePtr))
                    break;

                state.CookElemDisplayParams();

                if (!context.Is3dView())
                    {
                    context.GetIDrawGeom().DrawCurveVector2d(*curvePtr, curvePtr->IsAnyRegionType() && FillDisplay::Never != context.GetCurrentDisplayParams()->GetFillDisplay(), context.GetCurrentDisplayParams()->GetNetDisplayPriority());
                    break;
                    }
                    
                context.GetIDrawGeom().DrawCurveVector(*curvePtr, curvePtr->IsAnyRegionType() && FillDisplay::Never != context.GetCurrentDisplayParams()->GetFillDisplay());
                break;
                }

            case ElementGeomIO::OpCode::Polyface:
                {
                if (!state.IsGeometryVisible())
                    break;

                PolyfaceQueryCarrier meshData(0, false, 0, 0, nullptr, nullptr);

                if (!reader.Get(egOp, meshData))
                    break;

                state.CookElemDisplayParams();

                context.GetIDrawGeom().DrawPolyface(meshData, FillDisplay::Never != context.GetCurrentDisplayParams()->GetFillDisplay());
                break;
                };

            case ElementGeomIO::OpCode::SolidPrimitive:
                {
                if (!state.IsGeometryVisible())
                    break;

                ISolidPrimitivePtr solidPtr;
                
                if (!reader.Get(egOp, solidPtr))
                    break;

                state.CookElemDisplayParams();

                context.GetIDrawGeom().DrawSolidPrimitive(*solidPtr);
                break;
                }

            case ElementGeomIO::OpCode::BsplineSurface:
                {
                if (!state.IsGeometryVisible())
                    break;

                MSBsplineSurfacePtr surfacePtr;
                
                if (!reader.Get(egOp, surfacePtr))
                    break;

                state.CookElemDisplayParams();

                context.GetIDrawGeom().DrawBSplineSurface(*surfacePtr);
                break;
                }

            case ElementGeomIO::OpCode::ParasolidBRep:
                {
                if (!useBRep)
                    break;

                if (!state.IsGeometryVisible())
                    break;

                ISolidKernelEntityPtr entityPtr;

                if (!reader.Get(egOp, entityPtr))
                    {
                    useBRep = false;
                    break;
                    }

                state.CookElemDisplayParams();

                context.GetIDrawGeom().DrawBody(*entityPtr);
                break;
                }

            case ElementGeomIO::OpCode::BRepPolyface:
            case ElementGeomIO::OpCode::BRepPolyfaceExact:
                {
                if (useBRep)
                    break;

                if (!state.IsGeometryVisible())
                    break;

                PolyfaceQueryCarrier meshData(0, false, 0, 0, nullptr, nullptr);

                if (!BentleyGeometryFlatBuffer::BytesToPolyfaceQueryCarrier(egOp.m_data, meshData))
                    break;

                state.CookElemDisplayParams();

                // NOTE: For this case the exact edge geometry will be supplied by BRepEdges/BRepFaceIso, inhibit facetted edge draw...
                if ((isPick || isQVWireframe) && ElementGeomIO::OpCode::BRepPolyface == egOp.m_opCode)
                    {
                    PolyfaceHeaderPtr clone = BentleyApi::PolyfaceHeader::New();

                    clone->CopyFrom(meshData);
                    clone->MarkInvisibleEdges(10.0); // This is "clever" and unfortunate...NEEDSWORK_QVIS: Fix mesh silhouette display!!!

                    context.GetIDrawGeom().DrawPolyface(*clone);
                    }
                else
                    {
                    context.GetIDrawGeom().DrawPolyface(meshData);
                    }
                break;
                }

            case ElementGeomIO::OpCode::BRepEdges:
                {
                if (!(isPick || isQVWireframe)) // NEEDSWORK: Assumes QVElems are per-view...otherwise must setup WF only matsymb like Vancouver...
                    break;

                if (!state.IsGeometryVisible())
                    break;

                CurveVectorPtr curvePtr = BentleyGeometryFlatBuffer::BytesToCurveVector(egOp.m_data);

                if (!curvePtr.IsValid())
                    break;

                state.CookElemDisplayParams();

                context.GetIDrawGeom().DrawCurveVector(*curvePtr, false);
                break;
                }

            case ElementGeomIO::OpCode::BRepFaceIso:
                {
                if (!(isPick || isQVWireframe)) // NEEDSWORK: Assumes QVElems are per-view...otherwise must setup WF only matsymb like Vancouver...
                    break;

                if (!state.IsGeometryVisible())
                    break;

                CurveVectorPtr curvePtr = BentleyGeometryFlatBuffer::BytesToCurveVector(egOp.m_data);

                if (!curvePtr.IsValid())
                    break;

                state.CookElemDisplayParams();

                context.GetIDrawGeom().DrawCurveVector(*curvePtr, false);
                break;
                }
            
            case ElementGeomIO::OpCode::TextString:
                {
                if (!state.IsGeometryVisible())
                    break;

                TextString text;
                if (SUCCESS != TextStringPersistence::DecodeFromFlatBuf(text, egOp.m_data, egOp.m_dataSize, context.GetDgnDb()))
                    break;
                
                state.CookElemDisplayParams();

<<<<<<< HEAD
                context.DrawTextString(text);                
=======
                double zDepth = context.GetCurrentDisplayParams()->GetNetDisplayPriority();
                context.GetIDrawGeom().DrawTextString(text, context.Is3dView() ? nullptr : &zDepth);                
                
>>>>>>> 5fac2d0c
                break;
                }
            
            default:
                break;
            }
        }
    }

/*=================================================================================**//**
* @bsiclass                                                     Brien.Bastings  04/2015
+===============+===============+===============+===============+===============+======*/
struct DrawGeomStream : StrokeElementForCache
{
ViewFlags       m_flags;

explicit DrawGeomStream (GeometricElementCR element, ViewFlagsCR flags) : StrokeElementForCache (element)
    {
    m_flags = flags; // NEEDSWORK: Assumes QVElems will be cached per-view unlike Vancouver and cleared if view settings change... 
    }

virtual int32_t _GetQvIndex () const override
    {
    // NEEDSWORK: Won't need this when QVElems are per-view...will just have QVElem per sub-category/transform...
    return (DgnRenderMode::Wireframe != m_flags.GetRenderMode() ? 1 : (m_flags.fill ? 2 : 3));
    }

virtual double _GetDisplayPriority (ViewContextR context) const override
    {
    if (context.Is3dView())
        return 0.0;

    // Yuck...dig out display priority, needed up front to create QvElem2d...NEEDSWORK: Allow display priority sub-category?
    ElementGeomIO::Collection collection(m_element.GetGeomStream().GetData(), m_element.GetGeomStream().GetSize());
    DgnSubCategoryId subCategoryId;
    int32_t displayPriority = 0;

    for (auto const& egOp : collection)
        {
        switch (egOp.m_opCode)
            {
            case ElementGeomIO::OpCode::BeginSubCategory:
                {
                auto ppfb = flatbuffers::GetRoot<FB::BeginSubCategory>(egOp.m_data);

                subCategoryId = DgnSubCategoryId (ppfb->subCategoryId());
                break;
                }

            case ElementGeomIO::OpCode::BasicSymbology:
                {
                auto ppfb = flatbuffers::GetRoot<FB::BasicSymbology>(egOp.m_data);

                displayPriority = ppfb->displayPriority();
                break;
                }
            }
        }

    return context.ResolveNetDisplayPriority(displayPriority, subCategoryId);
    }

virtual void _StrokeForCache (ViewContextR context, double pixelSize) override
    {
    ElementGeomIO::Collection(m_element.GetGeomStream().GetData(), m_element.GetGeomStream().GetSize()).Draw(context, m_element.GetCategoryId(), m_flags);
    }

}; // DrawGeomStream

/*---------------------------------------------------------------------------------**//**
* @bsimethod                                                    Brien.Bastings  04/2015
+---------------+---------------+---------------+---------------+---------------+------*/
void GeometricElement::_Draw (ViewContextR context) const
    {
    // NEEDSWORK: Assumes QVElems will be cached per-view unlike Vancouver... 
    ViewFlags   viewFlags;

    if (nullptr != context.GetViewFlags())
        viewFlags = *context.GetViewFlags();
    else
        viewFlags.InitDefaults();

    // NEEDSWORK: Want separate QvElems per-subCategory...
    DrawGeomStream stroker(*this, viewFlags);

    context.DrawCached(stroker);
    }

/*---------------------------------------------------------------------------------**//**
* @bsimethod                                                    Brien.Bastings  04/2015
+---------------+---------------+---------------+---------------+---------------+------*/
bool GeometricElement::_DrawHit (HitPathCR hit, ViewContextR context) const
    {
    if (DrawPurpose::Flash != context.GetDrawPurpose())
        return false;

    if (!hit.GetComponentMode())
        return false;

    ICurvePrimitiveCP primitive = hit.GetGeomDetail().GetCurvePrimitive();

    if (nullptr == primitive)
        return false;

    GeometricElementCPtr element = hit.GetElement();

    if (!element.IsValid())
        return false;

    context.SetCurrentElement(element.get());

    bool        pushedtrans = false;
    Transform   hitLocalToContextLocal;

    // NOTE: GeomDetail::LocalToWorld includes pushed transforms...
    if (SUCCESS == hit.GetHitLocalToContextLocal(hitLocalToContextLocal, context) && !hitLocalToContextLocal.IsIdentity())
        {
        context.PushTransform(hitLocalToContextLocal);
        pushedtrans = true;
        }

    // NEEDSWORK: Store curve symbology in hit detail when cleaning up DisplayPath/HitPath...
    ElemDisplayParamsR  dispParams = *context.GetCurrentDisplayParams();

    dispParams.Init();
    dispParams.SetCategoryId(element->GetCategoryId());

    context.CookDisplayParams();
    context.ResetContextOverrides();

    DSegment3d      segment;
    CurveVectorPtr  curve;
    bool            doSegmentFlash = (hit.GetPathType() < DisplayPathType::Snap);

    if (!doSegmentFlash)
        {
        switch (static_cast<SnapPathCR>(hit).GetSnapMode())
            {
            case SnapMode::Center:
            case SnapMode::Origin:
            case SnapMode::Bisector:
                break; // Snap point for these is computed using entire linestring, not just the hit segment...

            default:
                doSegmentFlash = true;
                break;
            }
        }

    // Flash only the selected segment of linestrings/shapes based on snap mode...
    if (doSegmentFlash && hit.GetGeomDetail().GetSegment(segment))
        curve = CurveVector::Create(CurveVector::BOUNDARY_TYPE_Open, ICurvePrimitive::CreateLine(segment));
    else
        curve = CurveVector::Create(CurveVector::BOUNDARY_TYPE_Open, primitive->Clone());

    if (element->Is3d())
        context.GetIDrawGeom().DrawCurveVector(*curve, false);
    else
        context.GetIDrawGeom().DrawCurveVector2d(*curve, false, context.GetCurrentDisplayParams()->GetNetDisplayPriority());

    if (pushedtrans)
        context.PopTransformClip();

    context.SetCurrentElement(nullptr);

    return true;
    }

/*---------------------------------------------------------------------------------**//**
* @bsimethod                                                    Brien.Bastings  04/2015
+---------------+---------------+---------------+---------------+---------------+------*/
void ElementGeometryCollection::Iterator::ToNext()
    {
    do
        {
        if (m_partGeometry.IsValid())
            {
            for (ElementGeometryPtr elemGeom : m_partGeometry->GetGeometry())
                {
                if (!elemGeom.IsValid())
                    continue;

                if (!m_elementGeometry.IsValid())
                    {
                    m_elementGeometry = elemGeom;
                    break;
                    }
                
                if (elemGeom.get() == m_elementGeometry.get())
                    m_elementGeometry = nullptr;
                }

            if (m_elementGeometry.IsValid())
                return;

            m_context->SetDgnGeomPartId(DgnGeomPartId());
            m_partGeometry = nullptr;
            }

        if (m_dataOffset >= m_totalDataSize)
            {
            m_data = nullptr;
            m_dataOffset = 0;

            return;
            }

        uint32_t        opCode = *((uint32_t *) (m_data));
        uint32_t        dataSize = *((uint32_t *) (m_data + sizeof (opCode)));
        uint8_t const*  data = (0 != dataSize ? (uint8_t const*) (m_data + sizeof (opCode) + sizeof (dataSize)) : nullptr);
        size_t          egOpSize = sizeof (opCode) + sizeof (dataSize) + dataSize;

        ElementGeomIO::Operation egOp = ElementGeomIO::Operation((ElementGeomIO::OpCode) (opCode), dataSize, data);
        ElementGeomIO::Reader reader(m_context->GetDgnDb());

        m_data += egOpSize;
        m_dataOffset += egOpSize;

        switch (egOp.m_opCode)
            {
            case ElementGeomIO::OpCode::Header:
                break;

            case ElementGeomIO::OpCode::BeginSubCategory:
                {
                Transform        geomToWorld;
                DgnSubCategoryId subCategory;

                if (!reader.Get(egOp, subCategory, geomToWorld))
                    break;

                if (nullptr != m_context->GetCurrLocalToFrustumTransformCP())
                    m_context->PopTransformClip(); // Pop previous sub-category/transform...

                m_context->PushTransform(geomToWorld);

                ElemDisplayParamsR  elParams = *m_context->GetCurrentDisplayParams();
                DgnCategoryId       category = elParams.GetCategoryId();

                if (!category.IsValid())
                    category = m_context->GetDgnDb().Categories().QueryCategoryId(subCategory);

                elParams.Init();
                elParams.SetCategoryId(category);
                elParams.SetSubCategoryId(subCategory);
                break;
                }

            case ElementGeomIO::OpCode::BasicSymbology:
            case ElementGeomIO::OpCode::LineStyle:
            case ElementGeomIO::OpCode::AreaFill:
            case ElementGeomIO::OpCode::Pattern:
            case ElementGeomIO::OpCode::Material:
                {
                reader.Get(egOp, *m_context->GetCurrentDisplayParams()); // Update active ElemDisplayParams...
                break;
                }

            case ElementGeomIO::OpCode::GeomPartInstance:
                {
                DgnGeomPartId geomPartId;

                if (!reader.Get(egOp, geomPartId))
                    break;

                DgnGeomPartPtr partGeometry = m_context->GetDgnDb().GeomParts().LoadGeomPart(geomPartId);

                if (!partGeometry.IsValid())
                    break;

                m_elementGeometry = partGeometry->GetGeometry().front();

                if (!m_elementGeometry.IsValid())
                    break; // Ignore failure...

                if (DrawPurpose::NotSpecified != m_context->GetDrawPurpose())
                    m_context->GetCurrentDisplayParams()->Resolve(*m_context); // Resolve sub-category appearance...

                m_context->SetDgnGeomPartId(geomPartId);
                m_partGeometry = partGeometry;
                return;
                }

            case ElementGeomIO::OpCode::ParasolidBRep:
                {
                if (!m_useBRep)
                    break;

                if (!reader.Get(egOp, m_elementGeometry) || !m_elementGeometry.IsValid())
                    {
                    m_useBRep = false; // BRep unavailable - start returning BRepPolyface geometry...
                    break;
                    }

                if (DrawPurpose::NotSpecified != m_context->GetDrawPurpose())
                    m_context->GetCurrentDisplayParams()->Resolve(*m_context); // Resolve sub-category appearance...
                return;
                }

            case ElementGeomIO::OpCode::BRepEdges:
            case ElementGeomIO::OpCode::BRepFaceIso:
                break; // Skip - Iterator should never return wireframe geometry cache...

            case ElementGeomIO::OpCode::BRepPolyface:
            case ElementGeomIO::OpCode::BRepPolyfaceExact:
                {
                if (m_useBRep)
                    break;

                // Fall through...
                }

            default:
                {
                if (!reader.Get(egOp, m_elementGeometry) || !m_elementGeometry.IsValid())
                    break; // Ignore non-geometry opCode (or failures)...

                if (DrawPurpose::NotSpecified != m_context->GetDrawPurpose())
                    m_context->GetCurrentDisplayParams()->Resolve(*m_context); // Resolve sub-category appearance...
                return;
                }
            }

        } while (true);
    }

/*=================================================================================**//**
* @bsiclass                                                     Brien.Bastings  04/2015
+===============+===============+===============+===============+===============+======*/
struct ElementGeometryCollectionContext : public NullContext
{
    DEFINE_T_SUPER(NullContext)
protected:

SimplifyViewDrawGeom* m_output;

virtual void _SetupOutputs() override {SetIViewDraw (*m_output);}

public:

virtual ~ElementGeometryCollectionContext () {delete (m_output);}

ElementGeometryCollectionContext (DgnDbR db, DrawPurpose purpose = DrawPurpose::CaptureGeometry)
    {
    m_output = new SimplifyViewDrawGeom();
    m_purpose = purpose;
    m_wantMaterials = true; // Setup material in ElemDisplayParams...

    SetBlockAsynchs (true);
    m_output->SetViewContext (this);
    _SetupOutputs();

    m_currDisplayParams.Init();
    SetDgnDb (db);
    }

}; // ElementGeometryCollectionContext

/*---------------------------------------------------------------------------------**//**
* @bsimethod                                                    Brien.Bastings  04/2015
+---------------+---------------+---------------+---------------+---------------+------*/
ElemDisplayParamsCR ElementGeometryCollection::GetElemDisplayParams()
    {
    return *m_context->GetCurrentDisplayParams();
    }

/*---------------------------------------------------------------------------------**//**
* @bsimethod                                                    Brien.Bastings  05/2015
+---------------+---------------+---------------+---------------+---------------+------*/
DgnGeomPartId ElementGeometryCollection::GetDgnGeomPartId()
    {
    return m_context->GetDgnGeomPartId();
    }

/*---------------------------------------------------------------------------------**//**
* @bsimethod                                                    Brien.Bastings  04/2015
+---------------+---------------+---------------+---------------+---------------+------*/
TransformCR ElementGeometryCollection::GetElementToWorld()
    {
    return m_elemToWorld;
    }

/*---------------------------------------------------------------------------------**//**
* @bsimethod                                                    Brien.Bastings  04/2015
+---------------+---------------+---------------+---------------+---------------+------*/
TransformCR ElementGeometryCollection::GetGeometryToWorld()
    {
    TransformCP currentTrans = m_context->GetCurrLocalToFrustumTransformCP();

    if (nullptr != currentTrans)
        m_geomToWorld = *currentTrans;
    else
        m_geomToWorld.InitIdentity();

    return m_geomToWorld;
    }

/*---------------------------------------------------------------------------------**//**
* @bsimethod                                                    Brien.Bastings  04/2015
+---------------+---------------+---------------+---------------+---------------+------*/
TransformCR ElementGeometryCollection::GetGeometryToElement()
    {
    Transform   worldToElem;
                
    worldToElem.InverseOf(m_elemToWorld);
    m_geomToElem = Transform::FromProduct(worldToElem, GetGeometryToWorld());

    return m_geomToElem;
    }

/*---------------------------------------------------------------------------------**//**
* @bsimethod                                                    Brien.Bastings  04/2015
+---------------+---------------+---------------+---------------+---------------+------*/
ElementGeometryCollection::ElementGeometryCollection (DgnDbR dgnDb, uint8_t const* data, size_t dataSize)
    {
    m_data = data;
    m_dataSize = dataSize;
    m_elemToWorld.InitIdentity();
    m_context = new ElementGeometryCollectionContext(dgnDb, DrawPurpose::NotSpecified);
    }

/*---------------------------------------------------------------------------------**//**
* @bsimethod                                                    Brien.Bastings  04/2015
+---------------+---------------+---------------+---------------+---------------+------*/
ElementGeometryCollection::ElementGeometryCollection (GeometricElementCR element)
    {
    m_data = element.GetGeomStream().GetData();
    m_dataSize = element.GetGeomStream().GetSize();
    m_elemToWorld = (element.Is3d() ? element.ToElement3d()->GetPlacement().GetTransform() : element.ToElement2d()->GetPlacement().GetTransform());
    m_context = new ElementGeometryCollectionContext(element.GetDgnDb());
    }

/*---------------------------------------------------------------------------------**//**
* @bsimethod                                                    Brien.Bastings  04/2015
+---------------+---------------+---------------+---------------+---------------+------*/
ElementGeometryCollection::~ElementGeometryCollection ()
    {
    delete((ElementGeometryCollectionContext*) m_context);
    }

/*---------------------------------------------------------------------------------**//**
* @bsimethod                                                    Brien.Bastings  04/2015
+---------------+---------------+---------------+---------------+---------------+------*/
BentleyStatus ElementGeometryBuilder::SetGeomStreamAndPlacement (GeometricElementR element)
    {
    if (0 == m_writer.m_buffer.size())
        return ERROR;

    if (!m_havePlacement)
        return ERROR;

    if (element.GetCategoryId() != m_elParams.GetCategoryId())
        return ERROR;

    if (m_model.Is3d())
        {
        DgnElement3dP element3d;

        if (nullptr == (element3d = element.ToElement3dP()))
            return ERROR;

        element3d->SetPlacement(m_placement3d);
        }
    else
        {
        DgnElement2dP element2d;

        if (nullptr == (element2d = element.ToElement2dP()))
            return ERROR;

        element2d->SetPlacement(m_placement2d);
        }

    element.GetGeomStreamR().SaveData (&m_writer.m_buffer.front(), (uint32_t) m_writer.m_buffer.size());

    return SUCCESS;
    }

/*---------------------------------------------------------------------------------**//**
* @bsimethod                                                    Brien.Bastings  04/2015
+---------------+---------------+---------------+---------------+---------------+------*/
bool ElementGeometryBuilder::Append (DgnSubCategoryId subCategoryId)
    {
    ElemDisplayParams elParams;

    elParams.SetCategoryId(m_elParams.GetCategoryId()); // Preserve current category...
    elParams.SetSubCategoryId(subCategoryId);

    return Append (elParams);
    }

/*---------------------------------------------------------------------------------**//**
* @bsimethod                                                    Brien.Bastings  04/2015
+---------------+---------------+---------------+---------------+---------------+------*/
bool ElementGeometryBuilder::Append (ElemDisplayParamsCR elParams)
    {
    if (!m_elParams.GetCategoryId().IsValid())
        return false;

    if (elParams.GetCategoryId() != m_elParams.GetCategoryId())
        return false;

    if (elParams.GetCategoryId() != m_model.GetDgnDb().Categories().QueryCategoryId(elParams.GetSubCategoryId()))
        return false;

    if (m_elParams == elParams)
        return true;

    m_elParams = elParams;
    m_appearanceChanged = true; // Defer append until we actually have some geometry...

    return true;
    }

/*---------------------------------------------------------------------------------**//**
* @bsimethod                                                    Brien.Bastings  04/2015
+---------------+---------------+---------------+---------------+---------------+------*/
bool ElementGeometryBuilder::Append (DgnGeomPartId geomPartId, TransformCR geomToElement)
    {
    if (!m_havePlacement)
        return false; // geomToElement must be relative to an already defined placement (i.e. not computed placement from CreateWorld)...

    DgnGeomPartPtr geomPart = m_model.GetDgnDb().GeomParts().LoadGeomPart(geomPartId);

    if (!geomPart.IsValid())
        return false;

    DRange3d localRange;

    for (ElementGeometryPtr geom : geomPart->GetGeometry())
        {
        if (!geom.IsValid())
            continue;

        if (!m_model.Is3d())
            {
            switch (geom->GetGeometryType())
                {
                case ElementGeometry::GeometryType::SolidPrimitive:
                case ElementGeometry::GeometryType::BsplineSurface:
                case ElementGeometry::GeometryType::Polyface:
                case ElementGeometry::GeometryType::SolidKernelEntity:
                    {
                    BeAssert(false); // 3d only geometry...
                    return false;
                    }
                }
            }

        DRange3d range;

        if (!geom->GetRange(range))
            continue;

        localRange.Extend(range);
        }

    OnNewGeom (localRange, &geomToElement);
    m_writer.Append(geomPartId);

    return true;
    }

/*---------------------------------------------------------------------------------**//**
* @bsimethod                                                    Brien.Bastings  04/2015
+---------------+---------------+---------------+---------------+---------------+------*/
void ElementGeometryBuilder::OnNewGeom (DRange3dCR localRange, TransformCP geomToElement)
    {
    Transform elementToWorld;
    
    if (m_model.Is3d())
        {
        m_placement3d.GetElementBoxR().Extend(localRange);
        elementToWorld = m_placement3d.GetTransform();
        }
    else
        {
        m_placement2d.GetElementBoxR().Extend(DRange2d::From(DPoint2d::From(localRange.low), DPoint2d::From(localRange.high)));
        elementToWorld = m_placement2d.GetTransform();
        }

    Transform geomToWorld = (nullptr == geomToElement ? elementToWorld : Transform::FromProduct(elementToWorld, *geomToElement));

    // Establish "geometry group" boundaries at sub-category and transform changes (NEEDSWORK: Other incompatible changes...priority/class?)
    if (!m_prevSubCategory.IsValid() || (m_prevSubCategory != m_elParams.GetSubCategoryId() || !m_prevGeomToWorld.IsEqual(geomToWorld)))
        {
        m_writer.Append(m_elParams.GetSubCategoryId(), geomToWorld);

        m_prevSubCategory = m_elParams.GetSubCategoryId();
        m_prevGeomToWorld = geomToWorld;
        }

    if (m_appearanceChanged)
        {
        m_writer.Append(m_elParams);
        m_appearanceChanged = false;
        }
    }

/*---------------------------------------------------------------------------------**//**
* @bsimethod                                                    Brien.Bastings  04/2015
+---------------+---------------+---------------+---------------+---------------+------*/
bool ElementGeometryBuilder::ConvertToLocal (ElementGeometryR geom)
    {
    Transform   localToWorld;

    if (!m_havePlacement)
        {
        if (!geom.GetLocalCoordinateFrame(localToWorld))
            return false;

        DPoint3d            origin;
        RotMatrix           rMatrix;
        YawPitchRollAngles  angles;

        localToWorld.GetTranslation(origin);
        localToWorld.GetMatrix(rMatrix);
        YawPitchRollAngles::TryFromRotMatrix(angles, rMatrix);

        if (m_model.Is3d())
            {
            m_placement3d.GetOriginR() = origin;
            m_placement3d.GetAnglesR() = angles;
            }
        else
            {
            BeAssert(0 == BeNumerical::Compare(origin.z, 0.0));
            if (0.0 != angles.GetPitch().Degrees() || 0.0 != angles.GetRoll().Degrees())
                {
                BentleyApi::YawPitchRollAngles tmpAngles(BentleyApi::AngleInDegrees(), angles.GetPitch(), angles.GetRoll());
                localToWorld = Transform::FromProduct (localToWorld, tmpAngles.ToTransform(DPoint3d::FromZero()));
                }

            m_placement2d.GetOriginR() = DPoint2d::From(origin);
            m_placement2d.GetAngleR() = angles.GetYaw();
            }
    
        m_havePlacement = true;
        }
    else if (m_model.Is3d())
        {
        localToWorld = m_placement3d.GetTransform();
        }
    else
        {
        localToWorld = m_placement2d.GetTransform();
        }

    if (localToWorld.IsIdentity())
        return true;

    Transform worldToLocal;

    worldToLocal.InverseOf(localToWorld);

    return geom.TransformInPlace(worldToLocal);
    }

/*---------------------------------------------------------------------------------**//**
* @bsimethod                                                    Brien.Bastings  04/2015
+---------------+---------------+---------------+---------------+---------------+------*/
bool ElementGeometryBuilder::AppendLocal (ElementGeometryCR geom, TransformCP geomToElement)
    {
    DRange3d localRange;

    if (!geom.GetRange(localRange, geomToElement))
        return false;

    OnNewGeom(localRange, geomToElement);

    if (!m_writer.AppendSimplified(geom, m_model.Is3d()))
        m_writer.Append(geom);

    return true;
    }

/*---------------------------------------------------------------------------------**//**
* @bsimethod                                                    Brien.Bastings  04/2015
+---------------+---------------+---------------+---------------+---------------+------*/
bool ElementGeometryBuilder::AppendWorld (ElementGeometryR geom)
    {
    if (!ConvertToLocal(geom))
        return false;

    return AppendLocal(geom, nullptr);
    }

/*---------------------------------------------------------------------------------**//**
* @bsimethod                                                    Brien.Bastings  04/2015
+---------------+---------------+---------------+---------------+---------------+------*/
bool ElementGeometryBuilder::Append (ElementGeometryCR geom)
    {
    if (!m_model.Is3d())
        {
        switch (geom.GetGeometryType())
            {
            case ElementGeometry::GeometryType::SolidPrimitive:
            case ElementGeometry::GeometryType::BsplineSurface:
            case ElementGeometry::GeometryType::Polyface:
            case ElementGeometry::GeometryType::SolidKernelEntity:
                {
                BeAssert(false); // 3d only geometry...
                return false;
                }
            }
        }

    if (m_haveLocalGeom)
        return AppendLocal(geom, nullptr);

    ElementGeometryPtr geomPtr;

    // NOTE: Avoid un-necessary copy of BRep. We just need to change entity transform...
    if (ElementGeometry::GeometryType::SolidKernelEntity == geom.GetGeometryType())
        {
        ISolidKernelEntityPtr clone;

        if (SUCCESS != T_HOST.GetSolidsKernelAdmin()._InstanceEntity (clone, *geom.GetAsISolidKernelEntity()))
            return false;

        geomPtr = ElementGeometry::Create (clone);
        }
    else
        {
        geomPtr = geom.Clone ();
        }

    return AppendWorld (*geomPtr);
    }

/*---------------------------------------------------------------------------------**//**
* @bsimethod                                                    Brien.Bastings  04/2015
+---------------+---------------+---------------+---------------+---------------+------*/
bool ElementGeometryBuilder::Append (ICurvePrimitiveCR geom)
    {
    if (m_haveLocalGeom)
        {
        DRange3d localRange;

        if (!getRange(geom, localRange, nullptr))
            return false;

        OnNewGeom (localRange, nullptr);

        if (!m_writer.AppendSimplified(geom, false, m_model.Is3d()))
            m_writer.Append(geom);

        return true;
        }

    ElementGeometryPtr geomPtr = ElementGeometry::Create(geom);

    return AppendWorld (*geomPtr);
    }

/*---------------------------------------------------------------------------------**//**
* @bsimethod                                                    Brien.Bastings  04/2015
+---------------+---------------+---------------+---------------+---------------+------*/
bool ElementGeometryBuilder::Append (CurveVectorCR geom)
    {
    if (m_haveLocalGeom)
        {
        DRange3d localRange;

        if (!getRange(geom, localRange, nullptr))
            return false;

        OnNewGeom (localRange, nullptr);

        if (!m_writer.AppendSimplified(geom, m_model.Is3d()))
            m_writer.Append(geom);

        return true;
        }

    ElementGeometryPtr geomPtr = ElementGeometry::Create(geom);

    return AppendWorld (*geomPtr);
    }

/*---------------------------------------------------------------------------------**//**
* @bsimethod                                                    Brien.Bastings  04/2015
+---------------+---------------+---------------+---------------+---------------+------*/
bool ElementGeometryBuilder::Append (ISolidPrimitiveCR geom)
    {
    if (!m_model.Is3d())
        {
        BeAssert(false); // 3d only geometry...
        return false;
        }

    if (m_haveLocalGeom)
        {
        DRange3d localRange;

        if (!getRange(geom, localRange, nullptr))
            return false;

        OnNewGeom (localRange, nullptr);
        m_writer.Append(geom);

        return true;
        }

    ElementGeometryPtr geomPtr = ElementGeometry::Create(geom);

    return AppendWorld (*geomPtr);
    }

/*---------------------------------------------------------------------------------**//**
* @bsimethod                                                    Brien.Bastings  04/2015
+---------------+---------------+---------------+---------------+---------------+------*/
bool ElementGeometryBuilder::Append (MSBsplineSurfaceCR geom)
    {
    if (!m_model.Is3d())
        {
        BeAssert(false); // 3d only geometry...
        return false;
        }

    if (m_haveLocalGeom)
        {
        DRange3d localRange;

        if (!getRange(geom, localRange, nullptr))
            return false;

        OnNewGeom (localRange, nullptr);
        m_writer.Append(geom);

        return true;
        }

    ElementGeometryPtr geomPtr = ElementGeometry::Create(geom);

    return AppendWorld (*geomPtr);
    }

/*---------------------------------------------------------------------------------**//**
* @bsimethod                                                    Brien.Bastings  04/2015
+---------------+---------------+---------------+---------------+---------------+------*/
bool ElementGeometryBuilder::Append (PolyfaceQueryCR geom)
    {
    if (!m_model.Is3d())
        {
        BeAssert(false); // 3d only geometry...
        return false;
        }

    if (m_haveLocalGeom)
        {
        DRange3d localRange;

        if (!getRange(geom, localRange, nullptr))
            return false;

        OnNewGeom (localRange, nullptr);
        m_writer.Append(geom);

        return true;
        }

    ElementGeometryPtr geomPtr = ElementGeometry::Create(geom);

    return AppendWorld (*geomPtr);
    }

/*---------------------------------------------------------------------------------**//**
* @bsimethod                                                    Brien.Bastings  04/2015
+---------------+---------------+---------------+---------------+---------------+------*/
bool ElementGeometryBuilder::Append (ISolidKernelEntityCR geom)
    {
    if (!m_model.Is3d())
        {
        BeAssert(false); // 3d only geometry...
        return false;
        }

    if (m_haveLocalGeom)
        {
        DRange3d localRange;

        if (!getRange(geom, localRange, nullptr))
            return false;

        OnNewGeom (localRange, nullptr);
        m_writer.Append(geom);

        return true;
        }

    ISolidKernelEntityPtr clone;

    // NOTE: Avoid un-necessary copy of BRep. We just need to change entity transform...
    if (SUCCESS != T_HOST.GetSolidsKernelAdmin()._InstanceEntity(clone, geom))
        return false;

    ElementGeometryPtr geomPtr = ElementGeometry::Create(clone);

    return AppendWorld (*geomPtr);
    }

/*---------------------------------------------------------------------------------**//**
* @bsimethod                                                    Brien.Bastings  04/2015
+---------------+---------------+---------------+---------------+---------------+------*/
bool ElementGeometryBuilder::Append(TextStringCR text)
    {
    if (m_haveLocalGeom)
        {
        DRange3d localRange;
        if (!getRange(text, localRange, nullptr))
            return false;

        OnNewGeom(localRange, nullptr);
        m_writer.Append(text);

        return true;
        }

    return AppendWorld(*ElementGeometry::Create(text));
    }

/*---------------------------------------------------------------------------------**//**
* @bsimethod                                                    Brien.Bastings  04/2015
+---------------+---------------+---------------+---------------+---------------+------*/
ElementGeometryBuilder::ElementGeometryBuilder(DgnModelR model, DgnCategoryId categoryId, Placement3dCR placement) : m_model(model), m_writer(model.GetDgnDb())
    {
    m_elParams.SetCategoryId(categoryId);
    m_appearanceChanged = false;
    m_placement3d = placement;
    m_haveLocalGeom = m_havePlacement = true;
    }

/*---------------------------------------------------------------------------------**//**
* @bsimethod                                                    Brien.Bastings  04/2015
+---------------+---------------+---------------+---------------+---------------+------*/
ElementGeometryBuilder::ElementGeometryBuilder (DgnModelR model, DgnCategoryId categoryId, Placement2dCR placement) : m_model (model), m_writer(model.GetDgnDb())
    {
    m_elParams.SetCategoryId(categoryId);
    m_appearanceChanged = false;
    m_placement2d = placement;
    m_haveLocalGeom = m_havePlacement = true;
    }

/*---------------------------------------------------------------------------------**//**
* @bsimethod                                                    Brien.Bastings  04/2015
+---------------+---------------+---------------+---------------+---------------+------*/
ElementGeometryBuilder::ElementGeometryBuilder (DgnModelR model, DgnCategoryId categoryId) : m_model (model), m_writer(model.GetDgnDb())
    {
    m_elParams.SetCategoryId(categoryId);
    m_appearanceChanged = false;
    m_haveLocalGeom = m_havePlacement = false;
    }

/*---------------------------------------------------------------------------------**//**
* @bsimethod                                                    Brien.Bastings  04/2015
+---------------+---------------+---------------+---------------+---------------+------*/
ElementGeometryBuilderPtr ElementGeometryBuilder::Create (DgnModelR model, DgnCategoryId categoryId, DPoint3dCR origin, YawPitchRollAngles const& angles)
    {
    if (!categoryId.IsValid() || !model.Is3d())
        return nullptr;

    Placement3d placement;

    placement.GetOriginR() = origin;
    placement.GetAnglesR() = angles;

    return new ElementGeometryBuilder(model, categoryId, placement);
    }

/*---------------------------------------------------------------------------------**//**
* @bsimethod                                                    Brien.Bastings  04/2015
+---------------+---------------+---------------+---------------+---------------+------*/
ElementGeometryBuilderPtr ElementGeometryBuilder::Create (DgnModelR model, DgnCategoryId categoryId, DPoint2dCR origin, AngleInDegrees const& angle)
    {
    if (!categoryId.IsValid() || model.Is3d())
        return nullptr;

    Placement2d placement;

    placement.GetOriginR() = origin;
    placement.GetAngleR()  = angle;

    return new ElementGeometryBuilder(model, categoryId, placement);
    }

/*---------------------------------------------------------------------------------**//**
* @bsimethod                                                    Brien.Bastings  04/2015
+---------------+---------------+---------------+---------------+---------------+------*/
ElementGeometryBuilderPtr ElementGeometryBuilder::CreateWorld (DgnModelR model, DgnCategoryId categoryId)
    {
    if (!categoryId.IsValid())
        return nullptr;

    return new ElementGeometryBuilder(model, categoryId);
    }

/*---------------------------------------------------------------------------------**//**
* @bsimethod                                                    Brien.Bastings  04/2015
+---------------+---------------+---------------+---------------+---------------+------*/
ElementGeometryBuilderPtr ElementGeometryBuilder::Create (DgnElement3dCR element, DPoint3dCR origin, YawPitchRollAngles const& angles)
    {
    return ElementGeometryBuilder::Create(element.GetDgnModel(), element.GetCategoryId(), origin, angles);
    }

/*---------------------------------------------------------------------------------**//**
* @bsimethod                                                    Brien.Bastings  04/2015
+---------------+---------------+---------------+---------------+---------------+------*/
ElementGeometryBuilderPtr ElementGeometryBuilder::Create (DgnElement2dCR element, DPoint2dCR origin, AngleInDegrees const& angle)
    {
    return ElementGeometryBuilder::Create(element.GetDgnModel(), element.GetCategoryId(), origin, angle);
    }

/*---------------------------------------------------------------------------------**//**
* @bsimethod                                                    Brien.Bastings  04/2015
+---------------+---------------+---------------+---------------+---------------+------*/
ElementGeometryBuilderPtr ElementGeometryBuilder::CreateWorld (GeometricElementCR element)
    {
    return ElementGeometryBuilder::CreateWorld(element.GetDgnModel(), element.GetCategoryId());
    }
<|MERGE_RESOLUTION|>--- conflicted
+++ resolved
@@ -1,3267 +1,3262 @@
-/*--------------------------------------------------------------------------------------+
-|
-|     $Source: DgnCore/ElementGeometry.cpp $
-|
-|  $Copyright: (c) 2015 Bentley Systems, Incorporated. All rights reserved. $
-|
-+--------------------------------------------------------------------------------------*/
-#include <DgnPlatformInternal.h>
-#include <GeomSerialization/GeomLibsFlatBufferApi.h>
-#include <DgnPlatformInternal/DgnCore/ElementGraphics.fb.h>
-#include <DgnPlatformInternal/DgnCore/TextStringPersistence.h>
-
-using namespace flatbuffers;
-
-/*----------------------------------------------------------------------------------*//**
-* @bsimethod                                                    Brien.Bastings  02/15
-+---------------+---------------+---------------+---------------+---------------+------*/
-bool ElementGeometry::GetLocalCoordinateFrame (TransformR localToWorld) const
-    {
-    switch (GetGeometryType())
-        {
-        case GeometryType::CurvePrimitive:
-            {
-            ICurvePrimitivePtr curve = GetAsICurvePrimitive();
-
-            if (!curve->FractionToFrenetFrame(0.0, localToWorld))
-                {
-                DPoint3d point;
-
-                if (curve->GetStartPoint(point))
-                    {
-                    localToWorld.InitFrom(point);
-                    return true;
-                    }
-
-                localToWorld.InitIdentity();
-                return false;
-                }
-
-            break;
-            }
-
-        case GeometryType::CurveVector:
-            {
-            CurveVectorPtr curves = GetAsCurveVector();
-
-            if (!curves->GetAnyFrenetFrame(localToWorld))
-                {
-                DPoint3d point;
-
-                if (curves->GetStartPoint(point))
-                    {
-                    localToWorld.InitFrom(point);
-                    return true;
-                    }
-
-                localToWorld.InitIdentity();
-                return false;
-                }
-
-            break;
-            }
-
-        case GeometryType::SolidPrimitive:
-            {
-            Transform          worldToLocal;
-            ISolidPrimitivePtr solidPrimitive = GetAsISolidPrimitive();
-
-            if (!solidPrimitive->TryGetConstructiveFrame(localToWorld, worldToLocal))
-                {
-                localToWorld.InitIdentity();
-                return false;
-                }
-
-            break;
-            }
-
-        case GeometryType::Polyface:
-            {
-            PolyfaceHeaderPtr polyface = GetAsPolyfaceHeader();
-
-            double      area;
-            DPoint3d    centroid;
-            RotMatrix   axes;
-            DVec3d      momentXYZ;
-
-            if (!polyface->ComputePrincipalAreaMoments(area, centroid, axes, momentXYZ))
-                {
-                localToWorld.InitIdentity();
-                return false;
-                }
-
-            localToWorld.InitFrom(axes, centroid);
-            break;
-            }
-
-        case GeometryType::BsplineSurface:
-            {
-            MSBsplineSurfacePtr surface = GetAsMSBsplineSurface();
-
-            double      area;
-            DPoint3d    centroid;
-            RotMatrix   axes;
-            DVec3d      momentXYZ;
-
-            if (!surface->ComputePrincipalAreaMoments(area, (DVec3dR) centroid, axes, momentXYZ))
-                {
-                localToWorld.InitIdentity();
-                return false;
-                }
-
-            localToWorld.InitFrom(axes, centroid);
-            break;
-            }
-        
-        case GeometryType::SolidKernelEntity:
-            {
-            ISolidKernelEntityPtr entity = GetAsISolidKernelEntity();
-
-            // The entity transform (after removing SWA scale) can be used for localToWorld (solid kernel to uors)...
-            localToWorld = entity->GetEntityTransform();
-            break;
-            }
-
-        case GeometryType::TextString:
-            {
-            TextStringCR text = *GetAsTextString();
-            localToWorld.InitFrom(text.GetOrientation(), text.GetOrigin());            
-            break;
-            }
-        
-        default:
-            {
-            localToWorld.InitIdentity();
-            BeAssert(false);
-
-            return false;
-            }
-        }
-
-    // NOTE: Ensure rotation is squared up and normalized (ComputePrincipalAreaMoments/GetEntityTransform is scaled)... 
-    DPoint3d    origin;
-    RotMatrix   rMatrix;
-
-    localToWorld.GetTranslation(origin);
-    localToWorld.GetMatrix(rMatrix);
-    rMatrix.SquareAndNormalizeColumns(rMatrix, 0, 1);
-    localToWorld.InitFrom(rMatrix, origin);
-
-    return true;
-    }
-
-/*----------------------------------------------------------------------------------*//**
-* @bsimethod                                                    Brien.Bastings  02/15
-+---------------+---------------+---------------+---------------+---------------+------*/
-bool ElementGeometry::GetLocalRange (DRange3dR localRange, TransformR localToWorld) const
-    {
-    if (!GetLocalCoordinateFrame(localToWorld))
-        return false;
-
-    if (localToWorld.IsIdentity())
-        return GetRange(localRange);
-    
-    ElementGeometryPtr clone;
-    
-    // NOTE: Avoid un-necessary copy of BRep. We just need to change entity transform...
-    if (GeometryType::SolidKernelEntity == GetGeometryType())
-        {
-        ISolidKernelEntityPtr geom;
-
-        if (SUCCESS != T_HOST.GetSolidsKernelAdmin()._InstanceEntity(geom, *GetAsISolidKernelEntity()))
-            return false;
-
-        clone = new ElementGeometry(geom);
-        }
-    else
-        {
-        clone = Clone();
-        }
-
-    Transform   worldToLocal;
-
-    worldToLocal.InverseOf(localToWorld);
-    clone->TransformInPlace(worldToLocal);
-
-    return clone->GetRange(localRange);
-    }
-
-/*----------------------------------------------------------------------------------*//**
-* @bsimethod                                                    Brien.Bastings  04/15
-+---------------+---------------+---------------+---------------+---------------+------*/
-static bool getRange (ICurvePrimitiveCR geom, DRange3dR range, TransformCP transform)
-    {
-    return (nullptr != transform ? geom.GetRange(range, *transform) : geom.GetRange(range));
-    }
-
-/*----------------------------------------------------------------------------------*//**
-* @bsimethod                                                    Brien.Bastings  04/15
-+---------------+---------------+---------------+---------------+---------------+------*/
-static bool getRange (CurveVectorCR geom, DRange3dR range, TransformCP transform)
-    {
-    return (nullptr != transform ? geom.GetRange(range, *transform) : geom.GetRange(range));
-    }
-
-/*----------------------------------------------------------------------------------*//**
-* @bsimethod                                                    Brien.Bastings  04/15
-+---------------+---------------+---------------+---------------+---------------+------*/
-static bool getRange (ISolidPrimitiveCR geom, DRange3dR range, TransformCP transform)
-    {
-    return (nullptr != transform ? geom.GetRange(range, *transform) : geom.GetRange(range));
-    }
-
-/*----------------------------------------------------------------------------------*//**
-* @bsimethod                                                    Brien.Bastings  04/15
-+---------------+---------------+---------------+---------------+---------------+------*/
-static bool getRange (PolyfaceQueryCR geom, DRange3dR range, TransformCP transform)
-    {
-    range = geom.PointRange();
-
-    if (nullptr != transform)
-        transform->Multiply(range, range);
-
-    return true;
-    }
-
-/*----------------------------------------------------------------------------------*//**
-* @bsimethod                                                    Brien.Bastings  04/15
-+---------------+---------------+---------------+---------------+---------------+------*/
-static bool getRange (MSBsplineSurfaceCR geom, DRange3dR range, TransformCP transform)
-    {
-    // NOTE: MSBsplineSurface::GetPoleRange doesn't give a nice fitted box...
-    IFacetOptionsPtr          facetOpt = IFacetOptions::Create();
-    IPolyfaceConstructionPtr  builder = IPolyfaceConstruction::Create(*facetOpt);
-
-    builder->Add (geom);
-
-    return getRange(builder->GetClientMeshR(), range, transform);
-    }
-
-/*----------------------------------------------------------------------------------*//**
-* @bsimethod                                                    Brien.Bastings  04/15
-+---------------+---------------+---------------+---------------+---------------+------*/
-static bool getRange(ISolidKernelEntityCR geom, DRange3dR range, TransformCP transform)
-    {
-    if (SUCCESS != DgnPlatformLib::QueryHost()->GetSolidsKernelAdmin()._GetEntityRange(range, geom))
-        return false;
-
-    geom.GetEntityTransform().Multiply(range, range);
-
-    if (nullptr != transform)
-        transform->Multiply(range, range);
-
-    return true;
-    }
-
-/*----------------------------------------------------------------------------------*//**
-* @bsimethod                                                    Jeff.Marker     05/15
-+---------------+---------------+---------------+---------------+---------------+------*/
-static bool getRange (TextStringCR text, DRange3dR range, TransformCP transform)
-    {
-    DRange2dCR textRange = text.GetRange();
-    range.low.Init(textRange.low);
-    range.high.Init(textRange.high);
-    
-    Transform textTransform = text.ComputeTransform();
-    textTransform.Multiply(&range.low, 2);
-
-    if (nullptr != transform)
-        transform->Multiply(range, range);
-
-    return true;
-    }
-
-/*----------------------------------------------------------------------------------*//**
-* @bsimethod                                                    Brien.Bastings  02/15
-+---------------+---------------+---------------+---------------+---------------+------*/
-bool ElementGeometry::GetRange (DRange3dR range, TransformCP transform) const
-    {
-    range.Init ();
-
-    switch (GetGeometryType())
-        {
-        case GeometryType::CurvePrimitive:
-            {
-            ICurvePrimitivePtr geom = GetAsICurvePrimitive();
-
-            return getRange(*geom, range, transform);
-            }
-
-        case GeometryType::CurveVector:
-            {
-            CurveVectorPtr geom = GetAsCurveVector();
-
-            return getRange(*geom, range, transform);
-            }
-
-        case GeometryType::SolidPrimitive:
-            {
-            ISolidPrimitivePtr geom = GetAsISolidPrimitive();
-
-            return getRange(*geom, range, transform);
-            }
-
-        case GeometryType::Polyface:
-            {
-            PolyfaceHeaderPtr geom = GetAsPolyfaceHeader();
-
-            return getRange(*geom, range, transform);
-            }
-
-        case GeometryType::BsplineSurface:
-            {
-            MSBsplineSurfacePtr geom = GetAsMSBsplineSurface();
-
-            return getRange(*geom, range, transform);
-            }
-        
-        case GeometryType::SolidKernelEntity:
-            {
-            ISolidKernelEntityPtr geom = GetAsISolidKernelEntity();
-
-            return getRange(*geom, range, transform);
-            }
-
-        case GeometryType::TextString:
-            {
-            TextStringPtr geom = GetAsTextString();
-
-            return getRange(*geom, range, transform);
-            }
-
-        default:
-            {
-            BeAssert (false);
-            return false;
-            }
-        }
-    }
-
-/*----------------------------------------------------------------------------------*//**
-* @bsimethod                                                    Brien.Bastings  02/15
-+---------------+---------------+---------------+---------------+---------------+------*/
-bool ElementGeometry::TransformInPlace (TransformCR transform)
-    {
-    switch (GetGeometryType())
-        {
-        case GeometryType::CurvePrimitive:
-            {
-            ICurvePrimitivePtr geom = GetAsICurvePrimitive();
-
-            return geom->TransformInPlace(transform);
-            }
-
-        case GeometryType::CurveVector:
-            {
-            CurveVectorPtr geom = GetAsCurveVector();
-
-            return geom->TransformInPlace(transform);
-            }
-
-        case GeometryType::SolidPrimitive:
-            {
-            ISolidPrimitivePtr geom = GetAsISolidPrimitive();
-
-            return geom->TransformInPlace(transform);
-            }
-
-        case GeometryType::Polyface:
-            {
-            PolyfaceHeaderPtr geom = GetAsPolyfaceHeader();
-
-            geom->Transform(transform);
-
-            return true;
-            }
-
-        case GeometryType::BsplineSurface:
-            {
-            MSBsplineSurfacePtr geom = GetAsMSBsplineSurface();
-
-            return (SUCCESS == geom->TransformSurface(transform) ? true : false);
-            }
-        
-        case GeometryType::SolidKernelEntity:
-            {
-            ISolidKernelEntityPtr geom = GetAsISolidKernelEntity();
-
-            geom->PreMultiplyEntityTransformInPlace(transform); // Just change entity transform...
-
-            return true;
-            }
-
-        case GeometryType::TextString:
-            {
-            TextStringR text = *GetAsTextString();
-            
-            DPoint3d newOrigin = text.GetOrigin();
-            transform.Multiply(newOrigin);
-
-            RotMatrix newOrientation = text.GetOrientation();
-            DPoint2d scaleFactor;
-            TextString::TransformOrientationAndExtractScale(scaleFactor, newOrientation, transform);
-
-            DPoint2d newSize = text.GetStyle().GetSize();
-            newSize.x *= scaleFactor.x;
-            newSize.y *= scaleFactor.y;
-
-            text.SetOrigin(newOrigin);
-            text.SetOrientation(newOrientation);
-            text.GetStyleR().SetSize(newSize);
-
-            return true;
-            }
-
-        default:
-            {
-            BeAssert(false);
-            return false;
-            }
-        }
-    }
-
-/*----------------------------------------------------------------------------------*//**
-* @bsimethod                                                    Brien.Bastings  03/15
-+---------------+---------------+---------------+---------------+---------------+------*/
-ElementGeometryPtr ElementGeometry::Clone () const
-    {
-    switch (GetGeometryType())
-        {
-        case GeometryType::CurvePrimitive:
-            {
-            ICurvePrimitivePtr geom = GetAsICurvePrimitive()->Clone();
-
-            return new ElementGeometry(geom);
-            }
-
-        case GeometryType::CurveVector:
-            {
-            CurveVectorPtr geom = GetAsCurveVector()->Clone();
-
-            return new ElementGeometry(geom);
-            }
-
-        case GeometryType::SolidPrimitive:
-            {
-            ISolidPrimitivePtr geom = GetAsISolidPrimitive()->Clone();
-
-            return new ElementGeometry(geom);
-            }
-
-        case GeometryType::Polyface:
-            {
-            PolyfaceHeaderPtr geom = BentleyApi::PolyfaceHeader::New();
-
-            geom->CopyFrom (*GetAsPolyfaceHeader());
-
-            return new ElementGeometry(geom);
-            }
-
-        case GeometryType::BsplineSurface:
-            {
-            MSBsplineSurfacePtr geom = BentleyApi::MSBsplineSurface::CreatePtr();
-
-            geom->CopyFrom (*GetAsMSBsplineSurface());
-
-            return new ElementGeometry(geom);
-            }
-        
-        case GeometryType::SolidKernelEntity:
-            {
-            ISolidKernelEntityPtr geom = GetAsISolidKernelEntity()->Clone();
-
-            return new ElementGeometry(geom);
-            }
-
-        case GeometryType::TextString:
-            {
-            TextStringPtr text = GetAsTextString()->Clone();
-            
-            return new ElementGeometry(text);
-            }
-
-        default:
-            {
-            BeAssert(false);
-            return nullptr;
-            }
-        }
-    }
-
-/*----------------------------------------------------------------------------------*//**
-* @bsimethod                                                    Brien.Bastings  02/15
-+---------------+---------------+---------------+---------------+---------------+------*/
-ElementGeometry::ElementGeometry (ICurvePrimitivePtr const& source) {m_type = GeometryType::CurvePrimitive; m_data = source;}
-ElementGeometry::ElementGeometry (CurveVectorPtr const& source) {m_type = GeometryType::CurveVector; m_data = source;}
-ElementGeometry::ElementGeometry (ISolidPrimitivePtr const& source) {m_type = GeometryType::SolidPrimitive; m_data = source;}
-ElementGeometry::ElementGeometry (MSBsplineSurfacePtr const& source) {m_type = GeometryType::BsplineSurface; m_data = source;}
-ElementGeometry::ElementGeometry (PolyfaceHeaderPtr const& source) {m_type = GeometryType::Polyface; m_data = source;}
-ElementGeometry::ElementGeometry (ISolidKernelEntityPtr const& source) {m_type = GeometryType::SolidKernelEntity; m_data = source;}
-ElementGeometry::ElementGeometry (TextStringPtr const& source) {m_type = GeometryType::TextString; m_data = source;}
-
-/*----------------------------------------------------------------------------------*//**
-* @bsimethod                                                    Brien.Bastings  02/15
-+---------------+---------------+---------------+---------------+---------------+------*/
-ElementGeometryPtr ElementGeometry::Create (ICurvePrimitivePtr const& source) {return (source.IsValid() ? new ElementGeometry(source) : nullptr);}
-ElementGeometryPtr ElementGeometry::Create (CurveVectorPtr const& source) {return (source.IsValid() ? new ElementGeometry(source) : nullptr);}
-ElementGeometryPtr ElementGeometry::Create (ISolidPrimitivePtr const& source) {return (source.IsValid() ? new ElementGeometry(source) : nullptr);}
-ElementGeometryPtr ElementGeometry::Create (MSBsplineSurfacePtr const& source) {return (source.IsValid() ? new ElementGeometry(source) : nullptr);}
-ElementGeometryPtr ElementGeometry::Create (PolyfaceHeaderPtr const& source) {return (source.IsValid() ? new ElementGeometry(source) : nullptr);}
-ElementGeometryPtr ElementGeometry::Create (ISolidKernelEntityPtr const& source) {return (source.IsValid() ? new ElementGeometry(source) : nullptr);}
-ElementGeometryPtr ElementGeometry::Create (TextStringPtr const& source) {return (source.IsValid() ? new ElementGeometry(source) : nullptr);}
-
-/*----------------------------------------------------------------------------------*//**
-* @bsimethod                                                    Brien.Bastings  02/15
-+---------------+---------------+---------------+---------------+---------------+------*/
-ElementGeometryPtr ElementGeometry::Create (ICurvePrimitiveCR source) {ICurvePrimitivePtr clone = source.Clone(); return Create(clone);}
-ElementGeometryPtr ElementGeometry::Create (CurveVectorCR source) {CurveVectorPtr clone = source.Clone(); return Create(clone);}
-ElementGeometryPtr ElementGeometry::Create (ISolidPrimitiveCR source) {ISolidPrimitivePtr clone = source.Clone(); return Create(clone);}
-ElementGeometryPtr ElementGeometry::Create (MSBsplineSurfaceCR source) {MSBsplineSurfacePtr clone = MSBsplineSurface::CreatePtr(); clone->CopyFrom(source); return Create(clone);}
-ElementGeometryPtr ElementGeometry::Create (PolyfaceQueryCR source) {PolyfaceHeaderPtr clone = PolyfaceHeader::New(); clone->CopyFrom(source); return Create(clone);}
-ElementGeometryPtr ElementGeometry::Create (ISolidKernelEntityCR source) {ISolidKernelEntityPtr clone = source.Clone(); return Create(clone);}
-ElementGeometryPtr ElementGeometry::Create (TextStringCR source) {TextStringPtr clone = source.Clone(); return Create(clone);}
-
-/*----------------------------------------------------------------------------------*//**
-* @bsimethod                                                    Brien.Bastings  02/15
-+---------------+---------------+---------------+---------------+---------------+------*/
-ElementGeometry::GeometryType ElementGeometry::GetGeometryType () const {return m_type;}
-ICurvePrimitivePtr ElementGeometry::GetAsICurvePrimitive () const {return (GeometryType::CurvePrimitive == m_type ? static_cast <ICurvePrimitiveP> (m_data.get ()) : nullptr);}
-CurveVectorPtr ElementGeometry::GetAsCurveVector () const {return (GeometryType::CurveVector == m_type ? static_cast <CurveVectorP> (m_data.get ()) : nullptr);}
-ISolidPrimitivePtr ElementGeometry::GetAsISolidPrimitive () const {return (GeometryType::SolidPrimitive == m_type ? static_cast <ISolidPrimitiveP> (m_data.get ()) : nullptr);}
-MSBsplineSurfacePtr ElementGeometry::GetAsMSBsplineSurface () const {return (GeometryType::BsplineSurface == m_type ? static_cast <RefCountedMSBsplineSurface*> (m_data.get ()) : nullptr);}
-PolyfaceHeaderPtr ElementGeometry::GetAsPolyfaceHeader () const {return (GeometryType::Polyface == m_type ? static_cast <PolyfaceHeaderP> (m_data.get ()) : nullptr);}
-ISolidKernelEntityPtr ElementGeometry::GetAsISolidKernelEntity() const { return (GeometryType::SolidKernelEntity == m_type ? static_cast <ISolidKernelEntityP> (m_data.get()) : nullptr); }
-TextStringPtr ElementGeometry::GetAsTextString() const { return (GeometryType::TextString == m_type ? static_cast <TextStringP> (m_data.get()) : nullptr); }
-
-/*---------------------------------------------------------------------------------**//**
-* @bsimethod                                                    Brien.Bastings  11/14
-+---------------+---------------+---------------+---------------+---------------+------*/
-void ElementGeomIO::Iterator::ToNext()
-    {
-    if (m_dataOffset >= m_totalDataSize)
-        {
-        m_data = nullptr;
-        m_dataOffset = 0;
-
-        return;
-        }
-
-    uint32_t        opCode = *((uint32_t *) (m_data));
-    uint32_t        dataSize = *((uint32_t *) (m_data + sizeof (opCode)));
-    uint8_t const*  data = (0 != dataSize ? (uint8_t const*) (m_data + sizeof (opCode) + sizeof (dataSize)) : nullptr);
-    size_t          egOpSize = sizeof (opCode) + sizeof (dataSize) + dataSize;
-
-    m_egOp = Operation ((OpCode) (opCode), dataSize, data);
-    m_data += egOpSize;
-    m_dataOffset += egOpSize;
-    }
-
-/*---------------------------------------------------------------------------------**//**
-* @bsimethod                                                    Brien.Bastings  11/2014
-+---------------+---------------+---------------+---------------+---------------+------*/
-void ElementGeomIO::Writer::Append (Operation const& egOp)
-    {
-    uint32_t paddedDataSize = (egOp.m_dataSize + 7) & ~7; // 8 byte aligned...
-    size_t   egOpSize = sizeof (egOp.m_opCode) + sizeof (egOp.m_dataSize) + paddedDataSize;
-    size_t   currSize = m_buffer.size();
-
-    m_buffer.resize (currSize + egOpSize);
-
-    uint8_t*  currOffset = &(m_buffer.at (currSize));
-
-    memcpy (currOffset, &egOp.m_opCode, sizeof (egOp.m_opCode));
-    currOffset += sizeof (egOp.m_opCode);
-
-    memcpy (currOffset, &paddedDataSize, sizeof (paddedDataSize));
-    currOffset += sizeof (paddedDataSize);
-
-    if (0 == egOp.m_dataSize)
-        return;
-            
-    memcpy (currOffset, egOp.m_data, egOp.m_dataSize);
-    currOffset += egOp.m_dataSize;
-
-    if (paddedDataSize > egOp.m_dataSize)
-        memset (currOffset, 0, paddedDataSize - egOp.m_dataSize); // Pad quietly or also assert?
-    }
-
-/*---------------------------------------------------------------------------------**//**
-* @bsimethod                                                    Brien.Bastings  12/2014
-+---------------+---------------+---------------+---------------+---------------+------*/
-void ElementGeomIO::Writer::Append (DPoint2dCP pts, size_t nPts, int8_t boundary)
-    {
-    FlatBufferBuilder fbb;
-
-    auto coords = fbb.CreateVectorOfStructs ((FB::DPoint2d*) pts, nPts);
-
-    FB::PointPrimitive2dBuilder builder (fbb);
-
-    builder.add_coords (coords);
-    builder.add_boundary ((FB::BoundaryType) boundary);
-
-    auto mloc = builder.Finish();
-
-    fbb.Finish (mloc);
-    Append (Operation (OpCode::PointPrimitive2d, (uint32_t) fbb.GetSize(), fbb.GetBufferPointer()));
-    }
-
-/*---------------------------------------------------------------------------------**//**
-* @bsimethod                                                    Brien.Bastings  12/2014
-+---------------+---------------+---------------+---------------+---------------+------*/
-void ElementGeomIO::Writer::Append (DPoint3dCP pts, size_t nPts, int8_t boundary)
-    {
-    FlatBufferBuilder fbb;
-
-    auto coords = fbb.CreateVectorOfStructs ((FB::DPoint3d*) pts, nPts);
-
-    FB::PointPrimitiveBuilder builder (fbb);
-
-    builder.add_coords (coords);
-    builder.add_boundary ((FB::BoundaryType) boundary);
-
-    auto mloc = builder.Finish();
-
-    fbb.Finish (mloc);
-    Append (Operation (OpCode::PointPrimitive, (uint32_t) fbb.GetSize(), fbb.GetBufferPointer()));
-    }
-
-/*---------------------------------------------------------------------------------**//**
-* @bsimethod                                                    Brien.Bastings  12/2014
-+---------------+---------------+---------------+---------------+---------------+------*/
-void ElementGeomIO::Writer::Append (DEllipse3dCR arc, int8_t boundary)
-    {
-    FlatBufferBuilder fbb;
-
-    auto mloc = FB::CreateArcPrimitive (fbb, (FB::DPoint3d*) &arc.center, (FB::DVec3d*) &arc.vector0, (FB::DVec3d*) &arc.vector90, arc.start, arc.sweep, (FB::BoundaryType) boundary);
-
-    fbb.Finish (mloc);
-    Append (Operation (OpCode::ArcPrimitive, (uint32_t) fbb.GetSize(), fbb.GetBufferPointer()));
-    }
-
-/*---------------------------------------------------------------------------------**//**
-* @bsimethod                                                    Brien.Bastings  12/2014
-+---------------+---------------+---------------+---------------+---------------+------*/
-bool ElementGeomIO::Writer::AppendSimplified (ICurvePrimitiveCR curvePrimitive, bool isClosed, bool is3d)
-    {
-    // Special case single/simple curve primitives to avoid having to call new during draw...
-    switch (curvePrimitive.GetCurvePrimitiveType())
-        {
-        case ICurvePrimitive::CURVE_PRIMITIVE_TYPE_Line:
-            {
-            DSegment3dCP segment = curvePrimitive.GetLineCP();
-
-            if (!is3d)
-                {
-                DPoint2d localPoints2dBuf[2];
-
-                localPoints2dBuf[0].Init(segment->point[0]);
-                localPoints2dBuf[1].Init(segment->point[1]);
-
-                Append(localPoints2dBuf, 2, FB::BoundaryType_Open);
-
-                return true;
-                }
-
-            Append(segment->point, 2, FB::BoundaryType_Open);
-
-            return true;
-            }
-
-        case ICurvePrimitive::CURVE_PRIMITIVE_TYPE_LineString:
-            {
-            bvector<DPoint3d> const* points = curvePrimitive.GetLineStringCP();
-
-            if (!is3d)
-                {
-                int nPts = (int) points->size();
-                std::valarray<DPoint2d> localPoints2dBuf(nPts);
-
-                for (int iPt = 0; iPt < nPts; ++iPt)
-                    localPoints2dBuf[iPt].Init(points->at(iPt));
-
-                Append(&localPoints2dBuf[0], nPts, (int8_t) (isClosed ? FB::BoundaryType_Closed : FB::BoundaryType_Open));
-
-                return true;
-                }
-
-            Append(&points->front(), points->size(), (int8_t) (isClosed ? FB::BoundaryType_Closed : FB::BoundaryType_Open));
-
-            return true;
-            }
-
-        case ICurvePrimitive::CURVE_PRIMITIVE_TYPE_PointString:
-            {
-            bvector<DPoint3d> const* points = curvePrimitive.GetPointStringCP();
-
-            if (!is3d)
-                {
-                int nPts = (int) points->size();
-                std::valarray<DPoint2d> localPoints2dBuf(nPts);
-
-                for (int iPt = 0; iPt < nPts; ++iPt)
-                    localPoints2dBuf[iPt].Init(points->at(iPt));
-
-                Append(&localPoints2dBuf[0], nPts, FB::BoundaryType_None);
-
-                return true;
-                }
-
-            Append(&points->front(), points->size(), FB::BoundaryType_None);
-
-            return true;
-            }
-
-        case ICurvePrimitive::CURVE_PRIMITIVE_TYPE_Arc:
-            {
-            DEllipse3dCP  ellipse = curvePrimitive.GetArcCP();
-
-            Append(*ellipse, (int8_t) (isClosed ? FB::BoundaryType_Closed : FB::BoundaryType_Open));
-
-            return true;
-            }
-
-        default:
-            return false;
-        }
-    }
-
-/*---------------------------------------------------------------------------------**//**
-* @bsimethod                                                    Brien.Bastings  12/2014
-+---------------+---------------+---------------+---------------+---------------+------*/
-bool ElementGeomIO::Writer::AppendSimplified (CurveVectorCR curves, bool is3d)
-    {
-    // Special case to avoid having to call new during draw...
-    if (ICurvePrimitive::CURVE_PRIMITIVE_TYPE_Invalid == curves.HasSingleCurvePrimitive())
-        return false;
-    
-    return AppendSimplified(*curves.front(), curves.IsClosedPath(), is3d);
-    }
-
-/*---------------------------------------------------------------------------------**//**
-* @bsimethod                                                    Brien.Bastings  12/2014
-+---------------+---------------+---------------+---------------+---------------+------*/
-bool ElementGeomIO::Writer::AppendSimplified (ElementGeometryCR geom, bool is3d)
-    {
-    switch (geom.GetGeometryType())
-        {
-        case ElementGeometry::GeometryType::CurvePrimitive:
-            return AppendSimplified(*geom.GetAsICurvePrimitive(), false, is3d);
-
-        case ElementGeometry::GeometryType::CurveVector:
-            return AppendSimplified(*geom.GetAsCurveVector(), is3d);
-
-        default:
-            return false;
-        }
-    }
-
-/*---------------------------------------------------------------------------------**//**
-* @bsimethod                                                    Brien.Bastings  12/2014
-+---------------+---------------+---------------+---------------+---------------+------*/
-void ElementGeomIO::Writer::Append (CurveVectorCR curves)
-    {
-    bvector<Byte> buffer;
-
-    BentleyGeometryFlatBuffer::GeometryToBytes (curves, buffer);
-
-    if (0 == buffer.size())
-        {
-        BeAssert (false);
-        return;
-        }
-
-    Append (Operation (OpCode::CurveVector, (uint32_t) buffer.size(), &buffer.front()));
-    }
-
-/*---------------------------------------------------------------------------------**//**
-* @bsimethod                                                    Brien.Bastings  12/2014
-+---------------+---------------+---------------+---------------+---------------+------*/
-void ElementGeomIO::Writer::Append (ICurvePrimitiveCR curvePrimitive)
-    {
-    OpCode        opCode;
-    bvector<Byte> buffer;
-
-    BentleyGeometryFlatBuffer::GeometryToBytes (curvePrimitive, buffer);
-    opCode = OpCode::CurvePrimitive;
-
-    if (0 == buffer.size())
-        {
-        BeAssert (false);
-        return;
-        }
-
-    Append (Operation (opCode, (uint32_t) buffer.size(), &buffer.front()));
-    }
-
-/*---------------------------------------------------------------------------------**//**
-* @bsimethod                                                    Brien.Bastings  12/2014
-+---------------+---------------+---------------+---------------+---------------+------*/
-void ElementGeomIO::Writer::Append (PolyfaceQueryCR meshData)
-    {
-    bvector<Byte> buffer;
-
-    BentleyGeometryFlatBuffer::GeometryToBytes (meshData, buffer);
-
-    if (0 == buffer.size())
-        {
-        BeAssert (false);
-        return;
-        }
-
-    Append (Operation (OpCode::Polyface, (uint32_t) buffer.size(), &buffer.front()));
-    }
-
-/*---------------------------------------------------------------------------------**//**
-* @bsimethod                                                    Brien.Bastings  12/2014
-+---------------+---------------+---------------+---------------+---------------+------*/
-void ElementGeomIO::Writer::Append (ISolidPrimitiveCR solid)
-    {
-    bvector<Byte> buffer;
-
-    BentleyGeometryFlatBuffer::GeometryToBytes (solid, buffer);
-
-    if (0 == buffer.size())
-        {
-        BeAssert (false);
-        return;
-        }
-
-    Append (Operation (OpCode::SolidPrimitive, (uint32_t) buffer.size(), &buffer.front()));
-    }
-
-/*---------------------------------------------------------------------------------**//**
-* @bsimethod                                                    Brien.Bastings  12/2014
-+---------------+---------------+---------------+---------------+---------------+------*/
-void ElementGeomIO::Writer::Append (MSBsplineSurfaceCR surface)
-    {
-    bvector<Byte> buffer;
-
-    BentleyGeometryFlatBuffer::GeometryToBytes (surface, buffer);
-
-    if (0 == buffer.size())
-        {
-        BeAssert (false);
-        return;
-        }
-
-    Append (Operation (OpCode::BsplineSurface, (uint32_t) buffer.size(), &buffer.front()));
-    }
-
-/*---------------------------------------------------------------------------------**//**
-* @bsimethod                                                    Brien.Bastings  02/2015
-+---------------+---------------+---------------+---------------+---------------+------*/
-void ElementGeomIO::Writer::Append (ISolidKernelEntityCR entity, bool saveBRepOnly)
-    {
-    bool saveBRep = saveBRepOnly, saveFacets = false, saveEdges = false, saveFaceIso = false;
-    IFaceMaterialAttachmentsCP attachments = entity.GetFaceMaterialAttachments();
-
-    if (!saveBRepOnly)
-        {
-        switch (entity.GetEntityType())
-            {
-            case ISolidKernelEntity::EntityType_Wire:
-                {
-                // Save wire body as CurveVector...very in-efficent and un-necessary to persist these as BReps...
-                CurveVectorPtr wireGeom = DgnPlatformLib::QueryHost()->GetSolidsKernelAdmin()._WireBodyToCurveVector(entity);
-
-                if (wireGeom.IsValid())
-                    Append(*wireGeom);
-                
-                return;
-                }
-
-            case ISolidKernelEntity::EntityType_Sheet:
-                {
-                // Save sheet body that is a single planar face as CurveVector...very in-efficent and un-necessary to persist these as BReps...
-                CurveVectorPtr faceGeom = DgnPlatformLib::QueryHost()->GetSolidsKernelAdmin()._PlanarSheetBodyToCurveVector(entity);
-
-                if (faceGeom.IsValid())
-                    {
-                    Append(*faceGeom);
-                    return;
-                    }
-
-                // Fall through...
-                }
-
-            case ISolidKernelEntity::EntityType_Solid:
-                {
-                saveBRep = saveFacets = true;
-                                            
-                if (!DgnPlatformLib::QueryHost()->GetSolidsKernelAdmin()._QueryEntityData(entity, DgnPlatformLib::Host::SolidsKernelAdmin::EntityQuery_HasOnlyPlanarFaces))
-                    saveFaceIso = true;
-                    
-                // NOTE: Never want OpCode::BRepPolyfaceExact when split by face symbology...
-                if (attachments || saveFaceIso || DgnPlatformLib::QueryHost()->GetSolidsKernelAdmin()._QueryEntityData(entity, DgnPlatformLib::Host::SolidsKernelAdmin::EntityQuery_HasCurvedFaceOrEdge))
-                    saveEdges = true;
-                break;
-                }
-            }
-        }
-
-    // Make the parasolid data available for platforms that can support it...MUST BE ADDED FIRST!!!
-    if (saveBRep)
-        {
-        size_t      bufferSize = 0;
-        uint8_t*    buffer = nullptr;
-
-        if (SUCCESS != T_HOST.GetSolidsKernelAdmin()._SaveEntityToMemory (&buffer, bufferSize, entity))
-            {
-            BeAssert (false);
-            return;
-            }
-
-        // NEEDSWORK: Add separate face attachments opcode to minimize hornswoggle!!!
-
-        FlatBufferBuilder fbb;
-
-        auto entityData = fbb.CreateVector (buffer, bufferSize);
-
-        FB::BRepDataBuilder builder (fbb);
-
-        builder.add_entityTransform ((FB::Transform*) &entity.GetEntityTransform());
-        builder.add_entityData (entityData);
-
-        auto mloc = builder.Finish();
-
-        fbb.Finish (mloc);
-        Append (Operation (OpCode::ParasolidBRep, (uint32_t) fbb.GetSize(), fbb.GetBufferPointer()));
-        }
-
-    // Store mesh representation for quick display or when parasolid isn't available...
-    if (saveFacets)
-        {
-        IFacetOptionsPtr  facetOpt = IFacetOptions::CreateForCurves();
-
-        if (nullptr != attachments)
-            {
-            bvector<PolyfaceHeaderPtr> polyfaces;
-            bvector<ElemDisplayParams> params;
-
-            WireframeGeomUtil::CollectPolyfaces(entity, m_db, polyfaces, params, *facetOpt);
-
-            for (size_t i=0; i < polyfaces.size(); i++)
-                {
-                if (0 == polyfaces[i]->GetPointCount())
-                    continue;
-
-                bvector<Byte> buffer;
-
-                BentleyGeometryFlatBuffer::GeometryToBytes(*polyfaces[i], buffer);
-
-                if (0 == buffer.size())
-                    continue;
-
-                Append(params[i]);
-                Append(Operation (OpCode::BRepPolyface, (uint32_t) buffer.size(), &buffer.front()));
-                }
-            }
-        else
-            {
-            PolyfaceHeaderPtr polyface = WireframeGeomUtil::CollectPolyface (entity, m_db, *facetOpt);
-
-            if (polyface.IsValid())
-                {
-                bvector<Byte> buffer;
-
-                BentleyGeometryFlatBuffer::GeometryToBytes (*polyface, buffer);
-
-                if (0 != buffer.size())
-                    Append (Operation (saveEdges ? OpCode::BRepPolyface : OpCode::BRepPolyfaceExact, (uint32_t) buffer.size(), &buffer.front()));
-                }
-            }
-        }
-
-    // When facetted representation is an approximation, we need to store the edge curves for snapping...
-    if (saveEdges)
-        {
-        if (nullptr != attachments)
-            {
-            bvector<CurveVectorPtr> curves;
-            bvector<ElemDisplayParams> params;
-
-            WireframeGeomUtil::CollectCurves(entity, m_db, curves, params, true, false);
-
-            for (size_t i=0; i < curves.size(); i++)
-                {
-                if (0 == curves[i]->size())
-                    continue;
-
-                bvector<Byte> buffer;
-
-                BentleyGeometryFlatBuffer::GeometryToBytes(*curves[i], buffer);
-
-                if (0 == buffer.size())
-                    continue;
-
-                Append(params[i]);
-                Append(Operation(OpCode::BRepEdges, (uint32_t) buffer.size(), &buffer.front()));
-                }
-            }
-        else
-            {
-            CurveVectorPtr edgeCurves = WireframeGeomUtil::CollectCurves (entity, m_db, true, false);
-
-            if (edgeCurves.IsValid())
-                {
-                bvector<Byte> buffer;
-
-                BentleyGeometryFlatBuffer::GeometryToBytes (*edgeCurves, buffer);
-
-                if (0 != buffer.size())
-                    Append(Operation(OpCode::BRepEdges, (uint32_t) buffer.size(), &buffer.front()));
-                }
-            }
-        }
-
-    // When facetted representation is an approximation, we need to store the face-iso curves for wireframe display...
-    if (saveFaceIso)
-        {
-        if (nullptr != attachments)
-            {
-            bvector<CurveVectorPtr> curves;
-            bvector<ElemDisplayParams> params;
-
-            WireframeGeomUtil::CollectCurves(entity, m_db, curves, params, false, true);
-
-            for (size_t i=0; i < curves.size(); i++)
-                {
-                if (0 == curves[i]->size())
-                    continue;
-
-                bvector<Byte> buffer;
-
-                BentleyGeometryFlatBuffer::GeometryToBytes(*curves[i], buffer);
-
-                if (0 == buffer.size())
-                    continue;
-
-                Append(params[i]);
-                Append(Operation(OpCode::BRepFaceIso, (uint32_t) buffer.size(), &buffer.front()));
-                }
-            }
-        else
-            {
-            CurveVectorPtr faceCurves = WireframeGeomUtil::CollectCurves(entity, m_db, false, true);
-
-            if (faceCurves.IsValid())
-                {
-                bvector<Byte> buffer;
-
-                BentleyGeometryFlatBuffer::GeometryToBytes(*faceCurves, buffer);
-
-                if (0 != buffer.size())
-                    Append(Operation(OpCode::BRepFaceIso, (uint32_t) buffer.size(), &buffer.front()));
-                }
-            }
-        }
-    }
-
-/*---------------------------------------------------------------------------------**//**
-* @bsimethod                                                    Brien.Bastings  01/2015
-+---------------+---------------+---------------+---------------+---------------+------*/
-void ElementGeomIO::Writer::Append (DgnSubCategoryId subCategory, TransformCR geomToWorld)
-    {
-    DPoint3d            origin;
-    RotMatrix           rMatrix;
-    YawPitchRollAngles  angles;
-
-    geomToWorld.GetTranslation (origin);
-    geomToWorld.GetMatrix (rMatrix);
-
-    YawPitchRollAngles::TryFromRotMatrix (angles, rMatrix);
-
-    FlatBufferBuilder fbb;
-
-    auto mloc = FB::CreateBeginSubCategory (fbb, subCategory.GetValueUnchecked(), (FB::DPoint3d*) &origin, angles.GetYaw().Degrees(), angles.GetPitch().Degrees(), angles.GetRoll().Degrees());
-
-    fbb.Finish (mloc);
-    Append (Operation (OpCode::BeginSubCategory, (uint32_t) fbb.GetSize(), fbb.GetBufferPointer()));
-    }
-
-/*---------------------------------------------------------------------------------**//**
-* @bsimethod                                                    Brien.Bastings  01/2015
-+---------------+---------------+---------------+---------------+---------------+------*/
-void ElementGeomIO::Writer::Append (DgnGeomPartId geomPart)
-    {
-    FlatBufferBuilder fbb;
-
-    auto mloc = FB::CreateGeomPart (fbb, geomPart.GetValueUnchecked());
-
-    fbb.Finish (mloc);
-    Append (Operation (OpCode::GeomPartInstance, (uint32_t) fbb.GetSize(), fbb.GetBufferPointer()));
-    }
-
-/*---------------------------------------------------------------------------------**//**
-* @bsimethod                                                    Brien.Bastings  12/2014
-+---------------+---------------+---------------+---------------+---------------+------*/
-void ElementGeomIO::Writer::Append (ElemDisplayParamsCR elParams)
-    {
-    bool useColor  = !elParams.IsLineColorFromSubCategoryAppearance();
-    bool useWeight = !elParams.IsWeightFromSubCategoryAppearance();
-
-    if (useColor || useWeight || 0.0 != elParams.GetTransparency() || 0 != elParams.GetDisplayPriority() || DgnGeometryClass::Primary != elParams.GetGeometryClass())
-        {
-        FlatBufferBuilder fbb;
-
-        auto mloc = FB::CreateBasicSymbology (fbb, useColor ? elParams.GetLineColor().GetValue() : 0, 
-                                                   useWeight ? elParams.GetWeight() : 0,
-                                                   elParams.GetTransparency(), elParams.GetDisplayPriority(), 
-                                                   useColor, useWeight, (FB::GeometryClass) elParams.GetGeometryClass());
-        fbb.Finish (mloc);
-        Append (Operation (OpCode::BasicSymbology, (uint32_t) fbb.GetSize(), fbb.GetBufferPointer()));
-        }
-
-    if (FillDisplay::Never != elParams.GetFillDisplay())
-        {
-        FlatBufferBuilder fbb;
-
-        if (nullptr != elParams.GetGradient())
-            {
-            GradientSymbCR    gradient = *elParams.GetGradient();
-            bvector<uint32_t> keyColors;
-            bvector<double>   keyValues;
-
-            for (int i=0; i < gradient.GetNKeys(); i++)
-                {
-                double   keyValue;
-                ColorDef keyColor;
-
-                gradient.GetKey (keyColor, keyValue, i);
-
-                keyColors.push_back (keyColor.GetValue());
-                keyValues.push_back (keyValue);
-                }
-
-            auto colors = fbb.CreateVector (keyColors);
-            auto values = fbb.CreateVector (keyValues);
-
-            auto mloc = FB::CreateAreaFill (fbb, (FB::FillDisplay) elParams.GetFillDisplay(), 0, elParams.GetFillTransparency(),
-                                                      (FB::GradientMode) gradient.GetMode(), gradient.GetFlags(), 
-                                                      gradient.GetAngle(), gradient.GetTint(), gradient.GetShift(), 
-                                                      colors, values);
-            fbb.Finish (mloc);
-            }
-        else
-            {
-            bool useFillColor = !elParams.IsFillColorFromSubCategoryAppearance();
-
-            auto mloc = FB::CreateAreaFill (fbb, (FB::FillDisplay) elParams.GetFillDisplay(), useFillColor ? elParams.GetFillColor().GetValue() : 0, elParams.GetFillTransparency());
-
-            fbb.Finish (mloc);
-            }
-
-        Append (Operation (OpCode::AreaFill, (uint32_t) fbb.GetSize(), fbb.GetBufferPointer()));
-        }
-    }
-
-/*---------------------------------------------------------------------------------**//**
-* @bsimethod                                                    Brien.Bastings  01/2015
-+---------------+---------------+---------------+---------------+---------------+------*/
-void ElementGeomIO::Writer::Append (ElementGeometryCR elemGeom)
-    {
-    switch (elemGeom.GetGeometryType())
-        {
-        case ElementGeometry::GeometryType::CurvePrimitive:
-            {
-            Append (*elemGeom.GetAsICurvePrimitive());
-            break;
-            }
-
-        case ElementGeometry::GeometryType::CurveVector:
-            {
-            Append (*elemGeom.GetAsCurveVector());
-            break;
-            }
-
-        case ElementGeometry::GeometryType::SolidPrimitive:
-            {
-            Append (*elemGeom.GetAsISolidPrimitive());
-            break;
-            }
-
-        case ElementGeometry::GeometryType::Polyface:
-            {
-            Append (*elemGeom.GetAsPolyfaceHeader());
-            break;
-            }
-
-        case ElementGeometry::GeometryType::BsplineSurface:
-            {
-            Append (*elemGeom.GetAsMSBsplineSurface());
-            break;
-            }
-
-        case ElementGeometry::GeometryType::SolidKernelEntity:
-            {
-            Append (*elemGeom.GetAsISolidKernelEntity());
-            break;
-            }
-        
-        case ElementGeometry::GeometryType::TextString:
-            Append(*elemGeom.GetAsTextString());
-            break;
-        }
-    }
-
-/*---------------------------------------------------------------------------------**//**
-* @bsimethod                                                    Jeff.Marker     05/2015
-+---------------+---------------+---------------+---------------+---------------+------*/
-void ElementGeomIO::Writer::Append(TextStringCR text)
-    {
-    bvector<Byte> data;
-    if (SUCCESS != TextStringPersistence::EncodeAsFlatBuf(data, text, m_db))
-        return;
-
-    Append(Operation(OpCode::TextString, (uint32_t)data.size(), &data[0]));
-    }
-
-/*---------------------------------------------------------------------------------**//**
-* @bsimethod                                                    Brien.Bastings  12/2014
-+---------------+---------------+---------------+---------------+---------------+------*/
-bool ElementGeomIO::Reader::Get (Operation const& egOp, DPoint2dCP& pts, int& nPts, int8_t& boundary) const
-    {
-    if (OpCode::PointPrimitive2d != egOp.m_opCode)
-        return false;
-
-    auto ppfb = flatbuffers::GetRoot<FB::PointPrimitive2d>(egOp.m_data);
-
-    boundary = (int8_t) ppfb->boundary();
-    nPts = (int) ppfb->coords()->Length();
-    pts = (DPoint2dCP) ppfb->coords()->Data();
-
-    return true;
-    }
-
-/*---------------------------------------------------------------------------------**//**
-* @bsimethod                                                    Brien.Bastings  12/2014
-+---------------+---------------+---------------+---------------+---------------+------*/
-bool ElementGeomIO::Reader::Get (Operation const& egOp, DPoint3dCP& pts, int& nPts, int8_t& boundary) const
-    {
-    if (OpCode::PointPrimitive != egOp.m_opCode)
-        return false;
-
-    auto ppfb = flatbuffers::GetRoot<FB::PointPrimitive>(egOp.m_data);
-
-    boundary = (int8_t) ppfb->boundary();
-    nPts = (int) ppfb->coords()->Length();
-    pts = (DPoint3dCP) ppfb->coords()->Data();
-
-    return true;
-    }
-
-/*---------------------------------------------------------------------------------**//**
-* @bsimethod                                                    Brien.Bastings  12/2014
-+---------------+---------------+---------------+---------------+---------------+------*/
-bool ElementGeomIO::Reader::Get (Operation const& egOp, DEllipse3dR arc, int8_t& boundary) const
-    {
-    if (OpCode::ArcPrimitive != egOp.m_opCode)
-        return false;
-
-    auto ppfb = flatbuffers::GetRoot<FB::ArcPrimitive>(egOp.m_data);
-
-    arc.InitFromVectors (*((DPoint3dCP) ppfb->center()), *((DVec3dCP) ppfb->vector0()), *((DVec3dCP) ppfb->vector90()), ppfb->start(), ppfb->sweep());
-    boundary = (int8_t) ppfb->boundary();
-
-    return true;
-    }
-
-/*---------------------------------------------------------------------------------**//**
-* @bsimethod                                                    Brien.Bastings  12/2014
-+---------------+---------------+---------------+---------------+---------------+------*/
-bool ElementGeomIO::Reader::Get (Operation const& egOp, ICurvePrimitivePtr& curve) const
-    {
-    if (OpCode::CurvePrimitive != egOp.m_opCode)
-        return false;
-
-    curve = BentleyGeometryFlatBuffer::BytesToCurvePrimitive (egOp.m_data);
-
-    return curve.IsValid();
-    }
-
-/*---------------------------------------------------------------------------------**//**
-* @bsimethod                                                    Brien.Bastings  12/2014
-+---------------+---------------+---------------+---------------+---------------+------*/
-bool ElementGeomIO::Reader::Get (Operation const& egOp, CurveVectorPtr& curves) const
-    {
-    if (OpCode::CurveVector != egOp.m_opCode)
-        return false;
-
-    curves = BentleyGeometryFlatBuffer::BytesToCurveVector (egOp.m_data);
-
-    return curves.IsValid();
-    }
-
-/*---------------------------------------------------------------------------------**//**
-* @bsimethod                                                    Brien.Bastings  12/2014
-+---------------+---------------+---------------+---------------+---------------+------*/
-bool ElementGeomIO::Reader::Get (Operation const& egOp, PolyfaceQueryCarrier& meshData) const
-    {
-    if (OpCode::Polyface != egOp.m_opCode)
-        return false;
-
-    return BentleyGeometryFlatBuffer::BytesToPolyfaceQueryCarrier (egOp.m_data, meshData);
-    }
-
-/*---------------------------------------------------------------------------------**//**
-* @bsimethod                                                    Brien.Bastings  12/2014
-+---------------+---------------+---------------+---------------+---------------+------*/
-bool ElementGeomIO::Reader::Get (Operation const& egOp, ISolidPrimitivePtr& solid) const
-    {
-    if (OpCode::SolidPrimitive != egOp.m_opCode)
-        return false;
-
-    solid = BentleyGeometryFlatBuffer::BytesToSolidPrimitive (egOp.m_data);
-
-    return solid.IsValid();
-    }
-
-/*---------------------------------------------------------------------------------**//**
-* @bsimethod                                                    Brien.Bastings  12/2014
-+---------------+---------------+---------------+---------------+---------------+------*/
-bool ElementGeomIO::Reader::Get (Operation const& egOp, MSBsplineSurfacePtr& surface) const
-    {
-    if (OpCode::BsplineSurface != egOp.m_opCode)
-        return false;
-
-    surface = BentleyGeometryFlatBuffer::BytesToMSBsplineSurface (egOp.m_data);
-
-    return surface.IsValid();
-    }
-
-/*---------------------------------------------------------------------------------**//**
-* @bsimethod                                                    Brien.Bastings  12/2014
-+---------------+---------------+---------------+---------------+---------------+------*/
-bool ElementGeomIO::Reader::Get (Operation const& egOp, ISolidKernelEntityPtr& entity) const
-    {
-    if (OpCode::ParasolidBRep != egOp.m_opCode)
-        return false;
-
-    auto ppfb = flatbuffers::GetRoot<FB::BRepData>(egOp.m_data);
-
-    if (SUCCESS != T_HOST.GetSolidsKernelAdmin()._RestoreEntityFromMemory (entity, ppfb->entityData()->Data(), ppfb->entityData()->Length(), *((TransformCP) ppfb->entityTransform())))
-        return false;
-
-    return entity.IsValid();
-    }
-
-/*---------------------------------------------------------------------------------**//**
-* @bsimethod                                                    Brien.Bastings  01/2015
-+---------------+---------------+---------------+---------------+---------------+------*/
-bool ElementGeomIO::Reader::Get (Operation const& egOp, DgnSubCategoryId& subCategory, TransformR geomToWorld) const
-    {
-    if (OpCode::BeginSubCategory != egOp.m_opCode)
-        return false;
-
-    auto ppfb = flatbuffers::GetRoot<FB::BeginSubCategory>(egOp.m_data);
-
-    subCategory = DgnSubCategoryId (ppfb->subCategoryId());
-
-    DPoint3d            origin = *((DPoint3dCP) ppfb->origin());
-    YawPitchRollAngles  angles = YawPitchRollAngles::FromDegrees (ppfb->yaw(), ppfb->pitch(), ppfb->roll());
-
-    geomToWorld = angles.ToTransform (origin);
-
-    return true;
-    }
-
-/*---------------------------------------------------------------------------------**//**
-* @bsimethod                                                    Brien.Bastings  01/2015
-+---------------+---------------+---------------+---------------+---------------+------*/
-bool ElementGeomIO::Reader::Get (Operation const& egOp, DgnGeomPartId& geomPart) const
-    {
-    if (OpCode::GeomPartInstance != egOp.m_opCode)
-        return false;
-
-    auto ppfb = flatbuffers::GetRoot<FB::GeomPart>(egOp.m_data);
-
-    geomPart = DgnGeomPartId (ppfb->geomPartId());
-
-    return true;
-    }
-
-/*---------------------------------------------------------------------------------**//**
-* @bsimethod                                                    Brien.Bastings  12/2014
-+---------------+---------------+---------------+---------------+---------------+------*/
-bool ElementGeomIO::Reader::Get (Operation const& egOp, ElemDisplayParamsR elParams) const
-    {
-    bool changed = false;
-
-    switch (egOp.m_opCode)
-        {
-        case OpCode::BasicSymbology:
-            {
-            auto ppfb = flatbuffers::GetRoot<FB::BasicSymbology>(egOp.m_data);
-
-            if (ppfb->useColor())
-                {
-                ColorDef lineColor(ppfb->color());
-
-                if (elParams.IsLineColorFromSubCategoryAppearance() || lineColor != elParams.GetLineColor())
-                    {
-                    elParams.SetLineColor(lineColor);
-                    changed = true;
-                    }
-                }
-                
-            if (ppfb->useWeight())
-                {
-                uint32_t weight = ppfb->weight();
-
-                if (elParams.IsWeightFromSubCategoryAppearance() || weight != elParams.GetWeight())
-                    {
-                    elParams.SetWeight(weight);
-                    changed = true;
-                    }
-                }
-
-            double  transparency = ppfb->transparency();
-
-            if (transparency != elParams.GetTransparency())
-                {
-                elParams.SetTransparency(transparency);
-                changed = true;
-                }
-
-            int32_t displayPriority = ppfb->displayPriority();
-
-            if (displayPriority != elParams.GetDisplayPriority())
-                {
-                elParams.SetDisplayPriority(displayPriority);
-                changed = true;
-                }
-
-            DgnGeometryClass geomClass = (DgnGeometryClass) ppfb->geomClass();
-
-            if (geomClass != elParams.GetGeometryClass())
-                {
-                elParams.SetGeometryClass(geomClass);
-                changed = true;
-                }
-            break;
-            }
-
-        case OpCode::AreaFill:
-            {
-            auto ppfb = flatbuffers::GetRoot<FB::AreaFill>(egOp.m_data);
-
-            FillDisplay fillDisplay = (FillDisplay) ppfb->fill();
-
-            if (fillDisplay != elParams.GetFillDisplay())
-                {
-                elParams.SetFillDisplay(fillDisplay);
-                changed = true;
-                }
-
-            if (FillDisplay::Never != fillDisplay)
-                {
-                double        transparency = ppfb->transparency();
-                GradientMode  mode = (GradientMode) ppfb->mode();
-
-                if (transparency != elParams.GetFillTransparency())
-                    {
-                    elParams.SetFillTransparency(transparency);
-                    changed = true;
-                    }
-
-                if (GradientMode::None == mode)
-                    {
-                    ColorDef fillColor(ppfb->color());
-
-                    if (elParams.IsFillColorFromSubCategoryAppearance() || fillColor != elParams.GetFillColor())
-                        {
-                        elParams.SetFillColor(fillColor);
-                        changed = true;
-                        }
-                    }
-                else
-                    {
-                    GradientSymbPtr gradientPtr = GradientSymb::Create();
-
-                    gradientPtr->SetMode(mode);
-                    gradientPtr->SetFlags(ppfb->flags());
-                    gradientPtr->SetShift(ppfb->shift());
-                    gradientPtr->SetTint(ppfb->tint());
-                    gradientPtr->SetAngle(ppfb->angle());
-
-                    uint32_t nColors = ppfb->colors()->Length();
-                    uint32_t* colors = (uint32_t*) ppfb->colors()->Data();
-                    bvector<ColorDef> keyColors;
-
-                    for (uint32_t iColor=0; iColor < nColors; iColor++)
-                        keyColors.push_back (ColorDef(colors[iColor]));
-
-                    gradientPtr->SetKeys ((uint16_t) keyColors.size(), &keyColors.front(), (double*) ppfb->values()->Data());
-                    elParams.SetGradient(gradientPtr.get());
-                    }
-                }
-            break;
-            }
-
-        default:
-            return false;
-        }
-
-    return changed;
-    }
-
-/*---------------------------------------------------------------------------------**//**
-* @bsimethod                                                    Jeff.Marker     05/2015
-+---------------+---------------+---------------+---------------+---------------+------*/
-bool ElementGeomIO::Reader::Get(Operation const& egOp, TextStringR text) const
-    {
-    if (OpCode::TextString != egOp.m_opCode)
-        return false;
-
-    return (SUCCESS == TextStringPersistence::DecodeFromFlatBuf(text, egOp.m_data, egOp.m_dataSize, m_db));
-    }
-
-/*---------------------------------------------------------------------------------**//**
-* @bsimethod                                                    Brien.Bastings  01/2015
-+---------------+---------------+---------------+---------------+---------------+------*/
-bool ElementGeomIO::Reader::Get (Operation const& egOp, ElementGeometryPtr& elemGeom) const
-    {
-    switch (egOp.m_opCode)
-        {
-        case ElementGeomIO::OpCode::PointPrimitive2d:
-            {
-            int         nPts;
-            int8_t      boundary;
-            DPoint2dCP  pts;
-            
-            if (!Get (egOp, pts, nPts, boundary))
-                break;
-
-            std::valarray<DPoint3d> localPoints3dBuf (nPts);
-
-            for (int iPt = 0; iPt < nPts; ++iPt)
-                localPoints3dBuf[iPt].Init(pts[iPt]);
-
-            switch (boundary)
-                {
-                case FB::BoundaryType_None:
-                    elemGeom = ElementGeometry::Create (ICurvePrimitive::CreatePointString (&localPoints3dBuf[0], nPts));
-                    break;
-
-                case FB::BoundaryType_Open:
-                    elemGeom = ElementGeometry::Create (ICurvePrimitive::CreateLineString (&localPoints3dBuf[0], nPts));
-                    break;
-
-                case FB::BoundaryType_Closed:
-                    elemGeom = ElementGeometry::Create (CurveVector::Create (CurveVector::BOUNDARY_TYPE_Outer, ICurvePrimitive::CreateLineString (&localPoints3dBuf[0], nPts)));
-                    break;
-                }
-
-            return true;
-            }
-
-        case ElementGeomIO::OpCode::PointPrimitive:
-            {
-            int         nPts;
-            int8_t      boundary;
-            DPoint3dCP  pts;
-            
-            if (!Get (egOp, pts, nPts, boundary))
-                break;
-
-            switch (boundary)
-                {
-                case FB::BoundaryType_None:
-                    elemGeom = ElementGeometry::Create (ICurvePrimitive::CreatePointString (pts, nPts));
-                    break;
-
-                case FB::BoundaryType_Open:
-                    elemGeom = ElementGeometry::Create (ICurvePrimitive::CreateLineString (pts, nPts));
-                    break;
-
-                case FB::BoundaryType_Closed:
-                    elemGeom = ElementGeometry::Create (CurveVector::Create (CurveVector::BOUNDARY_TYPE_Outer, ICurvePrimitive::CreateLineString (pts, nPts)));
-                    break;
-                }
-
-            return true;
-            }
-
-        case ElementGeomIO::OpCode::ArcPrimitive:
-            {
-            DEllipse3d  arc;
-            int8_t      boundary;
-
-            if (!Get (egOp, arc, boundary))
-                break;
-
-            switch (boundary)
-                {
-                case FB::BoundaryType_None:
-                case FB::BoundaryType_Open:
-                    elemGeom = ElementGeometry::Create (ICurvePrimitive::CreateArc (arc));
-                    break;
-
-                case FB::BoundaryType_Closed:
-                    elemGeom = ElementGeometry::Create (CurveVector::Create (CurveVector::BOUNDARY_TYPE_Outer, ICurvePrimitive::CreateArc (arc)));
-                    break;
-                }
-
-            return true;
-            }
-
-        case ElementGeomIO::OpCode::CurvePrimitive:
-            {
-            ICurvePrimitivePtr curvePtr;
-                
-            if (!Get (egOp, curvePtr))
-                break;
-
-            elemGeom = ElementGeometry::Create (curvePtr);
-            return true;
-            }
-
-        case ElementGeomIO::OpCode::CurveVector:
-            {
-            CurveVectorPtr curvePtr;
-                
-            if (!Get (egOp, curvePtr))
-                break;
-
-            elemGeom = ElementGeometry::Create (curvePtr);
-            return true;
-            }
-
-        case ElementGeomIO::OpCode::Polyface:
-            {
-            PolyfaceQueryCarrier meshData (0, false, 0, 0, nullptr, nullptr);
-
-            if (!Get (egOp, meshData))
-                break;
-
-            elemGeom = ElementGeometry::Create (meshData); // Copy...
-            return true;
-            }
-
-        case ElementGeomIO::OpCode::SolidPrimitive:
-            {
-            ISolidPrimitivePtr solidPtr;
-                
-            if (!Get (egOp, solidPtr))
-                break;
-
-            elemGeom = ElementGeometry::Create (solidPtr);
-            return true;
-            }
-
-        case ElementGeomIO::OpCode::BsplineSurface:
-            {
-            MSBsplineSurfacePtr surfacePtr;
-                
-            if (!Get (egOp, surfacePtr))
-                break;
-
-            elemGeom = ElementGeometry::Create (surfacePtr);
-            return true;
-            }
-
-        case ElementGeomIO::OpCode::ParasolidBRep:
-            {
-            ISolidKernelEntityPtr entityPtr;
-
-            if (!Get (egOp, entityPtr))
-                break;
-
-            elemGeom = ElementGeometry::Create (entityPtr);
-            return true;
-            }
-
-        case ElementGeomIO::OpCode::BRepPolyface:
-        case ElementGeomIO::OpCode::BRepPolyfaceExact:
-            {
-            // NOTE: Caller is expected to filter opCode when they don't want these (Parasolid BRep was available)...
-            PolyfaceQueryCarrier meshData (0, false, 0, 0, nullptr, nullptr);
-
-            if (!BentleyGeometryFlatBuffer::BytesToPolyfaceQueryCarrier (egOp.m_data, meshData))
-                break;
-
-            elemGeom = ElementGeometry::Create (meshData);
-            return true;
-            }
-
-        case ElementGeomIO::OpCode::BRepEdges:
-        case ElementGeomIO::OpCode::BRepFaceIso:
-            {
-            // NOTE: Caller is expected to filter opCode when they don't want these...
-            CurveVectorPtr curvePtr = BentleyGeometryFlatBuffer::BytesToCurveVector (egOp.m_data);
-
-            if (!curvePtr.IsValid())
-                break;
-
-            elemGeom = ElementGeometry::Create (curvePtr);
-            return true;
-            }
-        
-        case ElementGeomIO::OpCode::TextString:
-            {
-            TextStringPtr text = TextString::Create();
-            if (SUCCESS != TextStringPersistence::DecodeFromFlatBuf(*text, egOp.m_data, egOp.m_dataSize, m_db))
-                break;
-            
-            elemGeom = ElementGeometry::Create(text);
-            return true;
-            }
-        }
-
-    return false;
-    }
-
-/*---------------------------------------------------------------------------------**//**
-* @bsimethod                                                    Brien.Bastings  05/2015
-+---------------+---------------+---------------+---------------+---------------+------*/
-void ElementGeomIO::Collection::GetGeomPartIds (IdSet<DgnGeomPartId>& parts, DgnDbR dgnDb) const
-    {
-    ElementGeomIO::Reader reader(dgnDb);
-
-    for (auto const& egOp : *this)
-        {
-        if (ElementGeomIO::OpCode::GeomPartInstance != egOp.m_opCode)
-            continue;
-
-        DgnGeomPartId geomPartId;
-
-        if (!reader.Get(egOp, geomPartId))
-            continue;
-
-        parts.insert(geomPartId);
-        }
-    }
-
-/*=================================================================================**//**
-* @bsiclass                                                     Brien.Bastings  02/2015
-+===============+===============+===============+===============+===============+======*/
-struct DrawState
-{
-Transform           m_geomToWorld;
-ViewContextR        m_context;
-ViewFlagsCR         m_flags;
-bool                m_symbologyInitialized;
-bool                m_symbologyChanged;
-bool                m_geomToWorldPushed;
-
-DrawState (ViewContextR context, ViewFlagsCR flags) : m_context(context), m_flags(flags) {m_symbologyInitialized = false; m_symbologyChanged = false; m_geomToWorldPushed = false;}
-~DrawState() {End();}
-
-/*---------------------------------------------------------------------------------**//**
-* @bsimethod                                                    Brien.Bastings  02/2015
-+---------------+---------------+---------------+---------------+---------------+------*/
-void Begin (DgnSubCategoryId subCategory, TransformCR geomToWorld)
-    {
-    End(); // Pop state from a previous Begin (if any). Calls aren't required to be paired...
-
-    m_geomToWorld = geomToWorld;
-
-    // NEEDSWORK: Draw changes - Begin new QvElem...
-    if (m_geomToWorldPushed = !m_geomToWorld.IsIdentity())
-        m_context.PushTransform (m_geomToWorld);
-
-    SetElemDisplayParams (subCategory);
-    }
-
-/*---------------------------------------------------------------------------------**//**
-* @bsimethod                                                    Brien.Bastings  02/2015
-+---------------+---------------+---------------+---------------+---------------+------*/
-void End()
-    {
-    // NEEDSWORK: Draw changes - Complete/Save/Draw QvElem pushing/popping partToWorld...
-    if (m_geomToWorldPushed)
-        m_context.PopTransformClip();
-
-    m_geomToWorldPushed = false;
-    }
-
-/*---------------------------------------------------------------------------------**//**
-* @bsimethod                                                    Brien.Bastings  04/2015
-+---------------+---------------+---------------+---------------+---------------+------*/
-void InitDisplayParams (DgnCategoryId category)
-    {
-    ElemDisplayParamsR  dispParams = *m_context.GetCurrentDisplayParams();
-
-    dispParams.Init();
-    dispParams.SetCategoryId (category);
-    
-    m_symbologyInitialized = m_symbologyChanged = true;
-    }
-
-/*---------------------------------------------------------------------------------**//**
-* @bsimethod                                                    Brien.Bastings  02/2015
-+---------------+---------------+---------------+---------------+---------------+------*/
-void SetElemDisplayParams (DgnSubCategoryId subCategory)
-    {
-    ElemDisplayParamsR  dispParams = *m_context.GetCurrentDisplayParams();
-
-    if (m_symbologyInitialized && subCategory == dispParams.GetSubCategoryId())
-        return;
-
-    DgnCategoryId  category = dispParams.GetCategoryId(); // Preserve current category...
-
-    dispParams.Init();
-    dispParams.SetCategoryId (category);
-    dispParams.SetSubCategoryId (subCategory);
-
-    m_symbologyInitialized = m_symbologyChanged = true;
-    }
-
-/*---------------------------------------------------------------------------------**//**
-* @bsimethod                                                    Brien.Bastings  02/2015
-+---------------+---------------+---------------+---------------+---------------+------*/
-void ChangedElemDisplayParams()
-    {
-    m_symbologyChanged = true;
-    }
-
-/*---------------------------------------------------------------------------------**//**
-* @bsimethod                                                    Brien.Bastings  02/2015
-+---------------+---------------+---------------+---------------+---------------+------*/
-void CookElemDisplayParams()
-    {
-    if (!m_symbologyChanged)
-        return;
-
-    // NEEDSWORK: Assumes QVElems will be cached per-view unlike Vancouver and cleared if view settings change... 
-    if (FillDisplay::ByView == m_context.GetCurrentDisplayParams()->GetFillDisplay() && DgnRenderMode::Wireframe == m_flags.GetRenderMode() && !m_flags.fill)
-        m_context.GetCurrentDisplayParams()->SetFillDisplay(FillDisplay::Never);
-
-    m_context.CookDisplayParams();
-    m_symbologyChanged = false;
-    }
-
-/*---------------------------------------------------------------------------------**//**
-* @bsimethod                                                    Brien.Bastings  05/2015
-+---------------+---------------+---------------+---------------+---------------+------*/
-bool IsGeometryVisible()
-    {
-    switch (m_context.GetCurrentDisplayParams()->GetGeometryClass())
-        {
-        case DgnGeometryClass::Construction:
-            if (!m_flags.constructions)
-                return false;
-            break;
-
-        case DgnGeometryClass::Dimension:
-            if (!m_flags.dimensions)
-                return false;
-            break;
-
-        case DgnGeometryClass::Pattern:
-            if (!m_flags.patterns)
-                return false;
-            break;
-        }
-
-    if (nullptr == m_context.GetViewport())
-        return true;
-
-    DgnCategories::SubCategory::Appearance appearance = m_context.GetViewport()->GetViewController().GetSubCategoryAppearance(m_context.GetCurrentDisplayParams()->GetSubCategoryId());
-
-    if (appearance.IsInvisible())
-        return false;
-
-    switch (m_context.GetDrawPurpose())
-        {
-        case DrawPurpose::Plot:
-            if (appearance.GetDontPlot())
-                return false;
-            break;
-
-        case DrawPurpose::Pick:
-        case DrawPurpose::FenceAccept:
-            if (appearance.GetDontLocate()) // NOTE: Don't check GetDontSnap as we still need "not snappable" hit...
-                return false;
-            break;
-        }
-
-    return true;
-    }
-
-}; // DrawState
-
-/*---------------------------------------------------------------------------------**//**
-* @bsimethod                                                    Brien.Bastings  11/2014
-+---------------+---------------+---------------+---------------+---------------+------*/
-void ElementGeomIO::Collection::Draw (ViewContextR context, DgnCategoryId category, ViewFlagsCR flags) const
-    {
-    // NEEDSWORK: Assumes QVElems will be cached per-view unlike Vancouver and cleared if view settings change... 
-    bool        isQVis = context.GetIViewDraw().IsOutputQuickVision() || context.CheckICachedDraw();
-    bool        isQVWireframe = (isQVis && DgnRenderMode::Wireframe == flags.GetRenderMode());
-    bool        isPick = (nullptr != context.GetIPickGeom());
-    bool        useBRep = !(isQVis || isPick);
-    DrawState   state(context, flags);
-
-    ElementGeomIO::Reader reader(context.GetDgnDb());
-
-    for (auto const& egOp : *this)
-        {
-        switch (egOp.m_opCode)
-            {
-            case ElementGeomIO::OpCode::Header:
-                {
-                // Current display params is already setup when displaying a geom part...DON'T INITIALIZE!!!
-                if (!context.GetDgnGeomPartId().IsValid())
-                    state.InitDisplayParams(category);
-                break;
-                }
-
-            case ElementGeomIO::OpCode::BeginSubCategory:
-                {
-                DgnSubCategoryId subCategory;
-                Transform        geomToWorld;
-
-                if (!reader.Get(egOp, subCategory, geomToWorld))
-                    {
-                    state.End();
-                    break;
-                    }
-
-                state.Begin(subCategory, geomToWorld);
-                break;
-                }
-
-            case ElementGeomIO::OpCode::BasicSymbology:
-            case ElementGeomIO::OpCode::LineStyle:
-            case ElementGeomIO::OpCode::AreaFill:
-            case ElementGeomIO::OpCode::Pattern:
-            case ElementGeomIO::OpCode::Material:
-                {
-                if (!reader.Get(egOp, *context.GetCurrentDisplayParams()))
-                    break;
-
-                state.ChangedElemDisplayParams();
-                break;
-                }
-
-            case ElementGeomIO::OpCode::GeomPartInstance:
-                {
-                DgnGeomPartId geomPartId;
-
-                if (!reader.Get(egOp, geomPartId))
-                    break;
-
-                state.CookElemDisplayParams();
-
-                DgnGeomParts::Draw(geomPartId, context, category, flags);
-                break;
-                }
-
-            case ElementGeomIO::OpCode::PointPrimitive2d:
-                {
-                if (!state.IsGeometryVisible())
-                    break;
-
-                int         nPts;
-                int8_t      boundary;
-                DPoint2dCP  pts;
-                
-                if (!reader.Get(egOp, pts, nPts, boundary))
-                    break;
-
-                state.CookElemDisplayParams();
-
-                switch (boundary)
-                    {
-                    case FB::BoundaryType_None:
-                        context.GetIDrawGeom().DrawPointString2d(nPts, pts, context.GetCurrentDisplayParams()->GetNetDisplayPriority(), nullptr);
-                        break;
-
-                    case FB::BoundaryType_Open:
-                        context.GetIDrawGeom().DrawLineString2d(nPts, pts, context.GetCurrentDisplayParams()->GetNetDisplayPriority(), nullptr);
-                        break;
-
-                    case FB::BoundaryType_Closed:
-                        context.GetIDrawGeom().DrawShape2d(nPts, pts, FillDisplay::Never != context.GetCurrentDisplayParams()->GetFillDisplay(), context.GetCurrentDisplayParams()->GetNetDisplayPriority(), nullptr);
-                        break;
-                    }
-                break;
-                }
-
-            case ElementGeomIO::OpCode::PointPrimitive:
-                {
-                if (!state.IsGeometryVisible())
-                    break;
-
-                int         nPts;
-                int8_t      boundary;
-                DPoint3dCP  pts;
-                
-                if (!reader.Get(egOp, pts, nPts, boundary))
-                    break;
-
-                state.CookElemDisplayParams();
-
-                switch (boundary)
-                    {
-                    case FB::BoundaryType_None:
-                        context.GetIDrawGeom().DrawPointString3d(nPts, pts, nullptr);
-                        break;
-
-                    case FB::BoundaryType_Open:
-                        context.GetIDrawGeom().DrawLineString3d(nPts, pts, nullptr);
-                        break;
-
-                    case FB::BoundaryType_Closed:
-                        context.GetIDrawGeom().DrawShape3d(nPts, pts, FillDisplay::Never != context.GetCurrentDisplayParams()->GetFillDisplay(), nullptr);
-                        break;
-                    }
-                break;
-                }
-
-            case ElementGeomIO::OpCode::ArcPrimitive:
-                {
-                if (!state.IsGeometryVisible())
-                    break;
-
-                DEllipse3d  arc;
-                int8_t      boundary;
-
-                if (!reader.Get(egOp, arc, boundary))
-                    break;
-
-                state.CookElemDisplayParams();
-
-                if (!context.Is3dView())
-                    {
-                    if (FB::BoundaryType_Closed != boundary)
-                        context.GetIDrawGeom().DrawArc2d(arc, false, false, context.GetCurrentDisplayParams()->GetNetDisplayPriority(), nullptr);
-                    else
-                        context.GetIDrawGeom().DrawArc2d(arc, true, FillDisplay::Never != context.GetCurrentDisplayParams()->GetFillDisplay(), context.GetCurrentDisplayParams()->GetNetDisplayPriority(), nullptr);
-                    break;
-                    }
-
-                if (FB::BoundaryType_Closed != boundary)
-                    context.GetIDrawGeom().DrawArc3d(arc, false, false, nullptr);
-                else
-                    context.GetIDrawGeom().DrawArc3d(arc, true, FillDisplay::Never != context.GetCurrentDisplayParams()->GetFillDisplay(), nullptr);
-                break;
-                }
-
-            case ElementGeomIO::OpCode::CurvePrimitive:
-                {
-                if (!state.IsGeometryVisible())
-                    break;
-
-                ICurvePrimitivePtr curvePrimitivePtr;
-                
-                if (!reader.Get(egOp, curvePrimitivePtr))
-                    break;
-
-                state.CookElemDisplayParams();
-
-                // A single curve primitive is always open (or none for a point string)...
-                CurveVectorPtr  curvePtr = CurveVector::Create(ICurvePrimitive::CURVE_PRIMITIVE_TYPE_PointString == curvePrimitivePtr->GetCurvePrimitiveType() ? CurveVector::BOUNDARY_TYPE_None : CurveVector::BOUNDARY_TYPE_Open, curvePrimitivePtr);
-
-                if (!context.Is3dView())
-                    {
-                    context.GetIDrawGeom().DrawCurveVector2d(*curvePtr, false, context.GetCurrentDisplayParams()->GetNetDisplayPriority());
-                    break;
-                    }
-
-                context.GetIDrawGeom().DrawCurveVector(*curvePtr, false);
-                break;
-                }
-
-            case ElementGeomIO::OpCode::CurveVector:
-                {
-                if (!state.IsGeometryVisible())
-                    break;
-
-                CurveVectorPtr curvePtr;
-                
-                if (!reader.Get(egOp, curvePtr))
-                    break;
-
-                state.CookElemDisplayParams();
-
-                if (!context.Is3dView())
-                    {
-                    context.GetIDrawGeom().DrawCurveVector2d(*curvePtr, curvePtr->IsAnyRegionType() && FillDisplay::Never != context.GetCurrentDisplayParams()->GetFillDisplay(), context.GetCurrentDisplayParams()->GetNetDisplayPriority());
-                    break;
-                    }
-                    
-                context.GetIDrawGeom().DrawCurveVector(*curvePtr, curvePtr->IsAnyRegionType() && FillDisplay::Never != context.GetCurrentDisplayParams()->GetFillDisplay());
-                break;
-                }
-
-            case ElementGeomIO::OpCode::Polyface:
-                {
-                if (!state.IsGeometryVisible())
-                    break;
-
-                PolyfaceQueryCarrier meshData(0, false, 0, 0, nullptr, nullptr);
-
-                if (!reader.Get(egOp, meshData))
-                    break;
-
-                state.CookElemDisplayParams();
-
-                context.GetIDrawGeom().DrawPolyface(meshData, FillDisplay::Never != context.GetCurrentDisplayParams()->GetFillDisplay());
-                break;
-                };
-
-            case ElementGeomIO::OpCode::SolidPrimitive:
-                {
-                if (!state.IsGeometryVisible())
-                    break;
-
-                ISolidPrimitivePtr solidPtr;
-                
-                if (!reader.Get(egOp, solidPtr))
-                    break;
-
-                state.CookElemDisplayParams();
-
-                context.GetIDrawGeom().DrawSolidPrimitive(*solidPtr);
-                break;
-                }
-
-            case ElementGeomIO::OpCode::BsplineSurface:
-                {
-                if (!state.IsGeometryVisible())
-                    break;
-
-                MSBsplineSurfacePtr surfacePtr;
-                
-                if (!reader.Get(egOp, surfacePtr))
-                    break;
-
-                state.CookElemDisplayParams();
-
-                context.GetIDrawGeom().DrawBSplineSurface(*surfacePtr);
-                break;
-                }
-
-            case ElementGeomIO::OpCode::ParasolidBRep:
-                {
-                if (!useBRep)
-                    break;
-
-                if (!state.IsGeometryVisible())
-                    break;
-
-                ISolidKernelEntityPtr entityPtr;
-
-                if (!reader.Get(egOp, entityPtr))
-                    {
-                    useBRep = false;
-                    break;
-                    }
-
-                state.CookElemDisplayParams();
-
-                context.GetIDrawGeom().DrawBody(*entityPtr);
-                break;
-                }
-
-            case ElementGeomIO::OpCode::BRepPolyface:
-            case ElementGeomIO::OpCode::BRepPolyfaceExact:
-                {
-                if (useBRep)
-                    break;
-
-                if (!state.IsGeometryVisible())
-                    break;
-
-                PolyfaceQueryCarrier meshData(0, false, 0, 0, nullptr, nullptr);
-
-                if (!BentleyGeometryFlatBuffer::BytesToPolyfaceQueryCarrier(egOp.m_data, meshData))
-                    break;
-
-                state.CookElemDisplayParams();
-
-                // NOTE: For this case the exact edge geometry will be supplied by BRepEdges/BRepFaceIso, inhibit facetted edge draw...
-                if ((isPick || isQVWireframe) && ElementGeomIO::OpCode::BRepPolyface == egOp.m_opCode)
-                    {
-                    PolyfaceHeaderPtr clone = BentleyApi::PolyfaceHeader::New();
-
-                    clone->CopyFrom(meshData);
-                    clone->MarkInvisibleEdges(10.0); // This is "clever" and unfortunate...NEEDSWORK_QVIS: Fix mesh silhouette display!!!
-
-                    context.GetIDrawGeom().DrawPolyface(*clone);
-                    }
-                else
-                    {
-                    context.GetIDrawGeom().DrawPolyface(meshData);
-                    }
-                break;
-                }
-
-            case ElementGeomIO::OpCode::BRepEdges:
-                {
-                if (!(isPick || isQVWireframe)) // NEEDSWORK: Assumes QVElems are per-view...otherwise must setup WF only matsymb like Vancouver...
-                    break;
-
-                if (!state.IsGeometryVisible())
-                    break;
-
-                CurveVectorPtr curvePtr = BentleyGeometryFlatBuffer::BytesToCurveVector(egOp.m_data);
-
-                if (!curvePtr.IsValid())
-                    break;
-
-                state.CookElemDisplayParams();
-
-                context.GetIDrawGeom().DrawCurveVector(*curvePtr, false);
-                break;
-                }
-
-            case ElementGeomIO::OpCode::BRepFaceIso:
-                {
-                if (!(isPick || isQVWireframe)) // NEEDSWORK: Assumes QVElems are per-view...otherwise must setup WF only matsymb like Vancouver...
-                    break;
-
-                if (!state.IsGeometryVisible())
-                    break;
-
-                CurveVectorPtr curvePtr = BentleyGeometryFlatBuffer::BytesToCurveVector(egOp.m_data);
-
-                if (!curvePtr.IsValid())
-                    break;
-
-                state.CookElemDisplayParams();
-
-                context.GetIDrawGeom().DrawCurveVector(*curvePtr, false);
-                break;
-                }
-            
-            case ElementGeomIO::OpCode::TextString:
-                {
-                if (!state.IsGeometryVisible())
-                    break;
-
-                TextString text;
-                if (SUCCESS != TextStringPersistence::DecodeFromFlatBuf(text, egOp.m_data, egOp.m_dataSize, context.GetDgnDb()))
-                    break;
-                
-                state.CookElemDisplayParams();
-
-<<<<<<< HEAD
-                context.DrawTextString(text);                
-=======
-                double zDepth = context.GetCurrentDisplayParams()->GetNetDisplayPriority();
-                context.GetIDrawGeom().DrawTextString(text, context.Is3dView() ? nullptr : &zDepth);                
-                
->>>>>>> 5fac2d0c
-                break;
-                }
-            
-            default:
-                break;
-            }
-        }
-    }
-
-/*=================================================================================**//**
-* @bsiclass                                                     Brien.Bastings  04/2015
-+===============+===============+===============+===============+===============+======*/
-struct DrawGeomStream : StrokeElementForCache
-{
-ViewFlags       m_flags;
-
-explicit DrawGeomStream (GeometricElementCR element, ViewFlagsCR flags) : StrokeElementForCache (element)
-    {
-    m_flags = flags; // NEEDSWORK: Assumes QVElems will be cached per-view unlike Vancouver and cleared if view settings change... 
-    }
-
-virtual int32_t _GetQvIndex () const override
-    {
-    // NEEDSWORK: Won't need this when QVElems are per-view...will just have QVElem per sub-category/transform...
-    return (DgnRenderMode::Wireframe != m_flags.GetRenderMode() ? 1 : (m_flags.fill ? 2 : 3));
-    }
-
-virtual double _GetDisplayPriority (ViewContextR context) const override
-    {
-    if (context.Is3dView())
-        return 0.0;
-
-    // Yuck...dig out display priority, needed up front to create QvElem2d...NEEDSWORK: Allow display priority sub-category?
-    ElementGeomIO::Collection collection(m_element.GetGeomStream().GetData(), m_element.GetGeomStream().GetSize());
-    DgnSubCategoryId subCategoryId;
-    int32_t displayPriority = 0;
-
-    for (auto const& egOp : collection)
-        {
-        switch (egOp.m_opCode)
-            {
-            case ElementGeomIO::OpCode::BeginSubCategory:
-                {
-                auto ppfb = flatbuffers::GetRoot<FB::BeginSubCategory>(egOp.m_data);
-
-                subCategoryId = DgnSubCategoryId (ppfb->subCategoryId());
-                break;
-                }
-
-            case ElementGeomIO::OpCode::BasicSymbology:
-                {
-                auto ppfb = flatbuffers::GetRoot<FB::BasicSymbology>(egOp.m_data);
-
-                displayPriority = ppfb->displayPriority();
-                break;
-                }
-            }
-        }
-
-    return context.ResolveNetDisplayPriority(displayPriority, subCategoryId);
-    }
-
-virtual void _StrokeForCache (ViewContextR context, double pixelSize) override
-    {
-    ElementGeomIO::Collection(m_element.GetGeomStream().GetData(), m_element.GetGeomStream().GetSize()).Draw(context, m_element.GetCategoryId(), m_flags);
-    }
-
-}; // DrawGeomStream
-
-/*---------------------------------------------------------------------------------**//**
-* @bsimethod                                                    Brien.Bastings  04/2015
-+---------------+---------------+---------------+---------------+---------------+------*/
-void GeometricElement::_Draw (ViewContextR context) const
-    {
-    // NEEDSWORK: Assumes QVElems will be cached per-view unlike Vancouver... 
-    ViewFlags   viewFlags;
-
-    if (nullptr != context.GetViewFlags())
-        viewFlags = *context.GetViewFlags();
-    else
-        viewFlags.InitDefaults();
-
-    // NEEDSWORK: Want separate QvElems per-subCategory...
-    DrawGeomStream stroker(*this, viewFlags);
-
-    context.DrawCached(stroker);
-    }
-
-/*---------------------------------------------------------------------------------**//**
-* @bsimethod                                                    Brien.Bastings  04/2015
-+---------------+---------------+---------------+---------------+---------------+------*/
-bool GeometricElement::_DrawHit (HitPathCR hit, ViewContextR context) const
-    {
-    if (DrawPurpose::Flash != context.GetDrawPurpose())
-        return false;
-
-    if (!hit.GetComponentMode())
-        return false;
-
-    ICurvePrimitiveCP primitive = hit.GetGeomDetail().GetCurvePrimitive();
-
-    if (nullptr == primitive)
-        return false;
-
-    GeometricElementCPtr element = hit.GetElement();
-
-    if (!element.IsValid())
-        return false;
-
-    context.SetCurrentElement(element.get());
-
-    bool        pushedtrans = false;
-    Transform   hitLocalToContextLocal;
-
-    // NOTE: GeomDetail::LocalToWorld includes pushed transforms...
-    if (SUCCESS == hit.GetHitLocalToContextLocal(hitLocalToContextLocal, context) && !hitLocalToContextLocal.IsIdentity())
-        {
-        context.PushTransform(hitLocalToContextLocal);
-        pushedtrans = true;
-        }
-
-    // NEEDSWORK: Store curve symbology in hit detail when cleaning up DisplayPath/HitPath...
-    ElemDisplayParamsR  dispParams = *context.GetCurrentDisplayParams();
-
-    dispParams.Init();
-    dispParams.SetCategoryId(element->GetCategoryId());
-
-    context.CookDisplayParams();
-    context.ResetContextOverrides();
-
-    DSegment3d      segment;
-    CurveVectorPtr  curve;
-    bool            doSegmentFlash = (hit.GetPathType() < DisplayPathType::Snap);
-
-    if (!doSegmentFlash)
-        {
-        switch (static_cast<SnapPathCR>(hit).GetSnapMode())
-            {
-            case SnapMode::Center:
-            case SnapMode::Origin:
-            case SnapMode::Bisector:
-                break; // Snap point for these is computed using entire linestring, not just the hit segment...
-
-            default:
-                doSegmentFlash = true;
-                break;
-            }
-        }
-
-    // Flash only the selected segment of linestrings/shapes based on snap mode...
-    if (doSegmentFlash && hit.GetGeomDetail().GetSegment(segment))
-        curve = CurveVector::Create(CurveVector::BOUNDARY_TYPE_Open, ICurvePrimitive::CreateLine(segment));
-    else
-        curve = CurveVector::Create(CurveVector::BOUNDARY_TYPE_Open, primitive->Clone());
-
-    if (element->Is3d())
-        context.GetIDrawGeom().DrawCurveVector(*curve, false);
-    else
-        context.GetIDrawGeom().DrawCurveVector2d(*curve, false, context.GetCurrentDisplayParams()->GetNetDisplayPriority());
-
-    if (pushedtrans)
-        context.PopTransformClip();
-
-    context.SetCurrentElement(nullptr);
-
-    return true;
-    }
-
-/*---------------------------------------------------------------------------------**//**
-* @bsimethod                                                    Brien.Bastings  04/2015
-+---------------+---------------+---------------+---------------+---------------+------*/
-void ElementGeometryCollection::Iterator::ToNext()
-    {
-    do
-        {
-        if (m_partGeometry.IsValid())
-            {
-            for (ElementGeometryPtr elemGeom : m_partGeometry->GetGeometry())
-                {
-                if (!elemGeom.IsValid())
-                    continue;
-
-                if (!m_elementGeometry.IsValid())
-                    {
-                    m_elementGeometry = elemGeom;
-                    break;
-                    }
-                
-                if (elemGeom.get() == m_elementGeometry.get())
-                    m_elementGeometry = nullptr;
-                }
-
-            if (m_elementGeometry.IsValid())
-                return;
-
-            m_context->SetDgnGeomPartId(DgnGeomPartId());
-            m_partGeometry = nullptr;
-            }
-
-        if (m_dataOffset >= m_totalDataSize)
-            {
-            m_data = nullptr;
-            m_dataOffset = 0;
-
-            return;
-            }
-
-        uint32_t        opCode = *((uint32_t *) (m_data));
-        uint32_t        dataSize = *((uint32_t *) (m_data + sizeof (opCode)));
-        uint8_t const*  data = (0 != dataSize ? (uint8_t const*) (m_data + sizeof (opCode) + sizeof (dataSize)) : nullptr);
-        size_t          egOpSize = sizeof (opCode) + sizeof (dataSize) + dataSize;
-
-        ElementGeomIO::Operation egOp = ElementGeomIO::Operation((ElementGeomIO::OpCode) (opCode), dataSize, data);
-        ElementGeomIO::Reader reader(m_context->GetDgnDb());
-
-        m_data += egOpSize;
-        m_dataOffset += egOpSize;
-
-        switch (egOp.m_opCode)
-            {
-            case ElementGeomIO::OpCode::Header:
-                break;
-
-            case ElementGeomIO::OpCode::BeginSubCategory:
-                {
-                Transform        geomToWorld;
-                DgnSubCategoryId subCategory;
-
-                if (!reader.Get(egOp, subCategory, geomToWorld))
-                    break;
-
-                if (nullptr != m_context->GetCurrLocalToFrustumTransformCP())
-                    m_context->PopTransformClip(); // Pop previous sub-category/transform...
-
-                m_context->PushTransform(geomToWorld);
-
-                ElemDisplayParamsR  elParams = *m_context->GetCurrentDisplayParams();
-                DgnCategoryId       category = elParams.GetCategoryId();
-
-                if (!category.IsValid())
-                    category = m_context->GetDgnDb().Categories().QueryCategoryId(subCategory);
-
-                elParams.Init();
-                elParams.SetCategoryId(category);
-                elParams.SetSubCategoryId(subCategory);
-                break;
-                }
-
-            case ElementGeomIO::OpCode::BasicSymbology:
-            case ElementGeomIO::OpCode::LineStyle:
-            case ElementGeomIO::OpCode::AreaFill:
-            case ElementGeomIO::OpCode::Pattern:
-            case ElementGeomIO::OpCode::Material:
-                {
-                reader.Get(egOp, *m_context->GetCurrentDisplayParams()); // Update active ElemDisplayParams...
-                break;
-                }
-
-            case ElementGeomIO::OpCode::GeomPartInstance:
-                {
-                DgnGeomPartId geomPartId;
-
-                if (!reader.Get(egOp, geomPartId))
-                    break;
-
-                DgnGeomPartPtr partGeometry = m_context->GetDgnDb().GeomParts().LoadGeomPart(geomPartId);
-
-                if (!partGeometry.IsValid())
-                    break;
-
-                m_elementGeometry = partGeometry->GetGeometry().front();
-
-                if (!m_elementGeometry.IsValid())
-                    break; // Ignore failure...
-
-                if (DrawPurpose::NotSpecified != m_context->GetDrawPurpose())
-                    m_context->GetCurrentDisplayParams()->Resolve(*m_context); // Resolve sub-category appearance...
-
-                m_context->SetDgnGeomPartId(geomPartId);
-                m_partGeometry = partGeometry;
-                return;
-                }
-
-            case ElementGeomIO::OpCode::ParasolidBRep:
-                {
-                if (!m_useBRep)
-                    break;
-
-                if (!reader.Get(egOp, m_elementGeometry) || !m_elementGeometry.IsValid())
-                    {
-                    m_useBRep = false; // BRep unavailable - start returning BRepPolyface geometry...
-                    break;
-                    }
-
-                if (DrawPurpose::NotSpecified != m_context->GetDrawPurpose())
-                    m_context->GetCurrentDisplayParams()->Resolve(*m_context); // Resolve sub-category appearance...
-                return;
-                }
-
-            case ElementGeomIO::OpCode::BRepEdges:
-            case ElementGeomIO::OpCode::BRepFaceIso:
-                break; // Skip - Iterator should never return wireframe geometry cache...
-
-            case ElementGeomIO::OpCode::BRepPolyface:
-            case ElementGeomIO::OpCode::BRepPolyfaceExact:
-                {
-                if (m_useBRep)
-                    break;
-
-                // Fall through...
-                }
-
-            default:
-                {
-                if (!reader.Get(egOp, m_elementGeometry) || !m_elementGeometry.IsValid())
-                    break; // Ignore non-geometry opCode (or failures)...
-
-                if (DrawPurpose::NotSpecified != m_context->GetDrawPurpose())
-                    m_context->GetCurrentDisplayParams()->Resolve(*m_context); // Resolve sub-category appearance...
-                return;
-                }
-            }
-
-        } while (true);
-    }
-
-/*=================================================================================**//**
-* @bsiclass                                                     Brien.Bastings  04/2015
-+===============+===============+===============+===============+===============+======*/
-struct ElementGeometryCollectionContext : public NullContext
-{
-    DEFINE_T_SUPER(NullContext)
-protected:
-
-SimplifyViewDrawGeom* m_output;
-
-virtual void _SetupOutputs() override {SetIViewDraw (*m_output);}
-
-public:
-
-virtual ~ElementGeometryCollectionContext () {delete (m_output);}
-
-ElementGeometryCollectionContext (DgnDbR db, DrawPurpose purpose = DrawPurpose::CaptureGeometry)
-    {
-    m_output = new SimplifyViewDrawGeom();
-    m_purpose = purpose;
-    m_wantMaterials = true; // Setup material in ElemDisplayParams...
-
-    SetBlockAsynchs (true);
-    m_output->SetViewContext (this);
-    _SetupOutputs();
-
-    m_currDisplayParams.Init();
-    SetDgnDb (db);
-    }
-
-}; // ElementGeometryCollectionContext
-
-/*---------------------------------------------------------------------------------**//**
-* @bsimethod                                                    Brien.Bastings  04/2015
-+---------------+---------------+---------------+---------------+---------------+------*/
-ElemDisplayParamsCR ElementGeometryCollection::GetElemDisplayParams()
-    {
-    return *m_context->GetCurrentDisplayParams();
-    }
-
-/*---------------------------------------------------------------------------------**//**
-* @bsimethod                                                    Brien.Bastings  05/2015
-+---------------+---------------+---------------+---------------+---------------+------*/
-DgnGeomPartId ElementGeometryCollection::GetDgnGeomPartId()
-    {
-    return m_context->GetDgnGeomPartId();
-    }
-
-/*---------------------------------------------------------------------------------**//**
-* @bsimethod                                                    Brien.Bastings  04/2015
-+---------------+---------------+---------------+---------------+---------------+------*/
-TransformCR ElementGeometryCollection::GetElementToWorld()
-    {
-    return m_elemToWorld;
-    }
-
-/*---------------------------------------------------------------------------------**//**
-* @bsimethod                                                    Brien.Bastings  04/2015
-+---------------+---------------+---------------+---------------+---------------+------*/
-TransformCR ElementGeometryCollection::GetGeometryToWorld()
-    {
-    TransformCP currentTrans = m_context->GetCurrLocalToFrustumTransformCP();
-
-    if (nullptr != currentTrans)
-        m_geomToWorld = *currentTrans;
-    else
-        m_geomToWorld.InitIdentity();
-
-    return m_geomToWorld;
-    }
-
-/*---------------------------------------------------------------------------------**//**
-* @bsimethod                                                    Brien.Bastings  04/2015
-+---------------+---------------+---------------+---------------+---------------+------*/
-TransformCR ElementGeometryCollection::GetGeometryToElement()
-    {
-    Transform   worldToElem;
-                
-    worldToElem.InverseOf(m_elemToWorld);
-    m_geomToElem = Transform::FromProduct(worldToElem, GetGeometryToWorld());
-
-    return m_geomToElem;
-    }
-
-/*---------------------------------------------------------------------------------**//**
-* @bsimethod                                                    Brien.Bastings  04/2015
-+---------------+---------------+---------------+---------------+---------------+------*/
-ElementGeometryCollection::ElementGeometryCollection (DgnDbR dgnDb, uint8_t const* data, size_t dataSize)
-    {
-    m_data = data;
-    m_dataSize = dataSize;
-    m_elemToWorld.InitIdentity();
-    m_context = new ElementGeometryCollectionContext(dgnDb, DrawPurpose::NotSpecified);
-    }
-
-/*---------------------------------------------------------------------------------**//**
-* @bsimethod                                                    Brien.Bastings  04/2015
-+---------------+---------------+---------------+---------------+---------------+------*/
-ElementGeometryCollection::ElementGeometryCollection (GeometricElementCR element)
-    {
-    m_data = element.GetGeomStream().GetData();
-    m_dataSize = element.GetGeomStream().GetSize();
-    m_elemToWorld = (element.Is3d() ? element.ToElement3d()->GetPlacement().GetTransform() : element.ToElement2d()->GetPlacement().GetTransform());
-    m_context = new ElementGeometryCollectionContext(element.GetDgnDb());
-    }
-
-/*---------------------------------------------------------------------------------**//**
-* @bsimethod                                                    Brien.Bastings  04/2015
-+---------------+---------------+---------------+---------------+---------------+------*/
-ElementGeometryCollection::~ElementGeometryCollection ()
-    {
-    delete((ElementGeometryCollectionContext*) m_context);
-    }
-
-/*---------------------------------------------------------------------------------**//**
-* @bsimethod                                                    Brien.Bastings  04/2015
-+---------------+---------------+---------------+---------------+---------------+------*/
-BentleyStatus ElementGeometryBuilder::SetGeomStreamAndPlacement (GeometricElementR element)
-    {
-    if (0 == m_writer.m_buffer.size())
-        return ERROR;
-
-    if (!m_havePlacement)
-        return ERROR;
-
-    if (element.GetCategoryId() != m_elParams.GetCategoryId())
-        return ERROR;
-
-    if (m_model.Is3d())
-        {
-        DgnElement3dP element3d;
-
-        if (nullptr == (element3d = element.ToElement3dP()))
-            return ERROR;
-
-        element3d->SetPlacement(m_placement3d);
-        }
-    else
-        {
-        DgnElement2dP element2d;
-
-        if (nullptr == (element2d = element.ToElement2dP()))
-            return ERROR;
-
-        element2d->SetPlacement(m_placement2d);
-        }
-
-    element.GetGeomStreamR().SaveData (&m_writer.m_buffer.front(), (uint32_t) m_writer.m_buffer.size());
-
-    return SUCCESS;
-    }
-
-/*---------------------------------------------------------------------------------**//**
-* @bsimethod                                                    Brien.Bastings  04/2015
-+---------------+---------------+---------------+---------------+---------------+------*/
-bool ElementGeometryBuilder::Append (DgnSubCategoryId subCategoryId)
-    {
-    ElemDisplayParams elParams;
-
-    elParams.SetCategoryId(m_elParams.GetCategoryId()); // Preserve current category...
-    elParams.SetSubCategoryId(subCategoryId);
-
-    return Append (elParams);
-    }
-
-/*---------------------------------------------------------------------------------**//**
-* @bsimethod                                                    Brien.Bastings  04/2015
-+---------------+---------------+---------------+---------------+---------------+------*/
-bool ElementGeometryBuilder::Append (ElemDisplayParamsCR elParams)
-    {
-    if (!m_elParams.GetCategoryId().IsValid())
-        return false;
-
-    if (elParams.GetCategoryId() != m_elParams.GetCategoryId())
-        return false;
-
-    if (elParams.GetCategoryId() != m_model.GetDgnDb().Categories().QueryCategoryId(elParams.GetSubCategoryId()))
-        return false;
-
-    if (m_elParams == elParams)
-        return true;
-
-    m_elParams = elParams;
-    m_appearanceChanged = true; // Defer append until we actually have some geometry...
-
-    return true;
-    }
-
-/*---------------------------------------------------------------------------------**//**
-* @bsimethod                                                    Brien.Bastings  04/2015
-+---------------+---------------+---------------+---------------+---------------+------*/
-bool ElementGeometryBuilder::Append (DgnGeomPartId geomPartId, TransformCR geomToElement)
-    {
-    if (!m_havePlacement)
-        return false; // geomToElement must be relative to an already defined placement (i.e. not computed placement from CreateWorld)...
-
-    DgnGeomPartPtr geomPart = m_model.GetDgnDb().GeomParts().LoadGeomPart(geomPartId);
-
-    if (!geomPart.IsValid())
-        return false;
-
-    DRange3d localRange;
-
-    for (ElementGeometryPtr geom : geomPart->GetGeometry())
-        {
-        if (!geom.IsValid())
-            continue;
-
-        if (!m_model.Is3d())
-            {
-            switch (geom->GetGeometryType())
-                {
-                case ElementGeometry::GeometryType::SolidPrimitive:
-                case ElementGeometry::GeometryType::BsplineSurface:
-                case ElementGeometry::GeometryType::Polyface:
-                case ElementGeometry::GeometryType::SolidKernelEntity:
-                    {
-                    BeAssert(false); // 3d only geometry...
-                    return false;
-                    }
-                }
-            }
-
-        DRange3d range;
-
-        if (!geom->GetRange(range))
-            continue;
-
-        localRange.Extend(range);
-        }
-
-    OnNewGeom (localRange, &geomToElement);
-    m_writer.Append(geomPartId);
-
-    return true;
-    }
-
-/*---------------------------------------------------------------------------------**//**
-* @bsimethod                                                    Brien.Bastings  04/2015
-+---------------+---------------+---------------+---------------+---------------+------*/
-void ElementGeometryBuilder::OnNewGeom (DRange3dCR localRange, TransformCP geomToElement)
-    {
-    Transform elementToWorld;
-    
-    if (m_model.Is3d())
-        {
-        m_placement3d.GetElementBoxR().Extend(localRange);
-        elementToWorld = m_placement3d.GetTransform();
-        }
-    else
-        {
-        m_placement2d.GetElementBoxR().Extend(DRange2d::From(DPoint2d::From(localRange.low), DPoint2d::From(localRange.high)));
-        elementToWorld = m_placement2d.GetTransform();
-        }
-
-    Transform geomToWorld = (nullptr == geomToElement ? elementToWorld : Transform::FromProduct(elementToWorld, *geomToElement));
-
-    // Establish "geometry group" boundaries at sub-category and transform changes (NEEDSWORK: Other incompatible changes...priority/class?)
-    if (!m_prevSubCategory.IsValid() || (m_prevSubCategory != m_elParams.GetSubCategoryId() || !m_prevGeomToWorld.IsEqual(geomToWorld)))
-        {
-        m_writer.Append(m_elParams.GetSubCategoryId(), geomToWorld);
-
-        m_prevSubCategory = m_elParams.GetSubCategoryId();
-        m_prevGeomToWorld = geomToWorld;
-        }
-
-    if (m_appearanceChanged)
-        {
-        m_writer.Append(m_elParams);
-        m_appearanceChanged = false;
-        }
-    }
-
-/*---------------------------------------------------------------------------------**//**
-* @bsimethod                                                    Brien.Bastings  04/2015
-+---------------+---------------+---------------+---------------+---------------+------*/
-bool ElementGeometryBuilder::ConvertToLocal (ElementGeometryR geom)
-    {
-    Transform   localToWorld;
-
-    if (!m_havePlacement)
-        {
-        if (!geom.GetLocalCoordinateFrame(localToWorld))
-            return false;
-
-        DPoint3d            origin;
-        RotMatrix           rMatrix;
-        YawPitchRollAngles  angles;
-
-        localToWorld.GetTranslation(origin);
-        localToWorld.GetMatrix(rMatrix);
-        YawPitchRollAngles::TryFromRotMatrix(angles, rMatrix);
-
-        if (m_model.Is3d())
-            {
-            m_placement3d.GetOriginR() = origin;
-            m_placement3d.GetAnglesR() = angles;
-            }
-        else
-            {
-            BeAssert(0 == BeNumerical::Compare(origin.z, 0.0));
-            if (0.0 != angles.GetPitch().Degrees() || 0.0 != angles.GetRoll().Degrees())
-                {
-                BentleyApi::YawPitchRollAngles tmpAngles(BentleyApi::AngleInDegrees(), angles.GetPitch(), angles.GetRoll());
-                localToWorld = Transform::FromProduct (localToWorld, tmpAngles.ToTransform(DPoint3d::FromZero()));
-                }
-
-            m_placement2d.GetOriginR() = DPoint2d::From(origin);
-            m_placement2d.GetAngleR() = angles.GetYaw();
-            }
-    
-        m_havePlacement = true;
-        }
-    else if (m_model.Is3d())
-        {
-        localToWorld = m_placement3d.GetTransform();
-        }
-    else
-        {
-        localToWorld = m_placement2d.GetTransform();
-        }
-
-    if (localToWorld.IsIdentity())
-        return true;
-
-    Transform worldToLocal;
-
-    worldToLocal.InverseOf(localToWorld);
-
-    return geom.TransformInPlace(worldToLocal);
-    }
-
-/*---------------------------------------------------------------------------------**//**
-* @bsimethod                                                    Brien.Bastings  04/2015
-+---------------+---------------+---------------+---------------+---------------+------*/
-bool ElementGeometryBuilder::AppendLocal (ElementGeometryCR geom, TransformCP geomToElement)
-    {
-    DRange3d localRange;
-
-    if (!geom.GetRange(localRange, geomToElement))
-        return false;
-
-    OnNewGeom(localRange, geomToElement);
-
-    if (!m_writer.AppendSimplified(geom, m_model.Is3d()))
-        m_writer.Append(geom);
-
-    return true;
-    }
-
-/*---------------------------------------------------------------------------------**//**
-* @bsimethod                                                    Brien.Bastings  04/2015
-+---------------+---------------+---------------+---------------+---------------+------*/
-bool ElementGeometryBuilder::AppendWorld (ElementGeometryR geom)
-    {
-    if (!ConvertToLocal(geom))
-        return false;
-
-    return AppendLocal(geom, nullptr);
-    }
-
-/*---------------------------------------------------------------------------------**//**
-* @bsimethod                                                    Brien.Bastings  04/2015
-+---------------+---------------+---------------+---------------+---------------+------*/
-bool ElementGeometryBuilder::Append (ElementGeometryCR geom)
-    {
-    if (!m_model.Is3d())
-        {
-        switch (geom.GetGeometryType())
-            {
-            case ElementGeometry::GeometryType::SolidPrimitive:
-            case ElementGeometry::GeometryType::BsplineSurface:
-            case ElementGeometry::GeometryType::Polyface:
-            case ElementGeometry::GeometryType::SolidKernelEntity:
-                {
-                BeAssert(false); // 3d only geometry...
-                return false;
-                }
-            }
-        }
-
-    if (m_haveLocalGeom)
-        return AppendLocal(geom, nullptr);
-
-    ElementGeometryPtr geomPtr;
-
-    // NOTE: Avoid un-necessary copy of BRep. We just need to change entity transform...
-    if (ElementGeometry::GeometryType::SolidKernelEntity == geom.GetGeometryType())
-        {
-        ISolidKernelEntityPtr clone;
-
-        if (SUCCESS != T_HOST.GetSolidsKernelAdmin()._InstanceEntity (clone, *geom.GetAsISolidKernelEntity()))
-            return false;
-
-        geomPtr = ElementGeometry::Create (clone);
-        }
-    else
-        {
-        geomPtr = geom.Clone ();
-        }
-
-    return AppendWorld (*geomPtr);
-    }
-
-/*---------------------------------------------------------------------------------**//**
-* @bsimethod                                                    Brien.Bastings  04/2015
-+---------------+---------------+---------------+---------------+---------------+------*/
-bool ElementGeometryBuilder::Append (ICurvePrimitiveCR geom)
-    {
-    if (m_haveLocalGeom)
-        {
-        DRange3d localRange;
-
-        if (!getRange(geom, localRange, nullptr))
-            return false;
-
-        OnNewGeom (localRange, nullptr);
-
-        if (!m_writer.AppendSimplified(geom, false, m_model.Is3d()))
-            m_writer.Append(geom);
-
-        return true;
-        }
-
-    ElementGeometryPtr geomPtr = ElementGeometry::Create(geom);
-
-    return AppendWorld (*geomPtr);
-    }
-
-/*---------------------------------------------------------------------------------**//**
-* @bsimethod                                                    Brien.Bastings  04/2015
-+---------------+---------------+---------------+---------------+---------------+------*/
-bool ElementGeometryBuilder::Append (CurveVectorCR geom)
-    {
-    if (m_haveLocalGeom)
-        {
-        DRange3d localRange;
-
-        if (!getRange(geom, localRange, nullptr))
-            return false;
-
-        OnNewGeom (localRange, nullptr);
-
-        if (!m_writer.AppendSimplified(geom, m_model.Is3d()))
-            m_writer.Append(geom);
-
-        return true;
-        }
-
-    ElementGeometryPtr geomPtr = ElementGeometry::Create(geom);
-
-    return AppendWorld (*geomPtr);
-    }
-
-/*---------------------------------------------------------------------------------**//**
-* @bsimethod                                                    Brien.Bastings  04/2015
-+---------------+---------------+---------------+---------------+---------------+------*/
-bool ElementGeometryBuilder::Append (ISolidPrimitiveCR geom)
-    {
-    if (!m_model.Is3d())
-        {
-        BeAssert(false); // 3d only geometry...
-        return false;
-        }
-
-    if (m_haveLocalGeom)
-        {
-        DRange3d localRange;
-
-        if (!getRange(geom, localRange, nullptr))
-            return false;
-
-        OnNewGeom (localRange, nullptr);
-        m_writer.Append(geom);
-
-        return true;
-        }
-
-    ElementGeometryPtr geomPtr = ElementGeometry::Create(geom);
-
-    return AppendWorld (*geomPtr);
-    }
-
-/*---------------------------------------------------------------------------------**//**
-* @bsimethod                                                    Brien.Bastings  04/2015
-+---------------+---------------+---------------+---------------+---------------+------*/
-bool ElementGeometryBuilder::Append (MSBsplineSurfaceCR geom)
-    {
-    if (!m_model.Is3d())
-        {
-        BeAssert(false); // 3d only geometry...
-        return false;
-        }
-
-    if (m_haveLocalGeom)
-        {
-        DRange3d localRange;
-
-        if (!getRange(geom, localRange, nullptr))
-            return false;
-
-        OnNewGeom (localRange, nullptr);
-        m_writer.Append(geom);
-
-        return true;
-        }
-
-    ElementGeometryPtr geomPtr = ElementGeometry::Create(geom);
-
-    return AppendWorld (*geomPtr);
-    }
-
-/*---------------------------------------------------------------------------------**//**
-* @bsimethod                                                    Brien.Bastings  04/2015
-+---------------+---------------+---------------+---------------+---------------+------*/
-bool ElementGeometryBuilder::Append (PolyfaceQueryCR geom)
-    {
-    if (!m_model.Is3d())
-        {
-        BeAssert(false); // 3d only geometry...
-        return false;
-        }
-
-    if (m_haveLocalGeom)
-        {
-        DRange3d localRange;
-
-        if (!getRange(geom, localRange, nullptr))
-            return false;
-
-        OnNewGeom (localRange, nullptr);
-        m_writer.Append(geom);
-
-        return true;
-        }
-
-    ElementGeometryPtr geomPtr = ElementGeometry::Create(geom);
-
-    return AppendWorld (*geomPtr);
-    }
-
-/*---------------------------------------------------------------------------------**//**
-* @bsimethod                                                    Brien.Bastings  04/2015
-+---------------+---------------+---------------+---------------+---------------+------*/
-bool ElementGeometryBuilder::Append (ISolidKernelEntityCR geom)
-    {
-    if (!m_model.Is3d())
-        {
-        BeAssert(false); // 3d only geometry...
-        return false;
-        }
-
-    if (m_haveLocalGeom)
-        {
-        DRange3d localRange;
-
-        if (!getRange(geom, localRange, nullptr))
-            return false;
-
-        OnNewGeom (localRange, nullptr);
-        m_writer.Append(geom);
-
-        return true;
-        }
-
-    ISolidKernelEntityPtr clone;
-
-    // NOTE: Avoid un-necessary copy of BRep. We just need to change entity transform...
-    if (SUCCESS != T_HOST.GetSolidsKernelAdmin()._InstanceEntity(clone, geom))
-        return false;
-
-    ElementGeometryPtr geomPtr = ElementGeometry::Create(clone);
-
-    return AppendWorld (*geomPtr);
-    }
-
-/*---------------------------------------------------------------------------------**//**
-* @bsimethod                                                    Brien.Bastings  04/2015
-+---------------+---------------+---------------+---------------+---------------+------*/
-bool ElementGeometryBuilder::Append(TextStringCR text)
-    {
-    if (m_haveLocalGeom)
-        {
-        DRange3d localRange;
-        if (!getRange(text, localRange, nullptr))
-            return false;
-
-        OnNewGeom(localRange, nullptr);
-        m_writer.Append(text);
-
-        return true;
-        }
-
-    return AppendWorld(*ElementGeometry::Create(text));
-    }
-
-/*---------------------------------------------------------------------------------**//**
-* @bsimethod                                                    Brien.Bastings  04/2015
-+---------------+---------------+---------------+---------------+---------------+------*/
-ElementGeometryBuilder::ElementGeometryBuilder(DgnModelR model, DgnCategoryId categoryId, Placement3dCR placement) : m_model(model), m_writer(model.GetDgnDb())
-    {
-    m_elParams.SetCategoryId(categoryId);
-    m_appearanceChanged = false;
-    m_placement3d = placement;
-    m_haveLocalGeom = m_havePlacement = true;
-    }
-
-/*---------------------------------------------------------------------------------**//**
-* @bsimethod                                                    Brien.Bastings  04/2015
-+---------------+---------------+---------------+---------------+---------------+------*/
-ElementGeometryBuilder::ElementGeometryBuilder (DgnModelR model, DgnCategoryId categoryId, Placement2dCR placement) : m_model (model), m_writer(model.GetDgnDb())
-    {
-    m_elParams.SetCategoryId(categoryId);
-    m_appearanceChanged = false;
-    m_placement2d = placement;
-    m_haveLocalGeom = m_havePlacement = true;
-    }
-
-/*---------------------------------------------------------------------------------**//**
-* @bsimethod                                                    Brien.Bastings  04/2015
-+---------------+---------------+---------------+---------------+---------------+------*/
-ElementGeometryBuilder::ElementGeometryBuilder (DgnModelR model, DgnCategoryId categoryId) : m_model (model), m_writer(model.GetDgnDb())
-    {
-    m_elParams.SetCategoryId(categoryId);
-    m_appearanceChanged = false;
-    m_haveLocalGeom = m_havePlacement = false;
-    }
-
-/*---------------------------------------------------------------------------------**//**
-* @bsimethod                                                    Brien.Bastings  04/2015
-+---------------+---------------+---------------+---------------+---------------+------*/
-ElementGeometryBuilderPtr ElementGeometryBuilder::Create (DgnModelR model, DgnCategoryId categoryId, DPoint3dCR origin, YawPitchRollAngles const& angles)
-    {
-    if (!categoryId.IsValid() || !model.Is3d())
-        return nullptr;
-
-    Placement3d placement;
-
-    placement.GetOriginR() = origin;
-    placement.GetAnglesR() = angles;
-
-    return new ElementGeometryBuilder(model, categoryId, placement);
-    }
-
-/*---------------------------------------------------------------------------------**//**
-* @bsimethod                                                    Brien.Bastings  04/2015
-+---------------+---------------+---------------+---------------+---------------+------*/
-ElementGeometryBuilderPtr ElementGeometryBuilder::Create (DgnModelR model, DgnCategoryId categoryId, DPoint2dCR origin, AngleInDegrees const& angle)
-    {
-    if (!categoryId.IsValid() || model.Is3d())
-        return nullptr;
-
-    Placement2d placement;
-
-    placement.GetOriginR() = origin;
-    placement.GetAngleR()  = angle;
-
-    return new ElementGeometryBuilder(model, categoryId, placement);
-    }
-
-/*---------------------------------------------------------------------------------**//**
-* @bsimethod                                                    Brien.Bastings  04/2015
-+---------------+---------------+---------------+---------------+---------------+------*/
-ElementGeometryBuilderPtr ElementGeometryBuilder::CreateWorld (DgnModelR model, DgnCategoryId categoryId)
-    {
-    if (!categoryId.IsValid())
-        return nullptr;
-
-    return new ElementGeometryBuilder(model, categoryId);
-    }
-
-/*---------------------------------------------------------------------------------**//**
-* @bsimethod                                                    Brien.Bastings  04/2015
-+---------------+---------------+---------------+---------------+---------------+------*/
-ElementGeometryBuilderPtr ElementGeometryBuilder::Create (DgnElement3dCR element, DPoint3dCR origin, YawPitchRollAngles const& angles)
-    {
-    return ElementGeometryBuilder::Create(element.GetDgnModel(), element.GetCategoryId(), origin, angles);
-    }
-
-/*---------------------------------------------------------------------------------**//**
-* @bsimethod                                                    Brien.Bastings  04/2015
-+---------------+---------------+---------------+---------------+---------------+------*/
-ElementGeometryBuilderPtr ElementGeometryBuilder::Create (DgnElement2dCR element, DPoint2dCR origin, AngleInDegrees const& angle)
-    {
-    return ElementGeometryBuilder::Create(element.GetDgnModel(), element.GetCategoryId(), origin, angle);
-    }
-
-/*---------------------------------------------------------------------------------**//**
-* @bsimethod                                                    Brien.Bastings  04/2015
-+---------------+---------------+---------------+---------------+---------------+------*/
-ElementGeometryBuilderPtr ElementGeometryBuilder::CreateWorld (GeometricElementCR element)
-    {
-    return ElementGeometryBuilder::CreateWorld(element.GetDgnModel(), element.GetCategoryId());
-    }
+/*--------------------------------------------------------------------------------------+
+|
+|     $Source: DgnCore/ElementGeometry.cpp $
+|
+|  $Copyright: (c) 2015 Bentley Systems, Incorporated. All rights reserved. $
+|
++--------------------------------------------------------------------------------------*/
+#include <DgnPlatformInternal.h>
+#include <GeomSerialization/GeomLibsFlatBufferApi.h>
+#include <DgnPlatformInternal/DgnCore/ElementGraphics.fb.h>
+#include <DgnPlatformInternal/DgnCore/TextStringPersistence.h>
+
+using namespace flatbuffers;
+
+/*----------------------------------------------------------------------------------*//**
+* @bsimethod                                                    Brien.Bastings  02/15
++---------------+---------------+---------------+---------------+---------------+------*/
+bool ElementGeometry::GetLocalCoordinateFrame (TransformR localToWorld) const
+    {
+    switch (GetGeometryType())
+        {
+        case GeometryType::CurvePrimitive:
+            {
+            ICurvePrimitivePtr curve = GetAsICurvePrimitive();
+
+            if (!curve->FractionToFrenetFrame(0.0, localToWorld))
+                {
+                DPoint3d point;
+
+                if (curve->GetStartPoint(point))
+                    {
+                    localToWorld.InitFrom(point);
+                    return true;
+                    }
+
+                localToWorld.InitIdentity();
+                return false;
+                }
+
+            break;
+            }
+
+        case GeometryType::CurveVector:
+            {
+            CurveVectorPtr curves = GetAsCurveVector();
+
+            if (!curves->GetAnyFrenetFrame(localToWorld))
+                {
+                DPoint3d point;
+
+                if (curves->GetStartPoint(point))
+                    {
+                    localToWorld.InitFrom(point);
+                    return true;
+                    }
+
+                localToWorld.InitIdentity();
+                return false;
+                }
+
+            break;
+            }
+
+        case GeometryType::SolidPrimitive:
+            {
+            Transform          worldToLocal;
+            ISolidPrimitivePtr solidPrimitive = GetAsISolidPrimitive();
+
+            if (!solidPrimitive->TryGetConstructiveFrame(localToWorld, worldToLocal))
+                {
+                localToWorld.InitIdentity();
+                return false;
+                }
+
+            break;
+            }
+
+        case GeometryType::Polyface:
+            {
+            PolyfaceHeaderPtr polyface = GetAsPolyfaceHeader();
+
+            double      area;
+            DPoint3d    centroid;
+            RotMatrix   axes;
+            DVec3d      momentXYZ;
+
+            if (!polyface->ComputePrincipalAreaMoments(area, centroid, axes, momentXYZ))
+                {
+                localToWorld.InitIdentity();
+                return false;
+                }
+
+            localToWorld.InitFrom(axes, centroid);
+            break;
+            }
+
+        case GeometryType::BsplineSurface:
+            {
+            MSBsplineSurfacePtr surface = GetAsMSBsplineSurface();
+
+            double      area;
+            DPoint3d    centroid;
+            RotMatrix   axes;
+            DVec3d      momentXYZ;
+
+            if (!surface->ComputePrincipalAreaMoments(area, (DVec3dR) centroid, axes, momentXYZ))
+                {
+                localToWorld.InitIdentity();
+                return false;
+                }
+
+            localToWorld.InitFrom(axes, centroid);
+            break;
+            }
+        
+        case GeometryType::SolidKernelEntity:
+            {
+            ISolidKernelEntityPtr entity = GetAsISolidKernelEntity();
+
+            // The entity transform (after removing SWA scale) can be used for localToWorld (solid kernel to uors)...
+            localToWorld = entity->GetEntityTransform();
+            break;
+            }
+
+        case GeometryType::TextString:
+            {
+            TextStringCR text = *GetAsTextString();
+            localToWorld.InitFrom(text.GetOrientation(), text.GetOrigin());            
+            break;
+            }
+        
+        default:
+            {
+            localToWorld.InitIdentity();
+            BeAssert(false);
+
+            return false;
+            }
+        }
+
+    // NOTE: Ensure rotation is squared up and normalized (ComputePrincipalAreaMoments/GetEntityTransform is scaled)... 
+    DPoint3d    origin;
+    RotMatrix   rMatrix;
+
+    localToWorld.GetTranslation(origin);
+    localToWorld.GetMatrix(rMatrix);
+    rMatrix.SquareAndNormalizeColumns(rMatrix, 0, 1);
+    localToWorld.InitFrom(rMatrix, origin);
+
+    return true;
+    }
+
+/*----------------------------------------------------------------------------------*//**
+* @bsimethod                                                    Brien.Bastings  02/15
++---------------+---------------+---------------+---------------+---------------+------*/
+bool ElementGeometry::GetLocalRange (DRange3dR localRange, TransformR localToWorld) const
+    {
+    if (!GetLocalCoordinateFrame(localToWorld))
+        return false;
+
+    if (localToWorld.IsIdentity())
+        return GetRange(localRange);
+    
+    ElementGeometryPtr clone;
+    
+    // NOTE: Avoid un-necessary copy of BRep. We just need to change entity transform...
+    if (GeometryType::SolidKernelEntity == GetGeometryType())
+        {
+        ISolidKernelEntityPtr geom;
+
+        if (SUCCESS != T_HOST.GetSolidsKernelAdmin()._InstanceEntity(geom, *GetAsISolidKernelEntity()))
+            return false;
+
+        clone = new ElementGeometry(geom);
+        }
+    else
+        {
+        clone = Clone();
+        }
+
+    Transform   worldToLocal;
+
+    worldToLocal.InverseOf(localToWorld);
+    clone->TransformInPlace(worldToLocal);
+
+    return clone->GetRange(localRange);
+    }
+
+/*----------------------------------------------------------------------------------*//**
+* @bsimethod                                                    Brien.Bastings  04/15
++---------------+---------------+---------------+---------------+---------------+------*/
+static bool getRange (ICurvePrimitiveCR geom, DRange3dR range, TransformCP transform)
+    {
+    return (nullptr != transform ? geom.GetRange(range, *transform) : geom.GetRange(range));
+    }
+
+/*----------------------------------------------------------------------------------*//**
+* @bsimethod                                                    Brien.Bastings  04/15
++---------------+---------------+---------------+---------------+---------------+------*/
+static bool getRange (CurveVectorCR geom, DRange3dR range, TransformCP transform)
+    {
+    return (nullptr != transform ? geom.GetRange(range, *transform) : geom.GetRange(range));
+    }
+
+/*----------------------------------------------------------------------------------*//**
+* @bsimethod                                                    Brien.Bastings  04/15
++---------------+---------------+---------------+---------------+---------------+------*/
+static bool getRange (ISolidPrimitiveCR geom, DRange3dR range, TransformCP transform)
+    {
+    return (nullptr != transform ? geom.GetRange(range, *transform) : geom.GetRange(range));
+    }
+
+/*----------------------------------------------------------------------------------*//**
+* @bsimethod                                                    Brien.Bastings  04/15
++---------------+---------------+---------------+---------------+---------------+------*/
+static bool getRange (PolyfaceQueryCR geom, DRange3dR range, TransformCP transform)
+    {
+    range = geom.PointRange();
+
+    if (nullptr != transform)
+        transform->Multiply(range, range);
+
+    return true;
+    }
+
+/*----------------------------------------------------------------------------------*//**
+* @bsimethod                                                    Brien.Bastings  04/15
++---------------+---------------+---------------+---------------+---------------+------*/
+static bool getRange (MSBsplineSurfaceCR geom, DRange3dR range, TransformCP transform)
+    {
+    // NOTE: MSBsplineSurface::GetPoleRange doesn't give a nice fitted box...
+    IFacetOptionsPtr          facetOpt = IFacetOptions::Create();
+    IPolyfaceConstructionPtr  builder = IPolyfaceConstruction::Create(*facetOpt);
+
+    builder->Add (geom);
+
+    return getRange(builder->GetClientMeshR(), range, transform);
+    }
+
+/*----------------------------------------------------------------------------------*//**
+* @bsimethod                                                    Brien.Bastings  04/15
++---------------+---------------+---------------+---------------+---------------+------*/
+static bool getRange(ISolidKernelEntityCR geom, DRange3dR range, TransformCP transform)
+    {
+    if (SUCCESS != DgnPlatformLib::QueryHost()->GetSolidsKernelAdmin()._GetEntityRange(range, geom))
+        return false;
+
+    geom.GetEntityTransform().Multiply(range, range);
+
+    if (nullptr != transform)
+        transform->Multiply(range, range);
+
+    return true;
+    }
+
+/*----------------------------------------------------------------------------------*//**
+* @bsimethod                                                    Jeff.Marker     05/15
++---------------+---------------+---------------+---------------+---------------+------*/
+static bool getRange (TextStringCR text, DRange3dR range, TransformCP transform)
+    {
+    DRange2dCR textRange = text.GetRange();
+    range.low.Init(textRange.low);
+    range.high.Init(textRange.high);
+    
+    Transform textTransform = text.ComputeTransform();
+    textTransform.Multiply(&range.low, 2);
+
+    if (nullptr != transform)
+        transform->Multiply(range, range);
+
+    return true;
+    }
+
+/*----------------------------------------------------------------------------------*//**
+* @bsimethod                                                    Brien.Bastings  02/15
++---------------+---------------+---------------+---------------+---------------+------*/
+bool ElementGeometry::GetRange (DRange3dR range, TransformCP transform) const
+    {
+    range.Init ();
+
+    switch (GetGeometryType())
+        {
+        case GeometryType::CurvePrimitive:
+            {
+            ICurvePrimitivePtr geom = GetAsICurvePrimitive();
+
+            return getRange(*geom, range, transform);
+            }
+
+        case GeometryType::CurveVector:
+            {
+            CurveVectorPtr geom = GetAsCurveVector();
+
+            return getRange(*geom, range, transform);
+            }
+
+        case GeometryType::SolidPrimitive:
+            {
+            ISolidPrimitivePtr geom = GetAsISolidPrimitive();
+
+            return getRange(*geom, range, transform);
+            }
+
+        case GeometryType::Polyface:
+            {
+            PolyfaceHeaderPtr geom = GetAsPolyfaceHeader();
+
+            return getRange(*geom, range, transform);
+            }
+
+        case GeometryType::BsplineSurface:
+            {
+            MSBsplineSurfacePtr geom = GetAsMSBsplineSurface();
+
+            return getRange(*geom, range, transform);
+            }
+        
+        case GeometryType::SolidKernelEntity:
+            {
+            ISolidKernelEntityPtr geom = GetAsISolidKernelEntity();
+
+            return getRange(*geom, range, transform);
+            }
+
+        case GeometryType::TextString:
+            {
+            TextStringPtr geom = GetAsTextString();
+
+            return getRange(*geom, range, transform);
+            }
+
+        default:
+            {
+            BeAssert (false);
+            return false;
+            }
+        }
+    }
+
+/*----------------------------------------------------------------------------------*//**
+* @bsimethod                                                    Brien.Bastings  02/15
++---------------+---------------+---------------+---------------+---------------+------*/
+bool ElementGeometry::TransformInPlace (TransformCR transform)
+    {
+    switch (GetGeometryType())
+        {
+        case GeometryType::CurvePrimitive:
+            {
+            ICurvePrimitivePtr geom = GetAsICurvePrimitive();
+
+            return geom->TransformInPlace(transform);
+            }
+
+        case GeometryType::CurveVector:
+            {
+            CurveVectorPtr geom = GetAsCurveVector();
+
+            return geom->TransformInPlace(transform);
+            }
+
+        case GeometryType::SolidPrimitive:
+            {
+            ISolidPrimitivePtr geom = GetAsISolidPrimitive();
+
+            return geom->TransformInPlace(transform);
+            }
+
+        case GeometryType::Polyface:
+            {
+            PolyfaceHeaderPtr geom = GetAsPolyfaceHeader();
+
+            geom->Transform(transform);
+
+            return true;
+            }
+
+        case GeometryType::BsplineSurface:
+            {
+            MSBsplineSurfacePtr geom = GetAsMSBsplineSurface();
+
+            return (SUCCESS == geom->TransformSurface(transform) ? true : false);
+            }
+        
+        case GeometryType::SolidKernelEntity:
+            {
+            ISolidKernelEntityPtr geom = GetAsISolidKernelEntity();
+
+            geom->PreMultiplyEntityTransformInPlace(transform); // Just change entity transform...
+
+            return true;
+            }
+
+        case GeometryType::TextString:
+            {
+            TextStringR text = *GetAsTextString();
+            
+            DPoint3d newOrigin = text.GetOrigin();
+            transform.Multiply(newOrigin);
+
+            RotMatrix newOrientation = text.GetOrientation();
+            DPoint2d scaleFactor;
+            TextString::TransformOrientationAndExtractScale(scaleFactor, newOrientation, transform);
+
+            DPoint2d newSize = text.GetStyle().GetSize();
+            newSize.x *= scaleFactor.x;
+            newSize.y *= scaleFactor.y;
+
+            text.SetOrigin(newOrigin);
+            text.SetOrientation(newOrientation);
+            text.GetStyleR().SetSize(newSize);
+
+            return true;
+            }
+
+        default:
+            {
+            BeAssert(false);
+            return false;
+            }
+        }
+    }
+
+/*----------------------------------------------------------------------------------*//**
+* @bsimethod                                                    Brien.Bastings  03/15
++---------------+---------------+---------------+---------------+---------------+------*/
+ElementGeometryPtr ElementGeometry::Clone () const
+    {
+    switch (GetGeometryType())
+        {
+        case GeometryType::CurvePrimitive:
+            {
+            ICurvePrimitivePtr geom = GetAsICurvePrimitive()->Clone();
+
+            return new ElementGeometry(geom);
+            }
+
+        case GeometryType::CurveVector:
+            {
+            CurveVectorPtr geom = GetAsCurveVector()->Clone();
+
+            return new ElementGeometry(geom);
+            }
+
+        case GeometryType::SolidPrimitive:
+            {
+            ISolidPrimitivePtr geom = GetAsISolidPrimitive()->Clone();
+
+            return new ElementGeometry(geom);
+            }
+
+        case GeometryType::Polyface:
+            {
+            PolyfaceHeaderPtr geom = BentleyApi::PolyfaceHeader::New();
+
+            geom->CopyFrom (*GetAsPolyfaceHeader());
+
+            return new ElementGeometry(geom);
+            }
+
+        case GeometryType::BsplineSurface:
+            {
+            MSBsplineSurfacePtr geom = BentleyApi::MSBsplineSurface::CreatePtr();
+
+            geom->CopyFrom (*GetAsMSBsplineSurface());
+
+            return new ElementGeometry(geom);
+            }
+        
+        case GeometryType::SolidKernelEntity:
+            {
+            ISolidKernelEntityPtr geom = GetAsISolidKernelEntity()->Clone();
+
+            return new ElementGeometry(geom);
+            }
+
+        case GeometryType::TextString:
+            {
+            TextStringPtr text = GetAsTextString()->Clone();
+            
+            return new ElementGeometry(text);
+            }
+
+        default:
+            {
+            BeAssert(false);
+            return nullptr;
+            }
+        }
+    }
+
+/*----------------------------------------------------------------------------------*//**
+* @bsimethod                                                    Brien.Bastings  02/15
++---------------+---------------+---------------+---------------+---------------+------*/
+ElementGeometry::ElementGeometry (ICurvePrimitivePtr const& source) {m_type = GeometryType::CurvePrimitive; m_data = source;}
+ElementGeometry::ElementGeometry (CurveVectorPtr const& source) {m_type = GeometryType::CurveVector; m_data = source;}
+ElementGeometry::ElementGeometry (ISolidPrimitivePtr const& source) {m_type = GeometryType::SolidPrimitive; m_data = source;}
+ElementGeometry::ElementGeometry (MSBsplineSurfacePtr const& source) {m_type = GeometryType::BsplineSurface; m_data = source;}
+ElementGeometry::ElementGeometry (PolyfaceHeaderPtr const& source) {m_type = GeometryType::Polyface; m_data = source;}
+ElementGeometry::ElementGeometry (ISolidKernelEntityPtr const& source) {m_type = GeometryType::SolidKernelEntity; m_data = source;}
+ElementGeometry::ElementGeometry (TextStringPtr const& source) {m_type = GeometryType::TextString; m_data = source;}
+
+/*----------------------------------------------------------------------------------*//**
+* @bsimethod                                                    Brien.Bastings  02/15
++---------------+---------------+---------------+---------------+---------------+------*/
+ElementGeometryPtr ElementGeometry::Create (ICurvePrimitivePtr const& source) {return (source.IsValid() ? new ElementGeometry(source) : nullptr);}
+ElementGeometryPtr ElementGeometry::Create (CurveVectorPtr const& source) {return (source.IsValid() ? new ElementGeometry(source) : nullptr);}
+ElementGeometryPtr ElementGeometry::Create (ISolidPrimitivePtr const& source) {return (source.IsValid() ? new ElementGeometry(source) : nullptr);}
+ElementGeometryPtr ElementGeometry::Create (MSBsplineSurfacePtr const& source) {return (source.IsValid() ? new ElementGeometry(source) : nullptr);}
+ElementGeometryPtr ElementGeometry::Create (PolyfaceHeaderPtr const& source) {return (source.IsValid() ? new ElementGeometry(source) : nullptr);}
+ElementGeometryPtr ElementGeometry::Create (ISolidKernelEntityPtr const& source) {return (source.IsValid() ? new ElementGeometry(source) : nullptr);}
+ElementGeometryPtr ElementGeometry::Create (TextStringPtr const& source) {return (source.IsValid() ? new ElementGeometry(source) : nullptr);}
+
+/*----------------------------------------------------------------------------------*//**
+* @bsimethod                                                    Brien.Bastings  02/15
++---------------+---------------+---------------+---------------+---------------+------*/
+ElementGeometryPtr ElementGeometry::Create (ICurvePrimitiveCR source) {ICurvePrimitivePtr clone = source.Clone(); return Create(clone);}
+ElementGeometryPtr ElementGeometry::Create (CurveVectorCR source) {CurveVectorPtr clone = source.Clone(); return Create(clone);}
+ElementGeometryPtr ElementGeometry::Create (ISolidPrimitiveCR source) {ISolidPrimitivePtr clone = source.Clone(); return Create(clone);}
+ElementGeometryPtr ElementGeometry::Create (MSBsplineSurfaceCR source) {MSBsplineSurfacePtr clone = MSBsplineSurface::CreatePtr(); clone->CopyFrom(source); return Create(clone);}
+ElementGeometryPtr ElementGeometry::Create (PolyfaceQueryCR source) {PolyfaceHeaderPtr clone = PolyfaceHeader::New(); clone->CopyFrom(source); return Create(clone);}
+ElementGeometryPtr ElementGeometry::Create (ISolidKernelEntityCR source) {ISolidKernelEntityPtr clone = source.Clone(); return Create(clone);}
+ElementGeometryPtr ElementGeometry::Create (TextStringCR source) {TextStringPtr clone = source.Clone(); return Create(clone);}
+
+/*----------------------------------------------------------------------------------*//**
+* @bsimethod                                                    Brien.Bastings  02/15
++---------------+---------------+---------------+---------------+---------------+------*/
+ElementGeometry::GeometryType ElementGeometry::GetGeometryType () const {return m_type;}
+ICurvePrimitivePtr ElementGeometry::GetAsICurvePrimitive () const {return (GeometryType::CurvePrimitive == m_type ? static_cast <ICurvePrimitiveP> (m_data.get ()) : nullptr);}
+CurveVectorPtr ElementGeometry::GetAsCurveVector () const {return (GeometryType::CurveVector == m_type ? static_cast <CurveVectorP> (m_data.get ()) : nullptr);}
+ISolidPrimitivePtr ElementGeometry::GetAsISolidPrimitive () const {return (GeometryType::SolidPrimitive == m_type ? static_cast <ISolidPrimitiveP> (m_data.get ()) : nullptr);}
+MSBsplineSurfacePtr ElementGeometry::GetAsMSBsplineSurface () const {return (GeometryType::BsplineSurface == m_type ? static_cast <RefCountedMSBsplineSurface*> (m_data.get ()) : nullptr);}
+PolyfaceHeaderPtr ElementGeometry::GetAsPolyfaceHeader () const {return (GeometryType::Polyface == m_type ? static_cast <PolyfaceHeaderP> (m_data.get ()) : nullptr);}
+ISolidKernelEntityPtr ElementGeometry::GetAsISolidKernelEntity() const { return (GeometryType::SolidKernelEntity == m_type ? static_cast <ISolidKernelEntityP> (m_data.get()) : nullptr); }
+TextStringPtr ElementGeometry::GetAsTextString() const { return (GeometryType::TextString == m_type ? static_cast <TextStringP> (m_data.get()) : nullptr); }
+
+/*---------------------------------------------------------------------------------**//**
+* @bsimethod                                                    Brien.Bastings  11/14
++---------------+---------------+---------------+---------------+---------------+------*/
+void ElementGeomIO::Iterator::ToNext()
+    {
+    if (m_dataOffset >= m_totalDataSize)
+        {
+        m_data = nullptr;
+        m_dataOffset = 0;
+
+        return;
+        }
+
+    uint32_t        opCode = *((uint32_t *) (m_data));
+    uint32_t        dataSize = *((uint32_t *) (m_data + sizeof (opCode)));
+    uint8_t const*  data = (0 != dataSize ? (uint8_t const*) (m_data + sizeof (opCode) + sizeof (dataSize)) : nullptr);
+    size_t          egOpSize = sizeof (opCode) + sizeof (dataSize) + dataSize;
+
+    m_egOp = Operation ((OpCode) (opCode), dataSize, data);
+    m_data += egOpSize;
+    m_dataOffset += egOpSize;
+    }
+
+/*---------------------------------------------------------------------------------**//**
+* @bsimethod                                                    Brien.Bastings  11/2014
++---------------+---------------+---------------+---------------+---------------+------*/
+void ElementGeomIO::Writer::Append (Operation const& egOp)
+    {
+    uint32_t paddedDataSize = (egOp.m_dataSize + 7) & ~7; // 8 byte aligned...
+    size_t   egOpSize = sizeof (egOp.m_opCode) + sizeof (egOp.m_dataSize) + paddedDataSize;
+    size_t   currSize = m_buffer.size();
+
+    m_buffer.resize (currSize + egOpSize);
+
+    uint8_t*  currOffset = &(m_buffer.at (currSize));
+
+    memcpy (currOffset, &egOp.m_opCode, sizeof (egOp.m_opCode));
+    currOffset += sizeof (egOp.m_opCode);
+
+    memcpy (currOffset, &paddedDataSize, sizeof (paddedDataSize));
+    currOffset += sizeof (paddedDataSize);
+
+    if (0 == egOp.m_dataSize)
+        return;
+            
+    memcpy (currOffset, egOp.m_data, egOp.m_dataSize);
+    currOffset += egOp.m_dataSize;
+
+    if (paddedDataSize > egOp.m_dataSize)
+        memset (currOffset, 0, paddedDataSize - egOp.m_dataSize); // Pad quietly or also assert?
+    }
+
+/*---------------------------------------------------------------------------------**//**
+* @bsimethod                                                    Brien.Bastings  12/2014
++---------------+---------------+---------------+---------------+---------------+------*/
+void ElementGeomIO::Writer::Append (DPoint2dCP pts, size_t nPts, int8_t boundary)
+    {
+    FlatBufferBuilder fbb;
+
+    auto coords = fbb.CreateVectorOfStructs ((FB::DPoint2d*) pts, nPts);
+
+    FB::PointPrimitive2dBuilder builder (fbb);
+
+    builder.add_coords (coords);
+    builder.add_boundary ((FB::BoundaryType) boundary);
+
+    auto mloc = builder.Finish();
+
+    fbb.Finish (mloc);
+    Append (Operation (OpCode::PointPrimitive2d, (uint32_t) fbb.GetSize(), fbb.GetBufferPointer()));
+    }
+
+/*---------------------------------------------------------------------------------**//**
+* @bsimethod                                                    Brien.Bastings  12/2014
++---------------+---------------+---------------+---------------+---------------+------*/
+void ElementGeomIO::Writer::Append (DPoint3dCP pts, size_t nPts, int8_t boundary)
+    {
+    FlatBufferBuilder fbb;
+
+    auto coords = fbb.CreateVectorOfStructs ((FB::DPoint3d*) pts, nPts);
+
+    FB::PointPrimitiveBuilder builder (fbb);
+
+    builder.add_coords (coords);
+    builder.add_boundary ((FB::BoundaryType) boundary);
+
+    auto mloc = builder.Finish();
+
+    fbb.Finish (mloc);
+    Append (Operation (OpCode::PointPrimitive, (uint32_t) fbb.GetSize(), fbb.GetBufferPointer()));
+    }
+
+/*---------------------------------------------------------------------------------**//**
+* @bsimethod                                                    Brien.Bastings  12/2014
++---------------+---------------+---------------+---------------+---------------+------*/
+void ElementGeomIO::Writer::Append (DEllipse3dCR arc, int8_t boundary)
+    {
+    FlatBufferBuilder fbb;
+
+    auto mloc = FB::CreateArcPrimitive (fbb, (FB::DPoint3d*) &arc.center, (FB::DVec3d*) &arc.vector0, (FB::DVec3d*) &arc.vector90, arc.start, arc.sweep, (FB::BoundaryType) boundary);
+
+    fbb.Finish (mloc);
+    Append (Operation (OpCode::ArcPrimitive, (uint32_t) fbb.GetSize(), fbb.GetBufferPointer()));
+    }
+
+/*---------------------------------------------------------------------------------**//**
+* @bsimethod                                                    Brien.Bastings  12/2014
++---------------+---------------+---------------+---------------+---------------+------*/
+bool ElementGeomIO::Writer::AppendSimplified (ICurvePrimitiveCR curvePrimitive, bool isClosed, bool is3d)
+    {
+    // Special case single/simple curve primitives to avoid having to call new during draw...
+    switch (curvePrimitive.GetCurvePrimitiveType())
+        {
+        case ICurvePrimitive::CURVE_PRIMITIVE_TYPE_Line:
+            {
+            DSegment3dCP segment = curvePrimitive.GetLineCP();
+
+            if (!is3d)
+                {
+                DPoint2d localPoints2dBuf[2];
+
+                localPoints2dBuf[0].Init(segment->point[0]);
+                localPoints2dBuf[1].Init(segment->point[1]);
+
+                Append(localPoints2dBuf, 2, FB::BoundaryType_Open);
+
+                return true;
+                }
+
+            Append(segment->point, 2, FB::BoundaryType_Open);
+
+            return true;
+            }
+
+        case ICurvePrimitive::CURVE_PRIMITIVE_TYPE_LineString:
+            {
+            bvector<DPoint3d> const* points = curvePrimitive.GetLineStringCP();
+
+            if (!is3d)
+                {
+                int nPts = (int) points->size();
+                std::valarray<DPoint2d> localPoints2dBuf(nPts);
+
+                for (int iPt = 0; iPt < nPts; ++iPt)
+                    localPoints2dBuf[iPt].Init(points->at(iPt));
+
+                Append(&localPoints2dBuf[0], nPts, (int8_t) (isClosed ? FB::BoundaryType_Closed : FB::BoundaryType_Open));
+
+                return true;
+                }
+
+            Append(&points->front(), points->size(), (int8_t) (isClosed ? FB::BoundaryType_Closed : FB::BoundaryType_Open));
+
+            return true;
+            }
+
+        case ICurvePrimitive::CURVE_PRIMITIVE_TYPE_PointString:
+            {
+            bvector<DPoint3d> const* points = curvePrimitive.GetPointStringCP();
+
+            if (!is3d)
+                {
+                int nPts = (int) points->size();
+                std::valarray<DPoint2d> localPoints2dBuf(nPts);
+
+                for (int iPt = 0; iPt < nPts; ++iPt)
+                    localPoints2dBuf[iPt].Init(points->at(iPt));
+
+                Append(&localPoints2dBuf[0], nPts, FB::BoundaryType_None);
+
+                return true;
+                }
+
+            Append(&points->front(), points->size(), FB::BoundaryType_None);
+
+            return true;
+            }
+
+        case ICurvePrimitive::CURVE_PRIMITIVE_TYPE_Arc:
+            {
+            DEllipse3dCP  ellipse = curvePrimitive.GetArcCP();
+
+            Append(*ellipse, (int8_t) (isClosed ? FB::BoundaryType_Closed : FB::BoundaryType_Open));
+
+            return true;
+            }
+
+        default:
+            return false;
+        }
+    }
+
+/*---------------------------------------------------------------------------------**//**
+* @bsimethod                                                    Brien.Bastings  12/2014
++---------------+---------------+---------------+---------------+---------------+------*/
+bool ElementGeomIO::Writer::AppendSimplified (CurveVectorCR curves, bool is3d)
+    {
+    // Special case to avoid having to call new during draw...
+    if (ICurvePrimitive::CURVE_PRIMITIVE_TYPE_Invalid == curves.HasSingleCurvePrimitive())
+        return false;
+    
+    return AppendSimplified(*curves.front(), curves.IsClosedPath(), is3d);
+    }
+
+/*---------------------------------------------------------------------------------**//**
+* @bsimethod                                                    Brien.Bastings  12/2014
++---------------+---------------+---------------+---------------+---------------+------*/
+bool ElementGeomIO::Writer::AppendSimplified (ElementGeometryCR geom, bool is3d)
+    {
+    switch (geom.GetGeometryType())
+        {
+        case ElementGeometry::GeometryType::CurvePrimitive:
+            return AppendSimplified(*geom.GetAsICurvePrimitive(), false, is3d);
+
+        case ElementGeometry::GeometryType::CurveVector:
+            return AppendSimplified(*geom.GetAsCurveVector(), is3d);
+
+        default:
+            return false;
+        }
+    }
+
+/*---------------------------------------------------------------------------------**//**
+* @bsimethod                                                    Brien.Bastings  12/2014
++---------------+---------------+---------------+---------------+---------------+------*/
+void ElementGeomIO::Writer::Append (CurveVectorCR curves)
+    {
+    bvector<Byte> buffer;
+
+    BentleyGeometryFlatBuffer::GeometryToBytes (curves, buffer);
+
+    if (0 == buffer.size())
+        {
+        BeAssert (false);
+        return;
+        }
+
+    Append (Operation (OpCode::CurveVector, (uint32_t) buffer.size(), &buffer.front()));
+    }
+
+/*---------------------------------------------------------------------------------**//**
+* @bsimethod                                                    Brien.Bastings  12/2014
++---------------+---------------+---------------+---------------+---------------+------*/
+void ElementGeomIO::Writer::Append (ICurvePrimitiveCR curvePrimitive)
+    {
+    OpCode        opCode;
+    bvector<Byte> buffer;
+
+    BentleyGeometryFlatBuffer::GeometryToBytes (curvePrimitive, buffer);
+    opCode = OpCode::CurvePrimitive;
+
+    if (0 == buffer.size())
+        {
+        BeAssert (false);
+        return;
+        }
+
+    Append (Operation (opCode, (uint32_t) buffer.size(), &buffer.front()));
+    }
+
+/*---------------------------------------------------------------------------------**//**
+* @bsimethod                                                    Brien.Bastings  12/2014
++---------------+---------------+---------------+---------------+---------------+------*/
+void ElementGeomIO::Writer::Append (PolyfaceQueryCR meshData)
+    {
+    bvector<Byte> buffer;
+
+    BentleyGeometryFlatBuffer::GeometryToBytes (meshData, buffer);
+
+    if (0 == buffer.size())
+        {
+        BeAssert (false);
+        return;
+        }
+
+    Append (Operation (OpCode::Polyface, (uint32_t) buffer.size(), &buffer.front()));
+    }
+
+/*---------------------------------------------------------------------------------**//**
+* @bsimethod                                                    Brien.Bastings  12/2014
++---------------+---------------+---------------+---------------+---------------+------*/
+void ElementGeomIO::Writer::Append (ISolidPrimitiveCR solid)
+    {
+    bvector<Byte> buffer;
+
+    BentleyGeometryFlatBuffer::GeometryToBytes (solid, buffer);
+
+    if (0 == buffer.size())
+        {
+        BeAssert (false);
+        return;
+        }
+
+    Append (Operation (OpCode::SolidPrimitive, (uint32_t) buffer.size(), &buffer.front()));
+    }
+
+/*---------------------------------------------------------------------------------**//**
+* @bsimethod                                                    Brien.Bastings  12/2014
++---------------+---------------+---------------+---------------+---------------+------*/
+void ElementGeomIO::Writer::Append (MSBsplineSurfaceCR surface)
+    {
+    bvector<Byte> buffer;
+
+    BentleyGeometryFlatBuffer::GeometryToBytes (surface, buffer);
+
+    if (0 == buffer.size())
+        {
+        BeAssert (false);
+        return;
+        }
+
+    Append (Operation (OpCode::BsplineSurface, (uint32_t) buffer.size(), &buffer.front()));
+    }
+
+/*---------------------------------------------------------------------------------**//**
+* @bsimethod                                                    Brien.Bastings  02/2015
++---------------+---------------+---------------+---------------+---------------+------*/
+void ElementGeomIO::Writer::Append (ISolidKernelEntityCR entity, bool saveBRepOnly)
+    {
+    bool saveBRep = saveBRepOnly, saveFacets = false, saveEdges = false, saveFaceIso = false;
+    IFaceMaterialAttachmentsCP attachments = entity.GetFaceMaterialAttachments();
+
+    if (!saveBRepOnly)
+        {
+        switch (entity.GetEntityType())
+            {
+            case ISolidKernelEntity::EntityType_Wire:
+                {
+                // Save wire body as CurveVector...very in-efficent and un-necessary to persist these as BReps...
+                CurveVectorPtr wireGeom = DgnPlatformLib::QueryHost()->GetSolidsKernelAdmin()._WireBodyToCurveVector(entity);
+
+                if (wireGeom.IsValid())
+                    Append(*wireGeom);
+                
+                return;
+                }
+
+            case ISolidKernelEntity::EntityType_Sheet:
+                {
+                // Save sheet body that is a single planar face as CurveVector...very in-efficent and un-necessary to persist these as BReps...
+                CurveVectorPtr faceGeom = DgnPlatformLib::QueryHost()->GetSolidsKernelAdmin()._PlanarSheetBodyToCurveVector(entity);
+
+                if (faceGeom.IsValid())
+                    {
+                    Append(*faceGeom);
+                    return;
+                    }
+
+                // Fall through...
+                }
+
+            case ISolidKernelEntity::EntityType_Solid:
+                {
+                saveBRep = saveFacets = true;
+                                            
+                if (!DgnPlatformLib::QueryHost()->GetSolidsKernelAdmin()._QueryEntityData(entity, DgnPlatformLib::Host::SolidsKernelAdmin::EntityQuery_HasOnlyPlanarFaces))
+                    saveFaceIso = true;
+                    
+                // NOTE: Never want OpCode::BRepPolyfaceExact when split by face symbology...
+                if (attachments || saveFaceIso || DgnPlatformLib::QueryHost()->GetSolidsKernelAdmin()._QueryEntityData(entity, DgnPlatformLib::Host::SolidsKernelAdmin::EntityQuery_HasCurvedFaceOrEdge))
+                    saveEdges = true;
+                break;
+                }
+            }
+        }
+
+    // Make the parasolid data available for platforms that can support it...MUST BE ADDED FIRST!!!
+    if (saveBRep)
+        {
+        size_t      bufferSize = 0;
+        uint8_t*    buffer = nullptr;
+
+        if (SUCCESS != T_HOST.GetSolidsKernelAdmin()._SaveEntityToMemory (&buffer, bufferSize, entity))
+            {
+            BeAssert (false);
+            return;
+            }
+
+        // NEEDSWORK: Add separate face attachments opcode to minimize hornswoggle!!!
+
+        FlatBufferBuilder fbb;
+
+        auto entityData = fbb.CreateVector (buffer, bufferSize);
+
+        FB::BRepDataBuilder builder (fbb);
+
+        builder.add_entityTransform ((FB::Transform*) &entity.GetEntityTransform());
+        builder.add_entityData (entityData);
+
+        auto mloc = builder.Finish();
+
+        fbb.Finish (mloc);
+        Append (Operation (OpCode::ParasolidBRep, (uint32_t) fbb.GetSize(), fbb.GetBufferPointer()));
+        }
+
+    // Store mesh representation for quick display or when parasolid isn't available...
+    if (saveFacets)
+        {
+        IFacetOptionsPtr  facetOpt = IFacetOptions::CreateForCurves();
+
+        if (nullptr != attachments)
+            {
+            bvector<PolyfaceHeaderPtr> polyfaces;
+            bvector<ElemDisplayParams> params;
+
+            WireframeGeomUtil::CollectPolyfaces(entity, m_db, polyfaces, params, *facetOpt);
+
+            for (size_t i=0; i < polyfaces.size(); i++)
+                {
+                if (0 == polyfaces[i]->GetPointCount())
+                    continue;
+
+                bvector<Byte> buffer;
+
+                BentleyGeometryFlatBuffer::GeometryToBytes(*polyfaces[i], buffer);
+
+                if (0 == buffer.size())
+                    continue;
+
+                Append(params[i]);
+                Append(Operation (OpCode::BRepPolyface, (uint32_t) buffer.size(), &buffer.front()));
+                }
+            }
+        else
+            {
+            PolyfaceHeaderPtr polyface = WireframeGeomUtil::CollectPolyface (entity, m_db, *facetOpt);
+
+            if (polyface.IsValid())
+                {
+                bvector<Byte> buffer;
+
+                BentleyGeometryFlatBuffer::GeometryToBytes (*polyface, buffer);
+
+                if (0 != buffer.size())
+                    Append (Operation (saveEdges ? OpCode::BRepPolyface : OpCode::BRepPolyfaceExact, (uint32_t) buffer.size(), &buffer.front()));
+                }
+            }
+        }
+
+    // When facetted representation is an approximation, we need to store the edge curves for snapping...
+    if (saveEdges)
+        {
+        if (nullptr != attachments)
+            {
+            bvector<CurveVectorPtr> curves;
+            bvector<ElemDisplayParams> params;
+
+            WireframeGeomUtil::CollectCurves(entity, m_db, curves, params, true, false);
+
+            for (size_t i=0; i < curves.size(); i++)
+                {
+                if (0 == curves[i]->size())
+                    continue;
+
+                bvector<Byte> buffer;
+
+                BentleyGeometryFlatBuffer::GeometryToBytes(*curves[i], buffer);
+
+                if (0 == buffer.size())
+                    continue;
+
+                Append(params[i]);
+                Append(Operation(OpCode::BRepEdges, (uint32_t) buffer.size(), &buffer.front()));
+                }
+            }
+        else
+            {
+            CurveVectorPtr edgeCurves = WireframeGeomUtil::CollectCurves (entity, m_db, true, false);
+
+            if (edgeCurves.IsValid())
+                {
+                bvector<Byte> buffer;
+
+                BentleyGeometryFlatBuffer::GeometryToBytes (*edgeCurves, buffer);
+
+                if (0 != buffer.size())
+                    Append(Operation(OpCode::BRepEdges, (uint32_t) buffer.size(), &buffer.front()));
+                }
+            }
+        }
+
+    // When facetted representation is an approximation, we need to store the face-iso curves for wireframe display...
+    if (saveFaceIso)
+        {
+        if (nullptr != attachments)
+            {
+            bvector<CurveVectorPtr> curves;
+            bvector<ElemDisplayParams> params;
+
+            WireframeGeomUtil::CollectCurves(entity, m_db, curves, params, false, true);
+
+            for (size_t i=0; i < curves.size(); i++)
+                {
+                if (0 == curves[i]->size())
+                    continue;
+
+                bvector<Byte> buffer;
+
+                BentleyGeometryFlatBuffer::GeometryToBytes(*curves[i], buffer);
+
+                if (0 == buffer.size())
+                    continue;
+
+                Append(params[i]);
+                Append(Operation(OpCode::BRepFaceIso, (uint32_t) buffer.size(), &buffer.front()));
+                }
+            }
+        else
+            {
+            CurveVectorPtr faceCurves = WireframeGeomUtil::CollectCurves(entity, m_db, false, true);
+
+            if (faceCurves.IsValid())
+                {
+                bvector<Byte> buffer;
+
+                BentleyGeometryFlatBuffer::GeometryToBytes(*faceCurves, buffer);
+
+                if (0 != buffer.size())
+                    Append(Operation(OpCode::BRepFaceIso, (uint32_t) buffer.size(), &buffer.front()));
+                }
+            }
+        }
+    }
+
+/*---------------------------------------------------------------------------------**//**
+* @bsimethod                                                    Brien.Bastings  01/2015
++---------------+---------------+---------------+---------------+---------------+------*/
+void ElementGeomIO::Writer::Append (DgnSubCategoryId subCategory, TransformCR geomToWorld)
+    {
+    DPoint3d            origin;
+    RotMatrix           rMatrix;
+    YawPitchRollAngles  angles;
+
+    geomToWorld.GetTranslation (origin);
+    geomToWorld.GetMatrix (rMatrix);
+
+    YawPitchRollAngles::TryFromRotMatrix (angles, rMatrix);
+
+    FlatBufferBuilder fbb;
+
+    auto mloc = FB::CreateBeginSubCategory (fbb, subCategory.GetValueUnchecked(), (FB::DPoint3d*) &origin, angles.GetYaw().Degrees(), angles.GetPitch().Degrees(), angles.GetRoll().Degrees());
+
+    fbb.Finish (mloc);
+    Append (Operation (OpCode::BeginSubCategory, (uint32_t) fbb.GetSize(), fbb.GetBufferPointer()));
+    }
+
+/*---------------------------------------------------------------------------------**//**
+* @bsimethod                                                    Brien.Bastings  01/2015
++---------------+---------------+---------------+---------------+---------------+------*/
+void ElementGeomIO::Writer::Append (DgnGeomPartId geomPart)
+    {
+    FlatBufferBuilder fbb;
+
+    auto mloc = FB::CreateGeomPart (fbb, geomPart.GetValueUnchecked());
+
+    fbb.Finish (mloc);
+    Append (Operation (OpCode::GeomPartInstance, (uint32_t) fbb.GetSize(), fbb.GetBufferPointer()));
+    }
+
+/*---------------------------------------------------------------------------------**//**
+* @bsimethod                                                    Brien.Bastings  12/2014
++---------------+---------------+---------------+---------------+---------------+------*/
+void ElementGeomIO::Writer::Append (ElemDisplayParamsCR elParams)
+    {
+    bool useColor  = !elParams.IsLineColorFromSubCategoryAppearance();
+    bool useWeight = !elParams.IsWeightFromSubCategoryAppearance();
+
+    if (useColor || useWeight || 0.0 != elParams.GetTransparency() || 0 != elParams.GetDisplayPriority() || DgnGeometryClass::Primary != elParams.GetGeometryClass())
+        {
+        FlatBufferBuilder fbb;
+
+        auto mloc = FB::CreateBasicSymbology (fbb, useColor ? elParams.GetLineColor().GetValue() : 0, 
+                                                   useWeight ? elParams.GetWeight() : 0,
+                                                   elParams.GetTransparency(), elParams.GetDisplayPriority(), 
+                                                   useColor, useWeight, (FB::GeometryClass) elParams.GetGeometryClass());
+        fbb.Finish (mloc);
+        Append (Operation (OpCode::BasicSymbology, (uint32_t) fbb.GetSize(), fbb.GetBufferPointer()));
+        }
+
+    if (FillDisplay::Never != elParams.GetFillDisplay())
+        {
+        FlatBufferBuilder fbb;
+
+        if (nullptr != elParams.GetGradient())
+            {
+            GradientSymbCR    gradient = *elParams.GetGradient();
+            bvector<uint32_t> keyColors;
+            bvector<double>   keyValues;
+
+            for (int i=0; i < gradient.GetNKeys(); i++)
+                {
+                double   keyValue;
+                ColorDef keyColor;
+
+                gradient.GetKey (keyColor, keyValue, i);
+
+                keyColors.push_back (keyColor.GetValue());
+                keyValues.push_back (keyValue);
+                }
+
+            auto colors = fbb.CreateVector (keyColors);
+            auto values = fbb.CreateVector (keyValues);
+
+            auto mloc = FB::CreateAreaFill (fbb, (FB::FillDisplay) elParams.GetFillDisplay(), 0, elParams.GetFillTransparency(),
+                                                      (FB::GradientMode) gradient.GetMode(), gradient.GetFlags(), 
+                                                      gradient.GetAngle(), gradient.GetTint(), gradient.GetShift(), 
+                                                      colors, values);
+            fbb.Finish (mloc);
+            }
+        else
+            {
+            bool useFillColor = !elParams.IsFillColorFromSubCategoryAppearance();
+
+            auto mloc = FB::CreateAreaFill (fbb, (FB::FillDisplay) elParams.GetFillDisplay(), useFillColor ? elParams.GetFillColor().GetValue() : 0, elParams.GetFillTransparency());
+
+            fbb.Finish (mloc);
+            }
+
+        Append (Operation (OpCode::AreaFill, (uint32_t) fbb.GetSize(), fbb.GetBufferPointer()));
+        }
+    }
+
+/*---------------------------------------------------------------------------------**//**
+* @bsimethod                                                    Brien.Bastings  01/2015
++---------------+---------------+---------------+---------------+---------------+------*/
+void ElementGeomIO::Writer::Append (ElementGeometryCR elemGeom)
+    {
+    switch (elemGeom.GetGeometryType())
+        {
+        case ElementGeometry::GeometryType::CurvePrimitive:
+            {
+            Append (*elemGeom.GetAsICurvePrimitive());
+            break;
+            }
+
+        case ElementGeometry::GeometryType::CurveVector:
+            {
+            Append (*elemGeom.GetAsCurveVector());
+            break;
+            }
+
+        case ElementGeometry::GeometryType::SolidPrimitive:
+            {
+            Append (*elemGeom.GetAsISolidPrimitive());
+            break;
+            }
+
+        case ElementGeometry::GeometryType::Polyface:
+            {
+            Append (*elemGeom.GetAsPolyfaceHeader());
+            break;
+            }
+
+        case ElementGeometry::GeometryType::BsplineSurface:
+            {
+            Append (*elemGeom.GetAsMSBsplineSurface());
+            break;
+            }
+
+        case ElementGeometry::GeometryType::SolidKernelEntity:
+            {
+            Append (*elemGeom.GetAsISolidKernelEntity());
+            break;
+            }
+        
+        case ElementGeometry::GeometryType::TextString:
+            Append(*elemGeom.GetAsTextString());
+            break;
+        }
+    }
+
+/*---------------------------------------------------------------------------------**//**
+* @bsimethod                                                    Jeff.Marker     05/2015
++---------------+---------------+---------------+---------------+---------------+------*/
+void ElementGeomIO::Writer::Append(TextStringCR text)
+    {
+    bvector<Byte> data;
+    if (SUCCESS != TextStringPersistence::EncodeAsFlatBuf(data, text, m_db))
+        return;
+
+    Append(Operation(OpCode::TextString, (uint32_t)data.size(), &data[0]));
+    }
+
+/*---------------------------------------------------------------------------------**//**
+* @bsimethod                                                    Brien.Bastings  12/2014
++---------------+---------------+---------------+---------------+---------------+------*/
+bool ElementGeomIO::Reader::Get (Operation const& egOp, DPoint2dCP& pts, int& nPts, int8_t& boundary) const
+    {
+    if (OpCode::PointPrimitive2d != egOp.m_opCode)
+        return false;
+
+    auto ppfb = flatbuffers::GetRoot<FB::PointPrimitive2d>(egOp.m_data);
+
+    boundary = (int8_t) ppfb->boundary();
+    nPts = (int) ppfb->coords()->Length();
+    pts = (DPoint2dCP) ppfb->coords()->Data();
+
+    return true;
+    }
+
+/*---------------------------------------------------------------------------------**//**
+* @bsimethod                                                    Brien.Bastings  12/2014
++---------------+---------------+---------------+---------------+---------------+------*/
+bool ElementGeomIO::Reader::Get (Operation const& egOp, DPoint3dCP& pts, int& nPts, int8_t& boundary) const
+    {
+    if (OpCode::PointPrimitive != egOp.m_opCode)
+        return false;
+
+    auto ppfb = flatbuffers::GetRoot<FB::PointPrimitive>(egOp.m_data);
+
+    boundary = (int8_t) ppfb->boundary();
+    nPts = (int) ppfb->coords()->Length();
+    pts = (DPoint3dCP) ppfb->coords()->Data();
+
+    return true;
+    }
+
+/*---------------------------------------------------------------------------------**//**
+* @bsimethod                                                    Brien.Bastings  12/2014
++---------------+---------------+---------------+---------------+---------------+------*/
+bool ElementGeomIO::Reader::Get (Operation const& egOp, DEllipse3dR arc, int8_t& boundary) const
+    {
+    if (OpCode::ArcPrimitive != egOp.m_opCode)
+        return false;
+
+    auto ppfb = flatbuffers::GetRoot<FB::ArcPrimitive>(egOp.m_data);
+
+    arc.InitFromVectors (*((DPoint3dCP) ppfb->center()), *((DVec3dCP) ppfb->vector0()), *((DVec3dCP) ppfb->vector90()), ppfb->start(), ppfb->sweep());
+    boundary = (int8_t) ppfb->boundary();
+
+    return true;
+    }
+
+/*---------------------------------------------------------------------------------**//**
+* @bsimethod                                                    Brien.Bastings  12/2014
++---------------+---------------+---------------+---------------+---------------+------*/
+bool ElementGeomIO::Reader::Get (Operation const& egOp, ICurvePrimitivePtr& curve) const
+    {
+    if (OpCode::CurvePrimitive != egOp.m_opCode)
+        return false;
+
+    curve = BentleyGeometryFlatBuffer::BytesToCurvePrimitive (egOp.m_data);
+
+    return curve.IsValid();
+    }
+
+/*---------------------------------------------------------------------------------**//**
+* @bsimethod                                                    Brien.Bastings  12/2014
++---------------+---------------+---------------+---------------+---------------+------*/
+bool ElementGeomIO::Reader::Get (Operation const& egOp, CurveVectorPtr& curves) const
+    {
+    if (OpCode::CurveVector != egOp.m_opCode)
+        return false;
+
+    curves = BentleyGeometryFlatBuffer::BytesToCurveVector (egOp.m_data);
+
+    return curves.IsValid();
+    }
+
+/*---------------------------------------------------------------------------------**//**
+* @bsimethod                                                    Brien.Bastings  12/2014
++---------------+---------------+---------------+---------------+---------------+------*/
+bool ElementGeomIO::Reader::Get (Operation const& egOp, PolyfaceQueryCarrier& meshData) const
+    {
+    if (OpCode::Polyface != egOp.m_opCode)
+        return false;
+
+    return BentleyGeometryFlatBuffer::BytesToPolyfaceQueryCarrier (egOp.m_data, meshData);
+    }
+
+/*---------------------------------------------------------------------------------**//**
+* @bsimethod                                                    Brien.Bastings  12/2014
++---------------+---------------+---------------+---------------+---------------+------*/
+bool ElementGeomIO::Reader::Get (Operation const& egOp, ISolidPrimitivePtr& solid) const
+    {
+    if (OpCode::SolidPrimitive != egOp.m_opCode)
+        return false;
+
+    solid = BentleyGeometryFlatBuffer::BytesToSolidPrimitive (egOp.m_data);
+
+    return solid.IsValid();
+    }
+
+/*---------------------------------------------------------------------------------**//**
+* @bsimethod                                                    Brien.Bastings  12/2014
++---------------+---------------+---------------+---------------+---------------+------*/
+bool ElementGeomIO::Reader::Get (Operation const& egOp, MSBsplineSurfacePtr& surface) const
+    {
+    if (OpCode::BsplineSurface != egOp.m_opCode)
+        return false;
+
+    surface = BentleyGeometryFlatBuffer::BytesToMSBsplineSurface (egOp.m_data);
+
+    return surface.IsValid();
+    }
+
+/*---------------------------------------------------------------------------------**//**
+* @bsimethod                                                    Brien.Bastings  12/2014
++---------------+---------------+---------------+---------------+---------------+------*/
+bool ElementGeomIO::Reader::Get (Operation const& egOp, ISolidKernelEntityPtr& entity) const
+    {
+    if (OpCode::ParasolidBRep != egOp.m_opCode)
+        return false;
+
+    auto ppfb = flatbuffers::GetRoot<FB::BRepData>(egOp.m_data);
+
+    if (SUCCESS != T_HOST.GetSolidsKernelAdmin()._RestoreEntityFromMemory (entity, ppfb->entityData()->Data(), ppfb->entityData()->Length(), *((TransformCP) ppfb->entityTransform())))
+        return false;
+
+    return entity.IsValid();
+    }
+
+/*---------------------------------------------------------------------------------**//**
+* @bsimethod                                                    Brien.Bastings  01/2015
++---------------+---------------+---------------+---------------+---------------+------*/
+bool ElementGeomIO::Reader::Get (Operation const& egOp, DgnSubCategoryId& subCategory, TransformR geomToWorld) const
+    {
+    if (OpCode::BeginSubCategory != egOp.m_opCode)
+        return false;
+
+    auto ppfb = flatbuffers::GetRoot<FB::BeginSubCategory>(egOp.m_data);
+
+    subCategory = DgnSubCategoryId (ppfb->subCategoryId());
+
+    DPoint3d            origin = *((DPoint3dCP) ppfb->origin());
+    YawPitchRollAngles  angles = YawPitchRollAngles::FromDegrees (ppfb->yaw(), ppfb->pitch(), ppfb->roll());
+
+    geomToWorld = angles.ToTransform (origin);
+
+    return true;
+    }
+
+/*---------------------------------------------------------------------------------**//**
+* @bsimethod                                                    Brien.Bastings  01/2015
++---------------+---------------+---------------+---------------+---------------+------*/
+bool ElementGeomIO::Reader::Get (Operation const& egOp, DgnGeomPartId& geomPart) const
+    {
+    if (OpCode::GeomPartInstance != egOp.m_opCode)
+        return false;
+
+    auto ppfb = flatbuffers::GetRoot<FB::GeomPart>(egOp.m_data);
+
+    geomPart = DgnGeomPartId (ppfb->geomPartId());
+
+    return true;
+    }
+
+/*---------------------------------------------------------------------------------**//**
+* @bsimethod                                                    Brien.Bastings  12/2014
++---------------+---------------+---------------+---------------+---------------+------*/
+bool ElementGeomIO::Reader::Get (Operation const& egOp, ElemDisplayParamsR elParams) const
+    {
+    bool changed = false;
+
+    switch (egOp.m_opCode)
+        {
+        case OpCode::BasicSymbology:
+            {
+            auto ppfb = flatbuffers::GetRoot<FB::BasicSymbology>(egOp.m_data);
+
+            if (ppfb->useColor())
+                {
+                ColorDef lineColor(ppfb->color());
+
+                if (elParams.IsLineColorFromSubCategoryAppearance() || lineColor != elParams.GetLineColor())
+                    {
+                    elParams.SetLineColor(lineColor);
+                    changed = true;
+                    }
+                }
+                
+            if (ppfb->useWeight())
+                {
+                uint32_t weight = ppfb->weight();
+
+                if (elParams.IsWeightFromSubCategoryAppearance() || weight != elParams.GetWeight())
+                    {
+                    elParams.SetWeight(weight);
+                    changed = true;
+                    }
+                }
+
+            double  transparency = ppfb->transparency();
+
+            if (transparency != elParams.GetTransparency())
+                {
+                elParams.SetTransparency(transparency);
+                changed = true;
+                }
+
+            int32_t displayPriority = ppfb->displayPriority();
+
+            if (displayPriority != elParams.GetDisplayPriority())
+                {
+                elParams.SetDisplayPriority(displayPriority);
+                changed = true;
+                }
+
+            DgnGeometryClass geomClass = (DgnGeometryClass) ppfb->geomClass();
+
+            if (geomClass != elParams.GetGeometryClass())
+                {
+                elParams.SetGeometryClass(geomClass);
+                changed = true;
+                }
+            break;
+            }
+
+        case OpCode::AreaFill:
+            {
+            auto ppfb = flatbuffers::GetRoot<FB::AreaFill>(egOp.m_data);
+
+            FillDisplay fillDisplay = (FillDisplay) ppfb->fill();
+
+            if (fillDisplay != elParams.GetFillDisplay())
+                {
+                elParams.SetFillDisplay(fillDisplay);
+                changed = true;
+                }
+
+            if (FillDisplay::Never != fillDisplay)
+                {
+                double        transparency = ppfb->transparency();
+                GradientMode  mode = (GradientMode) ppfb->mode();
+
+                if (transparency != elParams.GetFillTransparency())
+                    {
+                    elParams.SetFillTransparency(transparency);
+                    changed = true;
+                    }
+
+                if (GradientMode::None == mode)
+                    {
+                    ColorDef fillColor(ppfb->color());
+
+                    if (elParams.IsFillColorFromSubCategoryAppearance() || fillColor != elParams.GetFillColor())
+                        {
+                        elParams.SetFillColor(fillColor);
+                        changed = true;
+                        }
+                    }
+                else
+                    {
+                    GradientSymbPtr gradientPtr = GradientSymb::Create();
+
+                    gradientPtr->SetMode(mode);
+                    gradientPtr->SetFlags(ppfb->flags());
+                    gradientPtr->SetShift(ppfb->shift());
+                    gradientPtr->SetTint(ppfb->tint());
+                    gradientPtr->SetAngle(ppfb->angle());
+
+                    uint32_t nColors = ppfb->colors()->Length();
+                    uint32_t* colors = (uint32_t*) ppfb->colors()->Data();
+                    bvector<ColorDef> keyColors;
+
+                    for (uint32_t iColor=0; iColor < nColors; iColor++)
+                        keyColors.push_back (ColorDef(colors[iColor]));
+
+                    gradientPtr->SetKeys ((uint16_t) keyColors.size(), &keyColors.front(), (double*) ppfb->values()->Data());
+                    elParams.SetGradient(gradientPtr.get());
+                    }
+                }
+            break;
+            }
+
+        default:
+            return false;
+        }
+
+    return changed;
+    }
+
+/*---------------------------------------------------------------------------------**//**
+* @bsimethod                                                    Jeff.Marker     05/2015
++---------------+---------------+---------------+---------------+---------------+------*/
+bool ElementGeomIO::Reader::Get(Operation const& egOp, TextStringR text) const
+    {
+    if (OpCode::TextString != egOp.m_opCode)
+        return false;
+
+    return (SUCCESS == TextStringPersistence::DecodeFromFlatBuf(text, egOp.m_data, egOp.m_dataSize, m_db));
+    }
+
+/*---------------------------------------------------------------------------------**//**
+* @bsimethod                                                    Brien.Bastings  01/2015
++---------------+---------------+---------------+---------------+---------------+------*/
+bool ElementGeomIO::Reader::Get (Operation const& egOp, ElementGeometryPtr& elemGeom) const
+    {
+    switch (egOp.m_opCode)
+        {
+        case ElementGeomIO::OpCode::PointPrimitive2d:
+            {
+            int         nPts;
+            int8_t      boundary;
+            DPoint2dCP  pts;
+            
+            if (!Get (egOp, pts, nPts, boundary))
+                break;
+
+            std::valarray<DPoint3d> localPoints3dBuf (nPts);
+
+            for (int iPt = 0; iPt < nPts; ++iPt)
+                localPoints3dBuf[iPt].Init(pts[iPt]);
+
+            switch (boundary)
+                {
+                case FB::BoundaryType_None:
+                    elemGeom = ElementGeometry::Create (ICurvePrimitive::CreatePointString (&localPoints3dBuf[0], nPts));
+                    break;
+
+                case FB::BoundaryType_Open:
+                    elemGeom = ElementGeometry::Create (ICurvePrimitive::CreateLineString (&localPoints3dBuf[0], nPts));
+                    break;
+
+                case FB::BoundaryType_Closed:
+                    elemGeom = ElementGeometry::Create (CurveVector::Create (CurveVector::BOUNDARY_TYPE_Outer, ICurvePrimitive::CreateLineString (&localPoints3dBuf[0], nPts)));
+                    break;
+                }
+
+            return true;
+            }
+
+        case ElementGeomIO::OpCode::PointPrimitive:
+            {
+            int         nPts;
+            int8_t      boundary;
+            DPoint3dCP  pts;
+            
+            if (!Get (egOp, pts, nPts, boundary))
+                break;
+
+            switch (boundary)
+                {
+                case FB::BoundaryType_None:
+                    elemGeom = ElementGeometry::Create (ICurvePrimitive::CreatePointString (pts, nPts));
+                    break;
+
+                case FB::BoundaryType_Open:
+                    elemGeom = ElementGeometry::Create (ICurvePrimitive::CreateLineString (pts, nPts));
+                    break;
+
+                case FB::BoundaryType_Closed:
+                    elemGeom = ElementGeometry::Create (CurveVector::Create (CurveVector::BOUNDARY_TYPE_Outer, ICurvePrimitive::CreateLineString (pts, nPts)));
+                    break;
+                }
+
+            return true;
+            }
+
+        case ElementGeomIO::OpCode::ArcPrimitive:
+            {
+            DEllipse3d  arc;
+            int8_t      boundary;
+
+            if (!Get (egOp, arc, boundary))
+                break;
+
+            switch (boundary)
+                {
+                case FB::BoundaryType_None:
+                case FB::BoundaryType_Open:
+                    elemGeom = ElementGeometry::Create (ICurvePrimitive::CreateArc (arc));
+                    break;
+
+                case FB::BoundaryType_Closed:
+                    elemGeom = ElementGeometry::Create (CurveVector::Create (CurveVector::BOUNDARY_TYPE_Outer, ICurvePrimitive::CreateArc (arc)));
+                    break;
+                }
+
+            return true;
+            }
+
+        case ElementGeomIO::OpCode::CurvePrimitive:
+            {
+            ICurvePrimitivePtr curvePtr;
+                
+            if (!Get (egOp, curvePtr))
+                break;
+
+            elemGeom = ElementGeometry::Create (curvePtr);
+            return true;
+            }
+
+        case ElementGeomIO::OpCode::CurveVector:
+            {
+            CurveVectorPtr curvePtr;
+                
+            if (!Get (egOp, curvePtr))
+                break;
+
+            elemGeom = ElementGeometry::Create (curvePtr);
+            return true;
+            }
+
+        case ElementGeomIO::OpCode::Polyface:
+            {
+            PolyfaceQueryCarrier meshData (0, false, 0, 0, nullptr, nullptr);
+
+            if (!Get (egOp, meshData))
+                break;
+
+            elemGeom = ElementGeometry::Create (meshData); // Copy...
+            return true;
+            }
+
+        case ElementGeomIO::OpCode::SolidPrimitive:
+            {
+            ISolidPrimitivePtr solidPtr;
+                
+            if (!Get (egOp, solidPtr))
+                break;
+
+            elemGeom = ElementGeometry::Create (solidPtr);
+            return true;
+            }
+
+        case ElementGeomIO::OpCode::BsplineSurface:
+            {
+            MSBsplineSurfacePtr surfacePtr;
+                
+            if (!Get (egOp, surfacePtr))
+                break;
+
+            elemGeom = ElementGeometry::Create (surfacePtr);
+            return true;
+            }
+
+        case ElementGeomIO::OpCode::ParasolidBRep:
+            {
+            ISolidKernelEntityPtr entityPtr;
+
+            if (!Get (egOp, entityPtr))
+                break;
+
+            elemGeom = ElementGeometry::Create (entityPtr);
+            return true;
+            }
+
+        case ElementGeomIO::OpCode::BRepPolyface:
+        case ElementGeomIO::OpCode::BRepPolyfaceExact:
+            {
+            // NOTE: Caller is expected to filter opCode when they don't want these (Parasolid BRep was available)...
+            PolyfaceQueryCarrier meshData (0, false, 0, 0, nullptr, nullptr);
+
+            if (!BentleyGeometryFlatBuffer::BytesToPolyfaceQueryCarrier (egOp.m_data, meshData))
+                break;
+
+            elemGeom = ElementGeometry::Create (meshData);
+            return true;
+            }
+
+        case ElementGeomIO::OpCode::BRepEdges:
+        case ElementGeomIO::OpCode::BRepFaceIso:
+            {
+            // NOTE: Caller is expected to filter opCode when they don't want these...
+            CurveVectorPtr curvePtr = BentleyGeometryFlatBuffer::BytesToCurveVector (egOp.m_data);
+
+            if (!curvePtr.IsValid())
+                break;
+
+            elemGeom = ElementGeometry::Create (curvePtr);
+            return true;
+            }
+        
+        case ElementGeomIO::OpCode::TextString:
+            {
+            TextStringPtr text = TextString::Create();
+            if (SUCCESS != TextStringPersistence::DecodeFromFlatBuf(*text, egOp.m_data, egOp.m_dataSize, m_db))
+                break;
+            
+            elemGeom = ElementGeometry::Create(text);
+            return true;
+            }
+        }
+
+    return false;
+    }
+
+/*---------------------------------------------------------------------------------**//**
+* @bsimethod                                                    Brien.Bastings  05/2015
++---------------+---------------+---------------+---------------+---------------+------*/
+void ElementGeomIO::Collection::GetGeomPartIds (IdSet<DgnGeomPartId>& parts, DgnDbR dgnDb) const
+    {
+    ElementGeomIO::Reader reader(dgnDb);
+
+    for (auto const& egOp : *this)
+        {
+        if (ElementGeomIO::OpCode::GeomPartInstance != egOp.m_opCode)
+            continue;
+
+        DgnGeomPartId geomPartId;
+
+        if (!reader.Get(egOp, geomPartId))
+            continue;
+
+        parts.insert(geomPartId);
+        }
+    }
+
+/*=================================================================================**//**
+* @bsiclass                                                     Brien.Bastings  02/2015
++===============+===============+===============+===============+===============+======*/
+struct DrawState
+{
+Transform           m_geomToWorld;
+ViewContextR        m_context;
+ViewFlagsCR         m_flags;
+bool                m_symbologyInitialized;
+bool                m_symbologyChanged;
+bool                m_geomToWorldPushed;
+
+DrawState (ViewContextR context, ViewFlagsCR flags) : m_context(context), m_flags(flags) {m_symbologyInitialized = false; m_symbologyChanged = false; m_geomToWorldPushed = false;}
+~DrawState() {End();}
+
+/*---------------------------------------------------------------------------------**//**
+* @bsimethod                                                    Brien.Bastings  02/2015
++---------------+---------------+---------------+---------------+---------------+------*/
+void Begin (DgnSubCategoryId subCategory, TransformCR geomToWorld)
+    {
+    End(); // Pop state from a previous Begin (if any). Calls aren't required to be paired...
+
+    m_geomToWorld = geomToWorld;
+
+    // NEEDSWORK: Draw changes - Begin new QvElem...
+    if (m_geomToWorldPushed = !m_geomToWorld.IsIdentity())
+        m_context.PushTransform (m_geomToWorld);
+
+    SetElemDisplayParams (subCategory);
+    }
+
+/*---------------------------------------------------------------------------------**//**
+* @bsimethod                                                    Brien.Bastings  02/2015
++---------------+---------------+---------------+---------------+---------------+------*/
+void End()
+    {
+    // NEEDSWORK: Draw changes - Complete/Save/Draw QvElem pushing/popping partToWorld...
+    if (m_geomToWorldPushed)
+        m_context.PopTransformClip();
+
+    m_geomToWorldPushed = false;
+    }
+
+/*---------------------------------------------------------------------------------**//**
+* @bsimethod                                                    Brien.Bastings  04/2015
++---------------+---------------+---------------+---------------+---------------+------*/
+void InitDisplayParams (DgnCategoryId category)
+    {
+    ElemDisplayParamsR  dispParams = *m_context.GetCurrentDisplayParams();
+
+    dispParams.Init();
+    dispParams.SetCategoryId (category);
+    
+    m_symbologyInitialized = m_symbologyChanged = true;
+    }
+
+/*---------------------------------------------------------------------------------**//**
+* @bsimethod                                                    Brien.Bastings  02/2015
++---------------+---------------+---------------+---------------+---------------+------*/
+void SetElemDisplayParams (DgnSubCategoryId subCategory)
+    {
+    ElemDisplayParamsR  dispParams = *m_context.GetCurrentDisplayParams();
+
+    if (m_symbologyInitialized && subCategory == dispParams.GetSubCategoryId())
+        return;
+
+    DgnCategoryId  category = dispParams.GetCategoryId(); // Preserve current category...
+
+    dispParams.Init();
+    dispParams.SetCategoryId (category);
+    dispParams.SetSubCategoryId (subCategory);
+
+    m_symbologyInitialized = m_symbologyChanged = true;
+    }
+
+/*---------------------------------------------------------------------------------**//**
+* @bsimethod                                                    Brien.Bastings  02/2015
++---------------+---------------+---------------+---------------+---------------+------*/
+void ChangedElemDisplayParams()
+    {
+    m_symbologyChanged = true;
+    }
+
+/*---------------------------------------------------------------------------------**//**
+* @bsimethod                                                    Brien.Bastings  02/2015
++---------------+---------------+---------------+---------------+---------------+------*/
+void CookElemDisplayParams()
+    {
+    if (!m_symbologyChanged)
+        return;
+
+    // NEEDSWORK: Assumes QVElems will be cached per-view unlike Vancouver and cleared if view settings change... 
+    if (FillDisplay::ByView == m_context.GetCurrentDisplayParams()->GetFillDisplay() && DgnRenderMode::Wireframe == m_flags.GetRenderMode() && !m_flags.fill)
+        m_context.GetCurrentDisplayParams()->SetFillDisplay(FillDisplay::Never);
+
+    m_context.CookDisplayParams();
+    m_symbologyChanged = false;
+    }
+
+/*---------------------------------------------------------------------------------**//**
+* @bsimethod                                                    Brien.Bastings  05/2015
++---------------+---------------+---------------+---------------+---------------+------*/
+bool IsGeometryVisible()
+    {
+    switch (m_context.GetCurrentDisplayParams()->GetGeometryClass())
+        {
+        case DgnGeometryClass::Construction:
+            if (!m_flags.constructions)
+                return false;
+            break;
+
+        case DgnGeometryClass::Dimension:
+            if (!m_flags.dimensions)
+                return false;
+            break;
+
+        case DgnGeometryClass::Pattern:
+            if (!m_flags.patterns)
+                return false;
+            break;
+        }
+
+    if (nullptr == m_context.GetViewport())
+        return true;
+
+    DgnCategories::SubCategory::Appearance appearance = m_context.GetViewport()->GetViewController().GetSubCategoryAppearance(m_context.GetCurrentDisplayParams()->GetSubCategoryId());
+
+    if (appearance.IsInvisible())
+        return false;
+
+    switch (m_context.GetDrawPurpose())
+        {
+        case DrawPurpose::Plot:
+            if (appearance.GetDontPlot())
+                return false;
+            break;
+
+        case DrawPurpose::Pick:
+        case DrawPurpose::FenceAccept:
+            if (appearance.GetDontLocate()) // NOTE: Don't check GetDontSnap as we still need "not snappable" hit...
+                return false;
+            break;
+        }
+
+    return true;
+    }
+
+}; // DrawState
+
+/*---------------------------------------------------------------------------------**//**
+* @bsimethod                                                    Brien.Bastings  11/2014
++---------------+---------------+---------------+---------------+---------------+------*/
+void ElementGeomIO::Collection::Draw (ViewContextR context, DgnCategoryId category, ViewFlagsCR flags) const
+    {
+    // NEEDSWORK: Assumes QVElems will be cached per-view unlike Vancouver and cleared if view settings change... 
+    bool        isQVis = context.GetIViewDraw().IsOutputQuickVision() || context.CheckICachedDraw();
+    bool        isQVWireframe = (isQVis && DgnRenderMode::Wireframe == flags.GetRenderMode());
+    bool        isPick = (nullptr != context.GetIPickGeom());
+    bool        useBRep = !(isQVis || isPick);
+    DrawState   state(context, flags);
+
+    ElementGeomIO::Reader reader(context.GetDgnDb());
+
+    for (auto const& egOp : *this)
+        {
+        switch (egOp.m_opCode)
+            {
+            case ElementGeomIO::OpCode::Header:
+                {
+                // Current display params is already setup when displaying a geom part...DON'T INITIALIZE!!!
+                if (!context.GetDgnGeomPartId().IsValid())
+                    state.InitDisplayParams(category);
+                break;
+                }
+
+            case ElementGeomIO::OpCode::BeginSubCategory:
+                {
+                DgnSubCategoryId subCategory;
+                Transform        geomToWorld;
+
+                if (!reader.Get(egOp, subCategory, geomToWorld))
+                    {
+                    state.End();
+                    break;
+                    }
+
+                state.Begin(subCategory, geomToWorld);
+                break;
+                }
+
+            case ElementGeomIO::OpCode::BasicSymbology:
+            case ElementGeomIO::OpCode::LineStyle:
+            case ElementGeomIO::OpCode::AreaFill:
+            case ElementGeomIO::OpCode::Pattern:
+            case ElementGeomIO::OpCode::Material:
+                {
+                if (!reader.Get(egOp, *context.GetCurrentDisplayParams()))
+                    break;
+
+                state.ChangedElemDisplayParams();
+                break;
+                }
+
+            case ElementGeomIO::OpCode::GeomPartInstance:
+                {
+                DgnGeomPartId geomPartId;
+
+                if (!reader.Get(egOp, geomPartId))
+                    break;
+
+                state.CookElemDisplayParams();
+
+                DgnGeomParts::Draw(geomPartId, context, category, flags);
+                break;
+                }
+
+            case ElementGeomIO::OpCode::PointPrimitive2d:
+                {
+                if (!state.IsGeometryVisible())
+                    break;
+
+                int         nPts;
+                int8_t      boundary;
+                DPoint2dCP  pts;
+                
+                if (!reader.Get(egOp, pts, nPts, boundary))
+                    break;
+
+                state.CookElemDisplayParams();
+
+                switch (boundary)
+                    {
+                    case FB::BoundaryType_None:
+                        context.GetIDrawGeom().DrawPointString2d(nPts, pts, context.GetCurrentDisplayParams()->GetNetDisplayPriority(), nullptr);
+                        break;
+
+                    case FB::BoundaryType_Open:
+                        context.GetIDrawGeom().DrawLineString2d(nPts, pts, context.GetCurrentDisplayParams()->GetNetDisplayPriority(), nullptr);
+                        break;
+
+                    case FB::BoundaryType_Closed:
+                        context.GetIDrawGeom().DrawShape2d(nPts, pts, FillDisplay::Never != context.GetCurrentDisplayParams()->GetFillDisplay(), context.GetCurrentDisplayParams()->GetNetDisplayPriority(), nullptr);
+                        break;
+                    }
+                break;
+                }
+
+            case ElementGeomIO::OpCode::PointPrimitive:
+                {
+                if (!state.IsGeometryVisible())
+                    break;
+
+                int         nPts;
+                int8_t      boundary;
+                DPoint3dCP  pts;
+                
+                if (!reader.Get(egOp, pts, nPts, boundary))
+                    break;
+
+                state.CookElemDisplayParams();
+
+                switch (boundary)
+                    {
+                    case FB::BoundaryType_None:
+                        context.GetIDrawGeom().DrawPointString3d(nPts, pts, nullptr);
+                        break;
+
+                    case FB::BoundaryType_Open:
+                        context.GetIDrawGeom().DrawLineString3d(nPts, pts, nullptr);
+                        break;
+
+                    case FB::BoundaryType_Closed:
+                        context.GetIDrawGeom().DrawShape3d(nPts, pts, FillDisplay::Never != context.GetCurrentDisplayParams()->GetFillDisplay(), nullptr);
+                        break;
+                    }
+                break;
+                }
+
+            case ElementGeomIO::OpCode::ArcPrimitive:
+                {
+                if (!state.IsGeometryVisible())
+                    break;
+
+                DEllipse3d  arc;
+                int8_t      boundary;
+
+                if (!reader.Get(egOp, arc, boundary))
+                    break;
+
+                state.CookElemDisplayParams();
+
+                if (!context.Is3dView())
+                    {
+                    if (FB::BoundaryType_Closed != boundary)
+                        context.GetIDrawGeom().DrawArc2d(arc, false, false, context.GetCurrentDisplayParams()->GetNetDisplayPriority(), nullptr);
+                    else
+                        context.GetIDrawGeom().DrawArc2d(arc, true, FillDisplay::Never != context.GetCurrentDisplayParams()->GetFillDisplay(), context.GetCurrentDisplayParams()->GetNetDisplayPriority(), nullptr);
+                    break;
+                    }
+
+                if (FB::BoundaryType_Closed != boundary)
+                    context.GetIDrawGeom().DrawArc3d(arc, false, false, nullptr);
+                else
+                    context.GetIDrawGeom().DrawArc3d(arc, true, FillDisplay::Never != context.GetCurrentDisplayParams()->GetFillDisplay(), nullptr);
+                break;
+                }
+
+            case ElementGeomIO::OpCode::CurvePrimitive:
+                {
+                if (!state.IsGeometryVisible())
+                    break;
+
+                ICurvePrimitivePtr curvePrimitivePtr;
+                
+                if (!reader.Get(egOp, curvePrimitivePtr))
+                    break;
+
+                state.CookElemDisplayParams();
+
+                // A single curve primitive is always open (or none for a point string)...
+                CurveVectorPtr  curvePtr = CurveVector::Create(ICurvePrimitive::CURVE_PRIMITIVE_TYPE_PointString == curvePrimitivePtr->GetCurvePrimitiveType() ? CurveVector::BOUNDARY_TYPE_None : CurveVector::BOUNDARY_TYPE_Open, curvePrimitivePtr);
+
+                if (!context.Is3dView())
+                    {
+                    context.GetIDrawGeom().DrawCurveVector2d(*curvePtr, false, context.GetCurrentDisplayParams()->GetNetDisplayPriority());
+                    break;
+                    }
+
+                context.GetIDrawGeom().DrawCurveVector(*curvePtr, false);
+                break;
+                }
+
+            case ElementGeomIO::OpCode::CurveVector:
+                {
+                if (!state.IsGeometryVisible())
+                    break;
+
+                CurveVectorPtr curvePtr;
+                
+                if (!reader.Get(egOp, curvePtr))
+                    break;
+
+                state.CookElemDisplayParams();
+
+                if (!context.Is3dView())
+                    {
+                    context.GetIDrawGeom().DrawCurveVector2d(*curvePtr, curvePtr->IsAnyRegionType() && FillDisplay::Never != context.GetCurrentDisplayParams()->GetFillDisplay(), context.GetCurrentDisplayParams()->GetNetDisplayPriority());
+                    break;
+                    }
+                    
+                context.GetIDrawGeom().DrawCurveVector(*curvePtr, curvePtr->IsAnyRegionType() && FillDisplay::Never != context.GetCurrentDisplayParams()->GetFillDisplay());
+                break;
+                }
+
+            case ElementGeomIO::OpCode::Polyface:
+                {
+                if (!state.IsGeometryVisible())
+                    break;
+
+                PolyfaceQueryCarrier meshData(0, false, 0, 0, nullptr, nullptr);
+
+                if (!reader.Get(egOp, meshData))
+                    break;
+
+                state.CookElemDisplayParams();
+
+                context.GetIDrawGeom().DrawPolyface(meshData, FillDisplay::Never != context.GetCurrentDisplayParams()->GetFillDisplay());
+                break;
+                };
+
+            case ElementGeomIO::OpCode::SolidPrimitive:
+                {
+                if (!state.IsGeometryVisible())
+                    break;
+
+                ISolidPrimitivePtr solidPtr;
+                
+                if (!reader.Get(egOp, solidPtr))
+                    break;
+
+                state.CookElemDisplayParams();
+
+                context.GetIDrawGeom().DrawSolidPrimitive(*solidPtr);
+                break;
+                }
+
+            case ElementGeomIO::OpCode::BsplineSurface:
+                {
+                if (!state.IsGeometryVisible())
+                    break;
+
+                MSBsplineSurfacePtr surfacePtr;
+                
+                if (!reader.Get(egOp, surfacePtr))
+                    break;
+
+                state.CookElemDisplayParams();
+
+                context.GetIDrawGeom().DrawBSplineSurface(*surfacePtr);
+                break;
+                }
+
+            case ElementGeomIO::OpCode::ParasolidBRep:
+                {
+                if (!useBRep)
+                    break;
+
+                if (!state.IsGeometryVisible())
+                    break;
+
+                ISolidKernelEntityPtr entityPtr;
+
+                if (!reader.Get(egOp, entityPtr))
+                    {
+                    useBRep = false;
+                    break;
+                    }
+
+                state.CookElemDisplayParams();
+
+                context.GetIDrawGeom().DrawBody(*entityPtr);
+                break;
+                }
+
+            case ElementGeomIO::OpCode::BRepPolyface:
+            case ElementGeomIO::OpCode::BRepPolyfaceExact:
+                {
+                if (useBRep)
+                    break;
+
+                if (!state.IsGeometryVisible())
+                    break;
+
+                PolyfaceQueryCarrier meshData(0, false, 0, 0, nullptr, nullptr);
+
+                if (!BentleyGeometryFlatBuffer::BytesToPolyfaceQueryCarrier(egOp.m_data, meshData))
+                    break;
+
+                state.CookElemDisplayParams();
+
+                // NOTE: For this case the exact edge geometry will be supplied by BRepEdges/BRepFaceIso, inhibit facetted edge draw...
+                if ((isPick || isQVWireframe) && ElementGeomIO::OpCode::BRepPolyface == egOp.m_opCode)
+                    {
+                    PolyfaceHeaderPtr clone = BentleyApi::PolyfaceHeader::New();
+
+                    clone->CopyFrom(meshData);
+                    clone->MarkInvisibleEdges(10.0); // This is "clever" and unfortunate...NEEDSWORK_QVIS: Fix mesh silhouette display!!!
+
+                    context.GetIDrawGeom().DrawPolyface(*clone);
+                    }
+                else
+                    {
+                    context.GetIDrawGeom().DrawPolyface(meshData);
+                    }
+                break;
+                }
+
+            case ElementGeomIO::OpCode::BRepEdges:
+                {
+                if (!(isPick || isQVWireframe)) // NEEDSWORK: Assumes QVElems are per-view...otherwise must setup WF only matsymb like Vancouver...
+                    break;
+
+                if (!state.IsGeometryVisible())
+                    break;
+
+                CurveVectorPtr curvePtr = BentleyGeometryFlatBuffer::BytesToCurveVector(egOp.m_data);
+
+                if (!curvePtr.IsValid())
+                    break;
+
+                state.CookElemDisplayParams();
+
+                context.GetIDrawGeom().DrawCurveVector(*curvePtr, false);
+                break;
+                }
+
+            case ElementGeomIO::OpCode::BRepFaceIso:
+                {
+                if (!(isPick || isQVWireframe)) // NEEDSWORK: Assumes QVElems are per-view...otherwise must setup WF only matsymb like Vancouver...
+                    break;
+
+                if (!state.IsGeometryVisible())
+                    break;
+
+                CurveVectorPtr curvePtr = BentleyGeometryFlatBuffer::BytesToCurveVector(egOp.m_data);
+
+                if (!curvePtr.IsValid())
+                    break;
+
+                state.CookElemDisplayParams();
+
+                context.GetIDrawGeom().DrawCurveVector(*curvePtr, false);
+                break;
+                }
+            
+            case ElementGeomIO::OpCode::TextString:
+                {
+                if (!state.IsGeometryVisible())
+                    break;
+
+                TextString text;
+                if (SUCCESS != TextStringPersistence::DecodeFromFlatBuf(text, egOp.m_data, egOp.m_dataSize, context.GetDgnDb()))
+                    break;
+                
+                state.CookElemDisplayParams();
+
+                context.DrawTextString(text);                
+                
+                break;
+                }
+            
+            default:
+                break;
+            }
+        }
+    }
+
+/*=================================================================================**//**
+* @bsiclass                                                     Brien.Bastings  04/2015
++===============+===============+===============+===============+===============+======*/
+struct DrawGeomStream : StrokeElementForCache
+{
+ViewFlags       m_flags;
+
+explicit DrawGeomStream (GeometricElementCR element, ViewFlagsCR flags) : StrokeElementForCache (element)
+    {
+    m_flags = flags; // NEEDSWORK: Assumes QVElems will be cached per-view unlike Vancouver and cleared if view settings change... 
+    }
+
+virtual int32_t _GetQvIndex () const override
+    {
+    // NEEDSWORK: Won't need this when QVElems are per-view...will just have QVElem per sub-category/transform...
+    return (DgnRenderMode::Wireframe != m_flags.GetRenderMode() ? 1 : (m_flags.fill ? 2 : 3));
+    }
+
+virtual double _GetDisplayPriority (ViewContextR context) const override
+    {
+    if (context.Is3dView())
+        return 0.0;
+
+    // Yuck...dig out display priority, needed up front to create QvElem2d...NEEDSWORK: Allow display priority sub-category?
+    ElementGeomIO::Collection collection(m_element.GetGeomStream().GetData(), m_element.GetGeomStream().GetSize());
+    DgnSubCategoryId subCategoryId;
+    int32_t displayPriority = 0;
+
+    for (auto const& egOp : collection)
+        {
+        switch (egOp.m_opCode)
+            {
+            case ElementGeomIO::OpCode::BeginSubCategory:
+                {
+                auto ppfb = flatbuffers::GetRoot<FB::BeginSubCategory>(egOp.m_data);
+
+                subCategoryId = DgnSubCategoryId (ppfb->subCategoryId());
+                break;
+                }
+
+            case ElementGeomIO::OpCode::BasicSymbology:
+                {
+                auto ppfb = flatbuffers::GetRoot<FB::BasicSymbology>(egOp.m_data);
+
+                displayPriority = ppfb->displayPriority();
+                break;
+                }
+            }
+        }
+
+    return context.ResolveNetDisplayPriority(displayPriority, subCategoryId);
+    }
+
+virtual void _StrokeForCache (ViewContextR context, double pixelSize) override
+    {
+    ElementGeomIO::Collection(m_element.GetGeomStream().GetData(), m_element.GetGeomStream().GetSize()).Draw(context, m_element.GetCategoryId(), m_flags);
+    }
+
+}; // DrawGeomStream
+
+/*---------------------------------------------------------------------------------**//**
+* @bsimethod                                                    Brien.Bastings  04/2015
++---------------+---------------+---------------+---------------+---------------+------*/
+void GeometricElement::_Draw (ViewContextR context) const
+    {
+    // NEEDSWORK: Assumes QVElems will be cached per-view unlike Vancouver... 
+    ViewFlags   viewFlags;
+
+    if (nullptr != context.GetViewFlags())
+        viewFlags = *context.GetViewFlags();
+    else
+        viewFlags.InitDefaults();
+
+    // NEEDSWORK: Want separate QvElems per-subCategory...
+    DrawGeomStream stroker(*this, viewFlags);
+
+    context.DrawCached(stroker);
+    }
+
+/*---------------------------------------------------------------------------------**//**
+* @bsimethod                                                    Brien.Bastings  04/2015
++---------------+---------------+---------------+---------------+---------------+------*/
+bool GeometricElement::_DrawHit (HitPathCR hit, ViewContextR context) const
+    {
+    if (DrawPurpose::Flash != context.GetDrawPurpose())
+        return false;
+
+    if (!hit.GetComponentMode())
+        return false;
+
+    ICurvePrimitiveCP primitive = hit.GetGeomDetail().GetCurvePrimitive();
+
+    if (nullptr == primitive)
+        return false;
+
+    GeometricElementCPtr element = hit.GetElement();
+
+    if (!element.IsValid())
+        return false;
+
+    context.SetCurrentElement(element.get());
+
+    bool        pushedtrans = false;
+    Transform   hitLocalToContextLocal;
+
+    // NOTE: GeomDetail::LocalToWorld includes pushed transforms...
+    if (SUCCESS == hit.GetHitLocalToContextLocal(hitLocalToContextLocal, context) && !hitLocalToContextLocal.IsIdentity())
+        {
+        context.PushTransform(hitLocalToContextLocal);
+        pushedtrans = true;
+        }
+
+    // NEEDSWORK: Store curve symbology in hit detail when cleaning up DisplayPath/HitPath...
+    ElemDisplayParamsR  dispParams = *context.GetCurrentDisplayParams();
+
+    dispParams.Init();
+    dispParams.SetCategoryId(element->GetCategoryId());
+
+    context.CookDisplayParams();
+    context.ResetContextOverrides();
+
+    DSegment3d      segment;
+    CurveVectorPtr  curve;
+    bool            doSegmentFlash = (hit.GetPathType() < DisplayPathType::Snap);
+
+    if (!doSegmentFlash)
+        {
+        switch (static_cast<SnapPathCR>(hit).GetSnapMode())
+            {
+            case SnapMode::Center:
+            case SnapMode::Origin:
+            case SnapMode::Bisector:
+                break; // Snap point for these is computed using entire linestring, not just the hit segment...
+
+            default:
+                doSegmentFlash = true;
+                break;
+            }
+        }
+
+    // Flash only the selected segment of linestrings/shapes based on snap mode...
+    if (doSegmentFlash && hit.GetGeomDetail().GetSegment(segment))
+        curve = CurveVector::Create(CurveVector::BOUNDARY_TYPE_Open, ICurvePrimitive::CreateLine(segment));
+    else
+        curve = CurveVector::Create(CurveVector::BOUNDARY_TYPE_Open, primitive->Clone());
+
+    if (element->Is3d())
+        context.GetIDrawGeom().DrawCurveVector(*curve, false);
+    else
+        context.GetIDrawGeom().DrawCurveVector2d(*curve, false, context.GetCurrentDisplayParams()->GetNetDisplayPriority());
+
+    if (pushedtrans)
+        context.PopTransformClip();
+
+    context.SetCurrentElement(nullptr);
+
+    return true;
+    }
+
+/*---------------------------------------------------------------------------------**//**
+* @bsimethod                                                    Brien.Bastings  04/2015
++---------------+---------------+---------------+---------------+---------------+------*/
+void ElementGeometryCollection::Iterator::ToNext()
+    {
+    do
+        {
+        if (m_partGeometry.IsValid())
+            {
+            for (ElementGeometryPtr elemGeom : m_partGeometry->GetGeometry())
+                {
+                if (!elemGeom.IsValid())
+                    continue;
+
+                if (!m_elementGeometry.IsValid())
+                    {
+                    m_elementGeometry = elemGeom;
+                    break;
+                    }
+                
+                if (elemGeom.get() == m_elementGeometry.get())
+                    m_elementGeometry = nullptr;
+                }
+
+            if (m_elementGeometry.IsValid())
+                return;
+
+            m_context->SetDgnGeomPartId(DgnGeomPartId());
+            m_partGeometry = nullptr;
+            }
+
+        if (m_dataOffset >= m_totalDataSize)
+            {
+            m_data = nullptr;
+            m_dataOffset = 0;
+
+            return;
+            }
+
+        uint32_t        opCode = *((uint32_t *) (m_data));
+        uint32_t        dataSize = *((uint32_t *) (m_data + sizeof (opCode)));
+        uint8_t const*  data = (0 != dataSize ? (uint8_t const*) (m_data + sizeof (opCode) + sizeof (dataSize)) : nullptr);
+        size_t          egOpSize = sizeof (opCode) + sizeof (dataSize) + dataSize;
+
+        ElementGeomIO::Operation egOp = ElementGeomIO::Operation((ElementGeomIO::OpCode) (opCode), dataSize, data);
+        ElementGeomIO::Reader reader(m_context->GetDgnDb());
+
+        m_data += egOpSize;
+        m_dataOffset += egOpSize;
+
+        switch (egOp.m_opCode)
+            {
+            case ElementGeomIO::OpCode::Header:
+                break;
+
+            case ElementGeomIO::OpCode::BeginSubCategory:
+                {
+                Transform        geomToWorld;
+                DgnSubCategoryId subCategory;
+
+                if (!reader.Get(egOp, subCategory, geomToWorld))
+                    break;
+
+                if (nullptr != m_context->GetCurrLocalToFrustumTransformCP())
+                    m_context->PopTransformClip(); // Pop previous sub-category/transform...
+
+                m_context->PushTransform(geomToWorld);
+
+                ElemDisplayParamsR  elParams = *m_context->GetCurrentDisplayParams();
+                DgnCategoryId       category = elParams.GetCategoryId();
+
+                if (!category.IsValid())
+                    category = m_context->GetDgnDb().Categories().QueryCategoryId(subCategory);
+
+                elParams.Init();
+                elParams.SetCategoryId(category);
+                elParams.SetSubCategoryId(subCategory);
+                break;
+                }
+
+            case ElementGeomIO::OpCode::BasicSymbology:
+            case ElementGeomIO::OpCode::LineStyle:
+            case ElementGeomIO::OpCode::AreaFill:
+            case ElementGeomIO::OpCode::Pattern:
+            case ElementGeomIO::OpCode::Material:
+                {
+                reader.Get(egOp, *m_context->GetCurrentDisplayParams()); // Update active ElemDisplayParams...
+                break;
+                }
+
+            case ElementGeomIO::OpCode::GeomPartInstance:
+                {
+                DgnGeomPartId geomPartId;
+
+                if (!reader.Get(egOp, geomPartId))
+                    break;
+
+                DgnGeomPartPtr partGeometry = m_context->GetDgnDb().GeomParts().LoadGeomPart(geomPartId);
+
+                if (!partGeometry.IsValid())
+                    break;
+
+                m_elementGeometry = partGeometry->GetGeometry().front();
+
+                if (!m_elementGeometry.IsValid())
+                    break; // Ignore failure...
+
+                if (DrawPurpose::NotSpecified != m_context->GetDrawPurpose())
+                    m_context->GetCurrentDisplayParams()->Resolve(*m_context); // Resolve sub-category appearance...
+
+                m_context->SetDgnGeomPartId(geomPartId);
+                m_partGeometry = partGeometry;
+                return;
+                }
+
+            case ElementGeomIO::OpCode::ParasolidBRep:
+                {
+                if (!m_useBRep)
+                    break;
+
+                if (!reader.Get(egOp, m_elementGeometry) || !m_elementGeometry.IsValid())
+                    {
+                    m_useBRep = false; // BRep unavailable - start returning BRepPolyface geometry...
+                    break;
+                    }
+
+                if (DrawPurpose::NotSpecified != m_context->GetDrawPurpose())
+                    m_context->GetCurrentDisplayParams()->Resolve(*m_context); // Resolve sub-category appearance...
+                return;
+                }
+
+            case ElementGeomIO::OpCode::BRepEdges:
+            case ElementGeomIO::OpCode::BRepFaceIso:
+                break; // Skip - Iterator should never return wireframe geometry cache...
+
+            case ElementGeomIO::OpCode::BRepPolyface:
+            case ElementGeomIO::OpCode::BRepPolyfaceExact:
+                {
+                if (m_useBRep)
+                    break;
+
+                // Fall through...
+                }
+
+            default:
+                {
+                if (!reader.Get(egOp, m_elementGeometry) || !m_elementGeometry.IsValid())
+                    break; // Ignore non-geometry opCode (or failures)...
+
+                if (DrawPurpose::NotSpecified != m_context->GetDrawPurpose())
+                    m_context->GetCurrentDisplayParams()->Resolve(*m_context); // Resolve sub-category appearance...
+                return;
+                }
+            }
+
+        } while (true);
+    }
+
+/*=================================================================================**//**
+* @bsiclass                                                     Brien.Bastings  04/2015
++===============+===============+===============+===============+===============+======*/
+struct ElementGeometryCollectionContext : public NullContext
+{
+    DEFINE_T_SUPER(NullContext)
+protected:
+
+SimplifyViewDrawGeom* m_output;
+
+virtual void _SetupOutputs() override {SetIViewDraw (*m_output);}
+
+public:
+
+virtual ~ElementGeometryCollectionContext () {delete (m_output);}
+
+ElementGeometryCollectionContext (DgnDbR db, DrawPurpose purpose = DrawPurpose::CaptureGeometry)
+    {
+    m_output = new SimplifyViewDrawGeom();
+    m_purpose = purpose;
+    m_wantMaterials = true; // Setup material in ElemDisplayParams...
+
+    SetBlockAsynchs (true);
+    m_output->SetViewContext (this);
+    _SetupOutputs();
+
+    m_currDisplayParams.Init();
+    SetDgnDb (db);
+    }
+
+}; // ElementGeometryCollectionContext
+
+/*---------------------------------------------------------------------------------**//**
+* @bsimethod                                                    Brien.Bastings  04/2015
++---------------+---------------+---------------+---------------+---------------+------*/
+ElemDisplayParamsCR ElementGeometryCollection::GetElemDisplayParams()
+    {
+    return *m_context->GetCurrentDisplayParams();
+    }
+
+/*---------------------------------------------------------------------------------**//**
+* @bsimethod                                                    Brien.Bastings  05/2015
++---------------+---------------+---------------+---------------+---------------+------*/
+DgnGeomPartId ElementGeometryCollection::GetDgnGeomPartId()
+    {
+    return m_context->GetDgnGeomPartId();
+    }
+
+/*---------------------------------------------------------------------------------**//**
+* @bsimethod                                                    Brien.Bastings  04/2015
++---------------+---------------+---------------+---------------+---------------+------*/
+TransformCR ElementGeometryCollection::GetElementToWorld()
+    {
+    return m_elemToWorld;
+    }
+
+/*---------------------------------------------------------------------------------**//**
+* @bsimethod                                                    Brien.Bastings  04/2015
++---------------+---------------+---------------+---------------+---------------+------*/
+TransformCR ElementGeometryCollection::GetGeometryToWorld()
+    {
+    TransformCP currentTrans = m_context->GetCurrLocalToFrustumTransformCP();
+
+    if (nullptr != currentTrans)
+        m_geomToWorld = *currentTrans;
+    else
+        m_geomToWorld.InitIdentity();
+
+    return m_geomToWorld;
+    }
+
+/*---------------------------------------------------------------------------------**//**
+* @bsimethod                                                    Brien.Bastings  04/2015
++---------------+---------------+---------------+---------------+---------------+------*/
+TransformCR ElementGeometryCollection::GetGeometryToElement()
+    {
+    Transform   worldToElem;
+                
+    worldToElem.InverseOf(m_elemToWorld);
+    m_geomToElem = Transform::FromProduct(worldToElem, GetGeometryToWorld());
+
+    return m_geomToElem;
+    }
+
+/*---------------------------------------------------------------------------------**//**
+* @bsimethod                                                    Brien.Bastings  04/2015
++---------------+---------------+---------------+---------------+---------------+------*/
+ElementGeometryCollection::ElementGeometryCollection (DgnDbR dgnDb, uint8_t const* data, size_t dataSize)
+    {
+    m_data = data;
+    m_dataSize = dataSize;
+    m_elemToWorld.InitIdentity();
+    m_context = new ElementGeometryCollectionContext(dgnDb, DrawPurpose::NotSpecified);
+    }
+
+/*---------------------------------------------------------------------------------**//**
+* @bsimethod                                                    Brien.Bastings  04/2015
++---------------+---------------+---------------+---------------+---------------+------*/
+ElementGeometryCollection::ElementGeometryCollection (GeometricElementCR element)
+    {
+    m_data = element.GetGeomStream().GetData();
+    m_dataSize = element.GetGeomStream().GetSize();
+    m_elemToWorld = (element.Is3d() ? element.ToElement3d()->GetPlacement().GetTransform() : element.ToElement2d()->GetPlacement().GetTransform());
+    m_context = new ElementGeometryCollectionContext(element.GetDgnDb());
+    }
+
+/*---------------------------------------------------------------------------------**//**
+* @bsimethod                                                    Brien.Bastings  04/2015
++---------------+---------------+---------------+---------------+---------------+------*/
+ElementGeometryCollection::~ElementGeometryCollection ()
+    {
+    delete((ElementGeometryCollectionContext*) m_context);
+    }
+
+/*---------------------------------------------------------------------------------**//**
+* @bsimethod                                                    Brien.Bastings  04/2015
++---------------+---------------+---------------+---------------+---------------+------*/
+BentleyStatus ElementGeometryBuilder::SetGeomStreamAndPlacement (GeometricElementR element)
+    {
+    if (0 == m_writer.m_buffer.size())
+        return ERROR;
+
+    if (!m_havePlacement)
+        return ERROR;
+
+    if (element.GetCategoryId() != m_elParams.GetCategoryId())
+        return ERROR;
+
+    if (m_model.Is3d())
+        {
+        DgnElement3dP element3d;
+
+        if (nullptr == (element3d = element.ToElement3dP()))
+            return ERROR;
+
+        element3d->SetPlacement(m_placement3d);
+        }
+    else
+        {
+        DgnElement2dP element2d;
+
+        if (nullptr == (element2d = element.ToElement2dP()))
+            return ERROR;
+
+        element2d->SetPlacement(m_placement2d);
+        }
+
+    element.GetGeomStreamR().SaveData (&m_writer.m_buffer.front(), (uint32_t) m_writer.m_buffer.size());
+
+    return SUCCESS;
+    }
+
+/*---------------------------------------------------------------------------------**//**
+* @bsimethod                                                    Brien.Bastings  04/2015
++---------------+---------------+---------------+---------------+---------------+------*/
+bool ElementGeometryBuilder::Append (DgnSubCategoryId subCategoryId)
+    {
+    ElemDisplayParams elParams;
+
+    elParams.SetCategoryId(m_elParams.GetCategoryId()); // Preserve current category...
+    elParams.SetSubCategoryId(subCategoryId);
+
+    return Append (elParams);
+    }
+
+/*---------------------------------------------------------------------------------**//**
+* @bsimethod                                                    Brien.Bastings  04/2015
++---------------+---------------+---------------+---------------+---------------+------*/
+bool ElementGeometryBuilder::Append (ElemDisplayParamsCR elParams)
+    {
+    if (!m_elParams.GetCategoryId().IsValid())
+        return false;
+
+    if (elParams.GetCategoryId() != m_elParams.GetCategoryId())
+        return false;
+
+    if (elParams.GetCategoryId() != m_model.GetDgnDb().Categories().QueryCategoryId(elParams.GetSubCategoryId()))
+        return false;
+
+    if (m_elParams == elParams)
+        return true;
+
+    m_elParams = elParams;
+    m_appearanceChanged = true; // Defer append until we actually have some geometry...
+
+    return true;
+    }
+
+/*---------------------------------------------------------------------------------**//**
+* @bsimethod                                                    Brien.Bastings  04/2015
++---------------+---------------+---------------+---------------+---------------+------*/
+bool ElementGeometryBuilder::Append (DgnGeomPartId geomPartId, TransformCR geomToElement)
+    {
+    if (!m_havePlacement)
+        return false; // geomToElement must be relative to an already defined placement (i.e. not computed placement from CreateWorld)...
+
+    DgnGeomPartPtr geomPart = m_model.GetDgnDb().GeomParts().LoadGeomPart(geomPartId);
+
+    if (!geomPart.IsValid())
+        return false;
+
+    DRange3d localRange;
+
+    for (ElementGeometryPtr geom : geomPart->GetGeometry())
+        {
+        if (!geom.IsValid())
+            continue;
+
+        if (!m_model.Is3d())
+            {
+            switch (geom->GetGeometryType())
+                {
+                case ElementGeometry::GeometryType::SolidPrimitive:
+                case ElementGeometry::GeometryType::BsplineSurface:
+                case ElementGeometry::GeometryType::Polyface:
+                case ElementGeometry::GeometryType::SolidKernelEntity:
+                    {
+                    BeAssert(false); // 3d only geometry...
+                    return false;
+                    }
+                }
+            }
+
+        DRange3d range;
+
+        if (!geom->GetRange(range))
+            continue;
+
+        localRange.Extend(range);
+        }
+
+    OnNewGeom (localRange, &geomToElement);
+    m_writer.Append(geomPartId);
+
+    return true;
+    }
+
+/*---------------------------------------------------------------------------------**//**
+* @bsimethod                                                    Brien.Bastings  04/2015
++---------------+---------------+---------------+---------------+---------------+------*/
+void ElementGeometryBuilder::OnNewGeom (DRange3dCR localRange, TransformCP geomToElement)
+    {
+    Transform elementToWorld;
+    
+    if (m_model.Is3d())
+        {
+        m_placement3d.GetElementBoxR().Extend(localRange);
+        elementToWorld = m_placement3d.GetTransform();
+        }
+    else
+        {
+        m_placement2d.GetElementBoxR().Extend(DRange2d::From(DPoint2d::From(localRange.low), DPoint2d::From(localRange.high)));
+        elementToWorld = m_placement2d.GetTransform();
+        }
+
+    Transform geomToWorld = (nullptr == geomToElement ? elementToWorld : Transform::FromProduct(elementToWorld, *geomToElement));
+
+    // Establish "geometry group" boundaries at sub-category and transform changes (NEEDSWORK: Other incompatible changes...priority/class?)
+    if (!m_prevSubCategory.IsValid() || (m_prevSubCategory != m_elParams.GetSubCategoryId() || !m_prevGeomToWorld.IsEqual(geomToWorld)))
+        {
+        m_writer.Append(m_elParams.GetSubCategoryId(), geomToWorld);
+
+        m_prevSubCategory = m_elParams.GetSubCategoryId();
+        m_prevGeomToWorld = geomToWorld;
+        }
+
+    if (m_appearanceChanged)
+        {
+        m_writer.Append(m_elParams);
+        m_appearanceChanged = false;
+        }
+    }
+
+/*---------------------------------------------------------------------------------**//**
+* @bsimethod                                                    Brien.Bastings  04/2015
++---------------+---------------+---------------+---------------+---------------+------*/
+bool ElementGeometryBuilder::ConvertToLocal (ElementGeometryR geom)
+    {
+    Transform   localToWorld;
+
+    if (!m_havePlacement)
+        {
+        if (!geom.GetLocalCoordinateFrame(localToWorld))
+            return false;
+
+        DPoint3d            origin;
+        RotMatrix           rMatrix;
+        YawPitchRollAngles  angles;
+
+        localToWorld.GetTranslation(origin);
+        localToWorld.GetMatrix(rMatrix);
+        YawPitchRollAngles::TryFromRotMatrix(angles, rMatrix);
+
+        if (m_model.Is3d())
+            {
+            m_placement3d.GetOriginR() = origin;
+            m_placement3d.GetAnglesR() = angles;
+            }
+        else
+            {
+            BeAssert(0 == BeNumerical::Compare(origin.z, 0.0));
+            if (0.0 != angles.GetPitch().Degrees() || 0.0 != angles.GetRoll().Degrees())
+                {
+                BentleyApi::YawPitchRollAngles tmpAngles(BentleyApi::AngleInDegrees(), angles.GetPitch(), angles.GetRoll());
+                localToWorld = Transform::FromProduct (localToWorld, tmpAngles.ToTransform(DPoint3d::FromZero()));
+                }
+
+            m_placement2d.GetOriginR() = DPoint2d::From(origin);
+            m_placement2d.GetAngleR() = angles.GetYaw();
+            }
+    
+        m_havePlacement = true;
+        }
+    else if (m_model.Is3d())
+        {
+        localToWorld = m_placement3d.GetTransform();
+        }
+    else
+        {
+        localToWorld = m_placement2d.GetTransform();
+        }
+
+    if (localToWorld.IsIdentity())
+        return true;
+
+    Transform worldToLocal;
+
+    worldToLocal.InverseOf(localToWorld);
+
+    return geom.TransformInPlace(worldToLocal);
+    }
+
+/*---------------------------------------------------------------------------------**//**
+* @bsimethod                                                    Brien.Bastings  04/2015
++---------------+---------------+---------------+---------------+---------------+------*/
+bool ElementGeometryBuilder::AppendLocal (ElementGeometryCR geom, TransformCP geomToElement)
+    {
+    DRange3d localRange;
+
+    if (!geom.GetRange(localRange, geomToElement))
+        return false;
+
+    OnNewGeom(localRange, geomToElement);
+
+    if (!m_writer.AppendSimplified(geom, m_model.Is3d()))
+        m_writer.Append(geom);
+
+    return true;
+    }
+
+/*---------------------------------------------------------------------------------**//**
+* @bsimethod                                                    Brien.Bastings  04/2015
++---------------+---------------+---------------+---------------+---------------+------*/
+bool ElementGeometryBuilder::AppendWorld (ElementGeometryR geom)
+    {
+    if (!ConvertToLocal(geom))
+        return false;
+
+    return AppendLocal(geom, nullptr);
+    }
+
+/*---------------------------------------------------------------------------------**//**
+* @bsimethod                                                    Brien.Bastings  04/2015
++---------------+---------------+---------------+---------------+---------------+------*/
+bool ElementGeometryBuilder::Append (ElementGeometryCR geom)
+    {
+    if (!m_model.Is3d())
+        {
+        switch (geom.GetGeometryType())
+            {
+            case ElementGeometry::GeometryType::SolidPrimitive:
+            case ElementGeometry::GeometryType::BsplineSurface:
+            case ElementGeometry::GeometryType::Polyface:
+            case ElementGeometry::GeometryType::SolidKernelEntity:
+                {
+                BeAssert(false); // 3d only geometry...
+                return false;
+                }
+            }
+        }
+
+    if (m_haveLocalGeom)
+        return AppendLocal(geom, nullptr);
+
+    ElementGeometryPtr geomPtr;
+
+    // NOTE: Avoid un-necessary copy of BRep. We just need to change entity transform...
+    if (ElementGeometry::GeometryType::SolidKernelEntity == geom.GetGeometryType())
+        {
+        ISolidKernelEntityPtr clone;
+
+        if (SUCCESS != T_HOST.GetSolidsKernelAdmin()._InstanceEntity (clone, *geom.GetAsISolidKernelEntity()))
+            return false;
+
+        geomPtr = ElementGeometry::Create (clone);
+        }
+    else
+        {
+        geomPtr = geom.Clone ();
+        }
+
+    return AppendWorld (*geomPtr);
+    }
+
+/*---------------------------------------------------------------------------------**//**
+* @bsimethod                                                    Brien.Bastings  04/2015
++---------------+---------------+---------------+---------------+---------------+------*/
+bool ElementGeometryBuilder::Append (ICurvePrimitiveCR geom)
+    {
+    if (m_haveLocalGeom)
+        {
+        DRange3d localRange;
+
+        if (!getRange(geom, localRange, nullptr))
+            return false;
+
+        OnNewGeom (localRange, nullptr);
+
+        if (!m_writer.AppendSimplified(geom, false, m_model.Is3d()))
+            m_writer.Append(geom);
+
+        return true;
+        }
+
+    ElementGeometryPtr geomPtr = ElementGeometry::Create(geom);
+
+    return AppendWorld (*geomPtr);
+    }
+
+/*---------------------------------------------------------------------------------**//**
+* @bsimethod                                                    Brien.Bastings  04/2015
++---------------+---------------+---------------+---------------+---------------+------*/
+bool ElementGeometryBuilder::Append (CurveVectorCR geom)
+    {
+    if (m_haveLocalGeom)
+        {
+        DRange3d localRange;
+
+        if (!getRange(geom, localRange, nullptr))
+            return false;
+
+        OnNewGeom (localRange, nullptr);
+
+        if (!m_writer.AppendSimplified(geom, m_model.Is3d()))
+            m_writer.Append(geom);
+
+        return true;
+        }
+
+    ElementGeometryPtr geomPtr = ElementGeometry::Create(geom);
+
+    return AppendWorld (*geomPtr);
+    }
+
+/*---------------------------------------------------------------------------------**//**
+* @bsimethod                                                    Brien.Bastings  04/2015
++---------------+---------------+---------------+---------------+---------------+------*/
+bool ElementGeometryBuilder::Append (ISolidPrimitiveCR geom)
+    {
+    if (!m_model.Is3d())
+        {
+        BeAssert(false); // 3d only geometry...
+        return false;
+        }
+
+    if (m_haveLocalGeom)
+        {
+        DRange3d localRange;
+
+        if (!getRange(geom, localRange, nullptr))
+            return false;
+
+        OnNewGeom (localRange, nullptr);
+        m_writer.Append(geom);
+
+        return true;
+        }
+
+    ElementGeometryPtr geomPtr = ElementGeometry::Create(geom);
+
+    return AppendWorld (*geomPtr);
+    }
+
+/*---------------------------------------------------------------------------------**//**
+* @bsimethod                                                    Brien.Bastings  04/2015
++---------------+---------------+---------------+---------------+---------------+------*/
+bool ElementGeometryBuilder::Append (MSBsplineSurfaceCR geom)
+    {
+    if (!m_model.Is3d())
+        {
+        BeAssert(false); // 3d only geometry...
+        return false;
+        }
+
+    if (m_haveLocalGeom)
+        {
+        DRange3d localRange;
+
+        if (!getRange(geom, localRange, nullptr))
+            return false;
+
+        OnNewGeom (localRange, nullptr);
+        m_writer.Append(geom);
+
+        return true;
+        }
+
+    ElementGeometryPtr geomPtr = ElementGeometry::Create(geom);
+
+    return AppendWorld (*geomPtr);
+    }
+
+/*---------------------------------------------------------------------------------**//**
+* @bsimethod                                                    Brien.Bastings  04/2015
++---------------+---------------+---------------+---------------+---------------+------*/
+bool ElementGeometryBuilder::Append (PolyfaceQueryCR geom)
+    {
+    if (!m_model.Is3d())
+        {
+        BeAssert(false); // 3d only geometry...
+        return false;
+        }
+
+    if (m_haveLocalGeom)
+        {
+        DRange3d localRange;
+
+        if (!getRange(geom, localRange, nullptr))
+            return false;
+
+        OnNewGeom (localRange, nullptr);
+        m_writer.Append(geom);
+
+        return true;
+        }
+
+    ElementGeometryPtr geomPtr = ElementGeometry::Create(geom);
+
+    return AppendWorld (*geomPtr);
+    }
+
+/*---------------------------------------------------------------------------------**//**
+* @bsimethod                                                    Brien.Bastings  04/2015
++---------------+---------------+---------------+---------------+---------------+------*/
+bool ElementGeometryBuilder::Append (ISolidKernelEntityCR geom)
+    {
+    if (!m_model.Is3d())
+        {
+        BeAssert(false); // 3d only geometry...
+        return false;
+        }
+
+    if (m_haveLocalGeom)
+        {
+        DRange3d localRange;
+
+        if (!getRange(geom, localRange, nullptr))
+            return false;
+
+        OnNewGeom (localRange, nullptr);
+        m_writer.Append(geom);
+
+        return true;
+        }
+
+    ISolidKernelEntityPtr clone;
+
+    // NOTE: Avoid un-necessary copy of BRep. We just need to change entity transform...
+    if (SUCCESS != T_HOST.GetSolidsKernelAdmin()._InstanceEntity(clone, geom))
+        return false;
+
+    ElementGeometryPtr geomPtr = ElementGeometry::Create(clone);
+
+    return AppendWorld (*geomPtr);
+    }
+
+/*---------------------------------------------------------------------------------**//**
+* @bsimethod                                                    Brien.Bastings  04/2015
++---------------+---------------+---------------+---------------+---------------+------*/
+bool ElementGeometryBuilder::Append(TextStringCR text)
+    {
+    if (m_haveLocalGeom)
+        {
+        DRange3d localRange;
+        if (!getRange(text, localRange, nullptr))
+            return false;
+
+        OnNewGeom(localRange, nullptr);
+        m_writer.Append(text);
+
+        return true;
+        }
+
+    return AppendWorld(*ElementGeometry::Create(text));
+    }
+
+/*---------------------------------------------------------------------------------**//**
+* @bsimethod                                                    Brien.Bastings  04/2015
++---------------+---------------+---------------+---------------+---------------+------*/
+ElementGeometryBuilder::ElementGeometryBuilder(DgnModelR model, DgnCategoryId categoryId, Placement3dCR placement) : m_model(model), m_writer(model.GetDgnDb())
+    {
+    m_elParams.SetCategoryId(categoryId);
+    m_appearanceChanged = false;
+    m_placement3d = placement;
+    m_haveLocalGeom = m_havePlacement = true;
+    }
+
+/*---------------------------------------------------------------------------------**//**
+* @bsimethod                                                    Brien.Bastings  04/2015
++---------------+---------------+---------------+---------------+---------------+------*/
+ElementGeometryBuilder::ElementGeometryBuilder (DgnModelR model, DgnCategoryId categoryId, Placement2dCR placement) : m_model (model), m_writer(model.GetDgnDb())
+    {
+    m_elParams.SetCategoryId(categoryId);
+    m_appearanceChanged = false;
+    m_placement2d = placement;
+    m_haveLocalGeom = m_havePlacement = true;
+    }
+
+/*---------------------------------------------------------------------------------**//**
+* @bsimethod                                                    Brien.Bastings  04/2015
++---------------+---------------+---------------+---------------+---------------+------*/
+ElementGeometryBuilder::ElementGeometryBuilder (DgnModelR model, DgnCategoryId categoryId) : m_model (model), m_writer(model.GetDgnDb())
+    {
+    m_elParams.SetCategoryId(categoryId);
+    m_appearanceChanged = false;
+    m_haveLocalGeom = m_havePlacement = false;
+    }
+
+/*---------------------------------------------------------------------------------**//**
+* @bsimethod                                                    Brien.Bastings  04/2015
++---------------+---------------+---------------+---------------+---------------+------*/
+ElementGeometryBuilderPtr ElementGeometryBuilder::Create (DgnModelR model, DgnCategoryId categoryId, DPoint3dCR origin, YawPitchRollAngles const& angles)
+    {
+    if (!categoryId.IsValid() || !model.Is3d())
+        return nullptr;
+
+    Placement3d placement;
+
+    placement.GetOriginR() = origin;
+    placement.GetAnglesR() = angles;
+
+    return new ElementGeometryBuilder(model, categoryId, placement);
+    }
+
+/*---------------------------------------------------------------------------------**//**
+* @bsimethod                                                    Brien.Bastings  04/2015
++---------------+---------------+---------------+---------------+---------------+------*/
+ElementGeometryBuilderPtr ElementGeometryBuilder::Create (DgnModelR model, DgnCategoryId categoryId, DPoint2dCR origin, AngleInDegrees const& angle)
+    {
+    if (!categoryId.IsValid() || model.Is3d())
+        return nullptr;
+
+    Placement2d placement;
+
+    placement.GetOriginR() = origin;
+    placement.GetAngleR()  = angle;
+
+    return new ElementGeometryBuilder(model, categoryId, placement);
+    }
+
+/*---------------------------------------------------------------------------------**//**
+* @bsimethod                                                    Brien.Bastings  04/2015
++---------------+---------------+---------------+---------------+---------------+------*/
+ElementGeometryBuilderPtr ElementGeometryBuilder::CreateWorld (DgnModelR model, DgnCategoryId categoryId)
+    {
+    if (!categoryId.IsValid())
+        return nullptr;
+
+    return new ElementGeometryBuilder(model, categoryId);
+    }
+
+/*---------------------------------------------------------------------------------**//**
+* @bsimethod                                                    Brien.Bastings  04/2015
++---------------+---------------+---------------+---------------+---------------+------*/
+ElementGeometryBuilderPtr ElementGeometryBuilder::Create (DgnElement3dCR element, DPoint3dCR origin, YawPitchRollAngles const& angles)
+    {
+    return ElementGeometryBuilder::Create(element.GetDgnModel(), element.GetCategoryId(), origin, angles);
+    }
+
+/*---------------------------------------------------------------------------------**//**
+* @bsimethod                                                    Brien.Bastings  04/2015
++---------------+---------------+---------------+---------------+---------------+------*/
+ElementGeometryBuilderPtr ElementGeometryBuilder::Create (DgnElement2dCR element, DPoint2dCR origin, AngleInDegrees const& angle)
+    {
+    return ElementGeometryBuilder::Create(element.GetDgnModel(), element.GetCategoryId(), origin, angle);
+    }
+
+/*---------------------------------------------------------------------------------**//**
+* @bsimethod                                                    Brien.Bastings  04/2015
++---------------+---------------+---------------+---------------+---------------+------*/
+ElementGeometryBuilderPtr ElementGeometryBuilder::CreateWorld (GeometricElementCR element)
+    {
+    return ElementGeometryBuilder::CreateWorld(element.GetDgnModel(), element.GetCategoryId());
+    }