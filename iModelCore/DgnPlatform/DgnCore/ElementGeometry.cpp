--- conflicted
+++ resolved
@@ -1,6517 +1,6465 @@
-/*--------------------------------------------------------------------------------------+
-|
-|     $Source: DgnCore/ElementGeometry.cpp $
-|
-|  $Copyright: (c) 2018 Bentley Systems, Incorporated. All rights reserved. $
-|
-+--------------------------------------------------------------------------------------*/
-#include <DgnPlatformInternal.h>
-#include <GeomSerialization/GeomLibsFlatBufferApi.h>
-#include <GeomSerialization/GeomLibsJsonSerialization.h>
-#include <DgnPlatformInternal/DgnCore/ElementGraphics.fb.h>
-#include <DgnPlatformInternal/DgnCore/TextStringPersistence.h>
-#include "DgnPlatform/Annotations/TextAnnotationDraw.h"
-#if defined (BENTLEYCONFIG_PARASOLID) 
-#include <DgnPlatform/DgnBRep/PSolidUtil.h>
-#endif
-
-using namespace flatbuffers;
-
-/*----------------------------------------------------------------------------------*//**
-* @bsimethod                                                    Brien.Bastings  02/15
-+---------------+---------------+---------------+---------------+---------------+------*/
-bool GeometricPrimitive::GetLocalCoordinateFrame(TransformR localToWorld) const
-    {
-    switch (GetGeometryType())
-        {
-        case GeometryType::CurvePrimitive:
-            {
-            ICurvePrimitiveCR curve = *GetAsICurvePrimitive();
-
-            if (!curve.FractionToFrenetFrame(0.0, localToWorld))
-                {
-                DPoint3d point;
-
-                if (curve.GetStartPoint(point))
-                    {
-                    localToWorld.InitFrom(point);
-                    return true;
-                    }
-
-                localToWorld.InitIdentity();
-                return false;
-                }
-
-            break;
-            }
-
-        case GeometryType::CurveVector:
-            {
-            CurveVectorCR curves = *GetAsCurveVector();
-
-            if (!curves.GetAnyFrenetFrame(localToWorld))
-                {
-                DPoint3d point;
-
-                if (curves.GetStartPoint(point))
-                    {
-                    localToWorld.InitFrom(point);
-                    return true;
-                    }
-
-                localToWorld.InitIdentity();
-                return false;
-                }
-
-            break;
-            }
-
-        case GeometryType::SolidPrimitive:
-            {
-            Transform         worldToLocal;
-            ISolidPrimitiveCR solidPrimitive = *GetAsISolidPrimitive();
-
-            if (!solidPrimitive.TryGetConstructiveFrame(localToWorld, worldToLocal))
-                {
-                localToWorld.InitIdentity();
-                return false;
-                }
-
-            break;
-            }
-
-        case GeometryType::Polyface:
-            {
-            PolyfaceHeaderCR polyface = *GetAsPolyfaceHeader();
-
-            double      area;
-            DPoint3d    centroid;
-            RotMatrix   axes;
-            DVec3d      momentXYZ;
-
-            if (!polyface.ComputePrincipalAreaMoments(area, centroid, axes, momentXYZ))
-                {
-                localToWorld.InitIdentity();
-                return false;
-                }
-
-            localToWorld.InitFrom(axes, centroid);
-            break;
-            }
-
-        case GeometryType::BsplineSurface:
-            {
-            MSBsplineSurfaceCR surface = *GetAsMSBsplineSurface();
-
-            double      area;
-            DVec3d      centroid;
-            RotMatrix   axes;
-            DVec3d      momentXYZ;
-
-            if (surface.ComputePrincipalAreaMoments(area, centroid, axes, momentXYZ))
-                {
-                localToWorld.InitFrom(axes, centroid);
-                break;
-                }
-            else if (surface.EvaluateNormalizedFrame(localToWorld, 0,0))
-                {
-                break;
-                }
-
-            localToWorld.InitIdentity();
-            return false;
-            }
-
-        case GeometryType::BRepEntity:
-            {
-            IBRepEntityCR entity = *GetAsIBRepEntity();
-
-            // The entity transform (after removing SWA scale) can be used for localToWorld (solid kernel to uors)...
-            localToWorld = entity.GetEntityTransform();
-            break;
-            }
-
-        case GeometryType::TextString:
-            {
-            TextStringCR text = *GetAsTextString();
-
-            localToWorld.InitFrom(text.GetOrientation(), text.GetOrigin());
-            break;
-            }
-
-        default:
-            {
-            localToWorld.InitIdentity();
-            BeAssert(false);
-
-            return false;
-            }
-        }
-
-    // NOTE: Ensure rotation is squared up and normalized (ComputePrincipalAreaMoments/GetEntityTransform is scaled)...
-    DPoint3d    origin;
-    RotMatrix   rMatrix;
-
-    localToWorld.GetTranslation(origin);
-    localToWorld.GetMatrix(rMatrix);
-    rMatrix.SquareAndNormalizeColumns(rMatrix, 0, 1);
-    localToWorld.InitFrom(rMatrix, origin);
-
-    return true;
-    }
-
-/*----------------------------------------------------------------------------------*//**
-* @bsimethod                                                    Brien.Bastings  02/15
-+---------------+---------------+---------------+---------------+---------------+------*/
-bool GeometricPrimitive::GetLocalRange(DRange3dR localRange, TransformR localToWorld) const
-    {
-    if (!GetLocalCoordinateFrame(localToWorld))
-        return false;
-
-    if (localToWorld.IsIdentity())
-        return GetRange(localRange);
-
-#if defined (BENTLEYCONFIG_PARASOLID)
-    GeometricPrimitivePtr clone;
-
-    // NOTE: Avoid un-necessary copy of BRep. We just need to change entity transform...
-    if (GeometryType::BRepEntity == GetGeometryType())
-        clone = new GeometricPrimitive(PSolidUtil::InstanceEntity(*GetAsIBRepEntity()));
-    else
-        clone = Clone();
-#else
-    GeometricPrimitivePtr clone = Clone();
-#endif
-    Transform worldToLocal;
-
-    worldToLocal.InverseOf(localToWorld);
-    clone->TransformInPlace(worldToLocal);
-
-    return clone->GetRange(localRange);
-    }
-
-/*----------------------------------------------------------------------------------*//**
-* @bsimethod                                                    Brien.Bastings  04/15
-+---------------+---------------+---------------+---------------+---------------+------*/
-static bool getRange(ICurvePrimitiveCR geom, DRange3dR range, TransformCP transform)
-    {
-    return (nullptr != transform ? geom.GetRange(range, *transform) : geom.GetRange(range));
-    }
-
-/*----------------------------------------------------------------------------------*//**
-* @bsimethod                                                    Brien.Bastings  04/15
-+---------------+---------------+---------------+---------------+---------------+------*/
-static bool getRange(CurveVectorCR geom, DRange3dR range, TransformCP transform)
-    {
-    return (nullptr != transform ? geom.GetRange(range, *transform) : geom.GetRange(range));
-    }
-
-/*----------------------------------------------------------------------------------*//**
-* @bsimethod                                                    Brien.Bastings  04/15
-+---------------+---------------+---------------+---------------+---------------+------*/
-static bool getRange(ISolidPrimitiveCR geom, DRange3dR range, TransformCP transform)
-    {
-    return (nullptr != transform ? geom.GetRange(range, *transform) : geom.GetRange(range));
-    }
-
-/*----------------------------------------------------------------------------------*//**
-* @bsimethod                                                    Brien.Bastings  04/15
-+---------------+---------------+---------------+---------------+---------------+------*/
-static bool getRange(PolyfaceQueryCR geom, DRange3dR range, TransformCP transform)
-    {
-    if (nullptr == transform)
-        {
-        range = geom.PointRange();
-        }
-    else
-        {
-        range.Init();
-        range.Extend(*transform, geom.GetPointCP(), (int)geom.GetPointCount());
-        }
-
-    return true;
-    }
-
-/*----------------------------------------------------------------------------------*//**
-* @bsimethod                                                    Brien.Bastings  04/15
-+---------------+---------------+---------------+---------------+---------------+------*/
-static bool getRange(MSBsplineSurfaceCR geom, DRange3dR range, TransformCP transform)
-    {
-    // NOTE: MSBsplineSurface::GetPoleRange can result in a very large range and using IPolyfaceConstruction can be slow.
-    //       Unfortunately, we don't have a better way to handle trimmed surfaces and getting a large range for a surface has
-    //       undesirable consequences for fit view which uses the element aligned box and doesn't look at the geometry.
-    if (0 != geom.GetNumBounds())
-        {
-        IFacetOptionsPtr options = IFacetOptions::CreateForSurfaces();
-
-        options->SetMinPerBezier(3);
-
-        IPolyfaceConstructionPtr builder = IPolyfaceConstruction::New(*options);
-
-        builder->Add(geom);
-
-        return getRange(builder->GetClientMeshR(), range, transform);
-        }
-
-    if (nullptr != transform)
-        geom.GetPoleRange(range, *transform);
-    else
-        geom.GetPoleRange(range);
-
-    DRange3d    tightRange;
-    Transform   originWithExtentVectors, centroidalLocalToWorld, centroidalWorldToLocal;
-
-    if (geom.TightPrincipalExtents(originWithExtentVectors, centroidalLocalToWorld, centroidalWorldToLocal, tightRange))
-        {
-        tightRange.ScaleAboutCenter(tightRange, 1.2); // Pad range to make sure surface is fully inside range...
-        centroidalLocalToWorld.Multiply(tightRange, tightRange);
-
-        if (nullptr != transform)
-            transform->Multiply(tightRange, tightRange);
-
-        range = DRange3d::FromIntersection(range, tightRange, true); // Don't return a range that exceeds pole range in any direction...
-        }
-
-    return true;
-    }
-
-/*----------------------------------------------------------------------------------*//**
-* @bsimethod                                                    Brien.Bastings  04/15
-+---------------+---------------+---------------+---------------+---------------+------*/
-static bool getRange(IBRepEntityCR geom, DRange3dR range, TransformCP transform)
-    {
-    range = geom.GetEntityRange();
-
-    if (nullptr != transform)
-        transform->Multiply(range, range);
-
-    return true;
-    }
-
-/*----------------------------------------------------------------------------------*//**
-* @bsimethod                                                    Jeff.Marker     05/15
-+---------------+---------------+---------------+---------------+---------------+------*/
-static bool getRange(TextStringCR text, DRange3dR range, TransformCP transform)
-    {
-    DRange2dCR textRange = text.GetRange();
-    range.low.Init(textRange.low);
-    range.high.Init(textRange.high);
-
-    // TextString::GetRange will report the cell box, which typically does /not/ encompass descenders or fancy adornments.
-    // The range being computed here directly affects element range, and elements cannot draw outside of their stated range.
-    // As such, similar to olden days, artificially pad our reported range to encourage glyph geometry to fit inside of it.
-    // This simple padding is a tradeoff between performance and actually computing this specific string's glyph geometry for a tight box.
-    double yPad = (text.GetStyle().GetSize().y / 2.0);
-    range.low.y -= yPad;
-    range.high.y += yPad;
-
-    Transform textTransform = text.ComputeTransform();
-    textTransform.Multiply(&range.low, 2);
-
-    if (nullptr != transform)
-        transform->Multiply(range, range);
-
-    return true;
-    }
-
-/*----------------------------------------------------------------------------------*//**
-* @bsimethod                                                    Brien.Bastings  02/15
-+---------------+---------------+---------------+---------------+---------------+------*/
-bool GeometricPrimitive::GetRange(DRange3dR range, TransformCP transform) const
-    {
-    range.Init();
-
-    switch (GetGeometryType())
-        {
-        case GeometryType::CurvePrimitive:
-            {
-            ICurvePrimitiveCR geom = *GetAsICurvePrimitive();
-
-            return getRange(geom, range, transform);
-            }
-
-        case GeometryType::CurveVector:
-            {
-            CurveVectorCR geom = *GetAsCurveVector();
-
-            return getRange(geom, range, transform);
-            }
-
-        case GeometryType::SolidPrimitive:
-            {
-            ISolidPrimitiveCR geom = *GetAsISolidPrimitive();
-
-            return getRange(geom, range, transform);
-            }
-
-        case GeometryType::Polyface:
-            {
-            PolyfaceHeaderCR geom = *GetAsPolyfaceHeader();
-
-            return getRange(geom, range, transform);
-            }
-
-        case GeometryType::BsplineSurface:
-            {
-            MSBsplineSurfaceCR geom = *GetAsMSBsplineSurface();
-
-            return getRange(geom, range, transform);
-            }
-
-        case GeometryType::BRepEntity:
-            {
-            IBRepEntityCR geom = *GetAsIBRepEntity();
-
-            return getRange(geom, range, transform);
-            }
-
-        case GeometryType::TextString:
-            {
-            TextStringCR geom = *GetAsTextString();
-
-            return getRange(geom, range, transform);
-            }
-
-        default:
-            {
-            BeAssert(false);
-            return false;
-            }
-        }
-    }
-
-/*----------------------------------------------------------------------------------*//**
-* @bsimethod                                                    Brien.Bastings  02/15
-+---------------+---------------+---------------+---------------+---------------+------*/
-bool GeometricPrimitive::TransformInPlace(TransformCR transform)
-    {
-    switch (GetGeometryType())
-        {
-        case GeometryType::CurvePrimitive:
-            {
-            ICurvePrimitiveR geom = *GetAsICurvePrimitive();
-
-            return geom.TransformInPlace(transform);
-            }
-
-        case GeometryType::CurveVector:
-            {
-            CurveVectorR geom = *GetAsCurveVector();
-
-            return geom.TransformInPlace(transform);
-            }
-
-        case GeometryType::SolidPrimitive:
-            {
-            ISolidPrimitiveR geom = *GetAsISolidPrimitive();
-
-            return geom.TransformInPlace(transform);
-            }
-
-        case GeometryType::Polyface:
-            {
-            PolyfaceHeaderR geom = *GetAsPolyfaceHeader();
-
-            geom.Transform(transform);
-
-            return true;
-            }
-
-        case GeometryType::BsplineSurface:
-            {
-            MSBsplineSurfaceR geom = *GetAsMSBsplineSurface();
-
-            return (SUCCESS == geom.TransformSurface(transform) ? true : false);
-            }
-
-        case GeometryType::BRepEntity:
-            {
-            IBRepEntityR geom = *GetAsIBRepEntity();
-
-            geom.PreMultiplyEntityTransformInPlace(transform); // Just change entity transform...
-
-            return true;
-            }
-
-        case GeometryType::TextString:
-            {
-            TextStringR geom = *GetAsTextString();
-
-            geom.ApplyTransform(transform);
-
-            return true;
-            }
-
-        default:
-            {
-            BeAssert(false);
-            return false;
-            }
-        }
-    }
-
-/*----------------------------------------------------------------------------------*//**
-* @bsimethod                                                    Brien.Bastings  03/15
-+---------------+---------------+---------------+---------------+---------------+------*/
-bool GeometricPrimitive::IsSameStructureAndGeometry(GeometricPrimitiveCR primitive, double tolerance) const
-    {
-    if (GetGeometryType() != primitive.GetGeometryType())
-        return false;
-
-    switch (GetGeometryType())
-        {
-        case GeometryType::CurvePrimitive:
-            {
-            ICurvePrimitiveCR geom1 = *GetAsICurvePrimitive();
-            ICurvePrimitiveCR geom2 = *primitive.GetAsICurvePrimitive();
-
-            return geom1.IsSameStructureAndGeometry(geom2, tolerance);
-            }
-
-        case GeometryType::CurveVector:
-            {
-            CurveVectorCR geom1 = *GetAsCurveVector();
-            CurveVectorCR geom2 = *primitive.GetAsCurveVector();
-
-            return geom1.IsSameStructureAndGeometry(geom2, tolerance);
-            }
-
-        case GeometryType::SolidPrimitive:
-            {
-            ISolidPrimitiveCR geom1 = *GetAsISolidPrimitive();
-            ISolidPrimitiveCR geom2 = *primitive.GetAsISolidPrimitive();
-
-            return geom1.IsSameStructureAndGeometry(geom2, tolerance);
-            }
-
-        case GeometryType::Polyface:
-            {
-            PolyfaceHeaderCR geom1 = *GetAsPolyfaceHeader();
-            PolyfaceHeaderCR geom2 = *primitive.GetAsPolyfaceHeader();
-
-            return geom1.IsSameStructureAndGeometry(geom2, tolerance);
-            }
-
-        case GeometryType::BsplineSurface:
-            {
-            MSBsplineSurfaceCR geom1 = *GetAsMSBsplineSurface();
-            MSBsplineSurfaceCR geom2 = *primitive.GetAsMSBsplineSurface();
-
-            return geom1.IsSameStructureAndGeometry(geom2, tolerance);
-            }
-
-#if defined (BENTLEYCONFIG_PARASOLID)
-        case GeometryType::BRepEntity:
-            {
-            // Can't ignore body to uor transform...post instancing in V8 converter only compares local range for a match which doesn't account for body transform differences...
-            if (!GetAsIBRepEntity()->GetEntityTransform().IsEqual(primitive.GetAsIBRepEntity()->GetEntityTransform(), tolerance, tolerance))
-                return false;
-
-            double      solidTolerance = tolerance;
-            PK_BODY_t   bodyTag1 = PSolidUtil::GetEntityTag(*GetAsIBRepEntity());
-            PK_BODY_t   bodyTag2 = PSolidUtil::GetEntityTag(*primitive.GetAsIBRepEntity());
-
-            if (0.0 != solidTolerance)
-                {
-                Transform uorToSolid;
- 
-                uorToSolid.InverseOf(GetAsIBRepEntity()->GetEntityTransform());
-                uorToSolid.ScaleDoubleArrayByXColumnMagnitude(&solidTolerance, 1);
-                }
-
-            return PSolidUtil::AreBodiesEqual(bodyTag1, bodyTag2, solidTolerance, nullptr);
-            }
-#endif
-
-        case GeometryType::TextString: // <- Don't currently need to compare TextString...
-        default:
-            return false;
-        }
-    }
-
-/*----------------------------------------------------------------------------------*//**
-* @bsimethod                                                    Brien.Bastings  03/15
-+---------------+---------------+---------------+---------------+---------------+------*/
-GeometricPrimitivePtr GeometricPrimitive::Clone() const
-    {
-    switch (GetGeometryType())
-        {
-        case GeometryType::CurvePrimitive:
-            {
-            ICurvePrimitivePtr geom = GetAsICurvePrimitive()->Clone();
-
-            return new GeometricPrimitive(geom);
-            }
-
-        case GeometryType::CurveVector:
-            {
-            CurveVectorPtr geom = GetAsCurveVector()->Clone();
-
-            return new GeometricPrimitive(geom);
-            }
-
-        case GeometryType::SolidPrimitive:
-            {
-            ISolidPrimitivePtr geom = GetAsISolidPrimitive()->Clone();
-
-            return new GeometricPrimitive(geom);
-            }
-
-        case GeometryType::Polyface:
-            {
-            PolyfaceHeaderPtr geom = GetAsPolyfaceHeader()->Clone();
-
-            return new GeometricPrimitive(geom);
-            }
-
-        case GeometryType::BsplineSurface:
-            {
-            MSBsplineSurfacePtr geom = GetAsMSBsplineSurface()->Clone();
-
-            return new GeometricPrimitive(geom);
-            }
-
-        case GeometryType::BRepEntity:
-            {
-            IBRepEntityPtr geom = GetAsIBRepEntity()->Clone();
-
-            return new GeometricPrimitive(geom);
-            }
-
-        case GeometryType::TextString:
-            {
-            TextStringPtr geom = GetAsTextString()->Clone();
-
-            return new GeometricPrimitive(geom);
-            }
-
-        default:
-            {
-            BeAssert(false);
-            return nullptr;
-            }
-        }
-    }
-
-/*----------------------------------------------------------------------------------*//**
-* @bsimethod                                                    Brien.Bastings  06/15
-+---------------+---------------+---------------+---------------+---------------+------*/
-void GeometricPrimitive::AddToGraphic(Render::GraphicBuilderR graphic) const
-    {
-    switch (GetGeometryType())
-        {
-        case GeometryType::CurvePrimitive:
-            {
-            ICurvePrimitivePtr geom = GetAsICurvePrimitive();
-            CurveVectorPtr curveGeom = CurveVector::Create(ICurvePrimitive::CURVE_PRIMITIVE_TYPE_PointString == geom->GetCurvePrimitiveType() ? CurveVector::BOUNDARY_TYPE_None : CurveVector::BOUNDARY_TYPE_Open, geom);
-
-            graphic.AddCurveVector(*curveGeom, false);
-            break;
-            }
-
-        case GeometryType::CurveVector:
-            {
-            CurveVectorCR geom = *GetAsCurveVector();
-
-            graphic.AddCurveVector(geom, false);
-            break;
-            }
-
-        case GeometryType::SolidPrimitive:
-            {
-            ISolidPrimitiveCR geom = *GetAsISolidPrimitive();
-
-            graphic.AddSolidPrimitive(geom);
-            break;
-            }
-
-        case GeometryType::Polyface:
-            {
-            PolyfaceHeaderCR geom = *GetAsPolyfaceHeader();
-
-            graphic.AddPolyface(geom, false);
-            break;
-            }
-
-        case GeometryType::BsplineSurface:
-            {
-            MSBsplineSurfaceCR geom = *GetAsMSBsplineSurface();
-
-            graphic.AddBSplineSurface(geom);
-            break;
-            }
-
-        case GeometryType::BRepEntity:
-            {
-            IBRepEntityCR geom = *GetAsIBRepEntity();
-
-            graphic.AddBody(geom);
-            break;
-            }
-
-        case GeometryType::TextString:
-            {
-            TextStringCR geom = *GetAsTextString();
-
-            graphic.AddTextString(geom);
-            break;
-            }
-
-        default:
-            {
-            BeAssert(false);
-            break;
-            }
-        }
-    }
-
-/*----------------------------------------------------------------------------------*//**
-* @bsimethod                                                    Brien.Bastings  07/16
-+---------------+---------------+---------------+---------------+---------------+------*/
-bool GeometricPrimitive::IsSolid() const
-    {
-    switch (GetGeometryType())
-        {
-        case GeometryType::SolidPrimitive:
-            return GetAsISolidPrimitive()->GetCapped();
-
-        case GeometryType::Polyface:
-            return GetAsPolyfaceHeader()->IsClosedByEdgePairing();
-
-        case GeometryType::BRepEntity:
-            return IBRepEntity::EntityType::Solid == GetAsIBRepEntity()->GetEntityType();
-
-        default:
-            return false;
-        }
-    }
-
-/*----------------------------------------------------------------------------------*//**
-* @bsimethod                                                    Brien.Bastings  07/16
-+---------------+---------------+---------------+---------------+---------------+------*/
-bool GeometricPrimitive::IsSheet() const
-    {
-    switch (GetGeometryType())
-        {
-        case GeometryType::CurveVector:
-            return GetAsCurveVector()->IsAnyRegionType();
-
-        case GeometryType::BsplineSurface:
-            return true;
-
-        case GeometryType::SolidPrimitive:
-            return !GetAsISolidPrimitive()->GetCapped();
-
-        case GeometryType::Polyface:
-            return !GetAsPolyfaceHeader()->IsClosedByEdgePairing();
-
-        case GeometryType::BRepEntity:
-            return IBRepEntity::EntityType::Sheet == GetAsIBRepEntity()->GetEntityType();
-
-        default:
-            return false;
-        }
-    }
-
-/*----------------------------------------------------------------------------------*//**
-* @bsimethod                                                    Brien.Bastings  07/16
-+---------------+---------------+---------------+---------------+---------------+------*/
-bool GeometricPrimitive::IsWire() const
-    {
-    switch (GetGeometryType())
-        {
-        case GeometryType::CurvePrimitive:
-            return ICurvePrimitive::CURVE_PRIMITIVE_TYPE_PointString != GetAsICurvePrimitive()->GetCurvePrimitiveType();
-
-        case GeometryType::CurveVector:
-            return GetAsCurveVector()->IsOpenPath();
-
-        case GeometryType::BRepEntity:
-            return IBRepEntity::EntityType::Wire == GetAsIBRepEntity()->GetEntityType();
-
-        default:
-            return false;
-        }
-    }
-
-/*----------------------------------------------------------------------------------*//**
-* @bsimethod                                                    Brien.Bastings  07/16
-+---------------+---------------+---------------+---------------+---------------+------*/
-IBRepEntity::EntityType GeometricPrimitive::GetBRepEntityType() const
-    {
-    switch (GetGeometryType())
-        {
-        case GeometryType::CurvePrimitive:
-            return IBRepEntity::EntityType::Wire;
-
-        case GeometryType::CurveVector:
-            return (GetAsCurveVector()->IsAnyRegionType() ? IBRepEntity::EntityType::Sheet : (GetAsCurveVector()->IsOpenPath() ? IBRepEntity::EntityType::Wire : IBRepEntity::EntityType::Invalid));
-
-        case GeometryType::BsplineSurface:
-            return IBRepEntity::EntityType::Sheet;
-
-        case GeometryType::SolidPrimitive:
-            return GetAsISolidPrimitive()->GetCapped() ? IBRepEntity::EntityType::Solid : IBRepEntity::EntityType::Sheet;
-
-        case GeometryType::Polyface:
-            return GetAsPolyfaceHeader()->IsClosedByEdgePairing() ? IBRepEntity::EntityType::Solid : IBRepEntity::EntityType::Sheet;
-
-        case GeometryType::BRepEntity:
-            return GetAsIBRepEntity()->GetEntityType();
-
-        default:
-            return IBRepEntity::EntityType::Invalid;
-        }
-    }
-
-/*----------------------------------------------------------------------------------*//**
-* @bsimethod                                                    Brien.Bastings  02/15
-+---------------+---------------+---------------+---------------+---------------+------*/
-GeometricPrimitive::GeometricPrimitive(ICurvePrimitivePtr const& source) {m_type = GeometryType::CurvePrimitive; m_data = source;}
-GeometricPrimitive::GeometricPrimitive(CurveVectorPtr const& source) {m_type = GeometryType::CurveVector; m_data = source;}
-GeometricPrimitive::GeometricPrimitive(ISolidPrimitivePtr const& source) {m_type = GeometryType::SolidPrimitive; m_data = source;}
-GeometricPrimitive::GeometricPrimitive(MSBsplineSurfacePtr const& source) {m_type = GeometryType::BsplineSurface; m_data = source;}
-GeometricPrimitive::GeometricPrimitive(PolyfaceHeaderPtr const& source) {m_type = GeometryType::Polyface; m_data = source;}
-GeometricPrimitive::GeometricPrimitive(IBRepEntityPtr const& source) {m_type = GeometryType::BRepEntity; m_data = source;}
-GeometricPrimitive::GeometricPrimitive(TextStringPtr const& source) {m_type = GeometryType::TextString; m_data = source;}
-
-/*----------------------------------------------------------------------------------*//**
-* @bsimethod                                                    Brien.Bastings  02/15
-+---------------+---------------+---------------+---------------+---------------+------*/
-GeometricPrimitivePtr GeometricPrimitive::Create(ICurvePrimitivePtr const& source) {return (source.IsValid() ? new GeometricPrimitive(source) : nullptr);}
-GeometricPrimitivePtr GeometricPrimitive::Create(CurveVectorPtr const& source) {return (source.IsValid() ? new GeometricPrimitive(source) : nullptr);}
-GeometricPrimitivePtr GeometricPrimitive::Create(ISolidPrimitivePtr const& source) {return (source.IsValid() ? new GeometricPrimitive(source) : nullptr);}
-GeometricPrimitivePtr GeometricPrimitive::Create(MSBsplineSurfacePtr const& source) {return (source.IsValid() ? new GeometricPrimitive(source) : nullptr);}
-GeometricPrimitivePtr GeometricPrimitive::Create(PolyfaceHeaderPtr const& source) {return (source.IsValid() ? new GeometricPrimitive(source) : nullptr);}
-GeometricPrimitivePtr GeometricPrimitive::Create(IBRepEntityPtr const& source) {return (source.IsValid() ? new GeometricPrimitive(source) : nullptr);}
-GeometricPrimitivePtr GeometricPrimitive::Create(TextStringPtr const& source) {return (source.IsValid() ? new GeometricPrimitive(source) : nullptr);}
-
-/*----------------------------------------------------------------------------------*//**
-* @bsimethod                                                    Brien.Bastings  02/15
-+---------------+---------------+---------------+---------------+---------------+------*/
-GeometricPrimitivePtr GeometricPrimitive::Create(ICurvePrimitiveCR source) {ICurvePrimitivePtr clone = source.Clone(); return Create(clone);}
-GeometricPrimitivePtr GeometricPrimitive::Create(CurveVectorCR source) {CurveVectorPtr clone = source.Clone(); return Create(clone);}
-GeometricPrimitivePtr GeometricPrimitive::Create(ISolidPrimitiveCR source) {ISolidPrimitivePtr clone = source.Clone(); return Create(clone);}
-GeometricPrimitivePtr GeometricPrimitive::Create(MSBsplineSurfaceCR source) {MSBsplineSurfacePtr clone = source.Clone(); return Create(clone);}
-GeometricPrimitivePtr GeometricPrimitive::Create(PolyfaceQueryCR source) {PolyfaceHeaderPtr clone = source.Clone(); return Create(clone);}
-GeometricPrimitivePtr GeometricPrimitive::Create(IBRepEntityCR source) {IBRepEntityPtr clone = source.Clone(); return Create(clone);}
-GeometricPrimitivePtr GeometricPrimitive::Create(TextStringCR source) {TextStringPtr clone = source.Clone(); return Create(clone);}
-
-/*----------------------------------------------------------------------------------*//**
-* @bsimethod                                                    Shaun.Sewall    02/17
-+---------------+---------------+---------------+---------------+---------------+------*/
-GeometricPrimitivePtr GeometricPrimitive::Create(DEllipse3dCR source) {ICurvePrimitivePtr curve = ICurvePrimitive::CreateArc(source); return curve.IsValid() ? Create(curve) : nullptr;}
-GeometricPrimitivePtr GeometricPrimitive::Create(DgnBoxDetailCR source) {ISolidPrimitivePtr solid = ISolidPrimitive::CreateDgnBox(source); return solid.IsValid() ? Create(solid) : nullptr;}
-GeometricPrimitivePtr GeometricPrimitive::Create(DgnConeDetailCR source) {ISolidPrimitivePtr solid = ISolidPrimitive::CreateDgnCone(source); return solid.IsValid() ? Create(solid) : nullptr;}
-GeometricPrimitivePtr GeometricPrimitive::Create(DgnSphereDetailCR source) {ISolidPrimitivePtr solid = ISolidPrimitive::CreateDgnSphere(source); return solid.IsValid() ? Create(solid) : nullptr;}
-GeometricPrimitivePtr GeometricPrimitive::Create(DgnTorusPipeDetailCR source) {ISolidPrimitivePtr solid = ISolidPrimitive::CreateDgnTorusPipe(source); return solid.IsValid() ? Create(solid) : nullptr;}
-
-/*----------------------------------------------------------------------------------*//**
-* @bsimethod                                                    Brien.Bastings  02/15
-+---------------+---------------+---------------+---------------+---------------+------*/
-GeometricPrimitive::GeometryType GeometricPrimitive::GetGeometryType() const {return m_type;}
-ICurvePrimitivePtr GeometricPrimitive::GetAsICurvePrimitive() const {return (GeometryType::CurvePrimitive == m_type ? static_cast <ICurvePrimitiveP> (m_data.get()) : nullptr);}
-CurveVectorPtr GeometricPrimitive::GetAsCurveVector() const {return (GeometryType::CurveVector == m_type ? static_cast <CurveVectorP> (m_data.get()) : nullptr);}
-ISolidPrimitivePtr GeometricPrimitive::GetAsISolidPrimitive() const {return (GeometryType::SolidPrimitive == m_type ? static_cast <ISolidPrimitiveP> (m_data.get()) : nullptr);}
-MSBsplineSurfacePtr GeometricPrimitive::GetAsMSBsplineSurface() const {return (GeometryType::BsplineSurface == m_type ? static_cast <RefCountedMSBsplineSurface*> (m_data.get()) : nullptr);}
-PolyfaceHeaderPtr GeometricPrimitive::GetAsPolyfaceHeader() const {return (GeometryType::Polyface == m_type ? static_cast <PolyfaceHeaderP> (m_data.get()) : nullptr);}
-IBRepEntityPtr GeometricPrimitive::GetAsIBRepEntity() const {return (GeometryType::BRepEntity == m_type ? static_cast <IBRepEntityP> (m_data.get()) : nullptr);}
-TextStringPtr GeometricPrimitive::GetAsTextString() const {return (GeometryType::TextString == m_type ? static_cast <TextStringP> (m_data.get()) : nullptr);}
-
-/*---------------------------------------------------------------------------------**//**
-* @bsimethod                                                    Brien.Bastings  06/15
-+---------------+---------------+---------------+---------------+---------------+------*/
-bool GeometryStreamIO::Operation::IsGeometryOp() const
-    {
-    switch (m_opCode)
-        {
-        case OpCode::PointPrimitive:
-        case OpCode::PointPrimitive2d:
-        case OpCode::ArcPrimitive:
-        case OpCode::CurveVector:
-        case OpCode::Polyface:
-        case OpCode::CurvePrimitive:
-        case OpCode::SolidPrimitive:
-        case OpCode::BsplineSurface:
-        case OpCode::ParasolidBRep:
-        case OpCode::BRepPolyface:
-        case OpCode::BRepCurveVector:
-        case OpCode::TextString:
-        case OpCode::Image:
-            return true;
-
-        default:
-            return false;
-        }
-    }
-
-/*---------------------------------------------------------------------------------**//**
-* @bsimethod                                                    Brien.Bastings  11/2014
-+---------------+---------------+---------------+---------------+---------------+------*/
-void GeometryStreamIO::Writer::Append(Operation const& egOp)
-    {
-    uint32_t paddedDataSize = (egOp.m_dataSize + 7) & ~7; // 8 byte aligned...
-    size_t   egOpSize = sizeof (egOp.m_opCode) + sizeof (egOp.m_dataSize) + paddedDataSize;
-    size_t   currSize = m_buffer.size();
-
-    m_buffer.resize(currSize + egOpSize);
-
-    uint8_t*  currOffset = &(m_buffer.at(currSize));
-
-    memcpy(currOffset, &egOp.m_opCode, sizeof (egOp.m_opCode));
-    currOffset += sizeof (egOp.m_opCode);
-
-    memcpy(currOffset, &paddedDataSize, sizeof (paddedDataSize));
-    currOffset += sizeof (paddedDataSize);
-
-    if (0 == egOp.m_dataSize)
-        return;
-
-    memcpy(currOffset, egOp.m_data, egOp.m_dataSize);
-    currOffset += egOp.m_dataSize;
-
-    if (paddedDataSize > egOp.m_dataSize)
-        memset(currOffset, 0, paddedDataSize - egOp.m_dataSize); // Pad quietly or also assert?
-    }
-
-/*---------------------------------------------------------------------------------**//**
-* @bsimethod                                                    Brien.Bastings  12/2014
-+---------------+---------------+---------------+---------------+---------------+------*/
-void GeometryStreamIO::Writer::Append(DPoint2dCP pts, size_t nPts, int8_t boundary)
-    {
-    FlatBufferBuilder fbb;
-
-    auto coords = fbb.CreateVectorOfStructs((FB::DPoint2d const*) pts, nPts);
-
-    FB::PointPrimitive2dBuilder builder(fbb);
-
-    builder.add_coords(coords);
-    builder.add_boundary((FB::BoundaryType) boundary);
-
-    auto mloc = builder.Finish();
-
-    fbb.Finish(mloc);
-    Append(Operation(OpCode::PointPrimitive2d, (uint32_t) fbb.GetSize(), fbb.GetBufferPointer()));
-    }
-
-/*---------------------------------------------------------------------------------**//**
-* @bsimethod                                                    Brien.Bastings  12/2014
-+---------------+---------------+---------------+---------------+---------------+------*/
-void GeometryStreamIO::Writer::Append(DPoint3dCP pts, size_t nPts, int8_t boundary)
-    {
-    FlatBufferBuilder fbb;
-
-    auto coords = fbb.CreateVectorOfStructs((FB::DPoint3d const*) pts, nPts);
-
-    FB::PointPrimitiveBuilder builder(fbb);
-
-    builder.add_coords(coords);
-    builder.add_boundary((FB::BoundaryType) boundary);
-
-    auto mloc = builder.Finish();
-
-    fbb.Finish(mloc);
-    Append(Operation(OpCode::PointPrimitive, (uint32_t) fbb.GetSize(), fbb.GetBufferPointer()));
-    }
-
-/*---------------------------------------------------------------------------------**//**
-* @bsimethod                                                    Brien.Bastings  04/2016
-+---------------+---------------+---------------+---------------+---------------+------*/
-void GeometryStreamIO::Writer::Append(DRange3dCR range)
-    {
-    FlatBufferBuilder fbb;
-
-    auto coords = fbb.CreateVectorOfStructs((FB::DPoint3d const*) &range.low, 2);
-
-    FB::PointPrimitiveBuilder builder(fbb);
-
-    builder.add_coords(coords);
-
-    auto mloc = builder.Finish();
-
-    fbb.Finish(mloc);
-    Append(Operation(OpCode::SubGraphicRange, (uint32_t) fbb.GetSize(), fbb.GetBufferPointer()));
-    }
-
-/*---------------------------------------------------------------------------------**//**
-* @bsimethod                                                    Brien.Bastings  12/2014
-+---------------+---------------+---------------+---------------+---------------+------*/
-void GeometryStreamIO::Writer::Append(DEllipse3dCR arc, int8_t boundary)
-    {
-    FlatBufferBuilder fbb;
-
-    auto mloc = FB::CreateArcPrimitive(fbb, (FB::DPoint3d const*) &arc.center, (FB::DVec3d const*) &arc.vector0, (FB::DVec3d const*) &arc.vector90, arc.start, arc.sweep, (FB::BoundaryType) boundary);
-
-    fbb.Finish(mloc);
-    Append(Operation(OpCode::ArcPrimitive, (uint32_t) fbb.GetSize(), fbb.GetBufferPointer()));
-    }
-
-/*---------------------------------------------------------------------------------**//**
-* @bsimethod                                                    Brien.Bastings  03/2017
-+---------------+---------------+---------------+---------------+---------------+------*/
-static bool hasDisconnectPoint(DPoint3dCP pts, size_t nPts)
-    {
-    for (size_t iPt = 0; iPt < nPts; ++iPt)
-        {
-        if (pts[iPt].IsDisconnect())
-            {
-            BeAssert(false); // STOP USING THIS ABOMINATION! Create a BOUNDARY_TYPE_None CurveVector with disjoint pieces... 
-            return true;
-            }
-        }
-
-    return false;
-    }
-
-/*---------------------------------------------------------------------------------**//**
-* @bsimethod                                                    Brien.Bastings  03/2017
-+---------------+---------------+---------------+---------------+---------------+------*/
-static bool hasDisconnectPoint(ICurvePrimitiveCR curve)
-    {
-    switch (curve.GetCurvePrimitiveType())
-        {
-        case ICurvePrimitive::CURVE_PRIMITIVE_TYPE_Line:
-            return hasDisconnectPoint(curve.GetLineCP()->point, 2);
-
-        case ICurvePrimitive::CURVE_PRIMITIVE_TYPE_LineString:
-            return hasDisconnectPoint(&curve.GetLineStringCP()->front(), curve.GetLineStringCP()->size());
-
-        case ICurvePrimitive::CURVE_PRIMITIVE_TYPE_PointString:
-            return hasDisconnectPoint(&curve.GetPointStringCP()->front(), curve.GetPointStringCP()->size());
-
-        default:
-            return false;
-        }
-    }
-
-/*---------------------------------------------------------------------------------**//**
-* @bsimethod                                                    Brien.Bastings  03/2017
-+---------------+---------------+---------------+---------------+---------------+------*/
-static bool isInvalidCurveVector(CurveVectorCR curves)
-    {
-    if (curves.IsUnionRegion())
-        {
-        for (ICurvePrimitivePtr curve : curves)
-            {
-            if (curve.IsNull())
-                continue;
-
-            if (ICurvePrimitive::CURVE_PRIMITIVE_TYPE_CurveVector != curve->GetCurvePrimitiveType())
-                return true; // Each loop must be a child curve bvector (a closed loop or parity region)...
-
-            CurveVectorCP childCurves = curve->GetChildCurveVectorCP();
-
-            if ((!childCurves->IsClosedPath() && !childCurves->IsParityRegion()) || isInvalidCurveVector(*childCurves))
-                return true;
-            }
-        }
-    else if (curves.IsParityRegion())
-        {
-        for (ICurvePrimitivePtr curve : curves)
-            {
-            if (curve.IsNull())
-                continue;
-
-            if (ICurvePrimitive::CURVE_PRIMITIVE_TYPE_CurveVector != curve->GetCurvePrimitiveType())
-                return true; // Each loop must be a child curve bvector (a closed loop)...
-
-            CurveVectorCP childCurves = curve->GetChildCurveVectorCP();
-
-            if (!childCurves->IsClosedPath() || isInvalidCurveVector(*childCurves))
-                return true;
-            }
-        }
-    else
-        {
-        for (ICurvePrimitivePtr curve : curves)
-            {
-            if (!curve.IsValid())
-                continue;
-
-            switch (curve->GetCurvePrimitiveType())
-                {
-                case ICurvePrimitive::CURVE_PRIMITIVE_TYPE_CurveVector:
-                    {
-                    if (isInvalidCurveVector(*curve->GetChildCurveVectorCP()))
-                        return true;
-                    break;
-                    }
-
-                default:
-                    {
-                    if (hasDisconnectPoint(*curve))
-                        return true;
-                    break;
-                    }
-                }
-            }
-        }
-
-    return false;
-    }
-
-/*---------------------------------------------------------------------------------**//**
-* @bsimethod                                                    Brien.Bastings  12/2014
-+---------------+---------------+---------------+---------------+---------------+------*/
-bool GeometryStreamIO::Writer::AppendSimplified(ICurvePrimitiveCR curvePrimitive, bool isClosed, bool is3d)
-    {
-    // Special case single/simple curve primitives to avoid having to call new during draw...
-    switch (curvePrimitive.GetCurvePrimitiveType())
-        {
-        case ICurvePrimitive::CURVE_PRIMITIVE_TYPE_Line:
-            {
-            DSegment3dCP segment = curvePrimitive.GetLineCP();
-
-            if (hasDisconnectPoint(segment->point, 2))
-                return false;
-
-            if (!is3d)
-                {
-                DPoint2d localPoints2dBuf[2];
-
-                localPoints2dBuf[0].Init(segment->point[0]);
-                localPoints2dBuf[1].Init(segment->point[1]);
-
-                Append(localPoints2dBuf, 2, FB::BoundaryType_Open);
-
-                return true;
-                }
-
-            Append(segment->point, 2, FB::BoundaryType_Open);
-
-            return true;
-            }
-
-        case ICurvePrimitive::CURVE_PRIMITIVE_TYPE_LineString:
-            {
-            bvector<DPoint3d> const* points = curvePrimitive.GetLineStringCP();
-
-            if (hasDisconnectPoint(&points->front(), points->size()))
-                return false;
-
-            if (!is3d)
-                {
-                int nPts = (int) points->size();
-                std::valarray<DPoint2d> localPoints2dBuf(nPts);
-
-                for (int iPt = 0; iPt < nPts; ++iPt)
-                    localPoints2dBuf[iPt].Init(points->at(iPt));
-
-                Append(&localPoints2dBuf[0], nPts, (int8_t) (isClosed ? FB::BoundaryType_Closed : FB::BoundaryType_Open));
-
-                return true;
-                }
-
-            Append(&points->front(), points->size(), (int8_t) (isClosed ? FB::BoundaryType_Closed : FB::BoundaryType_Open));
-
-            return true;
-            }
-
-        case ICurvePrimitive::CURVE_PRIMITIVE_TYPE_PointString:
-            {
-            bvector<DPoint3d> const* points = curvePrimitive.GetPointStringCP();
-
-            if (hasDisconnectPoint(&points->front(), points->size()))
-                return false;
-
-            if (!is3d)
-                {
-                int nPts = (int) points->size();
-                std::valarray<DPoint2d> localPoints2dBuf(nPts);
-
-                for (int iPt = 0; iPt < nPts; ++iPt)
-                    localPoints2dBuf[iPt].Init(points->at(iPt));
-
-                Append(&localPoints2dBuf[0], nPts, FB::BoundaryType_None);
-
-                return true;
-                }
-
-            Append(&points->front(), points->size(), FB::BoundaryType_None);
-
-            return true;
-            }
-
-        case ICurvePrimitive::CURVE_PRIMITIVE_TYPE_Arc:
-            {
-            DEllipse3dCP  ellipse = curvePrimitive.GetArcCP();
-
-            Append(*ellipse, (int8_t) (isClosed ? FB::BoundaryType_Closed : FB::BoundaryType_Open));
-
-            return true;
-            }
-
-        default:
-            {
-            BeAssert(!isClosed);
-            Append(curvePrimitive);
-
-            return true;
-            }
-        }
-    }
-
-/*---------------------------------------------------------------------------------**//**
-* @bsimethod                                                    Brien.Bastings  12/2014
-+---------------+---------------+---------------+---------------+---------------+------*/
-bool GeometryStreamIO::Writer::AppendSimplified(CurveVectorCR curves, bool is3d)
-    {
-    // NOTE: Special case to avoid having to call new during draw...
-    switch (curves.HasSingleCurvePrimitive())
-        {
-        case ICurvePrimitive::CURVE_PRIMITIVE_TYPE_Line:
-        case ICurvePrimitive::CURVE_PRIMITIVE_TYPE_PointString:
-            return AppendSimplified(*curves.front(), false, is3d); // Never closed...
-
-        case ICurvePrimitive::CURVE_PRIMITIVE_TYPE_LineString:
-        case ICurvePrimitive::CURVE_PRIMITIVE_TYPE_Arc:
-            return AppendSimplified(*curves.front(), curves.IsClosedPath(), is3d);
-
-        default:
-            if (isInvalidCurveVector(curves)) return false; Append(curves); return true;
-        }
-    }
-
-/*---------------------------------------------------------------------------------**//**
-* @bsimethod                                                    Brien.Bastings  12/2014
-+---------------+---------------+---------------+---------------+---------------+------*/
-bool GeometryStreamIO::Writer::AppendSimplified(GeometricPrimitiveCR geom, bool is3d)
-    {
-    switch (geom.GetGeometryType())
-        {
-        case GeometricPrimitive::GeometryType::CurvePrimitive:
-            return AppendSimplified(*geom.GetAsICurvePrimitive(), false, is3d);
-
-        case GeometricPrimitive::GeometryType::CurveVector:
-            return AppendSimplified(*geom.GetAsCurveVector(), is3d);
-
-        default:
-            Append(geom); return true;
-        }
-    }
-
-/*---------------------------------------------------------------------------------**//**
-* @bsimethod                                                    Brien.Bastings  12/2014
-+---------------+---------------+---------------+---------------+---------------+------*/
-void GeometryStreamIO::Writer::Append(CurveVectorCR curves, OpCode opCode)
-    {
-    bvector<Byte> buffer;
-
-    BentleyGeometryFlatBuffer::GeometryToBytes(curves, buffer);
-
-    if (0 == buffer.size())
-        {
-        BeAssert(false);
-        return;
-        }
-
-    Append(Operation(opCode, (uint32_t) buffer.size(), &buffer.front()));
-    }
-
-/*---------------------------------------------------------------------------------**//**
-* @bsimethod                                                    Brien.Bastings  12/2014
-+---------------+---------------+---------------+---------------+---------------+------*/
-void GeometryStreamIO::Writer::Append(ICurvePrimitiveCR curvePrimitive)
-    {
-    OpCode        opCode;
-    bvector<Byte> buffer;
-
-    BentleyGeometryFlatBuffer::GeometryToBytes(curvePrimitive, buffer);
-    opCode = OpCode::CurvePrimitive;
-
-    if (0 == buffer.size())
-        {
-        BeAssert(false);
-        return;
-        }
-
-    Append(Operation(opCode, (uint32_t) buffer.size(), &buffer.front()));
-    }
-
-/*---------------------------------------------------------------------------------**//**
-* @bsimethod                                                    Brien.Bastings  12/2014
-+---------------+---------------+---------------+---------------+---------------+------*/
-void GeometryStreamIO::Writer::Append(PolyfaceQueryCR meshData, OpCode opCode)
-    {
-    bvector<Byte> buffer;
-
-    BentleyGeometryFlatBuffer::GeometryToBytes(meshData, buffer);
-
-    if (0 == buffer.size())
-        {
-        BeAssert(false);
-        return;
-        }
-
-    Append(Operation(opCode, (uint32_t) buffer.size(), &buffer.front()));
-    }
-
-/*---------------------------------------------------------------------------------**//**
-* @bsimethod                                                    Brien.Bastings  12/2014
-+---------------+---------------+---------------+---------------+---------------+------*/
-void GeometryStreamIO::Writer::Append(ISolidPrimitiveCR solid)
-    {
-    bvector<Byte> buffer;
-
-    BentleyGeometryFlatBuffer::GeometryToBytes(solid, buffer);
-
-    if (0 == buffer.size())
-        {
-        BeAssert(false);
-        return;
-        }
-
-    Append(Operation(OpCode::SolidPrimitive, (uint32_t) buffer.size(), &buffer.front()));
-    }
-
-/*---------------------------------------------------------------------------------**//**
-* @bsimethod                                                    Brien.Bastings  12/2014
-+---------------+---------------+---------------+---------------+---------------+------*/
-void GeometryStreamIO::Writer::Append(MSBsplineSurfaceCR surface)
-    {
-    bvector<Byte> buffer;
-
-    BentleyGeometryFlatBuffer::GeometryToBytes(surface, buffer);
-
-    if (0 == buffer.size())
-        {
-        BeAssert(false);
-        return;
-        }
-
-    Append(Operation(OpCode::BsplineSurface, (uint32_t) buffer.size(), &buffer.front()));
-    }
-
-/*---------------------------------------------------------------------------------**//**
-* @bsimethod                                                    Brien.Bastings  06/2016
-+---------------+---------------+---------------+---------------+---------------+------*/
-void GeometryStreamIO::Writer::Append(IBRepEntityCR entity)
-    {
-#if defined (BENTLEYCONFIG_PARASOLID)
-    int                 nFaults = 0;
-    PK_check_fault_t*   faultsP = nullptr;
-    PK_BODY_check_o_t   options;
-
-    PK_BODY_check_o_m(options);
-
-    options.max_faults  = 0;
-    options.geom        = PK_check_geom_no_c;
-    options.bgeom       = PK_check_bgeom_no_c;
-    options.mesh        = PK_check_mesh_no_c;
-    options.top_geo     = PK_check_top_geo_yes_c; // <-- Just check this...
-    options.size_box    = PK_check_size_box_no_c;
-    options.fa_X        = PK_check_fa_X_no_c;
-    options.loops       = PK_check_loops_no_c;
-    options.fa_fa       = PK_check_fa_fa_no_c;
-    options.sh          = PK_check_sh_no_c;
-    options.corrupt     = PK_check_corrupt_no_c;
-    options.nmnl_geom   = PK_check_nmnl_geom_no_c;
-
-    bool        badBRep = (SUCCESS != PK_BODY_check(PSolidUtil::GetEntityTag(entity), &options, &nFaults, &faultsP));
-    size_t      bufferSize = 0;
-    uint8_t*    buffer = nullptr;
-
-    if (!badBRep && SUCCESS != PSolidUtil::SaveEntityToMemory(&buffer, bufferSize, entity))
-        {
-        BeAssert(false);
-        return;
-        }
-
-    IFaceMaterialAttachmentsCP attachments = entity.GetFaceMaterialAttachments();
-    CurveVectorPtr curve;
-    PolyfaceHeaderPtr polyface;
-    bvector<PolyfaceHeaderPtr> polyfaces;
-    bvector<FaceAttachment> params;
-
-    // NOTE: Append redundant representation for platforms where we don't yet have support for Parasolid...
-    switch (entity.GetEntityType())
-        {
-        case IBRepEntity::EntityType::Wire:
-            {
-            // Save wire body as CurveVector...
-            curve = PSolidGeom::WireBodyToCurveVector(entity);
-
-            if (curve.IsValid())
-                break;
-
-            return;
-            }
-
-        case IBRepEntity::EntityType::Sheet:
-            {
-            // Save sheet body that is a single planar face as CurveVector...
-            curve = PSolidGeom::PlanarSheetBodyToCurveVector(entity);
-
-            if (curve.IsValid())
-                break;
-
-            // Fall through...
-            }
-
-        case IBRepEntity::EntityType::Solid:
-            {
-            IFacetOptionsPtr  facetOpt = IFacetOptions::CreateForCurves();
-
-            facetOpt->SetAngleTolerance(0.2); // NOTE: This is the value XGraphics "optimize" used...
-            facetOpt->SetNormalsRequired(true);
-            facetOpt->SetParamsRequired(true);
-
-            if (nullptr != attachments)
-                {
-                BRepUtil::FacetEntity(entity, polyfaces, params, *facetOpt);
-
-                if (!polyfaces.empty())
-                    break;
-                }
-            else
-                {
-                polyface = BRepUtil::FacetEntity(entity, *facetOpt);
-
-                if (polyface.IsValid())
-                    break;
-                }
-
-            return;
-            }
-        }
-
-    if (!badBRep)
-        {
-        bvector<FB::FaceSymbology> fbSymbVec;
-
-        if (nullptr != attachments)
-            {
-            T_FaceAttachmentsVec const& faceAttachmentsVec = attachments->_GetFaceAttachmentsVec();
-
-            for (FaceAttachment attachment : faceAttachmentsVec)
-                {
-                FB::DPoint2d    uv(0.0, 0.0); // NEEDSWORK_WIP_MATERIAL - Add geometry specific material mappings to GeometryParams/GraphicParams...
-                GeometryParams  faceParams, baseParamsIgnored;
-
-                attachment.ToGeometryParams(faceParams, baseParamsIgnored);
-
-                bool useColor = !faceParams.IsLineColorFromSubCategoryAppearance();
-                bool useMaterial = !faceParams.IsMaterialFromSubCategoryAppearance();
-
-                FB::FaceSymbology  fbSymb(useColor, useMaterial,
-                                          useColor ? faceParams.GetLineColor().GetValue() : 0,
-                                          useMaterial ? faceParams.GetMaterialId().GetValueUnchecked() : 0,
-                                          useColor ? faceParams.GetTransparency() : 0, uv);
-
-                fbSymbVec.push_back(fbSymb);
-                }
-            }
-
-        FlatBufferBuilder fbb;
-
-        auto entityData = fbb.CreateVector(buffer, bufferSize);
-        auto faceSymb = 0 != fbSymbVec.size() ? fbb.CreateVectorOfStructs(&fbSymbVec.front(), fbSymbVec.size()) : 0;
-
-        FB::BRepDataBuilder builder(fbb);
-        Transform entityTransform = entity.GetEntityTransform();
-
-        builder.add_entityTransform((FB::Transform*) &entityTransform);
-        builder.add_brepType((FB::BRepType) entity.GetEntityType()); // Allow possibility of checking type w/o expensive restore of brep...
-        builder.add_entityData(entityData);
-
-        if (nullptr != attachments)
-            builder.add_symbology(faceSymb);
-
-        auto mloc = builder.Finish();
-
-        fbb.Finish(mloc);
-        Append(Operation(OpCode::ParasolidBRep, (uint32_t) fbb.GetSize(), fbb.GetBufferPointer()));
-        }
-
-    if (curve.IsValid())
-        {
-        Append(*curve, badBRep ? OpCode::CurveVector : OpCode::BRepCurveVector);
-        }
-    else if (polyface.IsValid())
-        {
-        polyface->NormalizeParameters(); // Normalize uv parameters or materials won't have correct scale...
-        Append(*polyface, badBRep ? OpCode::Polyface : OpCode::BRepPolyface);
-        }
-    else
-        {
-        for (size_t i = 0; i < polyfaces.size(); i++)
-            {
-            if (0 == polyfaces[i]->GetPointCount())
-                continue;
-
-            GeometryParams  faceParams, baseParamsIgnored;
-
-            params[i].ToGeometryParams(faceParams, baseParamsIgnored);
-            Append(faceParams, true, true); // We don't support allowing sub-category to vary by FaceAttachment...and we didn't initialize it...
-
-            polyfaces[i]->NormalizeParameters(); // Normalize uv parameters or materials won't have correct scale...
-            Append(*polyfaces[i], badBRep ? OpCode::Polyface : OpCode::BRepPolyface);
-            }
-        }
-#endif
-    }
-
-/*---------------------------------------------------------------------------------**//**
-* @bsimethod                                                    Brien.Bastings  01/2015
-+---------------+---------------+---------------+---------------+---------------+------*/
-void GeometryStreamIO::Writer::Append(DgnGeometryPartId geomPart, TransformCP geomToElem)
-    {
-    if (nullptr == geomToElem || geomToElem->IsIdentity())
-        {
-        FlatBufferBuilder fbb;
-
-        auto mloc = FB::CreateGeometryPart(fbb, geomPart.GetValueUnchecked());
-
-        fbb.Finish(mloc);
-        Append(Operation(OpCode::GeometryPartInstance, (uint32_t) fbb.GetSize(), fbb.GetBufferPointer()));
-        return;
-        }
-
-    double              scale;
-    DPoint3d            origin;
-    RotMatrix           rMatrix, deScaledMatrix;
-    YawPitchRollAngles  angles;
-
-    geomToElem->GetTranslation(origin);
-    geomToElem->GetMatrix(rMatrix);
-    
-    if (!rMatrix.IsRigidSignedScale(deScaledMatrix, scale))
-        scale = 1.0;
-
-    BeAssert(scale > 0.0); // Mirror not allowed...
-
-    YawPitchRollAngles::TryFromRotMatrix(angles, rMatrix);
-
-    FlatBufferBuilder fbb;
-
-    auto mloc = FB::CreateGeometryPart(fbb, geomPart.GetValueUnchecked(), (FB::DPoint3d*) &origin, angles.GetYaw().Degrees(), angles.GetPitch().Degrees(), angles.GetRoll().Degrees(), fabs(scale));
-
-    fbb.Finish(mloc);
-    Append(Operation(OpCode::GeometryPartInstance, (uint32_t) fbb.GetSize(), fbb.GetBufferPointer()));
-    }
-
-/*---------------------------------------------------------------------------------**//**
-* @bsimethod                                                    Brien.Bastings  12/2014
-+---------------+---------------+---------------+---------------+---------------+------*/
-void GeometryStreamIO::Writer::Append(GeometryParamsCR elParams, bool ignoreSubCategory, bool is3d)
-    {
-    bool    useColor  = !elParams.IsLineColorFromSubCategoryAppearance();
-    bool    useWeight = !elParams.IsWeightFromSubCategoryAppearance();
-    bool    useStyle  = !elParams.IsLineStyleFromSubCategoryAppearance();
-    int32_t priority  = is3d ? 0 : elParams.GetDisplayPriority(); // Make sure we don't store a value for 3d geometry...
-
-    if (useColor || useWeight || useStyle || 0.0 != elParams.GetTransparency() || 0 != priority || DgnGeometryClass::Primary != elParams.GetGeometryClass())
-        {
-        FlatBufferBuilder fbb;
-
-        auto mloc = FB::CreateBasicSymbology(fbb, ignoreSubCategory ? 0 : elParams.GetSubCategoryId().GetValueUnchecked(),
-                                             useColor ? elParams.GetLineColor().GetValue() : 0,
-                                             useWeight ? elParams.GetWeight() : 0,
-                                             useStyle && nullptr != elParams.GetLineStyle() ? elParams.GetLineStyle()->GetStyleId().GetValueUnchecked() : 0,
-                                             elParams.GetTransparency(), priority, (FB::GeometryClass) elParams.GetGeometryClass(),
-                                             useColor, useWeight, useStyle);
-        fbb.Finish(mloc);
-        Append(Operation(OpCode::BasicSymbology, (uint32_t) fbb.GetSize(), fbb.GetBufferPointer()));
-        }
-    else // NOTE: When ignoreSubCategory is set, "all default values" triggers a sub-category appearance reset for the current sub-category...
-        {
-        FlatBufferBuilder fbb;
-
-        auto mloc = FB::CreateBasicSymbology(fbb, ignoreSubCategory ? 0 : elParams.GetSubCategoryId().GetValueUnchecked());
-
-        fbb.Finish(mloc);
-        Append(Operation(OpCode::BasicSymbology, (uint32_t) fbb.GetSize(), fbb.GetBufferPointer()));
-        }
-
-    if (useStyle && nullptr != elParams.GetLineStyle() && nullptr != elParams.GetLineStyle()->GetStyleParams())
-        {
-        FlatBufferBuilder   fbb;
-        LineStyleParamsCP   lsParams = elParams.GetLineStyle()->GetStyleParams();
-        YawPitchRollAngles  angles;
-
-        YawPitchRollAngles::TryFromRotMatrix(angles, lsParams->rMatrix);
-        auto modifiers = FB::CreateLineStyleModifiers(fbb, lsParams->modifiers, lsParams->scale, lsParams->dashScale, lsParams->gapScale, lsParams->startWidth, lsParams->endWidth, lsParams->distPhase, lsParams->fractPhase,
-                                                      (FB::DPoint3d const*)&lsParams->normal, angles.GetYaw().Degrees(), angles.GetPitch().Degrees(), angles.GetRoll().Degrees());
-        fbb.Finish(modifiers);
-        Append(Operation(OpCode::LineStyleModifiers, (uint32_t) fbb.GetSize(), fbb.GetBufferPointer()));
-        }
-
-    if (FillDisplay::Never != elParams.GetFillDisplay())
-        {
-        FlatBufferBuilder fbb;
-
-        if (nullptr != elParams.GetGradient())
-            {
-            GradientSymbCR    gradient = *elParams.GetGradient();
-            bvector<uint32_t> keyColors;
-            bvector<double>   keyValues;
-
-            for (uint32_t i=0; i < gradient.GetNKeys(); ++i)
-                {
-                double   keyValue;
-                ColorDef keyColor;
-
-                gradient.GetKey(keyColor, keyValue, i);
-
-                keyColors.push_back(keyColor.GetValue());
-                keyValues.push_back(keyValue);
-                }
-
-            auto colors = fbb.CreateVector(keyColors);
-            auto values = fbb.CreateVector(keyValues);
-            flatbuffers::Offset<FB::ThematicSettings>   thematicSettingsOffset = 0;
-            if (gradient.GetMode() == GradientSymb::Mode::Thematic && gradient.GetThematicSettings().IsValid())
-                {
-                auto& thematicSettings = *gradient.GetThematicSettings(); 
-
-                thematicSettingsOffset = FB::CreateThematicSettings(fbb,
-                                                                   thematicSettings.GetStepCount(), 
-                                                                   thematicSettings.GetMargin(),
-                                                                   thematicSettings.GetMarginColor().GetValue(),
-                                                                   (uint32_t) thematicSettings.GetMode(),
-                                                                   (uint32_t) thematicSettings.GetColorScheme(),
-                                                                   (FB::DRange1d const*) &thematicSettings.GetRange());
-                }
-
-            auto mloc = FB::CreateAreaFill(fbb, (FB::FillDisplay) elParams.GetFillDisplay(),
-                                           0, 0, 0, elParams.GetFillTransparency(),
-                                           (FB::GradientMode) gradient.GetMode(), gradient.GetFlags(),
-                                           gradient.GetAngle(), gradient.GetTint(), gradient.GetShift(),
-                                           colors, values, thematicSettingsOffset);
-            fbb.Finish(mloc);
-            }
-        else
-            {
-            bool outline = false;
-            bool isBgFill = elParams.IsFillColorFromViewBackground(&outline);
-            bool useFillColor = !isBgFill && !elParams.IsFillColorFromSubCategoryAppearance();
-
-            auto mloc = FB::CreateAreaFill(fbb, (FB::FillDisplay) elParams.GetFillDisplay(),
-                                           useFillColor ? elParams.GetFillColor().GetValue() : 0, useFillColor,
-                                           isBgFill ? (outline ? 2 : 1) : 0, elParams.GetFillTransparency());
-            fbb.Finish(mloc);
-            }
-
-        Append(Operation(OpCode::AreaFill, (uint32_t) fbb.GetSize(), fbb.GetBufferPointer()));
-        }
-
-    PatternParamsCP pattern;
-
-    if (nullptr != (pattern = elParams.GetPatternParams()))
-        {
-        FlatBufferBuilder fbb;
-
-        bvector<flatbuffers::Offset<FB::DwgHatchDefLine>> defLineOffsets;
-
-        if (0 != pattern->GetDwgHatchDef().size())
-            {
-            for (auto defLine : pattern->GetDwgHatchDef())
-                {
-                FB::DwgHatchDefLineBuilder dashBuilder(fbb);
-
-                auto dashes = fbb.CreateVector(defLine.m_dashes, defLine.m_nDashes);
-
-                dashBuilder.add_angle(defLine.m_angle);
-                dashBuilder.add_through((FB::DPoint2d*) &defLine.m_through);
-                dashBuilder.add_offset((FB::DPoint2d*) &defLine.m_offset);
-                dashBuilder.add_dashes(dashes);
-
-                defLineOffsets.push_back(dashBuilder.Finish());
-                }
-            }
-
-        flatbuffers::Offset<flatbuffers::Vector<flatbuffers::Offset<FB::DwgHatchDefLine>>> fbDefLines;
-        
-        if (0 != defLineOffsets.size())
-            fbDefLines = fbb.CreateVector(defLineOffsets);
-
-        FB::AreaPatternBuilder builder(fbb);
-
-        builder.add_origin((FB::DPoint3d const*) &pattern->GetOrigin());
-
-        if (!pattern->GetOrientation().IsIdentity())
-            builder.add_rotation((FB::RotMatrix const*) &pattern->GetOrientation());
-
-        if (pattern->GetSymbolId().IsValid())
-            {
-            builder.add_space1(pattern->GetPrimarySpacing());
-            builder.add_space2(pattern->GetSecondarySpacing());
-            builder.add_angle1(pattern->GetPrimaryAngle());
-            builder.add_scale(pattern->GetScale());
-            builder.add_symbolId(pattern->GetSymbolId().GetValueUnchecked());
-            }
-        else if (0 != pattern->GetDwgHatchDef().size())
-            {
-            builder.add_angle1(pattern->GetPrimaryAngle()); // NOTE: angle/scale baked into hatch def lines, saved for placement info...
-            builder.add_scale(pattern->GetScale());
-            builder.add_defLine(fbDefLines);
-            }
-        else
-            {
-            builder.add_space1(pattern->GetPrimarySpacing());
-            builder.add_space2(pattern->GetSecondarySpacing());
-            builder.add_angle1(pattern->GetPrimaryAngle());
-            builder.add_angle2(pattern->GetSecondaryAngle());
-            }
-
-        if (pattern->GetUseColor())
-            {
-            builder.add_useColor(true);
-            builder.add_color(pattern->GetColor().GetValue());
-            }
-
-        if (pattern->GetUseWeight())
-            {
-            builder.add_useWeight(true);
-            builder.add_weight(pattern->GetWeight());
-            }
-
-        if (pattern->GetInvisibleBoundary())
-            builder.add_invisibleBoundary(true);
-            
-        if (pattern->GetSnappable())
-            builder.add_snappable(true);
-
-        auto mloc = builder.Finish();
-
-        fbb.Finish(mloc);
-        Append(Operation(OpCode::Pattern, (uint32_t) fbb.GetSize(), fbb.GetBufferPointer()));
-        }
-
-    // NEEDSWORK_WIP_MATERIAL - Not sure what we need to store per-geometry...
-    //                          I assume we'll still need optional uv settings even when using sub-category material.
-    //                          So we need a way to check for that case as we can't call GetMaterial
-    //                          when !useMaterial because GeometryParams::Resolve hasn't been called...
-    bool useMaterial = is3d && !elParams.IsMaterialFromSubCategoryAppearance();
-
-    if (useMaterial)
-        {
-        FlatBufferBuilder fbb;
-
-        auto mloc = FB::CreateMaterial(fbb, useMaterial, useMaterial && elParams.GetMaterialId().IsValid() ? elParams.GetMaterialId().GetValueUnchecked() : 0, nullptr, nullptr, 0.0, 0.0, 0.0);
-        fbb.Finish(mloc);
-
-        Append(Operation(OpCode::Material, (uint32_t) fbb.GetSize(), fbb.GetBufferPointer()));
-        }
-    }
-
-/*---------------------------------------------------------------------------------**//**
-* @bsimethod                                                    Brien.Bastings  01/2015
-+---------------+---------------+---------------+---------------+---------------+------*/
-void GeometryStreamIO::Writer::Append(GeometricPrimitiveCR elemGeom)
-    {
-    switch (elemGeom.GetGeometryType())
-        {
-        case GeometricPrimitive::GeometryType::CurvePrimitive:
-            Append(*elemGeom.GetAsICurvePrimitive());
-            break;
-
-        case GeometricPrimitive::GeometryType::CurveVector:
-            Append(*elemGeom.GetAsCurveVector());
-            break;
-
-        case GeometricPrimitive::GeometryType::SolidPrimitive:
-            Append(*elemGeom.GetAsISolidPrimitive());
-            break;
-
-        case GeometricPrimitive::GeometryType::Polyface:
-            Append(*elemGeom.GetAsPolyfaceHeader());
-            break;
-
-        case GeometricPrimitive::GeometryType::BsplineSurface:
-            Append(*elemGeom.GetAsMSBsplineSurface());
-            break;
-
-        case GeometricPrimitive::GeometryType::BRepEntity:
-            Append(*elemGeom.GetAsIBRepEntity());
-            break;
-
-        case GeometricPrimitive::GeometryType::TextString:
-            Append(*elemGeom.GetAsTextString());
-            break;
-        }
-    }
-
-/*---------------------------------------------------------------------------------**//**
-* @bsimethod                                                    Jeff.Marker     05/2015
-+---------------+---------------+---------------+---------------+---------------+------*/
-void GeometryStreamIO::Writer::Append(TextStringCR text)
-    {
-    bvector<Byte> data;
-    if (SUCCESS != TextStringPersistence::EncodeAsFlatBuf(data, text, m_db, TextStringPersistence::FlatBufEncodeOptions::IncludeGlyphLayoutData))
-        return;
-
-    Append(Operation(OpCode::TextString, (uint32_t)data.size(), &data[0]));
-    }
-
-/*---------------------------------------------------------------------------------**//**
-* @bsimethod                                                    Brien.Bastings  12/2014
-+---------------+---------------+---------------+---------------+---------------+------*/
-bool GeometryStreamIO::Reader::Get(Operation const& egOp, DPoint2dCP& pts, int& nPts, int8_t& boundary) const
-    {
-    if (OpCode::PointPrimitive2d != egOp.m_opCode)
-        return false;
-
-    auto ppfb = flatbuffers::GetRoot<FB::PointPrimitive2d>(egOp.m_data);
-
-    boundary = (int8_t) ppfb->boundary();
-    nPts = (int) ppfb->coords()->Length();
-    pts = (DPoint2dCP) ppfb->coords()->Data();
-
-    return true;
-    }
-
-/*---------------------------------------------------------------------------------**//**
-* @bsimethod                                                    Brien.Bastings  12/2014
-+---------------+---------------+---------------+---------------+---------------+------*/
-bool GeometryStreamIO::Reader::Get(Operation const& egOp, DPoint3dCP& pts, int& nPts, int8_t& boundary) const
-    {
-    if (OpCode::PointPrimitive != egOp.m_opCode)
-        return false;
-
-    auto ppfb = flatbuffers::GetRoot<FB::PointPrimitive>(egOp.m_data);
-
-    boundary = (int8_t) ppfb->boundary();
-    nPts = (int) ppfb->coords()->Length();
-    pts = (DPoint3dCP) ppfb->coords()->Data();
-
-    return true;
-    }
-
-/*---------------------------------------------------------------------------------**//**
-* @bsimethod                                                    Brien.Bastings  12/2014
-+---------------+---------------+---------------+---------------+---------------+------*/
-bool GeometryStreamIO::Reader::Get(Operation const& egOp, DRange3dR range) const
-    {
-    if (OpCode::SubGraphicRange != egOp.m_opCode)
-        return false;
-
-    auto ppfb = flatbuffers::GetRoot<FB::PointPrimitive>(egOp.m_data);
-
-    if (ppfb->coords()->Length() < 2) // NOTE: 6 points were erroneously stored originally, so use < not = check...
-        return false;
-
-    memcpy(&range, (DPoint3dCP) ppfb->coords()->Data(), sizeof(range));
-
-    return true;
-    }
-
-/*---------------------------------------------------------------------------------**//**
-* @bsimethod                                                    Brien.Bastings  12/2014
-+---------------+---------------+---------------+---------------+---------------+------*/
-bool GeometryStreamIO::Reader::Get(Operation const& egOp, DEllipse3dR arc, int8_t& boundary) const
-    {
-    if (OpCode::ArcPrimitive != egOp.m_opCode)
-        return false;
-
-    auto ppfb = flatbuffers::GetRoot<FB::ArcPrimitive>(egOp.m_data);
-
-    arc.InitFromVectors(*((DPoint3dCP) ppfb->center()), *((DVec3dCP) ppfb->vector0()), *((DVec3dCP) ppfb->vector90()), ppfb->start(), ppfb->sweep());
-    boundary = (int8_t) ppfb->boundary();
-
-    return true;
-    }
-
-/*---------------------------------------------------------------------------------**//**
-* @bsimethod                                                    Brien.Bastings  12/2014
-+---------------+---------------+---------------+---------------+---------------+------*/
-bool GeometryStreamIO::Reader::Get(Operation const& egOp, ICurvePrimitivePtr& curve) const
-    {
-    if (OpCode::CurvePrimitive != egOp.m_opCode)
-        return false;
-
-    curve = BentleyGeometryFlatBuffer::BytesToCurvePrimitive(egOp.m_data);
-
-    return curve.IsValid();
-    }
-
-/*---------------------------------------------------------------------------------**//**
-* @bsimethod                                                    Brien.Bastings  12/2014
-+---------------+---------------+---------------+---------------+---------------+------*/
-bool GeometryStreamIO::Reader::Get(Operation const& egOp, CurveVectorPtr& curves) const
-    {
-    if (OpCode::CurveVector != egOp.m_opCode)
-        return false;
-
-    curves = BentleyGeometryFlatBuffer::BytesToCurveVector(egOp.m_data);
-
-    return curves.IsValid();
-    }
-
-/*---------------------------------------------------------------------------------**//**
-* @bsimethod                                                    Brien.Bastings  12/2014
-+---------------+---------------+---------------+---------------+---------------+------*/
-bool GeometryStreamIO::Reader::Get(Operation const& egOp, PolyfaceQueryCarrier& meshData) const
-    {
-    if (OpCode::Polyface != egOp.m_opCode)
-        return false;
-
-    return BentleyGeometryFlatBuffer::BytesToPolyfaceQueryCarrier(egOp.m_data, meshData);
-    }
-
-/*---------------------------------------------------------------------------------**//**
-* @bsimethod                                                    Brien.Bastings  12/2014
-+---------------+---------------+---------------+---------------+---------------+------*/
-bool GeometryStreamIO::Reader::Get(Operation const& egOp, ISolidPrimitivePtr& solid) const
-    {
-    if (OpCode::SolidPrimitive != egOp.m_opCode)
-        return false;
-
-    solid = BentleyGeometryFlatBuffer::BytesToSolidPrimitive(egOp.m_data);
-
-    return solid.IsValid();
-    }
-
-/*---------------------------------------------------------------------------------**//**
-* @bsimethod                                                    Brien.Bastings  12/2014
-+---------------+---------------+---------------+---------------+---------------+------*/
-bool GeometryStreamIO::Reader::Get(Operation const& egOp, MSBsplineSurfacePtr& surface) const
-    {
-    if (OpCode::BsplineSurface != egOp.m_opCode)
-        return false;
-
-    surface = BentleyGeometryFlatBuffer::BytesToMSBsplineSurface(egOp.m_data);
-
-    return surface.IsValid();
-    }
-
-/*---------------------------------------------------------------------------------**//**
-* @bsimethod                                                    Brien.Bastings  12/2014
-+---------------+---------------+---------------+---------------+---------------+------*/
-bool GeometryStreamIO::Reader::Get(Operation const& egOp, IBRepEntityPtr& entity) const
-    {
-#if defined (BENTLEYCONFIG_PARASOLID)
-    if (OpCode::ParasolidBRep != egOp.m_opCode)
-        return false;
-
-    auto ppfb = flatbuffers::GetRoot<FB::BRepData>(egOp.m_data);
-
-    // NOTE: It's possible to check ppfb->brepType() to avoid calling restore in order to check type...
-    if (SUCCESS != PSolidUtil::RestoreEntityFromMemory(entity, ppfb->entityData()->Data(), ppfb->entityData()->Length(), *((TransformCP) ppfb->entityTransform())))
-        return false;
-
-    if (!ppfb->has_symbology())
-        return true;
-
-    for (size_t iSymb=0; iSymb < ppfb->symbology()->Length(); iSymb++)
-        {
-        FB::FaceSymbology const* fbSymb = ((FB::FaceSymbology const*) ppfb->symbology()->Data())+iSymb;
-        GeometryParams faceParams;
-
-        if (fbSymb->useColor())
-            {
-            faceParams.SetLineColor(ColorDef(fbSymb->color()));
-            faceParams.SetTransparency(fbSymb->transparency());
-            }
-
-        if (fbSymb->useMaterial())
-            {
-            faceParams.SetMaterialId(RenderMaterialId((uint64_t)fbSymb->materialId()));
-            // NEEDSWORK_WIP_MATERIAL...uv???
-            }
-
-        if (nullptr == entity->GetFaceMaterialAttachments())
-            {
-            IFaceMaterialAttachmentsPtr attachments = PSolidUtil::CreateNewFaceAttachments(PSolidUtil::GetEntityTag(*entity), faceParams);
-
-            if (!attachments.IsValid())
-                break;
-
-            PSolidUtil::SetFaceAttachments(*entity, attachments.get());
-            }
-        else
-            {
-            entity->GetFaceMaterialAttachmentsP()->_GetFaceAttachmentsVecR().push_back(faceParams);
-            }
-        }
-
-    // Support for older BRep that didn't have face attachment index attrib and add the attributes now...
-    if (!ppfb->has_symbologyIndex())
-        return true;
-    
-    int         nFaces;
-    PK_FACE_t*  faces = nullptr;
-
-    if (SUCCESS != PK_BODY_ask_faces(PSolidUtil::GetEntityTag(*entity), &nFaces, &faces))
-        return true;
-
-    bmap<int32_t, uint32_t> subElemIdToFaceMap;
-
-    for (int iFace = 0; iFace < nFaces; iFace++)
-        subElemIdToFaceMap[iFace + 1] = faces[iFace]; // subElemId is 1 based face index...
-    
-    PK_MEMORY_free(faces);
-
-    for (size_t iSymbIndex=0; iSymbIndex < ppfb->symbologyIndex()->Length(); iSymbIndex++)
-        {
-        FB::FaceSymbologyIndex const* fbSymbIndex = ((FB::FaceSymbologyIndex const*) ppfb->symbologyIndex()->Data())+iSymbIndex;
-        bmap<int32_t, uint32_t>::const_iterator foundIndex = subElemIdToFaceMap.find(fbSymbIndex->faceIndex());
-
-        if (foundIndex == subElemIdToFaceMap.end())
-            continue;
-
-        PSolidAttrib::SetFaceMaterialIndexAttribute(foundIndex->second, fbSymbIndex->symbIndex()); // NOTE: Call with 0 will remove an existing attrib...
-        }
-
-    return true;
-#else
-    return false;
-#endif
-    }
-
-/*---------------------------------------------------------------------------------**//**
-* @bsimethod                                                    Brien.Bastings  01/2015
-+---------------+---------------+---------------+---------------+---------------+------*/
-bool GeometryStreamIO::Reader::Get(Operation const& egOp, DgnGeometryPartId& geomPart, TransformR geomToElem) const
-    {
-    if (OpCode::GeometryPartInstance != egOp.m_opCode)
-        return false;
-
-    auto ppfb = flatbuffers::GetRoot<FB::GeometryPart>(egOp.m_data);
-
-    geomPart = DgnGeometryPartId((uint64_t)ppfb->geomPartId());
-
-    DPoint3d            origin = (nullptr == ppfb->origin() ? DPoint3d::FromZero() : *((DPoint3dCP) ppfb->origin()));
-    YawPitchRollAngles  angles = YawPitchRollAngles::FromDegrees(ppfb->yaw(), ppfb->pitch(), ppfb->roll());
-    double              scale  = ppfb->scale();
-
-    geomToElem = angles.ToTransform(origin);
-
-    if (1.0 != scale)
-        geomToElem.ScaleMatrixColumns(geomToElem, scale, scale, scale);
-
-    return true;
-    }
-
-/*---------------------------------------------------------------------------------**//**
-* @bsimethod                                                    Brien.Bastings  12/2014
-+---------------+---------------+---------------+---------------+---------------+------*/
-bool GeometryStreamIO::Reader::Get(Operation const& egOp, GeometryParamsR elParams) const
-    {
-    bool changed = false;
-
-    switch (egOp.m_opCode)
-        {
-        case OpCode::BasicSymbology:
-            {
-            auto ppfb = flatbuffers::GetRoot<FB::BasicSymbology>(egOp.m_data);
-
-            DgnSubCategoryId subCategoryId((uint64_t)ppfb->subCategoryId());
-
-            if (!subCategoryId.IsValid())
-                subCategoryId = elParams.GetSubCategoryId(); // Preserve current sub-category if not explicitly stored (GeometryPart, FaceAttachment, etc.)...
-
-            if (subCategoryId.IsValid())
-                {
-                DgnCategoryId categoryId = elParams.GetCategoryId(); // Preserve current category and reset to sub-category appearance...
-
-                if (!categoryId.IsValid())
-                    categoryId = DgnSubCategory::QueryCategoryId(m_db, subCategoryId);
-
-                elParams = GeometryParams();
-                elParams.SetCategoryId(categoryId);
-                elParams.SetSubCategoryId(subCategoryId);
-                changed = true;
-                }
-
-            if (ppfb->useColor())
-                {
-                ColorDef lineColor(ppfb->color());
-
-                if (elParams.IsLineColorFromSubCategoryAppearance() || lineColor != elParams.GetLineColor())
-                    {
-                    elParams.SetLineColor(lineColor);
-                    changed = true;
-                    }
-                }
-
-            if (ppfb->useWeight())
-                {
-                uint32_t weight = ppfb->weight();
-
-                if (elParams.IsWeightFromSubCategoryAppearance() || weight != elParams.GetWeight())
-                    {
-                    elParams.SetWeight(weight);
-                    changed = true;
-                    }
-                }
-
-            if (ppfb->useStyle())
-                {
-                DgnStyleId styleId((uint64_t)ppfb->lineStyleId());
-
-                if (elParams.IsLineStyleFromSubCategoryAppearance() || styleId != (nullptr != elParams.GetLineStyle() ? elParams.GetLineStyle()->GetStyleId() : DgnStyleId()))
-                    {
-                    if (styleId.IsValid())
-                        {
-                        LineStyleInfoPtr lsInfo = LineStyleInfo::Create(styleId, nullptr);
-                        elParams.SetLineStyle(lsInfo.get());
-                        }
-                    else
-                        {
-                        elParams.SetLineStyle(nullptr); // Override sub-category appearance to a solid/continuous line...
-                        }
-
-                    changed = true;
-                    }
-                }
-
-            double  transparency = ppfb->transparency();
-
-            if (transparency != elParams.GetTransparency())
-                {
-                elParams.SetTransparency(transparency);
-                changed = true;
-                }
-
-            int32_t displayPriority = ppfb->displayPriority();
-
-            if (displayPriority != elParams.GetDisplayPriority())
-                {
-                elParams.SetDisplayPriority(displayPriority);
-                changed = true;
-                }
-
-            DgnGeometryClass geomClass = (DgnGeometryClass) ppfb->geomClass();
-
-            if (geomClass != elParams.GetGeometryClass())
-                {
-                elParams.SetGeometryClass(geomClass);
-                changed = true;
-                }
-            break;
-            }
-
-        case OpCode::AreaFill:
-            {
-            auto ppfb = flatbuffers::GetRoot<FB::AreaFill>(egOp.m_data);
-
-            FillDisplay fillDisplay = (FillDisplay) ppfb->fill();
-
-            if (fillDisplay != elParams.GetFillDisplay())
-                {
-                elParams.SetFillDisplay(fillDisplay);
-                changed = true;
-                }
-
-            if (FillDisplay::Never != fillDisplay)
-                {
-                double        transparency = ppfb->transparency();
-                GradientSymb::Mode  mode = (GradientSymb::Mode) ppfb->mode();
-
-                if (transparency != elParams.GetFillTransparency())
-                    {
-                    elParams.SetFillTransparency(transparency);
-                    changed = true;
-                    }
-
-                if (GradientSymb::Mode::None == mode)
-                    {
-                    if (ppfb->useColor())
-                        {
-                        ColorDef fillColor(ppfb->color());
-
-                        if (elParams.IsFillColorFromSubCategoryAppearance() || fillColor != elParams.GetFillColor())
-                            {
-                            elParams.SetFillColor(fillColor);
-                            changed = true;
-                            }
-                        }
-                    else if (0 != ppfb->backgroundFill())
-                        {
-                        bool currOutline;
-                        bool currBgFill = elParams.IsFillColorFromViewBackground(&currOutline);
-                        bool useOutline = (2 == ppfb->backgroundFill());
-
-                        if (!currBgFill || useOutline != currOutline)
-                            {
-                            elParams.SetFillColorFromViewBackground(useOutline);
-                            changed = true;
-                            }
-                        }
-                    }
-                else
-                    {
-                    GradientSymbPtr gradientPtr = GradientSymb::Create();
-
-                    gradientPtr->SetMode(mode);
-                    gradientPtr->SetFlags((GradientSymb::Flags)ppfb->flags());
-                    gradientPtr->SetShift(ppfb->shift());
-                    gradientPtr->SetTint(ppfb->tint());
-                    gradientPtr->SetAngle(ppfb->angle());
-
-                    uint32_t nColors = ppfb->colors()->Length();
-                    uint32_t const* colors = (uint32_t const*) ppfb->colors()->Data();
-                    bvector<ColorDef> keyColors;
-
-                    for (uint32_t iColor=0; iColor < nColors; ++iColor)
-                        keyColors.push_back(ColorDef(colors[iColor]));
-
-                    gradientPtr->SetKeys((uint32_t) keyColors.size(), &keyColors.front(), (double const*) ppfb->values()->Data());
-
-                    if (0 != ppfb->thematicSettings())
-                        {
-                        BeAssert (mode == GradientSymb::Mode::Thematic);
-                        auto    thematicSettings = new ThematicGradientSettings();
-                        auto    fbThematicSettings = ppfb->thematicSettings();
-
-                        thematicSettings->SetStepCount(fbThematicSettings->stepCount());
-                        thematicSettings->SetMarginColor(ColorDef(fbThematicSettings->marginColor()));
-                        thematicSettings->SetMode((ThematicGradientSettings::Mode) fbThematicSettings->mode());
-                        thematicSettings->SetColorScheme((ThematicGradientSettings::ColorScheme) fbThematicSettings->colorScheme());
-                        thematicSettings->SetRange(*((DRange1dCP) fbThematicSettings->range()));
-                        gradientPtr->SetThematicSettings(*thematicSettings);
-                        }
-
-                    if (nullptr == elParams.GetGradient() || !(*elParams.GetGradient() == *gradientPtr))
-                        {
-                        elParams.SetGradient(gradientPtr.get());
-                        changed = true;
-                        }
-                    }
-                }
-            break;
-            }
-
-        case OpCode::Pattern:
-            {
-            auto ppfb = flatbuffers::GetRoot<FB::AreaPattern>(egOp.m_data);
-            PatternParamsPtr pattern = PatternParams::Create();
-
-            if (ppfb->has_origin())
-                pattern->SetOrigin(*((DPoint3dCP) ppfb->origin()));
-
-            if (ppfb->has_rotation())
-                pattern->SetOrientation(*((RotMatrixCP) ppfb->rotation()));
-
-            pattern->SetPrimarySpacing(ppfb->space1());
-            pattern->SetSecondarySpacing(ppfb->space2());
-            pattern->SetPrimaryAngle(ppfb->angle1());
-            pattern->SetSecondaryAngle(ppfb->angle2());
-            pattern->SetScale(ppfb->scale());
-
-            if (ppfb->useColor())
-                pattern->SetColor(ColorDef(ppfb->color()));
-
-            if (ppfb->useWeight())
-                pattern->SetWeight(ppfb->weight());
-
-            pattern->SetInvisibleBoundary(TO_BOOL(ppfb->invisibleBoundary()));
-            pattern->SetSnappable(TO_BOOL(ppfb->snappable()));
-            pattern->SetSymbolId(DgnGeometryPartId((uint64_t) ppfb->symbolId()));
-
-            if (ppfb->has_defLine())
-                {
-                flatbuffers::Vector<flatbuffers::Offset<FB::DwgHatchDefLine>> const* fbDefLineOffsets = ppfb->defLine();
-                bvector<DwgHatchDefLine> defLines;
-
-                for (auto const& fbDefLine : *fbDefLineOffsets)
-                    {
-                    DwgHatchDefLine line;
-
-                    line.m_angle   = fbDefLine.angle();
-                    line.m_through = *((DPoint2dCP) fbDefLine.through());
-                    line.m_offset  = *((DPoint2dCP) fbDefLine.offset());
-                    line.m_nDashes = static_cast<short>(fbDefLine.dashes()->Length());
-
-                    if (0 != line.m_nDashes)
-                        memcpy(line.m_dashes, fbDefLine.dashes()->Data(), line.m_nDashes * sizeof(double));
-
-                    defLines.push_back(line);
-                    }
-
-                pattern->SetDwgHatchDef(defLines);
-                }
-
-            if (nullptr == elParams.GetPatternParams() || !(*elParams.GetPatternParams() == *pattern))
-                {
-                elParams.SetPatternParams(pattern.get());
-                changed = true;
-                }
-
-            break;
-            }
-
-        case OpCode::Material:
-            {
-            auto ppfb = flatbuffers::GetRoot<FB::Material>(egOp.m_data);
-
-            // NEEDSWORK_WIP_MATERIAL - Set geometry specific material settings of GeometryParams...
-            if (ppfb->useMaterial())
-                {
-                RenderMaterialId material((uint64_t)ppfb->materialId());
-
-                if (elParams.IsMaterialFromSubCategoryAppearance() || material != elParams.GetMaterialId())
-                    {
-                    elParams.SetMaterialId(material);
-                    changed = true;
-                    }
-                }
-            break;
-            }
-
-        case OpCode::LineStyleModifiers:
-            {
-            auto ppfb = flatbuffers::GetRoot<FB::LineStyleModifiers>(egOp.m_data);
-
-            DgnStyleId styleId;
-            LineStyleInfoCP   currentLsInfo = elParams.GetLineStyle();
-            if (currentLsInfo != nullptr)
-                styleId = currentLsInfo->GetStyleId();
-
-            LineStyleParams styleParams;
-            styleParams.Init();
-
-            styleParams.modifiers = ppfb->modifiers();
-            styleParams.scale = ppfb->scale();
-            styleParams.dashScale = ppfb->dashScale();
-            styleParams.gapScale = ppfb->gapScale();
-            styleParams.startWidth = ppfb->startWidth();
-            styleParams.endWidth = ppfb->endWidth();
-            styleParams.distPhase = ppfb->distPhase();
-            styleParams.fractPhase = ppfb->fractPhase();
-            styleParams.normal = *(DPoint3d const*)ppfb->normal();
-            YawPitchRollAngles ypr(AngleInDegrees::FromDegrees(ppfb->yaw()), AngleInDegrees::FromDegrees(ppfb->pitch()), AngleInDegrees::FromDegrees(ppfb->roll()));
-            styleParams.rMatrix = ypr.ToRotMatrix();
-
-            LineStyleInfoPtr    lsInfo = LineStyleInfo::Create(styleId, &styleParams);
-            elParams.SetLineStyle(lsInfo.get());
-            changed = true;
-            break;
-            }
-
-        default:
-            return false;
-        }
-
-    return changed;
-    }
-
-/*---------------------------------------------------------------------------------**//**
-* @bsimethod                                                    Jeff.Marker     05/2015
-+---------------+---------------+---------------+---------------+---------------+------*/
-bool GeometryStreamIO::Reader::Get(Operation const& egOp, TextStringR text) const
-    {
-    if (OpCode::TextString != egOp.m_opCode)
-        return false;
-
-    return (SUCCESS == TextStringPersistence::DecodeFromFlatBuf(text, egOp.m_data, egOp.m_dataSize, m_db));
-    }
-
-/*---------------------------------------------------------------------------------**//**
-* @bsimethod                                                    Brien.Bastings  01/2015
-+---------------+---------------+---------------+---------------+---------------+------*/
-bool GeometryStreamIO::Reader::Get(Operation const& egOp, GeometricPrimitivePtr& elemGeom) const
-    {
-    switch (egOp.m_opCode)
-        {
-        case GeometryStreamIO::OpCode::PointPrimitive2d:
-            {
-            int         nPts;
-            int8_t      boundary;
-            DPoint2dCP  pts;
-
-            if (!Get(egOp, pts, nPts, boundary))
-                break;
-
-            std::valarray<DPoint3d> localPoints3dBuf(nPts);
-
-            for (int iPt = 0; iPt < nPts; ++iPt)
-                localPoints3dBuf[iPt].Init(pts[iPt]);
-
-            switch (boundary)
-                {
-                case FB::BoundaryType_None:
-                    elemGeom = GeometricPrimitive::Create(ICurvePrimitive::CreatePointString(&localPoints3dBuf[0], nPts));
-                    break;
-
-                case FB::BoundaryType_Open:
-                    elemGeom = GeometricPrimitive::Create(ICurvePrimitive::CreateLineString(&localPoints3dBuf[0], nPts));
-                    break;
-
-                case FB::BoundaryType_Closed:
-                    elemGeom = GeometricPrimitive::Create(CurveVector::Create(CurveVector::BOUNDARY_TYPE_Outer, ICurvePrimitive::CreateLineString(&localPoints3dBuf[0], nPts)));
-                    break;
-                }
-
-            return true;
-            }
-
-        case GeometryStreamIO::OpCode::PointPrimitive:
-            {
-            int         nPts;
-            int8_t      boundary;
-            DPoint3dCP  pts;
-
-            if (!Get(egOp, pts, nPts, boundary))
-                break;
-
-            switch (boundary)
-                {
-                case FB::BoundaryType_None:
-                    elemGeom = GeometricPrimitive::Create(ICurvePrimitive::CreatePointString(pts, nPts));
-                    break;
-
-                case FB::BoundaryType_Open:
-                    elemGeom = GeometricPrimitive::Create(ICurvePrimitive::CreateLineString(pts, nPts));
-                    break;
-
-                case FB::BoundaryType_Closed:
-                    elemGeom = GeometricPrimitive::Create(CurveVector::Create(CurveVector::BOUNDARY_TYPE_Outer, ICurvePrimitive::CreateLineString(pts, nPts)));
-                    break;
-                }
-
-            return true;
-            }
-
-        case GeometryStreamIO::OpCode::ArcPrimitive:
-            {
-            DEllipse3d  arc;
-            int8_t      boundary;
-
-            if (!Get(egOp, arc, boundary))
-                break;
-
-            switch (boundary)
-                {
-                case FB::BoundaryType_None:
-                case FB::BoundaryType_Open:
-                    elemGeom = GeometricPrimitive::Create(ICurvePrimitive::CreateArc(arc));
-                    break;
-
-                case FB::BoundaryType_Closed:
-                    elemGeom = GeometricPrimitive::Create(CurveVector::Create(CurveVector::BOUNDARY_TYPE_Outer, ICurvePrimitive::CreateArc(arc)));
-                    break;
-                }
-
-            return true;
-            }
-
-        case GeometryStreamIO::OpCode::CurvePrimitive:
-            {
-            ICurvePrimitivePtr curvePtr;
-
-            if (!Get(egOp, curvePtr))
-                break;
-
-            elemGeom = GeometricPrimitive::Create(curvePtr);
-            return true;
-            }
-
-        case GeometryStreamIO::OpCode::CurveVector:
-            {
-            CurveVectorPtr curvePtr;
-
-            if (!Get(egOp, curvePtr))
-                break;
-
-            elemGeom = GeometricPrimitive::Create(curvePtr);
-            return true;
-            }
-
-        case GeometryStreamIO::OpCode::Polyface:
-            {
-            PolyfaceQueryCarrier meshData(0, false, 0, 0, nullptr, nullptr);
-
-            if (!Get(egOp, meshData))
-                break;
-
-            elemGeom = GeometricPrimitive::Create(meshData);
-            return true;
-            }
-
-        case GeometryStreamIO::OpCode::SolidPrimitive:
-            {
-            ISolidPrimitivePtr solidPtr;
-
-            if (!Get(egOp, solidPtr))
-                break;
-
-            elemGeom = GeometricPrimitive::Create(solidPtr);
-            return true;
-            }
-
-        case GeometryStreamIO::OpCode::BsplineSurface:
-            {
-            MSBsplineSurfacePtr surfacePtr;
-
-            if (!Get(egOp, surfacePtr))
-                break;
-
-            elemGeom = GeometricPrimitive::Create(surfacePtr);
-            return true;
-            }
-
-#if defined (BENTLEYCONFIG_PARASOLID) 
-        case GeometryStreamIO::OpCode::ParasolidBRep:
-            {
-            IBRepEntityPtr entityPtr;
-
-            if (!Get(egOp, entityPtr))
-                break;
-
-            elemGeom = GeometricPrimitive::Create(entityPtr);
-            return true;
-            }
-#else
-        case GeometryStreamIO::OpCode::BRepPolyface:
-            {
-            PolyfaceQueryCarrier meshData(0, false, 0, 0, nullptr, nullptr);
-
-            if (!BentleyGeometryFlatBuffer::BytesToPolyfaceQueryCarrier(egOp.m_data, meshData))
-                break;
-
-            elemGeom = GeometricPrimitive::Create(meshData);
-            return true;
-            }
-
-        case GeometryStreamIO::OpCode::BRepCurveVector:
-            {
-            CurveVectorPtr curvePtr = BentleyGeometryFlatBuffer::BytesToCurveVector(egOp.m_data);
-
-            if (!curvePtr.IsValid())
-                break;
-
-            elemGeom = GeometricPrimitive::Create(curvePtr);
-            return true;
-            }
-#endif
-
-        case GeometryStreamIO::OpCode::TextString:
-            {
-            TextStringPtr text = TextString::Create();
-            if (SUCCESS != TextStringPersistence::DecodeFromFlatBuf(*text, egOp.m_data, egOp.m_dataSize, m_db))
-                break;
-
-            elemGeom = GeometricPrimitive::Create(text);
-            return true;
-            }
-        }
-
-    return false;
-    }
-
-/*---------------------------------------------------------------------------------**//**
-* @bsimethod                                                    Brien.Bastings  11/14
-+---------------+---------------+---------------+---------------+---------------+------*/
-void GeometryStreamIO::Iterator::ToNext()
-    {
-    if (m_dataOffset >= m_dataSize)
-        {
-        m_data = nullptr;
-        m_dataOffset = 0;
-
-        return;
-        }
-
-    uint32_t        opCode = *((uint32_t const*) (m_data));
-    uint32_t        dataSize = *((uint32_t const*) (m_data + sizeof (opCode)));
-    uint8_t const*  data = (0 != dataSize ? (uint8_t const*) (m_data + sizeof (opCode) + sizeof (dataSize)) : nullptr);
-    size_t          egOpSize = sizeof (opCode) + sizeof (dataSize) + dataSize;
-
-    m_egOp = Operation((OpCode) (opCode), dataSize, data);
-    m_data += egOpSize;
-    m_dataOffset += egOpSize;
-    }
-
-/*---------------------------------------------------------------------------------**//**
-* @bsimethod                                                    Sam.Wilson      07/15
-+---------------+---------------+---------------+---------------+---------------+------*/
-DgnDbStatus GeometryStreamIO::Import(GeometryStreamR dest, GeometryStreamCR source, DgnImportContext& importer)
-    {
-    if (!source.HasGeometry())
-        return DgnDbStatus::Success; // otherwise we end up writing a header for an otherwise empty stream...
-
-    Writer writer(importer.GetDestinationDb());
-    Collection collection(source.GetData(), source.GetSize());
-
-    for (auto const& egOp : collection)
-        {
-        switch (egOp.m_opCode)
-            {
-            case GeometryStreamIO::OpCode::BasicSymbology:
-                {
-                auto ppfb = flatbuffers::GetRoot<FB::BasicSymbology>(egOp.m_data);
-
-                DgnSubCategoryId subCategoryId((uint64_t)ppfb->subCategoryId());
-                DgnSubCategoryId remappedSubCategoryId = (subCategoryId.IsValid() ? importer.FindSubCategory(subCategoryId) : DgnSubCategoryId());
-                BeAssert((subCategoryId.IsValid() == remappedSubCategoryId.IsValid()) && "Category and all subcategories should have been remapped by the element that owns this geometry");
-
-                DgnStyleId lineStyleId((uint64_t)ppfb->lineStyleId());
-                DgnStyleId remappedLineStyleId = (lineStyleId.IsValid() ? importer.RemapLineStyleId(lineStyleId) : DgnStyleId());
-                //BeAssert((lineStyleId.IsValid() == remappedLineStyleId.IsValid()));
-
-                FlatBufferBuilder remappedfbb;
-
-                auto mloc = FB::CreateBasicSymbology(remappedfbb, remappedSubCategoryId.GetValueUnchecked(),
-                                                     ppfb->color(), ppfb->weight(), remappedLineStyleId.GetValueUnchecked(),
-                                                     ppfb->transparency(), ppfb->displayPriority(), ppfb->geomClass(),
-                                                     ppfb->useColor(), ppfb->useWeight(), ppfb->useStyle());
-                remappedfbb.Finish(mloc);
-                writer.Append(Operation(OpCode::BasicSymbology, (uint32_t) remappedfbb.GetSize(), remappedfbb.GetBufferPointer()));
-                break;
-                }
-
-            case GeometryStreamIO::OpCode::GeometryPartInstance:
-                {
-                auto ppfb = flatbuffers::GetRoot<FB::GeometryPart>(egOp.m_data);
-
-                DgnGeometryPartId remappedGeometryPartId = importer.RemapGeometryPartId(DgnGeometryPartId((uint64_t) ppfb->geomPartId())); // Trigger deep-copy if necessary
-                BeAssert(remappedGeometryPartId.IsValid() && "Unable to deep-copy geompart!");
-
-                FlatBufferBuilder remappedfbb;
-
-                auto mloc = FB::CreateGeometryPart(remappedfbb, remappedGeometryPartId.GetValueUnchecked(), ppfb->origin(), ppfb->yaw(), ppfb->pitch(), ppfb->roll(), ppfb->scale());
-
-                remappedfbb.Finish(mloc);
-                writer.Append(Operation(OpCode::GeometryPartInstance, (uint32_t) remappedfbb.GetSize(), remappedfbb.GetBufferPointer()));
-                break;
-                }
-
-            case OpCode::Pattern:
-                {
-                auto ppfb = flatbuffers::GetRoot<FB::AreaPattern>(egOp.m_data);
-
-                if (!ppfb->has_symbolId())
-                    {
-                    writer.Append(egOp);
-                    break;
-                    }
-
-                DgnGeometryPartId remappedGeometryPartId = importer.RemapGeometryPartId(DgnGeometryPartId((uint64_t) ppfb->symbolId())); // Trigger deep-copy if necessary
-                BeAssert(remappedGeometryPartId.IsValid() && "Unable to deep-copy geompart!");
-
-                FlatBufferBuilder remappedfbb;
-
-                auto mloc = FB::CreateAreaPattern(remappedfbb, ppfb->origin(), ppfb->rotation(), ppfb->space1(), ppfb->space2(), ppfb->angle1(), ppfb->angle2(), ppfb->scale(), 
-                                                  ppfb->color(), ppfb->weight(), ppfb->useColor(), ppfb->useWeight(), ppfb->invisibleBoundary(), ppfb->snappable(),
-                                                  remappedGeometryPartId.GetValueUnchecked()); 
-                remappedfbb.Finish(mloc);
-                writer.Append(Operation(OpCode::Pattern, (uint32_t) remappedfbb.GetSize(), remappedfbb.GetBufferPointer()));
-                break;
-                }
-
-            case GeometryStreamIO::OpCode::Material:
-                {
-                auto fbSymb = flatbuffers::GetRoot<FB::Material>(egOp.m_data);
-                RenderMaterialId materialId((uint64_t)fbSymb->materialId());
-                RenderMaterialId remappedMaterialId = (materialId.IsValid() ? importer.RemapRenderMaterialId(materialId) : RenderMaterialId());
-                BeAssert((materialId.IsValid() == remappedMaterialId.IsValid()) && "Unable to deep-copy material");
-
-                FlatBufferBuilder remappedfbb;
-                auto mloc = FB::CreateMaterial(remappedfbb, fbSymb->useMaterial(), remappedMaterialId.GetValueUnchecked(), fbSymb->origin(), fbSymb->size(), fbSymb->yaw(), fbSymb->pitch(), fbSymb->roll());
-                remappedfbb.Finish(mloc);
-                writer.Append(Operation(OpCode::Material, (uint32_t) remappedfbb.GetSize(), remappedfbb.GetBufferPointer()));
-                break;
-                }
-
-            case GeometryStreamIO::OpCode::ParasolidBRep:
-                {
-                auto ppfb = flatbuffers::GetRoot<FB::BRepData>(egOp.m_data);
-
-                if (!ppfb->has_symbology())
-                    {
-                    writer.Append(egOp);
-                    break;
-                    }
-
-                bvector<FB::FaceSymbology> remappedFaceSymbVec;
-
-                for (size_t iSymb=0; iSymb < ppfb->symbology()->Length(); iSymb++)
-                    {
-                    FB::FaceSymbology const* fbSymb = ((FB::FaceSymbology const*) ppfb->symbology()->Data())+iSymb;
-
-                    if (fbSymb->useMaterial())
-                        {
-                        RenderMaterialId materialId((uint64_t)fbSymb->materialId());
-                        RenderMaterialId remappedMaterialId = (materialId.IsValid() ? importer.RemapRenderMaterialId(materialId) : RenderMaterialId());
-                        BeAssert((materialId.IsValid() == remappedMaterialId.IsValid()) && "Unable to deep-copy material");
-
-                        FB::FaceSymbology  remappedfbSymb(fbSymb->useColor(), fbSymb->useMaterial(),
-                                                          fbSymb->color(), remappedMaterialId.GetValueUnchecked(),
-                                                          fbSymb->transparency(), fbSymb->uv());
-
-                        remappedFaceSymbVec.push_back(remappedfbSymb);
-                        }
-                    else
-                        {
-                        remappedFaceSymbVec.push_back(*fbSymb);
-                        }
-                    }
-
-                FlatBufferBuilder remappedfbb;
-                auto remappedEntityData = remappedfbb.CreateVector(ppfb->entityData()->Data(), ppfb->entityData()->Length());
-                auto remappedFaceSymb = remappedfbb.CreateVectorOfStructs(&remappedFaceSymbVec.front(), remappedFaceSymbVec.size());
-                auto remappedFaceSymbIndex = ppfb->has_symbologyIndex() ? remappedfbb.CreateVectorOfStructs((FB::FaceSymbologyIndex const*) ppfb->symbologyIndex()->Data(), ppfb->symbologyIndex()->Length()) : 0;
-                auto mloc = FB::CreateBRepData(remappedfbb, ppfb->entityTransform(), ppfb->brepType(), remappedEntityData, remappedFaceSymb, remappedFaceSymbIndex);
-                remappedfbb.Finish(mloc);
-                writer.Append(Operation(OpCode::ParasolidBRep, (uint32_t) remappedfbb.GetSize(), remappedfbb.GetBufferPointer()));
-                break;
-                }
-
-            case GeometryStreamIO::OpCode::TextString:
-                {
-                TextStringPtr text = TextString::Create();
-                if (SUCCESS != TextStringPersistence::DecodeFromFlatBuf(*text, egOp.m_data, egOp.m_dataSize, importer.GetSourceDb()))
-                    break;
-
-                // What is interesting is that TextString's persistence stores ID, but at runtime it only ever cares about font objects.
-                // While you might think it'd be nifty to simply deserialize from the old DB and re-serialize into the new DB (thus getting a new ID based on font type/name), you'd miss out on potentially cloning over embedded face data.
-                // Since the TextString came from persistence, assume the ID is valid.
-                DgnFontId srcFontId = importer.GetSourceDb().Fonts().FindId(text->GetStyle().GetFont());
-                DgnFontId dstFontId = importer.RemapFont(srcFontId);
-                DgnFontCP dstFont = importer.GetDestinationDb().Fonts().FindFontById(dstFontId);
-                
-                if (nullptr == dstFont)
-                    { BeDataAssert(nullptr != dstFont); }
-                else
-                    text->GetStyleR().SetFont(*dstFont);
-                
-                writer.Append(*text);
-                }
-            
-            default:
-                {
-                writer.Append(egOp);
-                break;
-                }
-            }
-        }
-
-    dest.SaveData(&writer.m_buffer.front(), (uint32_t) writer.m_buffer.size());
-
-    return DgnDbStatus::Success;
-    }
-
-/*---------------------------------------------------------------------------------**//**
-* @bsimethod                                                    Brien.Bastings  12/2015
-+---------------+---------------+---------------+---------------+---------------+------*/
-static void debugGeomId(GeometryStreamIO::IDebugOutput& output, GeometricPrimitiveCR geom, GeometryStreamEntryId geomId)
-    {
-    Utf8String  geomType;
-
-    switch (geom.GetGeometryType())
-        {
-        case GeometricPrimitive::GeometryType::CurvePrimitive:
-            geomType.assign("CurvePrimitive");
-            break;
-
-        case GeometricPrimitive::GeometryType::CurveVector:
-            geomType.assign("CurveVector");
-            break;
-
-        case GeometricPrimitive::GeometryType::SolidPrimitive:
-            geomType.assign("SolidPrimitive");
-            break;
-
-        case GeometricPrimitive::GeometryType::BsplineSurface:
-            geomType.assign("BsplineSurface");
-            break;
-
-        case GeometricPrimitive::GeometryType::Polyface:
-            geomType.assign("Polyface");
-            break;
-
-        case GeometricPrimitive::GeometryType::BRepEntity:
-            geomType.assign("BRepEntity");
-            break;
-
-        case GeometricPrimitive::GeometryType::TextString:
-            geomType.assign("TextString");
-            break;
-
-        default:
-            geomType.assign("Unknown");
-            break;
-        }
-
-    if (!geomId.GetGeometryPartId().IsValid())
-        output._DoOutputLine(Utf8PrintfString("- GeometryType::%s \t[Index: %d]\n", geomType.c_str(), geomId.GetIndex()).c_str());
-    else
-        output._DoOutputLine(Utf8PrintfString("- GeometryType::%s \t[Index: %d | PartId: %" PRIu64 " Part Index: %d]\n", geomType.c_str(), geomId.GetIndex(), geomId.GetGeometryPartId().GetValue(), geomId.GetPartIndex()).c_str());
-    }
-
-/*---------------------------------------------------------------------------------**//**
-* @bsimethod                                                    Brien.Bastings  10/2015
-+---------------+---------------+---------------+---------------+---------------+------*/
-void GeometryStreamIO::Debug(IDebugOutput& output, GeometryStreamCR stream, DgnDbR db, bool isPart)
-    {
-// #define DEBUG_POLYFACE_POINT_COUNTS
-    Collection  collection(stream.GetData(), stream.GetSize());
-    Reader      reader(db);
-
-    IdSet<DgnGeometryPartId> parts;
-
-    for (auto const& egOp : collection)
-        {
-        switch (egOp.m_opCode)
-            {
-            case GeometryStreamIO::OpCode::Header:
-                {
-                output._DoOutputLine(Utf8PrintfString("OpCode::Header\n").c_str());
-                break;
-                }
-
-            case GeometryStreamIO::OpCode::SubGraphicRange:
-                {
-                output._DoOutputLine(Utf8PrintfString("OpCode::SubGraphicRange\n").c_str());
-                break;
-                }
-
-            case GeometryStreamIO::OpCode::GeometryPartInstance:
-                {
-                auto ppfb = flatbuffers::GetRoot<FB::GeometryPart>(egOp.m_data);
-
-                DgnGeometryPartId   partId = DgnGeometryPartId((uint64_t)ppfb->geomPartId());
-                DPoint3d            origin = (nullptr == ppfb->origin() ? DPoint3d::FromZero() : *((DPoint3dCP) ppfb->origin()));
-                YawPitchRollAngles  angles = YawPitchRollAngles::FromDegrees(ppfb->yaw(), ppfb->pitch(), ppfb->roll());
-
-                if (output._WantPartGeometry())
-                    parts.insert(partId);
-
-                output._DoOutputLine(Utf8PrintfString("OpCode::GeometryPartInstance - PartId: %" PRIu64 "\n", partId.GetValue()).c_str());
-
-                if (!output._WantVerbose())
-                    break;
-
-                // Transform geomToElem = angles.ToTransform(origin);
-                //
-                // for (int i=0; i<3; i++)
-                //     output._DoOutputLine(Utf8PrintfString("  [%lf, \t%lf, \t%lf, \t%lf]\n", geomToElem.form3d[i][0], geomToElem.form3d[i][1], geomToElem.form3d[i][2], geomToElem.form3d[i][3]).c_str());
-
-                if (!(ppfb->has_origin() || ppfb->has_yaw() || ppfb->has_pitch() || ppfb->has_roll() || ppfb->has_scale()))
-                    break;
-
-                output._DoOutputLine(Utf8PrintfString("  ").c_str());
-
-                if (ppfb->has_origin())
-                    output._DoOutputLine(Utf8PrintfString("Origin: [%lf, %lf, %lf] ", origin.x, origin.y, origin.z).c_str());
-
-                if (ppfb->has_yaw())
-                    output._DoOutputLine(Utf8PrintfString("Yaw: %lf ", angles.GetYaw().Degrees()).c_str());
-
-                if (ppfb->has_pitch())
-                    output._DoOutputLine(Utf8PrintfString("Pitch: %lf ", angles.GetPitch().Degrees()).c_str());
-
-                if (ppfb->has_roll())
-                    output._DoOutputLine(Utf8PrintfString("Roll: %lf ", angles.GetRoll().Degrees()).c_str());
-
-                if (ppfb->has_scale())
-                    output._DoOutputLine(Utf8PrintfString("Scale: %lf ", ppfb->scale()).c_str());
-
-                output._DoOutputLine(Utf8PrintfString("\n").c_str());
-                break;
-                }
-
-            case GeometryStreamIO::OpCode::BasicSymbology:
-                {
-                auto ppfb = flatbuffers::GetRoot<FB::BasicSymbology>(egOp.m_data);
-
-                DgnSubCategoryId   subCategoryId((uint64_t)ppfb->subCategoryId());
-                DgnSubCategoryCPtr subCat = (subCategoryId.IsValid() ? DgnSubCategory::Get(db, subCategoryId) : nullptr);
-
-                if (subCat.IsValid() && nullptr != subCat->GetCode().GetValueUtf8CP())
-                    output._DoOutputLine(Utf8PrintfString("OpCode::BasicSymbology - SubCategory: %s - Id: %" PRIu64 "\n", subCat->GetCode().GetValueUtf8CP(), subCategoryId.GetValue()).c_str());
-                else if (subCategoryId.IsValid())
-                    output._DoOutputLine(Utf8PrintfString("OpCode::BasicSymbology - SubCategoryId: %" PRIu64 "\n", subCategoryId.GetValue()).c_str());
-                else
-                    output._DoOutputLine(Utf8PrintfString("OpCode::BasicSymbology\n").c_str());
-
-                if (!output._WantVerbose())
-                    break;
-
-                if (!(ppfb->has_color() || ppfb->has_useColor() || 
-                      ppfb->has_weight() || ppfb->has_useWeight() || 
-                      ppfb->has_lineStyleId() || ppfb->has_useStyle() || 
-                      ppfb->has_transparency() || ppfb->has_displayPriority() || ppfb->has_geomClass()))
-                    break;
-
-                output._DoOutputLine(Utf8PrintfString("  ").c_str());
-
-                if (ppfb->has_color() || ppfb->has_useColor())
-                    {
-                    ColorDef color(ppfb->color());
-                    output._DoOutputLine(Utf8PrintfString("Color: [Red:%d Green:%d Blue:%d Alpha:%d] ", color.GetRed(), color.GetGreen(), color.GetBlue(), color.GetAlpha()).c_str());
-                    }
-
-                if (ppfb->has_weight() || ppfb->has_useWeight())
-                    output._DoOutputLine(Utf8PrintfString("Weight: %d ", ppfb->weight()).c_str());
-
-                if (ppfb->has_lineStyleId() || ppfb->has_useStyle())
-                    output._DoOutputLine(Utf8PrintfString("Style: %" PRIu64 " ", ppfb->lineStyleId()).c_str());
-
-                if (ppfb->has_transparency())
-                    output._DoOutputLine(Utf8PrintfString("Transparency: %lf ", ppfb->transparency()).c_str());
-
-                if (ppfb->has_displayPriority())
-                    output._DoOutputLine(Utf8PrintfString("Display Priority: %d ", ppfb->displayPriority()).c_str());
-
-                if (ppfb->has_geomClass())
-                    {
-                    DgnGeometryClass geomClass = (DgnGeometryClass) ppfb->geomClass();
-                    Utf8String       classStr;
-
-                    switch (geomClass)
-                        {
-                        case DgnGeometryClass::Primary:
-                            classStr.append("Primary");
-                            break;
-                        case DgnGeometryClass::Construction:
-                            classStr.append("Construction");
-                            break;
-                        case DgnGeometryClass::Dimension:
-                            classStr.append("Dimension");
-                            break;
-                        case DgnGeometryClass::Pattern:
-                            classStr.append("Pattern");
-                            break;
-                        }
-
-                    output._DoOutputLine(Utf8PrintfString("Geometry Class: %s ", classStr.c_str()).c_str());
-                    }
-
-                output._DoOutputLine(Utf8PrintfString("\n").c_str());
-                break;
-                }
-
-            case GeometryStreamIO::OpCode::PointPrimitive:
-                {
-                output._DoOutputLine(Utf8PrintfString("OpCode::PointPrimitive\n").c_str());
-
-                if (!output._WantVerbose())
-                    break;
-
-                int         nPts;
-                int8_t      boundary;
-                DPoint3dCP  pts;
-            
-                if (!reader.Get(egOp, pts, nPts, boundary))
-                    break;
-
-                Utf8String  boundaryStr;
-
-                switch (boundary)
-                    {
-                    case FB::BoundaryType_None:
-                        boundaryStr.append("None (Points)");
-                        break;
-                    case FB::BoundaryType_Open:
-                        boundaryStr.append("Open");
-                        break;
-                    case FB::BoundaryType_Closed:
-                        boundaryStr.append("Closed");
-                        break;
-                    }
-
-                output._DoOutputLine(Utf8PrintfString("  Point Count: %d - Boundary Type: %s\n", nPts, boundaryStr.c_str()).c_str());
-                break;
-                }
-
-            case GeometryStreamIO::OpCode::PointPrimitive2d:
-                {
-                output._DoOutputLine(Utf8PrintfString("OpCode::PointPrimitive2d\n").c_str());
-
-                if (!output._WantVerbose())
-                    break;
-
-                int         nPts;
-                int8_t      boundary;
-                DPoint2dCP  pts;
-            
-                if (!reader.Get(egOp, pts, nPts, boundary))
-                    break;
-
-                Utf8String  boundaryStr;
-
-                switch (boundary)
-                    {
-                    case FB::BoundaryType_None:
-                        boundaryStr.append("None (Points)");
-                        break;
-                    case FB::BoundaryType_Open:
-                        boundaryStr.append("Open");
-                        break;
-                    case FB::BoundaryType_Closed:
-                        boundaryStr.append("Closed");
-                        break;
-                    }
-
-                output._DoOutputLine(Utf8PrintfString("  Point Count: %d - Boundary Type: %s\n", nPts, boundaryStr.c_str()).c_str());
-                break;
-                }
-
-            case GeometryStreamIO::OpCode::ArcPrimitive:
-                {
-                output._DoOutputLine(Utf8PrintfString("OpCode::ArcPrimitive\n").c_str());
-
-                if (!output._WantVerbose())
-                    break;
-
-                int8_t      boundary;
-                DEllipse3d  arc;
-            
-                if (!reader.Get(egOp, arc, boundary))
-                    break;
-
-                Utf8String  boundaryStr;
-
-                switch (boundary)
-                    {
-                    case FB::BoundaryType_None:
-                        boundaryStr.append("None");
-                        break;
-                    case FB::BoundaryType_Open:
-                        boundaryStr.append("Open");
-                        break;
-                    case FB::BoundaryType_Closed:
-                        boundaryStr.append("Closed");
-                        break;
-                    }
-
-                output._DoOutputLine(Utf8PrintfString("  Start: %f - Sweep: %lf - Boundary Type: %s\n", arc.start, arc.sweep, boundaryStr.c_str()).c_str());
-                break;
-                }
-
-            case GeometryStreamIO::OpCode::CurveVector:
-                {
-                output._DoOutputLine(Utf8PrintfString("OpCode::CurveVector\n").c_str());
-                break;
-                }
-
-            case GeometryStreamIO::OpCode::Polyface:
-                {
-#if defined(DEBUG_POLYFACE_POINT_COUNTS)
-                PolyfaceHeaderPtr mesh = BentleyGeometryFlatBuffer::BytesToPolyfaceHeader(egOp.m_data);
-                output._DoOutputLine(Utf8PrintfString("OpCode::Polyface %u points\n", mesh.IsValid() ? static_cast<uint32_t>(mesh->GetPointCount()) : 0).c_str());
-#else
-                output._DoOutputLine(Utf8PrintfString("OpCode::Polyface\n").c_str());
-#endif
-                break;
-                }
-
-            case GeometryStreamIO::OpCode::CurvePrimitive:
-                {
-                output._DoOutputLine(Utf8PrintfString("OpCode::CurvePrimitive\n").c_str());
-                break;
-                }
-
-            case GeometryStreamIO::OpCode::SolidPrimitive:
-                {
-                output._DoOutputLine(Utf8PrintfString("OpCode::SolidPrimitive\n").c_str());
-                break;
-                }
-
-            case GeometryStreamIO::OpCode::BsplineSurface:
-                {
-                output._DoOutputLine(Utf8PrintfString("OpCode::BsplineSurface\n").c_str());
-                break;
-                }
-
-            case GeometryStreamIO::OpCode::ParasolidBRep:
-                {
-                output._DoOutputLine(Utf8PrintfString("OpCode::ParasolidBRep\n").c_str());
-                break;
-                }
-
-            case GeometryStreamIO::OpCode::BRepPolyface:
-                {
-#if defined(DEBUG_POLYFACE_POINT_COUNTS)
-                PolyfaceHeaderPtr mesh = BentleyGeometryFlatBuffer::BytesToPolyfaceHeader(egOp.m_data);
-                output._DoOutputLine(Utf8PrintfString("OpCode::BRepPolyface %u points\n", mesh.IsValid() ? static_cast<uint32_t>(mesh->GetPointCount()) : 0).c_str());
-#else
-                output._DoOutputLine(Utf8PrintfString("OpCode::BRepPolyface\n").c_str());
-#endif
-                break;
-                }
-
-            case GeometryStreamIO::OpCode::BRepCurveVector:
-                {
-                output._DoOutputLine(Utf8PrintfString("OpCode::BRepCurveVector\n").c_str());
-                break;
-                }
-
-            case GeometryStreamIO::OpCode::AreaFill:
-                {
-                auto ppfb = flatbuffers::GetRoot<FB::AreaFill>(egOp.m_data);
-
-                FillDisplay fillDisplay = (FillDisplay) ppfb->fill();
-                Utf8String  fillStr;
-
-                switch (fillDisplay)
-                    {
-                    case FillDisplay::Never:
-                        fillStr.append("Never");
-                        break;
-                    case FillDisplay::ByView:
-                        fillStr.append("By View");
-                        break;
-                    case FillDisplay::Always:
-                        fillStr.append("Always");
-                        break;
-                    case FillDisplay::Blanking:
-                        fillStr.append("Blanking");
-                        break;
-                    }
-
-                output._DoOutputLine(Utf8PrintfString("OpCode::AreaFill - Display: %s\n", fillStr.c_str()).c_str());
-
-                if (!output._WantVerbose())
-                    break;
-
-                if (FillDisplay::Never == fillDisplay)
-                    break;
-
-                if (ppfb->has_mode())
-                    {
-                    output._DoOutputLine(Utf8PrintfString("  Gradient: %d ", ppfb->mode()).c_str());
-
-                    if (ppfb->has_transparency())
-                        output._DoOutputLine(Utf8PrintfString("Transparency: %lf ", ppfb->transparency()).c_str());
-
-                    output._DoOutputLine(Utf8PrintfString("\n").c_str());
-                    break;
-                    }
-
-                if (!(ppfb->has_color() || ppfb->has_useColor() || ppfb->has_backgroundFill() || ppfb->has_transparency()))
-                    break;
-
-                output._DoOutputLine(Utf8PrintfString("  ").c_str());
-
-                if (ppfb->has_color() || ppfb->has_useColor())
-                    {
-                    ColorDef color(ppfb->color());
-                    output._DoOutputLine(Utf8PrintfString("Fill: [Red:%d Green:%d Blue:%d Alpha:%d] ", color.GetRed(), color.GetGreen(), color.GetBlue(), color.GetAlpha()).c_str());
-                    }
-                else if (ppfb->has_backgroundFill())
-                    {
-                    output._DoOutputLine(Utf8PrintfString("Fill: View Background %s", 1 == ppfb->backgroundFill() ? "Solid" : "Outline").c_str());
-                    }
-                else
-                    {
-                    output._DoOutputLine(Utf8PrintfString("Fill: Single Color ").c_str());
-                    }
-
-                if (ppfb->has_transparency())
-                    output._DoOutputLine(Utf8PrintfString("Transparency: %lf ", ppfb->transparency()).c_str());
-
-                output._DoOutputLine(Utf8PrintfString("\n").c_str());
-                break;
-                }
-
-            case GeometryStreamIO::OpCode::Pattern:
-                {
-                output._DoOutputLine(Utf8PrintfString("OpCode::Pattern\n").c_str());
-                break;
-                }
-
-            case GeometryStreamIO::OpCode::Material:
-                {
-                output._DoOutputLine(Utf8PrintfString("OpCode::Material\n").c_str());
-                break;
-                }
-
-            case GeometryStreamIO::OpCode::LineStyleModifiers:
-                {
-                output._DoOutputLine(Utf8PrintfString("OpCode::LineStyleModifiers\n").c_str());
-                break;
-                }
-
-            case GeometryStreamIO::OpCode::TextString:
-                {
-                output._DoOutputLine(Utf8PrintfString("OpCode::TextString\n").c_str());
-                break;
-                }
-
-            default:
-                {
-                output._DoOutputLine(Utf8PrintfString("OpCode - %d\n", egOp.m_opCode).c_str());
-                break;
-                }
-            }
-        }
-
-    if (0 != parts.size())
-        {
-        for (DgnGeometryPartId partId : parts)
-            {
-            DgnGeometryPartCPtr partGeometry = db.Elements().Get<DgnGeometryPart>(partId);
-
-            if (!partGeometry.IsValid())
-                continue;
-
-            output._DoOutputLine(Utf8PrintfString("\n[--- Part: %s - Id: %" PRIu64 " ---]\n\n", partGeometry->GetCode().GetValueUtf8CP(), partId.GetValue()).c_str());
-            GeometryStreamIO::Debug(output, partGeometry->GetGeometryStream(), db, true);
-            }
-        }
-
-    if (output._WantGeomEntryIds() && !isPart)
-        {
-        GeometryCollection collection(stream, db);
-
-        output._DoOutputLine(Utf8PrintfString("\n--- GeometryStream Entry Ids ---\n\n").c_str());
-
-        for (auto iter : collection)
-            {
-            GeometricPrimitivePtr geom = iter.GetGeometryPtr();
-
-            if (geom.IsValid())
-                {
-                debugGeomId(output, *geom, iter.GetGeometryStreamEntryId());
-                continue;
-                }
-
-            DgnGeometryPartCPtr partGeom = iter.GetGeometryPartCPtr();
-
-            if (!partGeom.IsValid())
-                continue;
-
-            GeometryCollection partCollection(partGeom->GetGeometryStream(), db);
-
-            partCollection.SetNestedIteratorContext(iter); // Iterate part GeomStream in context of parent...
-
-            for (auto partIter : partCollection)
-                {
-                GeometricPrimitivePtr partGeom = partIter.GetGeometryPtr();
-
-                if (!partGeom.IsValid())
-                    continue;
-
-                debugGeomId(output, *partGeom, partIter.GetGeometryStreamEntryId());
-                }
-            }
-
-        output._DoOutputLine("\n");
-        }
-    }
-
-/*---------------------------------------------------------------------------------**//**
-* @bsimethod                                                    Brien.Bastings  05/2015
-+---------------+---------------+---------------+---------------+---------------+------*/
-void GeometryStreamIO::Collection::GetGeometryPartIds(IdSet<DgnGeometryPartId>& parts, DgnDbR dgnDb) const
-    {
-    GeometryStreamIO::Reader reader(dgnDb);
-
-    for (auto const& egOp : *this)
-        {
-        if (GeometryStreamIO::OpCode::GeometryPartInstance != egOp.m_opCode)
-            continue;
-
-        DgnGeometryPartId geomPartId;
-        Transform geomToElem;
-
-        if (!reader.Get(egOp, geomPartId, geomToElem))
-            continue;
-
-        parts.insert(geomPartId);
-        }
-    }
-
-/*=================================================================================**//**
-* @bsiclass                                                     Brien.Bastings  02/2015
-+===============+===============+===============+===============+===============+======*/
-struct DrawHelper
-{
-/*---------------------------------------------------------------------------------**//**
-* @bsimethod                                                    Brien.Bastings  02/2015
-+---------------+---------------+---------------+---------------+---------------+------*/
-static void CookGeometryParams(ViewContextR context, Render::GeometryParamsR geomParams, Render::GraphicBuilderR graphic, bool& geomParamsChanged)
-    {
-    if (!geomParamsChanged)
-        {
-        // NOTE: Even if we aren't activating, make sure to resolve so that we can test for linestyles, display priority, etc.
-        geomParams.Resolve(context);
-        return;
-        }
-
-    context.CookGeometryParams(geomParams, graphic);
-    geomParamsChanged = false;
-    }
-
-/*---------------------------------------------------------------------------------**//**
-* @bsimethod                                                    Brien.Bastings  05/2015
-+---------------+---------------+---------------+---------------+---------------+------*/
-static bool IsGeometryVisible(ViewContextR context, Render::GeometryParamsCR geomParams, DRange3dCP range)
-    {
-<<<<<<< HEAD
-    return context.IsGeometryVisible(geomParams, range);
-=======
-    ViewFlags   viewFlags = context.GetViewFlags();
-
-    switch (geomParams.GetGeometryClass())
-        {
-        case DgnGeometryClass::Construction:
-            if (!viewFlags.ShowConstructions())
-                return false;
-            break;
-
-        case DgnGeometryClass::Dimension:
-            if (!viewFlags.ShowDimensions())
-                return false;
-            break;
-
-        case DgnGeometryClass::Pattern:
-            if (!viewFlags.ShowPatterns())
-                return false;
-            break;
-        }
-
-    if (nullptr != range && !range->IsNull())
-        {
-        if (!context.IsRangeVisible(*range))
-            return false; // Sub-graphic outside range...
-        }
-
-    if (nullptr == context.GetViewport())
-        return true;
-
-    DgnSubCategory::Appearance appearance = context.GetViewport()->GetViewController().GetSubCategoryAppearance(geomParams.GetSubCategoryId());
-
-    if (appearance.IsInvisible())
-        return false;
-
-    switch (context.GetDrawPurpose())
-        {
-        case DrawPurpose::Plot:
-            if (appearance.GetDontPlot())
-                return false;
-            break;
-
-        case DrawPurpose::Pick:
-        case DrawPurpose::FenceAccept:
-            if (appearance.GetDontLocate()) // NOTE: Don't check GetDontSnap as we still need "not snappable" hit...
-                return false;
-            break;
-        }
-
-    return true;
->>>>>>> 0fb1f32a
-    }
-
-/*---------------------------------------------------------------------------------**//**
-* @bsimethod                                                    Brien.Bastings  05/2015
-+---------------+---------------+---------------+---------------+---------------+------*/
-static bool IsFillVisible(ViewContextR context, Render::GeometryParamsCR geomParams)
-    {
-    // NEEDSWORK Mesh tiles...will want to control fill with shader so that turning it on/off doesn't invalidate tiles...
-    switch (geomParams.GetFillDisplay())
-        {
-        case FillDisplay::Never:
-            return false;
-
-        case FillDisplay::ByView:
-            return context.GetViewFlags().ShowFill();
-
-        default:
-            return true;
-        }
-    }
-
-}; // DrawHelper
-
-/*---------------------------------------------------------------------------------**//**
-* @bsimethod                                                    Brien.Bastings  11/2014
-+---------------+---------------+---------------+---------------+---------------+------*/
-void GeometryStreamIO::Collection::Draw(Render::GraphicBuilderR mainGraphic, ViewContextR context, Render::GeometryParamsR geomParams, bool activateParams, DgnElementCP element) const
-    {
-    bool geomParamsChanged = true;
-    bool allowStrokedLinestyles = activateParams; // Don't allow stroked linestyles in GeometryParts...
-    Render::GraphicParams subGraphicParams;
-    DRange3d subGraphicRange = DRange3d::NullRange();
-    Render::GraphicBuilderPtr subGraphic;
-    Render::GraphicBuilderP currGraphic = &mainGraphic;
-    GeometryStreamEntryIdCP currEntryId = currGraphic->GetGeometryStreamEntryId();
-    GeometryStreamEntryId entryId;
-    GeometryStreamIO::Reader reader(context.GetDgnDb());
-
-#if defined (BENTLEYCONFIG_PARASOLID)
-    bool usePreBakedBody = false;
-#else
-    bool usePreBakedBody = true;
-#endif
-
-    if (nullptr != currEntryId)
-        entryId = *currEntryId;
-
-    for (auto const& egOp : *this)
-        {
-        switch (egOp.m_opCode)
-            {
-            case GeometryStreamIO::OpCode::Header:
-                {
-                entryId.SetActive(true);
-                currGraphic->SetGeometryStreamEntryId(&entryId);
-                break;
-                }
-
-            case GeometryStreamIO::OpCode::BasicSymbology:
-            case GeometryStreamIO::OpCode::LineStyleModifiers:
-            case GeometryStreamIO::OpCode::AreaFill:
-            case GeometryStreamIO::OpCode::Pattern:
-            case GeometryStreamIO::OpCode::Material:
-                {
-                if (!reader.Get(egOp, geomParams))
-                    break;
-
-                geomParamsChanged = true;
-                break;
-                }
-
-            case GeometryStreamIO::OpCode::SubGraphicRange:
-                {
-                currGraphic = &mainGraphic;
-                subGraphicRange = DRange3d::NullRange();
-
-                if (!reader.Get(egOp, subGraphicRange))
-                    break;
-
-                subGraphic = mainGraphic.CreateSubGraphic(Transform::FromIdentity());
-                currGraphic = subGraphic.get();
-
-                mainGraphic.GetLocalToWorldTransform().Multiply(subGraphicRange, subGraphicRange); // Range test needs world coords...
-
-                geomParams.Resolve(context);
-                subGraphicParams.Cook(geomParams, context); // Save current params for AddSubGraphic in case there are additional symbology changes...
-
-                currGraphic->ActivateGraphicParams(subGraphicParams, &geomParams);
-                geomParamsChanged = false;
-
-                continue; // Next op code should be a geometry op code that will be added to this sub-graphic...
-                }
-
-            case GeometryStreamIO::OpCode::GeometryPartInstance:
-                {
-                entryId.Increment();
-                currGraphic->SetGeometryStreamEntryId(&entryId);
-
-                DgnGeometryPartId geomPartId;
-                Transform geomToSource;
-
-                if (!reader.Get(egOp, geomPartId, geomToSource))
-                    break;
-
-                entryId.SetActiveGeometryPart(geomPartId);
-                currGraphic->SetGeometryStreamEntryId(&entryId);
-
-                context.AddSubGraphic(mainGraphic, geomPartId, geomToSource, geomParams);
-
-                entryId.SetActiveGeometryPart(DgnGeometryPartId());
-                currGraphic->SetGeometryStreamEntryId(&entryId);
-
-                break;
-                }
-
-            case GeometryStreamIO::OpCode::PointPrimitive2d:
-                {
-                entryId.Increment();
-                currGraphic->SetGeometryStreamEntryId(&entryId);
-
-                if (!DrawHelper::IsGeometryVisible(context, geomParams, &subGraphicRange))
-                    break;
-
-                int         nPts;
-                int8_t      boundary;
-                DPoint2dCP  pts;
-
-                if (!reader.Get(egOp, pts, nPts, boundary))
-                    break;
-    
-                DrawHelper::CookGeometryParams(context, geomParams, *currGraphic, geomParamsChanged);
-
-                if (FB::BoundaryType_Closed == boundary)
-                    {
-                    PatternParamsCP pattern;
-
-                    if (nullptr != (pattern = geomParams.GetPatternParams()))
-                        {
-                        if (context.WantAreaPatterns())
-                            {
-                            std::valarray<DPoint3d> localPoints3dBuf(nPts);
-
-                            for (int iPt = 0; iPt < nPts; ++iPt)
-                                localPoints3dBuf[iPt].Init(pts[iPt]);
-
-                            context.DrawAreaPattern(*currGraphic, *CurveVector::Create(CurveVector::BOUNDARY_TYPE_Outer, ICurvePrimitive::CreateLineString(&localPoints3dBuf[0], nPts)), geomParams, false);
-                            }
-                           
-                        if (pattern->GetInvisibleBoundary() && !DrawHelper::IsFillVisible(context, geomParams))
-                            break;
-                        }
-                    }
-
-                if (FB::BoundaryType_None != boundary)
-                    {
-                    bool strokeLineStyle = (allowStrokedLinestyles && context.WantLineStyles() && geomParams.HasStrokedLineStyle());
-
-                    if (strokeLineStyle)
-                        {
-                        std::valarray<DPoint3d> localPoints3dBuf(nPts);
-
-                        for (int iPt = 0; iPt < nPts; ++iPt)
-                            localPoints3dBuf[iPt].Init(pts[iPt]);
-
-                        context.DrawStyledCurveVector(*currGraphic, *CurveVector::Create(FB::BoundaryType_Closed == boundary ? CurveVector::BOUNDARY_TYPE_Outer : CurveVector::BOUNDARY_TYPE_Open, ICurvePrimitive::CreateLineString(&localPoints3dBuf[0], nPts)), geomParams, false);
-                        break;
-                        }
-                    }
-
-                switch (boundary)
-                    {
-                    case FB::BoundaryType_None:
-                        currGraphic->AddPointString2d(nPts, pts, geomParams.GetNetDisplayPriority());
-                        break;
-
-                    case FB::BoundaryType_Open:
-                        currGraphic->AddLineString2d(nPts, pts, geomParams.GetNetDisplayPriority());
-                        break;
-
-                    case FB::BoundaryType_Closed:
-                        currGraphic->AddShape2d(nPts, pts, DrawHelper::IsFillVisible(context, geomParams), geomParams.GetNetDisplayPriority());
-                        break;
-                    }
-                break;
-                }
-
-            case GeometryStreamIO::OpCode::PointPrimitive:
-                {
-                entryId.Increment();
-                currGraphic->SetGeometryStreamEntryId(&entryId);
-
-                if (!DrawHelper::IsGeometryVisible(context, geomParams, &subGraphicRange))
-                    break;
-
-                int         nPts;
-                int8_t      boundary;
-                DPoint3dCP  pts;
-
-                if (!reader.Get(egOp, pts, nPts, boundary))
-                    break;
-
-                DrawHelper::CookGeometryParams(context, geomParams, *currGraphic, geomParamsChanged);
-
-                if (FB::BoundaryType_Closed == boundary)
-                    {
-                    PatternParamsCP pattern;
-
-                    if (nullptr != (pattern = geomParams.GetPatternParams()))
-                        {
-                        if (context.WantAreaPatterns())
-                            context.DrawAreaPattern(*currGraphic, *CurveVector::Create(CurveVector::BOUNDARY_TYPE_Outer, ICurvePrimitive::CreateLineString(pts, nPts)), geomParams, false);
-                           
-                        if (pattern->GetInvisibleBoundary() && !DrawHelper::IsFillVisible(context, geomParams))
-                            break;
-                        }
-                    }
-
-                if (FB::BoundaryType_None != boundary)
-                    {
-                    bool strokeLineStyle = (allowStrokedLinestyles && context.WantLineStyles() && geomParams.HasStrokedLineStyle());
-
-                    if (strokeLineStyle)
-                        {
-                        context.DrawStyledCurveVector(*currGraphic, *CurveVector::Create(FB::BoundaryType_Closed == boundary ? CurveVector::BOUNDARY_TYPE_Outer : CurveVector::BOUNDARY_TYPE_Open, ICurvePrimitive::CreateLineString(pts, nPts)), geomParams, false);
-                        break;
-                        }
-                    }
-
-                switch (boundary)
-                    {
-                    case FB::BoundaryType_None:
-                        currGraphic->AddPointString(nPts, pts);
-                        break;
-
-                    case FB::BoundaryType_Open:
-                        currGraphic->AddLineString(nPts, pts);
-                        break;
-
-                    case FB::BoundaryType_Closed:
-                        currGraphic->AddShape(nPts, pts, DrawHelper::IsFillVisible(context, geomParams));
-                        break;
-                    }
-                break;
-                }
-
-            case GeometryStreamIO::OpCode::ArcPrimitive:
-                {
-                entryId.Increment();
-                currGraphic->SetGeometryStreamEntryId(&entryId);
-
-                if (!DrawHelper::IsGeometryVisible(context, geomParams, &subGraphicRange))
-                    break;
-
-                DEllipse3d  arc;
-                int8_t      boundary;
-
-                if (!reader.Get(egOp, arc, boundary))
-                    break;
-
-                DrawHelper::CookGeometryParams(context, geomParams, *currGraphic, geomParamsChanged);
-
-                if (FB::BoundaryType_Closed == boundary)
-                    {
-                    PatternParamsCP pattern;
-
-                    if (nullptr != (pattern = geomParams.GetPatternParams()))
-                        {
-                        if (context.WantAreaPatterns())
-                            context.DrawAreaPattern(*currGraphic, *CurveVector::Create(CurveVector::BOUNDARY_TYPE_Outer, ICurvePrimitive::CreateArc(arc)), geomParams, false);
-                           
-                        if (pattern->GetInvisibleBoundary() && !DrawHelper::IsFillVisible(context, geomParams))
-                            break;
-                        }
-                    }
-
-                bool strokeLineStyle = (allowStrokedLinestyles && context.WantLineStyles() && geomParams.HasStrokedLineStyle());
-
-                if (strokeLineStyle)
-                    {
-                    context.DrawStyledCurveVector(*currGraphic, *CurveVector::Create(FB::BoundaryType_Closed == boundary ? CurveVector::BOUNDARY_TYPE_Outer : CurveVector::BOUNDARY_TYPE_Open, ICurvePrimitive::CreateArc(arc)), geomParams, false);
-                    break;
-                    }
-
-                if (!context.Is3dView())
-                    {
-                    if (FB::BoundaryType_Closed != boundary)
-                        currGraphic->AddArc2d(arc, false, false, geomParams.GetNetDisplayPriority());
-                    else
-                        currGraphic->AddArc2d(arc, true, DrawHelper::IsFillVisible(context, geomParams), geomParams.GetNetDisplayPriority());
-                    break;
-                    }
-
-                if (FB::BoundaryType_Closed != boundary)
-                    currGraphic->AddArc(arc, false, false);
-                else
-                    currGraphic->AddArc(arc, true, DrawHelper::IsFillVisible(context, geomParams));
-                break;
-                }
-
-            case GeometryStreamIO::OpCode::CurvePrimitive:
-                {
-                entryId.Increment();
-                currGraphic->SetGeometryStreamEntryId(&entryId);
-
-                if (!DrawHelper::IsGeometryVisible(context, geomParams, &subGraphicRange))
-                    break;
-
-                ICurvePrimitivePtr curvePrimitivePtr;
-
-                if (!reader.Get(egOp, curvePrimitivePtr))
-                    break;
-
-                DrawHelper::CookGeometryParams(context, geomParams, *currGraphic, geomParamsChanged);
-
-                if (ICurvePrimitive::CURVE_PRIMITIVE_TYPE_PointString == curvePrimitivePtr->GetCurvePrimitiveType())
-                    {
-                    if (!context.Is3dView())
-                        {
-                        bvector<DPoint3d> const* points = curvePrimitivePtr->GetPointStringCP();
-                        int nPts = (int) points->size();
-                        std::valarray<DPoint2d> localPoints2dBuf(nPts);
-
-                        for (int iPt = 0; iPt < nPts; ++iPt)
-                            {
-                            DPoint3dCP tmpPt = &points->front()+iPt;
-
-                            localPoints2dBuf[iPt].x = tmpPt->x;
-                            localPoints2dBuf[iPt].y = tmpPt->y;
-                            }
-
-                        currGraphic->AddPointString2d(nPts, &localPoints2dBuf[0], geomParams.GetNetDisplayPriority());
-                        break;
-                        }
-
-                    currGraphic->AddPointString((int) curvePrimitivePtr->GetPointStringCP()->size(), &curvePrimitivePtr->GetPointStringCP()->front());
-                    break;
-                    }
-
-                CurveVectorPtr curvePtr = CurveVector::Create(CurveVector::BOUNDARY_TYPE_Open, curvePrimitivePtr); // A single curve primitive (that isn't a point string) is always open...
-                bool strokeLineStyle = (allowStrokedLinestyles && context.WantLineStyles() && geomParams.HasStrokedLineStyle());
-
-                if (strokeLineStyle)
-                    {
-                    context.DrawStyledCurveVector(*currGraphic, *curvePtr, geomParams, false);
-                    break;
-                    }
-
-                if (!context.Is3dView())
-                    {
-                    currGraphic->AddCurveVector2dR(*curvePtr, false, geomParams.GetNetDisplayPriority());
-                    break;
-                    }
-
-                currGraphic->AddCurveVectorR(*curvePtr, false);
-                break;
-                }
-
-            case GeometryStreamIO::OpCode::CurveVector:
-                {
-                entryId.Increment();
-                currGraphic->SetGeometryStreamEntryId(&entryId);
-
-                if (!DrawHelper::IsGeometryVisible(context, geomParams, &subGraphicRange))
-                    break;
-
-                CurveVectorPtr curvePtr;
-
-                if (!reader.Get(egOp, curvePtr))
-                    break;
-
-                DrawHelper::CookGeometryParams(context, geomParams, *currGraphic, geomParamsChanged);
-
-                if (curvePtr->IsAnyRegionType())
-                    {
-                    PatternParamsCP pattern;
-
-                    if (nullptr != (pattern = geomParams.GetPatternParams()))
-                        {
-                        if (context.WantAreaPatterns())
-                            context.DrawAreaPattern(*currGraphic, *curvePtr, geomParams, false);
-                           
-                        if (pattern->GetInvisibleBoundary() && !DrawHelper::IsFillVisible(context, geomParams))
-                            break;
-                        }
-                    }
-
-                bool strokeLineStyle = (allowStrokedLinestyles && context.WantLineStyles() && geomParams.HasStrokedLineStyle());
-
-                if (strokeLineStyle)
-                    {
-                    context.DrawStyledCurveVector(*currGraphic, *curvePtr, geomParams, false);
-                    break;
-                    }
-
-                if (!context.Is3dView())
-                    {
-                    currGraphic->AddCurveVector2dR(*curvePtr, curvePtr->IsAnyRegionType() && DrawHelper::IsFillVisible(context, geomParams), geomParams.GetNetDisplayPriority());
-                    break;
-                    }
-
-                currGraphic->AddCurveVectorR(*curvePtr, curvePtr->IsAnyRegionType() && DrawHelper::IsFillVisible(context, geomParams));
-
-                // NOTE: We no longer want to support the surface/control polygon visibility options.
-                //       Display of the control polygon is something that should be left to specific tools and modify handles.
-                //       WireframeGeomUtil::DrawControlPolygon was created to help tools that wish to show the control polygon.
-                break;
-                }
-
-            case GeometryStreamIO::OpCode::Polyface:
-                {
-                entryId.Increment();
-                currGraphic->SetGeometryStreamEntryId(&entryId);
-
-                if (!DrawHelper::IsGeometryVisible(context, geomParams, &subGraphicRange))
-                    break;
-
-                PolyfaceQueryCarrier meshData(0, false, 0, 0, nullptr, nullptr);
-
-                if (!reader.Get(egOp, meshData))
-                    break;
-
-                DrawHelper::CookGeometryParams(context, geomParams, *currGraphic, geomParamsChanged);
-                currGraphic->AddPolyface(meshData, DrawHelper::IsFillVisible(context, geomParams));
-                break;
-                };
-
-            case GeometryStreamIO::OpCode::SolidPrimitive:
-                {
-                entryId.Increment();
-                currGraphic->SetGeometryStreamEntryId(&entryId);
-
-                if (!DrawHelper::IsGeometryVisible(context, geomParams, &subGraphicRange))
-                    break;
-
-                ISolidPrimitivePtr solidPtr;
-
-                if (!reader.Get(egOp, solidPtr))
-                    break;
-
-                DrawHelper::CookGeometryParams(context, geomParams, *currGraphic, geomParamsChanged);
-                currGraphic->AddSolidPrimitiveR(*solidPtr);
-                break;
-                }
-
-            case GeometryStreamIO::OpCode::BsplineSurface:
-                {
-                entryId.Increment();
-                currGraphic->SetGeometryStreamEntryId(&entryId);
-
-                if (!DrawHelper::IsGeometryVisible(context, geomParams, &subGraphicRange))
-                    break;
-
-                MSBsplineSurfacePtr surfacePtr;
-
-                if (!reader.Get(egOp, surfacePtr))
-                    break;
-
-                DrawHelper::CookGeometryParams(context, geomParams, *currGraphic, geomParamsChanged);
-                currGraphic->AddBSplineSurfaceR(*surfacePtr);
-
-                // NOTE: We no longer want to support the surface/control polygon visibility options.
-                //       Display of the control polygon is something that should be left to specific tools and modify handles.
-                //       WireframeGeomUtil::DrawControlPolygon was created to help tools that wish to show the control polygon.
-                break;
-                }
-
-            case GeometryStreamIO::OpCode::ParasolidBRep:
-                {
-                entryId.Increment();
-                currGraphic->SetGeometryStreamEntryId(&entryId);
-
-#if defined (BENTLEYCONFIG_PARASOLID)
-                if (!DrawHelper::IsGeometryVisible(context, geomParams, &subGraphicRange))
-                    break;
-
-                IBRepEntityPtr entityPtr;
-                if (!reader.Get(egOp, entityPtr) || !entityPtr.IsValid())
-                    break;
-
-                usePreBakedBody = currGraphic->WantPreBakedBody(*entityPtr);
-#endif
-                if (usePreBakedBody)
-                    continue; // Don't exit loop in case we are in a sub-graphic...must add BRepPolyface or BRepCurveVector...
-
-#if defined (BENTLEYCONFIG_PARASOLID)
-                DrawHelper::CookGeometryParams(context, geomParams, *currGraphic, geomParamsChanged);
-                currGraphic->AddBodyR(*entityPtr);
-#endif
-                break;
-                }
-
-            case GeometryStreamIO::OpCode::BRepPolyface:
-                {
-                if (!usePreBakedBody)
-                    break;
-
-                if (!DrawHelper::IsGeometryVisible(context, geomParams, &subGraphicRange))
-                    break;
-
-                PolyfaceQueryCarrier meshData(0, false, 0, 0, nullptr, nullptr);
-
-                if (!BentleyGeometryFlatBuffer::BytesToPolyfaceQueryCarrier(egOp.m_data, meshData))
-                    break;
-
-                DrawHelper::CookGeometryParams(context, geomParams, *currGraphic, geomParamsChanged);
-                currGraphic->AddPolyface(meshData, false);
-                break;
-                };
-
-            case GeometryStreamIO::OpCode::BRepCurveVector:
-                {
-                if (!usePreBakedBody)
-                    break;
-
-                if (!DrawHelper::IsGeometryVisible(context, geomParams, &subGraphicRange))
-                    break;
-
-                CurveVectorPtr curvePtr = BentleyGeometryFlatBuffer::BytesToCurveVector(egOp.m_data);
-
-                if (!curvePtr.IsValid())
-                    break;
-
-                DrawHelper::CookGeometryParams(context, geomParams, *currGraphic, geomParamsChanged);
-                currGraphic->AddCurveVectorR(*curvePtr, false);
-                break;
-                };
-
-            case GeometryStreamIO::OpCode::TextString:
-                {
-                entryId.Increment();
-                currGraphic->SetGeometryStreamEntryId(&entryId);
-
-                if (!DrawHelper::IsGeometryVisible(context, geomParams, &subGraphicRange))
-                    break;
-
-                TextString  text;
-
-                if (SUCCESS != TextStringPersistence::DecodeFromFlatBuf(text, egOp.m_data, egOp.m_dataSize, context.GetDgnDb()))
-                    break;
-
-                if (text.GetGlyphSymbology(geomParams))
-                    geomParamsChanged = true;
-
-                DrawHelper::CookGeometryParams(context, geomParams, *currGraphic, geomParamsChanged);
-
-                if (!context.Is3dView())
-                    {
-                    currGraphic->AddTextString2d(text, geomParams.GetNetDisplayPriority());
-                    break;
-                    }
-
-                currGraphic->AddTextString(text);
-                break;
-                }
-
-            default:
-                break;
-            }
-
-        if (subGraphic.IsValid())
-            {
-            mainGraphic.AddSubGraphic(*subGraphic->Finish(), Transform::FromIdentity(), subGraphicParams);
-
-            currGraphic = &mainGraphic;
-            subGraphic = nullptr;
-            }
-
-        if (context.CheckStop())
-            break;
-        }
-
-    entryId.SetActive(false);
-    currGraphic->SetGeometryStreamEntryId(&entryId);
-    }
-
-/*---------------------------------------------------------------------------------**//**
-* @bsimethod                                    Keith.Bentley                   11/15
-+---------------+---------------+---------------+---------------+---------------+------*/
-Render::GraphicPtr GeometrySource::_Stroke(ViewContextR context, double pixelSize) const
-    {
-    return Draw(context, pixelSize);
-    }
-
-/*---------------------------------------------------------------------------------**//**
-* @bsimethod                                                    Paul.Connelly   09/16
-+---------------+---------------+---------------+---------------+---------------+------*/
-Render::GraphicPtr GeometrySource::Draw(ViewContextR context, double pixelSize) const
-    {
-    auto graphic = context.CreateSceneGraphic(GetPlacementTransform());
-    Render::GeometryParams params;
-
-    params.SetCategoryId(GetCategoryId());
-    GeometryStreamIO::Collection(GetGeometryStream().GetData(), GetGeometryStream().GetSize()).Draw(*graphic, context, params, true, ToElement());
-
-    return graphic->Finish();
-    }
-
-/*---------------------------------------------------------------------------------**//**
-* @bsimethod                                                    Brien.Bastings  12/2015
-+---------------+---------------+---------------+---------------+---------------+------*/
-GeometryCollection::Iterator::EntryType GeometryCollection::Iterator::GetEntryType() const
-    {
-    switch (m_egOp.m_opCode)
-        {
-        case GeometryStreamIO::OpCode::GeometryPartInstance:
-            return EntryType::GeometryPart;
-
-        case GeometryStreamIO::OpCode::PointPrimitive:
-            {
-            auto ppfb = flatbuffers::GetRoot<FB::PointPrimitive>(m_egOp.m_data);
-
-            return (FB::BoundaryType_Closed == ppfb->boundary() ? EntryType::CurveVector : EntryType::CurvePrimitive);
-            }
-
-        case GeometryStreamIO::OpCode::PointPrimitive2d:
-            {
-            auto ppfb = flatbuffers::GetRoot<FB::PointPrimitive2d>(m_egOp.m_data);
-
-            return (FB::BoundaryType_Closed == ppfb->boundary() ? EntryType::CurveVector : EntryType::CurvePrimitive);
-            }
-
-        case GeometryStreamIO::OpCode::ArcPrimitive:
-            {
-            auto ppfb = flatbuffers::GetRoot<FB::ArcPrimitive>(m_egOp.m_data);
-
-            return (FB::BoundaryType_Closed == ppfb->boundary() ? EntryType::CurveVector : EntryType::CurvePrimitive);
-            }
-
-        case GeometryStreamIO::OpCode::CurvePrimitive:
-            return EntryType::CurvePrimitive;
-
-        case GeometryStreamIO::OpCode::CurveVector:
-            return EntryType::CurveVector;
-
-        case GeometryStreamIO::OpCode::Polyface:
-            return EntryType::Polyface;
-
-        case GeometryStreamIO::OpCode::SolidPrimitive:
-            return EntryType::SolidPrimitive;
-
-        case GeometryStreamIO::OpCode::BsplineSurface:
-            return EntryType::BsplineSurface;
-
-        case GeometryStreamIO::OpCode::ParasolidBRep:
-            return EntryType::BRepEntity;
-
-        case GeometryStreamIO::OpCode::BRepPolyface:
-            return EntryType::Polyface;
-
-        case GeometryStreamIO::OpCode::BRepCurveVector:
-            return EntryType::CurveVector;
-
-        case GeometryStreamIO::OpCode::TextString:
-            return EntryType::TextString;
-
-        default:
-            BeAssert(false); return EntryType::Unknown;
-        }
-    }
-
-/*---------------------------------------------------------------------------------**//**
-* @bsimethod                                                    Brien.Bastings  12/2015
-+---------------+---------------+---------------+---------------+---------------+------*/
-bool GeometryCollection::Iterator::IsCurve() const
-    {
-    switch (m_egOp.m_opCode)
-        {
-        case GeometryStreamIO::OpCode::PointPrimitive:
-            {
-            auto ppfb = flatbuffers::GetRoot<FB::PointPrimitive>(m_egOp.m_data);
-
-            return (FB::BoundaryType_Open == ppfb->boundary());
-            }
-
-        case GeometryStreamIO::OpCode::PointPrimitive2d:
-            {
-            auto ppfb = flatbuffers::GetRoot<FB::PointPrimitive2d>(m_egOp.m_data);
-
-            return (FB::BoundaryType_Open == ppfb->boundary());
-            }
-
-        case GeometryStreamIO::OpCode::ArcPrimitive:
-            {
-            auto ppfb = flatbuffers::GetRoot<FB::ArcPrimitive>(m_egOp.m_data);
-
-            return (FB::BoundaryType_Open == ppfb->boundary());
-            }
-
-        case GeometryStreamIO::OpCode::CurvePrimitive:
-            {
-            return true; // NOTE: Should never be a point string or closed bcurve...
-            }
-
-        case GeometryStreamIO::OpCode::CurveVector:
-            {
-            GeometricPrimitivePtr geom = GetGeometryPtr();
-
-            return (geom.IsValid() && !geom->GetAsCurveVector()->IsAnyRegionType()); // Accept "none" boundary type...
-            }
-
-        default:
-            return false;
-        }
-    }
-
-/*---------------------------------------------------------------------------------**//**
-* @bsimethod                                                    Brien.Bastings  12/2015
-+---------------+---------------+---------------+---------------+---------------+------*/
-bool GeometryCollection::Iterator::IsSurface() const
-    {
-    switch (m_egOp.m_opCode)
-        {
-        case GeometryStreamIO::OpCode::PointPrimitive:
-            {
-            auto ppfb = flatbuffers::GetRoot<FB::PointPrimitive>(m_egOp.m_data);
-
-            return (FB::BoundaryType_Closed == ppfb->boundary());
-            }
-
-        case GeometryStreamIO::OpCode::PointPrimitive2d:
-            {
-            auto ppfb = flatbuffers::GetRoot<FB::PointPrimitive2d>(m_egOp.m_data);
-
-            return (FB::BoundaryType_Closed == ppfb->boundary());
-            }
-
-        case GeometryStreamIO::OpCode::ArcPrimitive:
-            {
-            auto ppfb = flatbuffers::GetRoot<FB::ArcPrimitive>(m_egOp.m_data);
-
-            return (FB::BoundaryType_Closed == ppfb->boundary());
-            }
-
-        case GeometryStreamIO::OpCode::CurvePrimitive:
-            {
-            return false; // NOTE: Should never be a point string or closed bcurve...
-            }
-
-        case GeometryStreamIO::OpCode::CurveVector:
-            {
-            GeometricPrimitivePtr geom = GetGeometryPtr();
-
-            return (geom.IsValid() && geom->GetAsCurveVector()->IsAnyRegionType());
-            }
-
-        case GeometryStreamIO::OpCode::SolidPrimitive:
-            {
-            GeometricPrimitivePtr geom = GetGeometryPtr();
-
-            return (geom.IsValid() && !geom->GetAsISolidPrimitive()->GetCapped());
-            }
-
-        case GeometryStreamIO::OpCode::Polyface:
-            {
-            GeometricPrimitivePtr geom = GetGeometryPtr();
-
-            return (geom.IsValid() && !geom->GetAsPolyfaceHeader()->IsClosedByEdgePairing());
-            }
-
-        case GeometryStreamIO::OpCode::BsplineSurface:
-            {
-            return true;
-            }
-
-#if defined (BENTLEYCONFIG_PARASOLID)  
-        case GeometryStreamIO::OpCode::ParasolidBRep:
-            {
-            auto ppfb = flatbuffers::GetRoot<FB::BRepData>(m_egOp.m_data);
-
-            return (IBRepEntity::EntityType::Sheet == ((IBRepEntity::EntityType) ppfb->brepType()));
-            }
-#else
-        case GeometryStreamIO::OpCode::BRepPolyface:
-            {
-            GeometricPrimitivePtr geom = GetGeometryPtr();
-
-            return (geom.IsValid() && !geom->GetAsPolyfaceHeader()->IsClosedByEdgePairing());
-            }
-
-        case GeometryStreamIO::OpCode::BRepCurveVector:
-            {
-            GeometricPrimitivePtr geom = GetGeometryPtr();
-
-            return (geom.IsValid() && geom->GetAsCurveVector()->IsAnyRegionType());
-            }
-#endif
-
-        default:
-            return false;
-        }
-    }
-
-/*---------------------------------------------------------------------------------**//**
-* @bsimethod                                                    Brien.Bastings  12/2015
-+---------------+---------------+---------------+---------------+---------------+------*/
-bool GeometryCollection::Iterator::IsSolid() const
-    {
-    switch (m_egOp.m_opCode)
-        {
-        case GeometryStreamIO::OpCode::SolidPrimitive:
-            {
-            GeometricPrimitivePtr geom = GetGeometryPtr();
-
-            return (geom.IsValid() && geom->GetAsISolidPrimitive()->GetCapped());
-            }
-
-        case GeometryStreamIO::OpCode::Polyface:
-            {
-            GeometricPrimitivePtr geom = GetGeometryPtr();
-
-            return (geom.IsValid() && geom->GetAsPolyfaceHeader()->IsClosedByEdgePairing());
-            }
-
-#if defined (BENTLEYCONFIG_PARASOLID)  
-        case GeometryStreamIO::OpCode::ParasolidBRep:
-            {
-            auto ppfb = flatbuffers::GetRoot<FB::BRepData>(m_egOp.m_data);
-
-            return (IBRepEntity::EntityType::Solid == ((IBRepEntity::EntityType) ppfb->brepType()));
-            }
-#else
-        case GeometryStreamIO::OpCode::BRepPolyface:
-            {
-            GeometricPrimitivePtr geom = GetGeometryPtr();
-
-            return (geom.IsValid() && geom->GetAsPolyfaceHeader()->IsClosedByEdgePairing());
-            }
-#endif
-
-        default:
-            return false;
-        }
-    }
-
-/*---------------------------------------------------------------------------------**//**
-* @bsimethod                                                    Brien.Bastings  11/2017
-+---------------+---------------+---------------+---------------+---------------+------*/
-bool GeometryCollection::Iterator::IsBRepPolyface() const
-    {
-    return (GeometryStreamIO::OpCode::BRepPolyface == m_egOp.m_opCode);
-    }
-
-/*---------------------------------------------------------------------------------**//**
-* @bsimethod                                                    Brien.Bastings  12/2015
-+---------------+---------------+---------------+---------------+---------------+------*/
-GeometricPrimitivePtr GeometryCollection::Iterator::GetGeometryPtr() const
-    {
-    if (m_state->m_geometry.IsValid())
-        return m_state->m_geometry;
-
-    GeometryStreamIO::Reader reader(m_state->m_dgnDb);
-
-    if (!reader.Get(m_egOp, m_state->m_geometry))
-        return nullptr;
-
-    return m_state->m_geometry;
-    }
-
-/*---------------------------------------------------------------------------------**//**
-* @bsimethod                                                    Brien.Bastings  04/2015
-+---------------+---------------+---------------+---------------+---------------+------*/
-void GeometryCollection::Iterator::ToNext()
-    {
-    do
-        {
-        if (m_dataOffset >= m_dataSize)
-            {
-            m_state->m_geomStreamEntryId.SetActive(false);
-            m_data = nullptr;
-            m_dataOffset = 0;
-            return;
-            }
-
-        // NOTE: Don't want to clear partId and transform when using nested iter for GeometryPart...
-        if (0 != m_dataOffset && GeometryStreamIO::OpCode::GeometryPartInstance == m_egOp.m_opCode)
-            {
-            m_state->m_geomStreamEntryId.SetActive(false);
-            m_state->m_geomToSource = Transform::FromIdentity();
-            }
-
-        uint32_t        opCode = *((uint32_t const*) (m_data));
-        uint32_t        dataSize = *((uint32_t const*) (m_data + sizeof (opCode)));
-        uint8_t const*  data = (0 != dataSize ? (uint8_t const*) (m_data + sizeof (opCode) + sizeof (dataSize)) : nullptr);
-        size_t          egOpSize = sizeof (opCode) + sizeof (dataSize) + dataSize;
-
-        m_egOp = GeometryStreamIO::Operation((GeometryStreamIO::OpCode) (opCode), dataSize, data);
-        m_data += egOpSize;
-        m_dataOffset += egOpSize;
-
-        GeometryStreamIO::Reader reader(m_state->m_dgnDb);
-
-        switch (m_egOp.m_opCode)
-            {
-            case GeometryStreamIO::OpCode::Header:
-                {
-                m_state->m_geomStreamEntryId.SetActive(true);
-                break;
-                }
-
-            case GeometryStreamIO::OpCode::BasicSymbology:
-            case GeometryStreamIO::OpCode::LineStyleModifiers:
-            case GeometryStreamIO::OpCode::AreaFill:
-            case GeometryStreamIO::OpCode::Pattern:
-            case GeometryStreamIO::OpCode::Material:
-                {
-                reader.Get(m_egOp, m_state->m_geomParams); // Update active GeometryParams...
-                break;
-                }
-
-            case GeometryStreamIO::OpCode::SubGraphicRange:
-                {
-                reader.Get(m_egOp, m_state->m_localRange);
-                break;
-                }
-
-            case GeometryStreamIO::OpCode::GeometryPartInstance:
-                {
-                DgnGeometryPartId geomPartId;
-                Transform         geomToSource;
-
-                m_state->m_geomStreamEntryId.Increment();
-
-                if (!reader.Get(m_egOp, geomPartId, geomToSource))
-                    break;
-
-                m_state->m_geomStreamEntryId.SetActiveGeometryPart(geomPartId);
-                m_state->m_geomToSource = geomToSource;
-                m_state->m_localRange = DRange3d::NullRange();
-                m_state->m_geometry = nullptr;
-
-                if (m_state->m_geomParams.GetCategoryId().IsValid())
-                    m_state->m_geomParams.Resolve(m_state->m_dgnDb); // Resolve sub-category appearance...
-                return;
-                }
-
-            default:
-                {
-                if (!m_egOp.IsGeometryOp())
-                    break;
-
-#if defined (BENTLEYCONFIG_PARASOLID)
-                if (GeometryStreamIO::OpCode::BRepPolyface == m_egOp.m_opCode || GeometryStreamIO::OpCode::BRepCurveVector == m_egOp.m_opCode)
-                    break; // Ignore backup geometry when Parasolid is available...
-
-                m_state->m_geomStreamEntryId.Increment();
-#else
-                if (GeometryStreamIO::OpCode::ParasolidBRep == m_egOp.m_opCode)
-                    {
-                    m_state->m_geomStreamEntryId.Increment(); // NOTE: Only update GeometryStreamEntryId from ParasolidBRep...could have multiple polyface if BRep had face attachments...
-                    break;
-                    }
-
-                if (!(GeometryStreamIO::OpCode::BRepPolyface == m_egOp.m_opCode || GeometryStreamIO::OpCode::BRepCurveVector == m_egOp.m_opCode))
-                    m_state->m_geomStreamEntryId.Increment();
-#endif
-                m_state->m_geometry = nullptr; // Defer extract until asked...
-
-                if (m_state->m_geomParams.GetCategoryId().IsValid())
-                    m_state->m_geomParams.Resolve(m_state->m_dgnDb); // Resolve sub-category appearance...
-                return;
-                }
-            }
-
-        } while (true);
-    }
-
-/*---------------------------------------------------------------------------------**//**
-* @bsimethod                                                    Brien.Bastings  12/2015
-+---------------+---------------+---------------+---------------+---------------+------*/
-void GeometryCollection::SetNestedIteratorContext(Iterator const& iter)
-    {
-    m_state.m_geomParams = iter.m_state->m_geomParams;
-    m_state.m_geomStreamEntryId = iter.m_state->m_geomStreamEntryId;
-    m_state.m_sourceToWorld = iter.m_state->m_sourceToWorld;
-    m_state.m_geomToSource = iter.m_state->m_geomToSource;
-    }
-
-/*---------------------------------------------------------------------------------**//**
-* @bsimethod                                                    Brien.Bastings  04/2015
-+---------------+---------------+---------------+---------------+---------------+------*/
-GeometryCollection::GeometryCollection(GeometryStreamCR geom, DgnDbR dgnDb, Render::GeometryParamsCP baseParams, TransformCP sourceToWorld) : m_state(dgnDb)
-    {
-    m_data = geom.GetData();
-    m_dataSize = geom.GetSize();
-
-    if (nullptr != baseParams)
-        m_state.m_geomParams = *baseParams;
-
-    if (nullptr != sourceToWorld)
-        m_state.m_sourceToWorld = *sourceToWorld;
-    }
-
-/*---------------------------------------------------------------------------------**//**
-* @bsimethod                                                    Brien.Bastings  04/2015
-+---------------+---------------+---------------+---------------+---------------+------*/
-GeometryCollection::GeometryCollection(GeometrySourceCR source) : m_state(source.GetSourceDgnDb())
-    {
-    m_data = source.GetGeometryStream().GetData();
-    m_dataSize = source.GetGeometryStream().GetSize();
-    m_state.m_geomParams.SetCategoryId(source.GetCategoryId());
-    m_state.m_sourceToWorld = source.GetPlacementTransform();
-    }
-
-/*---------------------------------------------------------------------------------**//**
-* @bsimethod                                                    Brien.Bastings  03/2018
-+---------------+---------------+---------------+---------------+---------------+------*/
-Json::Value GeometryCollection::ToJson(JsonValueCR opts) const
-    {
-    GeometryStreamIO::Collection collection(m_data, m_dataSize);
-    GeometryStreamIO::Reader reader(m_state.m_dgnDb);
-    DgnSubCategoryId lastSubCategory = m_state.m_geomParams.GetSubCategoryId();
-    bool wantBRepData = opts["wantBRepData"].asBool();
-    size_t ignoreUtilOffset = 0;
-    Json::Value output;
-    
-    for (auto const& egOp : collection)
-        {
-        size_t  thisDataOffset = (egOp.m_data - m_data);
-
-        if (thisDataOffset < ignoreUtilOffset)
-            continue;
-
-        switch (egOp.m_opCode)
-            {
-            case GeometryStreamIO::OpCode::Header:
-                break;
-
-            case GeometryStreamIO::OpCode::BasicSymbology:
-                {
-                auto ppfb = flatbuffers::GetRoot<FB::BasicSymbology>(egOp.m_data);
-                Json::Value value;
-
-                DgnSubCategoryId subCategoryId((uint64_t)ppfb->subCategoryId());
-
-                // NOTE: Don't include default sub-category if sub-category isn't changing from a non-default sub-category (was un-necessarily included in some GeometryStreams)...
-                if (subCategoryId.IsValid() && subCategoryId != lastSubCategory)
-                    {
-                    value["subCategory"] = subCategoryId.ToHexStr();
-                    lastSubCategory = subCategoryId;
-                    }
-
-                if (ppfb->useColor())
-                    value["color"] = Json::Value(ppfb->color());
-
-                if (ppfb->useWeight())
-                    value["weight"] = Json::Value(ppfb->weight());
-
-                if (ppfb->useStyle())
-                    {
-                    DgnStyleId styleId((uint64_t)ppfb->lineStyleId());
-                    value["style"] = styleId.ToHexStr();
-                    }
-
-                if (0.0 != ppfb->transparency())
-                    value["transparency"] = ppfb->transparency();
-
-                if (0 != ppfb->displayPriority())
-                    value["displayPriority"] = ppfb->displayPriority();
-                
-                if (FB::GeometryClass_Primary != ppfb->geomClass())
-                    value["geometryClass"] = ppfb->geomClass();
-                    
-                Json::Value symbValue;
-                symbValue["appearance"] = value; // NOTE: A null "appearance" indicates a reset to default sub-category appearance...
-                output.append(symbValue);
-                break;
-                }
-
-            case GeometryStreamIO::OpCode::LineStyleModifiers:
-                {
-                auto ppfb = flatbuffers::GetRoot<FB::LineStyleModifiers>(egOp.m_data);
-                Json::Value value;
-                uint32_t modifiers = ppfb->modifiers();
-
-                if (0 != (STYLEMOD_SCALE & modifiers) && 0.0 != ppfb->scale())
-                    value["scale"] = Json::Value(ppfb->scale());
-
-                if (0 != (STYLEMOD_DSCALE & modifiers) && 0.0 != ppfb->dashScale())
-                    value["dashScale"] = Json::Value(ppfb->dashScale());
-
-                if (0 != (STYLEMOD_GSCALE & modifiers) && 0.0 != ppfb->gapScale())
-                    value["gapScale"] = Json::Value(ppfb->gapScale());
-
-                if (0 != (STYLEMOD_SWIDTH & modifiers))
-                    value["startWidth"] = Json::Value(ppfb->startWidth());
-
-                if (0 != (STYLEMOD_EWIDTH & modifiers))
-                    value["endWidth"] = Json::Value(ppfb->endWidth());
-
-                if (0 != (STYLEMOD_DISTPHASE & modifiers))
-                    value["distPhase"] = Json::Value(ppfb->distPhase());
-
-                if (0 != (STYLEMOD_FRACTPHASE & modifiers))
-                    value["fractPhase"] = Json::Value(ppfb->fractPhase());
-
-                if (0 != (STYLEMOD_CENTERPHASE & modifiers))
-                    value["centerPhase"] = Json::Value(true);
-
-                if (0 != (STYLEMOD_NOSEGMODE & modifiers))
-                    value["segmentMode"] = Json::Value(false);
-                else if (0 != (STYLEMOD_SEGMODE & modifiers))
-                    value["segmentMode"] = Json::Value(true);
-
-                if (0 != (STYLEMOD_TRUE_WIDTH & modifiers))
-                    value["physicalWidth"] = Json::Value(true);
-
-                if (0 != (STYLEMOD_NORMAL & modifiers))
-                    JsonUtils::DPoint3dToJson(value["normal"], *(DPoint3dCP) ppfb->normal());
-
-                if (0 != (STYLEMOD_RMATRIX & modifiers))
-                    value["rotation"] = JsonUtils::YawPitchRollToJson(YawPitchRollAngles(AngleInDegrees::FromDegrees(ppfb->yaw()), AngleInDegrees::FromDegrees(ppfb->pitch()), AngleInDegrees::FromDegrees(ppfb->roll())));
-
-                Json::Value styleValue;
-                styleValue["styleMod"] = value;
-                output.append(styleValue);
-                break;
-                }
-
-            case GeometryStreamIO::OpCode::AreaFill:
-                {
-                auto ppfb = flatbuffers::GetRoot<FB::AreaFill>(egOp.m_data);
-                Json::Value value;
-
-                value["display"] = Json::Value(ppfb->fill());
-
-                if (0 != ppfb->fill())
-                    {
-                    if (0.0 != ppfb->transparency())
-                        value["transparency"] = Json::Value(ppfb->transparency());
-
-                    if (0 == ppfb->mode())
-                        {
-                        if (ppfb->useColor())
-                            value["color"] = Json::Value(ppfb->color());
-                        else if (0 != ppfb->backgroundFill())
-                            value["backgroundFill"] = Json::Value(ppfb->backgroundFill());
-                        }
-                    else
-                        {
-                        GradientSymbPtr gradientPtr = GradientSymb::Create();
-
-                        gradientPtr->SetMode((GradientSymb::Mode)ppfb->mode());
-                        gradientPtr->SetFlags((GradientSymb::Flags)ppfb->flags());
-                        gradientPtr->SetShift(ppfb->shift());
-                        gradientPtr->SetTint(ppfb->tint());
-                        gradientPtr->SetAngle(ppfb->angle());
-
-                        uint32_t nColors = ppfb->colors()->Length();
-                        uint32_t const* colors = (uint32_t const*) ppfb->colors()->Data();
-                        bvector<ColorDef> keyColors;
-
-                        for (uint32_t iColor=0; iColor < nColors; ++iColor)
-                            keyColors.push_back(ColorDef(colors[iColor]));
-
-                        gradientPtr->SetKeys((uint32_t) keyColors.size(), &keyColors.front(), (double const*) ppfb->values()->Data());
-
-                        if (GradientSymb::Mode::Thematic == gradientPtr->GetMode() && 0 != ppfb->thematicSettings())
-                            {
-                            auto    thematicSettings = new ThematicGradientSettings();
-                            auto    fbThematicSettings = ppfb->thematicSettings();
-
-                            thematicSettings->SetStepCount(fbThematicSettings->stepCount());
-                            thematicSettings->SetMarginColor(ColorDef(fbThematicSettings->marginColor()));
-                            thematicSettings->SetMode((ThematicGradientSettings::Mode) fbThematicSettings->mode());
-                            thematicSettings->SetColorScheme((ThematicGradientSettings::ColorScheme) fbThematicSettings->colorScheme());
-                            thematicSettings->SetRange(*((DRange1dCP) fbThematicSettings->range()));
-                            gradientPtr->SetThematicSettings(*thematicSettings);
-                            }
-
-                        value["gradient"] = gradientPtr->ToJson();
-                        }
-                    }
-
-                Json::Value fillValue;
-                fillValue["fill"] = value;
-                output.append(fillValue);
-                break;
-                }
-
-            case GeometryStreamIO::OpCode::Pattern:
-                {
-                auto ppfb = flatbuffers::GetRoot<FB::AreaPattern>(egOp.m_data);
-                PatternParamsPtr pattern = PatternParams::Create();
-
-                if (ppfb->has_origin())
-                    pattern->SetOrigin(*((DPoint3dCP) ppfb->origin()));
-
-                if (ppfb->has_rotation())
-                    pattern->SetOrientation(*((RotMatrixCP) ppfb->rotation()));
-
-                pattern->SetPrimarySpacing(ppfb->space1());
-                pattern->SetSecondarySpacing(ppfb->space2());
-                pattern->SetPrimaryAngle(ppfb->angle1());
-                pattern->SetSecondaryAngle(ppfb->angle2());
-                pattern->SetScale(ppfb->scale());
-
-                if (ppfb->useColor())
-                    pattern->SetColor(ColorDef(ppfb->color()));
-
-                if (ppfb->useWeight())
-                    pattern->SetWeight(ppfb->weight());
-
-                pattern->SetInvisibleBoundary(TO_BOOL(ppfb->invisibleBoundary()));
-                pattern->SetSnappable(TO_BOOL(ppfb->snappable()));
-                pattern->SetSymbolId(DgnGeometryPartId((uint64_t) ppfb->symbolId()));
-
-                if (ppfb->has_defLine())
-                    {
-                    flatbuffers::Vector<flatbuffers::Offset<FB::DwgHatchDefLine>> const* fbDefLineOffsets = ppfb->defLine();
-                    bvector<DwgHatchDefLine> defLines;
-
-                    for (auto const& fbDefLine : *fbDefLineOffsets)
-                        {
-                        DwgHatchDefLine line;
-
-                        line.m_angle   = fbDefLine.angle();
-                        line.m_through = *((DPoint2dCP) fbDefLine.through());
-                        line.m_offset  = *((DPoint2dCP) fbDefLine.offset());
-                        line.m_nDashes = static_cast<short>(fbDefLine.dashes()->Length());
-
-                        if (0 != line.m_nDashes)
-                            memcpy(line.m_dashes, fbDefLine.dashes()->Data(), line.m_nDashes * sizeof(double));
-
-                        defLines.push_back(line);
-                        }
-
-                    pattern->SetDwgHatchDef(defLines);
-                    }
-
-                Json::Value value;
-
-                value["pattern"] = pattern->ToJson();
-                output.append(value);  
-                break;
-                }
-
-            case GeometryStreamIO::OpCode::Material:
-                {
-                auto ppfb = flatbuffers::GetRoot<FB::Material>(egOp.m_data);
-                Json::Value value;
-
-                if (ppfb->useMaterial())
-                    {
-                    RenderMaterialId material((uint64_t)ppfb->materialId());
-                    value["materialId"] = material.ToHexStr();
-                    }
-
-                Json::Value materialValue;
-                materialValue["material"] = value;
-                output.append(materialValue);
-                break;
-                }
-
-            case GeometryStreamIO::OpCode::SubGraphicRange:
-                {
-                DRange3d range;
-
-                if (!reader.Get(egOp, range))
-                    break;
-
-                Json::Value value;
-                JsonUtils::DRange3dToJson(value, range);
-
-                Json::Value rangeValue;
-                rangeValue["subRange"] = value;
-                output.append(rangeValue);
-                break;
-                }
-
-            case GeometryStreamIO::OpCode::GeometryPartInstance:
-                {
-                auto ppfb = flatbuffers::GetRoot<FB::GeometryPart>(egOp.m_data);
-                Json::Value value;
-
-                DgnGeometryPartId partId = DgnGeometryPartId((uint64_t)ppfb->geomPartId());
-                value["part"] = partId.ToHexStr();
-
-                if (ppfb->has_origin())
-                    JsonUtils::DPoint3dToJson(value["origin"], *((DPoint3dCP) ppfb->origin()));
-
-                if (ppfb->has_yaw() || ppfb->has_pitch() || ppfb->has_roll())
-                    value["rotation"] = JsonUtils::YawPitchRollToJson(YawPitchRollAngles::FromDegrees(ppfb->yaw(), ppfb->pitch(), ppfb->roll()));
-
-                if (ppfb->has_scale())
-                    value["scale"] = ppfb->scale();
-
-                Json::Value partValue;
-                partValue["geomPart"] = value;
-                output.append(partValue);
-                break;
-                }
-
-            case GeometryStreamIO::OpCode::TextString:
-                {
-                TextStringPtr text = TextString::Create();
-
-                if (SUCCESS != TextStringPersistence::DecodeFromFlatBuf(*text, egOp.m_data, egOp.m_dataSize, m_state.m_dgnDb))
-                    break;
-
-                TextStringStyleCR style = text->GetStyle();
-                DgnFontId fontId = m_state.m_dgnDb.Fonts().AcquireId(style.GetFont());
-
-                if (!fontId.IsValid())
-                    break; // Shouldn't happen...DecodeFromFlatBuf would have failed...
-
-                Json::Value value;
-
-                // we're going to store the fontid as a 32 bit value, even though in memory we have a 64bit value. Make sure the high bits are 0.
-                BeAssert(fontId.GetValue() == (int64_t)((uint32_t)fontId.GetValue())); 
-                value["font"] = (uint32_t)fontId.GetValue();
-                value["text"] = text->GetText().c_str();
-                value["height"] = style.GetHeight();
-
-                double widthFactor = (style.GetWidth() / style.GetHeight());
-                if (!DoubleOps::AlmostEqual(widthFactor, 1.0))
-                    value["widthFactor"] = widthFactor;
-
-                if (style.IsBold())
-                    value["bold"] = true;
-
-                if (style.IsItalic())
-                    value["italic"] = true;
-
-                if (style.IsUnderlined())
-                    value["underline"] = true;
-
-                if (!text->GetOrigin().IsEqual(DPoint3d::FromZero()))
-                    JsonUtils::DPoint3dToJson(value["origin"], text->GetOrigin());
-
-                if (!text->GetOrientation().IsIdentity())
-                    {
-                    YawPitchRollAngles angles;
-                    YawPitchRollAngles::TryFromRotMatrix(angles, text->GetOrientation()); // NOTE: Text orientation should not have scale/skew...can ignore strict Angle::SmallAngle check.
-                    value["rotation"] = JsonUtils::YawPitchRollToJson(angles);
-                    }
-
-                Json::Value textValue;
-                textValue["textString"] = value;
-                output.append(textValue);
-                break;
-                }
-
-            case GeometryStreamIO::OpCode::ParasolidBRep:
-                {
-                if (!wantBRepData)
-                    break;
-
-                auto ppfb = flatbuffers::GetRoot<FB::BRepData>(egOp.m_data);
-                Json::Value value;
-
-                Utf8String dataStr = Base64Utilities::Encode((Utf8CP) ppfb->entityData()->Data(), ppfb->entityData()->Length());
-                Transform  entityTransform = *((TransformCP) ppfb->entityTransform());
-
-                value["data"] = dataStr;
-
-                if (0 != ppfb->brepType())
-                    value["type"] = ppfb->brepType();
-
-                if (!entityTransform.IsIdentity())
-                    JsonUtils::TransformToJson(value["transform"], entityTransform);
-
-                if (ppfb->has_symbology())
-                    {
-                    // YUCK: Want to ignore appearance entries for backup geometry to follow; not harmful, just confusing, and the less info to stringify the better....
-                    uint8_t const*  nextData = egOp.m_data + egOp.m_dataSize;
-                    size_t          nextDataOffset = (egOp.m_data - m_data) + egOp.m_dataSize;
-
-                    while (nextDataOffset < m_dataSize)
-                        {
-                        uint32_t    opCode = *((uint32_t const*) (nextData));
-                        uint32_t    dataSize = *((uint32_t const*) (nextData + sizeof (opCode)));
-                        size_t      egOpSize = sizeof (opCode) + sizeof (dataSize) + dataSize;
-
-                        GeometryStreamIO::Operation nextEgOp = GeometryStreamIO::Operation((GeometryStreamIO::OpCode) (opCode)); 
-
-                        nextData += egOpSize;
-                        nextDataOffset += egOpSize;
-
-                        switch (nextEgOp.m_opCode)
-                            {
-                            case GeometryStreamIO::OpCode::BRepPolyface:
-                            case GeometryStreamIO::OpCode::BRepCurveVector:
-                                ignoreUtilOffset = nextDataOffset; // Skip until we get to opcode following last backup geometry opcode... 
-                                break;
-
-                            default:
-                                if (nextEgOp.IsGeometryOp())
-                                    nextDataOffset = m_dataSize; // We can stop looking for more backup geometry opcodes when we encounter a normal geometry opcode...
-                                break;
-                            }
-                        }
-
-                    // NOTE: Ignoring older breps w/o face attachment index attrib, not worth the hassle...don't want to add it here...
-                    if (!ppfb->has_symbologyIndex())
-                        {
-                        for (size_t iSymb=0; iSymb < ppfb->symbology()->Length(); iSymb++)
-                            {
-                            FB::FaceSymbology const* fbSymb = ((FB::FaceSymbology const*) ppfb->symbology()->Data())+iSymb;
-                            Json::Value faceValue;
-
-                            if (fbSymb->useColor())
-                                {
-                                faceValue["color"] = fbSymb->color();
-                                if (0.0 != fbSymb->transparency())
-                                    faceValue["transparency"] = fbSymb->transparency();
-                                }
-
-                            if (fbSymb->useMaterial())
-                                {
-                                RenderMaterialId material((uint64_t)fbSymb->materialId());
-                                faceValue["materialId"] = material.ToHexStr();
-                                }
-
-                            value["faceSymbology"].append(faceValue);
-                            }
-                        }
-                    }
-
-                Json::Value brepValue;
-                brepValue["brep"] = value;
-                output.append(brepValue);
-                break;
-                }
-
-            case GeometryStreamIO::OpCode::BRepPolyface:
-                {
-                if (wantBRepData)
-                    break;
-
-                PolyfaceHeaderPtr   meshPtr = BentleyGeometryFlatBuffer::BytesToPolyfaceHeader(egOp.m_data);
-                IGeometryPtr        geomPtr = (meshPtr.IsValid() ? IGeometry::Create(meshPtr) : nullptr);
-                Json::Value         value;
-
-                if (geomPtr.IsValid() && IModelJson::TryGeometryToIModelJsonValue(value, *geomPtr))
-                    output.append(value);
-                break;
-                }
-
-            case GeometryStreamIO::OpCode::BRepCurveVector:
-                {
-                if (wantBRepData)
-                    break;
-
-                CurveVectorPtr      curvePtr = BentleyGeometryFlatBuffer::BytesToCurveVector(egOp.m_data);
-                IGeometryPtr        geomPtr = (curvePtr.IsValid() ? IGeometry::Create(curvePtr) : nullptr);
-                Json::Value         value;
-
-                if (geomPtr.IsValid() && IModelJson::TryGeometryToIModelJsonValue(value, *geomPtr))
-                    output.append(value);
-                break;
-                }
-
-            case GeometryStreamIO::OpCode::PointPrimitive:
-            case GeometryStreamIO::OpCode::PointPrimitive2d:
-            case GeometryStreamIO::OpCode::ArcPrimitive:
-            case GeometryStreamIO::OpCode::CurveVector:
-            case GeometryStreamIO::OpCode::Polyface:
-            case GeometryStreamIO::OpCode::CurvePrimitive:
-            case GeometryStreamIO::OpCode::SolidPrimitive:
-            case GeometryStreamIO::OpCode::BsplineSurface:
-                {
-                GeometricPrimitivePtr geom;
-
-                if (!reader.Get(egOp, geom))
-                    break;
-
-                IGeometryPtr geomPtr;
-
-                switch (geom->GetGeometryType())
-                    {
-                    case GeometricPrimitive::GeometryType::CurvePrimitive:
-                        {
-                        geomPtr = IGeometry::Create(geom->GetAsICurvePrimitive());
-                        break;
-                        }
-
-                    case GeometricPrimitive::GeometryType::CurveVector:
-                        {
-                        geomPtr = IGeometry::Create(geom->GetAsCurveVector());
-                        break;
-                        }
-
-                    case GeometricPrimitive::GeometryType::SolidPrimitive:
-                        {
-                        geomPtr = IGeometry::Create(geom->GetAsISolidPrimitive());
-                        break;
-                        }
-
-                    case GeometricPrimitive::GeometryType::BsplineSurface:
-                        {
-                        geomPtr = IGeometry::Create(geom->GetAsMSBsplineSurface());
-                        break;
-                        }
-
-                    case GeometricPrimitive::GeometryType::Polyface:
-                        {
-                        geomPtr = IGeometry::Create(geom->GetAsPolyfaceHeader());
-                        break;
-                        }
-                    }
-
-                if (!geomPtr.IsValid())
-                    break;
-
-                Json::Value value;
-
-                if (!IModelJson::TryGeometryToIModelJsonValue(value, *geomPtr))
-                    break;
-
-                output.append(value);
-                break;
-                }
-
-            default:
-                {
-#if defined (NOT_NOW_RAW_OPCODE)
-                // FOR_TESTING_ONLY: Would be bad to append this especially if it's an unrecognized geometry type (from newer version?) as we need to compute bounding box, etc...
-                Utf8String dataStr = Base64Utilities::Encode((Utf8CP) egOp.m_data, egOp.m_dataSize);
-                Json::Value value;
-
-                value["code"] = (uint32_t)egOp.m_opCode;
-                value["data"] = dataStr;
-
-                Json::Value opCodeValue;
-                opCodeValue["unparsedOp"] = value;
-                output.append(opCodeValue);
-#endif
-                break;
-                }
-            }
-        }
-
-    return output;
-    }
-
-/*---------------------------------------------------------------------------------**//**
-* @bsimethod                                                    Brien.Bastings  06/2015
-+---------------+---------------+---------------+---------------+---------------+------*/
-static bool is3dGeometryType(GeometricPrimitive::GeometryType geomType)
-    {
-    switch (geomType)
-        {
-        case GeometricPrimitive::GeometryType::SolidPrimitive:
-        case GeometricPrimitive::GeometryType::BsplineSurface:
-        case GeometricPrimitive::GeometryType::Polyface:
-        case GeometricPrimitive::GeometryType::BRepEntity:
-            return true;
-
-        default:
-            return false;
-        }
-    }
-
-/*---------------------------------------------------------------------------------**//**
-* @bsimethod                                                    Brien.Bastings  11/2015
-+---------------+---------------+---------------+---------------+---------------+------*/
-GeometryStreamEntryId GeometryBuilder::GetGeometryStreamEntryId() const
-    {
-    GeometryStreamEntryId entryId;
-
-    GeometryStreamIO::Collection collection(&m_writer.m_buffer.front(), (uint32_t) m_writer.m_buffer.size());
-
-    for (auto const& egOp : collection)
-        {
-        switch (egOp.m_opCode)
-            {
-            case GeometryStreamIO::OpCode::GeometryPartInstance:
-                {
-                auto ppfb = flatbuffers::GetRoot<FB::GeometryPart>(egOp.m_data);
-
-                entryId.SetGeometryPartId(DgnGeometryPartId((uint64_t)ppfb->geomPartId()));
-                entryId.IncrementIndex();
-                break;
-                }
-
-            default:
-                {
-                if (!egOp.IsGeometryOp())
-                    break;
-
-                if (GeometryStreamIO::OpCode::BRepPolyface == egOp.m_opCode || GeometryStreamIO::OpCode::BRepCurveVector == egOp.m_opCode)
-                    break; // NOTE: Only update GeometryStreamEntryId from ParasolidBRep...could have multiple polyface if BRep had face attachments...
-
-                entryId.SetGeometryPartId(DgnGeometryPartId());
-                entryId.IncrementIndex();
-                break;
-                }
-            }
-        }
-
-    return entryId;
-    }
-
-/*---------------------------------------------------------------------------------**//**
-* @bsimethod                                                    Sam.Wilson      08/15
-+---------------+---------------+---------------+---------------+---------------+------*/
-BentleyStatus GeometryBuilder::GetGeometryStream(GeometryStreamR geom)
-    {
-    if (0 == m_writer.m_buffer.size())
-        return ERROR;
-
-    geom.SaveData(&m_writer.m_buffer.front(), (uint32_t) m_writer.m_buffer.size());
-
-    return SUCCESS;
-    }
-
-/*---------------------------------------------------------------------------------**//**
-* @bsimethod                                                    Brien.Bastings  06/2015
-+---------------+---------------+---------------+---------------+---------------+------*/
-BentleyStatus GeometryBuilder::Finish(DgnGeometryPartR part)
-    {
-    if (!m_isPartCreate)
-        return ERROR; // Invalid builder for creating part geometry...
-
-    if (0 == m_writer.m_buffer.size())
-        return ERROR;
-
-    part.GetGeometryStreamR().SaveData(&m_writer.m_buffer.front(), (uint32_t) m_writer.m_buffer.size());
-
-    ElementAlignedBox3d localRange = (m_is3d ? m_placement3d.GetElementBox() : ElementAlignedBox3d(m_placement2d.GetElementBox()));
-
-    // NOTE: GeometryBuilder::CreateGeometryPart doesn't supply range...need to compute it...
-    if (!localRange.IsValid())
-        {
-        GeometryCollection collection(part.GetGeometryStream(), m_dgnDb);
-
-        for (auto iter : collection)
-            {
-            GeometricPrimitivePtr geom = iter.GetGeometryPtr();
-            DRange3d range;
-
-            if (geom.IsValid() && geom->GetRange(range))
-                {
-                localRange.Extend(range);
-                }
-            }
-
-        if (!localRange.IsValid())
-            return ERROR;
-        }
-
-    part.SetBoundingBox(localRange);
-
-    return SUCCESS;
-    }
-
-/*---------------------------------------------------------------------------------**//**
-* @bsimethod                                                    Brien.Bastings  04/2015
-+---------------+---------------+---------------+---------------+---------------+------*/
-BentleyStatus GeometryBuilder::Finish(GeometrySourceR source)
-    {
-    if (m_isPartCreate)
-        return ERROR; // Invalid builder for creating element geometry...
-
-    if (0 == m_writer.m_buffer.size())
-        return ERROR;
-
-    if (!m_havePlacement)
-        return ERROR;
-
-    if (source.GetCategoryId() != m_elParams.GetCategoryId())
-        return ERROR;
-
-    DgnElementCP el = source.ToElement();
-
-    if (nullptr != el && el->GetElementHandler()._IsRestrictedAction(DgnElement::RestrictedAction::SetGeometry))
-        return ERROR;
-
-    if (m_is3d)
-        {
-        if (!m_placement3d.IsValid())
-            return ERROR;
-
-        GeometrySource3dP source3d;
-
-        if (nullptr == (source3d = source.GetAsGeometrySource3dP()))
-            return ERROR;
-
-        source3d->SetPlacement(m_placement3d);
-        }
-    else
-        {
-        if (!m_placement2d.IsValid())
-            return ERROR;
-
-        GeometrySource2dP source2d;
-
-        if (nullptr == (source2d = source.GetAsGeometrySource2dP()))
-            return ERROR;
-
-        source2d->SetPlacement(m_placement2d);
-        }
-
-    source.GetGeometryStreamR().SaveData(&m_writer.m_buffer.front(), (uint32_t) m_writer.m_buffer.size());
-
-    return SUCCESS;
-    }
-
-/*---------------------------------------------------------------------------------**//**
-* @bsimethod                                                    Brien.Bastings  04/2015
-+---------------+---------------+---------------+---------------+---------------+------*/
-bool GeometryBuilder::Append(DgnSubCategoryId subCategoryId)
-    {
-    GeometryParams elParams;
-
-    elParams.SetCategoryId(m_elParams.GetCategoryId()); // Preserve current category...
-    elParams.SetSubCategoryId(subCategoryId);
-
-    return Append(elParams);
-    }
-
-/*---------------------------------------------------------------------------------**//**
-* @bsimethod                                                    Brien.Bastings  04/2015
-+---------------+---------------+---------------+---------------+---------------+------*/
-bool GeometryBuilder::Append(GeometryParamsCR elParams, CoordSystem coord)
-    {
-    // NOTE: Allow explicit symbology in GeometryPart's GeometryStream, sub-category won't be persisted...
-    if (!m_isPartCreate)
-        {
-        if (!m_elParams.GetCategoryId().IsValid())
-            return false;
-
-        if (elParams.GetCategoryId() != m_elParams.GetCategoryId())
-            return false;
-
-        if (elParams.GetCategoryId() != DgnSubCategory::QueryCategoryId(m_dgnDb, elParams.GetSubCategoryId()))
-            return false;
-        }
-
-    if (elParams.IsTransformable())
-        {
-        if (CoordSystem::World == coord)
-            {
-            if (m_isPartCreate)
-                {
-                BeAssert(false); // Part GeometryParams must be supplied in local coordinates...
-                return false; 
-                }
-
-            // NOTE: Must defer applying transform until placement is computed from first geometric primitive...
-            if (m_havePlacement)
-                {
-                Transform   localToWorld = (m_is3d ? m_placement3d.GetTransform() : m_placement2d.GetTransform());
-                Transform   worldToLocal;
-
-                worldToLocal.InverseOf(localToWorld);
-
-                if (!worldToLocal.IsIdentity())
-                    {
-                    GeometryParams localParams(elParams);
-
-                    localParams.ApplyTransform(worldToLocal);
-
-                    return Append(localParams, CoordSystem::Local);
-                    }
-                }
-            }
-        else
-            {
-            if (!m_havePlacement)
-                {
-                BeAssert(false); // Caller can't supply local coordinates if we don't know what local is yet...
-                return false; 
-                }
-            }
-        }
-
-    if (m_elParams.IsEquivalent(elParams))
-        return true;
-
-    m_subCategoryChanged = (!m_isPartCreate && (elParams.GetSubCategoryId() != m_elParams.GetSubCategoryId()));
-    m_elParams = elParams;
-    m_appearanceChanged = true; // Defer append until we actually have some geometry...
-
-    return true;
-    }
-
-/*---------------------------------------------------------------------------------**//**
-* @bsimethod                                                    Brien.Bastings  04/2015
-+---------------+---------------+---------------+---------------+---------------+------*/
-bool GeometryBuilder::Append(DgnGeometryPartId geomPartId, TransformCR geomToElement, DRange3dCR localRange)
-    {
-    if (m_isPartCreate)
-        {
-        BeAssert(false); // Nested parts are not supported...
-        return false;
-        }
-
-    if (!m_havePlacement)
-        return false; // geomToElement must be relative to an already defined placement (i.e. not computed placement from CreateWorld)...
-
-    DRange3d    partRange = localRange;
-
-    if (!geomToElement.IsIdentity())
-        geomToElement.Multiply(partRange, partRange);
-
-    OnNewGeom(partRange, false, GeometryStreamIO::OpCode::GeometryPartInstance); // Parts are already handled as sub-graphics...
-    m_writer.Append(geomPartId, &geomToElement);
-
-    return true;
-    }
-
-/*---------------------------------------------------------------------------------**//**
-* @bsimethod                                                    Brien.Bastings  04/2015
-+---------------+---------------+---------------+---------------+---------------+------*/
-bool GeometryBuilder::Append(DgnGeometryPartId geomPartId, TransformCR geomToElement)
-    {
-    DRange3d    localRange;
-
-    if (SUCCESS != DgnGeometryPart::QueryGeometryPartRange(localRange, m_dgnDb, geomPartId))
-        return false; // part probably doesn't exist...
-
-    return Append(geomPartId, geomToElement, localRange);
-    }
-
-/*---------------------------------------------------------------------------------**//**
-* @bsimethod                                                    Brien.Bastings  04/2016
-+---------------+---------------+---------------+---------------+---------------+------*/
-bool GeometryBuilder::Append(DgnGeometryPartId geomPartId, DPoint3dCR origin, YawPitchRollAngles const& angles)
-    {
-    Transform   geomToElement = angles.ToTransform(origin);
-
-    return Append(geomPartId, geomToElement);
-    }
-
-/*---------------------------------------------------------------------------------**//**
-* @bsimethod                                                    Brien.Bastings  04/2016
-+---------------+---------------+---------------+---------------+---------------+------*/
-bool GeometryBuilder::Append(DgnGeometryPartId geomPartId, DPoint2dCR origin, AngleInDegrees const& angle)
-    {
-    Transform   geomToElement;
-
-    geomToElement.InitFromOriginAngleAndLengths(origin, angle.Radians(), 1.0, 1.0);
-
-    return Append(geomPartId, geomToElement);
-    }
-
-/*---------------------------------------------------------------------------------**//**
-* @bsimethod                                                    Brien.Bastings  04/2015
-+---------------+---------------+---------------+---------------+---------------+------*/
-void GeometryBuilder::OnNewGeom(DRange3dCR localRangeIn, bool isSubGraphic, GeometryStreamIO::OpCode opCode)
-    {
-    DRange3d localRange = localRangeIn;
-
-    // NOTE: Expand range to include line style width.
-    if (m_elParams.GetCategoryId().IsValid())
-        {
-        m_elParams.Resolve(m_dgnDb);
-
-        LineStyleInfoCP lsInfo = m_elParams.GetLineStyle();
-
-        if (nullptr != lsInfo)
-            {
-            double maxWidth = lsInfo->GetLineStyleSymb().GetStyleWidth();
-
-            localRange.low.x -= maxWidth;
-            localRange.low.y -= maxWidth;
-            localRange.high.x += maxWidth;
-            localRange.high.y += maxWidth;
-
-            if (m_is3d)
-                {
-                localRange.low.z -= maxWidth;
-                localRange.high.z += maxWidth;
-                }
-            }
-        }
-
-    if (m_is3d)
-        m_placement3d.GetElementBoxR().Extend(localRange);
-    else
-        m_placement2d.GetElementBoxR().Extend(DRange2d::From(DPoint2d::From(localRange.low), DPoint2d::From(localRange.high)));
-
-    bool allowPatGradnt = false;
-    bool allowSolidFill = false;
-    bool allowLineStyle = false;
-    bool allowMaterial  = false;
-
-    switch (opCode)
-        {
-        case GeometryStreamIO::OpCode::GeometryPartInstance:
-            allowSolidFill = allowPatGradnt = allowLineStyle = allowMaterial = true; // Don't reject anything...
-            break;
-
-        case GeometryStreamIO::OpCode::CurvePrimitive:
-            allowLineStyle = true;
-            break;
-
-        case GeometryStreamIO::OpCode::CurveVector:
-            allowSolidFill = allowPatGradnt = allowLineStyle = allowMaterial = true;
-            break;
-
-        case GeometryStreamIO::OpCode::Polyface:
-            allowSolidFill = allowMaterial = true;
-            break;
-
-        case GeometryStreamIO::OpCode::SolidPrimitive:
-        case GeometryStreamIO::OpCode::BsplineSurface:
-        case GeometryStreamIO::OpCode::ParasolidBRep:
-            allowMaterial = true;
-            break;
-
-        case GeometryStreamIO::OpCode::Image:
-            allowSolidFill = true;
-            break;
-        }
-
-    bool hasInvalidPatGradnt = false;
-    bool hasInvalidSolidFill = false;
-    bool hasInvalidLineStyle = false;
-    bool hasInvalidMaterial  = false;
-
-    if (!allowPatGradnt || !allowSolidFill || !allowLineStyle || !allowMaterial)
-        {
-        if (FillDisplay::Never != m_elParams.GetFillDisplay())
-            {
-            if (nullptr != m_elParams.GetGradient() && !m_elParams.GetGradient()->IsThematic())
-                {
-                if (!allowPatGradnt)
-                    hasInvalidPatGradnt = true;
-                }
-            else
-                {
-                if (!allowSolidFill)
-                    hasInvalidSolidFill = true;
-                }
-            }
-
-        if (!allowPatGradnt && nullptr != m_elParams.GetPatternParams())
-            hasInvalidPatGradnt = true;
-
-        if (!allowLineStyle && !m_elParams.IsLineStyleFromSubCategoryAppearance() && m_elParams.HasStrokedLineStyle())
-            hasInvalidLineStyle = true;
-
-        if (!allowMaterial && !m_elParams.IsMaterialFromSubCategoryAppearance() && m_elParams.GetMaterialId().IsValid())
-            hasInvalidMaterial = true;
-        }
-
-    if (hasInvalidPatGradnt || hasInvalidSolidFill || hasInvalidLineStyle || hasInvalidMaterial)
-        {
-        // NOTE: We won't change m_elParams in case some caller is doing something like appending a single symbology
-        //       that includes fill, and then adding a series of open and closed elements expecting the open elements
-        //       to ignore the fill.
-        GeometryParams localParams(m_elParams);
-
-        if (hasInvalidPatGradnt)
-            {
-            localParams.SetGradient(nullptr);
-            localParams.SetPatternParams(nullptr);
-            }
-
-        if (hasInvalidSolidFill || hasInvalidPatGradnt)
-            localParams.SetFillDisplay(FillDisplay::Never);
-
-        if (hasInvalidLineStyle)
-            localParams.SetLineStyle(nullptr);
-
-        if (hasInvalidMaterial)
-            localParams.SetMaterialId(RenderMaterialId());
-
-        if (!m_appearanceModified || !m_elParamsModified.IsEquivalent(localParams))
-            {
-            m_elParamsModified = localParams;
-            m_writer.Append(m_elParamsModified, m_isPartCreate || !m_subCategoryChanged, m_is3d);
-            m_appearanceChanged = m_appearanceModified = true;
-            m_subCategoryChanged = false;
-            }
-        }
-    else if (m_appearanceChanged)
-        {
-        m_writer.Append(m_elParams, m_isPartCreate || !m_subCategoryChanged, m_is3d);
-        m_appearanceChanged = m_appearanceModified = m_subCategoryChanged = false;
-        }
-
-    if (isSubGraphic && !m_isPartCreate)
-        m_writer.Append(localRange);
-    }
-
-/*---------------------------------------------------------------------------------**//**
-* @bsimethod                                                    Brien.Bastings  04/2015
-+---------------+---------------+---------------+---------------+---------------+------*/
-bool GeometryBuilder::ConvertToLocal(GeometricPrimitiveR geom)
-    {
-    if (m_isPartCreate)
-        {
-        BeAssert(false); // Part geometry must be supplied in local coordinates...
-        return false; 
-        }
-
-    Transform   localToWorld;
-    bool        transformParams = !m_havePlacement;
-
-    if (!m_havePlacement)
-        {
-        if (!geom.GetLocalCoordinateFrame(localToWorld))
-            return false;
-
-        DPoint3d            origin;
-        RotMatrix           rMatrix;
-        YawPitchRollAngles  angles;
-
-        localToWorld.GetTranslation(origin);
-        localToWorld.GetMatrix(rMatrix);
-        YawPitchRollAngles::TryFromRotMatrix(angles, rMatrix);
-
-        if (m_is3d)
-            {
-            m_placement3d.GetOriginR() = origin;
-            m_placement3d.GetAnglesR() = angles;
-            }
-        else
-            {
-            BeAssert(0 == BeNumerical::Compare(origin.z, 0.0));
-            if (0.0 != angles.GetPitch().Degrees() || 0.0 != angles.GetRoll().Degrees())
-                {
-                YawPitchRollAngles tmpAngles(AngleInDegrees(), angles.GetPitch(), angles.GetRoll());
-                localToWorld = Transform::FromProduct(localToWorld, tmpAngles.ToTransform(DPoint3d::FromZero()));
-                }
-
-            m_placement2d.GetOriginR() = DPoint2d::From(origin);
-            m_placement2d.GetAngleR() = angles.GetYaw();
-            }
-
-        m_havePlacement = true;
-        }
-    else if (m_is3d)
-        {
-        localToWorld = m_placement3d.GetTransform();
-        }
-    else
-        {
-        localToWorld = m_placement2d.GetTransform();
-        }
-
-    if (localToWorld.IsIdentity())
-        return true;
-
-    Transform worldToLocal;
-
-    worldToLocal.InverseOf(localToWorld);
-
-    // NOTE: Apply world-to-local to GeometryParams for auto-placement data supplied in world coords...
-    if (transformParams && m_elParams.IsTransformable())
-        m_elParams.ApplyTransform(worldToLocal);
-
-    return geom.TransformInPlace(worldToLocal);
-    }
-
-/*---------------------------------------------------------------------------------**//**
-* @bsimethod                                                    Brien.Bastings  04/2015
-+---------------+---------------+---------------+---------------+---------------+------*/
-bool GeometryBuilder::AppendLocal(GeometricPrimitiveCR geom)
-    {
-    if (!m_havePlacement)
-        {
-        BeAssert(false); // placement must already be defined...
-        return false; 
-        }
-
-    DRange3d localRange;
-
-    if (!geom.GetRange(localRange))
-        return false;
-
-    GeometryStreamIO::OpCode opCode; 
-
-    switch (geom.GetGeometryType())
-        {
-        case GeometricPrimitive::GeometryType::CurvePrimitive:
-            opCode = GeometryStreamIO::OpCode::CurvePrimitive;
-            break;
-
-        case GeometricPrimitive::GeometryType::CurveVector:
-            opCode = geom.GetAsCurveVector()->IsAnyRegionType() ? GeometryStreamIO::OpCode::CurveVector : GeometryStreamIO::OpCode::CurvePrimitive;
-            break;
-
-        case GeometricPrimitive::GeometryType::SolidPrimitive:
-            opCode = GeometryStreamIO::OpCode::SolidPrimitive;
-            break;
-
-        case GeometricPrimitive::GeometryType::BsplineSurface:
-            opCode = GeometryStreamIO::OpCode::BsplineSurface;
-            break;
-
-        case GeometricPrimitive::GeometryType::Polyface:
-            opCode = GeometryStreamIO::OpCode::Polyface;
-            break;
-
-        case GeometricPrimitive::GeometryType::BRepEntity:
-            opCode = GeometryStreamIO::OpCode::ParasolidBRep;
-            break;
-
-        case GeometricPrimitive::GeometryType::TextString:
-            opCode = GeometryStreamIO::OpCode::TextString;
-            break;
-
-        default:
-            opCode = GeometryStreamIO::OpCode::Invalid;
-            break;
-        }
-
-    OnNewGeom(localRange, m_appendAsSubGraphics, opCode);
-
-    return m_writer.AppendSimplified(geom, m_is3d);
-    }
-
-/*---------------------------------------------------------------------------------**//**
-* @bsimethod                                                    Brien.Bastings  04/2015
-+---------------+---------------+---------------+---------------+---------------+------*/
-bool GeometryBuilder::AppendWorld(GeometricPrimitiveR geom)
-    {
-    if (!ConvertToLocal(geom))
-        return false;
-
-    return AppendLocal(geom);
-    }
-
-/*---------------------------------------------------------------------------------**//**
-* @bsimethod                                                    Brien.Bastings  04/2015
-+---------------+---------------+---------------+---------------+---------------+------*/
-bool GeometryBuilder::Append(GeometricPrimitiveCR geom, CoordSystem coord)
-    {
-    if (!m_is3d && is3dGeometryType(geom.GetGeometryType()))
-        {
-        BeAssert(false); // 3d only geometry...
-        return false;
-        }
-
-    if (CoordSystem::Local == coord)
-        return AppendLocal(geom);
-
-#if defined (BENTLEYCONFIG_PARASOLID)
-    GeometricPrimitivePtr clone;
-
-    // NOTE: Avoid un-necessary copy of BRep. We just need to change entity transform...
-    if (GeometricPrimitive::GeometryType::BRepEntity == geom.GetGeometryType())
-        clone = GeometricPrimitive::Create(PSolidUtil::InstanceEntity(*geom.GetAsIBRepEntity()));
-    else
-        clone = geom.Clone();
-#else
-    GeometricPrimitivePtr clone = geom.Clone();
-#endif
-
-    return AppendWorld(*clone);
-    }
-
-/*---------------------------------------------------------------------------------**//**
-* @bsimethod                                                    Brien.Bastings  04/2015
-+---------------+---------------+---------------+---------------+---------------+------*/
-bool GeometryBuilder::Append(ICurvePrimitiveCR geom, CoordSystem coord)
-    {
-    if (CoordSystem::Local == coord)
-        {
-        DRange3d localRange;
-
-        if (!getRange(geom, localRange, nullptr))
-            return false;
-
-        OnNewGeom(localRange, m_appendAsSubGraphics, GeometryStreamIO::OpCode::CurvePrimitive);
-
-        return m_writer.AppendSimplified(geom, false, m_is3d);
-        }
-
-    GeometricPrimitivePtr geomPtr = GeometricPrimitive::Create(geom);
-
-    return AppendWorld(*geomPtr);
-    }
-
-/*---------------------------------------------------------------------------------**//**
-* @bsimethod                                                    Brien.Bastings  04/2015
-+---------------+---------------+---------------+---------------+---------------+------*/
-bool GeometryBuilder::Append(CurveVectorCR geom, CoordSystem coord)
-    {
-    if (CoordSystem::Local == coord)
-        {
-        DRange3d localRange;
-
-        if (!getRange(geom, localRange, nullptr))
-            return false;
-
-        OnNewGeom(localRange, m_appendAsSubGraphics, geom.IsAnyRegionType() ? GeometryStreamIO::OpCode::CurveVector : GeometryStreamIO::OpCode::CurvePrimitive);
-
-        return m_writer.AppendSimplified(geom, m_is3d);
-        }
-
-    GeometricPrimitivePtr geomPtr = GeometricPrimitive::Create(geom);
-
-    return AppendWorld(*geomPtr);
-    }
-
-/*---------------------------------------------------------------------------------**//**
-* @bsimethod                                                    Brien.Bastings  04/2015
-+---------------+---------------+---------------+---------------+---------------+------*/
-bool GeometryBuilder::Append(ISolidPrimitiveCR geom, CoordSystem coord)
-    {
-    if (!m_is3d)
-        {
-        BeAssert(false); // 3d only geometry...
-        return false;
-        }
-
-    if (CoordSystem::Local == coord)
-        {
-        DRange3d localRange;
-
-        if (!getRange(geom, localRange, nullptr))
-            return false;
-
-        OnNewGeom(localRange, m_appendAsSubGraphics, GeometryStreamIO::OpCode::SolidPrimitive);
-        m_writer.Append(geom);
-
-        return true;
-        }
-
-    GeometricPrimitivePtr geomPtr = GeometricPrimitive::Create(geom);
-
-    return AppendWorld(*geomPtr);
-    }
-
-/*---------------------------------------------------------------------------------**//**
-* @bsimethod                                                    Brien.Bastings  04/2015
-+---------------+---------------+---------------+---------------+---------------+------*/
-bool GeometryBuilder::Append(MSBsplineSurfaceCR geom, CoordSystem coord)
-    {
-    if (!m_is3d)
-        {
-        BeAssert(false); // 3d only geometry...
-        return false;
-        }
-
-    if (CoordSystem::Local == coord)
-        {
-        DRange3d localRange;
-
-        if (!getRange(geom, localRange, nullptr))
-            return false;
-
-        OnNewGeom(localRange, m_appendAsSubGraphics, GeometryStreamIO::OpCode::BsplineSurface);
-        m_writer.Append(geom);
-
-        return true;
-        }
-
-    GeometricPrimitivePtr geomPtr = GeometricPrimitive::Create(geom);
-
-    return AppendWorld(*geomPtr);
-    }
-
-/*---------------------------------------------------------------------------------**//**
-* @bsimethod                                                    Brien.Bastings  04/2015
-+---------------+---------------+---------------+---------------+---------------+------*/
-bool GeometryBuilder::Append(PolyfaceQueryCR geom, CoordSystem coord)
-    {
-    if (!m_is3d)
-        {
-        BeAssert(false); // 3d only geometry...
-        return false;
-        }
-
-    if (CoordSystem::Local == coord)
-        {
-        DRange3d localRange;
-
-        if (!getRange(geom, localRange, nullptr))
-            return false;
-
-        OnNewGeom(localRange, m_appendAsSubGraphics, GeometryStreamIO::OpCode::Polyface);
-        m_writer.Append(geom);
-
-        return true;
-        }
-
-    GeometricPrimitivePtr geomPtr = GeometricPrimitive::Create(geom);
-
-    return AppendWorld(*geomPtr);
-    }
-
-/*---------------------------------------------------------------------------------**//**
-* @bsimethod                                                   Earlin.Lutz 03/2016
-+---------------+---------------+---------------+---------------+---------------+------*/
-bool GeometryBuilder::Append(IGeometryCR geometry, CoordSystem coord)
-    {
-    switch (geometry.GetGeometryType())
-        {
-        case IGeometry::GeometryType::CurvePrimitive:
-            return Append(*geometry.GetAsICurvePrimitive(), coord);
-        case IGeometry::GeometryType::CurveVector:
-            return Append(*geometry.GetAsCurveVector(), coord);
-        case IGeometry::GeometryType::Polyface:
-            return Append(*geometry.GetAsPolyfaceHeader(), coord);
-        case IGeometry::GeometryType::SolidPrimitive:
-            return Append(*geometry.GetAsISolidPrimitive(), coord);
-        case IGeometry::GeometryType::BsplineSurface:
-            return Append(*geometry.GetAsMSBsplineSurface(), coord);
-        default:
-            return false;
-        }
-    }
-
-/*---------------------------------------------------------------------------------**//**
-* @bsimethod                                                    Brien.Bastings  04/2015
-+---------------+---------------+---------------+---------------+---------------+------*/
-bool GeometryBuilder::Append(IBRepEntityCR geom, CoordSystem coord)
-    {
-    if (!m_is3d)
-        {
-        BeAssert(false); // 3d only geometry...
-        return false;
-        }
-
-    if (CoordSystem::Local == coord)
-        {
-        DRange3d localRange;
-
-        if (!getRange(geom, localRange, nullptr))
-            return false;
-
-        OnNewGeom(localRange, m_appendAsSubGraphics, GeometryStreamIO::OpCode::ParasolidBRep);
-        m_writer.Append(geom);
-
-        return true;
-        }
-
-#if defined (BENTLEYCONFIG_PARASOLID)
-    // NOTE: Avoid un-necessary copy of BRep. We just need to change entity transform...
-    IBRepEntityPtr clone = PSolidUtil::InstanceEntity(geom);
-#else
-    IBRepEntityPtr clone = geom.Clone();
-#endif
-
-    GeometricPrimitivePtr geomPtr = GeometricPrimitive::Create(clone);
-
-    return AppendWorld(*geomPtr);
-    }
-
-/*---------------------------------------------------------------------------------**//**
-* @bsimethod                                                    Brien.Bastings  04/2015
-+---------------+---------------+---------------+---------------+---------------+------*/
-bool GeometryBuilder::Append(TextStringCR text, CoordSystem coord)
-    {
-    if (CoordSystem::Local == coord)
-        {
-        DRange3d localRange;
-        if (!getRange(text, localRange, nullptr))
-            return false;
-
-        OnNewGeom(localRange, m_appendAsSubGraphics, GeometryStreamIO::OpCode::TextString);
-        m_writer.Append(text);
-
-        return true;
-        }
-
-    return AppendWorld(*GeometricPrimitive::Create(text));
-    }
-
-BEGIN_UNNAMED_NAMESPACE
-
-//=======================================================================================
-//! Allows for the ViewContext-based TextAnnotationDraw to be used with an GeometryBuilder.
-// @bsiclass                                                    Jeff.Marker     09/2015
-//=======================================================================================
-struct TextAnnotationDrawToGeometricPrimitive : IGeometryProcessor
-{
-private:
-    GeometryBuilderR m_builder;
-    TextAnnotationCR m_text;
-    GeometryBuilder::CoordSystem m_coord;
-
-public:
-    TextAnnotationDrawToGeometricPrimitive(TextAnnotationCR text, GeometryBuilderR builder, GeometryBuilder::CoordSystem coord) : m_text(text), m_builder(builder), m_coord(coord) {}
-
-    bool _ProcessTextString(TextStringCR, SimplifyGraphic&) override;
-    bool _ProcessCurveVector(CurveVectorCR, bool isFilled, SimplifyGraphic&) override;
-    void _OutputGraphics(ViewContextR) override;
-};
-
-//---------------------------------------------------------------------------------------
-// @bsimethod                                                   Jeff.Marker     09/2015
-//---------------------------------------------------------------------------------------
-bool TextAnnotationDrawToGeometricPrimitive::_ProcessTextString(TextStringCR text, SimplifyGraphic& graphic)
-    {
-    m_builder.Append(graphic.GetCurrentGeometryParams()); // NOTE: Actual append happens when geometric primitive is added only if changed...
-
-    if (graphic.GetLocalToWorldTransform().IsIdentity())
-        {
-        m_builder.Append(text, m_coord);
-
-        return true;
-        }
-
-    TextString transformedText(text);
-
-    transformedText.ApplyTransform(graphic.GetLocalToWorldTransform());
-    m_builder.Append(transformedText, m_coord);
-
-    return true;
-    }
-
-//---------------------------------------------------------------------------------------
-// @bsimethod                                                   Jeff.Marker     09/2015
-//---------------------------------------------------------------------------------------
-bool TextAnnotationDrawToGeometricPrimitive::_ProcessCurveVector(CurveVectorCR curves, bool isFilled, SimplifyGraphic& graphic)
-    {
-    m_builder.Append(graphic.GetCurrentGeometryParams()); // NOTE: Actual append happens when geometric primitive is added only if changed...
-
-    if (graphic.GetLocalToWorldTransform().IsIdentity())
-        {
-        m_builder.Append(curves, m_coord);
-
-        return true;
-        }
-
-    CurveVector transformedCurves(curves);
-
-    transformedCurves.TransformInPlace(graphic.GetLocalToWorldTransform());
-    m_builder.Append(transformedCurves, m_coord);
-
-    return true;
-    }
-
-//---------------------------------------------------------------------------------------
-// @bsimethod                                                   Jeff.Marker     09/2015
-//---------------------------------------------------------------------------------------
-void TextAnnotationDrawToGeometricPrimitive::_OutputGraphics(ViewContextR context)
-    {
-    TextAnnotationDraw annotationDraw(m_text);
-    Render::GeometryParams geomParams(m_builder.GetGeometryParams());
-    auto graphic = context.CreateSceneGraphic();
-
-    annotationDraw.Draw(*graphic, context, geomParams);
-    graphic->Finish();
-    }
-
-END_UNNAMED_NAMESPACE
-
-/*---------------------------------------------------------------------------------**//**
-* @bsimethod                                                    Brien.Bastings  04/2015
-+---------------+---------------+---------------+---------------+---------------+------*/
-bool GeometryBuilder::Append(TextAnnotationCR text, CoordSystem coord)
-    {
-    TextAnnotationDrawToGeometricPrimitive annotationDraw(text, *this, coord);
-
-    GeometryProcessor::Process(annotationDraw, m_dgnDb);
-
-    return true;
-    }
-
-/*---------------------------------------------------------------------------------**//**
-* @bsimethod                                                    Brien.Bastings  04/2015
-+---------------+---------------+---------------+---------------+---------------+------*/
-GeometryBuilder::GeometryBuilder(DgnDbR dgnDb, DgnCategoryId categoryId, Placement3dCR placement)
-  : GeometryBuilder(dgnDb, categoryId, true)
-    {
-    m_placement3d = placement;
-    m_placement3d.GetElementBoxR().Init(); // throw away pre-existing bounding box...
-    m_havePlacement = true;
-    }
-
-/*---------------------------------------------------------------------------------**//**
-* @bsimethod                                                    Brien.Bastings  04/2015
-+---------------+---------------+---------------+---------------+---------------+------*/
-GeometryBuilder::GeometryBuilder(DgnDbR dgnDb, DgnCategoryId categoryId, Placement2dCR placement)
-  : GeometryBuilder(dgnDb, categoryId, false)
-    {
-    m_placement2d = placement;
-    m_placement2d.GetElementBoxR().Init(); // throw away pre-existing bounding box...
-    m_havePlacement = true;
-    }
-
-/*---------------------------------------------------------------------------------**//**
-* @bsimethod                                                    Brien.Bastings  04/2015
-+---------------+---------------+---------------+---------------+---------------+------*/
-GeometryBuilder::GeometryBuilder(DgnDbR dgnDb, DgnCategoryId categoryId, bool is3d)
-  : m_isPartCreate(!categoryId.IsValid()), m_is3d(is3d), m_dgnDb(dgnDb), m_writer(dgnDb)
-    {
-    m_elParams.SetCategoryId(categoryId);
-    }
-
-/*---------------------------------------------------------------------------------**//**
-* @bsimethod                                                    Brien.Bastings  04/2015
-+---------------+---------------+---------------+---------------+---------------+------*/
-GeometryBuilderPtr GeometryBuilder::CreateGeometryPart(GeometryStreamCR stream, DgnDbR db, bool ignoreSymbology, Render::GeometryParamsP params)
-    {
-    GeometryBuilderPtr builder = new GeometryBuilder(db, DgnCategoryId(), Placement3d());
-    GeometryStreamIO::Collection collection(stream.GetData(), stream.GetSize());
-    GeometryStreamIO::Reader reader(db);
-    size_t basicSymbCount = 0;
-
-    for (auto const& egOp : collection)
-        {
-        switch (egOp.m_opCode)
-            {
-            case GeometryStreamIO::OpCode::Header:
-                break; // Already have header....
-
-            case GeometryStreamIO::OpCode::SubGraphicRange:
-                break; // A part must produce a single graphic...
-
-            case GeometryStreamIO::OpCode::GeometryPartInstance:
-                return nullptr; // Nested parts aren't supported...
-
-            case GeometryStreamIO::OpCode::BasicSymbology:
-                {
-                if (ignoreSymbology)
-                    break;
-
-                basicSymbCount++;
-
-                if (1 == basicSymbCount && nullptr != params)
-                    {
-                    reader.Get(egOp, *params);
-                    break; // Initial symbology should not be baked into GeometryPart...
-                    }
-
-                // Can't change sub-category in GeometryPart's GeometryStream, only preserve sub-category appearance overrides.
-                auto ppfb = flatbuffers::GetRoot<FB::BasicSymbology>(egOp.m_data);
-
-                if (0 == ppfb->subCategoryId())
-                    {
-                    builder->m_writer.Append(egOp); // No sub-category, ok to write as-is...
-                    break;
-                    }
-
-                if (!(ppfb->useColor() || ppfb->useWeight() || ppfb->useStyle() || 0.0 != ppfb->transparency() || 0 != ppfb->displayPriority() || 0 != ppfb->geomClass()))
-                    break;
-
-                FlatBufferBuilder fbb;
-
-                auto mloc = FB::CreateBasicSymbology(fbb, 0, ppfb->color(), ppfb->weight(), ppfb->lineStyleId(), ppfb->transparency(), ppfb->displayPriority(), ppfb->geomClass(), ppfb->useColor(), ppfb->useWeight(), ppfb->useStyle());
-                fbb.Finish(mloc);
-                builder->m_writer.Append(GeometryStreamIO::Operation(GeometryStreamIO::OpCode::BasicSymbology, (uint32_t) fbb.GetSize(), fbb.GetBufferPointer()));
-                break;
-                }
-
-            case GeometryStreamIO::OpCode::LineStyleModifiers:
-            case GeometryStreamIO::OpCode::AreaFill:
-            case GeometryStreamIO::OpCode::Pattern:
-            case GeometryStreamIO::OpCode::Material:
-                {
-                if (ignoreSymbology)
-                    break;
-
-                if (1 == basicSymbCount && nullptr != params)
-                    {
-                    reader.Get(egOp, *params);
-                    break; // Initial symbology should not be baked into GeometryPart...
-                    }
-
-                builder->m_writer.Append(egOp); // Append raw data...
-                break;
-                }
-
-            default:
-                builder->m_writer.Append(egOp); // Append raw data so we don't lose bReps, etc. even when we don't have Parasolid available...
-                break;
-            }
-        }
-
-    return builder;
-    }
-
-/*---------------------------------------------------------------------------------**//**
-* @bsimethod                                                    Brien.Bastings  04/2015
-+---------------+---------------+---------------+---------------+---------------+------*/
-GeometryBuilderPtr GeometryBuilder::CreateGeometryPart(DgnDbR db, bool is3d)
-    {
-    // NOTE: Part geometry is always specified in local coords, i.e. has identity placement.
-    //       Category isn't needed when creating a part, invalid category will be used to set m_isPartCreate.
-    if (is3d)
-        return new GeometryBuilder(db, DgnCategoryId(), Placement3d());
-
-    return new GeometryBuilder(db, DgnCategoryId(), Placement2d());
-    }
-
-/*---------------------------------------------------------------------------------**//**
-* @bsimethod                                                    Brien.Bastings  10/2016
-+---------------+---------------+---------------+---------------+---------------+------*/
-GeometryBuilderPtr GeometryBuilder::Create(GeometrySourceCR source, GeometryStreamCR stream)
-    {
-    DgnCategoryId categoryId = source.GetCategoryId();
-
-    if (!categoryId.IsValid())
-        return nullptr;
-
-    GeometryBuilderPtr builder;
-
-    if (nullptr != source.GetAsGeometrySource3d())
-        builder = new GeometryBuilder(source.GetSourceDgnDb(), categoryId, source.GetAsGeometrySource3d()->GetPlacement());
-    else
-        builder = new GeometryBuilder(source.GetSourceDgnDb(), categoryId, source.GetAsGeometrySource2d()->GetPlacement());
-
-    if (!builder.IsValid())
-        return nullptr;
-    
-    Render::GeometryParams sourceParams(categoryId);
-    Transform sourceTransform = source.GetPlacementTransform();
-
-    GeometryCollection collection(stream, source.GetSourceDgnDb(), &sourceParams, &sourceTransform);
-
-    for (auto iter : collection)
-        {
-        builder->Append(iter.GetGeometryParams());
-
-        DgnGeometryPartId partId = iter.GetGeometryPartId();
-
-        if (partId.IsValid())
-            {
-            builder->Append(partId, iter.GetGeometryToSource());
-            continue;
-            }
-
-        GeometricPrimitivePtr geom = iter.GetGeometryPtr();
-
-        BeAssert(geom.IsValid());
-        if (!geom.IsValid())
-            continue;
-
-        if (!iter.GetSubGraphicLocalRange().IsNull())
-            builder->SetAppendAsSubGraphics();
-
-        builder->Append(*geom);
-        }
-
-    return builder;
-    }
-
-/*---------------------------------------------------------------------------------**//**
-* @bsimethod                                                    Brien.Bastings  04/2015
-+---------------+---------------+---------------+---------------+---------------+------*/
-GeometryBuilderPtr GeometryBuilder::CreateWithAutoPlacement(DgnModelR model, DgnCategoryId categoryId)
-    {
-    if (!categoryId.IsValid())
-        return nullptr;
-
-    auto geomModel = model.ToGeometricModel();
-    if (nullptr == geomModel)
-        return nullptr;
-
-    return new GeometryBuilder(model.GetDgnDb(), categoryId, geomModel->Is3d());
-    }
-
-/*---------------------------------------------------------------------------------**//**
-* @bsimethod                                                    Brien.Bastings  04/2015
-+---------------+---------------+---------------+---------------+---------------+------*/
-GeometryBuilderPtr GeometryBuilder::Create(DgnModelR model, DgnCategoryId categoryId, TransformCR transform)
-    {
-    if (!categoryId.IsValid())
-        return nullptr;
-
-    auto geomModel = model.ToGeometricModel();
-    if (nullptr == geomModel)
-        return nullptr;
-
-    DPoint3d            origin;
-    RotMatrix           rMatrix;
-    YawPitchRollAngles  angles;
-
-    transform.GetTranslation(origin);
-    transform.GetMatrix(rMatrix);
-
-    // NOTE: YawPitchRollAngles::TryFromRotMatrix compares against Angle::SmallAngle, which after
-    //       consulting with Earlin is too strict for our purposes and shouldn't be considered a failure.
-    if (!YawPitchRollAngles::TryFromRotMatrix(angles, rMatrix))
-        {
-        RotMatrix   resultMatrix = angles.ToRotMatrix();
-
-        if (rMatrix.MaxDiff(resultMatrix) > 1.0e-5)
-            return nullptr;
-        }
-
-    if (geomModel->Is3d())
-        {
-        Placement3d placement(origin, angles);
-
-        return new GeometryBuilder(model.GetDgnDb(), categoryId, placement);
-        }
-
-    if (0 != BeNumerical::Compare(origin.z, 0.0) || 0 != BeNumerical::Compare(angles.GetPitch().Degrees(), 0.0) || 0 != BeNumerical::Compare(angles.GetRoll().Degrees(), 0.0))
-        return nullptr; // Invalid transform for Placement2d...
-
-    Placement2d placement(DPoint2d::From(origin), angles.GetYaw());
-
-    return new GeometryBuilder(model.GetDgnDb(), categoryId, placement);
-    }
-
-/*---------------------------------------------------------------------------------**//**
-* @bsimethod                                                    Brien.Bastings  04/2015
-+---------------+---------------+---------------+---------------+---------------+------*/
-GeometryBuilderPtr GeometryBuilder::Create(DgnModelR model, DgnCategoryId categoryId, DPoint3dCR origin, YawPitchRollAngles const& angles)
-    {
-    if (!categoryId.IsValid())
-        return nullptr;
-
-    auto geomModel = model.ToGeometricModel();
-    if (nullptr == geomModel || !geomModel->Is3d())
-        return nullptr;
-
-    Placement3d placement(origin, angles);
-
-    return new GeometryBuilder(model.GetDgnDb(), categoryId, placement);
-    }
-
-/*---------------------------------------------------------------------------------**//**
-* @bsimethod                                                    Brien.Bastings  04/2015
-+---------------+---------------+---------------+---------------+---------------+------*/
-GeometryBuilderPtr GeometryBuilder::Create(DgnModelR model, DgnCategoryId categoryId, DPoint2dCR origin, AngleInDegrees const& angle)
-    {
-    if (!categoryId.IsValid())
-        return nullptr;
-
-    auto geomModel = model.ToGeometricModel();
-    if (nullptr == geomModel || geomModel->Is3d())
-        return nullptr;
-
-    Placement2d placement(origin, angle);
-
-    return new GeometryBuilder(model.GetDgnDb(), categoryId, placement);
-    }
-
-/*---------------------------------------------------------------------------------**//**
-* @bsimethod                                                    Brien.Bastings  04/2015
-+---------------+---------------+---------------+---------------+---------------+------*/
-GeometryBuilderPtr GeometryBuilder::Create(GeometrySourceCR source)
-    {
-    DgnCategoryId categoryId = source.GetCategoryId();
-
-    if (!categoryId.IsValid())
-        return nullptr;
-
-    if (nullptr != source.GetAsGeometrySource3d())
-        return new GeometryBuilder(source.GetSourceDgnDb(), categoryId, source.GetAsGeometrySource3d()->GetPlacement());
-
-    return new GeometryBuilder(source.GetSourceDgnDb(), categoryId, source.GetAsGeometrySource2d()->GetPlacement());
-    }
-
-/*---------------------------------------------------------------------------------**//**
-* @bsimethod                                                    Brien.Bastings  03/2018
-+---------------+---------------+---------------+---------------+---------------+------*/
-bool GeometryBuilder::FromJson(JsonValueCR input, JsonValueCR opts)
-    {
-    Render::GeometryParams params = GetGeometryParams();
-    int n = input.size();
-    bool checkedSubGraphics = false;
-
-    for (int i = 0; i < n; i++)
-        {
-        Json::Value entry = input[i];
-
-        if (!entry.isObject())
-            continue;
-
-        if (entry.isMember("appearance"))
-            {
-            Json::Value appearance = entry["appearance"];
-
-            params.ResetAppearance(); // Always reset to subCategory appearance...
-
-            if (!appearance["subCategory"].isNull())
-                {
-                DgnSubCategoryId subCategoryId;
-
-                subCategoryId.FromJson(appearance["subCategory"]);
-
-                if (subCategoryId.IsValid())
-                    params.SetSubCategoryId(subCategoryId);
-                }
-
-            if (!appearance["color"].isNull())
-                params.SetLineColor(ColorDef(appearance["color"].asUInt()));
-
-            if (!appearance["weight"].isNull())
-                params.SetWeight(appearance["weight"].asUInt());
-
-            if (!appearance["style"].isNull())
-                {
-                DgnStyleId styleId;
-
-                styleId.FromJson(appearance["style"]);
-
-                if (styleId.IsValid())
-                    {
-                    LineStyleInfoPtr lsInfo = LineStyleInfo::Create(styleId, nullptr);
-                    params.SetLineStyle(lsInfo.get());
-                    }
-                else
-                    {
-                    params.SetLineStyle(nullptr);
-                    }
-                }
-
-            if (!appearance["transparency"].isNull())
-                params.SetTransparency(appearance["transparency"].asDouble());
-
-            if (!appearance["displayPriority"].isNull())
-                params.SetDisplayPriority(appearance["displayPriority"].asInt());
-
-            if (!appearance["geometryClass"].isNull())
-                params.SetGeometryClass((Render::DgnGeometryClass) (appearance["geometryClass"].asUInt()));
-            }
-        else if (entry.isMember("styleMod"))
-            {
-            Json::Value styleMod = entry["styleMod"];
-            LineStyleParams styleParams;
-
-            styleParams.Init();
-
-            if (!styleMod["scale"].isNull())
-                {
-                styleParams.scale = styleMod["scale"].asDouble();
-                styleParams.modifiers |= STYLEMOD_SCALE;
-                }
-
-            if (!styleMod["dashScale"].isNull())
-                {
-                styleParams.dashScale = styleMod["dashScale"].asDouble();
-                styleParams.modifiers |= STYLEMOD_DSCALE;
-                }
-
-            if (!styleMod["gapScale"].isNull())
-                {
-                styleParams.gapScale = styleMod["gapScale"].asDouble();
-                styleParams.modifiers |= STYLEMOD_GSCALE;
-                }
-
-            if (!styleMod["startWidth"].isNull())
-                {
-                styleParams.startWidth = styleMod["startWidth"].asDouble();
-                styleParams.modifiers |= STYLEMOD_SWIDTH;
-                }
-
-            if (!styleMod["endWidth"].isNull())
-                {
-                styleParams.endWidth = styleMod["endWidth"].asDouble();
-                styleParams.modifiers |= STYLEMOD_EWIDTH;
-                }
-
-            if (!styleMod["distPhase"].isNull())
-                {
-                styleParams.distPhase = styleMod["distPhase"].asDouble();
-                styleParams.modifiers |= STYLEMOD_DISTPHASE;
-                }
-
-            if (!styleMod["fractPhase"].isNull())
-                {
-                styleParams.fractPhase = styleMod["fractPhase"].asDouble();
-                styleParams.modifiers |= STYLEMOD_FRACTPHASE;
-                }
-
-            if (!styleMod["centerPhase"].isNull())
-                styleParams.modifiers |= STYLEMOD_CENTERPHASE;
-
-            if (!styleMod["segmentMode"].isNull())
-                {
-                if (styleMod["segmentMode"].asBool())
-                    styleParams.modifiers |= STYLEMOD_SEGMODE;
-                else
-                    styleParams.modifiers |= STYLEMOD_NOSEGMODE;
-                }
-
-            if (!styleMod["physicalWidth"].isNull())
-                styleParams.modifiers |= STYLEMOD_TRUE_WIDTH;
-
-            if (!styleMod["normal"].isNull())
-                {
-                JsonUtils::DPoint3dFromJson(styleParams.normal, styleMod["normal"]);
-                styleParams.modifiers |= STYLEMOD_NORMAL;
-                }
-
-            if (!styleMod["rotation"].isNull())
-                {
-                YawPitchRollAngles angles = JsonUtils::YawPitchRollFromJson(styleMod["rotation"]);
-
-                styleParams.rMatrix = angles.ToRotMatrix();
-                styleParams.modifiers |= STYLEMOD_RMATRIX;
-                }
-
-            DgnStyleId      styleId;
-            LineStyleInfoCP currentLsInfo = params.GetLineStyle();
-
-            if (nullptr != currentLsInfo)
-                styleId = currentLsInfo->GetStyleId();
-
-            LineStyleInfoPtr lsInfo = LineStyleInfo::Create(styleId, &styleParams);
-            params.SetLineStyle(lsInfo.get());
-            }
-        else if (entry.isMember("fill"))
-            {
-            Json::Value fill = entry["fill"];
-
-            if (fill["display"].isNull())
-                continue;
-
-            FillDisplay fillDisplay = (FillDisplay) fill["display"].asUInt();
-
-            params.SetFillDisplay(fillDisplay);
-
-            if (FillDisplay::Never == fillDisplay)
-                continue;
-
-            if (!fill["transparency"].isNull())
-                params.SetFillTransparency(fill["transparency"].asDouble());
-
-            if (!fill["gradient"].isNull())
-                {
-                GradientSymbPtr gradientPtr = GradientSymb::Create();
-
-                if (SUCCESS == gradientPtr->FromJson(fill["gradient"]))
-                    {
-                    params.SetGradient(gradientPtr.get());
-                    continue;
-                    }
-                }
-
-            if (!fill["backgroundFill"].isNull())
-                {
-                BackgroundFill bgFill = (BackgroundFill) fill["backgroundFill"].asUInt();
-
-                if (BackgroundFill::None == bgFill)
-                    {
-                    if (!fill["color"].isNull())
-                        params.SetFillColor(ColorDef(fill["color"].asUInt()));
-                    else
-                        params.SetFillColorToSubCategoryAppearance();
-                    }
-                else
-                    {
-                    params.SetFillColorFromViewBackground(BackgroundFill::Outline == bgFill);                
-                    }
-                }
-            else if (!fill["color"].isNull())
-                {
-                params.SetFillColor(ColorDef(fill["color"].asUInt()));
-                }
-            }
-        else if (entry.isMember("pattern"))
-            {
-            PatternParamsPtr patternParams = PatternParams::Create();
-
-            if (SUCCESS == patternParams->FromJson(entry["pattern"]))
-                params.SetPatternParams(patternParams.get());
-            }
-        else if (entry.isMember("material"))
-            {
-            Json::Value material = entry["material"];
-
-            if (material["materialId"].isNull())
-                return false; // A material id (could be invalid to override sub-cateogory with none) is required...
-
-            RenderMaterialId materialId;
-            materialId.FromJson(material["materialId"]);
-
-            params.SetMaterialId(materialId);
-            }
-        else if (entry.isMember("geomPart"))
-            {
-            Json::Value geomPart = entry["geomPart"];
-
-            if (geomPart["part"].isNull())
-                return false; // A part id is required...
-
-            DgnGeometryPartId partId;
-            partId.FromJson(geomPart["part"]);
-            if (!partId.IsValid())
-                return false;
-
-            DPoint3d origin = DPoint3d::FromZero();
-            if (!geomPart["origin"].isNull())
-                JsonUtils::DPoint3dFromJson(origin, geomPart["origin"]);
-
-            YawPitchRollAngles angles;
-            if (!geomPart["rotation"].isNull())
-                angles = JsonUtils::YawPitchRollFromJson(geomPart["rotation"]);
-
-            Transform geomToSource = angles.ToTransform(origin);
-
-            if (!geomPart["scale"].isNull())
-                {
-                double scale = geomPart["scale"].asDouble();
-                if (scale > 0.0 && 1.0 != scale)
-                    geomToSource.ScaleMatrixColumns(geomToSource, scale, scale, scale);
-                }
-
-            if (!Append(params))
-                return false;
-
-            if (!Append(partId, geomToSource))
-                return false;
-            }
-        else if (entry.isMember("subRange"))
-            {
-            // NOTE: Presence of subRange tag is all we care about, values aren't used as they will be computed from geometry...
-            if (checkedSubGraphics)
-                break;
-
-            // NOTE: Worth including range whenever there are multiple primitives, not just when multiple primitives follow the subRange tag...
-            if (n > 2 && i+1 < n)
-                {
-                size_t iGeom = 0;
-
-                for (int j = 0; j < n; j++)
-                    {
-                    Json::Value entry = input[j];
-
-                    // Check for known non-geometry tags...for counting purposes, a GeometryPart is considered geometry (i.e. stream includes mix of part instances and primitives)...
-                    if (!entry.isObject() || entry.isMember("appearance") || entry.isMember("styleMod") || entry.isMember("fill") || entry.isMember("pattern") || entry.isMember("material") || entry.isMember("subRange"))
-                        continue;
-
-                    if (++iGeom > 1)
-                        break;
-                    }
-
-                if (iGeom > 1)
-                    SetAppendAsSubGraphics(); // This will do nothing if a GeometryPart is being created, or a GeometryPart instance is being inserted...
-                }
-
-            checkedSubGraphics = true;
-            }
-        else if (entry.isMember("textString"))
-            {
-            Json::Value textString = entry["textString"];
-
-            if (textString["font"].isNull() || textString["height"].isNull() || textString["text"].isNull())
-                return false; // A font, height, and text are required...
-
-            DgnFontCP font = GetDgnDb().Fonts().FindFontById(DgnFontId((uint64_t) textString["font"].asInt()));
-
-            if (nullptr == font)
-                return false; // Invalid font id...
-
-            double  height = textString["height"].asDouble();
-            double  width = height;
-
-            if (0.0 == height)
-                return false; // Invalid height...
-
-            if (!textString["widthFactor"].isNull())
-                {
-                double widthFactor = textString["widthFactor"].asDouble();
-                
-                if (0.0 != widthFactor)
-                    width = height * widthFactor;
-                }
-
-            TextStringStylePtr style = TextStringStyle::Create();
-
-            style->SetFont(*font);
-            style->SetSize(width, height);
-
-            if (!textString["bold"].isNull())
-                style->SetIsBold(textString["bold"].asBool());
-
-            if (!textString["italic"].isNull())
-                style->SetIsItalic(textString["italic"].asBool());
-
-            if (!textString["underline"].isNull())
-                style->SetIsUnderlined(textString["underline"].asBool());
-
-            TextStringPtr text = TextString::Create();
-
-            text->SetStyle(*style);
-            text->SetText(textString["text"].asString().c_str());
-
-            if (!textString["origin"].isNull())
-                {
-                DPoint3d origin;
-
-                JsonUtils::DPoint3dFromJson(origin, textString["origin"]);
-                text->SetOrigin(origin);
-                }
-
-            if (!textString["rotation"].isNull())
-                {
-                YawPitchRollAngles angles = JsonUtils::YawPitchRollFromJson(textString["rotation"]);
-                RotMatrix rMatrix = angles.ToRotMatrix();
-
-                text->SetOrientation(rMatrix);
-                }
-
-            if (!Append(params))
-                return false;
-
-            if (!Append(*text))
-                return false;
-            }
-        else if (entry.isMember("brep"))
-            {
-#if defined (BENTLEYCONFIG_PARASOLID)
-            Json::Value brep = entry["brep"];
-
-            if (brep["data"].isNull())
-                continue;
-
-            ByteStream byteStream;
-
-            Base64Utilities::Decode(byteStream, brep["data"].asString());
-
-            if (!byteStream.HasData())
-                continue;
-
-            Transform entityTransform = Transform::FromIdentity();
-
-            if (!brep["transform"].isNull())
-                JsonUtils::TransformFromJson(entityTransform, brep["transform"]);
-
-            IBRepEntityPtr entity;
-
-            if (SUCCESS != PSolidUtil::RestoreEntityFromMemory(entity, byteStream.GetData(), byteStream.GetSize(), entityTransform))
-                return false;
-
-            if (!brep["faceSymbology"].isNull() && brep["faceSymbology"].isArray())
-                {
-                uint32_t nSymb = (uint32_t) brep["faceSymbology"].size();
-
-                for (uint32_t iSymb=0; iSymb < nSymb; iSymb++)
-                    {
-                    GeometryParams faceParams;
-
-                    if (!brep["faceSymbology"][iSymb]["color"].isNull())
-                        faceParams.SetLineColor(ColorDef(brep["faceSymbology"][iSymb]["color"].asUInt()));
-
-                    if (!brep["faceSymbology"][iSymb]["transparency"].isNull())
-                        faceParams.SetTransparency(brep["faceSymbology"][iSymb]["transparency"].asDouble());
-
-                    if (!brep["faceSymbology"][iSymb]["material"].isNull())
-                        {
-                        RenderMaterialId materialId;
-                        materialId.FromJson(brep["faceSymbology"][iSymb]["material"]);
-                        faceParams.SetMaterialId(materialId);
-                        }
-
-                    if (nullptr == entity->GetFaceMaterialAttachments())
-                        {
-                        IFaceMaterialAttachmentsPtr attachments = PSolidUtil::CreateNewFaceAttachments(PSolidUtil::GetEntityTag(*entity), faceParams);
-
-                        if (!attachments.IsValid())
-                            break;
-
-                        PSolidUtil::SetFaceAttachments(*entity, attachments.get());
-                        }
-                    else
-                        {
-                        entity->GetFaceMaterialAttachmentsP()->_GetFaceAttachmentsVecR().push_back(faceParams);
-                        }
-                    }
-                }
-
-            if (!Append(params))
-                return false;
-
-            if (!Append(*entity))
-                return false;
-#else
-            return false;
-#endif
-            }
-#if defined (NOT_NOW_RAW_OPCODE)
-        else if (entry.isMember("unparsedOp"))
-            {
-            // FOR_TESTING_ONLY: Bad to append this especially if it's geometry (brep) as we need to compute bounding box...
-            Json::Value unparsedOp = entry["unparsedOp"];
-            GeometryStreamIO::OpCode opCode = (GeometryStreamIO::OpCode) unparsedOp["code"].asInt();
-            ByteStream byteStream;
-
-            Base64Utilities::Decode(byteStream, unparsedOp["data"].asString());
-
-            if (!byteStream.HasData())
-                return false;
-
-            m_writer.Append(GeometryStreamIO::Operation(opCode, byteStream.GetSize(), byteStream.GetData()));
-            }
-#endif
-        else
-            {
-            bvector<IGeometryPtr> geometry;
-
-            if (!IModelJson::TryIModelJsonValueToGeometry(entry, geometry))
-                continue; // Should a tag we don't recognize be considered an error? Should at least log an error...
-            
-            if (1 != geometry.size())
-                return false; // Should only ever be a single entry...
-
-            if (!Append(params))
-                return false;
-
-            if (!Append(*geometry.at(0)))
-                return false;
-            }
-        }
-
-    return true;
-    }
-
-/*---------------------------------------------------------------------------------**//**
-* @bsimethod                                                    Brien.Bastings  03/2018
-+---------------+---------------+---------------+---------------+---------------+------*/
-bool GeometryBuilder::UpdateFromJson(DgnGeometryPartR part, JsonValueCR input, JsonValueCR opts)
-    {
-    if (!input.isArray())
-        return false;
-
-    GeometryBuilderPtr builder = CreateGeometryPart(part.GetDgnDb(), true); // NEEDSWORK...supply 2d/3d in opts?
-
-    if (!builder.IsValid())
-        return false;
-
-    if (!builder->FromJson(input, opts))
-        return false;
-
-    return (SUCCESS == builder->Finish(part));
-    }
-
-/*---------------------------------------------------------------------------------**//**
-* @bsimethod                                                    Brien.Bastings  03/2018
-+---------------+---------------+---------------+---------------+---------------+------*/
-bool GeometryBuilder::UpdateFromJson(GeometrySourceR source, JsonValueCR input, JsonValueCR opts)
-    {
-    if (!input.isArray())
-        return false;
-
-    GeometryBuilderPtr builder = Create(source);
-
-    if (!builder.IsValid())
-        return false;
-
-    if (!builder->FromJson(input, opts))
-        return false;
-
-    return (SUCCESS == builder->Finish(source));
-    }
-
+/*--------------------------------------------------------------------------------------+
+|
+|     $Source: DgnCore/ElementGeometry.cpp $
+|
+|  $Copyright: (c) 2019 Bentley Systems, Incorporated. All rights reserved. $
+|
++--------------------------------------------------------------------------------------*/
+#include <DgnPlatformInternal.h>
+#include <GeomSerialization/GeomLibsFlatBufferApi.h>
+#include <GeomSerialization/GeomLibsJsonSerialization.h>
+#include <DgnPlatformInternal/DgnCore/ElementGraphics.fb.h>
+#include <DgnPlatformInternal/DgnCore/TextStringPersistence.h>
+#include "DgnPlatform/Annotations/TextAnnotationDraw.h"
+#if defined (BENTLEYCONFIG_PARASOLID) 
+#include <DgnPlatform/DgnBRep/PSolidUtil.h>
+#endif
+
+using namespace flatbuffers;
+
+/*----------------------------------------------------------------------------------*//**
+* @bsimethod                                                    Brien.Bastings  02/15
++---------------+---------------+---------------+---------------+---------------+------*/
+bool GeometricPrimitive::GetLocalCoordinateFrame(TransformR localToWorld) const
+    {
+    switch (GetGeometryType())
+        {
+        case GeometryType::CurvePrimitive:
+            {
+            ICurvePrimitiveCR curve = *GetAsICurvePrimitive();
+
+            if (!curve.FractionToFrenetFrame(0.0, localToWorld))
+                {
+                DPoint3d point;
+
+                if (curve.GetStartPoint(point))
+                    {
+                    localToWorld.InitFrom(point);
+                    return true;
+                    }
+
+                localToWorld.InitIdentity();
+                return false;
+                }
+
+            break;
+            }
+
+        case GeometryType::CurveVector:
+            {
+            CurveVectorCR curves = *GetAsCurveVector();
+
+            if (!curves.GetAnyFrenetFrame(localToWorld))
+                {
+                DPoint3d point;
+
+                if (curves.GetStartPoint(point))
+                    {
+                    localToWorld.InitFrom(point);
+                    return true;
+                    }
+
+                localToWorld.InitIdentity();
+                return false;
+                }
+
+            break;
+            }
+
+        case GeometryType::SolidPrimitive:
+            {
+            Transform         worldToLocal;
+            ISolidPrimitiveCR solidPrimitive = *GetAsISolidPrimitive();
+
+            if (!solidPrimitive.TryGetConstructiveFrame(localToWorld, worldToLocal))
+                {
+                localToWorld.InitIdentity();
+                return false;
+                }
+
+            break;
+            }
+
+        case GeometryType::Polyface:
+            {
+            PolyfaceHeaderCR polyface = *GetAsPolyfaceHeader();
+
+            double      area;
+            DPoint3d    centroid;
+            RotMatrix   axes;
+            DVec3d      momentXYZ;
+
+            if (!polyface.ComputePrincipalAreaMoments(area, centroid, axes, momentXYZ))
+                {
+                localToWorld.InitIdentity();
+                return false;
+                }
+
+            localToWorld.InitFrom(axes, centroid);
+            break;
+            }
+
+        case GeometryType::BsplineSurface:
+            {
+            MSBsplineSurfaceCR surface = *GetAsMSBsplineSurface();
+
+            double      area;
+            DVec3d      centroid;
+            RotMatrix   axes;
+            DVec3d      momentXYZ;
+
+            if (surface.ComputePrincipalAreaMoments(area, centroid, axes, momentXYZ))
+                {
+                localToWorld.InitFrom(axes, centroid);
+                break;
+                }
+            else if (surface.EvaluateNormalizedFrame(localToWorld, 0,0))
+                {
+                break;
+                }
+
+            localToWorld.InitIdentity();
+            return false;
+            }
+
+        case GeometryType::BRepEntity:
+            {
+            IBRepEntityCR entity = *GetAsIBRepEntity();
+
+            // The entity transform (after removing SWA scale) can be used for localToWorld (solid kernel to uors)...
+            localToWorld = entity.GetEntityTransform();
+            break;
+            }
+
+        case GeometryType::TextString:
+            {
+            TextStringCR text = *GetAsTextString();
+
+            localToWorld.InitFrom(text.GetOrientation(), text.GetOrigin());
+            break;
+            }
+
+        default:
+            {
+            localToWorld.InitIdentity();
+            BeAssert(false);
+
+            return false;
+            }
+        }
+
+    // NOTE: Ensure rotation is squared up and normalized (ComputePrincipalAreaMoments/GetEntityTransform is scaled)...
+    DPoint3d    origin;
+    RotMatrix   rMatrix;
+
+    localToWorld.GetTranslation(origin);
+    localToWorld.GetMatrix(rMatrix);
+    rMatrix.SquareAndNormalizeColumns(rMatrix, 0, 1);
+    localToWorld.InitFrom(rMatrix, origin);
+
+    return true;
+    }
+
+/*----------------------------------------------------------------------------------*//**
+* @bsimethod                                                    Brien.Bastings  02/15
++---------------+---------------+---------------+---------------+---------------+------*/
+bool GeometricPrimitive::GetLocalRange(DRange3dR localRange, TransformR localToWorld) const
+    {
+    if (!GetLocalCoordinateFrame(localToWorld))
+        return false;
+
+    if (localToWorld.IsIdentity())
+        return GetRange(localRange);
+
+#if defined (BENTLEYCONFIG_PARASOLID)
+    GeometricPrimitivePtr clone;
+
+    // NOTE: Avoid un-necessary copy of BRep. We just need to change entity transform...
+    if (GeometryType::BRepEntity == GetGeometryType())
+        clone = new GeometricPrimitive(PSolidUtil::InstanceEntity(*GetAsIBRepEntity()));
+    else
+        clone = Clone();
+#else
+    GeometricPrimitivePtr clone = Clone();
+#endif
+    Transform worldToLocal;
+
+    worldToLocal.InverseOf(localToWorld);
+    clone->TransformInPlace(worldToLocal);
+
+    return clone->GetRange(localRange);
+    }
+
+/*----------------------------------------------------------------------------------*//**
+* @bsimethod                                                    Brien.Bastings  04/15
++---------------+---------------+---------------+---------------+---------------+------*/
+static bool getRange(ICurvePrimitiveCR geom, DRange3dR range, TransformCP transform)
+    {
+    return (nullptr != transform ? geom.GetRange(range, *transform) : geom.GetRange(range));
+    }
+
+/*----------------------------------------------------------------------------------*//**
+* @bsimethod                                                    Brien.Bastings  04/15
++---------------+---------------+---------------+---------------+---------------+------*/
+static bool getRange(CurveVectorCR geom, DRange3dR range, TransformCP transform)
+    {
+    return (nullptr != transform ? geom.GetRange(range, *transform) : geom.GetRange(range));
+    }
+
+/*----------------------------------------------------------------------------------*//**
+* @bsimethod                                                    Brien.Bastings  04/15
++---------------+---------------+---------------+---------------+---------------+------*/
+static bool getRange(ISolidPrimitiveCR geom, DRange3dR range, TransformCP transform)
+    {
+    return (nullptr != transform ? geom.GetRange(range, *transform) : geom.GetRange(range));
+    }
+
+/*----------------------------------------------------------------------------------*//**
+* @bsimethod                                                    Brien.Bastings  04/15
++---------------+---------------+---------------+---------------+---------------+------*/
+static bool getRange(PolyfaceQueryCR geom, DRange3dR range, TransformCP transform)
+    {
+    if (nullptr == transform)
+        {
+        range = geom.PointRange();
+        }
+    else
+        {
+        range.Init();
+        range.Extend(*transform, geom.GetPointCP(), (int)geom.GetPointCount());
+        }
+
+    return true;
+    }
+
+/*----------------------------------------------------------------------------------*//**
+* @bsimethod                                                    Brien.Bastings  04/15
++---------------+---------------+---------------+---------------+---------------+------*/
+static bool getRange(MSBsplineSurfaceCR geom, DRange3dR range, TransformCP transform)
+    {
+    // NOTE: MSBsplineSurface::GetPoleRange can result in a very large range and using IPolyfaceConstruction can be slow.
+    //       Unfortunately, we don't have a better way to handle trimmed surfaces and getting a large range for a surface has
+    //       undesirable consequences for fit view which uses the element aligned box and doesn't look at the geometry.
+    if (0 != geom.GetNumBounds())
+        {
+        IFacetOptionsPtr options = IFacetOptions::CreateForSurfaces();
+
+        options->SetMinPerBezier(3);
+
+        IPolyfaceConstructionPtr builder = IPolyfaceConstruction::New(*options);
+
+        builder->Add(geom);
+
+        return getRange(builder->GetClientMeshR(), range, transform);
+        }
+
+    if (nullptr != transform)
+        geom.GetPoleRange(range, *transform);
+    else
+        geom.GetPoleRange(range);
+
+    DRange3d    tightRange;
+    Transform   originWithExtentVectors, centroidalLocalToWorld, centroidalWorldToLocal;
+
+    if (geom.TightPrincipalExtents(originWithExtentVectors, centroidalLocalToWorld, centroidalWorldToLocal, tightRange))
+        {
+        tightRange.ScaleAboutCenter(tightRange, 1.2); // Pad range to make sure surface is fully inside range...
+        centroidalLocalToWorld.Multiply(tightRange, tightRange);
+
+        if (nullptr != transform)
+            transform->Multiply(tightRange, tightRange);
+
+        range = DRange3d::FromIntersection(range, tightRange, true); // Don't return a range that exceeds pole range in any direction...
+        }
+
+    return true;
+    }
+
+/*----------------------------------------------------------------------------------*//**
+* @bsimethod                                                    Brien.Bastings  04/15
++---------------+---------------+---------------+---------------+---------------+------*/
+static bool getRange(IBRepEntityCR geom, DRange3dR range, TransformCP transform)
+    {
+    range = geom.GetEntityRange();
+
+    if (nullptr != transform)
+        transform->Multiply(range, range);
+
+    return true;
+    }
+
+/*----------------------------------------------------------------------------------*//**
+* @bsimethod                                                    Jeff.Marker     05/15
++---------------+---------------+---------------+---------------+---------------+------*/
+static bool getRange(TextStringCR text, DRange3dR range, TransformCP transform)
+    {
+    DRange2dCR textRange = text.GetRange();
+    range.low.Init(textRange.low);
+    range.high.Init(textRange.high);
+
+    // TextString::GetRange will report the cell box, which typically does /not/ encompass descenders or fancy adornments.
+    // The range being computed here directly affects element range, and elements cannot draw outside of their stated range.
+    // As such, similar to olden days, artificially pad our reported range to encourage glyph geometry to fit inside of it.
+    // This simple padding is a tradeoff between performance and actually computing this specific string's glyph geometry for a tight box.
+    double yPad = (text.GetStyle().GetSize().y / 2.0);
+    range.low.y -= yPad;
+    range.high.y += yPad;
+
+    Transform textTransform = text.ComputeTransform();
+    textTransform.Multiply(&range.low, 2);
+
+    if (nullptr != transform)
+        transform->Multiply(range, range);
+
+    return true;
+    }
+
+/*----------------------------------------------------------------------------------*//**
+* @bsimethod                                                    Brien.Bastings  02/15
++---------------+---------------+---------------+---------------+---------------+------*/
+bool GeometricPrimitive::GetRange(DRange3dR range, TransformCP transform) const
+    {
+    range.Init();
+
+    switch (GetGeometryType())
+        {
+        case GeometryType::CurvePrimitive:
+            {
+            ICurvePrimitiveCR geom = *GetAsICurvePrimitive();
+
+            return getRange(geom, range, transform);
+            }
+
+        case GeometryType::CurveVector:
+            {
+            CurveVectorCR geom = *GetAsCurveVector();
+
+            return getRange(geom, range, transform);
+            }
+
+        case GeometryType::SolidPrimitive:
+            {
+            ISolidPrimitiveCR geom = *GetAsISolidPrimitive();
+
+            return getRange(geom, range, transform);
+            }
+
+        case GeometryType::Polyface:
+            {
+            PolyfaceHeaderCR geom = *GetAsPolyfaceHeader();
+
+            return getRange(geom, range, transform);
+            }
+
+        case GeometryType::BsplineSurface:
+            {
+            MSBsplineSurfaceCR geom = *GetAsMSBsplineSurface();
+
+            return getRange(geom, range, transform);
+            }
+
+        case GeometryType::BRepEntity:
+            {
+            IBRepEntityCR geom = *GetAsIBRepEntity();
+
+            return getRange(geom, range, transform);
+            }
+
+        case GeometryType::TextString:
+            {
+            TextStringCR geom = *GetAsTextString();
+
+            return getRange(geom, range, transform);
+            }
+
+        default:
+            {
+            BeAssert(false);
+            return false;
+            }
+        }
+    }
+
+/*----------------------------------------------------------------------------------*//**
+* @bsimethod                                                    Brien.Bastings  02/15
++---------------+---------------+---------------+---------------+---------------+------*/
+bool GeometricPrimitive::TransformInPlace(TransformCR transform)
+    {
+    switch (GetGeometryType())
+        {
+        case GeometryType::CurvePrimitive:
+            {
+            ICurvePrimitiveR geom = *GetAsICurvePrimitive();
+
+            return geom.TransformInPlace(transform);
+            }
+
+        case GeometryType::CurveVector:
+            {
+            CurveVectorR geom = *GetAsCurveVector();
+
+            return geom.TransformInPlace(transform);
+            }
+
+        case GeometryType::SolidPrimitive:
+            {
+            ISolidPrimitiveR geom = *GetAsISolidPrimitive();
+
+            return geom.TransformInPlace(transform);
+            }
+
+        case GeometryType::Polyface:
+            {
+            PolyfaceHeaderR geom = *GetAsPolyfaceHeader();
+
+            geom.Transform(transform);
+
+            return true;
+            }
+
+        case GeometryType::BsplineSurface:
+            {
+            MSBsplineSurfaceR geom = *GetAsMSBsplineSurface();
+
+            return (SUCCESS == geom.TransformSurface(transform) ? true : false);
+            }
+
+        case GeometryType::BRepEntity:
+            {
+            IBRepEntityR geom = *GetAsIBRepEntity();
+
+            geom.PreMultiplyEntityTransformInPlace(transform); // Just change entity transform...
+
+            return true;
+            }
+
+        case GeometryType::TextString:
+            {
+            TextStringR geom = *GetAsTextString();
+
+            geom.ApplyTransform(transform);
+
+            return true;
+            }
+
+        default:
+            {
+            BeAssert(false);
+            return false;
+            }
+        }
+    }
+
+/*----------------------------------------------------------------------------------*//**
+* @bsimethod                                                    Brien.Bastings  03/15
++---------------+---------------+---------------+---------------+---------------+------*/
+bool GeometricPrimitive::IsSameStructureAndGeometry(GeometricPrimitiveCR primitive, double tolerance) const
+    {
+    if (GetGeometryType() != primitive.GetGeometryType())
+        return false;
+
+    switch (GetGeometryType())
+        {
+        case GeometryType::CurvePrimitive:
+            {
+            ICurvePrimitiveCR geom1 = *GetAsICurvePrimitive();
+            ICurvePrimitiveCR geom2 = *primitive.GetAsICurvePrimitive();
+
+            return geom1.IsSameStructureAndGeometry(geom2, tolerance);
+            }
+
+        case GeometryType::CurveVector:
+            {
+            CurveVectorCR geom1 = *GetAsCurveVector();
+            CurveVectorCR geom2 = *primitive.GetAsCurveVector();
+
+            return geom1.IsSameStructureAndGeometry(geom2, tolerance);
+            }
+
+        case GeometryType::SolidPrimitive:
+            {
+            ISolidPrimitiveCR geom1 = *GetAsISolidPrimitive();
+            ISolidPrimitiveCR geom2 = *primitive.GetAsISolidPrimitive();
+
+            return geom1.IsSameStructureAndGeometry(geom2, tolerance);
+            }
+
+        case GeometryType::Polyface:
+            {
+            PolyfaceHeaderCR geom1 = *GetAsPolyfaceHeader();
+            PolyfaceHeaderCR geom2 = *primitive.GetAsPolyfaceHeader();
+
+            return geom1.IsSameStructureAndGeometry(geom2, tolerance);
+            }
+
+        case GeometryType::BsplineSurface:
+            {
+            MSBsplineSurfaceCR geom1 = *GetAsMSBsplineSurface();
+            MSBsplineSurfaceCR geom2 = *primitive.GetAsMSBsplineSurface();
+
+            return geom1.IsSameStructureAndGeometry(geom2, tolerance);
+            }
+
+#if defined (BENTLEYCONFIG_PARASOLID)
+        case GeometryType::BRepEntity:
+            {
+            // Can't ignore body to uor transform...post instancing in V8 converter only compares local range for a match which doesn't account for body transform differences...
+            if (!GetAsIBRepEntity()->GetEntityTransform().IsEqual(primitive.GetAsIBRepEntity()->GetEntityTransform(), tolerance, tolerance))
+                return false;
+
+            double      solidTolerance = tolerance;
+            PK_BODY_t   bodyTag1 = PSolidUtil::GetEntityTag(*GetAsIBRepEntity());
+            PK_BODY_t   bodyTag2 = PSolidUtil::GetEntityTag(*primitive.GetAsIBRepEntity());
+
+            if (0.0 != solidTolerance)
+                {
+                Transform uorToSolid;
+ 
+                uorToSolid.InverseOf(GetAsIBRepEntity()->GetEntityTransform());
+                uorToSolid.ScaleDoubleArrayByXColumnMagnitude(&solidTolerance, 1);
+                }
+
+            return PSolidUtil::AreBodiesEqual(bodyTag1, bodyTag2, solidTolerance, nullptr);
+            }
+#endif
+
+        case GeometryType::TextString: // <- Don't currently need to compare TextString...
+        default:
+            return false;
+        }
+    }
+
+/*----------------------------------------------------------------------------------*//**
+* @bsimethod                                                    Brien.Bastings  03/15
++---------------+---------------+---------------+---------------+---------------+------*/
+GeometricPrimitivePtr GeometricPrimitive::Clone() const
+    {
+    switch (GetGeometryType())
+        {
+        case GeometryType::CurvePrimitive:
+            {
+            ICurvePrimitivePtr geom = GetAsICurvePrimitive()->Clone();
+
+            return new GeometricPrimitive(geom);
+            }
+
+        case GeometryType::CurveVector:
+            {
+            CurveVectorPtr geom = GetAsCurveVector()->Clone();
+
+            return new GeometricPrimitive(geom);
+            }
+
+        case GeometryType::SolidPrimitive:
+            {
+            ISolidPrimitivePtr geom = GetAsISolidPrimitive()->Clone();
+
+            return new GeometricPrimitive(geom);
+            }
+
+        case GeometryType::Polyface:
+            {
+            PolyfaceHeaderPtr geom = GetAsPolyfaceHeader()->Clone();
+
+            return new GeometricPrimitive(geom);
+            }
+
+        case GeometryType::BsplineSurface:
+            {
+            MSBsplineSurfacePtr geom = GetAsMSBsplineSurface()->Clone();
+
+            return new GeometricPrimitive(geom);
+            }
+
+        case GeometryType::BRepEntity:
+            {
+            IBRepEntityPtr geom = GetAsIBRepEntity()->Clone();
+
+            return new GeometricPrimitive(geom);
+            }
+
+        case GeometryType::TextString:
+            {
+            TextStringPtr geom = GetAsTextString()->Clone();
+
+            return new GeometricPrimitive(geom);
+            }
+
+        default:
+            {
+            BeAssert(false);
+            return nullptr;
+            }
+        }
+    }
+
+/*----------------------------------------------------------------------------------*//**
+* @bsimethod                                                    Brien.Bastings  06/15
++---------------+---------------+---------------+---------------+---------------+------*/
+void GeometricPrimitive::AddToGraphic(Render::GraphicBuilderR graphic) const
+    {
+    switch (GetGeometryType())
+        {
+        case GeometryType::CurvePrimitive:
+            {
+            ICurvePrimitivePtr geom = GetAsICurvePrimitive();
+            CurveVectorPtr curveGeom = CurveVector::Create(ICurvePrimitive::CURVE_PRIMITIVE_TYPE_PointString == geom->GetCurvePrimitiveType() ? CurveVector::BOUNDARY_TYPE_None : CurveVector::BOUNDARY_TYPE_Open, geom);
+
+            graphic.AddCurveVector(*curveGeom, false);
+            break;
+            }
+
+        case GeometryType::CurveVector:
+            {
+            CurveVectorCR geom = *GetAsCurveVector();
+
+            graphic.AddCurveVector(geom, false);
+            break;
+            }
+
+        case GeometryType::SolidPrimitive:
+            {
+            ISolidPrimitiveCR geom = *GetAsISolidPrimitive();
+
+            graphic.AddSolidPrimitive(geom);
+            break;
+            }
+
+        case GeometryType::Polyface:
+            {
+            PolyfaceHeaderCR geom = *GetAsPolyfaceHeader();
+
+            graphic.AddPolyface(geom, false);
+            break;
+            }
+
+        case GeometryType::BsplineSurface:
+            {
+            MSBsplineSurfaceCR geom = *GetAsMSBsplineSurface();
+
+            graphic.AddBSplineSurface(geom);
+            break;
+            }
+
+        case GeometryType::BRepEntity:
+            {
+            IBRepEntityCR geom = *GetAsIBRepEntity();
+
+            graphic.AddBody(geom);
+            break;
+            }
+
+        case GeometryType::TextString:
+            {
+            TextStringCR geom = *GetAsTextString();
+
+            graphic.AddTextString(geom);
+            break;
+            }
+
+        default:
+            {
+            BeAssert(false);
+            break;
+            }
+        }
+    }
+
+/*----------------------------------------------------------------------------------*//**
+* @bsimethod                                                    Brien.Bastings  07/16
++---------------+---------------+---------------+---------------+---------------+------*/
+bool GeometricPrimitive::IsSolid() const
+    {
+    switch (GetGeometryType())
+        {
+        case GeometryType::SolidPrimitive:
+            return GetAsISolidPrimitive()->GetCapped();
+
+        case GeometryType::Polyface:
+            return GetAsPolyfaceHeader()->IsClosedByEdgePairing();
+
+        case GeometryType::BRepEntity:
+            return IBRepEntity::EntityType::Solid == GetAsIBRepEntity()->GetEntityType();
+
+        default:
+            return false;
+        }
+    }
+
+/*----------------------------------------------------------------------------------*//**
+* @bsimethod                                                    Brien.Bastings  07/16
++---------------+---------------+---------------+---------------+---------------+------*/
+bool GeometricPrimitive::IsSheet() const
+    {
+    switch (GetGeometryType())
+        {
+        case GeometryType::CurveVector:
+            return GetAsCurveVector()->IsAnyRegionType();
+
+        case GeometryType::BsplineSurface:
+            return true;
+
+        case GeometryType::SolidPrimitive:
+            return !GetAsISolidPrimitive()->GetCapped();
+
+        case GeometryType::Polyface:
+            return !GetAsPolyfaceHeader()->IsClosedByEdgePairing();
+
+        case GeometryType::BRepEntity:
+            return IBRepEntity::EntityType::Sheet == GetAsIBRepEntity()->GetEntityType();
+
+        default:
+            return false;
+        }
+    }
+
+/*----------------------------------------------------------------------------------*//**
+* @bsimethod                                                    Brien.Bastings  07/16
++---------------+---------------+---------------+---------------+---------------+------*/
+bool GeometricPrimitive::IsWire() const
+    {
+    switch (GetGeometryType())
+        {
+        case GeometryType::CurvePrimitive:
+            return ICurvePrimitive::CURVE_PRIMITIVE_TYPE_PointString != GetAsICurvePrimitive()->GetCurvePrimitiveType();
+
+        case GeometryType::CurveVector:
+            return GetAsCurveVector()->IsOpenPath();
+
+        case GeometryType::BRepEntity:
+            return IBRepEntity::EntityType::Wire == GetAsIBRepEntity()->GetEntityType();
+
+        default:
+            return false;
+        }
+    }
+
+/*----------------------------------------------------------------------------------*//**
+* @bsimethod                                                    Brien.Bastings  07/16
++---------------+---------------+---------------+---------------+---------------+------*/
+IBRepEntity::EntityType GeometricPrimitive::GetBRepEntityType() const
+    {
+    switch (GetGeometryType())
+        {
+        case GeometryType::CurvePrimitive:
+            return IBRepEntity::EntityType::Wire;
+
+        case GeometryType::CurveVector:
+            return (GetAsCurveVector()->IsAnyRegionType() ? IBRepEntity::EntityType::Sheet : (GetAsCurveVector()->IsOpenPath() ? IBRepEntity::EntityType::Wire : IBRepEntity::EntityType::Invalid));
+
+        case GeometryType::BsplineSurface:
+            return IBRepEntity::EntityType::Sheet;
+
+        case GeometryType::SolidPrimitive:
+            return GetAsISolidPrimitive()->GetCapped() ? IBRepEntity::EntityType::Solid : IBRepEntity::EntityType::Sheet;
+
+        case GeometryType::Polyface:
+            return GetAsPolyfaceHeader()->IsClosedByEdgePairing() ? IBRepEntity::EntityType::Solid : IBRepEntity::EntityType::Sheet;
+
+        case GeometryType::BRepEntity:
+            return GetAsIBRepEntity()->GetEntityType();
+
+        default:
+            return IBRepEntity::EntityType::Invalid;
+        }
+    }
+
+/*----------------------------------------------------------------------------------*//**
+* @bsimethod                                                    Brien.Bastings  02/15
++---------------+---------------+---------------+---------------+---------------+------*/
+GeometricPrimitive::GeometricPrimitive(ICurvePrimitivePtr const& source) {m_type = GeometryType::CurvePrimitive; m_data = source;}
+GeometricPrimitive::GeometricPrimitive(CurveVectorPtr const& source) {m_type = GeometryType::CurveVector; m_data = source;}
+GeometricPrimitive::GeometricPrimitive(ISolidPrimitivePtr const& source) {m_type = GeometryType::SolidPrimitive; m_data = source;}
+GeometricPrimitive::GeometricPrimitive(MSBsplineSurfacePtr const& source) {m_type = GeometryType::BsplineSurface; m_data = source;}
+GeometricPrimitive::GeometricPrimitive(PolyfaceHeaderPtr const& source) {m_type = GeometryType::Polyface; m_data = source;}
+GeometricPrimitive::GeometricPrimitive(IBRepEntityPtr const& source) {m_type = GeometryType::BRepEntity; m_data = source;}
+GeometricPrimitive::GeometricPrimitive(TextStringPtr const& source) {m_type = GeometryType::TextString; m_data = source;}
+
+/*----------------------------------------------------------------------------------*//**
+* @bsimethod                                                    Brien.Bastings  02/15
++---------------+---------------+---------------+---------------+---------------+------*/
+GeometricPrimitivePtr GeometricPrimitive::Create(ICurvePrimitivePtr const& source) {return (source.IsValid() ? new GeometricPrimitive(source) : nullptr);}
+GeometricPrimitivePtr GeometricPrimitive::Create(CurveVectorPtr const& source) {return (source.IsValid() ? new GeometricPrimitive(source) : nullptr);}
+GeometricPrimitivePtr GeometricPrimitive::Create(ISolidPrimitivePtr const& source) {return (source.IsValid() ? new GeometricPrimitive(source) : nullptr);}
+GeometricPrimitivePtr GeometricPrimitive::Create(MSBsplineSurfacePtr const& source) {return (source.IsValid() ? new GeometricPrimitive(source) : nullptr);}
+GeometricPrimitivePtr GeometricPrimitive::Create(PolyfaceHeaderPtr const& source) {return (source.IsValid() ? new GeometricPrimitive(source) : nullptr);}
+GeometricPrimitivePtr GeometricPrimitive::Create(IBRepEntityPtr const& source) {return (source.IsValid() ? new GeometricPrimitive(source) : nullptr);}
+GeometricPrimitivePtr GeometricPrimitive::Create(TextStringPtr const& source) {return (source.IsValid() ? new GeometricPrimitive(source) : nullptr);}
+
+/*----------------------------------------------------------------------------------*//**
+* @bsimethod                                                    Brien.Bastings  02/15
++---------------+---------------+---------------+---------------+---------------+------*/
+GeometricPrimitivePtr GeometricPrimitive::Create(ICurvePrimitiveCR source) {ICurvePrimitivePtr clone = source.Clone(); return Create(clone);}
+GeometricPrimitivePtr GeometricPrimitive::Create(CurveVectorCR source) {CurveVectorPtr clone = source.Clone(); return Create(clone);}
+GeometricPrimitivePtr GeometricPrimitive::Create(ISolidPrimitiveCR source) {ISolidPrimitivePtr clone = source.Clone(); return Create(clone);}
+GeometricPrimitivePtr GeometricPrimitive::Create(MSBsplineSurfaceCR source) {MSBsplineSurfacePtr clone = source.Clone(); return Create(clone);}
+GeometricPrimitivePtr GeometricPrimitive::Create(PolyfaceQueryCR source) {PolyfaceHeaderPtr clone = source.Clone(); return Create(clone);}
+GeometricPrimitivePtr GeometricPrimitive::Create(IBRepEntityCR source) {IBRepEntityPtr clone = source.Clone(); return Create(clone);}
+GeometricPrimitivePtr GeometricPrimitive::Create(TextStringCR source) {TextStringPtr clone = source.Clone(); return Create(clone);}
+
+/*----------------------------------------------------------------------------------*//**
+* @bsimethod                                                    Shaun.Sewall    02/17
++---------------+---------------+---------------+---------------+---------------+------*/
+GeometricPrimitivePtr GeometricPrimitive::Create(DEllipse3dCR source) {ICurvePrimitivePtr curve = ICurvePrimitive::CreateArc(source); return curve.IsValid() ? Create(curve) : nullptr;}
+GeometricPrimitivePtr GeometricPrimitive::Create(DgnBoxDetailCR source) {ISolidPrimitivePtr solid = ISolidPrimitive::CreateDgnBox(source); return solid.IsValid() ? Create(solid) : nullptr;}
+GeometricPrimitivePtr GeometricPrimitive::Create(DgnConeDetailCR source) {ISolidPrimitivePtr solid = ISolidPrimitive::CreateDgnCone(source); return solid.IsValid() ? Create(solid) : nullptr;}
+GeometricPrimitivePtr GeometricPrimitive::Create(DgnSphereDetailCR source) {ISolidPrimitivePtr solid = ISolidPrimitive::CreateDgnSphere(source); return solid.IsValid() ? Create(solid) : nullptr;}
+GeometricPrimitivePtr GeometricPrimitive::Create(DgnTorusPipeDetailCR source) {ISolidPrimitivePtr solid = ISolidPrimitive::CreateDgnTorusPipe(source); return solid.IsValid() ? Create(solid) : nullptr;}
+
+/*----------------------------------------------------------------------------------*//**
+* @bsimethod                                                    Brien.Bastings  02/15
++---------------+---------------+---------------+---------------+---------------+------*/
+GeometricPrimitive::GeometryType GeometricPrimitive::GetGeometryType() const {return m_type;}
+ICurvePrimitivePtr GeometricPrimitive::GetAsICurvePrimitive() const {return (GeometryType::CurvePrimitive == m_type ? static_cast <ICurvePrimitiveP> (m_data.get()) : nullptr);}
+CurveVectorPtr GeometricPrimitive::GetAsCurveVector() const {return (GeometryType::CurveVector == m_type ? static_cast <CurveVectorP> (m_data.get()) : nullptr);}
+ISolidPrimitivePtr GeometricPrimitive::GetAsISolidPrimitive() const {return (GeometryType::SolidPrimitive == m_type ? static_cast <ISolidPrimitiveP> (m_data.get()) : nullptr);}
+MSBsplineSurfacePtr GeometricPrimitive::GetAsMSBsplineSurface() const {return (GeometryType::BsplineSurface == m_type ? static_cast <RefCountedMSBsplineSurface*> (m_data.get()) : nullptr);}
+PolyfaceHeaderPtr GeometricPrimitive::GetAsPolyfaceHeader() const {return (GeometryType::Polyface == m_type ? static_cast <PolyfaceHeaderP> (m_data.get()) : nullptr);}
+IBRepEntityPtr GeometricPrimitive::GetAsIBRepEntity() const {return (GeometryType::BRepEntity == m_type ? static_cast <IBRepEntityP> (m_data.get()) : nullptr);}
+TextStringPtr GeometricPrimitive::GetAsTextString() const {return (GeometryType::TextString == m_type ? static_cast <TextStringP> (m_data.get()) : nullptr);}
+
+/*---------------------------------------------------------------------------------**//**
+* @bsimethod                                                    Brien.Bastings  06/15
++---------------+---------------+---------------+---------------+---------------+------*/
+bool GeometryStreamIO::Operation::IsGeometryOp() const
+    {
+    switch (m_opCode)
+        {
+        case OpCode::PointPrimitive:
+        case OpCode::PointPrimitive2d:
+        case OpCode::ArcPrimitive:
+        case OpCode::CurveVector:
+        case OpCode::Polyface:
+        case OpCode::CurvePrimitive:
+        case OpCode::SolidPrimitive:
+        case OpCode::BsplineSurface:
+        case OpCode::ParasolidBRep:
+        case OpCode::BRepPolyface:
+        case OpCode::BRepCurveVector:
+        case OpCode::TextString:
+        case OpCode::Image:
+            return true;
+
+        default:
+            return false;
+        }
+    }
+
+/*---------------------------------------------------------------------------------**//**
+* @bsimethod                                                    Brien.Bastings  11/2014
++---------------+---------------+---------------+---------------+---------------+------*/
+void GeometryStreamIO::Writer::Append(Operation const& egOp)
+    {
+    uint32_t paddedDataSize = (egOp.m_dataSize + 7) & ~7; // 8 byte aligned...
+    size_t   egOpSize = sizeof (egOp.m_opCode) + sizeof (egOp.m_dataSize) + paddedDataSize;
+    size_t   currSize = m_buffer.size();
+
+    m_buffer.resize(currSize + egOpSize);
+
+    uint8_t*  currOffset = &(m_buffer.at(currSize));
+
+    memcpy(currOffset, &egOp.m_opCode, sizeof (egOp.m_opCode));
+    currOffset += sizeof (egOp.m_opCode);
+
+    memcpy(currOffset, &paddedDataSize, sizeof (paddedDataSize));
+    currOffset += sizeof (paddedDataSize);
+
+    if (0 == egOp.m_dataSize)
+        return;
+
+    memcpy(currOffset, egOp.m_data, egOp.m_dataSize);
+    currOffset += egOp.m_dataSize;
+
+    if (paddedDataSize > egOp.m_dataSize)
+        memset(currOffset, 0, paddedDataSize - egOp.m_dataSize); // Pad quietly or also assert?
+    }
+
+/*---------------------------------------------------------------------------------**//**
+* @bsimethod                                                    Brien.Bastings  12/2014
++---------------+---------------+---------------+---------------+---------------+------*/
+void GeometryStreamIO::Writer::Append(DPoint2dCP pts, size_t nPts, int8_t boundary)
+    {
+    FlatBufferBuilder fbb;
+
+    auto coords = fbb.CreateVectorOfStructs((FB::DPoint2d const*) pts, nPts);
+
+    FB::PointPrimitive2dBuilder builder(fbb);
+
+    builder.add_coords(coords);
+    builder.add_boundary((FB::BoundaryType) boundary);
+
+    auto mloc = builder.Finish();
+
+    fbb.Finish(mloc);
+    Append(Operation(OpCode::PointPrimitive2d, (uint32_t) fbb.GetSize(), fbb.GetBufferPointer()));
+    }
+
+/*---------------------------------------------------------------------------------**//**
+* @bsimethod                                                    Brien.Bastings  12/2014
++---------------+---------------+---------------+---------------+---------------+------*/
+void GeometryStreamIO::Writer::Append(DPoint3dCP pts, size_t nPts, int8_t boundary)
+    {
+    FlatBufferBuilder fbb;
+
+    auto coords = fbb.CreateVectorOfStructs((FB::DPoint3d const*) pts, nPts);
+
+    FB::PointPrimitiveBuilder builder(fbb);
+
+    builder.add_coords(coords);
+    builder.add_boundary((FB::BoundaryType) boundary);
+
+    auto mloc = builder.Finish();
+
+    fbb.Finish(mloc);
+    Append(Operation(OpCode::PointPrimitive, (uint32_t) fbb.GetSize(), fbb.GetBufferPointer()));
+    }
+
+/*---------------------------------------------------------------------------------**//**
+* @bsimethod                                                    Brien.Bastings  04/2016
++---------------+---------------+---------------+---------------+---------------+------*/
+void GeometryStreamIO::Writer::Append(DRange3dCR range)
+    {
+    FlatBufferBuilder fbb;
+
+    auto coords = fbb.CreateVectorOfStructs((FB::DPoint3d const*) &range.low, 2);
+
+    FB::PointPrimitiveBuilder builder(fbb);
+
+    builder.add_coords(coords);
+
+    auto mloc = builder.Finish();
+
+    fbb.Finish(mloc);
+    Append(Operation(OpCode::SubGraphicRange, (uint32_t) fbb.GetSize(), fbb.GetBufferPointer()));
+    }
+
+/*---------------------------------------------------------------------------------**//**
+* @bsimethod                                                    Brien.Bastings  12/2014
++---------------+---------------+---------------+---------------+---------------+------*/
+void GeometryStreamIO::Writer::Append(DEllipse3dCR arc, int8_t boundary)
+    {
+    FlatBufferBuilder fbb;
+
+    auto mloc = FB::CreateArcPrimitive(fbb, (FB::DPoint3d const*) &arc.center, (FB::DVec3d const*) &arc.vector0, (FB::DVec3d const*) &arc.vector90, arc.start, arc.sweep, (FB::BoundaryType) boundary);
+
+    fbb.Finish(mloc);
+    Append(Operation(OpCode::ArcPrimitive, (uint32_t) fbb.GetSize(), fbb.GetBufferPointer()));
+    }
+
+/*---------------------------------------------------------------------------------**//**
+* @bsimethod                                                    Brien.Bastings  03/2017
++---------------+---------------+---------------+---------------+---------------+------*/
+static bool hasDisconnectPoint(DPoint3dCP pts, size_t nPts)
+    {
+    for (size_t iPt = 0; iPt < nPts; ++iPt)
+        {
+        if (pts[iPt].IsDisconnect())
+            {
+            BeAssert(false); // STOP USING THIS ABOMINATION! Create a BOUNDARY_TYPE_None CurveVector with disjoint pieces... 
+            return true;
+            }
+        }
+
+    return false;
+    }
+
+/*---------------------------------------------------------------------------------**//**
+* @bsimethod                                                    Brien.Bastings  03/2017
++---------------+---------------+---------------+---------------+---------------+------*/
+static bool hasDisconnectPoint(ICurvePrimitiveCR curve)
+    {
+    switch (curve.GetCurvePrimitiveType())
+        {
+        case ICurvePrimitive::CURVE_PRIMITIVE_TYPE_Line:
+            return hasDisconnectPoint(curve.GetLineCP()->point, 2);
+
+        case ICurvePrimitive::CURVE_PRIMITIVE_TYPE_LineString:
+            return hasDisconnectPoint(&curve.GetLineStringCP()->front(), curve.GetLineStringCP()->size());
+
+        case ICurvePrimitive::CURVE_PRIMITIVE_TYPE_PointString:
+            return hasDisconnectPoint(&curve.GetPointStringCP()->front(), curve.GetPointStringCP()->size());
+
+        default:
+            return false;
+        }
+    }
+
+/*---------------------------------------------------------------------------------**//**
+* @bsimethod                                                    Brien.Bastings  03/2017
++---------------+---------------+---------------+---------------+---------------+------*/
+static bool isInvalidCurveVector(CurveVectorCR curves)
+    {
+    if (curves.IsUnionRegion())
+        {
+        for (ICurvePrimitivePtr curve : curves)
+            {
+            if (curve.IsNull())
+                continue;
+
+            if (ICurvePrimitive::CURVE_PRIMITIVE_TYPE_CurveVector != curve->GetCurvePrimitiveType())
+                return true; // Each loop must be a child curve bvector (a closed loop or parity region)...
+
+            CurveVectorCP childCurves = curve->GetChildCurveVectorCP();
+
+            if ((!childCurves->IsClosedPath() && !childCurves->IsParityRegion()) || isInvalidCurveVector(*childCurves))
+                return true;
+            }
+        }
+    else if (curves.IsParityRegion())
+        {
+        for (ICurvePrimitivePtr curve : curves)
+            {
+            if (curve.IsNull())
+                continue;
+
+            if (ICurvePrimitive::CURVE_PRIMITIVE_TYPE_CurveVector != curve->GetCurvePrimitiveType())
+                return true; // Each loop must be a child curve bvector (a closed loop)...
+
+            CurveVectorCP childCurves = curve->GetChildCurveVectorCP();
+
+            if (!childCurves->IsClosedPath() || isInvalidCurveVector(*childCurves))
+                return true;
+            }
+        }
+    else
+        {
+        for (ICurvePrimitivePtr curve : curves)
+            {
+            if (!curve.IsValid())
+                continue;
+
+            switch (curve->GetCurvePrimitiveType())
+                {
+                case ICurvePrimitive::CURVE_PRIMITIVE_TYPE_CurveVector:
+                    {
+                    if (isInvalidCurveVector(*curve->GetChildCurveVectorCP()))
+                        return true;
+                    break;
+                    }
+
+                default:
+                    {
+                    if (hasDisconnectPoint(*curve))
+                        return true;
+                    break;
+                    }
+                }
+            }
+        }
+
+    return false;
+    }
+
+/*---------------------------------------------------------------------------------**//**
+* @bsimethod                                                    Brien.Bastings  12/2014
++---------------+---------------+---------------+---------------+---------------+------*/
+bool GeometryStreamIO::Writer::AppendSimplified(ICurvePrimitiveCR curvePrimitive, bool isClosed, bool is3d)
+    {
+    // Special case single/simple curve primitives to avoid having to call new during draw...
+    switch (curvePrimitive.GetCurvePrimitiveType())
+        {
+        case ICurvePrimitive::CURVE_PRIMITIVE_TYPE_Line:
+            {
+            DSegment3dCP segment = curvePrimitive.GetLineCP();
+
+            if (hasDisconnectPoint(segment->point, 2))
+                return false;
+
+            if (!is3d)
+                {
+                DPoint2d localPoints2dBuf[2];
+
+                localPoints2dBuf[0].Init(segment->point[0]);
+                localPoints2dBuf[1].Init(segment->point[1]);
+
+                Append(localPoints2dBuf, 2, FB::BoundaryType_Open);
+
+                return true;
+                }
+
+            Append(segment->point, 2, FB::BoundaryType_Open);
+
+            return true;
+            }
+
+        case ICurvePrimitive::CURVE_PRIMITIVE_TYPE_LineString:
+            {
+            bvector<DPoint3d> const* points = curvePrimitive.GetLineStringCP();
+
+            if (hasDisconnectPoint(&points->front(), points->size()))
+                return false;
+
+            if (!is3d)
+                {
+                int nPts = (int) points->size();
+                std::valarray<DPoint2d> localPoints2dBuf(nPts);
+
+                for (int iPt = 0; iPt < nPts; ++iPt)
+                    localPoints2dBuf[iPt].Init(points->at(iPt));
+
+                Append(&localPoints2dBuf[0], nPts, (int8_t) (isClosed ? FB::BoundaryType_Closed : FB::BoundaryType_Open));
+
+                return true;
+                }
+
+            Append(&points->front(), points->size(), (int8_t) (isClosed ? FB::BoundaryType_Closed : FB::BoundaryType_Open));
+
+            return true;
+            }
+
+        case ICurvePrimitive::CURVE_PRIMITIVE_TYPE_PointString:
+            {
+            bvector<DPoint3d> const* points = curvePrimitive.GetPointStringCP();
+
+            if (hasDisconnectPoint(&points->front(), points->size()))
+                return false;
+
+            if (!is3d)
+                {
+                int nPts = (int) points->size();
+                std::valarray<DPoint2d> localPoints2dBuf(nPts);
+
+                for (int iPt = 0; iPt < nPts; ++iPt)
+                    localPoints2dBuf[iPt].Init(points->at(iPt));
+
+                Append(&localPoints2dBuf[0], nPts, FB::BoundaryType_None);
+
+                return true;
+                }
+
+            Append(&points->front(), points->size(), FB::BoundaryType_None);
+
+            return true;
+            }
+
+        case ICurvePrimitive::CURVE_PRIMITIVE_TYPE_Arc:
+            {
+            DEllipse3dCP  ellipse = curvePrimitive.GetArcCP();
+
+            Append(*ellipse, (int8_t) (isClosed ? FB::BoundaryType_Closed : FB::BoundaryType_Open));
+
+            return true;
+            }
+
+        default:
+            {
+            BeAssert(!isClosed);
+            Append(curvePrimitive);
+
+            return true;
+            }
+        }
+    }
+
+/*---------------------------------------------------------------------------------**//**
+* @bsimethod                                                    Brien.Bastings  12/2014
++---------------+---------------+---------------+---------------+---------------+------*/
+bool GeometryStreamIO::Writer::AppendSimplified(CurveVectorCR curves, bool is3d)
+    {
+    // NOTE: Special case to avoid having to call new during draw...
+    switch (curves.HasSingleCurvePrimitive())
+        {
+        case ICurvePrimitive::CURVE_PRIMITIVE_TYPE_Line:
+        case ICurvePrimitive::CURVE_PRIMITIVE_TYPE_PointString:
+            return AppendSimplified(*curves.front(), false, is3d); // Never closed...
+
+        case ICurvePrimitive::CURVE_PRIMITIVE_TYPE_LineString:
+        case ICurvePrimitive::CURVE_PRIMITIVE_TYPE_Arc:
+            return AppendSimplified(*curves.front(), curves.IsClosedPath(), is3d);
+
+        default:
+            if (isInvalidCurveVector(curves)) return false; Append(curves); return true;
+        }
+    }
+
+/*---------------------------------------------------------------------------------**//**
+* @bsimethod                                                    Brien.Bastings  12/2014
++---------------+---------------+---------------+---------------+---------------+------*/
+bool GeometryStreamIO::Writer::AppendSimplified(GeometricPrimitiveCR geom, bool is3d)
+    {
+    switch (geom.GetGeometryType())
+        {
+        case GeometricPrimitive::GeometryType::CurvePrimitive:
+            return AppendSimplified(*geom.GetAsICurvePrimitive(), false, is3d);
+
+        case GeometricPrimitive::GeometryType::CurveVector:
+            return AppendSimplified(*geom.GetAsCurveVector(), is3d);
+
+        default:
+            Append(geom); return true;
+        }
+    }
+
+/*---------------------------------------------------------------------------------**//**
+* @bsimethod                                                    Brien.Bastings  12/2014
++---------------+---------------+---------------+---------------+---------------+------*/
+void GeometryStreamIO::Writer::Append(CurveVectorCR curves, OpCode opCode)
+    {
+    bvector<Byte> buffer;
+
+    BentleyGeometryFlatBuffer::GeometryToBytes(curves, buffer);
+
+    if (0 == buffer.size())
+        {
+        BeAssert(false);
+        return;
+        }
+
+    Append(Operation(opCode, (uint32_t) buffer.size(), &buffer.front()));
+    }
+
+/*---------------------------------------------------------------------------------**//**
+* @bsimethod                                                    Brien.Bastings  12/2014
++---------------+---------------+---------------+---------------+---------------+------*/
+void GeometryStreamIO::Writer::Append(ICurvePrimitiveCR curvePrimitive)
+    {
+    OpCode        opCode;
+    bvector<Byte> buffer;
+
+    BentleyGeometryFlatBuffer::GeometryToBytes(curvePrimitive, buffer);
+    opCode = OpCode::CurvePrimitive;
+
+    if (0 == buffer.size())
+        {
+        BeAssert(false);
+        return;
+        }
+
+    Append(Operation(opCode, (uint32_t) buffer.size(), &buffer.front()));
+    }
+
+/*---------------------------------------------------------------------------------**//**
+* @bsimethod                                                    Brien.Bastings  12/2014
++---------------+---------------+---------------+---------------+---------------+------*/
+void GeometryStreamIO::Writer::Append(PolyfaceQueryCR meshData, OpCode opCode)
+    {
+    bvector<Byte> buffer;
+
+    BentleyGeometryFlatBuffer::GeometryToBytes(meshData, buffer);
+
+    if (0 == buffer.size())
+        {
+        BeAssert(false);
+        return;
+        }
+
+    Append(Operation(opCode, (uint32_t) buffer.size(), &buffer.front()));
+    }
+
+/*---------------------------------------------------------------------------------**//**
+* @bsimethod                                                    Brien.Bastings  12/2014
++---------------+---------------+---------------+---------------+---------------+------*/
+void GeometryStreamIO::Writer::Append(ISolidPrimitiveCR solid)
+    {
+    bvector<Byte> buffer;
+
+    BentleyGeometryFlatBuffer::GeometryToBytes(solid, buffer);
+
+    if (0 == buffer.size())
+        {
+        BeAssert(false);
+        return;
+        }
+
+    Append(Operation(OpCode::SolidPrimitive, (uint32_t) buffer.size(), &buffer.front()));
+    }
+
+/*---------------------------------------------------------------------------------**//**
+* @bsimethod                                                    Brien.Bastings  12/2014
++---------------+---------------+---------------+---------------+---------------+------*/
+void GeometryStreamIO::Writer::Append(MSBsplineSurfaceCR surface)
+    {
+    bvector<Byte> buffer;
+
+    BentleyGeometryFlatBuffer::GeometryToBytes(surface, buffer);
+
+    if (0 == buffer.size())
+        {
+        BeAssert(false);
+        return;
+        }
+
+    Append(Operation(OpCode::BsplineSurface, (uint32_t) buffer.size(), &buffer.front()));
+    }
+
+/*---------------------------------------------------------------------------------**//**
+* @bsimethod                                                    Brien.Bastings  06/2016
++---------------+---------------+---------------+---------------+---------------+------*/
+void GeometryStreamIO::Writer::Append(IBRepEntityCR entity)
+    {
+#if defined (BENTLEYCONFIG_PARASOLID)
+    int                 nFaults = 0;
+    PK_check_fault_t*   faultsP = nullptr;
+    PK_BODY_check_o_t   options;
+
+    PK_BODY_check_o_m(options);
+
+    options.max_faults  = 0;
+    options.geom        = PK_check_geom_no_c;
+    options.bgeom       = PK_check_bgeom_no_c;
+    options.mesh        = PK_check_mesh_no_c;
+    options.top_geo     = PK_check_top_geo_yes_c; // <-- Just check this...
+    options.size_box    = PK_check_size_box_no_c;
+    options.fa_X        = PK_check_fa_X_no_c;
+    options.loops       = PK_check_loops_no_c;
+    options.fa_fa       = PK_check_fa_fa_no_c;
+    options.sh          = PK_check_sh_no_c;
+    options.corrupt     = PK_check_corrupt_no_c;
+    options.nmnl_geom   = PK_check_nmnl_geom_no_c;
+
+    bool        badBRep = (SUCCESS != PK_BODY_check(PSolidUtil::GetEntityTag(entity), &options, &nFaults, &faultsP));
+    size_t      bufferSize = 0;
+    uint8_t*    buffer = nullptr;
+
+    if (!badBRep && SUCCESS != PSolidUtil::SaveEntityToMemory(&buffer, bufferSize, entity))
+        {
+        BeAssert(false);
+        return;
+        }
+
+    IFaceMaterialAttachmentsCP attachments = entity.GetFaceMaterialAttachments();
+    CurveVectorPtr curve;
+    PolyfaceHeaderPtr polyface;
+    bvector<PolyfaceHeaderPtr> polyfaces;
+    bvector<FaceAttachment> params;
+
+    // NOTE: Append redundant representation for platforms where we don't yet have support for Parasolid...
+    switch (entity.GetEntityType())
+        {
+        case IBRepEntity::EntityType::Wire:
+            {
+            // Save wire body as CurveVector...
+            curve = PSolidGeom::WireBodyToCurveVector(entity);
+
+            if (curve.IsValid())
+                break;
+
+            return;
+            }
+
+        case IBRepEntity::EntityType::Sheet:
+            {
+            // Save sheet body that is a single planar face as CurveVector...
+            curve = PSolidGeom::PlanarSheetBodyToCurveVector(entity);
+
+            if (curve.IsValid())
+                break;
+
+            // Fall through...
+            }
+
+        case IBRepEntity::EntityType::Solid:
+            {
+            IFacetOptionsPtr  facetOpt = IFacetOptions::CreateForCurves();
+
+            facetOpt->SetAngleTolerance(0.2); // NOTE: This is the value XGraphics "optimize" used...
+            facetOpt->SetNormalsRequired(true);
+            facetOpt->SetParamsRequired(true);
+
+            if (nullptr != attachments)
+                {
+                BRepUtil::FacetEntity(entity, polyfaces, params, *facetOpt);
+
+                if (!polyfaces.empty())
+                    break;
+                }
+            else
+                {
+                polyface = BRepUtil::FacetEntity(entity, *facetOpt);
+
+                if (polyface.IsValid())
+                    break;
+                }
+
+            return;
+            }
+        }
+
+    if (!badBRep)
+        {
+        bvector<FB::FaceSymbology> fbSymbVec;
+
+        if (nullptr != attachments)
+            {
+            T_FaceAttachmentsVec const& faceAttachmentsVec = attachments->_GetFaceAttachmentsVec();
+
+            for (FaceAttachment attachment : faceAttachmentsVec)
+                {
+                FB::DPoint2d    uv(0.0, 0.0); // NEEDSWORK_WIP_MATERIAL - Add geometry specific material mappings to GeometryParams/GraphicParams...
+                GeometryParams  faceParams, baseParamsIgnored;
+
+                attachment.ToGeometryParams(faceParams, baseParamsIgnored);
+
+                bool useColor = !faceParams.IsLineColorFromSubCategoryAppearance();
+                bool useMaterial = !faceParams.IsMaterialFromSubCategoryAppearance();
+
+                FB::FaceSymbology  fbSymb(useColor, useMaterial,
+                                          useColor ? faceParams.GetLineColor().GetValue() : 0,
+                                          useMaterial ? faceParams.GetMaterialId().GetValueUnchecked() : 0,
+                                          useColor ? faceParams.GetTransparency() : 0, uv);
+
+                fbSymbVec.push_back(fbSymb);
+                }
+            }
+
+        FlatBufferBuilder fbb;
+
+        auto entityData = fbb.CreateVector(buffer, bufferSize);
+        auto faceSymb = 0 != fbSymbVec.size() ? fbb.CreateVectorOfStructs(&fbSymbVec.front(), fbSymbVec.size()) : 0;
+
+        FB::BRepDataBuilder builder(fbb);
+        Transform entityTransform = entity.GetEntityTransform();
+
+        builder.add_entityTransform((FB::Transform*) &entityTransform);
+        builder.add_brepType((FB::BRepType) entity.GetEntityType()); // Allow possibility of checking type w/o expensive restore of brep...
+        builder.add_entityData(entityData);
+
+        if (nullptr != attachments)
+            builder.add_symbology(faceSymb);
+
+        auto mloc = builder.Finish();
+
+        fbb.Finish(mloc);
+        Append(Operation(OpCode::ParasolidBRep, (uint32_t) fbb.GetSize(), fbb.GetBufferPointer()));
+        }
+
+    if (curve.IsValid())
+        {
+        Append(*curve, badBRep ? OpCode::CurveVector : OpCode::BRepCurveVector);
+        }
+    else if (polyface.IsValid())
+        {
+        polyface->NormalizeParameters(); // Normalize uv parameters or materials won't have correct scale...
+        Append(*polyface, badBRep ? OpCode::Polyface : OpCode::BRepPolyface);
+        }
+    else
+        {
+        for (size_t i = 0; i < polyfaces.size(); i++)
+            {
+            if (0 == polyfaces[i]->GetPointCount())
+                continue;
+
+            GeometryParams  faceParams, baseParamsIgnored;
+
+            params[i].ToGeometryParams(faceParams, baseParamsIgnored);
+            Append(faceParams, true, true); // We don't support allowing sub-category to vary by FaceAttachment...and we didn't initialize it...
+
+            polyfaces[i]->NormalizeParameters(); // Normalize uv parameters or materials won't have correct scale...
+            Append(*polyfaces[i], badBRep ? OpCode::Polyface : OpCode::BRepPolyface);
+            }
+        }
+#endif
+    }
+
+/*---------------------------------------------------------------------------------**//**
+* @bsimethod                                                    Brien.Bastings  01/2015
++---------------+---------------+---------------+---------------+---------------+------*/
+void GeometryStreamIO::Writer::Append(DgnGeometryPartId geomPart, TransformCP geomToElem)
+    {
+    if (nullptr == geomToElem || geomToElem->IsIdentity())
+        {
+        FlatBufferBuilder fbb;
+
+        auto mloc = FB::CreateGeometryPart(fbb, geomPart.GetValueUnchecked());
+
+        fbb.Finish(mloc);
+        Append(Operation(OpCode::GeometryPartInstance, (uint32_t) fbb.GetSize(), fbb.GetBufferPointer()));
+        return;
+        }
+
+    double              scale;
+    DPoint3d            origin;
+    RotMatrix           rMatrix, deScaledMatrix;
+    YawPitchRollAngles  angles;
+
+    geomToElem->GetTranslation(origin);
+    geomToElem->GetMatrix(rMatrix);
+    
+    if (!rMatrix.IsRigidSignedScale(deScaledMatrix, scale))
+        scale = 1.0;
+
+    BeAssert(scale > 0.0); // Mirror not allowed...
+
+    YawPitchRollAngles::TryFromRotMatrix(angles, rMatrix);
+
+    FlatBufferBuilder fbb;
+
+    auto mloc = FB::CreateGeometryPart(fbb, geomPart.GetValueUnchecked(), (FB::DPoint3d*) &origin, angles.GetYaw().Degrees(), angles.GetPitch().Degrees(), angles.GetRoll().Degrees(), fabs(scale));
+
+    fbb.Finish(mloc);
+    Append(Operation(OpCode::GeometryPartInstance, (uint32_t) fbb.GetSize(), fbb.GetBufferPointer()));
+    }
+
+/*---------------------------------------------------------------------------------**//**
+* @bsimethod                                                    Brien.Bastings  12/2014
++---------------+---------------+---------------+---------------+---------------+------*/
+void GeometryStreamIO::Writer::Append(GeometryParamsCR elParams, bool ignoreSubCategory, bool is3d)
+    {
+    bool    useColor  = !elParams.IsLineColorFromSubCategoryAppearance();
+    bool    useWeight = !elParams.IsWeightFromSubCategoryAppearance();
+    bool    useStyle  = !elParams.IsLineStyleFromSubCategoryAppearance();
+    int32_t priority  = is3d ? 0 : elParams.GetDisplayPriority(); // Make sure we don't store a value for 3d geometry...
+
+    if (useColor || useWeight || useStyle || 0.0 != elParams.GetTransparency() || 0 != priority || DgnGeometryClass::Primary != elParams.GetGeometryClass())
+        {
+        FlatBufferBuilder fbb;
+
+        auto mloc = FB::CreateBasicSymbology(fbb, ignoreSubCategory ? 0 : elParams.GetSubCategoryId().GetValueUnchecked(),
+                                             useColor ? elParams.GetLineColor().GetValue() : 0,
+                                             useWeight ? elParams.GetWeight() : 0,
+                                             useStyle && nullptr != elParams.GetLineStyle() ? elParams.GetLineStyle()->GetStyleId().GetValueUnchecked() : 0,
+                                             elParams.GetTransparency(), priority, (FB::GeometryClass) elParams.GetGeometryClass(),
+                                             useColor, useWeight, useStyle);
+        fbb.Finish(mloc);
+        Append(Operation(OpCode::BasicSymbology, (uint32_t) fbb.GetSize(), fbb.GetBufferPointer()));
+        }
+    else // NOTE: When ignoreSubCategory is set, "all default values" triggers a sub-category appearance reset for the current sub-category...
+        {
+        FlatBufferBuilder fbb;
+
+        auto mloc = FB::CreateBasicSymbology(fbb, ignoreSubCategory ? 0 : elParams.GetSubCategoryId().GetValueUnchecked());
+
+        fbb.Finish(mloc);
+        Append(Operation(OpCode::BasicSymbology, (uint32_t) fbb.GetSize(), fbb.GetBufferPointer()));
+        }
+
+    if (useStyle && nullptr != elParams.GetLineStyle() && nullptr != elParams.GetLineStyle()->GetStyleParams())
+        {
+        FlatBufferBuilder   fbb;
+        LineStyleParamsCP   lsParams = elParams.GetLineStyle()->GetStyleParams();
+        YawPitchRollAngles  angles;
+
+        YawPitchRollAngles::TryFromRotMatrix(angles, lsParams->rMatrix);
+        auto modifiers = FB::CreateLineStyleModifiers(fbb, lsParams->modifiers, lsParams->scale, lsParams->dashScale, lsParams->gapScale, lsParams->startWidth, lsParams->endWidth, lsParams->distPhase, lsParams->fractPhase,
+                                                      (FB::DPoint3d const*)&lsParams->normal, angles.GetYaw().Degrees(), angles.GetPitch().Degrees(), angles.GetRoll().Degrees());
+        fbb.Finish(modifiers);
+        Append(Operation(OpCode::LineStyleModifiers, (uint32_t) fbb.GetSize(), fbb.GetBufferPointer()));
+        }
+
+    if (FillDisplay::Never != elParams.GetFillDisplay())
+        {
+        FlatBufferBuilder fbb;
+
+        if (nullptr != elParams.GetGradient())
+            {
+            GradientSymbCR    gradient = *elParams.GetGradient();
+            bvector<uint32_t> keyColors;
+            bvector<double>   keyValues;
+
+            for (uint32_t i=0; i < gradient.GetNKeys(); ++i)
+                {
+                double   keyValue;
+                ColorDef keyColor;
+
+                gradient.GetKey(keyColor, keyValue, i);
+
+                keyColors.push_back(keyColor.GetValue());
+                keyValues.push_back(keyValue);
+                }
+
+            auto colors = fbb.CreateVector(keyColors);
+            auto values = fbb.CreateVector(keyValues);
+            flatbuffers::Offset<FB::ThematicSettings>   thematicSettingsOffset = 0;
+            if (gradient.GetMode() == GradientSymb::Mode::Thematic && gradient.GetThematicSettings().IsValid())
+                {
+                auto& thematicSettings = *gradient.GetThematicSettings(); 
+
+                thematicSettingsOffset = FB::CreateThematicSettings(fbb,
+                                                                   thematicSettings.GetStepCount(), 
+                                                                   thematicSettings.GetMargin(),
+                                                                   thematicSettings.GetMarginColor().GetValue(),
+                                                                   (uint32_t) thematicSettings.GetMode(),
+                                                                   (uint32_t) thematicSettings.GetColorScheme(),
+                                                                   (FB::DRange1d const*) &thematicSettings.GetRange());
+                }
+
+            auto mloc = FB::CreateAreaFill(fbb, (FB::FillDisplay) elParams.GetFillDisplay(),
+                                           0, 0, 0, elParams.GetFillTransparency(),
+                                           (FB::GradientMode) gradient.GetMode(), gradient.GetFlags(),
+                                           gradient.GetAngle(), gradient.GetTint(), gradient.GetShift(),
+                                           colors, values, thematicSettingsOffset);
+            fbb.Finish(mloc);
+            }
+        else
+            {
+            bool outline = false;
+            bool isBgFill = elParams.IsFillColorFromViewBackground(&outline);
+            bool useFillColor = !isBgFill && !elParams.IsFillColorFromSubCategoryAppearance();
+
+            auto mloc = FB::CreateAreaFill(fbb, (FB::FillDisplay) elParams.GetFillDisplay(),
+                                           useFillColor ? elParams.GetFillColor().GetValue() : 0, useFillColor,
+                                           isBgFill ? (outline ? 2 : 1) : 0, elParams.GetFillTransparency());
+            fbb.Finish(mloc);
+            }
+
+        Append(Operation(OpCode::AreaFill, (uint32_t) fbb.GetSize(), fbb.GetBufferPointer()));
+        }
+
+    PatternParamsCP pattern;
+
+    if (nullptr != (pattern = elParams.GetPatternParams()))
+        {
+        FlatBufferBuilder fbb;
+
+        bvector<flatbuffers::Offset<FB::DwgHatchDefLine>> defLineOffsets;
+
+        if (0 != pattern->GetDwgHatchDef().size())
+            {
+            for (auto defLine : pattern->GetDwgHatchDef())
+                {
+                FB::DwgHatchDefLineBuilder dashBuilder(fbb);
+
+                auto dashes = fbb.CreateVector(defLine.m_dashes, defLine.m_nDashes);
+
+                dashBuilder.add_angle(defLine.m_angle);
+                dashBuilder.add_through((FB::DPoint2d*) &defLine.m_through);
+                dashBuilder.add_offset((FB::DPoint2d*) &defLine.m_offset);
+                dashBuilder.add_dashes(dashes);
+
+                defLineOffsets.push_back(dashBuilder.Finish());
+                }
+            }
+
+        flatbuffers::Offset<flatbuffers::Vector<flatbuffers::Offset<FB::DwgHatchDefLine>>> fbDefLines;
+        
+        if (0 != defLineOffsets.size())
+            fbDefLines = fbb.CreateVector(defLineOffsets);
+
+        FB::AreaPatternBuilder builder(fbb);
+
+        builder.add_origin((FB::DPoint3d const*) &pattern->GetOrigin());
+
+        if (!pattern->GetOrientation().IsIdentity())
+            builder.add_rotation((FB::RotMatrix const*) &pattern->GetOrientation());
+
+        if (pattern->GetSymbolId().IsValid())
+            {
+            builder.add_space1(pattern->GetPrimarySpacing());
+            builder.add_space2(pattern->GetSecondarySpacing());
+            builder.add_angle1(pattern->GetPrimaryAngle());
+            builder.add_scale(pattern->GetScale());
+            builder.add_symbolId(pattern->GetSymbolId().GetValueUnchecked());
+            }
+        else if (0 != pattern->GetDwgHatchDef().size())
+            {
+            builder.add_angle1(pattern->GetPrimaryAngle()); // NOTE: angle/scale baked into hatch def lines, saved for placement info...
+            builder.add_scale(pattern->GetScale());
+            builder.add_defLine(fbDefLines);
+            }
+        else
+            {
+            builder.add_space1(pattern->GetPrimarySpacing());
+            builder.add_space2(pattern->GetSecondarySpacing());
+            builder.add_angle1(pattern->GetPrimaryAngle());
+            builder.add_angle2(pattern->GetSecondaryAngle());
+            }
+
+        if (pattern->GetUseColor())
+            {
+            builder.add_useColor(true);
+            builder.add_color(pattern->GetColor().GetValue());
+            }
+
+        if (pattern->GetUseWeight())
+            {
+            builder.add_useWeight(true);
+            builder.add_weight(pattern->GetWeight());
+            }
+
+        if (pattern->GetInvisibleBoundary())
+            builder.add_invisibleBoundary(true);
+            
+        if (pattern->GetSnappable())
+            builder.add_snappable(true);
+
+        auto mloc = builder.Finish();
+
+        fbb.Finish(mloc);
+        Append(Operation(OpCode::Pattern, (uint32_t) fbb.GetSize(), fbb.GetBufferPointer()));
+        }
+
+    // NEEDSWORK_WIP_MATERIAL - Not sure what we need to store per-geometry...
+    //                          I assume we'll still need optional uv settings even when using sub-category material.
+    //                          So we need a way to check for that case as we can't call GetMaterial
+    //                          when !useMaterial because GeometryParams::Resolve hasn't been called...
+    bool useMaterial = is3d && !elParams.IsMaterialFromSubCategoryAppearance();
+
+    if (useMaterial)
+        {
+        FlatBufferBuilder fbb;
+
+        auto mloc = FB::CreateMaterial(fbb, useMaterial, useMaterial && elParams.GetMaterialId().IsValid() ? elParams.GetMaterialId().GetValueUnchecked() : 0, nullptr, nullptr, 0.0, 0.0, 0.0);
+        fbb.Finish(mloc);
+
+        Append(Operation(OpCode::Material, (uint32_t) fbb.GetSize(), fbb.GetBufferPointer()));
+        }
+    }
+
+/*---------------------------------------------------------------------------------**//**
+* @bsimethod                                                    Brien.Bastings  01/2015
++---------------+---------------+---------------+---------------+---------------+------*/
+void GeometryStreamIO::Writer::Append(GeometricPrimitiveCR elemGeom)
+    {
+    switch (elemGeom.GetGeometryType())
+        {
+        case GeometricPrimitive::GeometryType::CurvePrimitive:
+            Append(*elemGeom.GetAsICurvePrimitive());
+            break;
+
+        case GeometricPrimitive::GeometryType::CurveVector:
+            Append(*elemGeom.GetAsCurveVector());
+            break;
+
+        case GeometricPrimitive::GeometryType::SolidPrimitive:
+            Append(*elemGeom.GetAsISolidPrimitive());
+            break;
+
+        case GeometricPrimitive::GeometryType::Polyface:
+            Append(*elemGeom.GetAsPolyfaceHeader());
+            break;
+
+        case GeometricPrimitive::GeometryType::BsplineSurface:
+            Append(*elemGeom.GetAsMSBsplineSurface());
+            break;
+
+        case GeometricPrimitive::GeometryType::BRepEntity:
+            Append(*elemGeom.GetAsIBRepEntity());
+            break;
+
+        case GeometricPrimitive::GeometryType::TextString:
+            Append(*elemGeom.GetAsTextString());
+            break;
+        }
+    }
+
+/*---------------------------------------------------------------------------------**//**
+* @bsimethod                                                    Jeff.Marker     05/2015
++---------------+---------------+---------------+---------------+---------------+------*/
+void GeometryStreamIO::Writer::Append(TextStringCR text)
+    {
+    bvector<Byte> data;
+    if (SUCCESS != TextStringPersistence::EncodeAsFlatBuf(data, text, m_db, TextStringPersistence::FlatBufEncodeOptions::IncludeGlyphLayoutData))
+        return;
+
+    Append(Operation(OpCode::TextString, (uint32_t)data.size(), &data[0]));
+    }
+
+/*---------------------------------------------------------------------------------**//**
+* @bsimethod                                                    Brien.Bastings  12/2014
++---------------+---------------+---------------+---------------+---------------+------*/
+bool GeometryStreamIO::Reader::Get(Operation const& egOp, DPoint2dCP& pts, int& nPts, int8_t& boundary) const
+    {
+    if (OpCode::PointPrimitive2d != egOp.m_opCode)
+        return false;
+
+    auto ppfb = flatbuffers::GetRoot<FB::PointPrimitive2d>(egOp.m_data);
+
+    boundary = (int8_t) ppfb->boundary();
+    nPts = (int) ppfb->coords()->Length();
+    pts = (DPoint2dCP) ppfb->coords()->Data();
+
+    return true;
+    }
+
+/*---------------------------------------------------------------------------------**//**
+* @bsimethod                                                    Brien.Bastings  12/2014
++---------------+---------------+---------------+---------------+---------------+------*/
+bool GeometryStreamIO::Reader::Get(Operation const& egOp, DPoint3dCP& pts, int& nPts, int8_t& boundary) const
+    {
+    if (OpCode::PointPrimitive != egOp.m_opCode)
+        return false;
+
+    auto ppfb = flatbuffers::GetRoot<FB::PointPrimitive>(egOp.m_data);
+
+    boundary = (int8_t) ppfb->boundary();
+    nPts = (int) ppfb->coords()->Length();
+    pts = (DPoint3dCP) ppfb->coords()->Data();
+
+    return true;
+    }
+
+/*---------------------------------------------------------------------------------**//**
+* @bsimethod                                                    Brien.Bastings  12/2014
++---------------+---------------+---------------+---------------+---------------+------*/
+bool GeometryStreamIO::Reader::Get(Operation const& egOp, DRange3dR range) const
+    {
+    if (OpCode::SubGraphicRange != egOp.m_opCode)
+        return false;
+
+    auto ppfb = flatbuffers::GetRoot<FB::PointPrimitive>(egOp.m_data);
+
+    if (ppfb->coords()->Length() < 2) // NOTE: 6 points were erroneously stored originally, so use < not = check...
+        return false;
+
+    memcpy(&range, (DPoint3dCP) ppfb->coords()->Data(), sizeof(range));
+
+    return true;
+    }
+
+/*---------------------------------------------------------------------------------**//**
+* @bsimethod                                                    Brien.Bastings  12/2014
++---------------+---------------+---------------+---------------+---------------+------*/
+bool GeometryStreamIO::Reader::Get(Operation const& egOp, DEllipse3dR arc, int8_t& boundary) const
+    {
+    if (OpCode::ArcPrimitive != egOp.m_opCode)
+        return false;
+
+    auto ppfb = flatbuffers::GetRoot<FB::ArcPrimitive>(egOp.m_data);
+
+    arc.InitFromVectors(*((DPoint3dCP) ppfb->center()), *((DVec3dCP) ppfb->vector0()), *((DVec3dCP) ppfb->vector90()), ppfb->start(), ppfb->sweep());
+    boundary = (int8_t) ppfb->boundary();
+
+    return true;
+    }
+
+/*---------------------------------------------------------------------------------**//**
+* @bsimethod                                                    Brien.Bastings  12/2014
++---------------+---------------+---------------+---------------+---------------+------*/
+bool GeometryStreamIO::Reader::Get(Operation const& egOp, ICurvePrimitivePtr& curve) const
+    {
+    if (OpCode::CurvePrimitive != egOp.m_opCode)
+        return false;
+
+    curve = BentleyGeometryFlatBuffer::BytesToCurvePrimitive(egOp.m_data);
+
+    return curve.IsValid();
+    }
+
+/*---------------------------------------------------------------------------------**//**
+* @bsimethod                                                    Brien.Bastings  12/2014
++---------------+---------------+---------------+---------------+---------------+------*/
+bool GeometryStreamIO::Reader::Get(Operation const& egOp, CurveVectorPtr& curves) const
+    {
+    if (OpCode::CurveVector != egOp.m_opCode)
+        return false;
+
+    curves = BentleyGeometryFlatBuffer::BytesToCurveVector(egOp.m_data);
+
+    return curves.IsValid();
+    }
+
+/*---------------------------------------------------------------------------------**//**
+* @bsimethod                                                    Brien.Bastings  12/2014
++---------------+---------------+---------------+---------------+---------------+------*/
+bool GeometryStreamIO::Reader::Get(Operation const& egOp, PolyfaceQueryCarrier& meshData) const
+    {
+    if (OpCode::Polyface != egOp.m_opCode)
+        return false;
+
+    return BentleyGeometryFlatBuffer::BytesToPolyfaceQueryCarrier(egOp.m_data, meshData);
+    }
+
+/*---------------------------------------------------------------------------------**//**
+* @bsimethod                                                    Brien.Bastings  12/2014
++---------------+---------------+---------------+---------------+---------------+------*/
+bool GeometryStreamIO::Reader::Get(Operation const& egOp, ISolidPrimitivePtr& solid) const
+    {
+    if (OpCode::SolidPrimitive != egOp.m_opCode)
+        return false;
+
+    solid = BentleyGeometryFlatBuffer::BytesToSolidPrimitive(egOp.m_data);
+
+    return solid.IsValid();
+    }
+
+/*---------------------------------------------------------------------------------**//**
+* @bsimethod                                                    Brien.Bastings  12/2014
++---------------+---------------+---------------+---------------+---------------+------*/
+bool GeometryStreamIO::Reader::Get(Operation const& egOp, MSBsplineSurfacePtr& surface) const
+    {
+    if (OpCode::BsplineSurface != egOp.m_opCode)
+        return false;
+
+    surface = BentleyGeometryFlatBuffer::BytesToMSBsplineSurface(egOp.m_data);
+
+    return surface.IsValid();
+    }
+
+/*---------------------------------------------------------------------------------**//**
+* @bsimethod                                                    Brien.Bastings  12/2014
++---------------+---------------+---------------+---------------+---------------+------*/
+bool GeometryStreamIO::Reader::Get(Operation const& egOp, IBRepEntityPtr& entity) const
+    {
+#if defined (BENTLEYCONFIG_PARASOLID)
+    if (OpCode::ParasolidBRep != egOp.m_opCode)
+        return false;
+
+    auto ppfb = flatbuffers::GetRoot<FB::BRepData>(egOp.m_data);
+
+    // NOTE: It's possible to check ppfb->brepType() to avoid calling restore in order to check type...
+    if (SUCCESS != PSolidUtil::RestoreEntityFromMemory(entity, ppfb->entityData()->Data(), ppfb->entityData()->Length(), *((TransformCP) ppfb->entityTransform())))
+        return false;
+
+    if (!ppfb->has_symbology())
+        return true;
+
+    for (size_t iSymb=0; iSymb < ppfb->symbology()->Length(); iSymb++)
+        {
+        FB::FaceSymbology const* fbSymb = ((FB::FaceSymbology const*) ppfb->symbology()->Data())+iSymb;
+        GeometryParams faceParams;
+
+        if (fbSymb->useColor())
+            {
+            faceParams.SetLineColor(ColorDef(fbSymb->color()));
+            faceParams.SetTransparency(fbSymb->transparency());
+            }
+
+        if (fbSymb->useMaterial())
+            {
+            faceParams.SetMaterialId(RenderMaterialId((uint64_t)fbSymb->materialId()));
+            // NEEDSWORK_WIP_MATERIAL...uv???
+            }
+
+        if (nullptr == entity->GetFaceMaterialAttachments())
+            {
+            IFaceMaterialAttachmentsPtr attachments = PSolidUtil::CreateNewFaceAttachments(PSolidUtil::GetEntityTag(*entity), faceParams);
+
+            if (!attachments.IsValid())
+                break;
+
+            PSolidUtil::SetFaceAttachments(*entity, attachments.get());
+            }
+        else
+            {
+            entity->GetFaceMaterialAttachmentsP()->_GetFaceAttachmentsVecR().push_back(faceParams);
+            }
+        }
+
+    // Support for older BRep that didn't have face attachment index attrib and add the attributes now...
+    if (!ppfb->has_symbologyIndex())
+        return true;
+    
+    int         nFaces;
+    PK_FACE_t*  faces = nullptr;
+
+    if (SUCCESS != PK_BODY_ask_faces(PSolidUtil::GetEntityTag(*entity), &nFaces, &faces))
+        return true;
+
+    bmap<int32_t, uint32_t> subElemIdToFaceMap;
+
+    for (int iFace = 0; iFace < nFaces; iFace++)
+        subElemIdToFaceMap[iFace + 1] = faces[iFace]; // subElemId is 1 based face index...
+    
+    PK_MEMORY_free(faces);
+
+    for (size_t iSymbIndex=0; iSymbIndex < ppfb->symbologyIndex()->Length(); iSymbIndex++)
+        {
+        FB::FaceSymbologyIndex const* fbSymbIndex = ((FB::FaceSymbologyIndex const*) ppfb->symbologyIndex()->Data())+iSymbIndex;
+        bmap<int32_t, uint32_t>::const_iterator foundIndex = subElemIdToFaceMap.find(fbSymbIndex->faceIndex());
+
+        if (foundIndex == subElemIdToFaceMap.end())
+            continue;
+
+        PSolidAttrib::SetFaceMaterialIndexAttribute(foundIndex->second, fbSymbIndex->symbIndex()); // NOTE: Call with 0 will remove an existing attrib...
+        }
+
+    return true;
+#else
+    return false;
+#endif
+    }
+
+/*---------------------------------------------------------------------------------**//**
+* @bsimethod                                                    Brien.Bastings  01/2015
++---------------+---------------+---------------+---------------+---------------+------*/
+bool GeometryStreamIO::Reader::Get(Operation const& egOp, DgnGeometryPartId& geomPart, TransformR geomToElem) const
+    {
+    if (OpCode::GeometryPartInstance != egOp.m_opCode)
+        return false;
+
+    auto ppfb = flatbuffers::GetRoot<FB::GeometryPart>(egOp.m_data);
+
+    geomPart = DgnGeometryPartId((uint64_t)ppfb->geomPartId());
+
+    DPoint3d            origin = (nullptr == ppfb->origin() ? DPoint3d::FromZero() : *((DPoint3dCP) ppfb->origin()));
+    YawPitchRollAngles  angles = YawPitchRollAngles::FromDegrees(ppfb->yaw(), ppfb->pitch(), ppfb->roll());
+    double              scale  = ppfb->scale();
+
+    geomToElem = angles.ToTransform(origin);
+
+    if (1.0 != scale)
+        geomToElem.ScaleMatrixColumns(geomToElem, scale, scale, scale);
+
+    return true;
+    }
+
+/*---------------------------------------------------------------------------------**//**
+* @bsimethod                                                    Brien.Bastings  12/2014
++---------------+---------------+---------------+---------------+---------------+------*/
+bool GeometryStreamIO::Reader::Get(Operation const& egOp, GeometryParamsR elParams) const
+    {
+    bool changed = false;
+
+    switch (egOp.m_opCode)
+        {
+        case OpCode::BasicSymbology:
+            {
+            auto ppfb = flatbuffers::GetRoot<FB::BasicSymbology>(egOp.m_data);
+
+            DgnSubCategoryId subCategoryId((uint64_t)ppfb->subCategoryId());
+
+            if (!subCategoryId.IsValid())
+                subCategoryId = elParams.GetSubCategoryId(); // Preserve current sub-category if not explicitly stored (GeometryPart, FaceAttachment, etc.)...
+
+            if (subCategoryId.IsValid())
+                {
+                DgnCategoryId categoryId = elParams.GetCategoryId(); // Preserve current category and reset to sub-category appearance...
+
+                if (!categoryId.IsValid())
+                    categoryId = DgnSubCategory::QueryCategoryId(m_db, subCategoryId);
+
+                elParams = GeometryParams();
+                elParams.SetCategoryId(categoryId);
+                elParams.SetSubCategoryId(subCategoryId);
+                changed = true;
+                }
+
+            if (ppfb->useColor())
+                {
+                ColorDef lineColor(ppfb->color());
+
+                if (elParams.IsLineColorFromSubCategoryAppearance() || lineColor != elParams.GetLineColor())
+                    {
+                    elParams.SetLineColor(lineColor);
+                    changed = true;
+                    }
+                }
+
+            if (ppfb->useWeight())
+                {
+                uint32_t weight = ppfb->weight();
+
+                if (elParams.IsWeightFromSubCategoryAppearance() || weight != elParams.GetWeight())
+                    {
+                    elParams.SetWeight(weight);
+                    changed = true;
+                    }
+                }
+
+            if (ppfb->useStyle())
+                {
+                DgnStyleId styleId((uint64_t)ppfb->lineStyleId());
+
+                if (elParams.IsLineStyleFromSubCategoryAppearance() || styleId != (nullptr != elParams.GetLineStyle() ? elParams.GetLineStyle()->GetStyleId() : DgnStyleId()))
+                    {
+                    if (styleId.IsValid())
+                        {
+                        LineStyleInfoPtr lsInfo = LineStyleInfo::Create(styleId, nullptr);
+                        elParams.SetLineStyle(lsInfo.get());
+                        }
+                    else
+                        {
+                        elParams.SetLineStyle(nullptr); // Override sub-category appearance to a solid/continuous line...
+                        }
+
+                    changed = true;
+                    }
+                }
+
+            double  transparency = ppfb->transparency();
+
+            if (transparency != elParams.GetTransparency())
+                {
+                elParams.SetTransparency(transparency);
+                changed = true;
+                }
+
+            int32_t displayPriority = ppfb->displayPriority();
+
+            if (displayPriority != elParams.GetDisplayPriority())
+                {
+                elParams.SetDisplayPriority(displayPriority);
+                changed = true;
+                }
+
+            DgnGeometryClass geomClass = (DgnGeometryClass) ppfb->geomClass();
+
+            if (geomClass != elParams.GetGeometryClass())
+                {
+                elParams.SetGeometryClass(geomClass);
+                changed = true;
+                }
+            break;
+            }
+
+        case OpCode::AreaFill:
+            {
+            auto ppfb = flatbuffers::GetRoot<FB::AreaFill>(egOp.m_data);
+
+            FillDisplay fillDisplay = (FillDisplay) ppfb->fill();
+
+            if (fillDisplay != elParams.GetFillDisplay())
+                {
+                elParams.SetFillDisplay(fillDisplay);
+                changed = true;
+                }
+
+            if (FillDisplay::Never != fillDisplay)
+                {
+                double        transparency = ppfb->transparency();
+                GradientSymb::Mode  mode = (GradientSymb::Mode) ppfb->mode();
+
+                if (transparency != elParams.GetFillTransparency())
+                    {
+                    elParams.SetFillTransparency(transparency);
+                    changed = true;
+                    }
+
+                if (GradientSymb::Mode::None == mode)
+                    {
+                    if (ppfb->useColor())
+                        {
+                        ColorDef fillColor(ppfb->color());
+
+                        if (elParams.IsFillColorFromSubCategoryAppearance() || fillColor != elParams.GetFillColor())
+                            {
+                            elParams.SetFillColor(fillColor);
+                            changed = true;
+                            }
+                        }
+                    else if (0 != ppfb->backgroundFill())
+                        {
+                        bool currOutline;
+                        bool currBgFill = elParams.IsFillColorFromViewBackground(&currOutline);
+                        bool useOutline = (2 == ppfb->backgroundFill());
+
+                        if (!currBgFill || useOutline != currOutline)
+                            {
+                            elParams.SetFillColorFromViewBackground(useOutline);
+                            changed = true;
+                            }
+                        }
+                    }
+                else
+                    {
+                    GradientSymbPtr gradientPtr = GradientSymb::Create();
+
+                    gradientPtr->SetMode(mode);
+                    gradientPtr->SetFlags((GradientSymb::Flags)ppfb->flags());
+                    gradientPtr->SetShift(ppfb->shift());
+                    gradientPtr->SetTint(ppfb->tint());
+                    gradientPtr->SetAngle(ppfb->angle());
+
+                    uint32_t nColors = ppfb->colors()->Length();
+                    uint32_t const* colors = (uint32_t const*) ppfb->colors()->Data();
+                    bvector<ColorDef> keyColors;
+
+                    for (uint32_t iColor=0; iColor < nColors; ++iColor)
+                        keyColors.push_back(ColorDef(colors[iColor]));
+
+                    gradientPtr->SetKeys((uint32_t) keyColors.size(), &keyColors.front(), (double const*) ppfb->values()->Data());
+
+                    if (0 != ppfb->thematicSettings())
+                        {
+                        BeAssert (mode == GradientSymb::Mode::Thematic);
+                        auto    thematicSettings = new ThematicGradientSettings();
+                        auto    fbThematicSettings = ppfb->thematicSettings();
+
+                        thematicSettings->SetStepCount(fbThematicSettings->stepCount());
+                        thematicSettings->SetMarginColor(ColorDef(fbThematicSettings->marginColor()));
+                        thematicSettings->SetMode((ThematicGradientSettings::Mode) fbThematicSettings->mode());
+                        thematicSettings->SetColorScheme((ThematicGradientSettings::ColorScheme) fbThematicSettings->colorScheme());
+                        thematicSettings->SetRange(*((DRange1dCP) fbThematicSettings->range()));
+                        gradientPtr->SetThematicSettings(*thematicSettings);
+                        }
+
+                    if (nullptr == elParams.GetGradient() || !(*elParams.GetGradient() == *gradientPtr))
+                        {
+                        elParams.SetGradient(gradientPtr.get());
+                        changed = true;
+                        }
+                    }
+                }
+            break;
+            }
+
+        case OpCode::Pattern:
+            {
+            auto ppfb = flatbuffers::GetRoot<FB::AreaPattern>(egOp.m_data);
+            PatternParamsPtr pattern = PatternParams::Create();
+
+            if (ppfb->has_origin())
+                pattern->SetOrigin(*((DPoint3dCP) ppfb->origin()));
+
+            if (ppfb->has_rotation())
+                pattern->SetOrientation(*((RotMatrixCP) ppfb->rotation()));
+
+            pattern->SetPrimarySpacing(ppfb->space1());
+            pattern->SetSecondarySpacing(ppfb->space2());
+            pattern->SetPrimaryAngle(ppfb->angle1());
+            pattern->SetSecondaryAngle(ppfb->angle2());
+            pattern->SetScale(ppfb->scale());
+
+            if (ppfb->useColor())
+                pattern->SetColor(ColorDef(ppfb->color()));
+
+            if (ppfb->useWeight())
+                pattern->SetWeight(ppfb->weight());
+
+            pattern->SetInvisibleBoundary(TO_BOOL(ppfb->invisibleBoundary()));
+            pattern->SetSnappable(TO_BOOL(ppfb->snappable()));
+            pattern->SetSymbolId(DgnGeometryPartId((uint64_t) ppfb->symbolId()));
+
+            if (ppfb->has_defLine())
+                {
+                flatbuffers::Vector<flatbuffers::Offset<FB::DwgHatchDefLine>> const* fbDefLineOffsets = ppfb->defLine();
+                bvector<DwgHatchDefLine> defLines;
+
+                for (auto const& fbDefLine : *fbDefLineOffsets)
+                    {
+                    DwgHatchDefLine line;
+
+                    line.m_angle   = fbDefLine.angle();
+                    line.m_through = *((DPoint2dCP) fbDefLine.through());
+                    line.m_offset  = *((DPoint2dCP) fbDefLine.offset());
+                    line.m_nDashes = static_cast<short>(fbDefLine.dashes()->Length());
+
+                    if (0 != line.m_nDashes)
+                        memcpy(line.m_dashes, fbDefLine.dashes()->Data(), line.m_nDashes * sizeof(double));
+
+                    defLines.push_back(line);
+                    }
+
+                pattern->SetDwgHatchDef(defLines);
+                }
+
+            if (nullptr == elParams.GetPatternParams() || !(*elParams.GetPatternParams() == *pattern))
+                {
+                elParams.SetPatternParams(pattern.get());
+                changed = true;
+                }
+
+            break;
+            }
+
+        case OpCode::Material:
+            {
+            auto ppfb = flatbuffers::GetRoot<FB::Material>(egOp.m_data);
+
+            // NEEDSWORK_WIP_MATERIAL - Set geometry specific material settings of GeometryParams...
+            if (ppfb->useMaterial())
+                {
+                RenderMaterialId material((uint64_t)ppfb->materialId());
+
+                if (elParams.IsMaterialFromSubCategoryAppearance() || material != elParams.GetMaterialId())
+                    {
+                    elParams.SetMaterialId(material);
+                    changed = true;
+                    }
+                }
+            break;
+            }
+
+        case OpCode::LineStyleModifiers:
+            {
+            auto ppfb = flatbuffers::GetRoot<FB::LineStyleModifiers>(egOp.m_data);
+
+            DgnStyleId styleId;
+            LineStyleInfoCP   currentLsInfo = elParams.GetLineStyle();
+            if (currentLsInfo != nullptr)
+                styleId = currentLsInfo->GetStyleId();
+
+            LineStyleParams styleParams;
+            styleParams.Init();
+
+            styleParams.modifiers = ppfb->modifiers();
+            styleParams.scale = ppfb->scale();
+            styleParams.dashScale = ppfb->dashScale();
+            styleParams.gapScale = ppfb->gapScale();
+            styleParams.startWidth = ppfb->startWidth();
+            styleParams.endWidth = ppfb->endWidth();
+            styleParams.distPhase = ppfb->distPhase();
+            styleParams.fractPhase = ppfb->fractPhase();
+            styleParams.normal = *(DPoint3d const*)ppfb->normal();
+            YawPitchRollAngles ypr(AngleInDegrees::FromDegrees(ppfb->yaw()), AngleInDegrees::FromDegrees(ppfb->pitch()), AngleInDegrees::FromDegrees(ppfb->roll()));
+            styleParams.rMatrix = ypr.ToRotMatrix();
+
+            LineStyleInfoPtr    lsInfo = LineStyleInfo::Create(styleId, &styleParams);
+            elParams.SetLineStyle(lsInfo.get());
+            changed = true;
+            break;
+            }
+
+        default:
+            return false;
+        }
+
+    return changed;
+    }
+
+/*---------------------------------------------------------------------------------**//**
+* @bsimethod                                                    Jeff.Marker     05/2015
++---------------+---------------+---------------+---------------+---------------+------*/
+bool GeometryStreamIO::Reader::Get(Operation const& egOp, TextStringR text) const
+    {
+    if (OpCode::TextString != egOp.m_opCode)
+        return false;
+
+    return (SUCCESS == TextStringPersistence::DecodeFromFlatBuf(text, egOp.m_data, egOp.m_dataSize, m_db));
+    }
+
+/*---------------------------------------------------------------------------------**//**
+* @bsimethod                                                    Brien.Bastings  01/2015
++---------------+---------------+---------------+---------------+---------------+------*/
+bool GeometryStreamIO::Reader::Get(Operation const& egOp, GeometricPrimitivePtr& elemGeom) const
+    {
+    switch (egOp.m_opCode)
+        {
+        case GeometryStreamIO::OpCode::PointPrimitive2d:
+            {
+            int         nPts;
+            int8_t      boundary;
+            DPoint2dCP  pts;
+
+            if (!Get(egOp, pts, nPts, boundary))
+                break;
+
+            std::valarray<DPoint3d> localPoints3dBuf(nPts);
+
+            for (int iPt = 0; iPt < nPts; ++iPt)
+                localPoints3dBuf[iPt].Init(pts[iPt]);
+
+            switch (boundary)
+                {
+                case FB::BoundaryType_None:
+                    elemGeom = GeometricPrimitive::Create(ICurvePrimitive::CreatePointString(&localPoints3dBuf[0], nPts));
+                    break;
+
+                case FB::BoundaryType_Open:
+                    elemGeom = GeometricPrimitive::Create(ICurvePrimitive::CreateLineString(&localPoints3dBuf[0], nPts));
+                    break;
+
+                case FB::BoundaryType_Closed:
+                    elemGeom = GeometricPrimitive::Create(CurveVector::Create(CurveVector::BOUNDARY_TYPE_Outer, ICurvePrimitive::CreateLineString(&localPoints3dBuf[0], nPts)));
+                    break;
+                }
+
+            return true;
+            }
+
+        case GeometryStreamIO::OpCode::PointPrimitive:
+            {
+            int         nPts;
+            int8_t      boundary;
+            DPoint3dCP  pts;
+
+            if (!Get(egOp, pts, nPts, boundary))
+                break;
+
+            switch (boundary)
+                {
+                case FB::BoundaryType_None:
+                    elemGeom = GeometricPrimitive::Create(ICurvePrimitive::CreatePointString(pts, nPts));
+                    break;
+
+                case FB::BoundaryType_Open:
+                    elemGeom = GeometricPrimitive::Create(ICurvePrimitive::CreateLineString(pts, nPts));
+                    break;
+
+                case FB::BoundaryType_Closed:
+                    elemGeom = GeometricPrimitive::Create(CurveVector::Create(CurveVector::BOUNDARY_TYPE_Outer, ICurvePrimitive::CreateLineString(pts, nPts)));
+                    break;
+                }
+
+            return true;
+            }
+
+        case GeometryStreamIO::OpCode::ArcPrimitive:
+            {
+            DEllipse3d  arc;
+            int8_t      boundary;
+
+            if (!Get(egOp, arc, boundary))
+                break;
+
+            switch (boundary)
+                {
+                case FB::BoundaryType_None:
+                case FB::BoundaryType_Open:
+                    elemGeom = GeometricPrimitive::Create(ICurvePrimitive::CreateArc(arc));
+                    break;
+
+                case FB::BoundaryType_Closed:
+                    elemGeom = GeometricPrimitive::Create(CurveVector::Create(CurveVector::BOUNDARY_TYPE_Outer, ICurvePrimitive::CreateArc(arc)));
+                    break;
+                }
+
+            return true;
+            }
+
+        case GeometryStreamIO::OpCode::CurvePrimitive:
+            {
+            ICurvePrimitivePtr curvePtr;
+
+            if (!Get(egOp, curvePtr))
+                break;
+
+            elemGeom = GeometricPrimitive::Create(curvePtr);
+            return true;
+            }
+
+        case GeometryStreamIO::OpCode::CurveVector:
+            {
+            CurveVectorPtr curvePtr;
+
+            if (!Get(egOp, curvePtr))
+                break;
+
+            elemGeom = GeometricPrimitive::Create(curvePtr);
+            return true;
+            }
+
+        case GeometryStreamIO::OpCode::Polyface:
+            {
+            PolyfaceQueryCarrier meshData(0, false, 0, 0, nullptr, nullptr);
+
+            if (!Get(egOp, meshData))
+                break;
+
+            elemGeom = GeometricPrimitive::Create(meshData);
+            return true;
+            }
+
+        case GeometryStreamIO::OpCode::SolidPrimitive:
+            {
+            ISolidPrimitivePtr solidPtr;
+
+            if (!Get(egOp, solidPtr))
+                break;
+
+            elemGeom = GeometricPrimitive::Create(solidPtr);
+            return true;
+            }
+
+        case GeometryStreamIO::OpCode::BsplineSurface:
+            {
+            MSBsplineSurfacePtr surfacePtr;
+
+            if (!Get(egOp, surfacePtr))
+                break;
+
+            elemGeom = GeometricPrimitive::Create(surfacePtr);
+            return true;
+            }
+
+#if defined (BENTLEYCONFIG_PARASOLID) 
+        case GeometryStreamIO::OpCode::ParasolidBRep:
+            {
+            IBRepEntityPtr entityPtr;
+
+            if (!Get(egOp, entityPtr))
+                break;
+
+            elemGeom = GeometricPrimitive::Create(entityPtr);
+            return true;
+            }
+#else
+        case GeometryStreamIO::OpCode::BRepPolyface:
+            {
+            PolyfaceQueryCarrier meshData(0, false, 0, 0, nullptr, nullptr);
+
+            if (!BentleyGeometryFlatBuffer::BytesToPolyfaceQueryCarrier(egOp.m_data, meshData))
+                break;
+
+            elemGeom = GeometricPrimitive::Create(meshData);
+            return true;
+            }
+
+        case GeometryStreamIO::OpCode::BRepCurveVector:
+            {
+            CurveVectorPtr curvePtr = BentleyGeometryFlatBuffer::BytesToCurveVector(egOp.m_data);
+
+            if (!curvePtr.IsValid())
+                break;
+
+            elemGeom = GeometricPrimitive::Create(curvePtr);
+            return true;
+            }
+#endif
+
+        case GeometryStreamIO::OpCode::TextString:
+            {
+            TextStringPtr text = TextString::Create();
+            if (SUCCESS != TextStringPersistence::DecodeFromFlatBuf(*text, egOp.m_data, egOp.m_dataSize, m_db))
+                break;
+
+            elemGeom = GeometricPrimitive::Create(text);
+            return true;
+            }
+        }
+
+    return false;
+    }
+
+/*---------------------------------------------------------------------------------**//**
+* @bsimethod                                                    Brien.Bastings  11/14
++---------------+---------------+---------------+---------------+---------------+------*/
+void GeometryStreamIO::Iterator::ToNext()
+    {
+    if (m_dataOffset >= m_dataSize)
+        {
+        m_data = nullptr;
+        m_dataOffset = 0;
+
+        return;
+        }
+
+    uint32_t        opCode = *((uint32_t const*) (m_data));
+    uint32_t        dataSize = *((uint32_t const*) (m_data + sizeof (opCode)));
+    uint8_t const*  data = (0 != dataSize ? (uint8_t const*) (m_data + sizeof (opCode) + sizeof (dataSize)) : nullptr);
+    size_t          egOpSize = sizeof (opCode) + sizeof (dataSize) + dataSize;
+
+    m_egOp = Operation((OpCode) (opCode), dataSize, data);
+    m_data += egOpSize;
+    m_dataOffset += egOpSize;
+    }
+
+/*---------------------------------------------------------------------------------**//**
+* @bsimethod                                                    Sam.Wilson      07/15
++---------------+---------------+---------------+---------------+---------------+------*/
+DgnDbStatus GeometryStreamIO::Import(GeometryStreamR dest, GeometryStreamCR source, DgnImportContext& importer)
+    {
+    if (!source.HasGeometry())
+        return DgnDbStatus::Success; // otherwise we end up writing a header for an otherwise empty stream...
+
+    Writer writer(importer.GetDestinationDb());
+    Collection collection(source.GetData(), source.GetSize());
+
+    for (auto const& egOp : collection)
+        {
+        switch (egOp.m_opCode)
+            {
+            case GeometryStreamIO::OpCode::BasicSymbology:
+                {
+                auto ppfb = flatbuffers::GetRoot<FB::BasicSymbology>(egOp.m_data);
+
+                DgnSubCategoryId subCategoryId((uint64_t)ppfb->subCategoryId());
+                DgnSubCategoryId remappedSubCategoryId = (subCategoryId.IsValid() ? importer.FindSubCategory(subCategoryId) : DgnSubCategoryId());
+                BeAssert((subCategoryId.IsValid() == remappedSubCategoryId.IsValid()) && "Category and all subcategories should have been remapped by the element that owns this geometry");
+
+                DgnStyleId lineStyleId((uint64_t)ppfb->lineStyleId());
+                DgnStyleId remappedLineStyleId = (lineStyleId.IsValid() ? importer.RemapLineStyleId(lineStyleId) : DgnStyleId());
+                //BeAssert((lineStyleId.IsValid() == remappedLineStyleId.IsValid()));
+
+                FlatBufferBuilder remappedfbb;
+
+                auto mloc = FB::CreateBasicSymbology(remappedfbb, remappedSubCategoryId.GetValueUnchecked(),
+                                                     ppfb->color(), ppfb->weight(), remappedLineStyleId.GetValueUnchecked(),
+                                                     ppfb->transparency(), ppfb->displayPriority(), ppfb->geomClass(),
+                                                     ppfb->useColor(), ppfb->useWeight(), ppfb->useStyle());
+                remappedfbb.Finish(mloc);
+                writer.Append(Operation(OpCode::BasicSymbology, (uint32_t) remappedfbb.GetSize(), remappedfbb.GetBufferPointer()));
+                break;
+                }
+
+            case GeometryStreamIO::OpCode::GeometryPartInstance:
+                {
+                auto ppfb = flatbuffers::GetRoot<FB::GeometryPart>(egOp.m_data);
+
+                DgnGeometryPartId remappedGeometryPartId = importer.RemapGeometryPartId(DgnGeometryPartId((uint64_t) ppfb->geomPartId())); // Trigger deep-copy if necessary
+                BeAssert(remappedGeometryPartId.IsValid() && "Unable to deep-copy geompart!");
+
+                FlatBufferBuilder remappedfbb;
+
+                auto mloc = FB::CreateGeometryPart(remappedfbb, remappedGeometryPartId.GetValueUnchecked(), ppfb->origin(), ppfb->yaw(), ppfb->pitch(), ppfb->roll(), ppfb->scale());
+
+                remappedfbb.Finish(mloc);
+                writer.Append(Operation(OpCode::GeometryPartInstance, (uint32_t) remappedfbb.GetSize(), remappedfbb.GetBufferPointer()));
+                break;
+                }
+
+            case OpCode::Pattern:
+                {
+                auto ppfb = flatbuffers::GetRoot<FB::AreaPattern>(egOp.m_data);
+
+                if (!ppfb->has_symbolId())
+                    {
+                    writer.Append(egOp);
+                    break;
+                    }
+
+                DgnGeometryPartId remappedGeometryPartId = importer.RemapGeometryPartId(DgnGeometryPartId((uint64_t) ppfb->symbolId())); // Trigger deep-copy if necessary
+                BeAssert(remappedGeometryPartId.IsValid() && "Unable to deep-copy geompart!");
+
+                FlatBufferBuilder remappedfbb;
+
+                auto mloc = FB::CreateAreaPattern(remappedfbb, ppfb->origin(), ppfb->rotation(), ppfb->space1(), ppfb->space2(), ppfb->angle1(), ppfb->angle2(), ppfb->scale(), 
+                                                  ppfb->color(), ppfb->weight(), ppfb->useColor(), ppfb->useWeight(), ppfb->invisibleBoundary(), ppfb->snappable(),
+                                                  remappedGeometryPartId.GetValueUnchecked()); 
+                remappedfbb.Finish(mloc);
+                writer.Append(Operation(OpCode::Pattern, (uint32_t) remappedfbb.GetSize(), remappedfbb.GetBufferPointer()));
+                break;
+                }
+
+            case GeometryStreamIO::OpCode::Material:
+                {
+                auto fbSymb = flatbuffers::GetRoot<FB::Material>(egOp.m_data);
+                RenderMaterialId materialId((uint64_t)fbSymb->materialId());
+                RenderMaterialId remappedMaterialId = (materialId.IsValid() ? importer.RemapRenderMaterialId(materialId) : RenderMaterialId());
+                BeAssert((materialId.IsValid() == remappedMaterialId.IsValid()) && "Unable to deep-copy material");
+
+                FlatBufferBuilder remappedfbb;
+                auto mloc = FB::CreateMaterial(remappedfbb, fbSymb->useMaterial(), remappedMaterialId.GetValueUnchecked(), fbSymb->origin(), fbSymb->size(), fbSymb->yaw(), fbSymb->pitch(), fbSymb->roll());
+                remappedfbb.Finish(mloc);
+                writer.Append(Operation(OpCode::Material, (uint32_t) remappedfbb.GetSize(), remappedfbb.GetBufferPointer()));
+                break;
+                }
+
+            case GeometryStreamIO::OpCode::ParasolidBRep:
+                {
+                auto ppfb = flatbuffers::GetRoot<FB::BRepData>(egOp.m_data);
+
+                if (!ppfb->has_symbology())
+                    {
+                    writer.Append(egOp);
+                    break;
+                    }
+
+                bvector<FB::FaceSymbology> remappedFaceSymbVec;
+
+                for (size_t iSymb=0; iSymb < ppfb->symbology()->Length(); iSymb++)
+                    {
+                    FB::FaceSymbology const* fbSymb = ((FB::FaceSymbology const*) ppfb->symbology()->Data())+iSymb;
+
+                    if (fbSymb->useMaterial())
+                        {
+                        RenderMaterialId materialId((uint64_t)fbSymb->materialId());
+                        RenderMaterialId remappedMaterialId = (materialId.IsValid() ? importer.RemapRenderMaterialId(materialId) : RenderMaterialId());
+                        BeAssert((materialId.IsValid() == remappedMaterialId.IsValid()) && "Unable to deep-copy material");
+
+                        FB::FaceSymbology  remappedfbSymb(fbSymb->useColor(), fbSymb->useMaterial(),
+                                                          fbSymb->color(), remappedMaterialId.GetValueUnchecked(),
+                                                          fbSymb->transparency(), fbSymb->uv());
+
+                        remappedFaceSymbVec.push_back(remappedfbSymb);
+                        }
+                    else
+                        {
+                        remappedFaceSymbVec.push_back(*fbSymb);
+                        }
+                    }
+
+                FlatBufferBuilder remappedfbb;
+                auto remappedEntityData = remappedfbb.CreateVector(ppfb->entityData()->Data(), ppfb->entityData()->Length());
+                auto remappedFaceSymb = remappedfbb.CreateVectorOfStructs(&remappedFaceSymbVec.front(), remappedFaceSymbVec.size());
+                auto remappedFaceSymbIndex = ppfb->has_symbologyIndex() ? remappedfbb.CreateVectorOfStructs((FB::FaceSymbologyIndex const*) ppfb->symbologyIndex()->Data(), ppfb->symbologyIndex()->Length()) : 0;
+                auto mloc = FB::CreateBRepData(remappedfbb, ppfb->entityTransform(), ppfb->brepType(), remappedEntityData, remappedFaceSymb, remappedFaceSymbIndex);
+                remappedfbb.Finish(mloc);
+                writer.Append(Operation(OpCode::ParasolidBRep, (uint32_t) remappedfbb.GetSize(), remappedfbb.GetBufferPointer()));
+                break;
+                }
+
+            case GeometryStreamIO::OpCode::TextString:
+                {
+                TextStringPtr text = TextString::Create();
+                if (SUCCESS != TextStringPersistence::DecodeFromFlatBuf(*text, egOp.m_data, egOp.m_dataSize, importer.GetSourceDb()))
+                    break;
+
+                // What is interesting is that TextString's persistence stores ID, but at runtime it only ever cares about font objects.
+                // While you might think it'd be nifty to simply deserialize from the old DB and re-serialize into the new DB (thus getting a new ID based on font type/name), you'd miss out on potentially cloning over embedded face data.
+                // Since the TextString came from persistence, assume the ID is valid.
+                DgnFontId srcFontId = importer.GetSourceDb().Fonts().FindId(text->GetStyle().GetFont());
+                DgnFontId dstFontId = importer.RemapFont(srcFontId);
+                DgnFontCP dstFont = importer.GetDestinationDb().Fonts().FindFontById(dstFontId);
+                
+                if (nullptr == dstFont)
+                    { BeDataAssert(nullptr != dstFont); }
+                else
+                    text->GetStyleR().SetFont(*dstFont);
+                
+                writer.Append(*text);
+                }
+            
+            default:
+                {
+                writer.Append(egOp);
+                break;
+                }
+            }
+        }
+
+    dest.SaveData(&writer.m_buffer.front(), (uint32_t) writer.m_buffer.size());
+
+    return DgnDbStatus::Success;
+    }
+
+/*---------------------------------------------------------------------------------**//**
+* @bsimethod                                                    Brien.Bastings  12/2015
++---------------+---------------+---------------+---------------+---------------+------*/
+static void debugGeomId(GeometryStreamIO::IDebugOutput& output, GeometricPrimitiveCR geom, GeometryStreamEntryId geomId)
+    {
+    Utf8String  geomType;
+
+    switch (geom.GetGeometryType())
+        {
+        case GeometricPrimitive::GeometryType::CurvePrimitive:
+            geomType.assign("CurvePrimitive");
+            break;
+
+        case GeometricPrimitive::GeometryType::CurveVector:
+            geomType.assign("CurveVector");
+            break;
+
+        case GeometricPrimitive::GeometryType::SolidPrimitive:
+            geomType.assign("SolidPrimitive");
+            break;
+
+        case GeometricPrimitive::GeometryType::BsplineSurface:
+            geomType.assign("BsplineSurface");
+            break;
+
+        case GeometricPrimitive::GeometryType::Polyface:
+            geomType.assign("Polyface");
+            break;
+
+        case GeometricPrimitive::GeometryType::BRepEntity:
+            geomType.assign("BRepEntity");
+            break;
+
+        case GeometricPrimitive::GeometryType::TextString:
+            geomType.assign("TextString");
+            break;
+
+        default:
+            geomType.assign("Unknown");
+            break;
+        }
+
+    if (!geomId.GetGeometryPartId().IsValid())
+        output._DoOutputLine(Utf8PrintfString("- GeometryType::%s \t[Index: %d]\n", geomType.c_str(), geomId.GetIndex()).c_str());
+    else
+        output._DoOutputLine(Utf8PrintfString("- GeometryType::%s \t[Index: %d | PartId: %" PRIu64 " Part Index: %d]\n", geomType.c_str(), geomId.GetIndex(), geomId.GetGeometryPartId().GetValue(), geomId.GetPartIndex()).c_str());
+    }
+
+/*---------------------------------------------------------------------------------**//**
+* @bsimethod                                                    Brien.Bastings  10/2015
++---------------+---------------+---------------+---------------+---------------+------*/
+void GeometryStreamIO::Debug(IDebugOutput& output, GeometryStreamCR stream, DgnDbR db, bool isPart)
+    {
+// #define DEBUG_POLYFACE_POINT_COUNTS
+    Collection  collection(stream.GetData(), stream.GetSize());
+    Reader      reader(db);
+
+    IdSet<DgnGeometryPartId> parts;
+
+    for (auto const& egOp : collection)
+        {
+        switch (egOp.m_opCode)
+            {
+            case GeometryStreamIO::OpCode::Header:
+                {
+                output._DoOutputLine(Utf8PrintfString("OpCode::Header\n").c_str());
+                break;
+                }
+
+            case GeometryStreamIO::OpCode::SubGraphicRange:
+                {
+                output._DoOutputLine(Utf8PrintfString("OpCode::SubGraphicRange\n").c_str());
+                break;
+                }
+
+            case GeometryStreamIO::OpCode::GeometryPartInstance:
+                {
+                auto ppfb = flatbuffers::GetRoot<FB::GeometryPart>(egOp.m_data);
+
+                DgnGeometryPartId   partId = DgnGeometryPartId((uint64_t)ppfb->geomPartId());
+                DPoint3d            origin = (nullptr == ppfb->origin() ? DPoint3d::FromZero() : *((DPoint3dCP) ppfb->origin()));
+                YawPitchRollAngles  angles = YawPitchRollAngles::FromDegrees(ppfb->yaw(), ppfb->pitch(), ppfb->roll());
+
+                if (output._WantPartGeometry())
+                    parts.insert(partId);
+
+                output._DoOutputLine(Utf8PrintfString("OpCode::GeometryPartInstance - PartId: %" PRIu64 "\n", partId.GetValue()).c_str());
+
+                if (!output._WantVerbose())
+                    break;
+
+                // Transform geomToElem = angles.ToTransform(origin);
+                //
+                // for (int i=0; i<3; i++)
+                //     output._DoOutputLine(Utf8PrintfString("  [%lf, \t%lf, \t%lf, \t%lf]\n", geomToElem.form3d[i][0], geomToElem.form3d[i][1], geomToElem.form3d[i][2], geomToElem.form3d[i][3]).c_str());
+
+                if (!(ppfb->has_origin() || ppfb->has_yaw() || ppfb->has_pitch() || ppfb->has_roll() || ppfb->has_scale()))
+                    break;
+
+                output._DoOutputLine(Utf8PrintfString("  ").c_str());
+
+                if (ppfb->has_origin())
+                    output._DoOutputLine(Utf8PrintfString("Origin: [%lf, %lf, %lf] ", origin.x, origin.y, origin.z).c_str());
+
+                if (ppfb->has_yaw())
+                    output._DoOutputLine(Utf8PrintfString("Yaw: %lf ", angles.GetYaw().Degrees()).c_str());
+
+                if (ppfb->has_pitch())
+                    output._DoOutputLine(Utf8PrintfString("Pitch: %lf ", angles.GetPitch().Degrees()).c_str());
+
+                if (ppfb->has_roll())
+                    output._DoOutputLine(Utf8PrintfString("Roll: %lf ", angles.GetRoll().Degrees()).c_str());
+
+                if (ppfb->has_scale())
+                    output._DoOutputLine(Utf8PrintfString("Scale: %lf ", ppfb->scale()).c_str());
+
+                output._DoOutputLine(Utf8PrintfString("\n").c_str());
+                break;
+                }
+
+            case GeometryStreamIO::OpCode::BasicSymbology:
+                {
+                auto ppfb = flatbuffers::GetRoot<FB::BasicSymbology>(egOp.m_data);
+
+                DgnSubCategoryId   subCategoryId((uint64_t)ppfb->subCategoryId());
+                DgnSubCategoryCPtr subCat = (subCategoryId.IsValid() ? DgnSubCategory::Get(db, subCategoryId) : nullptr);
+
+                if (subCat.IsValid() && nullptr != subCat->GetCode().GetValueUtf8CP())
+                    output._DoOutputLine(Utf8PrintfString("OpCode::BasicSymbology - SubCategory: %s - Id: %" PRIu64 "\n", subCat->GetCode().GetValueUtf8CP(), subCategoryId.GetValue()).c_str());
+                else if (subCategoryId.IsValid())
+                    output._DoOutputLine(Utf8PrintfString("OpCode::BasicSymbology - SubCategoryId: %" PRIu64 "\n", subCategoryId.GetValue()).c_str());
+                else
+                    output._DoOutputLine(Utf8PrintfString("OpCode::BasicSymbology\n").c_str());
+
+                if (!output._WantVerbose())
+                    break;
+
+                if (!(ppfb->has_color() || ppfb->has_useColor() || 
+                      ppfb->has_weight() || ppfb->has_useWeight() || 
+                      ppfb->has_lineStyleId() || ppfb->has_useStyle() || 
+                      ppfb->has_transparency() || ppfb->has_displayPriority() || ppfb->has_geomClass()))
+                    break;
+
+                output._DoOutputLine(Utf8PrintfString("  ").c_str());
+
+                if (ppfb->has_color() || ppfb->has_useColor())
+                    {
+                    ColorDef color(ppfb->color());
+                    output._DoOutputLine(Utf8PrintfString("Color: [Red:%d Green:%d Blue:%d Alpha:%d] ", color.GetRed(), color.GetGreen(), color.GetBlue(), color.GetAlpha()).c_str());
+                    }
+
+                if (ppfb->has_weight() || ppfb->has_useWeight())
+                    output._DoOutputLine(Utf8PrintfString("Weight: %d ", ppfb->weight()).c_str());
+
+                if (ppfb->has_lineStyleId() || ppfb->has_useStyle())
+                    output._DoOutputLine(Utf8PrintfString("Style: %" PRIu64 " ", ppfb->lineStyleId()).c_str());
+
+                if (ppfb->has_transparency())
+                    output._DoOutputLine(Utf8PrintfString("Transparency: %lf ", ppfb->transparency()).c_str());
+
+                if (ppfb->has_displayPriority())
+                    output._DoOutputLine(Utf8PrintfString("Display Priority: %d ", ppfb->displayPriority()).c_str());
+
+                if (ppfb->has_geomClass())
+                    {
+                    DgnGeometryClass geomClass = (DgnGeometryClass) ppfb->geomClass();
+                    Utf8String       classStr;
+
+                    switch (geomClass)
+                        {
+                        case DgnGeometryClass::Primary:
+                            classStr.append("Primary");
+                            break;
+                        case DgnGeometryClass::Construction:
+                            classStr.append("Construction");
+                            break;
+                        case DgnGeometryClass::Dimension:
+                            classStr.append("Dimension");
+                            break;
+                        case DgnGeometryClass::Pattern:
+                            classStr.append("Pattern");
+                            break;
+                        }
+
+                    output._DoOutputLine(Utf8PrintfString("Geometry Class: %s ", classStr.c_str()).c_str());
+                    }
+
+                output._DoOutputLine(Utf8PrintfString("\n").c_str());
+                break;
+                }
+
+            case GeometryStreamIO::OpCode::PointPrimitive:
+                {
+                output._DoOutputLine(Utf8PrintfString("OpCode::PointPrimitive\n").c_str());
+
+                if (!output._WantVerbose())
+                    break;
+
+                int         nPts;
+                int8_t      boundary;
+                DPoint3dCP  pts;
+            
+                if (!reader.Get(egOp, pts, nPts, boundary))
+                    break;
+
+                Utf8String  boundaryStr;
+
+                switch (boundary)
+                    {
+                    case FB::BoundaryType_None:
+                        boundaryStr.append("None (Points)");
+                        break;
+                    case FB::BoundaryType_Open:
+                        boundaryStr.append("Open");
+                        break;
+                    case FB::BoundaryType_Closed:
+                        boundaryStr.append("Closed");
+                        break;
+                    }
+
+                output._DoOutputLine(Utf8PrintfString("  Point Count: %d - Boundary Type: %s\n", nPts, boundaryStr.c_str()).c_str());
+                break;
+                }
+
+            case GeometryStreamIO::OpCode::PointPrimitive2d:
+                {
+                output._DoOutputLine(Utf8PrintfString("OpCode::PointPrimitive2d\n").c_str());
+
+                if (!output._WantVerbose())
+                    break;
+
+                int         nPts;
+                int8_t      boundary;
+                DPoint2dCP  pts;
+            
+                if (!reader.Get(egOp, pts, nPts, boundary))
+                    break;
+
+                Utf8String  boundaryStr;
+
+                switch (boundary)
+                    {
+                    case FB::BoundaryType_None:
+                        boundaryStr.append("None (Points)");
+                        break;
+                    case FB::BoundaryType_Open:
+                        boundaryStr.append("Open");
+                        break;
+                    case FB::BoundaryType_Closed:
+                        boundaryStr.append("Closed");
+                        break;
+                    }
+
+                output._DoOutputLine(Utf8PrintfString("  Point Count: %d - Boundary Type: %s\n", nPts, boundaryStr.c_str()).c_str());
+                break;
+                }
+
+            case GeometryStreamIO::OpCode::ArcPrimitive:
+                {
+                output._DoOutputLine(Utf8PrintfString("OpCode::ArcPrimitive\n").c_str());
+
+                if (!output._WantVerbose())
+                    break;
+
+                int8_t      boundary;
+                DEllipse3d  arc;
+            
+                if (!reader.Get(egOp, arc, boundary))
+                    break;
+
+                Utf8String  boundaryStr;
+
+                switch (boundary)
+                    {
+                    case FB::BoundaryType_None:
+                        boundaryStr.append("None");
+                        break;
+                    case FB::BoundaryType_Open:
+                        boundaryStr.append("Open");
+                        break;
+                    case FB::BoundaryType_Closed:
+                        boundaryStr.append("Closed");
+                        break;
+                    }
+
+                output._DoOutputLine(Utf8PrintfString("  Start: %f - Sweep: %lf - Boundary Type: %s\n", arc.start, arc.sweep, boundaryStr.c_str()).c_str());
+                break;
+                }
+
+            case GeometryStreamIO::OpCode::CurveVector:
+                {
+                output._DoOutputLine(Utf8PrintfString("OpCode::CurveVector\n").c_str());
+                break;
+                }
+
+            case GeometryStreamIO::OpCode::Polyface:
+                {
+#if defined(DEBUG_POLYFACE_POINT_COUNTS)
+                PolyfaceHeaderPtr mesh = BentleyGeometryFlatBuffer::BytesToPolyfaceHeader(egOp.m_data);
+                output._DoOutputLine(Utf8PrintfString("OpCode::Polyface %u points\n", mesh.IsValid() ? static_cast<uint32_t>(mesh->GetPointCount()) : 0).c_str());
+#else
+                output._DoOutputLine(Utf8PrintfString("OpCode::Polyface\n").c_str());
+#endif
+                break;
+                }
+
+            case GeometryStreamIO::OpCode::CurvePrimitive:
+                {
+                output._DoOutputLine(Utf8PrintfString("OpCode::CurvePrimitive\n").c_str());
+                break;
+                }
+
+            case GeometryStreamIO::OpCode::SolidPrimitive:
+                {
+                output._DoOutputLine(Utf8PrintfString("OpCode::SolidPrimitive\n").c_str());
+                break;
+                }
+
+            case GeometryStreamIO::OpCode::BsplineSurface:
+                {
+                output._DoOutputLine(Utf8PrintfString("OpCode::BsplineSurface\n").c_str());
+                break;
+                }
+
+            case GeometryStreamIO::OpCode::ParasolidBRep:
+                {
+                output._DoOutputLine(Utf8PrintfString("OpCode::ParasolidBRep\n").c_str());
+                break;
+                }
+
+            case GeometryStreamIO::OpCode::BRepPolyface:
+                {
+#if defined(DEBUG_POLYFACE_POINT_COUNTS)
+                PolyfaceHeaderPtr mesh = BentleyGeometryFlatBuffer::BytesToPolyfaceHeader(egOp.m_data);
+                output._DoOutputLine(Utf8PrintfString("OpCode::BRepPolyface %u points\n", mesh.IsValid() ? static_cast<uint32_t>(mesh->GetPointCount()) : 0).c_str());
+#else
+                output._DoOutputLine(Utf8PrintfString("OpCode::BRepPolyface\n").c_str());
+#endif
+                break;
+                }
+
+            case GeometryStreamIO::OpCode::BRepCurveVector:
+                {
+                output._DoOutputLine(Utf8PrintfString("OpCode::BRepCurveVector\n").c_str());
+                break;
+                }
+
+            case GeometryStreamIO::OpCode::AreaFill:
+                {
+                auto ppfb = flatbuffers::GetRoot<FB::AreaFill>(egOp.m_data);
+
+                FillDisplay fillDisplay = (FillDisplay) ppfb->fill();
+                Utf8String  fillStr;
+
+                switch (fillDisplay)
+                    {
+                    case FillDisplay::Never:
+                        fillStr.append("Never");
+                        break;
+                    case FillDisplay::ByView:
+                        fillStr.append("By View");
+                        break;
+                    case FillDisplay::Always:
+                        fillStr.append("Always");
+                        break;
+                    case FillDisplay::Blanking:
+                        fillStr.append("Blanking");
+                        break;
+                    }
+
+                output._DoOutputLine(Utf8PrintfString("OpCode::AreaFill - Display: %s\n", fillStr.c_str()).c_str());
+
+                if (!output._WantVerbose())
+                    break;
+
+                if (FillDisplay::Never == fillDisplay)
+                    break;
+
+                if (ppfb->has_mode())
+                    {
+                    output._DoOutputLine(Utf8PrintfString("  Gradient: %d ", ppfb->mode()).c_str());
+
+                    if (ppfb->has_transparency())
+                        output._DoOutputLine(Utf8PrintfString("Transparency: %lf ", ppfb->transparency()).c_str());
+
+                    output._DoOutputLine(Utf8PrintfString("\n").c_str());
+                    break;
+                    }
+
+                if (!(ppfb->has_color() || ppfb->has_useColor() || ppfb->has_backgroundFill() || ppfb->has_transparency()))
+                    break;
+
+                output._DoOutputLine(Utf8PrintfString("  ").c_str());
+
+                if (ppfb->has_color() || ppfb->has_useColor())
+                    {
+                    ColorDef color(ppfb->color());
+                    output._DoOutputLine(Utf8PrintfString("Fill: [Red:%d Green:%d Blue:%d Alpha:%d] ", color.GetRed(), color.GetGreen(), color.GetBlue(), color.GetAlpha()).c_str());
+                    }
+                else if (ppfb->has_backgroundFill())
+                    {
+                    output._DoOutputLine(Utf8PrintfString("Fill: View Background %s", 1 == ppfb->backgroundFill() ? "Solid" : "Outline").c_str());
+                    }
+                else
+                    {
+                    output._DoOutputLine(Utf8PrintfString("Fill: Single Color ").c_str());
+                    }
+
+                if (ppfb->has_transparency())
+                    output._DoOutputLine(Utf8PrintfString("Transparency: %lf ", ppfb->transparency()).c_str());
+
+                output._DoOutputLine(Utf8PrintfString("\n").c_str());
+                break;
+                }
+
+            case GeometryStreamIO::OpCode::Pattern:
+                {
+                output._DoOutputLine(Utf8PrintfString("OpCode::Pattern\n").c_str());
+                break;
+                }
+
+            case GeometryStreamIO::OpCode::Material:
+                {
+                output._DoOutputLine(Utf8PrintfString("OpCode::Material\n").c_str());
+                break;
+                }
+
+            case GeometryStreamIO::OpCode::LineStyleModifiers:
+                {
+                output._DoOutputLine(Utf8PrintfString("OpCode::LineStyleModifiers\n").c_str());
+                break;
+                }
+
+            case GeometryStreamIO::OpCode::TextString:
+                {
+                output._DoOutputLine(Utf8PrintfString("OpCode::TextString\n").c_str());
+                break;
+                }
+
+            default:
+                {
+                output._DoOutputLine(Utf8PrintfString("OpCode - %d\n", egOp.m_opCode).c_str());
+                break;
+                }
+            }
+        }
+
+    if (0 != parts.size())
+        {
+        for (DgnGeometryPartId partId : parts)
+            {
+            DgnGeometryPartCPtr partGeometry = db.Elements().Get<DgnGeometryPart>(partId);
+
+            if (!partGeometry.IsValid())
+                continue;
+
+            output._DoOutputLine(Utf8PrintfString("\n[--- Part: %s - Id: %" PRIu64 " ---]\n\n", partGeometry->GetCode().GetValueUtf8CP(), partId.GetValue()).c_str());
+            GeometryStreamIO::Debug(output, partGeometry->GetGeometryStream(), db, true);
+            }
+        }
+
+    if (output._WantGeomEntryIds() && !isPart)
+        {
+        GeometryCollection collection(stream, db);
+
+        output._DoOutputLine(Utf8PrintfString("\n--- GeometryStream Entry Ids ---\n\n").c_str());
+
+        for (auto iter : collection)
+            {
+            GeometricPrimitivePtr geom = iter.GetGeometryPtr();
+
+            if (geom.IsValid())
+                {
+                debugGeomId(output, *geom, iter.GetGeometryStreamEntryId());
+                continue;
+                }
+
+            DgnGeometryPartCPtr partGeom = iter.GetGeometryPartCPtr();
+
+            if (!partGeom.IsValid())
+                continue;
+
+            GeometryCollection partCollection(partGeom->GetGeometryStream(), db);
+
+            partCollection.SetNestedIteratorContext(iter); // Iterate part GeomStream in context of parent...
+
+            for (auto partIter : partCollection)
+                {
+                GeometricPrimitivePtr partGeom = partIter.GetGeometryPtr();
+
+                if (!partGeom.IsValid())
+                    continue;
+
+                debugGeomId(output, *partGeom, partIter.GetGeometryStreamEntryId());
+                }
+            }
+
+        output._DoOutputLine("\n");
+        }
+    }
+
+/*---------------------------------------------------------------------------------**//**
+* @bsimethod                                                    Brien.Bastings  05/2015
++---------------+---------------+---------------+---------------+---------------+------*/
+void GeometryStreamIO::Collection::GetGeometryPartIds(IdSet<DgnGeometryPartId>& parts, DgnDbR dgnDb) const
+    {
+    GeometryStreamIO::Reader reader(dgnDb);
+
+    for (auto const& egOp : *this)
+        {
+        if (GeometryStreamIO::OpCode::GeometryPartInstance != egOp.m_opCode)
+            continue;
+
+        DgnGeometryPartId geomPartId;
+        Transform geomToElem;
+
+        if (!reader.Get(egOp, geomPartId, geomToElem))
+            continue;
+
+        parts.insert(geomPartId);
+        }
+    }
+
+/*=================================================================================**//**
+* @bsiclass                                                     Brien.Bastings  02/2015
++===============+===============+===============+===============+===============+======*/
+struct DrawHelper
+{
+/*---------------------------------------------------------------------------------**//**
+* @bsimethod                                                    Brien.Bastings  02/2015
++---------------+---------------+---------------+---------------+---------------+------*/
+static void CookGeometryParams(ViewContextR context, Render::GeometryParamsR geomParams, Render::GraphicBuilderR graphic, bool& geomParamsChanged)
+    {
+    if (!geomParamsChanged)
+        {
+        // NOTE: Even if we aren't activating, make sure to resolve so that we can test for linestyles, display priority, etc.
+        geomParams.Resolve(context);
+        return;
+        }
+
+    context.CookGeometryParams(geomParams, graphic);
+    geomParamsChanged = false;
+    }
+
+/*---------------------------------------------------------------------------------**//**
+* @bsimethod                                                    Brien.Bastings  05/2015
++---------------+---------------+---------------+---------------+---------------+------*/
+static bool IsGeometryVisible(ViewContextR context, Render::GeometryParamsCR geomParams, DRange3dCP range)
+    {
+    return context.IsGeometryVisible(geomParams, range);
+    }
+
+/*---------------------------------------------------------------------------------**//**
+* @bsimethod                                                    Brien.Bastings  05/2015
++---------------+---------------+---------------+---------------+---------------+------*/
+static bool IsFillVisible(ViewContextR context, Render::GeometryParamsCR geomParams)
+    {
+    // NEEDSWORK Mesh tiles...will want to control fill with shader so that turning it on/off doesn't invalidate tiles...
+    switch (geomParams.GetFillDisplay())
+        {
+        case FillDisplay::Never:
+            return false;
+
+        case FillDisplay::ByView:
+            return context.GetViewFlags().ShowFill();
+
+        default:
+            return true;
+        }
+    }
+
+}; // DrawHelper
+
+/*---------------------------------------------------------------------------------**//**
+* @bsimethod                                                    Brien.Bastings  11/2014
++---------------+---------------+---------------+---------------+---------------+------*/
+void GeometryStreamIO::Collection::Draw(Render::GraphicBuilderR mainGraphic, ViewContextR context, Render::GeometryParamsR geomParams, bool activateParams, DgnElementCP element) const
+    {
+    bool geomParamsChanged = true;
+    bool allowStrokedLinestyles = activateParams; // Don't allow stroked linestyles in GeometryParts...
+    Render::GraphicParams subGraphicParams;
+    DRange3d subGraphicRange = DRange3d::NullRange();
+    Render::GraphicBuilderPtr subGraphic;
+    Render::GraphicBuilderP currGraphic = &mainGraphic;
+    GeometryStreamEntryIdCP currEntryId = currGraphic->GetGeometryStreamEntryId();
+    GeometryStreamEntryId entryId;
+    GeometryStreamIO::Reader reader(context.GetDgnDb());
+
+#if defined (BENTLEYCONFIG_PARASOLID)
+    bool usePreBakedBody = false;
+#else
+    bool usePreBakedBody = true;
+#endif
+
+    if (nullptr != currEntryId)
+        entryId = *currEntryId;
+
+    for (auto const& egOp : *this)
+        {
+        switch (egOp.m_opCode)
+            {
+            case GeometryStreamIO::OpCode::Header:
+                {
+                entryId.SetActive(true);
+                currGraphic->SetGeometryStreamEntryId(&entryId);
+                break;
+                }
+
+            case GeometryStreamIO::OpCode::BasicSymbology:
+            case GeometryStreamIO::OpCode::LineStyleModifiers:
+            case GeometryStreamIO::OpCode::AreaFill:
+            case GeometryStreamIO::OpCode::Pattern:
+            case GeometryStreamIO::OpCode::Material:
+                {
+                if (!reader.Get(egOp, geomParams))
+                    break;
+
+                geomParamsChanged = true;
+                break;
+                }
+
+            case GeometryStreamIO::OpCode::SubGraphicRange:
+                {
+                currGraphic = &mainGraphic;
+                subGraphicRange = DRange3d::NullRange();
+
+                if (!reader.Get(egOp, subGraphicRange))
+                    break;
+
+                subGraphic = mainGraphic.CreateSubGraphic(Transform::FromIdentity());
+                currGraphic = subGraphic.get();
+
+                mainGraphic.GetLocalToWorldTransform().Multiply(subGraphicRange, subGraphicRange); // Range test needs world coords...
+
+                geomParams.Resolve(context);
+                subGraphicParams.Cook(geomParams, context); // Save current params for AddSubGraphic in case there are additional symbology changes...
+
+                currGraphic->ActivateGraphicParams(subGraphicParams, &geomParams);
+                geomParamsChanged = false;
+
+                continue; // Next op code should be a geometry op code that will be added to this sub-graphic...
+                }
+
+            case GeometryStreamIO::OpCode::GeometryPartInstance:
+                {
+                entryId.Increment();
+                currGraphic->SetGeometryStreamEntryId(&entryId);
+
+                DgnGeometryPartId geomPartId;
+                Transform geomToSource;
+
+                if (!reader.Get(egOp, geomPartId, geomToSource))
+                    break;
+
+                entryId.SetActiveGeometryPart(geomPartId);
+                currGraphic->SetGeometryStreamEntryId(&entryId);
+
+                context.AddSubGraphic(mainGraphic, geomPartId, geomToSource, geomParams);
+
+                entryId.SetActiveGeometryPart(DgnGeometryPartId());
+                currGraphic->SetGeometryStreamEntryId(&entryId);
+
+                break;
+                }
+
+            case GeometryStreamIO::OpCode::PointPrimitive2d:
+                {
+                entryId.Increment();
+                currGraphic->SetGeometryStreamEntryId(&entryId);
+
+                if (!DrawHelper::IsGeometryVisible(context, geomParams, &subGraphicRange))
+                    break;
+
+                int         nPts;
+                int8_t      boundary;
+                DPoint2dCP  pts;
+
+                if (!reader.Get(egOp, pts, nPts, boundary))
+                    break;
+    
+                DrawHelper::CookGeometryParams(context, geomParams, *currGraphic, geomParamsChanged);
+
+                if (FB::BoundaryType_Closed == boundary)
+                    {
+                    PatternParamsCP pattern;
+
+                    if (nullptr != (pattern = geomParams.GetPatternParams()))
+                        {
+                        if (context.WantAreaPatterns())
+                            {
+                            std::valarray<DPoint3d> localPoints3dBuf(nPts);
+
+                            for (int iPt = 0; iPt < nPts; ++iPt)
+                                localPoints3dBuf[iPt].Init(pts[iPt]);
+
+                            context.DrawAreaPattern(*currGraphic, *CurveVector::Create(CurveVector::BOUNDARY_TYPE_Outer, ICurvePrimitive::CreateLineString(&localPoints3dBuf[0], nPts)), geomParams, false);
+                            }
+                           
+                        if (pattern->GetInvisibleBoundary() && !DrawHelper::IsFillVisible(context, geomParams))
+                            break;
+                        }
+                    }
+
+                if (FB::BoundaryType_None != boundary)
+                    {
+                    bool strokeLineStyle = (allowStrokedLinestyles && context.WantLineStyles() && geomParams.HasStrokedLineStyle());
+
+                    if (strokeLineStyle)
+                        {
+                        std::valarray<DPoint3d> localPoints3dBuf(nPts);
+
+                        for (int iPt = 0; iPt < nPts; ++iPt)
+                            localPoints3dBuf[iPt].Init(pts[iPt]);
+
+                        context.DrawStyledCurveVector(*currGraphic, *CurveVector::Create(FB::BoundaryType_Closed == boundary ? CurveVector::BOUNDARY_TYPE_Outer : CurveVector::BOUNDARY_TYPE_Open, ICurvePrimitive::CreateLineString(&localPoints3dBuf[0], nPts)), geomParams, false);
+                        break;
+                        }
+                    }
+
+                switch (boundary)
+                    {
+                    case FB::BoundaryType_None:
+                        currGraphic->AddPointString2d(nPts, pts, geomParams.GetNetDisplayPriority());
+                        break;
+
+                    case FB::BoundaryType_Open:
+                        currGraphic->AddLineString2d(nPts, pts, geomParams.GetNetDisplayPriority());
+                        break;
+
+                    case FB::BoundaryType_Closed:
+                        currGraphic->AddShape2d(nPts, pts, DrawHelper::IsFillVisible(context, geomParams), geomParams.GetNetDisplayPriority());
+                        break;
+                    }
+                break;
+                }
+
+            case GeometryStreamIO::OpCode::PointPrimitive:
+                {
+                entryId.Increment();
+                currGraphic->SetGeometryStreamEntryId(&entryId);
+
+                if (!DrawHelper::IsGeometryVisible(context, geomParams, &subGraphicRange))
+                    break;
+
+                int         nPts;
+                int8_t      boundary;
+                DPoint3dCP  pts;
+
+                if (!reader.Get(egOp, pts, nPts, boundary))
+                    break;
+
+                DrawHelper::CookGeometryParams(context, geomParams, *currGraphic, geomParamsChanged);
+
+                if (FB::BoundaryType_Closed == boundary)
+                    {
+                    PatternParamsCP pattern;
+
+                    if (nullptr != (pattern = geomParams.GetPatternParams()))
+                        {
+                        if (context.WantAreaPatterns())
+                            context.DrawAreaPattern(*currGraphic, *CurveVector::Create(CurveVector::BOUNDARY_TYPE_Outer, ICurvePrimitive::CreateLineString(pts, nPts)), geomParams, false);
+                           
+                        if (pattern->GetInvisibleBoundary() && !DrawHelper::IsFillVisible(context, geomParams))
+                            break;
+                        }
+                    }
+
+                if (FB::BoundaryType_None != boundary)
+                    {
+                    bool strokeLineStyle = (allowStrokedLinestyles && context.WantLineStyles() && geomParams.HasStrokedLineStyle());
+
+                    if (strokeLineStyle)
+                        {
+                        context.DrawStyledCurveVector(*currGraphic, *CurveVector::Create(FB::BoundaryType_Closed == boundary ? CurveVector::BOUNDARY_TYPE_Outer : CurveVector::BOUNDARY_TYPE_Open, ICurvePrimitive::CreateLineString(pts, nPts)), geomParams, false);
+                        break;
+                        }
+                    }
+
+                switch (boundary)
+                    {
+                    case FB::BoundaryType_None:
+                        currGraphic->AddPointString(nPts, pts);
+                        break;
+
+                    case FB::BoundaryType_Open:
+                        currGraphic->AddLineString(nPts, pts);
+                        break;
+
+                    case FB::BoundaryType_Closed:
+                        currGraphic->AddShape(nPts, pts, DrawHelper::IsFillVisible(context, geomParams));
+                        break;
+                    }
+                break;
+                }
+
+            case GeometryStreamIO::OpCode::ArcPrimitive:
+                {
+                entryId.Increment();
+                currGraphic->SetGeometryStreamEntryId(&entryId);
+
+                if (!DrawHelper::IsGeometryVisible(context, geomParams, &subGraphicRange))
+                    break;
+
+                DEllipse3d  arc;
+                int8_t      boundary;
+
+                if (!reader.Get(egOp, arc, boundary))
+                    break;
+
+                DrawHelper::CookGeometryParams(context, geomParams, *currGraphic, geomParamsChanged);
+
+                if (FB::BoundaryType_Closed == boundary)
+                    {
+                    PatternParamsCP pattern;
+
+                    if (nullptr != (pattern = geomParams.GetPatternParams()))
+                        {
+                        if (context.WantAreaPatterns())
+                            context.DrawAreaPattern(*currGraphic, *CurveVector::Create(CurveVector::BOUNDARY_TYPE_Outer, ICurvePrimitive::CreateArc(arc)), geomParams, false);
+                           
+                        if (pattern->GetInvisibleBoundary() && !DrawHelper::IsFillVisible(context, geomParams))
+                            break;
+                        }
+                    }
+
+                bool strokeLineStyle = (allowStrokedLinestyles && context.WantLineStyles() && geomParams.HasStrokedLineStyle());
+
+                if (strokeLineStyle)
+                    {
+                    context.DrawStyledCurveVector(*currGraphic, *CurveVector::Create(FB::BoundaryType_Closed == boundary ? CurveVector::BOUNDARY_TYPE_Outer : CurveVector::BOUNDARY_TYPE_Open, ICurvePrimitive::CreateArc(arc)), geomParams, false);
+                    break;
+                    }
+
+                if (!context.Is3dView())
+                    {
+                    if (FB::BoundaryType_Closed != boundary)
+                        currGraphic->AddArc2d(arc, false, false, geomParams.GetNetDisplayPriority());
+                    else
+                        currGraphic->AddArc2d(arc, true, DrawHelper::IsFillVisible(context, geomParams), geomParams.GetNetDisplayPriority());
+                    break;
+                    }
+
+                if (FB::BoundaryType_Closed != boundary)
+                    currGraphic->AddArc(arc, false, false);
+                else
+                    currGraphic->AddArc(arc, true, DrawHelper::IsFillVisible(context, geomParams));
+                break;
+                }
+
+            case GeometryStreamIO::OpCode::CurvePrimitive:
+                {
+                entryId.Increment();
+                currGraphic->SetGeometryStreamEntryId(&entryId);
+
+                if (!DrawHelper::IsGeometryVisible(context, geomParams, &subGraphicRange))
+                    break;
+
+                ICurvePrimitivePtr curvePrimitivePtr;
+
+                if (!reader.Get(egOp, curvePrimitivePtr))
+                    break;
+
+                DrawHelper::CookGeometryParams(context, geomParams, *currGraphic, geomParamsChanged);
+
+                if (ICurvePrimitive::CURVE_PRIMITIVE_TYPE_PointString == curvePrimitivePtr->GetCurvePrimitiveType())
+                    {
+                    if (!context.Is3dView())
+                        {
+                        bvector<DPoint3d> const* points = curvePrimitivePtr->GetPointStringCP();
+                        int nPts = (int) points->size();
+                        std::valarray<DPoint2d> localPoints2dBuf(nPts);
+
+                        for (int iPt = 0; iPt < nPts; ++iPt)
+                            {
+                            DPoint3dCP tmpPt = &points->front()+iPt;
+
+                            localPoints2dBuf[iPt].x = tmpPt->x;
+                            localPoints2dBuf[iPt].y = tmpPt->y;
+                            }
+
+                        currGraphic->AddPointString2d(nPts, &localPoints2dBuf[0], geomParams.GetNetDisplayPriority());
+                        break;
+                        }
+
+                    currGraphic->AddPointString((int) curvePrimitivePtr->GetPointStringCP()->size(), &curvePrimitivePtr->GetPointStringCP()->front());
+                    break;
+                    }
+
+                CurveVectorPtr curvePtr = CurveVector::Create(CurveVector::BOUNDARY_TYPE_Open, curvePrimitivePtr); // A single curve primitive (that isn't a point string) is always open...
+                bool strokeLineStyle = (allowStrokedLinestyles && context.WantLineStyles() && geomParams.HasStrokedLineStyle());
+
+                if (strokeLineStyle)
+                    {
+                    context.DrawStyledCurveVector(*currGraphic, *curvePtr, geomParams, false);
+                    break;
+                    }
+
+                if (!context.Is3dView())
+                    {
+                    currGraphic->AddCurveVector2dR(*curvePtr, false, geomParams.GetNetDisplayPriority());
+                    break;
+                    }
+
+                currGraphic->AddCurveVectorR(*curvePtr, false);
+                break;
+                }
+
+            case GeometryStreamIO::OpCode::CurveVector:
+                {
+                entryId.Increment();
+                currGraphic->SetGeometryStreamEntryId(&entryId);
+
+                if (!DrawHelper::IsGeometryVisible(context, geomParams, &subGraphicRange))
+                    break;
+
+                CurveVectorPtr curvePtr;
+
+                if (!reader.Get(egOp, curvePtr))
+                    break;
+
+                DrawHelper::CookGeometryParams(context, geomParams, *currGraphic, geomParamsChanged);
+
+                if (curvePtr->IsAnyRegionType())
+                    {
+                    PatternParamsCP pattern;
+
+                    if (nullptr != (pattern = geomParams.GetPatternParams()))
+                        {
+                        if (context.WantAreaPatterns())
+                            context.DrawAreaPattern(*currGraphic, *curvePtr, geomParams, false);
+                           
+                        if (pattern->GetInvisibleBoundary() && !DrawHelper::IsFillVisible(context, geomParams))
+                            break;
+                        }
+                    }
+
+                bool strokeLineStyle = (allowStrokedLinestyles && context.WantLineStyles() && geomParams.HasStrokedLineStyle());
+
+                if (strokeLineStyle)
+                    {
+                    context.DrawStyledCurveVector(*currGraphic, *curvePtr, geomParams, false);
+                    break;
+                    }
+
+                if (!context.Is3dView())
+                    {
+                    currGraphic->AddCurveVector2dR(*curvePtr, curvePtr->IsAnyRegionType() && DrawHelper::IsFillVisible(context, geomParams), geomParams.GetNetDisplayPriority());
+                    break;
+                    }
+
+                currGraphic->AddCurveVectorR(*curvePtr, curvePtr->IsAnyRegionType() && DrawHelper::IsFillVisible(context, geomParams));
+
+                // NOTE: We no longer want to support the surface/control polygon visibility options.
+                //       Display of the control polygon is something that should be left to specific tools and modify handles.
+                //       WireframeGeomUtil::DrawControlPolygon was created to help tools that wish to show the control polygon.
+                break;
+                }
+
+            case GeometryStreamIO::OpCode::Polyface:
+                {
+                entryId.Increment();
+                currGraphic->SetGeometryStreamEntryId(&entryId);
+
+                if (!DrawHelper::IsGeometryVisible(context, geomParams, &subGraphicRange))
+                    break;
+
+                PolyfaceQueryCarrier meshData(0, false, 0, 0, nullptr, nullptr);
+
+                if (!reader.Get(egOp, meshData))
+                    break;
+
+                DrawHelper::CookGeometryParams(context, geomParams, *currGraphic, geomParamsChanged);
+                currGraphic->AddPolyface(meshData, DrawHelper::IsFillVisible(context, geomParams));
+                break;
+                };
+
+            case GeometryStreamIO::OpCode::SolidPrimitive:
+                {
+                entryId.Increment();
+                currGraphic->SetGeometryStreamEntryId(&entryId);
+
+                if (!DrawHelper::IsGeometryVisible(context, geomParams, &subGraphicRange))
+                    break;
+
+                ISolidPrimitivePtr solidPtr;
+
+                if (!reader.Get(egOp, solidPtr))
+                    break;
+
+                DrawHelper::CookGeometryParams(context, geomParams, *currGraphic, geomParamsChanged);
+                currGraphic->AddSolidPrimitiveR(*solidPtr);
+                break;
+                }
+
+            case GeometryStreamIO::OpCode::BsplineSurface:
+                {
+                entryId.Increment();
+                currGraphic->SetGeometryStreamEntryId(&entryId);
+
+                if (!DrawHelper::IsGeometryVisible(context, geomParams, &subGraphicRange))
+                    break;
+
+                MSBsplineSurfacePtr surfacePtr;
+
+                if (!reader.Get(egOp, surfacePtr))
+                    break;
+
+                DrawHelper::CookGeometryParams(context, geomParams, *currGraphic, geomParamsChanged);
+                currGraphic->AddBSplineSurfaceR(*surfacePtr);
+
+                // NOTE: We no longer want to support the surface/control polygon visibility options.
+                //       Display of the control polygon is something that should be left to specific tools and modify handles.
+                //       WireframeGeomUtil::DrawControlPolygon was created to help tools that wish to show the control polygon.
+                break;
+                }
+
+            case GeometryStreamIO::OpCode::ParasolidBRep:
+                {
+                entryId.Increment();
+                currGraphic->SetGeometryStreamEntryId(&entryId);
+
+#if defined (BENTLEYCONFIG_PARASOLID)
+                if (!DrawHelper::IsGeometryVisible(context, geomParams, &subGraphicRange))
+                    break;
+
+                IBRepEntityPtr entityPtr;
+                if (!reader.Get(egOp, entityPtr) || !entityPtr.IsValid())
+                    break;
+
+                usePreBakedBody = currGraphic->WantPreBakedBody(*entityPtr);
+#endif
+                if (usePreBakedBody)
+                    continue; // Don't exit loop in case we are in a sub-graphic...must add BRepPolyface or BRepCurveVector...
+
+#if defined (BENTLEYCONFIG_PARASOLID)
+                DrawHelper::CookGeometryParams(context, geomParams, *currGraphic, geomParamsChanged);
+                currGraphic->AddBodyR(*entityPtr);
+#endif
+                break;
+                }
+
+            case GeometryStreamIO::OpCode::BRepPolyface:
+                {
+                if (!usePreBakedBody)
+                    break;
+
+                if (!DrawHelper::IsGeometryVisible(context, geomParams, &subGraphicRange))
+                    break;
+
+                PolyfaceQueryCarrier meshData(0, false, 0, 0, nullptr, nullptr);
+
+                if (!BentleyGeometryFlatBuffer::BytesToPolyfaceQueryCarrier(egOp.m_data, meshData))
+                    break;
+
+                DrawHelper::CookGeometryParams(context, geomParams, *currGraphic, geomParamsChanged);
+                currGraphic->AddPolyface(meshData, false);
+                break;
+                };
+
+            case GeometryStreamIO::OpCode::BRepCurveVector:
+                {
+                if (!usePreBakedBody)
+                    break;
+
+                if (!DrawHelper::IsGeometryVisible(context, geomParams, &subGraphicRange))
+                    break;
+
+                CurveVectorPtr curvePtr = BentleyGeometryFlatBuffer::BytesToCurveVector(egOp.m_data);
+
+                if (!curvePtr.IsValid())
+                    break;
+
+                DrawHelper::CookGeometryParams(context, geomParams, *currGraphic, geomParamsChanged);
+                currGraphic->AddCurveVectorR(*curvePtr, false);
+                break;
+                };
+
+            case GeometryStreamIO::OpCode::TextString:
+                {
+                entryId.Increment();
+                currGraphic->SetGeometryStreamEntryId(&entryId);
+
+                if (!DrawHelper::IsGeometryVisible(context, geomParams, &subGraphicRange))
+                    break;
+
+                TextString  text;
+
+                if (SUCCESS != TextStringPersistence::DecodeFromFlatBuf(text, egOp.m_data, egOp.m_dataSize, context.GetDgnDb()))
+                    break;
+
+                if (text.GetGlyphSymbology(geomParams))
+                    geomParamsChanged = true;
+
+                DrawHelper::CookGeometryParams(context, geomParams, *currGraphic, geomParamsChanged);
+
+                if (!context.Is3dView())
+                    {
+                    currGraphic->AddTextString2d(text, geomParams.GetNetDisplayPriority());
+                    break;
+                    }
+
+                currGraphic->AddTextString(text);
+                break;
+                }
+
+            default:
+                break;
+            }
+
+        if (subGraphic.IsValid())
+            {
+            mainGraphic.AddSubGraphic(*subGraphic->Finish(), Transform::FromIdentity(), subGraphicParams);
+
+            currGraphic = &mainGraphic;
+            subGraphic = nullptr;
+            }
+
+        if (context.CheckStop())
+            break;
+        }
+
+    entryId.SetActive(false);
+    currGraphic->SetGeometryStreamEntryId(&entryId);
+    }
+
+/*---------------------------------------------------------------------------------**//**
+* @bsimethod                                    Keith.Bentley                   11/15
++---------------+---------------+---------------+---------------+---------------+------*/
+Render::GraphicPtr GeometrySource::_Stroke(ViewContextR context, double pixelSize) const
+    {
+    return Draw(context, pixelSize);
+    }
+
+/*---------------------------------------------------------------------------------**//**
+* @bsimethod                                                    Paul.Connelly   09/16
++---------------+---------------+---------------+---------------+---------------+------*/
+Render::GraphicPtr GeometrySource::Draw(ViewContextR context, double pixelSize) const
+    {
+    auto graphic = context.CreateSceneGraphic(GetPlacementTransform());
+    Render::GeometryParams params;
+
+    params.SetCategoryId(GetCategoryId());
+    GeometryStreamIO::Collection(GetGeometryStream().GetData(), GetGeometryStream().GetSize()).Draw(*graphic, context, params, true, ToElement());
+
+    return graphic->Finish();
+    }
+
+/*---------------------------------------------------------------------------------**//**
+* @bsimethod                                                    Brien.Bastings  12/2015
++---------------+---------------+---------------+---------------+---------------+------*/
+GeometryCollection::Iterator::EntryType GeometryCollection::Iterator::GetEntryType() const
+    {
+    switch (m_egOp.m_opCode)
+        {
+        case GeometryStreamIO::OpCode::GeometryPartInstance:
+            return EntryType::GeometryPart;
+
+        case GeometryStreamIO::OpCode::PointPrimitive:
+            {
+            auto ppfb = flatbuffers::GetRoot<FB::PointPrimitive>(m_egOp.m_data);
+
+            return (FB::BoundaryType_Closed == ppfb->boundary() ? EntryType::CurveVector : EntryType::CurvePrimitive);
+            }
+
+        case GeometryStreamIO::OpCode::PointPrimitive2d:
+            {
+            auto ppfb = flatbuffers::GetRoot<FB::PointPrimitive2d>(m_egOp.m_data);
+
+            return (FB::BoundaryType_Closed == ppfb->boundary() ? EntryType::CurveVector : EntryType::CurvePrimitive);
+            }
+
+        case GeometryStreamIO::OpCode::ArcPrimitive:
+            {
+            auto ppfb = flatbuffers::GetRoot<FB::ArcPrimitive>(m_egOp.m_data);
+
+            return (FB::BoundaryType_Closed == ppfb->boundary() ? EntryType::CurveVector : EntryType::CurvePrimitive);
+            }
+
+        case GeometryStreamIO::OpCode::CurvePrimitive:
+            return EntryType::CurvePrimitive;
+
+        case GeometryStreamIO::OpCode::CurveVector:
+            return EntryType::CurveVector;
+
+        case GeometryStreamIO::OpCode::Polyface:
+            return EntryType::Polyface;
+
+        case GeometryStreamIO::OpCode::SolidPrimitive:
+            return EntryType::SolidPrimitive;
+
+        case GeometryStreamIO::OpCode::BsplineSurface:
+            return EntryType::BsplineSurface;
+
+        case GeometryStreamIO::OpCode::ParasolidBRep:
+            return EntryType::BRepEntity;
+
+        case GeometryStreamIO::OpCode::BRepPolyface:
+            return EntryType::Polyface;
+
+        case GeometryStreamIO::OpCode::BRepCurveVector:
+            return EntryType::CurveVector;
+
+        case GeometryStreamIO::OpCode::TextString:
+            return EntryType::TextString;
+
+        default:
+            BeAssert(false); return EntryType::Unknown;
+        }
+    }
+
+/*---------------------------------------------------------------------------------**//**
+* @bsimethod                                                    Brien.Bastings  12/2015
++---------------+---------------+---------------+---------------+---------------+------*/
+bool GeometryCollection::Iterator::IsCurve() const
+    {
+    switch (m_egOp.m_opCode)
+        {
+        case GeometryStreamIO::OpCode::PointPrimitive:
+            {
+            auto ppfb = flatbuffers::GetRoot<FB::PointPrimitive>(m_egOp.m_data);
+
+            return (FB::BoundaryType_Open == ppfb->boundary());
+            }
+
+        case GeometryStreamIO::OpCode::PointPrimitive2d:
+            {
+            auto ppfb = flatbuffers::GetRoot<FB::PointPrimitive2d>(m_egOp.m_data);
+
+            return (FB::BoundaryType_Open == ppfb->boundary());
+            }
+
+        case GeometryStreamIO::OpCode::ArcPrimitive:
+            {
+            auto ppfb = flatbuffers::GetRoot<FB::ArcPrimitive>(m_egOp.m_data);
+
+            return (FB::BoundaryType_Open == ppfb->boundary());
+            }
+
+        case GeometryStreamIO::OpCode::CurvePrimitive:
+            {
+            return true; // NOTE: Should never be a point string or closed bcurve...
+            }
+
+        case GeometryStreamIO::OpCode::CurveVector:
+            {
+            GeometricPrimitivePtr geom = GetGeometryPtr();
+
+            return (geom.IsValid() && !geom->GetAsCurveVector()->IsAnyRegionType()); // Accept "none" boundary type...
+            }
+
+        default:
+            return false;
+        }
+    }
+
+/*---------------------------------------------------------------------------------**//**
+* @bsimethod                                                    Brien.Bastings  12/2015
++---------------+---------------+---------------+---------------+---------------+------*/
+bool GeometryCollection::Iterator::IsSurface() const
+    {
+    switch (m_egOp.m_opCode)
+        {
+        case GeometryStreamIO::OpCode::PointPrimitive:
+            {
+            auto ppfb = flatbuffers::GetRoot<FB::PointPrimitive>(m_egOp.m_data);
+
+            return (FB::BoundaryType_Closed == ppfb->boundary());
+            }
+
+        case GeometryStreamIO::OpCode::PointPrimitive2d:
+            {
+            auto ppfb = flatbuffers::GetRoot<FB::PointPrimitive2d>(m_egOp.m_data);
+
+            return (FB::BoundaryType_Closed == ppfb->boundary());
+            }
+
+        case GeometryStreamIO::OpCode::ArcPrimitive:
+            {
+            auto ppfb = flatbuffers::GetRoot<FB::ArcPrimitive>(m_egOp.m_data);
+
+            return (FB::BoundaryType_Closed == ppfb->boundary());
+            }
+
+        case GeometryStreamIO::OpCode::CurvePrimitive:
+            {
+            return false; // NOTE: Should never be a point string or closed bcurve...
+            }
+
+        case GeometryStreamIO::OpCode::CurveVector:
+            {
+            GeometricPrimitivePtr geom = GetGeometryPtr();
+
+            return (geom.IsValid() && geom->GetAsCurveVector()->IsAnyRegionType());
+            }
+
+        case GeometryStreamIO::OpCode::SolidPrimitive:
+            {
+            GeometricPrimitivePtr geom = GetGeometryPtr();
+
+            return (geom.IsValid() && !geom->GetAsISolidPrimitive()->GetCapped());
+            }
+
+        case GeometryStreamIO::OpCode::Polyface:
+            {
+            GeometricPrimitivePtr geom = GetGeometryPtr();
+
+            return (geom.IsValid() && !geom->GetAsPolyfaceHeader()->IsClosedByEdgePairing());
+            }
+
+        case GeometryStreamIO::OpCode::BsplineSurface:
+            {
+            return true;
+            }
+
+#if defined (BENTLEYCONFIG_PARASOLID)  
+        case GeometryStreamIO::OpCode::ParasolidBRep:
+            {
+            auto ppfb = flatbuffers::GetRoot<FB::BRepData>(m_egOp.m_data);
+
+            return (IBRepEntity::EntityType::Sheet == ((IBRepEntity::EntityType) ppfb->brepType()));
+            }
+#else
+        case GeometryStreamIO::OpCode::BRepPolyface:
+            {
+            GeometricPrimitivePtr geom = GetGeometryPtr();
+
+            return (geom.IsValid() && !geom->GetAsPolyfaceHeader()->IsClosedByEdgePairing());
+            }
+
+        case GeometryStreamIO::OpCode::BRepCurveVector:
+            {
+            GeometricPrimitivePtr geom = GetGeometryPtr();
+
+            return (geom.IsValid() && geom->GetAsCurveVector()->IsAnyRegionType());
+            }
+#endif
+
+        default:
+            return false;
+        }
+    }
+
+/*---------------------------------------------------------------------------------**//**
+* @bsimethod                                                    Brien.Bastings  12/2015
++---------------+---------------+---------------+---------------+---------------+------*/
+bool GeometryCollection::Iterator::IsSolid() const
+    {
+    switch (m_egOp.m_opCode)
+        {
+        case GeometryStreamIO::OpCode::SolidPrimitive:
+            {
+            GeometricPrimitivePtr geom = GetGeometryPtr();
+
+            return (geom.IsValid() && geom->GetAsISolidPrimitive()->GetCapped());
+            }
+
+        case GeometryStreamIO::OpCode::Polyface:
+            {
+            GeometricPrimitivePtr geom = GetGeometryPtr();
+
+            return (geom.IsValid() && geom->GetAsPolyfaceHeader()->IsClosedByEdgePairing());
+            }
+
+#if defined (BENTLEYCONFIG_PARASOLID)  
+        case GeometryStreamIO::OpCode::ParasolidBRep:
+            {
+            auto ppfb = flatbuffers::GetRoot<FB::BRepData>(m_egOp.m_data);
+
+            return (IBRepEntity::EntityType::Solid == ((IBRepEntity::EntityType) ppfb->brepType()));
+            }
+#else
+        case GeometryStreamIO::OpCode::BRepPolyface:
+            {
+            GeometricPrimitivePtr geom = GetGeometryPtr();
+
+            return (geom.IsValid() && geom->GetAsPolyfaceHeader()->IsClosedByEdgePairing());
+            }
+#endif
+
+        default:
+            return false;
+        }
+    }
+
+/*---------------------------------------------------------------------------------**//**
+* @bsimethod                                                    Brien.Bastings  11/2017
++---------------+---------------+---------------+---------------+---------------+------*/
+bool GeometryCollection::Iterator::IsBRepPolyface() const
+    {
+    return (GeometryStreamIO::OpCode::BRepPolyface == m_egOp.m_opCode);
+    }
+
+/*---------------------------------------------------------------------------------**//**
+* @bsimethod                                                    Brien.Bastings  12/2015
++---------------+---------------+---------------+---------------+---------------+------*/
+GeometricPrimitivePtr GeometryCollection::Iterator::GetGeometryPtr() const
+    {
+    if (m_state->m_geometry.IsValid())
+        return m_state->m_geometry;
+
+    GeometryStreamIO::Reader reader(m_state->m_dgnDb);
+
+    if (!reader.Get(m_egOp, m_state->m_geometry))
+        return nullptr;
+
+    return m_state->m_geometry;
+    }
+
+/*---------------------------------------------------------------------------------**//**
+* @bsimethod                                                    Brien.Bastings  04/2015
++---------------+---------------+---------------+---------------+---------------+------*/
+void GeometryCollection::Iterator::ToNext()
+    {
+    do
+        {
+        if (m_dataOffset >= m_dataSize)
+            {
+            m_state->m_geomStreamEntryId.SetActive(false);
+            m_data = nullptr;
+            m_dataOffset = 0;
+            return;
+            }
+
+        // NOTE: Don't want to clear partId and transform when using nested iter for GeometryPart...
+        if (0 != m_dataOffset && GeometryStreamIO::OpCode::GeometryPartInstance == m_egOp.m_opCode)
+            {
+            m_state->m_geomStreamEntryId.SetActive(false);
+            m_state->m_geomToSource = Transform::FromIdentity();
+            }
+
+        uint32_t        opCode = *((uint32_t const*) (m_data));
+        uint32_t        dataSize = *((uint32_t const*) (m_data + sizeof (opCode)));
+        uint8_t const*  data = (0 != dataSize ? (uint8_t const*) (m_data + sizeof (opCode) + sizeof (dataSize)) : nullptr);
+        size_t          egOpSize = sizeof (opCode) + sizeof (dataSize) + dataSize;
+
+        m_egOp = GeometryStreamIO::Operation((GeometryStreamIO::OpCode) (opCode), dataSize, data);
+        m_data += egOpSize;
+        m_dataOffset += egOpSize;
+
+        GeometryStreamIO::Reader reader(m_state->m_dgnDb);
+
+        switch (m_egOp.m_opCode)
+            {
+            case GeometryStreamIO::OpCode::Header:
+                {
+                m_state->m_geomStreamEntryId.SetActive(true);
+                break;
+                }
+
+            case GeometryStreamIO::OpCode::BasicSymbology:
+            case GeometryStreamIO::OpCode::LineStyleModifiers:
+            case GeometryStreamIO::OpCode::AreaFill:
+            case GeometryStreamIO::OpCode::Pattern:
+            case GeometryStreamIO::OpCode::Material:
+                {
+                reader.Get(m_egOp, m_state->m_geomParams); // Update active GeometryParams...
+                break;
+                }
+
+            case GeometryStreamIO::OpCode::SubGraphicRange:
+                {
+                reader.Get(m_egOp, m_state->m_localRange);
+                break;
+                }
+
+            case GeometryStreamIO::OpCode::GeometryPartInstance:
+                {
+                DgnGeometryPartId geomPartId;
+                Transform         geomToSource;
+
+                m_state->m_geomStreamEntryId.Increment();
+
+                if (!reader.Get(m_egOp, geomPartId, geomToSource))
+                    break;
+
+                m_state->m_geomStreamEntryId.SetActiveGeometryPart(geomPartId);
+                m_state->m_geomToSource = geomToSource;
+                m_state->m_localRange = DRange3d::NullRange();
+                m_state->m_geometry = nullptr;
+
+                if (m_state->m_geomParams.GetCategoryId().IsValid())
+                    m_state->m_geomParams.Resolve(m_state->m_dgnDb); // Resolve sub-category appearance...
+                return;
+                }
+
+            default:
+                {
+                if (!m_egOp.IsGeometryOp())
+                    break;
+
+#if defined (BENTLEYCONFIG_PARASOLID)
+                if (GeometryStreamIO::OpCode::BRepPolyface == m_egOp.m_opCode || GeometryStreamIO::OpCode::BRepCurveVector == m_egOp.m_opCode)
+                    break; // Ignore backup geometry when Parasolid is available...
+
+                m_state->m_geomStreamEntryId.Increment();
+#else
+                if (GeometryStreamIO::OpCode::ParasolidBRep == m_egOp.m_opCode)
+                    {
+                    m_state->m_geomStreamEntryId.Increment(); // NOTE: Only update GeometryStreamEntryId from ParasolidBRep...could have multiple polyface if BRep had face attachments...
+                    break;
+                    }
+
+                if (!(GeometryStreamIO::OpCode::BRepPolyface == m_egOp.m_opCode || GeometryStreamIO::OpCode::BRepCurveVector == m_egOp.m_opCode))
+                    m_state->m_geomStreamEntryId.Increment();
+#endif
+                m_state->m_geometry = nullptr; // Defer extract until asked...
+
+                if (m_state->m_geomParams.GetCategoryId().IsValid())
+                    m_state->m_geomParams.Resolve(m_state->m_dgnDb); // Resolve sub-category appearance...
+                return;
+                }
+            }
+
+        } while (true);
+    }
+
+/*---------------------------------------------------------------------------------**//**
+* @bsimethod                                                    Brien.Bastings  12/2015
++---------------+---------------+---------------+---------------+---------------+------*/
+void GeometryCollection::SetNestedIteratorContext(Iterator const& iter)
+    {
+    m_state.m_geomParams = iter.m_state->m_geomParams;
+    m_state.m_geomStreamEntryId = iter.m_state->m_geomStreamEntryId;
+    m_state.m_sourceToWorld = iter.m_state->m_sourceToWorld;
+    m_state.m_geomToSource = iter.m_state->m_geomToSource;
+    }
+
+/*---------------------------------------------------------------------------------**//**
+* @bsimethod                                                    Brien.Bastings  04/2015
++---------------+---------------+---------------+---------------+---------------+------*/
+GeometryCollection::GeometryCollection(GeometryStreamCR geom, DgnDbR dgnDb, Render::GeometryParamsCP baseParams, TransformCP sourceToWorld) : m_state(dgnDb)
+    {
+    m_data = geom.GetData();
+    m_dataSize = geom.GetSize();
+
+    if (nullptr != baseParams)
+        m_state.m_geomParams = *baseParams;
+
+    if (nullptr != sourceToWorld)
+        m_state.m_sourceToWorld = *sourceToWorld;
+    }
+
+/*---------------------------------------------------------------------------------**//**
+* @bsimethod                                                    Brien.Bastings  04/2015
++---------------+---------------+---------------+---------------+---------------+------*/
+GeometryCollection::GeometryCollection(GeometrySourceCR source) : m_state(source.GetSourceDgnDb())
+    {
+    m_data = source.GetGeometryStream().GetData();
+    m_dataSize = source.GetGeometryStream().GetSize();
+    m_state.m_geomParams.SetCategoryId(source.GetCategoryId());
+    m_state.m_sourceToWorld = source.GetPlacementTransform();
+    }
+
+/*---------------------------------------------------------------------------------**//**
+* @bsimethod                                                    Brien.Bastings  03/2018
++---------------+---------------+---------------+---------------+---------------+------*/
+Json::Value GeometryCollection::ToJson(JsonValueCR opts) const
+    {
+    GeometryStreamIO::Collection collection(m_data, m_dataSize);
+    GeometryStreamIO::Reader reader(m_state.m_dgnDb);
+    DgnSubCategoryId lastSubCategory = m_state.m_geomParams.GetSubCategoryId();
+    bool wantBRepData = opts["wantBRepData"].asBool();
+    size_t ignoreUtilOffset = 0;
+    Json::Value output;
+    
+    for (auto const& egOp : collection)
+        {
+        size_t  thisDataOffset = (egOp.m_data - m_data);
+
+        if (thisDataOffset < ignoreUtilOffset)
+            continue;
+
+        switch (egOp.m_opCode)
+            {
+            case GeometryStreamIO::OpCode::Header:
+                break;
+
+            case GeometryStreamIO::OpCode::BasicSymbology:
+                {
+                auto ppfb = flatbuffers::GetRoot<FB::BasicSymbology>(egOp.m_data);
+                Json::Value value;
+
+                DgnSubCategoryId subCategoryId((uint64_t)ppfb->subCategoryId());
+
+                // NOTE: Don't include default sub-category if sub-category isn't changing from a non-default sub-category (was un-necessarily included in some GeometryStreams)...
+                if (subCategoryId.IsValid() && subCategoryId != lastSubCategory)
+                    {
+                    value["subCategory"] = subCategoryId.ToHexStr();
+                    lastSubCategory = subCategoryId;
+                    }
+
+                if (ppfb->useColor())
+                    value["color"] = Json::Value(ppfb->color());
+
+                if (ppfb->useWeight())
+                    value["weight"] = Json::Value(ppfb->weight());
+
+                if (ppfb->useStyle())
+                    {
+                    DgnStyleId styleId((uint64_t)ppfb->lineStyleId());
+                    value["style"] = styleId.ToHexStr();
+                    }
+
+                if (0.0 != ppfb->transparency())
+                    value["transparency"] = ppfb->transparency();
+
+                if (0 != ppfb->displayPriority())
+                    value["displayPriority"] = ppfb->displayPriority();
+                
+                if (FB::GeometryClass_Primary != ppfb->geomClass())
+                    value["geometryClass"] = ppfb->geomClass();
+                    
+                Json::Value symbValue;
+                symbValue["appearance"] = value; // NOTE: A null "appearance" indicates a reset to default sub-category appearance...
+                output.append(symbValue);
+                break;
+                }
+
+            case GeometryStreamIO::OpCode::LineStyleModifiers:
+                {
+                auto ppfb = flatbuffers::GetRoot<FB::LineStyleModifiers>(egOp.m_data);
+                Json::Value value;
+                uint32_t modifiers = ppfb->modifiers();
+
+                if (0 != (STYLEMOD_SCALE & modifiers) && 0.0 != ppfb->scale())
+                    value["scale"] = Json::Value(ppfb->scale());
+
+                if (0 != (STYLEMOD_DSCALE & modifiers) && 0.0 != ppfb->dashScale())
+                    value["dashScale"] = Json::Value(ppfb->dashScale());
+
+                if (0 != (STYLEMOD_GSCALE & modifiers) && 0.0 != ppfb->gapScale())
+                    value["gapScale"] = Json::Value(ppfb->gapScale());
+
+                if (0 != (STYLEMOD_SWIDTH & modifiers))
+                    value["startWidth"] = Json::Value(ppfb->startWidth());
+
+                if (0 != (STYLEMOD_EWIDTH & modifiers))
+                    value["endWidth"] = Json::Value(ppfb->endWidth());
+
+                if (0 != (STYLEMOD_DISTPHASE & modifiers))
+                    value["distPhase"] = Json::Value(ppfb->distPhase());
+
+                if (0 != (STYLEMOD_FRACTPHASE & modifiers))
+                    value["fractPhase"] = Json::Value(ppfb->fractPhase());
+
+                if (0 != (STYLEMOD_CENTERPHASE & modifiers))
+                    value["centerPhase"] = Json::Value(true);
+
+                if (0 != (STYLEMOD_NOSEGMODE & modifiers))
+                    value["segmentMode"] = Json::Value(false);
+                else if (0 != (STYLEMOD_SEGMODE & modifiers))
+                    value["segmentMode"] = Json::Value(true);
+
+                if (0 != (STYLEMOD_TRUE_WIDTH & modifiers))
+                    value["physicalWidth"] = Json::Value(true);
+
+                if (0 != (STYLEMOD_NORMAL & modifiers))
+                    JsonUtils::DPoint3dToJson(value["normal"], *(DPoint3dCP) ppfb->normal());
+
+                if (0 != (STYLEMOD_RMATRIX & modifiers))
+                    value["rotation"] = JsonUtils::YawPitchRollToJson(YawPitchRollAngles(AngleInDegrees::FromDegrees(ppfb->yaw()), AngleInDegrees::FromDegrees(ppfb->pitch()), AngleInDegrees::FromDegrees(ppfb->roll())));
+
+                Json::Value styleValue;
+                styleValue["styleMod"] = value;
+                output.append(styleValue);
+                break;
+                }
+
+            case GeometryStreamIO::OpCode::AreaFill:
+                {
+                auto ppfb = flatbuffers::GetRoot<FB::AreaFill>(egOp.m_data);
+                Json::Value value;
+
+                value["display"] = Json::Value(ppfb->fill());
+
+                if (0 != ppfb->fill())
+                    {
+                    if (0.0 != ppfb->transparency())
+                        value["transparency"] = Json::Value(ppfb->transparency());
+
+                    if (0 == ppfb->mode())
+                        {
+                        if (ppfb->useColor())
+                            value["color"] = Json::Value(ppfb->color());
+                        else if (0 != ppfb->backgroundFill())
+                            value["backgroundFill"] = Json::Value(ppfb->backgroundFill());
+                        }
+                    else
+                        {
+                        GradientSymbPtr gradientPtr = GradientSymb::Create();
+
+                        gradientPtr->SetMode((GradientSymb::Mode)ppfb->mode());
+                        gradientPtr->SetFlags((GradientSymb::Flags)ppfb->flags());
+                        gradientPtr->SetShift(ppfb->shift());
+                        gradientPtr->SetTint(ppfb->tint());
+                        gradientPtr->SetAngle(ppfb->angle());
+
+                        uint32_t nColors = ppfb->colors()->Length();
+                        uint32_t const* colors = (uint32_t const*) ppfb->colors()->Data();
+                        bvector<ColorDef> keyColors;
+
+                        for (uint32_t iColor=0; iColor < nColors; ++iColor)
+                            keyColors.push_back(ColorDef(colors[iColor]));
+
+                        gradientPtr->SetKeys((uint32_t) keyColors.size(), &keyColors.front(), (double const*) ppfb->values()->Data());
+
+                        if (GradientSymb::Mode::Thematic == gradientPtr->GetMode() && 0 != ppfb->thematicSettings())
+                            {
+                            auto    thematicSettings = new ThematicGradientSettings();
+                            auto    fbThematicSettings = ppfb->thematicSettings();
+
+                            thematicSettings->SetStepCount(fbThematicSettings->stepCount());
+                            thematicSettings->SetMarginColor(ColorDef(fbThematicSettings->marginColor()));
+                            thematicSettings->SetMode((ThematicGradientSettings::Mode) fbThematicSettings->mode());
+                            thematicSettings->SetColorScheme((ThematicGradientSettings::ColorScheme) fbThematicSettings->colorScheme());
+                            thematicSettings->SetRange(*((DRange1dCP) fbThematicSettings->range()));
+                            gradientPtr->SetThematicSettings(*thematicSettings);
+                            }
+
+                        value["gradient"] = gradientPtr->ToJson();
+                        }
+                    }
+
+                Json::Value fillValue;
+                fillValue["fill"] = value;
+                output.append(fillValue);
+                break;
+                }
+
+            case GeometryStreamIO::OpCode::Pattern:
+                {
+                auto ppfb = flatbuffers::GetRoot<FB::AreaPattern>(egOp.m_data);
+                PatternParamsPtr pattern = PatternParams::Create();
+
+                if (ppfb->has_origin())
+                    pattern->SetOrigin(*((DPoint3dCP) ppfb->origin()));
+
+                if (ppfb->has_rotation())
+                    pattern->SetOrientation(*((RotMatrixCP) ppfb->rotation()));
+
+                pattern->SetPrimarySpacing(ppfb->space1());
+                pattern->SetSecondarySpacing(ppfb->space2());
+                pattern->SetPrimaryAngle(ppfb->angle1());
+                pattern->SetSecondaryAngle(ppfb->angle2());
+                pattern->SetScale(ppfb->scale());
+
+                if (ppfb->useColor())
+                    pattern->SetColor(ColorDef(ppfb->color()));
+
+                if (ppfb->useWeight())
+                    pattern->SetWeight(ppfb->weight());
+
+                pattern->SetInvisibleBoundary(TO_BOOL(ppfb->invisibleBoundary()));
+                pattern->SetSnappable(TO_BOOL(ppfb->snappable()));
+                pattern->SetSymbolId(DgnGeometryPartId((uint64_t) ppfb->symbolId()));
+
+                if (ppfb->has_defLine())
+                    {
+                    flatbuffers::Vector<flatbuffers::Offset<FB::DwgHatchDefLine>> const* fbDefLineOffsets = ppfb->defLine();
+                    bvector<DwgHatchDefLine> defLines;
+
+                    for (auto const& fbDefLine : *fbDefLineOffsets)
+                        {
+                        DwgHatchDefLine line;
+
+                        line.m_angle   = fbDefLine.angle();
+                        line.m_through = *((DPoint2dCP) fbDefLine.through());
+                        line.m_offset  = *((DPoint2dCP) fbDefLine.offset());
+                        line.m_nDashes = static_cast<short>(fbDefLine.dashes()->Length());
+
+                        if (0 != line.m_nDashes)
+                            memcpy(line.m_dashes, fbDefLine.dashes()->Data(), line.m_nDashes * sizeof(double));
+
+                        defLines.push_back(line);
+                        }
+
+                    pattern->SetDwgHatchDef(defLines);
+                    }
+
+                Json::Value value;
+
+                value["pattern"] = pattern->ToJson();
+                output.append(value);  
+                break;
+                }
+
+            case GeometryStreamIO::OpCode::Material:
+                {
+                auto ppfb = flatbuffers::GetRoot<FB::Material>(egOp.m_data);
+                Json::Value value;
+
+                if (ppfb->useMaterial())
+                    {
+                    RenderMaterialId material((uint64_t)ppfb->materialId());
+                    value["materialId"] = material.ToHexStr();
+                    }
+
+                Json::Value materialValue;
+                materialValue["material"] = value;
+                output.append(materialValue);
+                break;
+                }
+
+            case GeometryStreamIO::OpCode::SubGraphicRange:
+                {
+                DRange3d range;
+
+                if (!reader.Get(egOp, range))
+                    break;
+
+                Json::Value value;
+                JsonUtils::DRange3dToJson(value, range);
+
+                Json::Value rangeValue;
+                rangeValue["subRange"] = value;
+                output.append(rangeValue);
+                break;
+                }
+
+            case GeometryStreamIO::OpCode::GeometryPartInstance:
+                {
+                auto ppfb = flatbuffers::GetRoot<FB::GeometryPart>(egOp.m_data);
+                Json::Value value;
+
+                DgnGeometryPartId partId = DgnGeometryPartId((uint64_t)ppfb->geomPartId());
+                value["part"] = partId.ToHexStr();
+
+                if (ppfb->has_origin())
+                    JsonUtils::DPoint3dToJson(value["origin"], *((DPoint3dCP) ppfb->origin()));
+
+                if (ppfb->has_yaw() || ppfb->has_pitch() || ppfb->has_roll())
+                    value["rotation"] = JsonUtils::YawPitchRollToJson(YawPitchRollAngles::FromDegrees(ppfb->yaw(), ppfb->pitch(), ppfb->roll()));
+
+                if (ppfb->has_scale())
+                    value["scale"] = ppfb->scale();
+
+                Json::Value partValue;
+                partValue["geomPart"] = value;
+                output.append(partValue);
+                break;
+                }
+
+            case GeometryStreamIO::OpCode::TextString:
+                {
+                TextStringPtr text = TextString::Create();
+
+                if (SUCCESS != TextStringPersistence::DecodeFromFlatBuf(*text, egOp.m_data, egOp.m_dataSize, m_state.m_dgnDb))
+                    break;
+
+                TextStringStyleCR style = text->GetStyle();
+                DgnFontId fontId = m_state.m_dgnDb.Fonts().AcquireId(style.GetFont());
+
+                if (!fontId.IsValid())
+                    break; // Shouldn't happen...DecodeFromFlatBuf would have failed...
+
+                Json::Value value;
+
+                // we're going to store the fontid as a 32 bit value, even though in memory we have a 64bit value. Make sure the high bits are 0.
+                BeAssert(fontId.GetValue() == (int64_t)((uint32_t)fontId.GetValue())); 
+                value["font"] = (uint32_t)fontId.GetValue();
+                value["text"] = text->GetText().c_str();
+                value["height"] = style.GetHeight();
+
+                double widthFactor = (style.GetWidth() / style.GetHeight());
+                if (!DoubleOps::AlmostEqual(widthFactor, 1.0))
+                    value["widthFactor"] = widthFactor;
+
+                if (style.IsBold())
+                    value["bold"] = true;
+
+                if (style.IsItalic())
+                    value["italic"] = true;
+
+                if (style.IsUnderlined())
+                    value["underline"] = true;
+
+                if (!text->GetOrigin().IsEqual(DPoint3d::FromZero()))
+                    JsonUtils::DPoint3dToJson(value["origin"], text->GetOrigin());
+
+                if (!text->GetOrientation().IsIdentity())
+                    {
+                    YawPitchRollAngles angles;
+                    YawPitchRollAngles::TryFromRotMatrix(angles, text->GetOrientation()); // NOTE: Text orientation should not have scale/skew...can ignore strict Angle::SmallAngle check.
+                    value["rotation"] = JsonUtils::YawPitchRollToJson(angles);
+                    }
+
+                Json::Value textValue;
+                textValue["textString"] = value;
+                output.append(textValue);
+                break;
+                }
+
+            case GeometryStreamIO::OpCode::ParasolidBRep:
+                {
+                if (!wantBRepData)
+                    break;
+
+                auto ppfb = flatbuffers::GetRoot<FB::BRepData>(egOp.m_data);
+                Json::Value value;
+
+                Utf8String dataStr = Base64Utilities::Encode((Utf8CP) ppfb->entityData()->Data(), ppfb->entityData()->Length());
+                Transform  entityTransform = *((TransformCP) ppfb->entityTransform());
+
+                value["data"] = dataStr;
+
+                if (0 != ppfb->brepType())
+                    value["type"] = ppfb->brepType();
+
+                if (!entityTransform.IsIdentity())
+                    JsonUtils::TransformToJson(value["transform"], entityTransform);
+
+                if (ppfb->has_symbology())
+                    {
+                    // YUCK: Want to ignore appearance entries for backup geometry to follow; not harmful, just confusing, and the less info to stringify the better....
+                    uint8_t const*  nextData = egOp.m_data + egOp.m_dataSize;
+                    size_t          nextDataOffset = (egOp.m_data - m_data) + egOp.m_dataSize;
+
+                    while (nextDataOffset < m_dataSize)
+                        {
+                        uint32_t    opCode = *((uint32_t const*) (nextData));
+                        uint32_t    dataSize = *((uint32_t const*) (nextData + sizeof (opCode)));
+                        size_t      egOpSize = sizeof (opCode) + sizeof (dataSize) + dataSize;
+
+                        GeometryStreamIO::Operation nextEgOp = GeometryStreamIO::Operation((GeometryStreamIO::OpCode) (opCode)); 
+
+                        nextData += egOpSize;
+                        nextDataOffset += egOpSize;
+
+                        switch (nextEgOp.m_opCode)
+                            {
+                            case GeometryStreamIO::OpCode::BRepPolyface:
+                            case GeometryStreamIO::OpCode::BRepCurveVector:
+                                ignoreUtilOffset = nextDataOffset; // Skip until we get to opcode following last backup geometry opcode... 
+                                break;
+
+                            default:
+                                if (nextEgOp.IsGeometryOp())
+                                    nextDataOffset = m_dataSize; // We can stop looking for more backup geometry opcodes when we encounter a normal geometry opcode...
+                                break;
+                            }
+                        }
+
+                    // NOTE: Ignoring older breps w/o face attachment index attrib, not worth the hassle...don't want to add it here...
+                    if (!ppfb->has_symbologyIndex())
+                        {
+                        for (size_t iSymb=0; iSymb < ppfb->symbology()->Length(); iSymb++)
+                            {
+                            FB::FaceSymbology const* fbSymb = ((FB::FaceSymbology const*) ppfb->symbology()->Data())+iSymb;
+                            Json::Value faceValue;
+
+                            if (fbSymb->useColor())
+                                {
+                                faceValue["color"] = fbSymb->color();
+                                if (0.0 != fbSymb->transparency())
+                                    faceValue["transparency"] = fbSymb->transparency();
+                                }
+
+                            if (fbSymb->useMaterial())
+                                {
+                                RenderMaterialId material((uint64_t)fbSymb->materialId());
+                                faceValue["materialId"] = material.ToHexStr();
+                                }
+
+                            value["faceSymbology"].append(faceValue);
+                            }
+                        }
+                    }
+
+                Json::Value brepValue;
+                brepValue["brep"] = value;
+                output.append(brepValue);
+                break;
+                }
+
+            case GeometryStreamIO::OpCode::BRepPolyface:
+                {
+                if (wantBRepData)
+                    break;
+
+                PolyfaceHeaderPtr   meshPtr = BentleyGeometryFlatBuffer::BytesToPolyfaceHeader(egOp.m_data);
+                IGeometryPtr        geomPtr = (meshPtr.IsValid() ? IGeometry::Create(meshPtr) : nullptr);
+                Json::Value         value;
+
+                if (geomPtr.IsValid() && IModelJson::TryGeometryToIModelJsonValue(value, *geomPtr))
+                    output.append(value);
+                break;
+                }
+
+            case GeometryStreamIO::OpCode::BRepCurveVector:
+                {
+                if (wantBRepData)
+                    break;
+
+                CurveVectorPtr      curvePtr = BentleyGeometryFlatBuffer::BytesToCurveVector(egOp.m_data);
+                IGeometryPtr        geomPtr = (curvePtr.IsValid() ? IGeometry::Create(curvePtr) : nullptr);
+                Json::Value         value;
+
+                if (geomPtr.IsValid() && IModelJson::TryGeometryToIModelJsonValue(value, *geomPtr))
+                    output.append(value);
+                break;
+                }
+
+            case GeometryStreamIO::OpCode::PointPrimitive:
+            case GeometryStreamIO::OpCode::PointPrimitive2d:
+            case GeometryStreamIO::OpCode::ArcPrimitive:
+            case GeometryStreamIO::OpCode::CurveVector:
+            case GeometryStreamIO::OpCode::Polyface:
+            case GeometryStreamIO::OpCode::CurvePrimitive:
+            case GeometryStreamIO::OpCode::SolidPrimitive:
+            case GeometryStreamIO::OpCode::BsplineSurface:
+                {
+                GeometricPrimitivePtr geom;
+
+                if (!reader.Get(egOp, geom))
+                    break;
+
+                IGeometryPtr geomPtr;
+
+                switch (geom->GetGeometryType())
+                    {
+                    case GeometricPrimitive::GeometryType::CurvePrimitive:
+                        {
+                        geomPtr = IGeometry::Create(geom->GetAsICurvePrimitive());
+                        break;
+                        }
+
+                    case GeometricPrimitive::GeometryType::CurveVector:
+                        {
+                        geomPtr = IGeometry::Create(geom->GetAsCurveVector());
+                        break;
+                        }
+
+                    case GeometricPrimitive::GeometryType::SolidPrimitive:
+                        {
+                        geomPtr = IGeometry::Create(geom->GetAsISolidPrimitive());
+                        break;
+                        }
+
+                    case GeometricPrimitive::GeometryType::BsplineSurface:
+                        {
+                        geomPtr = IGeometry::Create(geom->GetAsMSBsplineSurface());
+                        break;
+                        }
+
+                    case GeometricPrimitive::GeometryType::Polyface:
+                        {
+                        geomPtr = IGeometry::Create(geom->GetAsPolyfaceHeader());
+                        break;
+                        }
+                    }
+
+                if (!geomPtr.IsValid())
+                    break;
+
+                Json::Value value;
+
+                if (!IModelJson::TryGeometryToIModelJsonValue(value, *geomPtr))
+                    break;
+
+                output.append(value);
+                break;
+                }
+
+            default:
+                {
+#if defined (NOT_NOW_RAW_OPCODE)
+                // FOR_TESTING_ONLY: Would be bad to append this especially if it's an unrecognized geometry type (from newer version?) as we need to compute bounding box, etc...
+                Utf8String dataStr = Base64Utilities::Encode((Utf8CP) egOp.m_data, egOp.m_dataSize);
+                Json::Value value;
+
+                value["code"] = (uint32_t)egOp.m_opCode;
+                value["data"] = dataStr;
+
+                Json::Value opCodeValue;
+                opCodeValue["unparsedOp"] = value;
+                output.append(opCodeValue);
+#endif
+                break;
+                }
+            }
+        }
+
+    return output;
+    }
+
+/*---------------------------------------------------------------------------------**//**
+* @bsimethod                                                    Brien.Bastings  06/2015
++---------------+---------------+---------------+---------------+---------------+------*/
+static bool is3dGeometryType(GeometricPrimitive::GeometryType geomType)
+    {
+    switch (geomType)
+        {
+        case GeometricPrimitive::GeometryType::SolidPrimitive:
+        case GeometricPrimitive::GeometryType::BsplineSurface:
+        case GeometricPrimitive::GeometryType::Polyface:
+        case GeometricPrimitive::GeometryType::BRepEntity:
+            return true;
+
+        default:
+            return false;
+        }
+    }
+
+/*---------------------------------------------------------------------------------**//**
+* @bsimethod                                                    Brien.Bastings  11/2015
++---------------+---------------+---------------+---------------+---------------+------*/
+GeometryStreamEntryId GeometryBuilder::GetGeometryStreamEntryId() const
+    {
+    GeometryStreamEntryId entryId;
+
+    GeometryStreamIO::Collection collection(&m_writer.m_buffer.front(), (uint32_t) m_writer.m_buffer.size());
+
+    for (auto const& egOp : collection)
+        {
+        switch (egOp.m_opCode)
+            {
+            case GeometryStreamIO::OpCode::GeometryPartInstance:
+                {
+                auto ppfb = flatbuffers::GetRoot<FB::GeometryPart>(egOp.m_data);
+
+                entryId.SetGeometryPartId(DgnGeometryPartId((uint64_t)ppfb->geomPartId()));
+                entryId.IncrementIndex();
+                break;
+                }
+
+            default:
+                {
+                if (!egOp.IsGeometryOp())
+                    break;
+
+                if (GeometryStreamIO::OpCode::BRepPolyface == egOp.m_opCode || GeometryStreamIO::OpCode::BRepCurveVector == egOp.m_opCode)
+                    break; // NOTE: Only update GeometryStreamEntryId from ParasolidBRep...could have multiple polyface if BRep had face attachments...
+
+                entryId.SetGeometryPartId(DgnGeometryPartId());
+                entryId.IncrementIndex();
+                break;
+                }
+            }
+        }
+
+    return entryId;
+    }
+
+/*---------------------------------------------------------------------------------**//**
+* @bsimethod                                                    Sam.Wilson      08/15
++---------------+---------------+---------------+---------------+---------------+------*/
+BentleyStatus GeometryBuilder::GetGeometryStream(GeometryStreamR geom)
+    {
+    if (0 == m_writer.m_buffer.size())
+        return ERROR;
+
+    geom.SaveData(&m_writer.m_buffer.front(), (uint32_t) m_writer.m_buffer.size());
+
+    return SUCCESS;
+    }
+
+/*---------------------------------------------------------------------------------**//**
+* @bsimethod                                                    Brien.Bastings  06/2015
++---------------+---------------+---------------+---------------+---------------+------*/
+BentleyStatus GeometryBuilder::Finish(DgnGeometryPartR part)
+    {
+    if (!m_isPartCreate)
+        return ERROR; // Invalid builder for creating part geometry...
+
+    if (0 == m_writer.m_buffer.size())
+        return ERROR;
+
+    part.GetGeometryStreamR().SaveData(&m_writer.m_buffer.front(), (uint32_t) m_writer.m_buffer.size());
+
+    ElementAlignedBox3d localRange = (m_is3d ? m_placement3d.GetElementBox() : ElementAlignedBox3d(m_placement2d.GetElementBox()));
+
+    // NOTE: GeometryBuilder::CreateGeometryPart doesn't supply range...need to compute it...
+    if (!localRange.IsValid())
+        {
+        GeometryCollection collection(part.GetGeometryStream(), m_dgnDb);
+
+        for (auto iter : collection)
+            {
+            GeometricPrimitivePtr geom = iter.GetGeometryPtr();
+            DRange3d range;
+
+            if (geom.IsValid() && geom->GetRange(range))
+                {
+                localRange.Extend(range);
+                }
+            }
+
+        if (!localRange.IsValid())
+            return ERROR;
+        }
+
+    part.SetBoundingBox(localRange);
+
+    return SUCCESS;
+    }
+
+/*---------------------------------------------------------------------------------**//**
+* @bsimethod                                                    Brien.Bastings  04/2015
++---------------+---------------+---------------+---------------+---------------+------*/
+BentleyStatus GeometryBuilder::Finish(GeometrySourceR source)
+    {
+    if (m_isPartCreate)
+        return ERROR; // Invalid builder for creating element geometry...
+
+    if (0 == m_writer.m_buffer.size())
+        return ERROR;
+
+    if (!m_havePlacement)
+        return ERROR;
+
+    if (source.GetCategoryId() != m_elParams.GetCategoryId())
+        return ERROR;
+
+    DgnElementCP el = source.ToElement();
+
+    if (nullptr != el && el->GetElementHandler()._IsRestrictedAction(DgnElement::RestrictedAction::SetGeometry))
+        return ERROR;
+
+    if (m_is3d)
+        {
+        if (!m_placement3d.IsValid())
+            return ERROR;
+
+        GeometrySource3dP source3d;
+
+        if (nullptr == (source3d = source.GetAsGeometrySource3dP()))
+            return ERROR;
+
+        source3d->SetPlacement(m_placement3d);
+        }
+    else
+        {
+        if (!m_placement2d.IsValid())
+            return ERROR;
+
+        GeometrySource2dP source2d;
+
+        if (nullptr == (source2d = source.GetAsGeometrySource2dP()))
+            return ERROR;
+
+        source2d->SetPlacement(m_placement2d);
+        }
+
+    source.GetGeometryStreamR().SaveData(&m_writer.m_buffer.front(), (uint32_t) m_writer.m_buffer.size());
+
+    return SUCCESS;
+    }
+
+/*---------------------------------------------------------------------------------**//**
+* @bsimethod                                                    Brien.Bastings  04/2015
++---------------+---------------+---------------+---------------+---------------+------*/
+bool GeometryBuilder::Append(DgnSubCategoryId subCategoryId)
+    {
+    GeometryParams elParams;
+
+    elParams.SetCategoryId(m_elParams.GetCategoryId()); // Preserve current category...
+    elParams.SetSubCategoryId(subCategoryId);
+
+    return Append(elParams);
+    }
+
+/*---------------------------------------------------------------------------------**//**
+* @bsimethod                                                    Brien.Bastings  04/2015
++---------------+---------------+---------------+---------------+---------------+------*/
+bool GeometryBuilder::Append(GeometryParamsCR elParams, CoordSystem coord)
+    {
+    // NOTE: Allow explicit symbology in GeometryPart's GeometryStream, sub-category won't be persisted...
+    if (!m_isPartCreate)
+        {
+        if (!m_elParams.GetCategoryId().IsValid())
+            return false;
+
+        if (elParams.GetCategoryId() != m_elParams.GetCategoryId())
+            return false;
+
+        if (elParams.GetCategoryId() != DgnSubCategory::QueryCategoryId(m_dgnDb, elParams.GetSubCategoryId()))
+            return false;
+        }
+
+    if (elParams.IsTransformable())
+        {
+        if (CoordSystem::World == coord)
+            {
+            if (m_isPartCreate)
+                {
+                BeAssert(false); // Part GeometryParams must be supplied in local coordinates...
+                return false; 
+                }
+
+            // NOTE: Must defer applying transform until placement is computed from first geometric primitive...
+            if (m_havePlacement)
+                {
+                Transform   localToWorld = (m_is3d ? m_placement3d.GetTransform() : m_placement2d.GetTransform());
+                Transform   worldToLocal;
+
+                worldToLocal.InverseOf(localToWorld);
+
+                if (!worldToLocal.IsIdentity())
+                    {
+                    GeometryParams localParams(elParams);
+
+                    localParams.ApplyTransform(worldToLocal);
+
+                    return Append(localParams, CoordSystem::Local);
+                    }
+                }
+            }
+        else
+            {
+            if (!m_havePlacement)
+                {
+                BeAssert(false); // Caller can't supply local coordinates if we don't know what local is yet...
+                return false; 
+                }
+            }
+        }
+
+    if (m_elParams.IsEquivalent(elParams))
+        return true;
+
+    m_subCategoryChanged = (!m_isPartCreate && (elParams.GetSubCategoryId() != m_elParams.GetSubCategoryId()));
+    m_elParams = elParams;
+    m_appearanceChanged = true; // Defer append until we actually have some geometry...
+
+    return true;
+    }
+
+/*---------------------------------------------------------------------------------**//**
+* @bsimethod                                                    Brien.Bastings  04/2015
++---------------+---------------+---------------+---------------+---------------+------*/
+bool GeometryBuilder::Append(DgnGeometryPartId geomPartId, TransformCR geomToElement, DRange3dCR localRange)
+    {
+    if (m_isPartCreate)
+        {
+        BeAssert(false); // Nested parts are not supported...
+        return false;
+        }
+
+    if (!m_havePlacement)
+        return false; // geomToElement must be relative to an already defined placement (i.e. not computed placement from CreateWorld)...
+
+    DRange3d    partRange = localRange;
+
+    if (!geomToElement.IsIdentity())
+        geomToElement.Multiply(partRange, partRange);
+
+    OnNewGeom(partRange, false, GeometryStreamIO::OpCode::GeometryPartInstance); // Parts are already handled as sub-graphics...
+    m_writer.Append(geomPartId, &geomToElement);
+
+    return true;
+    }
+
+/*---------------------------------------------------------------------------------**//**
+* @bsimethod                                                    Brien.Bastings  04/2015
++---------------+---------------+---------------+---------------+---------------+------*/
+bool GeometryBuilder::Append(DgnGeometryPartId geomPartId, TransformCR geomToElement)
+    {
+    DRange3d    localRange;
+
+    if (SUCCESS != DgnGeometryPart::QueryGeometryPartRange(localRange, m_dgnDb, geomPartId))
+        return false; // part probably doesn't exist...
+
+    return Append(geomPartId, geomToElement, localRange);
+    }
+
+/*---------------------------------------------------------------------------------**//**
+* @bsimethod                                                    Brien.Bastings  04/2016
++---------------+---------------+---------------+---------------+---------------+------*/
+bool GeometryBuilder::Append(DgnGeometryPartId geomPartId, DPoint3dCR origin, YawPitchRollAngles const& angles)
+    {
+    Transform   geomToElement = angles.ToTransform(origin);
+
+    return Append(geomPartId, geomToElement);
+    }
+
+/*---------------------------------------------------------------------------------**//**
+* @bsimethod                                                    Brien.Bastings  04/2016
++---------------+---------------+---------------+---------------+---------------+------*/
+bool GeometryBuilder::Append(DgnGeometryPartId geomPartId, DPoint2dCR origin, AngleInDegrees const& angle)
+    {
+    Transform   geomToElement;
+
+    geomToElement.InitFromOriginAngleAndLengths(origin, angle.Radians(), 1.0, 1.0);
+
+    return Append(geomPartId, geomToElement);
+    }
+
+/*---------------------------------------------------------------------------------**//**
+* @bsimethod                                                    Brien.Bastings  04/2015
++---------------+---------------+---------------+---------------+---------------+------*/
+void GeometryBuilder::OnNewGeom(DRange3dCR localRangeIn, bool isSubGraphic, GeometryStreamIO::OpCode opCode)
+    {
+    DRange3d localRange = localRangeIn;
+
+    // NOTE: Expand range to include line style width.
+    if (m_elParams.GetCategoryId().IsValid())
+        {
+        m_elParams.Resolve(m_dgnDb);
+
+        LineStyleInfoCP lsInfo = m_elParams.GetLineStyle();
+
+        if (nullptr != lsInfo)
+            {
+            double maxWidth = lsInfo->GetLineStyleSymb().GetStyleWidth();
+
+            localRange.low.x -= maxWidth;
+            localRange.low.y -= maxWidth;
+            localRange.high.x += maxWidth;
+            localRange.high.y += maxWidth;
+
+            if (m_is3d)
+                {
+                localRange.low.z -= maxWidth;
+                localRange.high.z += maxWidth;
+                }
+            }
+        }
+
+    if (m_is3d)
+        m_placement3d.GetElementBoxR().Extend(localRange);
+    else
+        m_placement2d.GetElementBoxR().Extend(DRange2d::From(DPoint2d::From(localRange.low), DPoint2d::From(localRange.high)));
+
+    bool allowPatGradnt = false;
+    bool allowSolidFill = false;
+    bool allowLineStyle = false;
+    bool allowMaterial  = false;
+
+    switch (opCode)
+        {
+        case GeometryStreamIO::OpCode::GeometryPartInstance:
+            allowSolidFill = allowPatGradnt = allowLineStyle = allowMaterial = true; // Don't reject anything...
+            break;
+
+        case GeometryStreamIO::OpCode::CurvePrimitive:
+            allowLineStyle = true;
+            break;
+
+        case GeometryStreamIO::OpCode::CurveVector:
+            allowSolidFill = allowPatGradnt = allowLineStyle = allowMaterial = true;
+            break;
+
+        case GeometryStreamIO::OpCode::Polyface:
+            allowSolidFill = allowMaterial = true;
+            break;
+
+        case GeometryStreamIO::OpCode::SolidPrimitive:
+        case GeometryStreamIO::OpCode::BsplineSurface:
+        case GeometryStreamIO::OpCode::ParasolidBRep:
+            allowMaterial = true;
+            break;
+
+        case GeometryStreamIO::OpCode::Image:
+            allowSolidFill = true;
+            break;
+        }
+
+    bool hasInvalidPatGradnt = false;
+    bool hasInvalidSolidFill = false;
+    bool hasInvalidLineStyle = false;
+    bool hasInvalidMaterial  = false;
+
+    if (!allowPatGradnt || !allowSolidFill || !allowLineStyle || !allowMaterial)
+        {
+        if (FillDisplay::Never != m_elParams.GetFillDisplay())
+            {
+            if (nullptr != m_elParams.GetGradient() && !m_elParams.GetGradient()->IsThematic())
+                {
+                if (!allowPatGradnt)
+                    hasInvalidPatGradnt = true;
+                }
+            else
+                {
+                if (!allowSolidFill)
+                    hasInvalidSolidFill = true;
+                }
+            }
+
+        if (!allowPatGradnt && nullptr != m_elParams.GetPatternParams())
+            hasInvalidPatGradnt = true;
+
+        if (!allowLineStyle && !m_elParams.IsLineStyleFromSubCategoryAppearance() && m_elParams.HasStrokedLineStyle())
+            hasInvalidLineStyle = true;
+
+        if (!allowMaterial && !m_elParams.IsMaterialFromSubCategoryAppearance() && m_elParams.GetMaterialId().IsValid())
+            hasInvalidMaterial = true;
+        }
+
+    if (hasInvalidPatGradnt || hasInvalidSolidFill || hasInvalidLineStyle || hasInvalidMaterial)
+        {
+        // NOTE: We won't change m_elParams in case some caller is doing something like appending a single symbology
+        //       that includes fill, and then adding a series of open and closed elements expecting the open elements
+        //       to ignore the fill.
+        GeometryParams localParams(m_elParams);
+
+        if (hasInvalidPatGradnt)
+            {
+            localParams.SetGradient(nullptr);
+            localParams.SetPatternParams(nullptr);
+            }
+
+        if (hasInvalidSolidFill || hasInvalidPatGradnt)
+            localParams.SetFillDisplay(FillDisplay::Never);
+
+        if (hasInvalidLineStyle)
+            localParams.SetLineStyle(nullptr);
+
+        if (hasInvalidMaterial)
+            localParams.SetMaterialId(RenderMaterialId());
+
+        if (!m_appearanceModified || !m_elParamsModified.IsEquivalent(localParams))
+            {
+            m_elParamsModified = localParams;
+            m_writer.Append(m_elParamsModified, m_isPartCreate || !m_subCategoryChanged, m_is3d);
+            m_appearanceChanged = m_appearanceModified = true;
+            m_subCategoryChanged = false;
+            }
+        }
+    else if (m_appearanceChanged)
+        {
+        m_writer.Append(m_elParams, m_isPartCreate || !m_subCategoryChanged, m_is3d);
+        m_appearanceChanged = m_appearanceModified = m_subCategoryChanged = false;
+        }
+
+    if (isSubGraphic && !m_isPartCreate)
+        m_writer.Append(localRange);
+    }
+
+/*---------------------------------------------------------------------------------**//**
+* @bsimethod                                                    Brien.Bastings  04/2015
++---------------+---------------+---------------+---------------+---------------+------*/
+bool GeometryBuilder::ConvertToLocal(GeometricPrimitiveR geom)
+    {
+    if (m_isPartCreate)
+        {
+        BeAssert(false); // Part geometry must be supplied in local coordinates...
+        return false; 
+        }
+
+    Transform   localToWorld;
+    bool        transformParams = !m_havePlacement;
+
+    if (!m_havePlacement)
+        {
+        if (!geom.GetLocalCoordinateFrame(localToWorld))
+            return false;
+
+        DPoint3d            origin;
+        RotMatrix           rMatrix;
+        YawPitchRollAngles  angles;
+
+        localToWorld.GetTranslation(origin);
+        localToWorld.GetMatrix(rMatrix);
+        YawPitchRollAngles::TryFromRotMatrix(angles, rMatrix);
+
+        if (m_is3d)
+            {
+            m_placement3d.GetOriginR() = origin;
+            m_placement3d.GetAnglesR() = angles;
+            }
+        else
+            {
+            BeAssert(0 == BeNumerical::Compare(origin.z, 0.0));
+            if (0.0 != angles.GetPitch().Degrees() || 0.0 != angles.GetRoll().Degrees())
+                {
+                YawPitchRollAngles tmpAngles(AngleInDegrees(), angles.GetPitch(), angles.GetRoll());
+                localToWorld = Transform::FromProduct(localToWorld, tmpAngles.ToTransform(DPoint3d::FromZero()));
+                }
+
+            m_placement2d.GetOriginR() = DPoint2d::From(origin);
+            m_placement2d.GetAngleR() = angles.GetYaw();
+            }
+
+        m_havePlacement = true;
+        }
+    else if (m_is3d)
+        {
+        localToWorld = m_placement3d.GetTransform();
+        }
+    else
+        {
+        localToWorld = m_placement2d.GetTransform();
+        }
+
+    if (localToWorld.IsIdentity())
+        return true;
+
+    Transform worldToLocal;
+
+    worldToLocal.InverseOf(localToWorld);
+
+    // NOTE: Apply world-to-local to GeometryParams for auto-placement data supplied in world coords...
+    if (transformParams && m_elParams.IsTransformable())
+        m_elParams.ApplyTransform(worldToLocal);
+
+    return geom.TransformInPlace(worldToLocal);
+    }
+
+/*---------------------------------------------------------------------------------**//**
+* @bsimethod                                                    Brien.Bastings  04/2015
++---------------+---------------+---------------+---------------+---------------+------*/
+bool GeometryBuilder::AppendLocal(GeometricPrimitiveCR geom)
+    {
+    if (!m_havePlacement)
+        {
+        BeAssert(false); // placement must already be defined...
+        return false; 
+        }
+
+    DRange3d localRange;
+
+    if (!geom.GetRange(localRange))
+        return false;
+
+    GeometryStreamIO::OpCode opCode; 
+
+    switch (geom.GetGeometryType())
+        {
+        case GeometricPrimitive::GeometryType::CurvePrimitive:
+            opCode = GeometryStreamIO::OpCode::CurvePrimitive;
+            break;
+
+        case GeometricPrimitive::GeometryType::CurveVector:
+            opCode = geom.GetAsCurveVector()->IsAnyRegionType() ? GeometryStreamIO::OpCode::CurveVector : GeometryStreamIO::OpCode::CurvePrimitive;
+            break;
+
+        case GeometricPrimitive::GeometryType::SolidPrimitive:
+            opCode = GeometryStreamIO::OpCode::SolidPrimitive;
+            break;
+
+        case GeometricPrimitive::GeometryType::BsplineSurface:
+            opCode = GeometryStreamIO::OpCode::BsplineSurface;
+            break;
+
+        case GeometricPrimitive::GeometryType::Polyface:
+            opCode = GeometryStreamIO::OpCode::Polyface;
+            break;
+
+        case GeometricPrimitive::GeometryType::BRepEntity:
+            opCode = GeometryStreamIO::OpCode::ParasolidBRep;
+            break;
+
+        case GeometricPrimitive::GeometryType::TextString:
+            opCode = GeometryStreamIO::OpCode::TextString;
+            break;
+
+        default:
+            opCode = GeometryStreamIO::OpCode::Invalid;
+            break;
+        }
+
+    OnNewGeom(localRange, m_appendAsSubGraphics, opCode);
+
+    return m_writer.AppendSimplified(geom, m_is3d);
+    }
+
+/*---------------------------------------------------------------------------------**//**
+* @bsimethod                                                    Brien.Bastings  04/2015
++---------------+---------------+---------------+---------------+---------------+------*/
+bool GeometryBuilder::AppendWorld(GeometricPrimitiveR geom)
+    {
+    if (!ConvertToLocal(geom))
+        return false;
+
+    return AppendLocal(geom);
+    }
+
+/*---------------------------------------------------------------------------------**//**
+* @bsimethod                                                    Brien.Bastings  04/2015
++---------------+---------------+---------------+---------------+---------------+------*/
+bool GeometryBuilder::Append(GeometricPrimitiveCR geom, CoordSystem coord)
+    {
+    if (!m_is3d && is3dGeometryType(geom.GetGeometryType()))
+        {
+        BeAssert(false); // 3d only geometry...
+        return false;
+        }
+
+    if (CoordSystem::Local == coord)
+        return AppendLocal(geom);
+
+#if defined (BENTLEYCONFIG_PARASOLID)
+    GeometricPrimitivePtr clone;
+
+    // NOTE: Avoid un-necessary copy of BRep. We just need to change entity transform...
+    if (GeometricPrimitive::GeometryType::BRepEntity == geom.GetGeometryType())
+        clone = GeometricPrimitive::Create(PSolidUtil::InstanceEntity(*geom.GetAsIBRepEntity()));
+    else
+        clone = geom.Clone();
+#else
+    GeometricPrimitivePtr clone = geom.Clone();
+#endif
+
+    return AppendWorld(*clone);
+    }
+
+/*---------------------------------------------------------------------------------**//**
+* @bsimethod                                                    Brien.Bastings  04/2015
++---------------+---------------+---------------+---------------+---------------+------*/
+bool GeometryBuilder::Append(ICurvePrimitiveCR geom, CoordSystem coord)
+    {
+    if (CoordSystem::Local == coord)
+        {
+        DRange3d localRange;
+
+        if (!getRange(geom, localRange, nullptr))
+            return false;
+
+        OnNewGeom(localRange, m_appendAsSubGraphics, GeometryStreamIO::OpCode::CurvePrimitive);
+
+        return m_writer.AppendSimplified(geom, false, m_is3d);
+        }
+
+    GeometricPrimitivePtr geomPtr = GeometricPrimitive::Create(geom);
+
+    return AppendWorld(*geomPtr);
+    }
+
+/*---------------------------------------------------------------------------------**//**
+* @bsimethod                                                    Brien.Bastings  04/2015
++---------------+---------------+---------------+---------------+---------------+------*/
+bool GeometryBuilder::Append(CurveVectorCR geom, CoordSystem coord)
+    {
+    if (CoordSystem::Local == coord)
+        {
+        DRange3d localRange;
+
+        if (!getRange(geom, localRange, nullptr))
+            return false;
+
+        OnNewGeom(localRange, m_appendAsSubGraphics, geom.IsAnyRegionType() ? GeometryStreamIO::OpCode::CurveVector : GeometryStreamIO::OpCode::CurvePrimitive);
+
+        return m_writer.AppendSimplified(geom, m_is3d);
+        }
+
+    GeometricPrimitivePtr geomPtr = GeometricPrimitive::Create(geom);
+
+    return AppendWorld(*geomPtr);
+    }
+
+/*---------------------------------------------------------------------------------**//**
+* @bsimethod                                                    Brien.Bastings  04/2015
++---------------+---------------+---------------+---------------+---------------+------*/
+bool GeometryBuilder::Append(ISolidPrimitiveCR geom, CoordSystem coord)
+    {
+    if (!m_is3d)
+        {
+        BeAssert(false); // 3d only geometry...
+        return false;
+        }
+
+    if (CoordSystem::Local == coord)
+        {
+        DRange3d localRange;
+
+        if (!getRange(geom, localRange, nullptr))
+            return false;
+
+        OnNewGeom(localRange, m_appendAsSubGraphics, GeometryStreamIO::OpCode::SolidPrimitive);
+        m_writer.Append(geom);
+
+        return true;
+        }
+
+    GeometricPrimitivePtr geomPtr = GeometricPrimitive::Create(geom);
+
+    return AppendWorld(*geomPtr);
+    }
+
+/*---------------------------------------------------------------------------------**//**
+* @bsimethod                                                    Brien.Bastings  04/2015
++---------------+---------------+---------------+---------------+---------------+------*/
+bool GeometryBuilder::Append(MSBsplineSurfaceCR geom, CoordSystem coord)
+    {
+    if (!m_is3d)
+        {
+        BeAssert(false); // 3d only geometry...
+        return false;
+        }
+
+    if (CoordSystem::Local == coord)
+        {
+        DRange3d localRange;
+
+        if (!getRange(geom, localRange, nullptr))
+            return false;
+
+        OnNewGeom(localRange, m_appendAsSubGraphics, GeometryStreamIO::OpCode::BsplineSurface);
+        m_writer.Append(geom);
+
+        return true;
+        }
+
+    GeometricPrimitivePtr geomPtr = GeometricPrimitive::Create(geom);
+
+    return AppendWorld(*geomPtr);
+    }
+
+/*---------------------------------------------------------------------------------**//**
+* @bsimethod                                                    Brien.Bastings  04/2015
++---------------+---------------+---------------+---------------+---------------+------*/
+bool GeometryBuilder::Append(PolyfaceQueryCR geom, CoordSystem coord)
+    {
+    if (!m_is3d)
+        {
+        BeAssert(false); // 3d only geometry...
+        return false;
+        }
+
+    if (CoordSystem::Local == coord)
+        {
+        DRange3d localRange;
+
+        if (!getRange(geom, localRange, nullptr))
+            return false;
+
+        OnNewGeom(localRange, m_appendAsSubGraphics, GeometryStreamIO::OpCode::Polyface);
+        m_writer.Append(geom);
+
+        return true;
+        }
+
+    GeometricPrimitivePtr geomPtr = GeometricPrimitive::Create(geom);
+
+    return AppendWorld(*geomPtr);
+    }
+
+/*---------------------------------------------------------------------------------**//**
+* @bsimethod                                                   Earlin.Lutz 03/2016
++---------------+---------------+---------------+---------------+---------------+------*/
+bool GeometryBuilder::Append(IGeometryCR geometry, CoordSystem coord)
+    {
+    switch (geometry.GetGeometryType())
+        {
+        case IGeometry::GeometryType::CurvePrimitive:
+            return Append(*geometry.GetAsICurvePrimitive(), coord);
+        case IGeometry::GeometryType::CurveVector:
+            return Append(*geometry.GetAsCurveVector(), coord);
+        case IGeometry::GeometryType::Polyface:
+            return Append(*geometry.GetAsPolyfaceHeader(), coord);
+        case IGeometry::GeometryType::SolidPrimitive:
+            return Append(*geometry.GetAsISolidPrimitive(), coord);
+        case IGeometry::GeometryType::BsplineSurface:
+            return Append(*geometry.GetAsMSBsplineSurface(), coord);
+        default:
+            return false;
+        }
+    }
+
+/*---------------------------------------------------------------------------------**//**
+* @bsimethod                                                    Brien.Bastings  04/2015
++---------------+---------------+---------------+---------------+---------------+------*/
+bool GeometryBuilder::Append(IBRepEntityCR geom, CoordSystem coord)
+    {
+    if (!m_is3d)
+        {
+        BeAssert(false); // 3d only geometry...
+        return false;
+        }
+
+    if (CoordSystem::Local == coord)
+        {
+        DRange3d localRange;
+
+        if (!getRange(geom, localRange, nullptr))
+            return false;
+
+        OnNewGeom(localRange, m_appendAsSubGraphics, GeometryStreamIO::OpCode::ParasolidBRep);
+        m_writer.Append(geom);
+
+        return true;
+        }
+
+#if defined (BENTLEYCONFIG_PARASOLID)
+    // NOTE: Avoid un-necessary copy of BRep. We just need to change entity transform...
+    IBRepEntityPtr clone = PSolidUtil::InstanceEntity(geom);
+#else
+    IBRepEntityPtr clone = geom.Clone();
+#endif
+
+    GeometricPrimitivePtr geomPtr = GeometricPrimitive::Create(clone);
+
+    return AppendWorld(*geomPtr);
+    }
+
+/*---------------------------------------------------------------------------------**//**
+* @bsimethod                                                    Brien.Bastings  04/2015
++---------------+---------------+---------------+---------------+---------------+------*/
+bool GeometryBuilder::Append(TextStringCR text, CoordSystem coord)
+    {
+    if (CoordSystem::Local == coord)
+        {
+        DRange3d localRange;
+        if (!getRange(text, localRange, nullptr))
+            return false;
+
+        OnNewGeom(localRange, m_appendAsSubGraphics, GeometryStreamIO::OpCode::TextString);
+        m_writer.Append(text);
+
+        return true;
+        }
+
+    return AppendWorld(*GeometricPrimitive::Create(text));
+    }
+
+BEGIN_UNNAMED_NAMESPACE
+
+//=======================================================================================
+//! Allows for the ViewContext-based TextAnnotationDraw to be used with an GeometryBuilder.
+// @bsiclass                                                    Jeff.Marker     09/2015
+//=======================================================================================
+struct TextAnnotationDrawToGeometricPrimitive : IGeometryProcessor
+{
+private:
+    GeometryBuilderR m_builder;
+    TextAnnotationCR m_text;
+    GeometryBuilder::CoordSystem m_coord;
+
+public:
+    TextAnnotationDrawToGeometricPrimitive(TextAnnotationCR text, GeometryBuilderR builder, GeometryBuilder::CoordSystem coord) : m_text(text), m_builder(builder), m_coord(coord) {}
+
+    bool _ProcessTextString(TextStringCR, SimplifyGraphic&) override;
+    bool _ProcessCurveVector(CurveVectorCR, bool isFilled, SimplifyGraphic&) override;
+    void _OutputGraphics(ViewContextR) override;
+};
+
+//---------------------------------------------------------------------------------------
+// @bsimethod                                                   Jeff.Marker     09/2015
+//---------------------------------------------------------------------------------------
+bool TextAnnotationDrawToGeometricPrimitive::_ProcessTextString(TextStringCR text, SimplifyGraphic& graphic)
+    {
+    m_builder.Append(graphic.GetCurrentGeometryParams()); // NOTE: Actual append happens when geometric primitive is added only if changed...
+
+    if (graphic.GetLocalToWorldTransform().IsIdentity())
+        {
+        m_builder.Append(text, m_coord);
+
+        return true;
+        }
+
+    TextString transformedText(text);
+
+    transformedText.ApplyTransform(graphic.GetLocalToWorldTransform());
+    m_builder.Append(transformedText, m_coord);
+
+    return true;
+    }
+
+//---------------------------------------------------------------------------------------
+// @bsimethod                                                   Jeff.Marker     09/2015
+//---------------------------------------------------------------------------------------
+bool TextAnnotationDrawToGeometricPrimitive::_ProcessCurveVector(CurveVectorCR curves, bool isFilled, SimplifyGraphic& graphic)
+    {
+    m_builder.Append(graphic.GetCurrentGeometryParams()); // NOTE: Actual append happens when geometric primitive is added only if changed...
+
+    if (graphic.GetLocalToWorldTransform().IsIdentity())
+        {
+        m_builder.Append(curves, m_coord);
+
+        return true;
+        }
+
+    CurveVector transformedCurves(curves);
+
+    transformedCurves.TransformInPlace(graphic.GetLocalToWorldTransform());
+    m_builder.Append(transformedCurves, m_coord);
+
+    return true;
+    }
+
+//---------------------------------------------------------------------------------------
+// @bsimethod                                                   Jeff.Marker     09/2015
+//---------------------------------------------------------------------------------------
+void TextAnnotationDrawToGeometricPrimitive::_OutputGraphics(ViewContextR context)
+    {
+    TextAnnotationDraw annotationDraw(m_text);
+    Render::GeometryParams geomParams(m_builder.GetGeometryParams());
+    auto graphic = context.CreateSceneGraphic();
+
+    annotationDraw.Draw(*graphic, context, geomParams);
+    graphic->Finish();
+    }
+
+END_UNNAMED_NAMESPACE
+
+/*---------------------------------------------------------------------------------**//**
+* @bsimethod                                                    Brien.Bastings  04/2015
++---------------+---------------+---------------+---------------+---------------+------*/
+bool GeometryBuilder::Append(TextAnnotationCR text, CoordSystem coord)
+    {
+    TextAnnotationDrawToGeometricPrimitive annotationDraw(text, *this, coord);
+
+    GeometryProcessor::Process(annotationDraw, m_dgnDb);
+
+    return true;
+    }
+
+/*---------------------------------------------------------------------------------**//**
+* @bsimethod                                                    Brien.Bastings  04/2015
++---------------+---------------+---------------+---------------+---------------+------*/
+GeometryBuilder::GeometryBuilder(DgnDbR dgnDb, DgnCategoryId categoryId, Placement3dCR placement)
+  : GeometryBuilder(dgnDb, categoryId, true)
+    {
+    m_placement3d = placement;
+    m_placement3d.GetElementBoxR().Init(); // throw away pre-existing bounding box...
+    m_havePlacement = true;
+    }
+
+/*---------------------------------------------------------------------------------**//**
+* @bsimethod                                                    Brien.Bastings  04/2015
++---------------+---------------+---------------+---------------+---------------+------*/
+GeometryBuilder::GeometryBuilder(DgnDbR dgnDb, DgnCategoryId categoryId, Placement2dCR placement)
+  : GeometryBuilder(dgnDb, categoryId, false)
+    {
+    m_placement2d = placement;
+    m_placement2d.GetElementBoxR().Init(); // throw away pre-existing bounding box...
+    m_havePlacement = true;
+    }
+
+/*---------------------------------------------------------------------------------**//**
+* @bsimethod                                                    Brien.Bastings  04/2015
++---------------+---------------+---------------+---------------+---------------+------*/
+GeometryBuilder::GeometryBuilder(DgnDbR dgnDb, DgnCategoryId categoryId, bool is3d)
+  : m_isPartCreate(!categoryId.IsValid()), m_is3d(is3d), m_dgnDb(dgnDb), m_writer(dgnDb)
+    {
+    m_elParams.SetCategoryId(categoryId);
+    }
+
+/*---------------------------------------------------------------------------------**//**
+* @bsimethod                                                    Brien.Bastings  04/2015
++---------------+---------------+---------------+---------------+---------------+------*/
+GeometryBuilderPtr GeometryBuilder::CreateGeometryPart(GeometryStreamCR stream, DgnDbR db, bool ignoreSymbology, Render::GeometryParamsP params)
+    {
+    GeometryBuilderPtr builder = new GeometryBuilder(db, DgnCategoryId(), Placement3d());
+    GeometryStreamIO::Collection collection(stream.GetData(), stream.GetSize());
+    GeometryStreamIO::Reader reader(db);
+    size_t basicSymbCount = 0;
+
+    for (auto const& egOp : collection)
+        {
+        switch (egOp.m_opCode)
+            {
+            case GeometryStreamIO::OpCode::Header:
+                break; // Already have header....
+
+            case GeometryStreamIO::OpCode::SubGraphicRange:
+                break; // A part must produce a single graphic...
+
+            case GeometryStreamIO::OpCode::GeometryPartInstance:
+                return nullptr; // Nested parts aren't supported...
+
+            case GeometryStreamIO::OpCode::BasicSymbology:
+                {
+                if (ignoreSymbology)
+                    break;
+
+                basicSymbCount++;
+
+                if (1 == basicSymbCount && nullptr != params)
+                    {
+                    reader.Get(egOp, *params);
+                    break; // Initial symbology should not be baked into GeometryPart...
+                    }
+
+                // Can't change sub-category in GeometryPart's GeometryStream, only preserve sub-category appearance overrides.
+                auto ppfb = flatbuffers::GetRoot<FB::BasicSymbology>(egOp.m_data);
+
+                if (0 == ppfb->subCategoryId())
+                    {
+                    builder->m_writer.Append(egOp); // No sub-category, ok to write as-is...
+                    break;
+                    }
+
+                if (!(ppfb->useColor() || ppfb->useWeight() || ppfb->useStyle() || 0.0 != ppfb->transparency() || 0 != ppfb->displayPriority() || 0 != ppfb->geomClass()))
+                    break;
+
+                FlatBufferBuilder fbb;
+
+                auto mloc = FB::CreateBasicSymbology(fbb, 0, ppfb->color(), ppfb->weight(), ppfb->lineStyleId(), ppfb->transparency(), ppfb->displayPriority(), ppfb->geomClass(), ppfb->useColor(), ppfb->useWeight(), ppfb->useStyle());
+                fbb.Finish(mloc);
+                builder->m_writer.Append(GeometryStreamIO::Operation(GeometryStreamIO::OpCode::BasicSymbology, (uint32_t) fbb.GetSize(), fbb.GetBufferPointer()));
+                break;
+                }
+
+            case GeometryStreamIO::OpCode::LineStyleModifiers:
+            case GeometryStreamIO::OpCode::AreaFill:
+            case GeometryStreamIO::OpCode::Pattern:
+            case GeometryStreamIO::OpCode::Material:
+                {
+                if (ignoreSymbology)
+                    break;
+
+                if (1 == basicSymbCount && nullptr != params)
+                    {
+                    reader.Get(egOp, *params);
+                    break; // Initial symbology should not be baked into GeometryPart...
+                    }
+
+                builder->m_writer.Append(egOp); // Append raw data...
+                break;
+                }
+
+            default:
+                builder->m_writer.Append(egOp); // Append raw data so we don't lose bReps, etc. even when we don't have Parasolid available...
+                break;
+            }
+        }
+
+    return builder;
+    }
+
+/*---------------------------------------------------------------------------------**//**
+* @bsimethod                                                    Brien.Bastings  04/2015
++---------------+---------------+---------------+---------------+---------------+------*/
+GeometryBuilderPtr GeometryBuilder::CreateGeometryPart(DgnDbR db, bool is3d)
+    {
+    // NOTE: Part geometry is always specified in local coords, i.e. has identity placement.
+    //       Category isn't needed when creating a part, invalid category will be used to set m_isPartCreate.
+    if (is3d)
+        return new GeometryBuilder(db, DgnCategoryId(), Placement3d());
+
+    return new GeometryBuilder(db, DgnCategoryId(), Placement2d());
+    }
+
+/*---------------------------------------------------------------------------------**//**
+* @bsimethod                                                    Brien.Bastings  10/2016
++---------------+---------------+---------------+---------------+---------------+------*/
+GeometryBuilderPtr GeometryBuilder::Create(GeometrySourceCR source, GeometryStreamCR stream)
+    {
+    DgnCategoryId categoryId = source.GetCategoryId();
+
+    if (!categoryId.IsValid())
+        return nullptr;
+
+    GeometryBuilderPtr builder;
+
+    if (nullptr != source.GetAsGeometrySource3d())
+        builder = new GeometryBuilder(source.GetSourceDgnDb(), categoryId, source.GetAsGeometrySource3d()->GetPlacement());
+    else
+        builder = new GeometryBuilder(source.GetSourceDgnDb(), categoryId, source.GetAsGeometrySource2d()->GetPlacement());
+
+    if (!builder.IsValid())
+        return nullptr;
+    
+    Render::GeometryParams sourceParams(categoryId);
+    Transform sourceTransform = source.GetPlacementTransform();
+
+    GeometryCollection collection(stream, source.GetSourceDgnDb(), &sourceParams, &sourceTransform);
+
+    for (auto iter : collection)
+        {
+        builder->Append(iter.GetGeometryParams());
+
+        DgnGeometryPartId partId = iter.GetGeometryPartId();
+
+        if (partId.IsValid())
+            {
+            builder->Append(partId, iter.GetGeometryToSource());
+            continue;
+            }
+
+        GeometricPrimitivePtr geom = iter.GetGeometryPtr();
+
+        BeAssert(geom.IsValid());
+        if (!geom.IsValid())
+            continue;
+
+        if (!iter.GetSubGraphicLocalRange().IsNull())
+            builder->SetAppendAsSubGraphics();
+
+        builder->Append(*geom);
+        }
+
+    return builder;
+    }
+
+/*---------------------------------------------------------------------------------**//**
+* @bsimethod                                                    Brien.Bastings  04/2015
++---------------+---------------+---------------+---------------+---------------+------*/
+GeometryBuilderPtr GeometryBuilder::CreateWithAutoPlacement(DgnModelR model, DgnCategoryId categoryId)
+    {
+    if (!categoryId.IsValid())
+        return nullptr;
+
+    auto geomModel = model.ToGeometricModel();
+    if (nullptr == geomModel)
+        return nullptr;
+
+    return new GeometryBuilder(model.GetDgnDb(), categoryId, geomModel->Is3d());
+    }
+
+/*---------------------------------------------------------------------------------**//**
+* @bsimethod                                                    Brien.Bastings  04/2015
++---------------+---------------+---------------+---------------+---------------+------*/
+GeometryBuilderPtr GeometryBuilder::Create(DgnModelR model, DgnCategoryId categoryId, TransformCR transform)
+    {
+    if (!categoryId.IsValid())
+        return nullptr;
+
+    auto geomModel = model.ToGeometricModel();
+    if (nullptr == geomModel)
+        return nullptr;
+
+    DPoint3d            origin;
+    RotMatrix           rMatrix;
+    YawPitchRollAngles  angles;
+
+    transform.GetTranslation(origin);
+    transform.GetMatrix(rMatrix);
+
+    // NOTE: YawPitchRollAngles::TryFromRotMatrix compares against Angle::SmallAngle, which after
+    //       consulting with Earlin is too strict for our purposes and shouldn't be considered a failure.
+    if (!YawPitchRollAngles::TryFromRotMatrix(angles, rMatrix))
+        {
+        RotMatrix   resultMatrix = angles.ToRotMatrix();
+
+        if (rMatrix.MaxDiff(resultMatrix) > 1.0e-5)
+            return nullptr;
+        }
+
+    if (geomModel->Is3d())
+        {
+        Placement3d placement(origin, angles);
+
+        return new GeometryBuilder(model.GetDgnDb(), categoryId, placement);
+        }
+
+    if (0 != BeNumerical::Compare(origin.z, 0.0) || 0 != BeNumerical::Compare(angles.GetPitch().Degrees(), 0.0) || 0 != BeNumerical::Compare(angles.GetRoll().Degrees(), 0.0))
+        return nullptr; // Invalid transform for Placement2d...
+
+    Placement2d placement(DPoint2d::From(origin), angles.GetYaw());
+
+    return new GeometryBuilder(model.GetDgnDb(), categoryId, placement);
+    }
+
+/*---------------------------------------------------------------------------------**//**
+* @bsimethod                                                    Brien.Bastings  04/2015
++---------------+---------------+---------------+---------------+---------------+------*/
+GeometryBuilderPtr GeometryBuilder::Create(DgnModelR model, DgnCategoryId categoryId, DPoint3dCR origin, YawPitchRollAngles const& angles)
+    {
+    if (!categoryId.IsValid())
+        return nullptr;
+
+    auto geomModel = model.ToGeometricModel();
+    if (nullptr == geomModel || !geomModel->Is3d())
+        return nullptr;
+
+    Placement3d placement(origin, angles);
+
+    return new GeometryBuilder(model.GetDgnDb(), categoryId, placement);
+    }
+
+/*---------------------------------------------------------------------------------**//**
+* @bsimethod                                                    Brien.Bastings  04/2015
++---------------+---------------+---------------+---------------+---------------+------*/
+GeometryBuilderPtr GeometryBuilder::Create(DgnModelR model, DgnCategoryId categoryId, DPoint2dCR origin, AngleInDegrees const& angle)
+    {
+    if (!categoryId.IsValid())
+        return nullptr;
+
+    auto geomModel = model.ToGeometricModel();
+    if (nullptr == geomModel || geomModel->Is3d())
+        return nullptr;
+
+    Placement2d placement(origin, angle);
+
+    return new GeometryBuilder(model.GetDgnDb(), categoryId, placement);
+    }
+
+/*---------------------------------------------------------------------------------**//**
+* @bsimethod                                                    Brien.Bastings  04/2015
++---------------+---------------+---------------+---------------+---------------+------*/
+GeometryBuilderPtr GeometryBuilder::Create(GeometrySourceCR source)
+    {
+    DgnCategoryId categoryId = source.GetCategoryId();
+
+    if (!categoryId.IsValid())
+        return nullptr;
+
+    if (nullptr != source.GetAsGeometrySource3d())
+        return new GeometryBuilder(source.GetSourceDgnDb(), categoryId, source.GetAsGeometrySource3d()->GetPlacement());
+
+    return new GeometryBuilder(source.GetSourceDgnDb(), categoryId, source.GetAsGeometrySource2d()->GetPlacement());
+    }
+
+/*---------------------------------------------------------------------------------**//**
+* @bsimethod                                                    Brien.Bastings  03/2018
++---------------+---------------+---------------+---------------+---------------+------*/
+bool GeometryBuilder::FromJson(JsonValueCR input, JsonValueCR opts)
+    {
+    Render::GeometryParams params = GetGeometryParams();
+    int n = input.size();
+    bool checkedSubGraphics = false;
+
+    for (int i = 0; i < n; i++)
+        {
+        Json::Value entry = input[i];
+
+        if (!entry.isObject())
+            continue;
+
+        if (entry.isMember("appearance"))
+            {
+            Json::Value appearance = entry["appearance"];
+
+            params.ResetAppearance(); // Always reset to subCategory appearance...
+
+            if (!appearance["subCategory"].isNull())
+                {
+                DgnSubCategoryId subCategoryId;
+
+                subCategoryId.FromJson(appearance["subCategory"]);
+
+                if (subCategoryId.IsValid())
+                    params.SetSubCategoryId(subCategoryId);
+                }
+
+            if (!appearance["color"].isNull())
+                params.SetLineColor(ColorDef(appearance["color"].asUInt()));
+
+            if (!appearance["weight"].isNull())
+                params.SetWeight(appearance["weight"].asUInt());
+
+            if (!appearance["style"].isNull())
+                {
+                DgnStyleId styleId;
+
+                styleId.FromJson(appearance["style"]);
+
+                if (styleId.IsValid())
+                    {
+                    LineStyleInfoPtr lsInfo = LineStyleInfo::Create(styleId, nullptr);
+                    params.SetLineStyle(lsInfo.get());
+                    }
+                else
+                    {
+                    params.SetLineStyle(nullptr);
+                    }
+                }
+
+            if (!appearance["transparency"].isNull())
+                params.SetTransparency(appearance["transparency"].asDouble());
+
+            if (!appearance["displayPriority"].isNull())
+                params.SetDisplayPriority(appearance["displayPriority"].asInt());
+
+            if (!appearance["geometryClass"].isNull())
+                params.SetGeometryClass((Render::DgnGeometryClass) (appearance["geometryClass"].asUInt()));
+            }
+        else if (entry.isMember("styleMod"))
+            {
+            Json::Value styleMod = entry["styleMod"];
+            LineStyleParams styleParams;
+
+            styleParams.Init();
+
+            if (!styleMod["scale"].isNull())
+                {
+                styleParams.scale = styleMod["scale"].asDouble();
+                styleParams.modifiers |= STYLEMOD_SCALE;
+                }
+
+            if (!styleMod["dashScale"].isNull())
+                {
+                styleParams.dashScale = styleMod["dashScale"].asDouble();
+                styleParams.modifiers |= STYLEMOD_DSCALE;
+                }
+
+            if (!styleMod["gapScale"].isNull())
+                {
+                styleParams.gapScale = styleMod["gapScale"].asDouble();
+                styleParams.modifiers |= STYLEMOD_GSCALE;
+                }
+
+            if (!styleMod["startWidth"].isNull())
+                {
+                styleParams.startWidth = styleMod["startWidth"].asDouble();
+                styleParams.modifiers |= STYLEMOD_SWIDTH;
+                }
+
+            if (!styleMod["endWidth"].isNull())
+                {
+                styleParams.endWidth = styleMod["endWidth"].asDouble();
+                styleParams.modifiers |= STYLEMOD_EWIDTH;
+                }
+
+            if (!styleMod["distPhase"].isNull())
+                {
+                styleParams.distPhase = styleMod["distPhase"].asDouble();
+                styleParams.modifiers |= STYLEMOD_DISTPHASE;
+                }
+
+            if (!styleMod["fractPhase"].isNull())
+                {
+                styleParams.fractPhase = styleMod["fractPhase"].asDouble();
+                styleParams.modifiers |= STYLEMOD_FRACTPHASE;
+                }
+
+            if (!styleMod["centerPhase"].isNull())
+                styleParams.modifiers |= STYLEMOD_CENTERPHASE;
+
+            if (!styleMod["segmentMode"].isNull())
+                {
+                if (styleMod["segmentMode"].asBool())
+                    styleParams.modifiers |= STYLEMOD_SEGMODE;
+                else
+                    styleParams.modifiers |= STYLEMOD_NOSEGMODE;
+                }
+
+            if (!styleMod["physicalWidth"].isNull())
+                styleParams.modifiers |= STYLEMOD_TRUE_WIDTH;
+
+            if (!styleMod["normal"].isNull())
+                {
+                JsonUtils::DPoint3dFromJson(styleParams.normal, styleMod["normal"]);
+                styleParams.modifiers |= STYLEMOD_NORMAL;
+                }
+
+            if (!styleMod["rotation"].isNull())
+                {
+                YawPitchRollAngles angles = JsonUtils::YawPitchRollFromJson(styleMod["rotation"]);
+
+                styleParams.rMatrix = angles.ToRotMatrix();
+                styleParams.modifiers |= STYLEMOD_RMATRIX;
+                }
+
+            DgnStyleId      styleId;
+            LineStyleInfoCP currentLsInfo = params.GetLineStyle();
+
+            if (nullptr != currentLsInfo)
+                styleId = currentLsInfo->GetStyleId();
+
+            LineStyleInfoPtr lsInfo = LineStyleInfo::Create(styleId, &styleParams);
+            params.SetLineStyle(lsInfo.get());
+            }
+        else if (entry.isMember("fill"))
+            {
+            Json::Value fill = entry["fill"];
+
+            if (fill["display"].isNull())
+                continue;
+
+            FillDisplay fillDisplay = (FillDisplay) fill["display"].asUInt();
+
+            params.SetFillDisplay(fillDisplay);
+
+            if (FillDisplay::Never == fillDisplay)
+                continue;
+
+            if (!fill["transparency"].isNull())
+                params.SetFillTransparency(fill["transparency"].asDouble());
+
+            if (!fill["gradient"].isNull())
+                {
+                GradientSymbPtr gradientPtr = GradientSymb::Create();
+
+                if (SUCCESS == gradientPtr->FromJson(fill["gradient"]))
+                    {
+                    params.SetGradient(gradientPtr.get());
+                    continue;
+                    }
+                }
+
+            if (!fill["backgroundFill"].isNull())
+                {
+                BackgroundFill bgFill = (BackgroundFill) fill["backgroundFill"].asUInt();
+
+                if (BackgroundFill::None == bgFill)
+                    {
+                    if (!fill["color"].isNull())
+                        params.SetFillColor(ColorDef(fill["color"].asUInt()));
+                    else
+                        params.SetFillColorToSubCategoryAppearance();
+                    }
+                else
+                    {
+                    params.SetFillColorFromViewBackground(BackgroundFill::Outline == bgFill);                
+                    }
+                }
+            else if (!fill["color"].isNull())
+                {
+                params.SetFillColor(ColorDef(fill["color"].asUInt()));
+                }
+            }
+        else if (entry.isMember("pattern"))
+            {
+            PatternParamsPtr patternParams = PatternParams::Create();
+
+            if (SUCCESS == patternParams->FromJson(entry["pattern"]))
+                params.SetPatternParams(patternParams.get());
+            }
+        else if (entry.isMember("material"))
+            {
+            Json::Value material = entry["material"];
+
+            if (material["materialId"].isNull())
+                return false; // A material id (could be invalid to override sub-cateogory with none) is required...
+
+            RenderMaterialId materialId;
+            materialId.FromJson(material["materialId"]);
+
+            params.SetMaterialId(materialId);
+            }
+        else if (entry.isMember("geomPart"))
+            {
+            Json::Value geomPart = entry["geomPart"];
+
+            if (geomPart["part"].isNull())
+                return false; // A part id is required...
+
+            DgnGeometryPartId partId;
+            partId.FromJson(geomPart["part"]);
+            if (!partId.IsValid())
+                return false;
+
+            DPoint3d origin = DPoint3d::FromZero();
+            if (!geomPart["origin"].isNull())
+                JsonUtils::DPoint3dFromJson(origin, geomPart["origin"]);
+
+            YawPitchRollAngles angles;
+            if (!geomPart["rotation"].isNull())
+                angles = JsonUtils::YawPitchRollFromJson(geomPart["rotation"]);
+
+            Transform geomToSource = angles.ToTransform(origin);
+
+            if (!geomPart["scale"].isNull())
+                {
+                double scale = geomPart["scale"].asDouble();
+                if (scale > 0.0 && 1.0 != scale)
+                    geomToSource.ScaleMatrixColumns(geomToSource, scale, scale, scale);
+                }
+
+            if (!Append(params))
+                return false;
+
+            if (!Append(partId, geomToSource))
+                return false;
+            }
+        else if (entry.isMember("subRange"))
+            {
+            // NOTE: Presence of subRange tag is all we care about, values aren't used as they will be computed from geometry...
+            if (checkedSubGraphics)
+                break;
+
+            // NOTE: Worth including range whenever there are multiple primitives, not just when multiple primitives follow the subRange tag...
+            if (n > 2 && i+1 < n)
+                {
+                size_t iGeom = 0;
+
+                for (int j = 0; j < n; j++)
+                    {
+                    Json::Value entry = input[j];
+
+                    // Check for known non-geometry tags...for counting purposes, a GeometryPart is considered geometry (i.e. stream includes mix of part instances and primitives)...
+                    if (!entry.isObject() || entry.isMember("appearance") || entry.isMember("styleMod") || entry.isMember("fill") || entry.isMember("pattern") || entry.isMember("material") || entry.isMember("subRange"))
+                        continue;
+
+                    if (++iGeom > 1)
+                        break;
+                    }
+
+                if (iGeom > 1)
+                    SetAppendAsSubGraphics(); // This will do nothing if a GeometryPart is being created, or a GeometryPart instance is being inserted...
+                }
+
+            checkedSubGraphics = true;
+            }
+        else if (entry.isMember("textString"))
+            {
+            Json::Value textString = entry["textString"];
+
+            if (textString["font"].isNull() || textString["height"].isNull() || textString["text"].isNull())
+                return false; // A font, height, and text are required...
+
+            DgnFontCP font = GetDgnDb().Fonts().FindFontById(DgnFontId((uint64_t) textString["font"].asInt()));
+
+            if (nullptr == font)
+                return false; // Invalid font id...
+
+            double  height = textString["height"].asDouble();
+            double  width = height;
+
+            if (0.0 == height)
+                return false; // Invalid height...
+
+            if (!textString["widthFactor"].isNull())
+                {
+                double widthFactor = textString["widthFactor"].asDouble();
+                
+                if (0.0 != widthFactor)
+                    width = height * widthFactor;
+                }
+
+            TextStringStylePtr style = TextStringStyle::Create();
+
+            style->SetFont(*font);
+            style->SetSize(width, height);
+
+            if (!textString["bold"].isNull())
+                style->SetIsBold(textString["bold"].asBool());
+
+            if (!textString["italic"].isNull())
+                style->SetIsItalic(textString["italic"].asBool());
+
+            if (!textString["underline"].isNull())
+                style->SetIsUnderlined(textString["underline"].asBool());
+
+            TextStringPtr text = TextString::Create();
+
+            text->SetStyle(*style);
+            text->SetText(textString["text"].asString().c_str());
+
+            if (!textString["origin"].isNull())
+                {
+                DPoint3d origin;
+
+                JsonUtils::DPoint3dFromJson(origin, textString["origin"]);
+                text->SetOrigin(origin);
+                }
+
+            if (!textString["rotation"].isNull())
+                {
+                YawPitchRollAngles angles = JsonUtils::YawPitchRollFromJson(textString["rotation"]);
+                RotMatrix rMatrix = angles.ToRotMatrix();
+
+                text->SetOrientation(rMatrix);
+                }
+
+            if (!Append(params))
+                return false;
+
+            if (!Append(*text))
+                return false;
+            }
+        else if (entry.isMember("brep"))
+            {
+#if defined (BENTLEYCONFIG_PARASOLID)
+            Json::Value brep = entry["brep"];
+
+            if (brep["data"].isNull())
+                continue;
+
+            ByteStream byteStream;
+
+            Base64Utilities::Decode(byteStream, brep["data"].asString());
+
+            if (!byteStream.HasData())
+                continue;
+
+            Transform entityTransform = Transform::FromIdentity();
+
+            if (!brep["transform"].isNull())
+                JsonUtils::TransformFromJson(entityTransform, brep["transform"]);
+
+            IBRepEntityPtr entity;
+
+            if (SUCCESS != PSolidUtil::RestoreEntityFromMemory(entity, byteStream.GetData(), byteStream.GetSize(), entityTransform))
+                return false;
+
+            if (!brep["faceSymbology"].isNull() && brep["faceSymbology"].isArray())
+                {
+                uint32_t nSymb = (uint32_t) brep["faceSymbology"].size();
+
+                for (uint32_t iSymb=0; iSymb < nSymb; iSymb++)
+                    {
+                    GeometryParams faceParams;
+
+                    if (!brep["faceSymbology"][iSymb]["color"].isNull())
+                        faceParams.SetLineColor(ColorDef(brep["faceSymbology"][iSymb]["color"].asUInt()));
+
+                    if (!brep["faceSymbology"][iSymb]["transparency"].isNull())
+                        faceParams.SetTransparency(brep["faceSymbology"][iSymb]["transparency"].asDouble());
+
+                    if (!brep["faceSymbology"][iSymb]["material"].isNull())
+                        {
+                        RenderMaterialId materialId;
+                        materialId.FromJson(brep["faceSymbology"][iSymb]["material"]);
+                        faceParams.SetMaterialId(materialId);
+                        }
+
+                    if (nullptr == entity->GetFaceMaterialAttachments())
+                        {
+                        IFaceMaterialAttachmentsPtr attachments = PSolidUtil::CreateNewFaceAttachments(PSolidUtil::GetEntityTag(*entity), faceParams);
+
+                        if (!attachments.IsValid())
+                            break;
+
+                        PSolidUtil::SetFaceAttachments(*entity, attachments.get());
+                        }
+                    else
+                        {
+                        entity->GetFaceMaterialAttachmentsP()->_GetFaceAttachmentsVecR().push_back(faceParams);
+                        }
+                    }
+                }
+
+            if (!Append(params))
+                return false;
+
+            if (!Append(*entity))
+                return false;
+#else
+            return false;
+#endif
+            }
+#if defined (NOT_NOW_RAW_OPCODE)
+        else if (entry.isMember("unparsedOp"))
+            {
+            // FOR_TESTING_ONLY: Bad to append this especially if it's geometry (brep) as we need to compute bounding box...
+            Json::Value unparsedOp = entry["unparsedOp"];
+            GeometryStreamIO::OpCode opCode = (GeometryStreamIO::OpCode) unparsedOp["code"].asInt();
+            ByteStream byteStream;
+
+            Base64Utilities::Decode(byteStream, unparsedOp["data"].asString());
+
+            if (!byteStream.HasData())
+                return false;
+
+            m_writer.Append(GeometryStreamIO::Operation(opCode, byteStream.GetSize(), byteStream.GetData()));
+            }
+#endif
+        else
+            {
+            bvector<IGeometryPtr> geometry;
+
+            if (!IModelJson::TryIModelJsonValueToGeometry(entry, geometry))
+                continue; // Should a tag we don't recognize be considered an error? Should at least log an error...
+            
+            if (1 != geometry.size())
+                return false; // Should only ever be a single entry...
+
+            if (!Append(params))
+                return false;
+
+            if (!Append(*geometry.at(0)))
+                return false;
+            }
+        }
+
+    return true;
+    }
+
+/*---------------------------------------------------------------------------------**//**
+* @bsimethod                                                    Brien.Bastings  03/2018
++---------------+---------------+---------------+---------------+---------------+------*/
+bool GeometryBuilder::UpdateFromJson(DgnGeometryPartR part, JsonValueCR input, JsonValueCR opts)
+    {
+    if (!input.isArray())
+        return false;
+
+    GeometryBuilderPtr builder = CreateGeometryPart(part.GetDgnDb(), true); // NEEDSWORK...supply 2d/3d in opts?
+
+    if (!builder.IsValid())
+        return false;
+
+    if (!builder->FromJson(input, opts))
+        return false;
+
+    return (SUCCESS == builder->Finish(part));
+    }
+
+/*---------------------------------------------------------------------------------**//**
+* @bsimethod                                                    Brien.Bastings  03/2018
++---------------+---------------+---------------+---------------+---------------+------*/
+bool GeometryBuilder::UpdateFromJson(GeometrySourceR source, JsonValueCR input, JsonValueCR opts)
+    {
+    if (!input.isArray())
+        return false;
+
+    GeometryBuilderPtr builder = Create(source);
+
+    if (!builder.IsValid())
+        return false;
+
+    if (!builder->FromJson(input, opts))
+        return false;
+
+    return (SUCCESS == builder->Finish(source));
+    }
+