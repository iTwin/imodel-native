/*--------------------------------------------------------------------------------------+
|
|     $Source: DgnCore/SpatialViewController.cpp $
|
|  $Copyright: (c) 2018 Bentley Systems, Incorporated. All rights reserved. $
|
+--------------------------------------------------------------------------------------*/
#include <DgnPlatformInternal.h>
#include <Bentley/BeSystemInfo.h>

/*---------------------------------------------------------------------------------**//**
* @bsimethod                                    Keith.Bentley                   02/16
+---------------+---------------+---------------+---------------+---------------+------*/
Frustum::Frustum(RTree3dValCR from)
    {                                                                  //       7+------+6
    m_pts[0].x = m_pts[3].x = m_pts[4].x = m_pts[7].x = from.m_minx;   //       /|     /|
    m_pts[1].x = m_pts[2].x = m_pts[5].x = m_pts[6].x = from.m_maxx;   //      / |    / |
    m_pts[0].y = m_pts[1].y = m_pts[4].y = m_pts[5].y = from.m_miny;   //     / 4+---/--+5
    m_pts[2].y = m_pts[3].y = m_pts[6].y = m_pts[7].y = from.m_maxy;   //   3+------+2 /    y   z
    m_pts[0].z = m_pts[1].z = m_pts[2].z = m_pts[3].z = from.m_minz;   //    | /    | /     |  /
    m_pts[4].z = m_pts[5].z = m_pts[6].z = m_pts[7].z = from.m_maxz;   //    |/     |/      |/
    }                                                                  //   0+------+1      *---x

/*---------------------------------------------------------------------------------**//**
* @bsimethod                                    Keith.Bentley                   02/16
+---------------+---------------+---------------+---------------+---------------+------*/
Frustum::Frustum(DRange3dCR range)
    {
    m_pts[0].x = m_pts[3].x = m_pts[4].x = m_pts[7].x = range.low.x;
    m_pts[1].x = m_pts[2].x = m_pts[5].x = m_pts[6].x = range.high.x;
    m_pts[0].y = m_pts[1].y = m_pts[4].y = m_pts[5].y = range.low.y;
    m_pts[2].y = m_pts[3].y = m_pts[6].y = m_pts[7].y = range.high.y;
    m_pts[0].z = m_pts[1].z = m_pts[2].z = m_pts[3].z = range.low.z;
    m_pts[4].z = m_pts[5].z = m_pts[6].z = m_pts[7].z = range.high.z;
    }

/*---------------------------------------------------------------------------------**//**
* @bsimethod                                    Keith.Bentley                   07/12
+---------------+---------------+---------------+---------------+---------------+------*/
SpatialViewController::SpatialViewController(SpatialViewDefinitionCR def) : T_Super(def)
    {
    m_viewSQL = "SELECT e.Id FROM " BIS_TABLE(BIS_CLASS_Element) " AS e, " BIS_TABLE(BIS_CLASS_GeometricElement3d) " AS g "
                "WHERE g.ElementId=e.Id AND InVirtualSet(@vset,e.ModelId,g.CategoryId) AND e.Id=@elId";
    }

/*---------------------------------------------------------------------------------**//**
* @bsimethod                                                    Paul.Connelly   06/18
+---------------+---------------+---------------+---------------+---------------+------*/
void SpatialViewController::_OnRenderFrame()
    {
<<<<<<< HEAD
=======
    BeAssert(nullptr != m_vp);

    // Barry added the concept of 'deferred' loading of TileTree::Roots for Bing map tile trees...
    // We could solve this another way but it's going to be totally different in iModelJs so do what Sheet::ViewController does.
    if (!m_allRootsLoaded)
        m_vp->InvalidateScene();
    }

DgnModelId              s_webMercatorPseudoModelId((uint64_t) 0);

/*---------------------------------------------------------------------------------**//**
* @bsimethod                                                    Paul.Connelly   12/16
+---------------+---------------+---------------+---------------+---------------+------*/
BentleyStatus SpatialViewController::_CreateScene(SceneContextR context)
    {
    // ###TODO: TFS#806669: iModelHub team needs thumbnails fixed pronto...revisit and consolidate.
    if (DrawPurpose::CaptureThumbnail == context.GetDrawPurpose() && context.GetUpdatePlan().WantWait())
        return CreateThumbnailScene(context);

    BeAssert(nullptr != dynamic_cast<OffscreenViewport*>(context.GetViewport()) || DgnDb::ThreadId::Client == DgnDb::GetThreadId());

    StopWatch timer(true);

    uint32_t waitForAllLoadsMillis = 0;
    auto const& plan = context.GetUpdatePlan();
    if (plan.WantWait() && plan.HasQuitTime() && plan.GetQuitTime().IsInFuture())
        waitForAllLoadsMillis = std::chrono::duration_cast<std::chrono::milliseconds>(context.GetUpdatePlan().GetQuitTime() - BeTimePoint::Now()).count();

    if (!m_allRootsLoaded)
        {
        // Create as many tile trees as we can within the allotted time...
        bool timedOut = false;
        bool rootCreationDeferred = false;

        for (auto modelId : GetViewedModels())
            {
            auto iter = m_roots.find(modelId);
            if (m_roots.end() == iter)
                {
                auto model = GetDgnDb().Models().Get<GeometricModel3d>(modelId);
                TileTree::RootPtr modelRoot = nullptr;
                if (model.IsValid())
                    {
                    // a model can defer root creation if it needs some preparation work. Bing Maps does that because it needs to fetch the Bing key and the template URL.
                    modelRoot = model->GetTileTree(context);
                    if (modelRoot.IsNull())
                        {
                        rootCreationDeferred = true;
                        }
                    else
                        {
                        m_roots.Insert(modelId, modelRoot);
                        InvalidateCopyrightInfo();
                        }
                    }


                if (plan.IsTimedOut())
                    {
                    DEBUG_PRINTF("CreateScene aborted");
                    timedOut = true;
                    break;
                    }
                }
            }
        // WebMercator display style setting...  Add at modelId 0.
        if (m_definition->GetDisplayStyle().GetDisplayBackgroundMap())
            {
            if (m_roots.find(s_webMercatorPseudoModelId) == m_roots.end())
                {
                TileTree::RootPtr modelRoot = m_definition->GetDisplayStyle().GetBackgroundMapTileTree(context);
                if (modelRoot.IsNull())
                    {
                    rootCreationDeferred = true;
                    }
                else
                    {
                    m_roots.Insert(s_webMercatorPseudoModelId, modelRoot);
                    InvalidateCopyrightInfo();
                    }
                }
            }


        // if we either didn't have time to create all roots, or one of our models deferred root creation, go through this loop again later.
        m_allRootsLoaded = !timedOut && !rootCreationDeferred;
        }

    BuildCopyrightInfo();

    // Always draw all the tile trees we currently have...
    // NB: We assert that m_roots will contain ONLY models that are in our viewed models list (it may not yet contain ALL of them though)
    if (!plan.WantWait())
        {
        for (auto pair : m_roots)
            if (pair.second.IsValid())
                pair.second->DrawInView(context);                                                                                   
        }
    else
        {
        // Enqueue any requests for missing tiles...
        for (auto pair : m_roots)
            if (pair.second.IsValid())
                pair.second->SelectTiles(context);

        uint32_t waitMillis = static_cast<uint32_t>(waitForAllLoadsMillis / static_cast<double>(m_roots.size()));

        // Wait for requests to complete
        // Note we are ignoring any time spent creating tile trees above...
        context.m_requests.RequestMissing(plan.GetQuitTime() - BeTimePoint::Now());
        for (auto pair : m_roots)
            {
            if (pair.second.IsValid())
                {
                pair.second->WaitForAllLoadsFor(waitMillis);
                pair.second->CancelAllTileLoads();
                pair.second->DrawInView(context);
                }
            }
        }

    //DEBUG_PRINTF("CreateScene: %f", timer.GetCurrentSeconds());

    return SUCCESS;
>>>>>>> 0fb1f32a
    }

/*---------------------------------------------------------------------------------**//**
* @bsimethod                                                    Paul.Connelly   06/18
+---------------+---------------+---------------+---------------+---------------+------*/
void SpatialViewController::BuildCopyrightInfo()
    {
    if (m_copyrightInfoValid)
        return;

    m_copyrightMsgs.clear();
    m_copyrightSprites.clear();

    m_copyrightInfoValid = true;
    }

/*---------------------------------------------------------------------------------**//**
* @bsimethod                                                    Paul.Connelly   04/18
+---------------+---------------+---------------+---------------+---------------+------*/
ViewController::CloseMe SpatialViewController::_OnModelsDeleted(bset<DgnModelId> const& deletedIds, DgnDbR db)
    {
    if (&GetDgnDb() != &db)
        return CloseMe::No;

    for (auto const& modelId : deletedIds)
        ChangeModelDisplay(modelId, false);

    return GetSpatialViewDefinition().GetModelSelector().GetModels().empty() ? CloseMe::Yes : CloseMe::No;
    }

/*---------------------------------------------------------------------------------**//**
* @bsimethod                                    Keith.Bentley                   03/14
+---------------+---------------+---------------+---------------+---------------+------*/
void ViewController::SetAlwaysDrawn(DgnElementIdSet const& newSet, bool exclusive)
    {
    m_noQuery = exclusive;
    m_special.m_always = newSet; // NB: copies values
    SetFeatureOverridesDirty();
    }

/*---------------------------------------------------------------------------------**//**
* @bsimethod                                    Keith.Bentley                   03/14
+---------------+---------------+---------------+---------------+---------------+------*/
void ViewController::ClearAlwaysDrawn()
    {
    m_special.m_always.clear();
    m_noQuery = false;
    SetFeatureOverridesDirty();
    }

/*---------------------------------------------------------------------------------**//**
* @bsimethod                                    Keith.Bentley                   03/14
+---------------+---------------+---------------+---------------+---------------+------*/
void ViewController::SetNeverDrawn(DgnElementIdSet const& newSet)
    {
    m_special.m_never = newSet; // NB: copies values
    SetFeatureOverridesDirty();
    }

/*---------------------------------------------------------------------------------**//**
* @bsimethod                                    Keith.Bentley                   03/14
+---------------+---------------+---------------+---------------+---------------+------*/
void ViewController::ClearNeverDrawn()
    {
    m_special.m_never.clear();
    SetFeatureOverridesDirty();
    }

/*---------------------------------------------------------------------------------**//**
* @bsimethod                                                    Paul.Connelly   03/17
+---------------+---------------+---------------+---------------+---------------+------*/
void ViewController::SetViewFlags(Render::ViewFlags newFlags)
    {
    auto oldFlags = GetViewFlags();
    bool dirty = oldFlags.ShowConstructions() != newFlags.ShowConstructions()
              || oldFlags.ShowDimensions() != newFlags.ShowDimensions()
              || oldFlags.ShowPatterns() != newFlags.ShowPatterns();
    if (dirty)
        SetFeatureOverridesDirty();

    m_definition->GetDisplayStyle().SetViewFlags(newFlags);

    if (oldFlags.ShowBackgroundMap() != newFlags.ShowBackgroundMap() && nullptr != ToSpatialViewP())
        ToSpatialViewP()->SynchBackgroundMapDisplay();
    }

/*---------------------------------------------------------------------------------**//**
* @bsimethod                                                    Paul.Connelly   03/17
+---------------+---------------+---------------+---------------+---------------+------*/
void ViewController::DropSubCategoryOverride(DgnSubCategoryId id)
    {
    m_definition->GetDisplayStyle().DropSubCategoryOverride(id);
    SetFeatureOverridesDirty();
    }

/*---------------------------------------------------------------------------------**//**
* @bsimethod                                                    Paul.Connelly   03/17
+---------------+---------------+---------------+---------------+---------------+------*/
void ViewController::OverrideSubCategory(DgnSubCategoryId id, DgnSubCategory::Override const& ovr)
    {
    m_definition->GetDisplayStyle().OverrideSubCategory(id, ovr);
    SetFeatureOverridesDirty();
    }

/*---------------------------------------------------------------------------------**//**
* @bsimethod                                    Keith.Bentley                   08/12
+---------------+---------------+---------------+---------------+---------------+------*/
void SpatialViewController::_ChangeModelDisplay(DgnModelId modelId, bool onOff)
    {
    auto& models = GetSpatialViewDefinition().GetModelSelector().GetModelsR();
    if (onOff == models.Contains(modelId))
        return;

    InvalidateCopyrightInfo();

    if (onOff)
        models.insert(modelId);
    else
        models.erase(modelId);

    if (nullptr != m_vp)
        m_vp->InvalidateScene();
    }

/*---------------------------------------------------------------------------------**//**
* @bsimethod                                                    Ray.Bentley     10/2018
+---------------+---------------+---------------+---------------+---------------+------*/
void SpatialViewController::SynchBackgroundMapDisplay()
    {
    auto rootIter = m_roots.find(s_webMercatorPseudoModelId);
    if (m_roots.end() != rootIter)
        m_roots.erase(rootIter);

    m_allRootsLoaded = false;
    if (nullptr != m_vp)
        m_vp->InvalidateScene();
    }

/*---------------------------------------------------------------------------------**//**
* @bsimethod                                                    Paul.Connelly   11/17
+---------------+---------------+---------------+---------------+---------------+------*/
void SpatialViewController::_SetViewedModels(DgnModelIdSet const& models)
    {
    GetSpatialViewDefinition().GetModelSelector().GetModelsR() = models;
    if (nullptr != m_vp)
        m_vp->InvalidateScene();
    }

/*---------------------------------------------------------------------------------**//**
* @bsimethod                                    Keith.Bentley                   02/16
+---------------+---------------+---------------+---------------+---------------+------*/
bool SpatialViewController::ElementsQuery::TestElement(DgnElementId elId)
    {
    if (IsNever(elId))
        return false;

    m_viewStmt->BindId(m_idCol, elId);
    bool stat = (BE_SQLITE_ROW == m_viewStmt->Step());
    m_viewStmt->Reset();
    return stat;
    }

/*---------------------------------------------------------------------------------**//**
* virtual method bound to the "InVirtualSet(@vset,e.ModelId,g.CategoryId)" SQL function for view query.
* @bsimethod                                    Keith.Bentley                   12/13
+---------------+---------------+---------------+---------------+---------------+------*/
bool SpatialViewController::_IsInSet(int nVals, DbValue const* vals) const
    {
    BeAssert(nVals == 2);   // we need ModelId and Category

    // check that both the model is on and the category is on.
    return GetViewedModels().Contains(DgnModelId(vals[0].GetValueUInt64())) && GetViewedCategories().Contains(DgnCategoryId(vals[1].GetValueUInt64()));
    }

/*---------------------------------------------------------------------------------**//**
* @bsimethod                                    Keith.Bentley                   02/16
+---------------+---------------+---------------+---------------+---------------+------*/
void SpatialViewController::_DrawView(ViewContextR context)
    {
    }

/*---------------------------------------------------------------------------------**//**
    BeThreadUtilities::StartNewThread(Main, this);
* @bsimethod                                    Keith.Bentley                   02/16
+---------------+---------------+---------------+---------------+---------------+------*/
void SpatialViewController::RangeQuery::AddAlwaysDrawn(SpatialViewControllerCR view)
    {
    if (!HasAlwaysList() || nullptr==m_results)
        return;

    DgnElements& pool = view.GetDgnDb().Elements();
    for (auto const& curr : m_special->m_always)
        {
        DgnElementCPtr el = pool.GetElement(curr);
        GeometrySourceCP geom = el.IsValid() ? el->ToGeometrySource() : nullptr;
        if (nullptr == geom || !geom->HasGeometry())
            continue;

        Frustum box(geom->CalculateRange3d());
        if (RTreeMatchFunction::Within::Outside != (RTreeMatchFunction::Within) m_planes.Contains(box))
            m_results->m_scores.Insert(10.0, curr); // value just has to be higher than max occlusion score which is really 2.0
        }
    }

/*---------------------------------------------------------------------------------**//**
* @bsimethod                                    Keith.Bentley                   02/16
+---------------+---------------+---------------+---------------+---------------+------*/
void SpatialViewController::RangeQuery::DoQuery()
    {
    StopWatch watch(true);

    DEBUG_PRINTF("Query started, target=%d", m_plan.GetTargetNumElements());
    Start(m_view);

    uint64_t endTime = m_plan.GetTimeout().count() ? (BeTimeUtilities::QueryMillisecondsCounter() + m_plan.GetTimeout().count()) : 0;

    m_minScore = 0.0;
    m_hitLimit = m_plan.GetTargetNumElements();

    if (endTime && m_hitLimit > (m_view.m_queryElementPerSecond * m_plan.GetTimeout().count()))
        {
        m_hitLimit = (uint32_t) (m_view.m_queryElementPerSecond * m_plan.GetTimeout().count());
        DEBUG_PRINTF("limiting to %d", m_hitLimit);
        }

    BeAssert(m_hitLimit>0);

    while (true)
        {
        while (m_view.m_loading)
            {
            DEBUG_PRINTF("pause, loading");
            BeThreadUtilities::BeSleep(20);
            }

        DgnElementId thisId = StepRtree();
        if (!thisId.IsValid())
            break;

        BeAssert(m_lastId==thisId.GetValueUnchecked());

        if (TestElement(thisId) && !IsAlways(thisId))
            {
            if (++m_count > m_hitLimit)
                {
                SetTestLOD(true); // now that we've found a minimum number of elements, start skipping small ones
                m_results->m_scores.erase(m_results->m_scores.begin());
                m_results->m_incomplete = true;
                m_count = m_hitLimit;
                }

            m_results->m_scores.Insert(m_lastScore, thisId);
            m_minScore = m_results->m_scores.begin()->first;
            }

        if (endTime && (BeTimeUtilities::QueryMillisecondsCounter() > endTime))
            {
            ERROR_PRINTF("Query timeout");
            m_results->m_incomplete = true;
            break;
            }
        };

    if (m_count >= m_hitLimit)
        m_view.m_queryElementPerSecond = m_results->GetCount() / watch.GetCurrentSeconds();

    DEBUG_PRINTF("Query completed, total=%d, progressive=%d, time=%f, eps=%f", m_results->GetCount(), m_results->m_incomplete, watch.GetCurrentSeconds(), m_view.m_queryElementPerSecond);
    }

/*---------------------------------------------------------------------------------**//**
* @bsimethod                                    Keith.Bentley                   02/16
+---------------+---------------+---------------+---------------+---------------+------*/
RTreeMatchFunction::Within SpatialViewController::SpatialQuery::TestVolume(FrustumCR box, RTree3dValCP coords)
    {
    if (!m_boundingRange.Intersects(*coords) || !SkewTest(coords)) // quick test for entirely outside axis-aligned bounding range
        return RTreeMatchFunction::Within::Outside;

    auto rangeTest = (RTreeMatchFunction::Within) m_planes.Contains(box);
    if (rangeTest == RTreeMatchFunction::Within::Outside || !m_activeVolume.IsValid())
        return rangeTest;

    auto volumeTest = m_activeVolume->ClassifyPointContainment(box.m_pts, 8);
    if (ClipPlaneContainment_StronglyOutside == volumeTest)
        return RTreeMatchFunction::Within::Outside; // overlaps outer bounding range but not inside clip planes

    if (ClipPlaneContainment_Ambiguous == volumeTest)
        return RTreeMatchFunction::Within::Partly; // make sure we keep testing

    return rangeTest;
    }

/*---------------------------------------------------------------------------------**//**
* callback function for "MATCH DGN_rTree(?1)" against the spatial index
* @bsimethod                                    Keith.Bentley                   12/11
+---------------+---------------+---------------+---------------+---------------+------*/
int SpatialViewController::RangeQuery::_TestRTree(RTreeMatchFunction::QueryInfo const& info)
    {
    BeAssert(6 == info.m_nCoord);
    info.m_within = RTreeMatchFunction::Within::Outside;

    RTree3dValCP coords = (RTree3dValCP) info.m_coords;
    Frustum box(*coords);

    RTreeMatchFunction::Within rangeTest;
    if (info.m_parentWithin == RTreeMatchFunction::Within::Inside)
        rangeTest = RTreeMatchFunction::Within::Inside; // if parent is contained, we're contained and don't need to test
    else
        rangeTest = TestVolume(box, coords);

    if (!ComputeOcclusionScore(m_lastScore, box))
        return BE_SQLITE_OK; // eliminated by LOD filter

    BeAssert(m_lastScore>=0.0);
    BeAssert(m_minScore>=0.0);
    if (m_hitLimit && (m_count >= m_hitLimit && m_lastScore <= m_minScore))
        return BE_SQLITE_OK; // this one is smaller than the smallest entry we already have, skip it (and children).

    m_lastId = info.m_rowid;  // for debugging - make sure we get entries immediately after we score them.

    // for leaf nodes (elements), we must return a score of 0 so they will be immediately returned. That's necessary since we're keeping the
    // score in this object and we otherwise would not be able to correlate elements with their score.
    // For depth-first traversals, we return values such that we decend down to the bottom of one branch before we look at the next node. Otherwise
    // traversals take too much memory (the only reason it works for non-depth-first traversals is that we start eliminating nodes on size criteria
    // to choose the n-best values).
    info.m_score = info.m_level==0 ? 0.0 : m_depthFirst ? (info.m_maxLevel - info.m_level - m_lastScore) : (info.m_level - m_lastScore);
    info.m_within = rangeTest;

    return BE_SQLITE_OK;
    }

/*---------------------------------------------------------------------------------**//**
* @bsimethod                                                    Ray.Bentley     10/2009
+---------------+---------------+---------------+---------------+---------------+------*/
bool SpatialViewController::RangeQuery::ComputeNPC(DPoint3dR npcOut, DPoint3dCR localIn)
    {
    npcOut.x = (m_localToNpc.coff[0][0] * localIn.x + m_localToNpc.coff[0][1] * localIn.y + m_localToNpc.coff[0][2] * localIn.z + m_localToNpc.coff[0][3]);
    npcOut.y = (m_localToNpc.coff[1][0] * localIn.x + m_localToNpc.coff[1][1] * localIn.y + m_localToNpc.coff[1][2] * localIn.z + m_localToNpc.coff[1][3]);
    npcOut.z = (m_localToNpc.coff[2][0] * localIn.x + m_localToNpc.coff[2][1] * localIn.y + m_localToNpc.coff[2][2] * localIn.z + m_localToNpc.coff[2][3]);

    if (!m_cameraOn)
        return true;

    double w = m_localToNpc.coff[3][0] * localIn.x + m_localToNpc.coff[3][1] * localIn.y + m_localToNpc.coff[3][2] * localIn.z + m_localToNpc.coff[3][3];
    if (w < 1.0E-5)
        return false;

    npcOut.x /= w;
    npcOut.y /= w;
    npcOut.z /= w;
    return true;
    }

/*---------------------------------------------------------------------------------**//**
* compute the size in "NPC area squared"
* Algorithm by: Dieter Schmalstieg and Erik Pojar - ACM Transactions on Graphics.
* @bsimethod                                                    RayBentley      01/07
+---------------+---------------+---------------+---------------+---------------+------*/
bool SpatialViewController::RangeQuery::ComputeOcclusionScore(double& score, FrustumCR box)
    {
    // Note - This routine is VERY time critical - Most of the calls to the geomlib
    // functions have been replaced with inline code as VTune had showed them as bottlenecks.

    static const short s_indexList[43][7] =
    {
        { 0, 3, 7, 6, 5, 1,   6}, // 0 inside    (arbitrarily default to front, top, right.
        { 0, 4, 7, 3,-1,-1,   4}, // 1 left
        { 1, 2, 6, 5,-1,-1,   4}, // 2 right
        {-1,-1,-1,-1,-1,-1,   0}, // 3 -
        { 0, 1, 5, 4,-1,-1,   4}, // 4 bottom
        { 0, 1, 5, 4, 7, 3,   6}, // 5 bottom, left
        { 0, 1, 2, 6, 5, 4,   6}, // 6 bottom, right
        {-1,-1,-1,-1,-1,-1,   0}, // 7 -
        { 2, 3, 7, 6,-1,-1,   4}, // 8 top
        { 0, 4, 7, 6, 2, 3,   6}, // 9 top, left
        { 1, 2, 3, 7, 6, 5,   6}, //10 top, right
        {-1,-1,-1,-1,-1,-1,   0}, //11 -
        {-1,-1,-1,-1,-1,-1,   0}, //12 -
        {-1,-1,-1,-1,-1,-1,   0}, //13 -
        {-1,-1,-1,-1,-1,-1,   0}, //14 -
        {-1,-1,-1,-1,-1,-1,   0}, //15 -
        { 0, 3, 2, 1,-1,-1,   4}, //16 front
        { 0, 4, 7, 3, 2, 1,   6}, //17 front, left
        { 0, 3, 2, 6, 5, 1,   6}, //18 front, right
        {-1,-1,-1,-1,-1,-1,   0}, //19 -
        { 0, 3, 2, 1, 5, 4,   6}, //20 front, bottom
        { 1, 5, 4, 7, 3, 2,   6}, //21 front, bottom, left
        { 0, 3, 2, 6, 5, 4,   6}, //22 front, bottom, right
        {-1,-1,-1,-1,-1,-1,   0}, //23 -
        { 0, 3, 7, 6, 2, 1,   6}, //24 front, top
        { 0, 4, 7, 6, 2, 1,   6}, //25 front, top, left
        { 0, 3, 7, 6, 5, 1,   6}, //26 front, top, right
        {-1,-1,-1,-1,-1,-1,   0}, //27 -
        {-1,-1,-1,-1,-1,-1,   0}, //28 -
        {-1,-1,-1,-1,-1,-1,   0}, //29 -
        {-1,-1,-1,-1,-1,-1,   0}, //30 -
        {-1,-1,-1,-1,-1,-1,   0}, //31 -
        { 4, 5, 6, 7,-1,-1,   4}, //32 back
        { 0, 4, 5, 6, 7, 3,   6}, //33 back, left
        { 1, 2, 6, 7, 4, 5,   6}, //34 back, right
        {-1,-1,-1,-1,-1,-1,   0}, //35 -
        { 0, 1, 5, 6, 7, 4,   6}, //36 back, bottom
        { 0, 1, 5, 6, 7, 3,   6}, //37 back, bottom, left
        { 0, 1, 2, 6, 7, 4,   6}, //38 back, bottom, right
        {-1,-1,-1,-1,-1,-1,   0}, //39 -
        { 2, 3, 7, 4, 5, 6,   6}, //40 back, top
        { 0, 4, 5, 6, 2, 3,   6}, //41 back, top, left
        { 1, 2, 3, 7, 4, 5,   6}, //42 back, top, right
    };

    uint32_t projectionIndex;
    if (m_cameraOn)
        {
        projectionIndex = ((m_cameraPosition.x < box.m_pts[0].x) ? 1  : 0) +
                          ((m_cameraPosition.x > box.m_pts[1].x) ? 2  : 0) +
                          ((m_cameraPosition.y < box.m_pts[0].y) ? 4  : 0) +
                          ((m_cameraPosition.y > box.m_pts[2].y) ? 8  : 0) +
                          ((m_cameraPosition.z < box.m_pts[0].z) ? 16 : 0) +       // Zs reversed for right-handed system.
                          ((m_cameraPosition.z > box.m_pts[4].z) ? 32 : 0);

        if (0 == projectionIndex)
            {
            score = 1.0;
            return true;
            }
        }
    else
        {
        projectionIndex = m_orthogonalProjectionIndex;
        }

    BeAssert(projectionIndex <= 42);
    if (projectionIndex > 42)
        {
        BeAssert(false);
        return false;
        }

    uint32_t nVertices= s_indexList[projectionIndex][6];
    DPoint3d    npcVertices[6];
    if (0 == nVertices)
        {
        BeAssert(false);
        return false;
        }

    uint32_t npcComputedMask = 0;
    if (m_testLOD && 0.0 != m_lodFilterNPCArea)
        {
        int        diagonalVertex = nVertices/2;
        DPoint3dR  diagonalNPC    = npcVertices[diagonalVertex];

        if (!ComputeNPC(npcVertices[0], box.m_pts[s_indexList[projectionIndex][0]]) ||
            !ComputeNPC(diagonalNPC,    box.m_pts[s_indexList[projectionIndex][diagonalVertex]]))
            {
            score = 2.0;  // range spans eye plane
            return true;
            }

        DPoint3dR   npcCorner = npcVertices[nVertices/2];
        DPoint2d    extent = {npcCorner.x - npcVertices[0].x, npcCorner.y - npcVertices[0].y};

        if ((extent.x * extent.x + extent.y * extent.y) < m_lodFilterNPCArea)
            return false;

        npcComputedMask |= 1;
        npcComputedMask |= (1 << diagonalVertex);
        }

    double zTotal = 0.0;
    for (uint32_t i=0, mask = 0x0001; i<nVertices; i++, mask <<= 1)
        {
        int cornerIndex = s_indexList[projectionIndex][i];
        if (0 == (mask & npcComputedMask) && !ComputeNPC(npcVertices[i], box.m_pts[cornerIndex]))
            {
            score = 2.0;  // range spans eye plane
            return true;
            }

        zTotal += npcVertices[i].z;
        }

    if (zTotal < 0.0)
        zTotal = 0.0;

    score = (npcVertices[nVertices-1].x - npcVertices[0].x) * (npcVertices[nVertices-1].y + npcVertices[0].y);
    for (uint32_t i=0; i<nVertices-1; ++i)
        score += (npcVertices[i].x - npcVertices[i+1].x) * (npcVertices[i].y + npcVertices[i+1].y);

    // an area of 0.0 means that we have a line. Recalculate using length/1000 (assuming width of 1000th of npc)
    if (score == 0.0)
        score = npcVertices[0].DistanceSquaredXY(npcVertices[2]) * .001;

    // Multiply area by the Z total value (0 is the back of the view) so that the score is roughly
    // equivalent to the area swept by the range through the view which makes things closer to the eye more likely to display first.
    // Also by scoring based on swept volume we are proportional to occluded volume.
    score *= .5 * (zTotal / (double) nVertices);

    if (score < 0.0)
        {
//        BeAssert(false);
        score = 0.0;
        }

    return true;
    }

/*---------------------------------------------------------------------------------**//**
* @bsimethod                                                    BJB             12/89
+---------------+---------------+---------------+---------------+---------------+------*/
static inline void exchangeAndNegate(double& dbl1, double& dbl2)
    {
    double temp = -dbl1;
    dbl1 = -dbl2;
    dbl2 = temp;
    }

/*---------------------------------------------------------------------------------**//**
* @bsimethod                                    Keith.Bentley                   12/11
+---------------+---------------+---------------+---------------+---------------+------*/
bool SpatialViewController::SpatialQuery::SkewTest(RTree3dValCP testRange)
    {
    if (!m_doSkewTest || testRange->Intersects(m_backFace))
        return true;

    DVec3d skVector = m_viewVec;
    DPoint3d dlo, dhi;

    dlo.x = testRange->m_minx - m_backFace.m_maxx;
    dlo.y = testRange->m_miny - m_backFace.m_maxy;
    dhi.x = testRange->m_maxx - m_backFace.m_minx;
    dhi.y = testRange->m_maxy - m_backFace.m_miny;

    if (skVector.x < 0.0)
        {
        skVector.x = - skVector.x;
        exchangeAndNegate(dlo.x, dhi.x);
        }

    if (skVector.y < 0.0)
        {
        skVector.y = - skVector.y;
        exchangeAndNegate(dlo.y, dhi.y);
        }

    // Check the projection of the element's xhigh to the plane where ylow of the element is equal to yhigh of the skewrange
    double va1 = dlo.x * skVector.y;
    double vb2 = dhi.y * skVector.x;
    if (va1 > vb2)
        return false;

    // Check the projection of the element's xlow to the plane where yhigh of the element is equal to ylow of the skewrange
    double vb1 = dlo.y * skVector.x;
    double va2 = dhi.x * skVector.y;
    if (va2 < vb1)
        return false;

    // now we need the Z stuff
    dlo.z = testRange->m_minz - m_backFace.m_maxz;
    dhi.z = testRange->m_maxz - m_backFace.m_minz;
    if (skVector.z < 0.0)
        {
        skVector.z = - skVector.z;
        exchangeAndNegate(dlo.z, dhi.z);
        }

    // project onto either the xz or yz plane
    if (va1 > vb1)
        {
        double va3 = dlo.x * skVector.z;
        double vc2 = dhi.z * skVector.x;
        if (va3 > vc2)
            return false;
        }
    else
        {
        double vb3 = dlo.y * skVector.z;
        double vc4 = dhi.z * skVector.y;
        if (vb3 > vc4)
            return false;
        }

    // project onto the other plane
    if (va2 < vb2)
        {
        double va4 = dhi.x * skVector.z;
        double vc1 = dlo.z * skVector.x;
        if (va4 < vc1)
            return false;
        }
    else
        {
        double vb4 = dhi.y * skVector.z;
        double vc3 = dlo.z * skVector.y;
        if (vb4 < vc3)
            return false;
        }

    return true;
    }

/*---------------------------------------------------------------------------------**//**
* @bsimethod                                    Keith.Bentley                   01/16
+---------------+---------------+---------------+---------------+---------------+------*/
void SpatialViewController::SpatialQuery::SetFrustum(FrustumCR frustum)
    {
    DRange3d range = frustum.ToRange();
    m_boundingRange.FromRange(range);

    range.InitFrom(frustum.GetPts(), 4);
    m_backFace.FromRange(range);

    // get unit bvector from front plane to back plane
    m_viewVec = DVec3d::FromStartEndNormalize(*frustum.GetPts(), *(frustum.GetPts()+4));

    // check to see if it's worthwhile using skew scan (skew vector not along one of the three major axes)
    int alongAxes = (fabs(m_viewVec.x) < 1e-8) + (fabs(m_viewVec.y) < 1e-8) + (fabs(m_viewVec.z) < 1e-8);
    m_doSkewTest = alongAxes<2;

    m_planes.Init(frustum);
    }

/*---------------------------------------------------------------------------------**//**
* this method must be called from the client thread.
* @bsimethod                                    Keith.Bentley                   01/16
+---------------+---------------+---------------+---------------+---------------+------*/
void SpatialViewController::SpatialQuery::Start(SpatialViewControllerCR view)
    {
    view.GetDgnDb().GetCachedStatement(m_rangeStmt, "SELECT ElementId FROM " DGN_VTABLE_SpatialIndex " WHERE ElementId MATCH DGN_rTree(?1)");
    m_rangeStmt->BindInt64(1, (uint64_t) this);

    ElementsQuery::Start(view);
    }

/*---------------------------------------------------------------------------------**//**
* @bsimethod                                    Keith.Bentley                   05/16
+---------------+---------------+---------------+---------------+---------------+------*/
void SpatialViewController::ElementsQuery::Start(SpatialViewControllerCR view)
    {
    view.GetDgnDb().GetCachedStatement(m_viewStmt, view.m_viewSQL.c_str());
    int vSetCol = m_viewStmt->GetParameterIndex("@vset");
    BeAssert(0 != vSetCol);
    m_viewStmt->BindVirtualSet(vSetCol, view);

    m_idCol = m_viewStmt->GetParameterIndex("@elId");
    BeAssert(0 != m_idCol);
    }

/*---------------------------------------------------------------------------------**//**
* @bsimethod                                    Keith.Bentley                   01/16
+---------------+---------------+---------------+---------------+---------------+------*/
DgnElementId SpatialViewController::SpatialQuery::StepRtree()
    {
    auto rc=m_rangeStmt->Step();
    return (rc != BE_SQLITE_ROW) ? DgnElementId() : m_rangeStmt->GetValueId<DgnElementId>(0);
    }

/*---------------------------------------------------------------------------------**//**
* @bsimethod                                    Keith.Bentley                   10/16
+---------------+---------------+---------------+---------------+---------------+------*/
GeometricModelP SpatialViewController::_GetTargetModel() const 
    {
#if defined (NEEDS_WORK_TARGET_MODEL)
#endif
    DgnModelId model = *GetViewedModels().begin();
    return GetDgnDb().Models().Get<GeometricModel>(model).get();
    }
<|MERGE_RESOLUTION|>--- conflicted
+++ resolved
@@ -1,843 +1,699 @@
-/*--------------------------------------------------------------------------------------+
-|
-|     $Source: DgnCore/SpatialViewController.cpp $
-|
-|  $Copyright: (c) 2018 Bentley Systems, Incorporated. All rights reserved. $
-|
-+--------------------------------------------------------------------------------------*/
-#include <DgnPlatformInternal.h>
-#include <Bentley/BeSystemInfo.h>
-
-/*---------------------------------------------------------------------------------**//**
-* @bsimethod                                    Keith.Bentley                   02/16
-+---------------+---------------+---------------+---------------+---------------+------*/
-Frustum::Frustum(RTree3dValCR from)
-    {                                                                  //       7+------+6
-    m_pts[0].x = m_pts[3].x = m_pts[4].x = m_pts[7].x = from.m_minx;   //       /|     /|
-    m_pts[1].x = m_pts[2].x = m_pts[5].x = m_pts[6].x = from.m_maxx;   //      / |    / |
-    m_pts[0].y = m_pts[1].y = m_pts[4].y = m_pts[5].y = from.m_miny;   //     / 4+---/--+5
-    m_pts[2].y = m_pts[3].y = m_pts[6].y = m_pts[7].y = from.m_maxy;   //   3+------+2 /    y   z
-    m_pts[0].z = m_pts[1].z = m_pts[2].z = m_pts[3].z = from.m_minz;   //    | /    | /     |  /
-    m_pts[4].z = m_pts[5].z = m_pts[6].z = m_pts[7].z = from.m_maxz;   //    |/     |/      |/
-    }                                                                  //   0+------+1      *---x
-
-/*---------------------------------------------------------------------------------**//**
-* @bsimethod                                    Keith.Bentley                   02/16
-+---------------+---------------+---------------+---------------+---------------+------*/
-Frustum::Frustum(DRange3dCR range)
-    {
-    m_pts[0].x = m_pts[3].x = m_pts[4].x = m_pts[7].x = range.low.x;
-    m_pts[1].x = m_pts[2].x = m_pts[5].x = m_pts[6].x = range.high.x;
-    m_pts[0].y = m_pts[1].y = m_pts[4].y = m_pts[5].y = range.low.y;
-    m_pts[2].y = m_pts[3].y = m_pts[6].y = m_pts[7].y = range.high.y;
-    m_pts[0].z = m_pts[1].z = m_pts[2].z = m_pts[3].z = range.low.z;
-    m_pts[4].z = m_pts[5].z = m_pts[6].z = m_pts[7].z = range.high.z;
-    }
-
-/*---------------------------------------------------------------------------------**//**
-* @bsimethod                                    Keith.Bentley                   07/12
-+---------------+---------------+---------------+---------------+---------------+------*/
-SpatialViewController::SpatialViewController(SpatialViewDefinitionCR def) : T_Super(def)
-    {
-    m_viewSQL = "SELECT e.Id FROM " BIS_TABLE(BIS_CLASS_Element) " AS e, " BIS_TABLE(BIS_CLASS_GeometricElement3d) " AS g "
-                "WHERE g.ElementId=e.Id AND InVirtualSet(@vset,e.ModelId,g.CategoryId) AND e.Id=@elId";
-    }
-
-/*---------------------------------------------------------------------------------**//**
-* @bsimethod                                                    Paul.Connelly   06/18
-+---------------+---------------+---------------+---------------+---------------+------*/
-void SpatialViewController::_OnRenderFrame()
-    {
-<<<<<<< HEAD
-=======
-    BeAssert(nullptr != m_vp);
-
-    // Barry added the concept of 'deferred' loading of TileTree::Roots for Bing map tile trees...
-    // We could solve this another way but it's going to be totally different in iModelJs so do what Sheet::ViewController does.
-    if (!m_allRootsLoaded)
-        m_vp->InvalidateScene();
-    }
-
-DgnModelId              s_webMercatorPseudoModelId((uint64_t) 0);
-
-/*---------------------------------------------------------------------------------**//**
-* @bsimethod                                                    Paul.Connelly   12/16
-+---------------+---------------+---------------+---------------+---------------+------*/
-BentleyStatus SpatialViewController::_CreateScene(SceneContextR context)
-    {
-    // ###TODO: TFS#806669: iModelHub team needs thumbnails fixed pronto...revisit and consolidate.
-    if (DrawPurpose::CaptureThumbnail == context.GetDrawPurpose() && context.GetUpdatePlan().WantWait())
-        return CreateThumbnailScene(context);
-
-    BeAssert(nullptr != dynamic_cast<OffscreenViewport*>(context.GetViewport()) || DgnDb::ThreadId::Client == DgnDb::GetThreadId());
-
-    StopWatch timer(true);
-
-    uint32_t waitForAllLoadsMillis = 0;
-    auto const& plan = context.GetUpdatePlan();
-    if (plan.WantWait() && plan.HasQuitTime() && plan.GetQuitTime().IsInFuture())
-        waitForAllLoadsMillis = std::chrono::duration_cast<std::chrono::milliseconds>(context.GetUpdatePlan().GetQuitTime() - BeTimePoint::Now()).count();
-
-    if (!m_allRootsLoaded)
-        {
-        // Create as many tile trees as we can within the allotted time...
-        bool timedOut = false;
-        bool rootCreationDeferred = false;
-
-        for (auto modelId : GetViewedModels())
-            {
-            auto iter = m_roots.find(modelId);
-            if (m_roots.end() == iter)
-                {
-                auto model = GetDgnDb().Models().Get<GeometricModel3d>(modelId);
-                TileTree::RootPtr modelRoot = nullptr;
-                if (model.IsValid())
-                    {
-                    // a model can defer root creation if it needs some preparation work. Bing Maps does that because it needs to fetch the Bing key and the template URL.
-                    modelRoot = model->GetTileTree(context);
-                    if (modelRoot.IsNull())
-                        {
-                        rootCreationDeferred = true;
-                        }
-                    else
-                        {
-                        m_roots.Insert(modelId, modelRoot);
-                        InvalidateCopyrightInfo();
-                        }
-                    }
-
-
-                if (plan.IsTimedOut())
-                    {
-                    DEBUG_PRINTF("CreateScene aborted");
-                    timedOut = true;
-                    break;
-                    }
-                }
-            }
-        // WebMercator display style setting...  Add at modelId 0.
-        if (m_definition->GetDisplayStyle().GetDisplayBackgroundMap())
-            {
-            if (m_roots.find(s_webMercatorPseudoModelId) == m_roots.end())
-                {
-                TileTree::RootPtr modelRoot = m_definition->GetDisplayStyle().GetBackgroundMapTileTree(context);
-                if (modelRoot.IsNull())
-                    {
-                    rootCreationDeferred = true;
-                    }
-                else
-                    {
-                    m_roots.Insert(s_webMercatorPseudoModelId, modelRoot);
-                    InvalidateCopyrightInfo();
-                    }
-                }
-            }
-
-
-        // if we either didn't have time to create all roots, or one of our models deferred root creation, go through this loop again later.
-        m_allRootsLoaded = !timedOut && !rootCreationDeferred;
-        }
-
-    BuildCopyrightInfo();
-
-    // Always draw all the tile trees we currently have...
-    // NB: We assert that m_roots will contain ONLY models that are in our viewed models list (it may not yet contain ALL of them though)
-    if (!plan.WantWait())
-        {
-        for (auto pair : m_roots)
-            if (pair.second.IsValid())
-                pair.second->DrawInView(context);                                                                                   
-        }
-    else
-        {
-        // Enqueue any requests for missing tiles...
-        for (auto pair : m_roots)
-            if (pair.second.IsValid())
-                pair.second->SelectTiles(context);
-
-        uint32_t waitMillis = static_cast<uint32_t>(waitForAllLoadsMillis / static_cast<double>(m_roots.size()));
-
-        // Wait for requests to complete
-        // Note we are ignoring any time spent creating tile trees above...
-        context.m_requests.RequestMissing(plan.GetQuitTime() - BeTimePoint::Now());
-        for (auto pair : m_roots)
-            {
-            if (pair.second.IsValid())
-                {
-                pair.second->WaitForAllLoadsFor(waitMillis);
-                pair.second->CancelAllTileLoads();
-                pair.second->DrawInView(context);
-                }
-            }
-        }
-
-    //DEBUG_PRINTF("CreateScene: %f", timer.GetCurrentSeconds());
-
-    return SUCCESS;
->>>>>>> 0fb1f32a
-    }
-
-/*---------------------------------------------------------------------------------**//**
-* @bsimethod                                                    Paul.Connelly   06/18
-+---------------+---------------+---------------+---------------+---------------+------*/
-void SpatialViewController::BuildCopyrightInfo()
-    {
-    if (m_copyrightInfoValid)
-        return;
-
-    m_copyrightMsgs.clear();
-    m_copyrightSprites.clear();
-
-    m_copyrightInfoValid = true;
-    }
-
-/*---------------------------------------------------------------------------------**//**
-* @bsimethod                                                    Paul.Connelly   04/18
-+---------------+---------------+---------------+---------------+---------------+------*/
-ViewController::CloseMe SpatialViewController::_OnModelsDeleted(bset<DgnModelId> const& deletedIds, DgnDbR db)
-    {
-    if (&GetDgnDb() != &db)
-        return CloseMe::No;
-
-    for (auto const& modelId : deletedIds)
-        ChangeModelDisplay(modelId, false);
-
-    return GetSpatialViewDefinition().GetModelSelector().GetModels().empty() ? CloseMe::Yes : CloseMe::No;
-    }
-
-/*---------------------------------------------------------------------------------**//**
-* @bsimethod                                    Keith.Bentley                   03/14
-+---------------+---------------+---------------+---------------+---------------+------*/
-void ViewController::SetAlwaysDrawn(DgnElementIdSet const& newSet, bool exclusive)
-    {
-    m_noQuery = exclusive;
-    m_special.m_always = newSet; // NB: copies values
-    SetFeatureOverridesDirty();
-    }
-
-/*---------------------------------------------------------------------------------**//**
-* @bsimethod                                    Keith.Bentley                   03/14
-+---------------+---------------+---------------+---------------+---------------+------*/
-void ViewController::ClearAlwaysDrawn()
-    {
-    m_special.m_always.clear();
-    m_noQuery = false;
-    SetFeatureOverridesDirty();
-    }
-
-/*---------------------------------------------------------------------------------**//**
-* @bsimethod                                    Keith.Bentley                   03/14
-+---------------+---------------+---------------+---------------+---------------+------*/
-void ViewController::SetNeverDrawn(DgnElementIdSet const& newSet)
-    {
-    m_special.m_never = newSet; // NB: copies values
-    SetFeatureOverridesDirty();
-    }
-
-/*---------------------------------------------------------------------------------**//**
-* @bsimethod                                    Keith.Bentley                   03/14
-+---------------+---------------+---------------+---------------+---------------+------*/
-void ViewController::ClearNeverDrawn()
-    {
-    m_special.m_never.clear();
-    SetFeatureOverridesDirty();
-    }
-
-/*---------------------------------------------------------------------------------**//**
-* @bsimethod                                                    Paul.Connelly   03/17
-+---------------+---------------+---------------+---------------+---------------+------*/
-void ViewController::SetViewFlags(Render::ViewFlags newFlags)
-    {
-    auto oldFlags = GetViewFlags();
-    bool dirty = oldFlags.ShowConstructions() != newFlags.ShowConstructions()
-              || oldFlags.ShowDimensions() != newFlags.ShowDimensions()
-              || oldFlags.ShowPatterns() != newFlags.ShowPatterns();
-    if (dirty)
-        SetFeatureOverridesDirty();
-
-    m_definition->GetDisplayStyle().SetViewFlags(newFlags);
-
-    if (oldFlags.ShowBackgroundMap() != newFlags.ShowBackgroundMap() && nullptr != ToSpatialViewP())
-        ToSpatialViewP()->SynchBackgroundMapDisplay();
-    }
-
-/*---------------------------------------------------------------------------------**//**
-* @bsimethod                                                    Paul.Connelly   03/17
-+---------------+---------------+---------------+---------------+---------------+------*/
-void ViewController::DropSubCategoryOverride(DgnSubCategoryId id)
-    {
-    m_definition->GetDisplayStyle().DropSubCategoryOverride(id);
-    SetFeatureOverridesDirty();
-    }
-
-/*---------------------------------------------------------------------------------**//**
-* @bsimethod                                                    Paul.Connelly   03/17
-+---------------+---------------+---------------+---------------+---------------+------*/
-void ViewController::OverrideSubCategory(DgnSubCategoryId id, DgnSubCategory::Override const& ovr)
-    {
-    m_definition->GetDisplayStyle().OverrideSubCategory(id, ovr);
-    SetFeatureOverridesDirty();
-    }
-
-/*---------------------------------------------------------------------------------**//**
-* @bsimethod                                    Keith.Bentley                   08/12
-+---------------+---------------+---------------+---------------+---------------+------*/
-void SpatialViewController::_ChangeModelDisplay(DgnModelId modelId, bool onOff)
-    {
-    auto& models = GetSpatialViewDefinition().GetModelSelector().GetModelsR();
-    if (onOff == models.Contains(modelId))
-        return;
-
-    InvalidateCopyrightInfo();
-
-    if (onOff)
-        models.insert(modelId);
-    else
-        models.erase(modelId);
-
-    if (nullptr != m_vp)
-        m_vp->InvalidateScene();
-    }
-
-/*---------------------------------------------------------------------------------**//**
-* @bsimethod                                                    Ray.Bentley     10/2018
-+---------------+---------------+---------------+---------------+---------------+------*/
-void SpatialViewController::SynchBackgroundMapDisplay()
-    {
-    auto rootIter = m_roots.find(s_webMercatorPseudoModelId);
-    if (m_roots.end() != rootIter)
-        m_roots.erase(rootIter);
-
-    m_allRootsLoaded = false;
-    if (nullptr != m_vp)
-        m_vp->InvalidateScene();
-    }
-
-/*---------------------------------------------------------------------------------**//**
-* @bsimethod                                                    Paul.Connelly   11/17
-+---------------+---------------+---------------+---------------+---------------+------*/
-void SpatialViewController::_SetViewedModels(DgnModelIdSet const& models)
-    {
-    GetSpatialViewDefinition().GetModelSelector().GetModelsR() = models;
-    if (nullptr != m_vp)
-        m_vp->InvalidateScene();
-    }
-
-/*---------------------------------------------------------------------------------**//**
-* @bsimethod                                    Keith.Bentley                   02/16
-+---------------+---------------+---------------+---------------+---------------+------*/
-bool SpatialViewController::ElementsQuery::TestElement(DgnElementId elId)
-    {
-    if (IsNever(elId))
-        return false;
-
-    m_viewStmt->BindId(m_idCol, elId);
-    bool stat = (BE_SQLITE_ROW == m_viewStmt->Step());
-    m_viewStmt->Reset();
-    return stat;
-    }
-
-/*---------------------------------------------------------------------------------**//**
-* virtual method bound to the "InVirtualSet(@vset,e.ModelId,g.CategoryId)" SQL function for view query.
-* @bsimethod                                    Keith.Bentley                   12/13
-+---------------+---------------+---------------+---------------+---------------+------*/
-bool SpatialViewController::_IsInSet(int nVals, DbValue const* vals) const
-    {
-    BeAssert(nVals == 2);   // we need ModelId and Category
-
-    // check that both the model is on and the category is on.
-    return GetViewedModels().Contains(DgnModelId(vals[0].GetValueUInt64())) && GetViewedCategories().Contains(DgnCategoryId(vals[1].GetValueUInt64()));
-    }
-
-/*---------------------------------------------------------------------------------**//**
-* @bsimethod                                    Keith.Bentley                   02/16
-+---------------+---------------+---------------+---------------+---------------+------*/
-void SpatialViewController::_DrawView(ViewContextR context)
-    {
-    }
-
-/*---------------------------------------------------------------------------------**//**
-    BeThreadUtilities::StartNewThread(Main, this);
-* @bsimethod                                    Keith.Bentley                   02/16
-+---------------+---------------+---------------+---------------+---------------+------*/
-void SpatialViewController::RangeQuery::AddAlwaysDrawn(SpatialViewControllerCR view)
-    {
-    if (!HasAlwaysList() || nullptr==m_results)
-        return;
-
-    DgnElements& pool = view.GetDgnDb().Elements();
-    for (auto const& curr : m_special->m_always)
-        {
-        DgnElementCPtr el = pool.GetElement(curr);
-        GeometrySourceCP geom = el.IsValid() ? el->ToGeometrySource() : nullptr;
-        if (nullptr == geom || !geom->HasGeometry())
-            continue;
-
-        Frustum box(geom->CalculateRange3d());
-        if (RTreeMatchFunction::Within::Outside != (RTreeMatchFunction::Within) m_planes.Contains(box))
-            m_results->m_scores.Insert(10.0, curr); // value just has to be higher than max occlusion score which is really 2.0
-        }
-    }
-
-/*---------------------------------------------------------------------------------**//**
-* @bsimethod                                    Keith.Bentley                   02/16
-+---------------+---------------+---------------+---------------+---------------+------*/
-void SpatialViewController::RangeQuery::DoQuery()
-    {
-    StopWatch watch(true);
-
-    DEBUG_PRINTF("Query started, target=%d", m_plan.GetTargetNumElements());
-    Start(m_view);
-
-    uint64_t endTime = m_plan.GetTimeout().count() ? (BeTimeUtilities::QueryMillisecondsCounter() + m_plan.GetTimeout().count()) : 0;
-
-    m_minScore = 0.0;
-    m_hitLimit = m_plan.GetTargetNumElements();
-
-    if (endTime && m_hitLimit > (m_view.m_queryElementPerSecond * m_plan.GetTimeout().count()))
-        {
-        m_hitLimit = (uint32_t) (m_view.m_queryElementPerSecond * m_plan.GetTimeout().count());
-        DEBUG_PRINTF("limiting to %d", m_hitLimit);
-        }
-
-    BeAssert(m_hitLimit>0);
-
-    while (true)
-        {
-        while (m_view.m_loading)
-            {
-            DEBUG_PRINTF("pause, loading");
-            BeThreadUtilities::BeSleep(20);
-            }
-
-        DgnElementId thisId = StepRtree();
-        if (!thisId.IsValid())
-            break;
-
-        BeAssert(m_lastId==thisId.GetValueUnchecked());
-
-        if (TestElement(thisId) && !IsAlways(thisId))
-            {
-            if (++m_count > m_hitLimit)
-                {
-                SetTestLOD(true); // now that we've found a minimum number of elements, start skipping small ones
-                m_results->m_scores.erase(m_results->m_scores.begin());
-                m_results->m_incomplete = true;
-                m_count = m_hitLimit;
-                }
-
-            m_results->m_scores.Insert(m_lastScore, thisId);
-            m_minScore = m_results->m_scores.begin()->first;
-            }
-
-        if (endTime && (BeTimeUtilities::QueryMillisecondsCounter() > endTime))
-            {
-            ERROR_PRINTF("Query timeout");
-            m_results->m_incomplete = true;
-            break;
-            }
-        };
-
-    if (m_count >= m_hitLimit)
-        m_view.m_queryElementPerSecond = m_results->GetCount() / watch.GetCurrentSeconds();
-
-    DEBUG_PRINTF("Query completed, total=%d, progressive=%d, time=%f, eps=%f", m_results->GetCount(), m_results->m_incomplete, watch.GetCurrentSeconds(), m_view.m_queryElementPerSecond);
-    }
-
-/*---------------------------------------------------------------------------------**//**
-* @bsimethod                                    Keith.Bentley                   02/16
-+---------------+---------------+---------------+---------------+---------------+------*/
-RTreeMatchFunction::Within SpatialViewController::SpatialQuery::TestVolume(FrustumCR box, RTree3dValCP coords)
-    {
-    if (!m_boundingRange.Intersects(*coords) || !SkewTest(coords)) // quick test for entirely outside axis-aligned bounding range
-        return RTreeMatchFunction::Within::Outside;
-
-    auto rangeTest = (RTreeMatchFunction::Within) m_planes.Contains(box);
-    if (rangeTest == RTreeMatchFunction::Within::Outside || !m_activeVolume.IsValid())
-        return rangeTest;
-
-    auto volumeTest = m_activeVolume->ClassifyPointContainment(box.m_pts, 8);
-    if (ClipPlaneContainment_StronglyOutside == volumeTest)
-        return RTreeMatchFunction::Within::Outside; // overlaps outer bounding range but not inside clip planes
-
-    if (ClipPlaneContainment_Ambiguous == volumeTest)
-        return RTreeMatchFunction::Within::Partly; // make sure we keep testing
-
-    return rangeTest;
-    }
-
-/*---------------------------------------------------------------------------------**//**
-* callback function for "MATCH DGN_rTree(?1)" against the spatial index
-* @bsimethod                                    Keith.Bentley                   12/11
-+---------------+---------------+---------------+---------------+---------------+------*/
-int SpatialViewController::RangeQuery::_TestRTree(RTreeMatchFunction::QueryInfo const& info)
-    {
-    BeAssert(6 == info.m_nCoord);
-    info.m_within = RTreeMatchFunction::Within::Outside;
-
-    RTree3dValCP coords = (RTree3dValCP) info.m_coords;
-    Frustum box(*coords);
-
-    RTreeMatchFunction::Within rangeTest;
-    if (info.m_parentWithin == RTreeMatchFunction::Within::Inside)
-        rangeTest = RTreeMatchFunction::Within::Inside; // if parent is contained, we're contained and don't need to test
-    else
-        rangeTest = TestVolume(box, coords);
-
-    if (!ComputeOcclusionScore(m_lastScore, box))
-        return BE_SQLITE_OK; // eliminated by LOD filter
-
-    BeAssert(m_lastScore>=0.0);
-    BeAssert(m_minScore>=0.0);
-    if (m_hitLimit && (m_count >= m_hitLimit && m_lastScore <= m_minScore))
-        return BE_SQLITE_OK; // this one is smaller than the smallest entry we already have, skip it (and children).
-
-    m_lastId = info.m_rowid;  // for debugging - make sure we get entries immediately after we score them.
-
-    // for leaf nodes (elements), we must return a score of 0 so they will be immediately returned. That's necessary since we're keeping the
-    // score in this object and we otherwise would not be able to correlate elements with their score.
-    // For depth-first traversals, we return values such that we decend down to the bottom of one branch before we look at the next node. Otherwise
-    // traversals take too much memory (the only reason it works for non-depth-first traversals is that we start eliminating nodes on size criteria
-    // to choose the n-best values).
-    info.m_score = info.m_level==0 ? 0.0 : m_depthFirst ? (info.m_maxLevel - info.m_level - m_lastScore) : (info.m_level - m_lastScore);
-    info.m_within = rangeTest;
-
-    return BE_SQLITE_OK;
-    }
-
-/*---------------------------------------------------------------------------------**//**
-* @bsimethod                                                    Ray.Bentley     10/2009
-+---------------+---------------+---------------+---------------+---------------+------*/
-bool SpatialViewController::RangeQuery::ComputeNPC(DPoint3dR npcOut, DPoint3dCR localIn)
-    {
-    npcOut.x = (m_localToNpc.coff[0][0] * localIn.x + m_localToNpc.coff[0][1] * localIn.y + m_localToNpc.coff[0][2] * localIn.z + m_localToNpc.coff[0][3]);
-    npcOut.y = (m_localToNpc.coff[1][0] * localIn.x + m_localToNpc.coff[1][1] * localIn.y + m_localToNpc.coff[1][2] * localIn.z + m_localToNpc.coff[1][3]);
-    npcOut.z = (m_localToNpc.coff[2][0] * localIn.x + m_localToNpc.coff[2][1] * localIn.y + m_localToNpc.coff[2][2] * localIn.z + m_localToNpc.coff[2][3]);
-
-    if (!m_cameraOn)
-        return true;
-
-    double w = m_localToNpc.coff[3][0] * localIn.x + m_localToNpc.coff[3][1] * localIn.y + m_localToNpc.coff[3][2] * localIn.z + m_localToNpc.coff[3][3];
-    if (w < 1.0E-5)
-        return false;
-
-    npcOut.x /= w;
-    npcOut.y /= w;
-    npcOut.z /= w;
-    return true;
-    }
-
-/*---------------------------------------------------------------------------------**//**
-* compute the size in "NPC area squared"
-* Algorithm by: Dieter Schmalstieg and Erik Pojar - ACM Transactions on Graphics.
-* @bsimethod                                                    RayBentley      01/07
-+---------------+---------------+---------------+---------------+---------------+------*/
-bool SpatialViewController::RangeQuery::ComputeOcclusionScore(double& score, FrustumCR box)
-    {
-    // Note - This routine is VERY time critical - Most of the calls to the geomlib
-    // functions have been replaced with inline code as VTune had showed them as bottlenecks.
-
-    static const short s_indexList[43][7] =
-    {
-        { 0, 3, 7, 6, 5, 1,   6}, // 0 inside    (arbitrarily default to front, top, right.
-        { 0, 4, 7, 3,-1,-1,   4}, // 1 left
-        { 1, 2, 6, 5,-1,-1,   4}, // 2 right
-        {-1,-1,-1,-1,-1,-1,   0}, // 3 -
-        { 0, 1, 5, 4,-1,-1,   4}, // 4 bottom
-        { 0, 1, 5, 4, 7, 3,   6}, // 5 bottom, left
-        { 0, 1, 2, 6, 5, 4,   6}, // 6 bottom, right
-        {-1,-1,-1,-1,-1,-1,   0}, // 7 -
-        { 2, 3, 7, 6,-1,-1,   4}, // 8 top
-        { 0, 4, 7, 6, 2, 3,   6}, // 9 top, left
-        { 1, 2, 3, 7, 6, 5,   6}, //10 top, right
-        {-1,-1,-1,-1,-1,-1,   0}, //11 -
-        {-1,-1,-1,-1,-1,-1,   0}, //12 -
-        {-1,-1,-1,-1,-1,-1,   0}, //13 -
-        {-1,-1,-1,-1,-1,-1,   0}, //14 -
-        {-1,-1,-1,-1,-1,-1,   0}, //15 -
-        { 0, 3, 2, 1,-1,-1,   4}, //16 front
-        { 0, 4, 7, 3, 2, 1,   6}, //17 front, left
-        { 0, 3, 2, 6, 5, 1,   6}, //18 front, right
-        {-1,-1,-1,-1,-1,-1,   0}, //19 -
-        { 0, 3, 2, 1, 5, 4,   6}, //20 front, bottom
-        { 1, 5, 4, 7, 3, 2,   6}, //21 front, bottom, left
-        { 0, 3, 2, 6, 5, 4,   6}, //22 front, bottom, right
-        {-1,-1,-1,-1,-1,-1,   0}, //23 -
-        { 0, 3, 7, 6, 2, 1,   6}, //24 front, top
-        { 0, 4, 7, 6, 2, 1,   6}, //25 front, top, left
-        { 0, 3, 7, 6, 5, 1,   6}, //26 front, top, right
-        {-1,-1,-1,-1,-1,-1,   0}, //27 -
-        {-1,-1,-1,-1,-1,-1,   0}, //28 -
-        {-1,-1,-1,-1,-1,-1,   0}, //29 -
-        {-1,-1,-1,-1,-1,-1,   0}, //30 -
-        {-1,-1,-1,-1,-1,-1,   0}, //31 -
-        { 4, 5, 6, 7,-1,-1,   4}, //32 back
-        { 0, 4, 5, 6, 7, 3,   6}, //33 back, left
-        { 1, 2, 6, 7, 4, 5,   6}, //34 back, right
-        {-1,-1,-1,-1,-1,-1,   0}, //35 -
-        { 0, 1, 5, 6, 7, 4,   6}, //36 back, bottom
-        { 0, 1, 5, 6, 7, 3,   6}, //37 back, bottom, left
-        { 0, 1, 2, 6, 7, 4,   6}, //38 back, bottom, right
-        {-1,-1,-1,-1,-1,-1,   0}, //39 -
-        { 2, 3, 7, 4, 5, 6,   6}, //40 back, top
-        { 0, 4, 5, 6, 2, 3,   6}, //41 back, top, left
-        { 1, 2, 3, 7, 4, 5,   6}, //42 back, top, right
-    };
-
-    uint32_t projectionIndex;
-    if (m_cameraOn)
-        {
-        projectionIndex = ((m_cameraPosition.x < box.m_pts[0].x) ? 1  : 0) +
-                          ((m_cameraPosition.x > box.m_pts[1].x) ? 2  : 0) +
-                          ((m_cameraPosition.y < box.m_pts[0].y) ? 4  : 0) +
-                          ((m_cameraPosition.y > box.m_pts[2].y) ? 8  : 0) +
-                          ((m_cameraPosition.z < box.m_pts[0].z) ? 16 : 0) +       // Zs reversed for right-handed system.
-                          ((m_cameraPosition.z > box.m_pts[4].z) ? 32 : 0);
-
-        if (0 == projectionIndex)
-            {
-            score = 1.0;
-            return true;
-            }
-        }
-    else
-        {
-        projectionIndex = m_orthogonalProjectionIndex;
-        }
-
-    BeAssert(projectionIndex <= 42);
-    if (projectionIndex > 42)
-        {
-        BeAssert(false);
-        return false;
-        }
-
-    uint32_t nVertices= s_indexList[projectionIndex][6];
-    DPoint3d    npcVertices[6];
-    if (0 == nVertices)
-        {
-        BeAssert(false);
-        return false;
-        }
-
-    uint32_t npcComputedMask = 0;
-    if (m_testLOD && 0.0 != m_lodFilterNPCArea)
-        {
-        int        diagonalVertex = nVertices/2;
-        DPoint3dR  diagonalNPC    = npcVertices[diagonalVertex];
-
-        if (!ComputeNPC(npcVertices[0], box.m_pts[s_indexList[projectionIndex][0]]) ||
-            !ComputeNPC(diagonalNPC,    box.m_pts[s_indexList[projectionIndex][diagonalVertex]]))
-            {
-            score = 2.0;  // range spans eye plane
-            return true;
-            }
-
-        DPoint3dR   npcCorner = npcVertices[nVertices/2];
-        DPoint2d    extent = {npcCorner.x - npcVertices[0].x, npcCorner.y - npcVertices[0].y};
-
-        if ((extent.x * extent.x + extent.y * extent.y) < m_lodFilterNPCArea)
-            return false;
-
-        npcComputedMask |= 1;
-        npcComputedMask |= (1 << diagonalVertex);
-        }
-
-    double zTotal = 0.0;
-    for (uint32_t i=0, mask = 0x0001; i<nVertices; i++, mask <<= 1)
-        {
-        int cornerIndex = s_indexList[projectionIndex][i];
-        if (0 == (mask & npcComputedMask) && !ComputeNPC(npcVertices[i], box.m_pts[cornerIndex]))
-            {
-            score = 2.0;  // range spans eye plane
-            return true;
-            }
-
-        zTotal += npcVertices[i].z;
-        }
-
-    if (zTotal < 0.0)
-        zTotal = 0.0;
-
-    score = (npcVertices[nVertices-1].x - npcVertices[0].x) * (npcVertices[nVertices-1].y + npcVertices[0].y);
-    for (uint32_t i=0; i<nVertices-1; ++i)
-        score += (npcVertices[i].x - npcVertices[i+1].x) * (npcVertices[i].y + npcVertices[i+1].y);
-
-    // an area of 0.0 means that we have a line. Recalculate using length/1000 (assuming width of 1000th of npc)
-    if (score == 0.0)
-        score = npcVertices[0].DistanceSquaredXY(npcVertices[2]) * .001;
-
-    // Multiply area by the Z total value (0 is the back of the view) so that the score is roughly
-    // equivalent to the area swept by the range through the view which makes things closer to the eye more likely to display first.
-    // Also by scoring based on swept volume we are proportional to occluded volume.
-    score *= .5 * (zTotal / (double) nVertices);
-
-    if (score < 0.0)
-        {
-//        BeAssert(false);
-        score = 0.0;
-        }
-
-    return true;
-    }
-
-/*---------------------------------------------------------------------------------**//**
-* @bsimethod                                                    BJB             12/89
-+---------------+---------------+---------------+---------------+---------------+------*/
-static inline void exchangeAndNegate(double& dbl1, double& dbl2)
-    {
-    double temp = -dbl1;
-    dbl1 = -dbl2;
-    dbl2 = temp;
-    }
-
-/*---------------------------------------------------------------------------------**//**
-* @bsimethod                                    Keith.Bentley                   12/11
-+---------------+---------------+---------------+---------------+---------------+------*/
-bool SpatialViewController::SpatialQuery::SkewTest(RTree3dValCP testRange)
-    {
-    if (!m_doSkewTest || testRange->Intersects(m_backFace))
-        return true;
-
-    DVec3d skVector = m_viewVec;
-    DPoint3d dlo, dhi;
-
-    dlo.x = testRange->m_minx - m_backFace.m_maxx;
-    dlo.y = testRange->m_miny - m_backFace.m_maxy;
-    dhi.x = testRange->m_maxx - m_backFace.m_minx;
-    dhi.y = testRange->m_maxy - m_backFace.m_miny;
-
-    if (skVector.x < 0.0)
-        {
-        skVector.x = - skVector.x;
-        exchangeAndNegate(dlo.x, dhi.x);
-        }
-
-    if (skVector.y < 0.0)
-        {
-        skVector.y = - skVector.y;
-        exchangeAndNegate(dlo.y, dhi.y);
-        }
-
-    // Check the projection of the element's xhigh to the plane where ylow of the element is equal to yhigh of the skewrange
-    double va1 = dlo.x * skVector.y;
-    double vb2 = dhi.y * skVector.x;
-    if (va1 > vb2)
-        return false;
-
-    // Check the projection of the element's xlow to the plane where yhigh of the element is equal to ylow of the skewrange
-    double vb1 = dlo.y * skVector.x;
-    double va2 = dhi.x * skVector.y;
-    if (va2 < vb1)
-        return false;
-
-    // now we need the Z stuff
-    dlo.z = testRange->m_minz - m_backFace.m_maxz;
-    dhi.z = testRange->m_maxz - m_backFace.m_minz;
-    if (skVector.z < 0.0)
-        {
-        skVector.z = - skVector.z;
-        exchangeAndNegate(dlo.z, dhi.z);
-        }
-
-    // project onto either the xz or yz plane
-    if (va1 > vb1)
-        {
-        double va3 = dlo.x * skVector.z;
-        double vc2 = dhi.z * skVector.x;
-        if (va3 > vc2)
-            return false;
-        }
-    else
-        {
-        double vb3 = dlo.y * skVector.z;
-        double vc4 = dhi.z * skVector.y;
-        if (vb3 > vc4)
-            return false;
-        }
-
-    // project onto the other plane
-    if (va2 < vb2)
-        {
-        double va4 = dhi.x * skVector.z;
-        double vc1 = dlo.z * skVector.x;
-        if (va4 < vc1)
-            return false;
-        }
-    else
-        {
-        double vb4 = dhi.y * skVector.z;
-        double vc3 = dlo.z * skVector.y;
-        if (vb4 < vc3)
-            return false;
-        }
-
-    return true;
-    }
-
-/*---------------------------------------------------------------------------------**//**
-* @bsimethod                                    Keith.Bentley                   01/16
-+---------------+---------------+---------------+---------------+---------------+------*/
-void SpatialViewController::SpatialQuery::SetFrustum(FrustumCR frustum)
-    {
-    DRange3d range = frustum.ToRange();
-    m_boundingRange.FromRange(range);
-
-    range.InitFrom(frustum.GetPts(), 4);
-    m_backFace.FromRange(range);
-
-    // get unit bvector from front plane to back plane
-    m_viewVec = DVec3d::FromStartEndNormalize(*frustum.GetPts(), *(frustum.GetPts()+4));
-
-    // check to see if it's worthwhile using skew scan (skew vector not along one of the three major axes)
-    int alongAxes = (fabs(m_viewVec.x) < 1e-8) + (fabs(m_viewVec.y) < 1e-8) + (fabs(m_viewVec.z) < 1e-8);
-    m_doSkewTest = alongAxes<2;
-
-    m_planes.Init(frustum);
-    }
-
-/*---------------------------------------------------------------------------------**//**
-* this method must be called from the client thread.
-* @bsimethod                                    Keith.Bentley                   01/16
-+---------------+---------------+---------------+---------------+---------------+------*/
-void SpatialViewController::SpatialQuery::Start(SpatialViewControllerCR view)
-    {
-    view.GetDgnDb().GetCachedStatement(m_rangeStmt, "SELECT ElementId FROM " DGN_VTABLE_SpatialIndex " WHERE ElementId MATCH DGN_rTree(?1)");
-    m_rangeStmt->BindInt64(1, (uint64_t) this);
-
-    ElementsQuery::Start(view);
-    }
-
-/*---------------------------------------------------------------------------------**//**
-* @bsimethod                                    Keith.Bentley                   05/16
-+---------------+---------------+---------------+---------------+---------------+------*/
-void SpatialViewController::ElementsQuery::Start(SpatialViewControllerCR view)
-    {
-    view.GetDgnDb().GetCachedStatement(m_viewStmt, view.m_viewSQL.c_str());
-    int vSetCol = m_viewStmt->GetParameterIndex("@vset");
-    BeAssert(0 != vSetCol);
-    m_viewStmt->BindVirtualSet(vSetCol, view);
-
-    m_idCol = m_viewStmt->GetParameterIndex("@elId");
-    BeAssert(0 != m_idCol);
-    }
-
-/*---------------------------------------------------------------------------------**//**
-* @bsimethod                                    Keith.Bentley                   01/16
-+---------------+---------------+---------------+---------------+---------------+------*/
-DgnElementId SpatialViewController::SpatialQuery::StepRtree()
-    {
-    auto rc=m_rangeStmt->Step();
-    return (rc != BE_SQLITE_ROW) ? DgnElementId() : m_rangeStmt->GetValueId<DgnElementId>(0);
-    }
-
-/*---------------------------------------------------------------------------------**//**
-* @bsimethod                                    Keith.Bentley                   10/16
-+---------------+---------------+---------------+---------------+---------------+------*/
-GeometricModelP SpatialViewController::_GetTargetModel() const 
-    {
-#if defined (NEEDS_WORK_TARGET_MODEL)
-#endif
-    DgnModelId model = *GetViewedModels().begin();
-    return GetDgnDb().Models().Get<GeometricModel>(model).get();
-    }
+/*--------------------------------------------------------------------------------------+
+|
+|     $Source: DgnCore/SpatialViewController.cpp $
+|
+|  $Copyright: (c) 2019 Bentley Systems, Incorporated. All rights reserved. $
+|
++--------------------------------------------------------------------------------------*/
+#include <DgnPlatformInternal.h>
+#include <Bentley/BeSystemInfo.h>
+
+/*---------------------------------------------------------------------------------**//**
+* @bsimethod                                    Keith.Bentley                   02/16
++---------------+---------------+---------------+---------------+---------------+------*/
+Frustum::Frustum(RTree3dValCR from)
+    {                                                                  //       7+------+6
+    m_pts[0].x = m_pts[3].x = m_pts[4].x = m_pts[7].x = from.m_minx;   //       /|     /|
+    m_pts[1].x = m_pts[2].x = m_pts[5].x = m_pts[6].x = from.m_maxx;   //      / |    / |
+    m_pts[0].y = m_pts[1].y = m_pts[4].y = m_pts[5].y = from.m_miny;   //     / 4+---/--+5
+    m_pts[2].y = m_pts[3].y = m_pts[6].y = m_pts[7].y = from.m_maxy;   //   3+------+2 /    y   z
+    m_pts[0].z = m_pts[1].z = m_pts[2].z = m_pts[3].z = from.m_minz;   //    | /    | /     |  /
+    m_pts[4].z = m_pts[5].z = m_pts[6].z = m_pts[7].z = from.m_maxz;   //    |/     |/      |/
+    }                                                                  //   0+------+1      *---x
+
+/*---------------------------------------------------------------------------------**//**
+* @bsimethod                                    Keith.Bentley                   02/16
++---------------+---------------+---------------+---------------+---------------+------*/
+Frustum::Frustum(DRange3dCR range)
+    {
+    m_pts[0].x = m_pts[3].x = m_pts[4].x = m_pts[7].x = range.low.x;
+    m_pts[1].x = m_pts[2].x = m_pts[5].x = m_pts[6].x = range.high.x;
+    m_pts[0].y = m_pts[1].y = m_pts[4].y = m_pts[5].y = range.low.y;
+    m_pts[2].y = m_pts[3].y = m_pts[6].y = m_pts[7].y = range.high.y;
+    m_pts[0].z = m_pts[1].z = m_pts[2].z = m_pts[3].z = range.low.z;
+    m_pts[4].z = m_pts[5].z = m_pts[6].z = m_pts[7].z = range.high.z;
+    }
+
+/*---------------------------------------------------------------------------------**//**
+* @bsimethod                                    Keith.Bentley                   07/12
++---------------+---------------+---------------+---------------+---------------+------*/
+SpatialViewController::SpatialViewController(SpatialViewDefinitionCR def) : T_Super(def)
+    {
+    m_viewSQL = "SELECT e.Id FROM " BIS_TABLE(BIS_CLASS_Element) " AS e, " BIS_TABLE(BIS_CLASS_GeometricElement3d) " AS g "
+                "WHERE g.ElementId=e.Id AND InVirtualSet(@vset,e.ModelId,g.CategoryId) AND e.Id=@elId";
+    }
+
+/*---------------------------------------------------------------------------------**//**
+* @bsimethod                                                    Paul.Connelly   06/18
++---------------+---------------+---------------+---------------+---------------+------*/
+void SpatialViewController::_OnRenderFrame()
+    {
+    }
+
+/*---------------------------------------------------------------------------------**//**
+* @bsimethod                                                    Paul.Connelly   06/18
++---------------+---------------+---------------+---------------+---------------+------*/
+void SpatialViewController::BuildCopyrightInfo()
+    {
+    if (m_copyrightInfoValid)
+        return;
+
+    m_copyrightMsgs.clear();
+    m_copyrightSprites.clear();
+
+    m_copyrightInfoValid = true;
+    }
+
+/*---------------------------------------------------------------------------------**//**
+* @bsimethod                                                    Paul.Connelly   04/18
++---------------+---------------+---------------+---------------+---------------+------*/
+ViewController::CloseMe SpatialViewController::_OnModelsDeleted(bset<DgnModelId> const& deletedIds, DgnDbR db)
+    {
+    if (&GetDgnDb() != &db)
+        return CloseMe::No;
+
+    for (auto const& modelId : deletedIds)
+        ChangeModelDisplay(modelId, false);
+
+    return GetSpatialViewDefinition().GetModelSelector().GetModels().empty() ? CloseMe::Yes : CloseMe::No;
+    }
+
+/*---------------------------------------------------------------------------------**//**
+* @bsimethod                                    Keith.Bentley                   03/14
++---------------+---------------+---------------+---------------+---------------+------*/
+void ViewController::SetAlwaysDrawn(DgnElementIdSet const& newSet, bool exclusive)
+    {
+    m_noQuery = exclusive;
+    m_special.m_always = newSet; // NB: copies values
+    SetFeatureOverridesDirty();
+    }
+
+/*---------------------------------------------------------------------------------**//**
+* @bsimethod                                    Keith.Bentley                   03/14
++---------------+---------------+---------------+---------------+---------------+------*/
+void ViewController::ClearAlwaysDrawn()
+    {
+    m_special.m_always.clear();
+    m_noQuery = false;
+    SetFeatureOverridesDirty();
+    }
+
+/*---------------------------------------------------------------------------------**//**
+* @bsimethod                                    Keith.Bentley                   03/14
++---------------+---------------+---------------+---------------+---------------+------*/
+void ViewController::SetNeverDrawn(DgnElementIdSet const& newSet)
+    {
+    m_special.m_never = newSet; // NB: copies values
+    SetFeatureOverridesDirty();
+    }
+
+/*---------------------------------------------------------------------------------**//**
+* @bsimethod                                    Keith.Bentley                   03/14
++---------------+---------------+---------------+---------------+---------------+------*/
+void ViewController::ClearNeverDrawn()
+    {
+    m_special.m_never.clear();
+    SetFeatureOverridesDirty();
+    }
+
+/*---------------------------------------------------------------------------------**//**
+* @bsimethod                                                    Paul.Connelly   03/17
++---------------+---------------+---------------+---------------+---------------+------*/
+void ViewController::SetViewFlags(Render::ViewFlags newFlags)
+    {
+    auto oldFlags = GetViewFlags();
+    bool dirty = oldFlags.ShowConstructions() != newFlags.ShowConstructions()
+              || oldFlags.ShowDimensions() != newFlags.ShowDimensions()
+              || oldFlags.ShowPatterns() != newFlags.ShowPatterns();
+    if (dirty)
+        SetFeatureOverridesDirty();
+
+    m_definition->GetDisplayStyle().SetViewFlags(newFlags);
+    }
+
+/*---------------------------------------------------------------------------------**//**
+* @bsimethod                                                    Paul.Connelly   03/17
++---------------+---------------+---------------+---------------+---------------+------*/
+void ViewController::DropSubCategoryOverride(DgnSubCategoryId id)
+    {
+    m_definition->GetDisplayStyle().DropSubCategoryOverride(id);
+    SetFeatureOverridesDirty();
+    }
+
+/*---------------------------------------------------------------------------------**//**
+* @bsimethod                                                    Paul.Connelly   03/17
++---------------+---------------+---------------+---------------+---------------+------*/
+void ViewController::OverrideSubCategory(DgnSubCategoryId id, DgnSubCategory::Override const& ovr)
+    {
+    m_definition->GetDisplayStyle().OverrideSubCategory(id, ovr);
+    SetFeatureOverridesDirty();
+    }
+
+/*---------------------------------------------------------------------------------**//**
+* @bsimethod                                    Keith.Bentley                   08/12
++---------------+---------------+---------------+---------------+---------------+------*/
+void SpatialViewController::_ChangeModelDisplay(DgnModelId modelId, bool onOff)
+    {
+    auto& models = GetSpatialViewDefinition().GetModelSelector().GetModelsR();
+    if (onOff == models.Contains(modelId))
+        return;
+
+    InvalidateCopyrightInfo();
+
+    if (onOff)
+        models.insert(modelId);
+    else
+        models.erase(modelId);
+
+    if (nullptr != m_vp)
+        m_vp->InvalidateScene();
+    }
+
+/*---------------------------------------------------------------------------------**//**
+* @bsimethod                                                    Paul.Connelly   11/17
++---------------+---------------+---------------+---------------+---------------+------*/
+void SpatialViewController::_SetViewedModels(DgnModelIdSet const& models)
+    {
+    GetSpatialViewDefinition().GetModelSelector().GetModelsR() = models;
+    if (nullptr != m_vp)
+        m_vp->InvalidateScene();
+    }
+
+/*---------------------------------------------------------------------------------**//**
+* @bsimethod                                    Keith.Bentley                   02/16
++---------------+---------------+---------------+---------------+---------------+------*/
+bool SpatialViewController::ElementsQuery::TestElement(DgnElementId elId)
+    {
+    if (IsNever(elId))
+        return false;
+
+    m_viewStmt->BindId(m_idCol, elId);
+    bool stat = (BE_SQLITE_ROW == m_viewStmt->Step());
+    m_viewStmt->Reset();
+    return stat;
+    }
+
+/*---------------------------------------------------------------------------------**//**
+* virtual method bound to the "InVirtualSet(@vset,e.ModelId,g.CategoryId)" SQL function for view query.
+* @bsimethod                                    Keith.Bentley                   12/13
++---------------+---------------+---------------+---------------+---------------+------*/
+bool SpatialViewController::_IsInSet(int nVals, DbValue const* vals) const
+    {
+    BeAssert(nVals == 2);   // we need ModelId and Category
+
+    // check that both the model is on and the category is on.
+    return GetViewedModels().Contains(DgnModelId(vals[0].GetValueUInt64())) && GetViewedCategories().Contains(DgnCategoryId(vals[1].GetValueUInt64()));
+    }
+
+/*---------------------------------------------------------------------------------**//**
+* @bsimethod                                    Keith.Bentley                   02/16
++---------------+---------------+---------------+---------------+---------------+------*/
+void SpatialViewController::_DrawView(ViewContextR context)
+    {
+    }
+
+/*---------------------------------------------------------------------------------**//**
+    BeThreadUtilities::StartNewThread(Main, this);
+* @bsimethod                                    Keith.Bentley                   02/16
++---------------+---------------+---------------+---------------+---------------+------*/
+void SpatialViewController::RangeQuery::AddAlwaysDrawn(SpatialViewControllerCR view)
+    {
+    if (!HasAlwaysList() || nullptr==m_results)
+        return;
+
+    DgnElements& pool = view.GetDgnDb().Elements();
+    for (auto const& curr : m_special->m_always)
+        {
+        DgnElementCPtr el = pool.GetElement(curr);
+        GeometrySourceCP geom = el.IsValid() ? el->ToGeometrySource() : nullptr;
+        if (nullptr == geom || !geom->HasGeometry())
+            continue;
+
+        Frustum box(geom->CalculateRange3d());
+        if (RTreeMatchFunction::Within::Outside != (RTreeMatchFunction::Within) m_planes.Contains(box))
+            m_results->m_scores.Insert(10.0, curr); // value just has to be higher than max occlusion score which is really 2.0
+        }
+    }
+
+/*---------------------------------------------------------------------------------**//**
+* @bsimethod                                    Keith.Bentley                   02/16
++---------------+---------------+---------------+---------------+---------------+------*/
+void SpatialViewController::RangeQuery::DoQuery()
+    {
+    StopWatch watch(true);
+
+    DEBUG_PRINTF("Query started, target=%d", m_plan.GetTargetNumElements());
+    Start(m_view);
+
+    uint64_t endTime = m_plan.GetTimeout().count() ? (BeTimeUtilities::QueryMillisecondsCounter() + m_plan.GetTimeout().count()) : 0;
+
+    m_minScore = 0.0;
+    m_hitLimit = m_plan.GetTargetNumElements();
+
+    if (endTime && m_hitLimit > (m_view.m_queryElementPerSecond * m_plan.GetTimeout().count()))
+        {
+        m_hitLimit = (uint32_t) (m_view.m_queryElementPerSecond * m_plan.GetTimeout().count());
+        DEBUG_PRINTF("limiting to %d", m_hitLimit);
+        }
+
+    BeAssert(m_hitLimit>0);
+
+    while (true)
+        {
+        while (m_view.m_loading)
+            {
+            DEBUG_PRINTF("pause, loading");
+            BeThreadUtilities::BeSleep(20);
+            }
+
+        DgnElementId thisId = StepRtree();
+        if (!thisId.IsValid())
+            break;
+
+        BeAssert(m_lastId==thisId.GetValueUnchecked());
+
+        if (TestElement(thisId) && !IsAlways(thisId))
+            {
+            if (++m_count > m_hitLimit)
+                {
+                SetTestLOD(true); // now that we've found a minimum number of elements, start skipping small ones
+                m_results->m_scores.erase(m_results->m_scores.begin());
+                m_results->m_incomplete = true;
+                m_count = m_hitLimit;
+                }
+
+            m_results->m_scores.Insert(m_lastScore, thisId);
+            m_minScore = m_results->m_scores.begin()->first;
+            }
+
+        if (endTime && (BeTimeUtilities::QueryMillisecondsCounter() > endTime))
+            {
+            ERROR_PRINTF("Query timeout");
+            m_results->m_incomplete = true;
+            break;
+            }
+        };
+
+    if (m_count >= m_hitLimit)
+        m_view.m_queryElementPerSecond = m_results->GetCount() / watch.GetCurrentSeconds();
+
+    DEBUG_PRINTF("Query completed, total=%d, progressive=%d, time=%f, eps=%f", m_results->GetCount(), m_results->m_incomplete, watch.GetCurrentSeconds(), m_view.m_queryElementPerSecond);
+    }
+
+/*---------------------------------------------------------------------------------**//**
+* @bsimethod                                    Keith.Bentley                   02/16
++---------------+---------------+---------------+---------------+---------------+------*/
+RTreeMatchFunction::Within SpatialViewController::SpatialQuery::TestVolume(FrustumCR box, RTree3dValCP coords)
+    {
+    if (!m_boundingRange.Intersects(*coords) || !SkewTest(coords)) // quick test for entirely outside axis-aligned bounding range
+        return RTreeMatchFunction::Within::Outside;
+
+    auto rangeTest = (RTreeMatchFunction::Within) m_planes.Contains(box);
+    if (rangeTest == RTreeMatchFunction::Within::Outside || !m_activeVolume.IsValid())
+        return rangeTest;
+
+    auto volumeTest = m_activeVolume->ClassifyPointContainment(box.m_pts, 8);
+    if (ClipPlaneContainment_StronglyOutside == volumeTest)
+        return RTreeMatchFunction::Within::Outside; // overlaps outer bounding range but not inside clip planes
+
+    if (ClipPlaneContainment_Ambiguous == volumeTest)
+        return RTreeMatchFunction::Within::Partly; // make sure we keep testing
+
+    return rangeTest;
+    }
+
+/*---------------------------------------------------------------------------------**//**
+* callback function for "MATCH DGN_rTree(?1)" against the spatial index
+* @bsimethod                                    Keith.Bentley                   12/11
++---------------+---------------+---------------+---------------+---------------+------*/
+int SpatialViewController::RangeQuery::_TestRTree(RTreeMatchFunction::QueryInfo const& info)
+    {
+    BeAssert(6 == info.m_nCoord);
+    info.m_within = RTreeMatchFunction::Within::Outside;
+
+    RTree3dValCP coords = (RTree3dValCP) info.m_coords;
+    Frustum box(*coords);
+
+    RTreeMatchFunction::Within rangeTest;
+    if (info.m_parentWithin == RTreeMatchFunction::Within::Inside)
+        rangeTest = RTreeMatchFunction::Within::Inside; // if parent is contained, we're contained and don't need to test
+    else
+        rangeTest = TestVolume(box, coords);
+
+    if (!ComputeOcclusionScore(m_lastScore, box))
+        return BE_SQLITE_OK; // eliminated by LOD filter
+
+    BeAssert(m_lastScore>=0.0);
+    BeAssert(m_minScore>=0.0);
+    if (m_hitLimit && (m_count >= m_hitLimit && m_lastScore <= m_minScore))
+        return BE_SQLITE_OK; // this one is smaller than the smallest entry we already have, skip it (and children).
+
+    m_lastId = info.m_rowid;  // for debugging - make sure we get entries immediately after we score them.
+
+    // for leaf nodes (elements), we must return a score of 0 so they will be immediately returned. That's necessary since we're keeping the
+    // score in this object and we otherwise would not be able to correlate elements with their score.
+    // For depth-first traversals, we return values such that we decend down to the bottom of one branch before we look at the next node. Otherwise
+    // traversals take too much memory (the only reason it works for non-depth-first traversals is that we start eliminating nodes on size criteria
+    // to choose the n-best values).
+    info.m_score = info.m_level==0 ? 0.0 : m_depthFirst ? (info.m_maxLevel - info.m_level - m_lastScore) : (info.m_level - m_lastScore);
+    info.m_within = rangeTest;
+
+    return BE_SQLITE_OK;
+    }
+
+/*---------------------------------------------------------------------------------**//**
+* @bsimethod                                                    Ray.Bentley     10/2009
++---------------+---------------+---------------+---------------+---------------+------*/
+bool SpatialViewController::RangeQuery::ComputeNPC(DPoint3dR npcOut, DPoint3dCR localIn)
+    {
+    npcOut.x = (m_localToNpc.coff[0][0] * localIn.x + m_localToNpc.coff[0][1] * localIn.y + m_localToNpc.coff[0][2] * localIn.z + m_localToNpc.coff[0][3]);
+    npcOut.y = (m_localToNpc.coff[1][0] * localIn.x + m_localToNpc.coff[1][1] * localIn.y + m_localToNpc.coff[1][2] * localIn.z + m_localToNpc.coff[1][3]);
+    npcOut.z = (m_localToNpc.coff[2][0] * localIn.x + m_localToNpc.coff[2][1] * localIn.y + m_localToNpc.coff[2][2] * localIn.z + m_localToNpc.coff[2][3]);
+
+    if (!m_cameraOn)
+        return true;
+
+    double w = m_localToNpc.coff[3][0] * localIn.x + m_localToNpc.coff[3][1] * localIn.y + m_localToNpc.coff[3][2] * localIn.z + m_localToNpc.coff[3][3];
+    if (w < 1.0E-5)
+        return false;
+
+    npcOut.x /= w;
+    npcOut.y /= w;
+    npcOut.z /= w;
+    return true;
+    }
+
+/*---------------------------------------------------------------------------------**//**
+* compute the size in "NPC area squared"
+* Algorithm by: Dieter Schmalstieg and Erik Pojar - ACM Transactions on Graphics.
+* @bsimethod                                                    RayBentley      01/07
++---------------+---------------+---------------+---------------+---------------+------*/
+bool SpatialViewController::RangeQuery::ComputeOcclusionScore(double& score, FrustumCR box)
+    {
+    // Note - This routine is VERY time critical - Most of the calls to the geomlib
+    // functions have been replaced with inline code as VTune had showed them as bottlenecks.
+
+    static const short s_indexList[43][7] =
+    {
+        { 0, 3, 7, 6, 5, 1,   6}, // 0 inside    (arbitrarily default to front, top, right.
+        { 0, 4, 7, 3,-1,-1,   4}, // 1 left
+        { 1, 2, 6, 5,-1,-1,   4}, // 2 right
+        {-1,-1,-1,-1,-1,-1,   0}, // 3 -
+        { 0, 1, 5, 4,-1,-1,   4}, // 4 bottom
+        { 0, 1, 5, 4, 7, 3,   6}, // 5 bottom, left
+        { 0, 1, 2, 6, 5, 4,   6}, // 6 bottom, right
+        {-1,-1,-1,-1,-1,-1,   0}, // 7 -
+        { 2, 3, 7, 6,-1,-1,   4}, // 8 top
+        { 0, 4, 7, 6, 2, 3,   6}, // 9 top, left
+        { 1, 2, 3, 7, 6, 5,   6}, //10 top, right
+        {-1,-1,-1,-1,-1,-1,   0}, //11 -
+        {-1,-1,-1,-1,-1,-1,   0}, //12 -
+        {-1,-1,-1,-1,-1,-1,   0}, //13 -
+        {-1,-1,-1,-1,-1,-1,   0}, //14 -
+        {-1,-1,-1,-1,-1,-1,   0}, //15 -
+        { 0, 3, 2, 1,-1,-1,   4}, //16 front
+        { 0, 4, 7, 3, 2, 1,   6}, //17 front, left
+        { 0, 3, 2, 6, 5, 1,   6}, //18 front, right
+        {-1,-1,-1,-1,-1,-1,   0}, //19 -
+        { 0, 3, 2, 1, 5, 4,   6}, //20 front, bottom
+        { 1, 5, 4, 7, 3, 2,   6}, //21 front, bottom, left
+        { 0, 3, 2, 6, 5, 4,   6}, //22 front, bottom, right
+        {-1,-1,-1,-1,-1,-1,   0}, //23 -
+        { 0, 3, 7, 6, 2, 1,   6}, //24 front, top
+        { 0, 4, 7, 6, 2, 1,   6}, //25 front, top, left
+        { 0, 3, 7, 6, 5, 1,   6}, //26 front, top, right
+        {-1,-1,-1,-1,-1,-1,   0}, //27 -
+        {-1,-1,-1,-1,-1,-1,   0}, //28 -
+        {-1,-1,-1,-1,-1,-1,   0}, //29 -
+        {-1,-1,-1,-1,-1,-1,   0}, //30 -
+        {-1,-1,-1,-1,-1,-1,   0}, //31 -
+        { 4, 5, 6, 7,-1,-1,   4}, //32 back
+        { 0, 4, 5, 6, 7, 3,   6}, //33 back, left
+        { 1, 2, 6, 7, 4, 5,   6}, //34 back, right
+        {-1,-1,-1,-1,-1,-1,   0}, //35 -
+        { 0, 1, 5, 6, 7, 4,   6}, //36 back, bottom
+        { 0, 1, 5, 6, 7, 3,   6}, //37 back, bottom, left
+        { 0, 1, 2, 6, 7, 4,   6}, //38 back, bottom, right
+        {-1,-1,-1,-1,-1,-1,   0}, //39 -
+        { 2, 3, 7, 4, 5, 6,   6}, //40 back, top
+        { 0, 4, 5, 6, 2, 3,   6}, //41 back, top, left
+        { 1, 2, 3, 7, 4, 5,   6}, //42 back, top, right
+    };
+
+    uint32_t projectionIndex;
+    if (m_cameraOn)
+        {
+        projectionIndex = ((m_cameraPosition.x < box.m_pts[0].x) ? 1  : 0) +
+                          ((m_cameraPosition.x > box.m_pts[1].x) ? 2  : 0) +
+                          ((m_cameraPosition.y < box.m_pts[0].y) ? 4  : 0) +
+                          ((m_cameraPosition.y > box.m_pts[2].y) ? 8  : 0) +
+                          ((m_cameraPosition.z < box.m_pts[0].z) ? 16 : 0) +       // Zs reversed for right-handed system.
+                          ((m_cameraPosition.z > box.m_pts[4].z) ? 32 : 0);
+
+        if (0 == projectionIndex)
+            {
+            score = 1.0;
+            return true;
+            }
+        }
+    else
+        {
+        projectionIndex = m_orthogonalProjectionIndex;
+        }
+
+    BeAssert(projectionIndex <= 42);
+    if (projectionIndex > 42)
+        {
+        BeAssert(false);
+        return false;
+        }
+
+    uint32_t nVertices= s_indexList[projectionIndex][6];
+    DPoint3d    npcVertices[6];
+    if (0 == nVertices)
+        {
+        BeAssert(false);
+        return false;
+        }
+
+    uint32_t npcComputedMask = 0;
+    if (m_testLOD && 0.0 != m_lodFilterNPCArea)
+        {
+        int        diagonalVertex = nVertices/2;
+        DPoint3dR  diagonalNPC    = npcVertices[diagonalVertex];
+
+        if (!ComputeNPC(npcVertices[0], box.m_pts[s_indexList[projectionIndex][0]]) ||
+            !ComputeNPC(diagonalNPC,    box.m_pts[s_indexList[projectionIndex][diagonalVertex]]))
+            {
+            score = 2.0;  // range spans eye plane
+            return true;
+            }
+
+        DPoint3dR   npcCorner = npcVertices[nVertices/2];
+        DPoint2d    extent = {npcCorner.x - npcVertices[0].x, npcCorner.y - npcVertices[0].y};
+
+        if ((extent.x * extent.x + extent.y * extent.y) < m_lodFilterNPCArea)
+            return false;
+
+        npcComputedMask |= 1;
+        npcComputedMask |= (1 << diagonalVertex);
+        }
+
+    double zTotal = 0.0;
+    for (uint32_t i=0, mask = 0x0001; i<nVertices; i++, mask <<= 1)
+        {
+        int cornerIndex = s_indexList[projectionIndex][i];
+        if (0 == (mask & npcComputedMask) && !ComputeNPC(npcVertices[i], box.m_pts[cornerIndex]))
+            {
+            score = 2.0;  // range spans eye plane
+            return true;
+            }
+
+        zTotal += npcVertices[i].z;
+        }
+
+    if (zTotal < 0.0)
+        zTotal = 0.0;
+
+    score = (npcVertices[nVertices-1].x - npcVertices[0].x) * (npcVertices[nVertices-1].y + npcVertices[0].y);
+    for (uint32_t i=0; i<nVertices-1; ++i)
+        score += (npcVertices[i].x - npcVertices[i+1].x) * (npcVertices[i].y + npcVertices[i+1].y);
+
+    // an area of 0.0 means that we have a line. Recalculate using length/1000 (assuming width of 1000th of npc)
+    if (score == 0.0)
+        score = npcVertices[0].DistanceSquaredXY(npcVertices[2]) * .001;
+
+    // Multiply area by the Z total value (0 is the back of the view) so that the score is roughly
+    // equivalent to the area swept by the range through the view which makes things closer to the eye more likely to display first.
+    // Also by scoring based on swept volume we are proportional to occluded volume.
+    score *= .5 * (zTotal / (double) nVertices);
+
+    if (score < 0.0)
+        {
+//        BeAssert(false);
+        score = 0.0;
+        }
+
+    return true;
+    }
+
+/*---------------------------------------------------------------------------------**//**
+* @bsimethod                                                    BJB             12/89
++---------------+---------------+---------------+---------------+---------------+------*/
+static inline void exchangeAndNegate(double& dbl1, double& dbl2)
+    {
+    double temp = -dbl1;
+    dbl1 = -dbl2;
+    dbl2 = temp;
+    }
+
+/*---------------------------------------------------------------------------------**//**
+* @bsimethod                                    Keith.Bentley                   12/11
++---------------+---------------+---------------+---------------+---------------+------*/
+bool SpatialViewController::SpatialQuery::SkewTest(RTree3dValCP testRange)
+    {
+    if (!m_doSkewTest || testRange->Intersects(m_backFace))
+        return true;
+
+    DVec3d skVector = m_viewVec;
+    DPoint3d dlo, dhi;
+
+    dlo.x = testRange->m_minx - m_backFace.m_maxx;
+    dlo.y = testRange->m_miny - m_backFace.m_maxy;
+    dhi.x = testRange->m_maxx - m_backFace.m_minx;
+    dhi.y = testRange->m_maxy - m_backFace.m_miny;
+
+    if (skVector.x < 0.0)
+        {
+        skVector.x = - skVector.x;
+        exchangeAndNegate(dlo.x, dhi.x);
+        }
+
+    if (skVector.y < 0.0)
+        {
+        skVector.y = - skVector.y;
+        exchangeAndNegate(dlo.y, dhi.y);
+        }
+
+    // Check the projection of the element's xhigh to the plane where ylow of the element is equal to yhigh of the skewrange
+    double va1 = dlo.x * skVector.y;
+    double vb2 = dhi.y * skVector.x;
+    if (va1 > vb2)
+        return false;
+
+    // Check the projection of the element's xlow to the plane where yhigh of the element is equal to ylow of the skewrange
+    double vb1 = dlo.y * skVector.x;
+    double va2 = dhi.x * skVector.y;
+    if (va2 < vb1)
+        return false;
+
+    // now we need the Z stuff
+    dlo.z = testRange->m_minz - m_backFace.m_maxz;
+    dhi.z = testRange->m_maxz - m_backFace.m_minz;
+    if (skVector.z < 0.0)
+        {
+        skVector.z = - skVector.z;
+        exchangeAndNegate(dlo.z, dhi.z);
+        }
+
+    // project onto either the xz or yz plane
+    if (va1 > vb1)
+        {
+        double va3 = dlo.x * skVector.z;
+        double vc2 = dhi.z * skVector.x;
+        if (va3 > vc2)
+            return false;
+        }
+    else
+        {
+        double vb3 = dlo.y * skVector.z;
+        double vc4 = dhi.z * skVector.y;
+        if (vb3 > vc4)
+            return false;
+        }
+
+    // project onto the other plane
+    if (va2 < vb2)
+        {
+        double va4 = dhi.x * skVector.z;
+        double vc1 = dlo.z * skVector.x;
+        if (va4 < vc1)
+            return false;
+        }
+    else
+        {
+        double vb4 = dhi.y * skVector.z;
+        double vc3 = dlo.z * skVector.y;
+        if (vb4 < vc3)
+            return false;
+        }
+
+    return true;
+    }
+
+/*---------------------------------------------------------------------------------**//**
+* @bsimethod                                    Keith.Bentley                   01/16
++---------------+---------------+---------------+---------------+---------------+------*/
+void SpatialViewController::SpatialQuery::SetFrustum(FrustumCR frustum)
+    {
+    DRange3d range = frustum.ToRange();
+    m_boundingRange.FromRange(range);
+
+    range.InitFrom(frustum.GetPts(), 4);
+    m_backFace.FromRange(range);
+
+    // get unit bvector from front plane to back plane
+    m_viewVec = DVec3d::FromStartEndNormalize(*frustum.GetPts(), *(frustum.GetPts()+4));
+
+    // check to see if it's worthwhile using skew scan (skew vector not along one of the three major axes)
+    int alongAxes = (fabs(m_viewVec.x) < 1e-8) + (fabs(m_viewVec.y) < 1e-8) + (fabs(m_viewVec.z) < 1e-8);
+    m_doSkewTest = alongAxes<2;
+
+    m_planes.Init(frustum);
+    }
+
+/*---------------------------------------------------------------------------------**//**
+* this method must be called from the client thread.
+* @bsimethod                                    Keith.Bentley                   01/16
++---------------+---------------+---------------+---------------+---------------+------*/
+void SpatialViewController::SpatialQuery::Start(SpatialViewControllerCR view)
+    {
+    view.GetDgnDb().GetCachedStatement(m_rangeStmt, "SELECT ElementId FROM " DGN_VTABLE_SpatialIndex " WHERE ElementId MATCH DGN_rTree(?1)");
+    m_rangeStmt->BindInt64(1, (uint64_t) this);
+
+    ElementsQuery::Start(view);
+    }
+
+/*---------------------------------------------------------------------------------**//**
+* @bsimethod                                    Keith.Bentley                   05/16
++---------------+---------------+---------------+---------------+---------------+------*/
+void SpatialViewController::ElementsQuery::Start(SpatialViewControllerCR view)
+    {
+    view.GetDgnDb().GetCachedStatement(m_viewStmt, view.m_viewSQL.c_str());
+    int vSetCol = m_viewStmt->GetParameterIndex("@vset");
+    BeAssert(0 != vSetCol);
+    m_viewStmt->BindVirtualSet(vSetCol, view);
+
+    m_idCol = m_viewStmt->GetParameterIndex("@elId");
+    BeAssert(0 != m_idCol);
+    }
+
+/*---------------------------------------------------------------------------------**//**
+* @bsimethod                                    Keith.Bentley                   01/16
++---------------+---------------+---------------+---------------+---------------+------*/
+DgnElementId SpatialViewController::SpatialQuery::StepRtree()
+    {
+    auto rc=m_rangeStmt->Step();
+    return (rc != BE_SQLITE_ROW) ? DgnElementId() : m_rangeStmt->GetValueId<DgnElementId>(0);
+    }
+
+/*---------------------------------------------------------------------------------**//**
+* @bsimethod                                    Keith.Bentley                   10/16
++---------------+---------------+---------------+---------------+---------------+------*/
+GeometricModelP SpatialViewController::_GetTargetModel() const 
+    {
+#if defined (NEEDS_WORK_TARGET_MODEL)
+#endif
+    DgnModelId model = *GetViewedModels().begin();
+    return GetDgnDb().Models().Get<GeometricModel>(model).get();
+    }