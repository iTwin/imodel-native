--- conflicted
+++ resolved
@@ -1,1956 +1,1922 @@
-/*--------------------------------------------------------------------------------------+
-|
-|     $Source: DgnCore/DgnMarkupProject.cpp $
-|
-|  $Copyright: (c) 2015 Bentley Systems, Incorporated. All rights reserved. $
-|
-+--------------------------------------------------------------------------------------*/
-#include "DgnPlatformInternal.h"
-#include "DgnCoreLog.h"
-#include <DgnPlatform/DgnMarkupProject.h>
-#include <BeJpeg/BeJpeg.h>
-
-#define QV_RGBA_FORMAT   0
-#define QV_BGRA_FORMAT   1
-#define QV_RGB_FORMAT    2
-#define QV_BGR_FORMAT    3
-
-static WCharCP s_markupDgnDbExt   = L".markupdb";
-static Utf8CP  s_projectType      = "Markup";
-
-/*---------------------------------------------------------------------------------**//**
-* @bsimethod                                    Sam.Wilson                      04/13
-+---------------+---------------+---------------+---------------+---------------+------*/
-static BentleyStatus queryPropertyAsJson(JsonValueR json, DgnDbCR project, DgnModelId mid, RedlineModelProperty::ProjectProperty const& propSpec, uint64_t id)
-    {
-    Utf8String str;
-    if (project.QueryProperty(str, propSpec, mid.GetValue(), id) != BE_SQLITE_ROW)
-        return BSIERROR;
-
-    if (!Json::Reader::Parse(str, json))
-        {
-        BeAssert(false);
-        return BSIERROR;
-        }
-    return BSISUCCESS;
-    }
-
-/*---------------------------------------------------------------------------------**//**
-* @bsimethod                                    Sam.Wilson                      04/13
-+---------------+---------------+---------------+---------------+---------------+------*/
-BentleyStatus DgnMarkupProject::QueryPropertyAsJson(JsonValueR json, DgnModelCR model, RedlineModelProperty::ProjectProperty const& propSpec, uint64_t id) const
-    {
-    return queryPropertyAsJson(json, *this, model.GetModelId(), propSpec, id);
-    }
-
-/*---------------------------------------------------------------------------------**//**
-* @bsimethod                                    Sam.Wilson                      04/13
-+---------------+---------------+---------------+---------------+---------------+------*/
-void DgnMarkupProject::SavePropertyFromJson(DgnModelCR model, RedlineModelProperty::ProjectProperty const& propSpec, JsonValueCR json, uint64_t id)
-    {
-    SavePropertyString(propSpec, Json::FastWriter::ToString(json), model.GetModelId().GetValue(), id);
-    }
-
-/*---------------------------------------------------------------------------------**//**
-* @bsimethod                                    Sam.Wilson                      04/13
-+---------------+---------------+---------------+---------------+---------------+------*/
-BentleyStatus DgnMarkupProject::QueryPropertyAsJson(JsonValueR json, DgnMarkupProjectProperty::ProjectProperty const& propSpec, uint64_t id) const
-    {
-    Utf8String str;
-    if (QueryProperty(str, propSpec, 0, id) != BE_SQLITE_ROW)
-        return BSIERROR;
-
-    if (!Json::Reader::Parse(str, json))
-        {
-        BeAssert(false);
-        return BSIERROR;
-        }
-    return BSISUCCESS;
-    }
-
-/*---------------------------------------------------------------------------------**//**
-* @bsimethod                                    Sam.Wilson                      06/15
-+---------------+---------------+---------------+---------------+---------------+------*/
-DgnViewId DgnMarkupProject::GetFirstViewOf(DgnModelId mid)
-    {
-    for (auto const& view : ViewDefinition::MakeIterator(*this))
-        {
-        if (view.GetBaseModelId() == mid)
-            return view.GetId();
-        }
-    return DgnViewId();
-    }
-
-/*---------------------------------------------------------------------------------**//**
-* @bsimethod                                    Sam.Wilson                      06/15
-+---------------+---------------+---------------+---------------+---------------+------*/
-DgnViewId RedlineModel::GetFirstView()
-    {
-    auto db = GetDgnMarkupProject();
-    return db? db->GetFirstViewOf(GetModelId()): DgnViewId();
-    }
-
-/*---------------------------------------------------------------------------------**//**
-* @bsimethod                                    Sam.Wilson                      06/15
-+---------------+---------------+---------------+---------------+---------------+------*/
-DgnViewId SpatialRedlineModel::GetFirstView()
-    {
-    auto db = GetDgnMarkupProject();
-    return db? db->GetFirstViewOf(GetModelId()): DgnViewId();
-    }
-
-/*---------------------------------------------------------------------------------**//**
-* @bsimethod                                    Sam.Wilson                      08/13
-+---------------+---------------+---------------+---------------+---------------+------*/
-SpatialRedlineViewController::SpatialRedlineViewController(SpatialRedlineModel& rdlModel, SpatialViewController& subjectView, DgnViewId physicalRedlineViewId, bvector<SpatialRedlineModelP> const& otherRdlsToView) 
-    : 
-    SpatialViewController (*rdlModel.GetDgnMarkupProject(), physicalRedlineViewId.IsValid()? physicalRedlineViewId: rdlModel.GetFirstView()),
-    m_subjectView(subjectView),
-    m_otherRdlsInView(otherRdlsToView)
-    {
-    // By default, users of this view controller should target the redline model and we should set up the viewport based on the redline model.
-    m_targetModelIsInSubjectView = false;
-
-    SynchWithSubjectViewController();
-    }
-
-/*---------------------------------------------------------------------------------**//**
-* @bsimethod                                    Sam.Wilson                      08/13
-+---------------+---------------+---------------+---------------+---------------+------*/
-SpatialRedlineViewController::~SpatialRedlineViewController()
-    {
-    }
-
-/*---------------------------------------------------------------------------------**//**
-* @bsimethod                                                    BrienBastings   10/14
-+---------------+---------------+---------------+---------------+---------------+------*/
-void SpatialRedlineViewController::_OnViewOpened(DgnViewportR vp)
-    {
-    // Setup a view aligned ACS that all points/snaps will be projected to...
-    if (!m_auxCoordSys.IsValid())
-        m_auxCoordSys = IACSManager::GetManager().CreateACS ();
-
-    DPoint3d    origin = DPoint3d::From(0.5, 0.5, 1.0);
-
-    vp.NpcToWorld(&origin, &origin, 1);
-    m_auxCoordSys->SetOrigin(origin);
-    m_auxCoordSys->SetRotation(_GetRotation());
-
-    T_Super::_OnViewOpened(vp);
-    }
-
-/*---------------------------------------------------------------------------------**//**
-* @bsimethod                                    Sam.Wilson                      08/13
-+---------------+---------------+---------------+---------------+---------------+------*/
-void SpatialRedlineViewController::SynchWithSubjectViewController()
-    {
-    // There can only be one set of view flags. It will be used to initialize the viewport and qv. 
-    // *** EXPERIMENTAL: Here, I force a couple of flags to suit the redline view better. Does this cause too much of a change in the subject view??
-    m_viewFlags = m_subjectView.GetViewFlags();
-    m_viewFlags.weights = true;
-    m_viewFlags.acs = true;
-    m_viewFlags.grid = true;
-    }
-
-#if defined (NEEDS_WORK_CONTINUOUS_RENDER)
-/*---------------------------------------------------------------------------------**//**
-* @bsimethod                                    Sam.Wilson                      08/13
-+---------------+---------------+---------------+---------------+---------------+------*/
-IAuxCoordSysP SpatialRedlineViewController::_GetAuxCoordinateSystem() const
-    {
-    // Redline views have their own ACS
-    return T_Super::_GetAuxCoordinateSystem();
-    }
-#endif
-
-/*---------------------------------------------------------------------------------**//**
-* @bsimethod                                    Sam.Wilson                      08/13
-+---------------+---------------+---------------+---------------+---------------+------*/
-ColorDef SpatialRedlineViewController::_GetBackgroundColor() const
-    {
-    // There can only be one background color
-    return m_subjectView._GetBackgroundColor();
-    }
-
-/*---------------------------------------------------------------------------------**//**
-* @bsimethod                                    Sam.Wilson                      08/13
-+---------------+---------------+---------------+---------------+---------------+------*/
-DPoint3d SpatialRedlineViewController::_GetOrigin() const
-    {
-    return m_subjectView.GetOrigin();
-    }
-
-/*---------------------------------------------------------------------------------**//**
-* @bsimethod                                    Sam.Wilson                      08/13
-+---------------+---------------+---------------+---------------+---------------+------*/
-DVec3d SpatialRedlineViewController::_GetDelta() const
-    {
-    return m_subjectView.GetDelta();
-    }
-
-/*---------------------------------------------------------------------------------**//**
-* @bsimethod                                    Sam.Wilson                      08/13
-+---------------+---------------+---------------+---------------+---------------+------*/
-RotMatrix SpatialRedlineViewController::_GetRotation() const
-    {
-    return m_subjectView.GetRotation();
-    }
-
-/*---------------------------------------------------------------------------------**//**
-* @bsimethod                                    Sam.Wilson                      08/13
-+---------------+---------------+---------------+---------------+---------------+------*/
-void SpatialRedlineViewController::_SetOrigin(DPoint3dCR org)
-    {
-    T_Super::_SetOrigin(org);
-    m_subjectView.SetOrigin(org);
-    }
-
-/*---------------------------------------------------------------------------------**//**
-* @bsimethod                                    Sam.Wilson                      08/13
-+---------------+---------------+---------------+---------------+---------------+------*/
-void SpatialRedlineViewController::_SetDelta(DVec3dCR delta)
-    {
-    T_Super::_SetDelta(delta);
-    m_subjectView.SetDelta(delta);
-    }
-
-/*---------------------------------------------------------------------------------**//**
-* @bsimethod                                    Sam.Wilson                      08/13
-+---------------+---------------+---------------+---------------+---------------+------*/
-void SpatialRedlineViewController::_AdjustAspectRatio(double aspect, bool expandView)
-    {
-    T_Super::_AdjustAspectRatio(aspect, expandView);
-    m_subjectView.AdjustAspectRatio(aspect, expandView);
-    }
-
-/*---------------------------------------------------------------------------------**//**
-* @bsimethod                                    Sam.Wilson                      08/13
-+---------------+---------------+---------------+---------------+---------------+------*/
-DPoint3d SpatialRedlineViewController::_GetTargetPoint() const
-    {
-    return m_subjectView.GetTargetPoint();
-    }
-
-/*---------------------------------------------------------------------------------**//**
-* @bsimethod                                    Sam.Wilson                      08/13
-+---------------+---------------+---------------+---------------+---------------+------*/
-bool SpatialRedlineViewController::_Allow3dManipulations() const {return m_subjectView.Allow3dManipulations();}
-
-/*---------------------------------------------------------------------------------**//**
-* @bsimethod                                    Sam.Wilson                      08/13
-+---------------+---------------+---------------+---------------+---------------+------*/
-void SpatialRedlineViewController::_SetRotation(RotMatrixCR rot)
-    {
-    T_Super::_SetRotation(rot);
-    m_subjectView.SetRotation(rot);
-    }
-
-//---------------------------------------------------------------------------------------
-// @bsimethod                                                   Sam.Wilson      03/14
-//---------------------------------------------------------------------------------------
-void SpatialRedlineViewController::_SaveToSettings(JsonValueR jsonObj) const 
-    {
-    m_subjectView._SaveToSettings(jsonObj);
-    }
-
-#ifdef WIP_RDL_QUERYVIEWS
-bool SpatialRedlineViewController::_IsInSet (int nVal, BeSQLite::DbValue const* vals) const {return m_subjectView._IsInSet(nVal,vals);}
-
-bool SpatialRedlineViewController::_WantElementLoadStart (ViewportR viewport, double currentTime, double lastQueryTime, uint32_t maxElementsDrawnInDynamicUpdate, Frustum const& queryFrustum) {return m_subjectView._WantElementLoadStart(viewport,currentTime,lastQueryTime,maxElementsDrawnInDynamicUpdate,queryFrustum);}
-uint32_t SpatialRedlineViewController::_GetMaxElementsToLoad () {return m_subjectView._GetMaxElementsToLoad();}
-Utf8String SpatialRedlineViewController::_GetRTreeMatchSql (ViewportR viewport) {return m_subjectView._GetRTreeMatchSql(viewport);}
-int32_t SpatialRedlineViewController::_GetMaxElementFactor() {return m_subjectView._GetMaxElementFactor();}
-double SpatialRedlineViewController::_GetMinimumSizePixels (DrawPurpose updateType) {return m_subjectView._GetMinimumSizePixels (updateType);}
-uint64_t SpatialRedlineViewController::_GetMaxElementMemory () {return m_subjectView._GetMaxElementMemory();}
-#endif
-
-ViewController::FitComplete SpatialRedlineViewController::_ComputeFitRange (DRange3dR range, DgnViewportR viewport, FitViewParamsR params) {return m_subjectView._ComputeFitRange(range,viewport,params);}
-
-<<<<<<< HEAD
-=======
-bool SpatialRedlineViewController::_DrawOverlayDecorations(IndexedViewportR viewport) { return m_subjectView._DrawOverlayDecorations(viewport) || T_Super::_DrawOverlayDecorations(viewport); }
-bool SpatialRedlineViewController::_DrawZBufferedDecorations(IndexedViewportR viewport) { return m_subjectView._DrawZBufferedDecorations(viewport) || T_Super::_DrawZBufferedDecorations(viewport); }
-void SpatialRedlineViewController::_DrawBackgroundGraphics(ViewContextR context) { m_subjectView._DrawBackgroundGraphics(context); }
-void SpatialRedlineViewController::_DrawZBufferedGraphics(ViewContextR context) { m_subjectView._DrawZBufferedGraphics(context); }
->>>>>>> 2f1ef1ec
-
-//---------------------------------------------------------------------------------------
-// @bsimethod                                                   John.Gooding    09/2014
-//---------------------------------------------------------------------------------------
-<<<<<<< HEAD
-Render::GraphicPtr PhysicalRedlineViewController::_StrokeGeometry(ViewContextR context, GeometrySourceCR source, double pixelSize)
-=======
-void SpatialRedlineViewController::_DrawElement(ViewContextR context, GeometrySourceCR element)
->>>>>>> 2f1ef1ec
-    {
-    if (m_targetModelIsInSubjectView)
-        return m_subjectView._StrokeGeometry(context, source, pixelSize);
-    else
-<<<<<<< HEAD
-        return T_Super::_StrokeGeometry(context, source, pixelSize);
-=======
-        T_Super::_DrawElement(context, element);
-    }
-
-//---------------------------------------------------------------------------------------
-// @bsimethod                                                   John.Gooding    09/2014
-//---------------------------------------------------------------------------------------
-void SpatialRedlineViewController::_DrawElementFiltered(ViewContextR context, GeometrySourceCR element, DPoint3dCP pts, double size)
-    {
-    if (m_targetModelIsInSubjectView)
-        m_subjectView._DrawElementFiltered(context, element, pts, size);
-    else
-        T_Super::_DrawElementFiltered(context, element, pts, size);
->>>>>>> 2f1ef1ec
-    }
-
-/*---------------------------------------------------------------------------------**//**
-* @bsimethod                                    Sam.Wilson                      08/13
-+---------------+---------------+---------------+---------------+---------------+------*/
-GeometricModelP SpatialRedlineViewController::_GetTargetModel() const
-    {
-    return m_targetModelIsInSubjectView? m_subjectView.GetTargetModel(): T_Super::_GetTargetModel();
-    }
-
-/*---------------------------------------------------------------------------------**//**
-* @bsimethod                                    Sam.Wilson                      08/13
-+---------------+---------------+---------------+---------------+---------------+------*/
-DgnDbR SpatialRedlineViewController::_GetDgnDb() const
-    {
-    return m_targetModelIsInSubjectView? m_subjectView.GetDgnDb(): T_Super::_GetDgnDb();
-    }
-
-/*---------------------------------------------------------------------------------**//**
-* @bsimethod                                                    Sam.Wilson      08/13
-+---------------+---------------+---------------+---------------+---------------+------*/
-AxisAlignedBox3d SpatialRedlineViewController::_GetViewedExtents() const
-    {
-    AxisAlignedBox3d subjectRange = m_subjectView.GetViewedExtents();
-    AxisAlignedBox3d rdlRange = T_Super::_GetViewedExtents();
-    AxisAlignedBox3d fullRange;
-    fullRange.UnionOf(rdlRange, subjectRange);
-    return fullRange;
-    }
-
-/*---------------------------------------------------------------------------------**//**
-* @bsimethod                                    Sam.Wilson                      08/13
-+---------------+---------------+---------------+---------------+---------------+------*/
-void SpatialRedlineViewController::_RestoreFromSettings(JsonValueCR settings)
-    {
-    T_Super::_RestoreFromSettings(settings);
-    SynchWithSubjectViewController();
-    }
-
-//---------------------------------------------------------------------------------------
-// @bsimethod                                                   Sam.wilson      10/2015
-//---------------------------------------------------------------------------------------
-void SpatialRedlineViewController::_OnAttachedToViewport(DgnViewportR vp)
-    {
-    T_Super::_OnAttachedToViewport(vp);
-    m_subjectView._OnAttachedToViewport(vp);
-    }
-
-//---------------------------------------------------------------------------------------
-// @bsimethod                                                   John.Gooding    08/2014
-//---------------------------------------------------------------------------------------
-void SpatialRedlineViewController::_OnHealUpdate(DgnViewportR viewport, ViewContextR context, bool fullHeal)
-    {
-    T_Super::_OnHealUpdate(viewport, context, fullHeal);
-    m_subjectView._OnHealUpdate(viewport, context, fullHeal);
-    }
-
-//---------------------------------------------------------------------------------------
-// @bsimethod                                                   John.Gooding    08/2014
-//---------------------------------------------------------------------------------------
-<<<<<<< HEAD
-void PhysicalRedlineViewController::_OnFullUpdate(DgnViewportR viewport, ViewContextR context)
-=======
-void SpatialRedlineViewController::_OnFullUpdate(DgnViewportR viewport, ViewContextR context, FullUpdateInfo& info)
->>>>>>> 2f1ef1ec
-    {
-    T_Super::_OnFullUpdate(viewport, context);
-    m_subjectView._OnFullUpdate(viewport, context);
-    }
-
-//---------------------------------------------------------------------------------------
-// @bsimethod                                                   John.Gooding    08/2014
-//---------------------------------------------------------------------------------------
-<<<<<<< HEAD
-void PhysicalRedlineViewController::_OnDynamicUpdate(DgnViewportR viewport, DynamicUpdateInfo const& info)
-=======
-void SpatialRedlineViewController::_OnDynamicUpdate(DgnViewportR viewport, ViewContextR context, DynamicUpdateInfo& info)
->>>>>>> 2f1ef1ec
-    {
-    T_Super::_OnDynamicUpdate(viewport, info);
-    m_subjectView._OnDynamicUpdate(viewport, info);
-    }
-
-//---------------------------------------------------------------------------------------
-// @bsimethod                                                   John.Gooding    08/2014
-//---------------------------------------------------------------------------------------
-void SpatialRedlineViewController::_OnCategoryChange(bool singleEnabled)
-    {
-    T_Super::_OnCategoryChange(singleEnabled);
-    m_subjectView._OnCategoryChange(singleEnabled);
-    }
-
-//---------------------------------------------------------------------------------------
-// @bsimethod                                                   John.Gooding    08/2014
-//---------------------------------------------------------------------------------------
-void SpatialRedlineViewController::_ChangeModelDisplay(DgnModelId modelId, bool onOff)
-    {
-    m_subjectView._ChangeModelDisplay(modelId, onOff);
-    }
-
-/*---------------------------------------------------------------------------------**//**
-* @bsimethod                                    Sam.Wilson                      08/13
-+---------------+---------------+---------------+---------------+---------------+------*/
-void SpatialRedlineViewController::_DrawView(ViewContextR context)
-    {
-    //  Draw subject model
-        {
-        //  set up to draw subject model 
-        ViewContext::ContextMark mark(&context);
-        m_targetModelIsInSubjectView = true;   // causes GetTargetModel to return subject view's target model
-        BeAssert(GetTargetModel() == m_subjectView.GetTargetModel());
-
-        //  draw subject model using *this* view controller
-        m_subjectView.DrawView(context);
-
-        //  restore the redline model as the normal target
-        m_targetModelIsInSubjectView = false;
-        BeAssert(GetTargetModel() == T_Super::GetTargetModel());
-        }
-
-    BeAssert(GetTargetModel() == T_Super::GetTargetModel() && "redline model is the normal target of this view controller");
-
-    //  Draw redline model
-    T_Super::_DrawView(context);
-
-    //  Draw additional redline models
-    for (auto rdlModel : m_otherRdlsInView)
-        context.VisitDgnModel(rdlModel);
-    }
-
-/*---------------------------------------------------------------------------------**//**
-* @bsimethod                                    Sam.Wilson                      04/13
-+---------------+---------------+---------------+---------------+---------------+------*/
-void DgnMarkupProject::SavePropertyFromJson(DgnMarkupProjectProperty::ProjectProperty const& propSpec, JsonValueCR json, uint64_t id)
-    {
-    SavePropertyString(propSpec, Json::FastWriter::ToString(json), 0, id);
-    }
-
-/*---------------------------------------------------------------------------------**//**
-* @bsimethod                                    Sam.Wilson                      06/13
-+---------------+---------------+---------------+---------------+---------------+------*/
-RedlineViewController::RedlineViewController(RedlineModel& rdlModel, DgnViewId viewId) 
-    : 
-    SheetViewController(*rdlModel.GetDgnMarkupProject(), viewId.IsValid()? viewId: rdlModel.GetFirstView()),
-    m_enableViewManipulation(false),
-    m_drawBorder(true)
-    {;}
-
-/*---------------------------------------------------------------------------------**//**
-* @bsimethod                                    Sam.Wilson                      06/13
-+---------------+---------------+---------------+---------------+---------------+------*/
-RedlineViewController::~RedlineViewController() 
-    {
-    }
-
-// Disallow pan, zoom, and rotate. While pan is harmless, mouse-wheel goes crazy when we disallow zoom and allow pan.
-void RedlineViewController::_SetDelta(DVec3dCR delta)      {if (true || m_enableViewManipulation) T_Super::_SetDelta(delta);}
-void RedlineViewController::_SetOrigin(DPoint3dCR origin)  {if (true || m_enableViewManipulation) T_Super::_SetOrigin(origin);}
-void RedlineViewController::_SetRotation(RotMatrixCR rot)  {if (true || m_enableViewManipulation) T_Super::_SetRotation(rot);}
-
-/*---------------------------------------------------------------------------------**//**
-* @bsimethod                                    Sam.Wilson                      04/13
-+---------------+---------------+---------------+---------------+---------------+------*/
-static void supplyDefaultExtension(BeFileName& fn, WCharCP defaultExt)
-    {
-    WString dev, dir, name, ext;
-    fn.ParseName(&dev, &dir, &name, &ext);
-
-    if (ext.empty()) ext = defaultExt;
-    
-    fn.BuildName(dev.c_str(), dir.c_str(), name.c_str(), ext.c_str());
-    }
-
-/*---------------------------------------------------------------------------------**//**
-* @bsimethod                                    Sam.Wilson                      04/13
-+---------------+---------------+---------------+---------------+---------------+------*/
-void DgnMarkupProject::ComputeDgnProjectFileName(BeFileNameR mname, BeFileNameCR pname)
-    {
-    mname.SetName(BeFileName::GetDirectoryName(pname).c_str());
-    mname.AppendToPath(BeFileName::GetFileNameWithoutExtension(pname).c_str());
-    mname.AppendExtension(s_markupDgnDbExt+1);
-    }
-
-/*---------------------------------------------------------------------------------**//**
-* @bsimethod                                    Sam.Wilson                      04/13
-+---------------+---------------+---------------+---------------+---------------+------*/
-DgnMarkupProjectPtr DgnMarkupProject::OpenDgnDb(DbResult* outResult, BeFileNameCR filename, OpenParams const& openParams)
-    {
-    DbResult ALLOW_NULL_OUTPUT (status, outResult);
-
-    BeFileName projectFileName(filename);
-    supplyDefaultExtension(projectFileName, s_markupDgnDbExt);
-
-    DgnMarkupProjectPtr markupProject = new DgnMarkupProject();
-
-    status = markupProject->DoOpenDgnDb(projectFileName, openParams);
-    if (BE_SQLITE_OK != status)
-        return nullptr;
-
-    Utf8String typeProperty;
-    if (markupProject->QueryProperty(typeProperty, DgnProjectProperty::ProjectType()) != BE_SQLITE_ROW  ||  typeProperty != s_projectType)
-        {
-        status = BE_SQLITE_ERROR_BadDbSchema;
-        return nullptr;
-        }
-
-    return markupProject;
-    }
-
-/*---------------------------------------------------------------------------------**//**
-* @bsimethod                                    Sam.Wilson                      04/13
-+---------------+---------------+---------------+---------------+---------------+------*/
-BentleyStatus DgnMarkupProject::CheckIsOpen()
-    {
-    if (IsDbOpen())
-        return BSISUCCESS;
-
-    BeAssert(false && "This function should never be called unless the project is open");
-    return BSIERROR;
-    }
-
-/*---------------------------------------------------------------------------------**//**
-* @bsimethod                                    Sam.Wilson                      04/13
-+---------------+---------------+---------------+---------------+---------------+------*/
-DbResult DgnMarkupProject::ConvertToMarkupProject(BeFileNameCR fileNameIn, CreateDgnDbParams const& params)
-    {
-    CreateDgnMarkupProjectParams& mpp = *(CreateDgnMarkupProjectParams*) &params;
-
-    BeFileName fileName(fileNameIn);
-    supplyDefaultExtension(fileName, s_markupDgnDbExt);
-
-    if (true)
-        {
-        if (!mpp.m_seedDb.empty())
-            BeFileName::BeCopyFile(mpp.m_seedDb, fileName, !mpp.GetOverwriteExisting());
-        else
-            {
-            CreateDgnDbParams params;
-            params.SetOverwriteExisting (mpp.GetOverwriteExisting());
-            DgnDb::CreateDgnDb (nullptr, fileName, params);
-            }
-        }
-
-    OpenParams oparams(OpenMode::ReadWrite);
-    DbResult status = DoOpenDgnDb(fileName, oparams);
-
-    if (BE_SQLITE_OK != status)
-        {
-        BeFileName::BeDeleteFile(fileName);
-        return  status;
-        }
-
-    //  ------------------------------------------------------------------
-    //  Set Markup-specific project properties
-    //  ------------------------------------------------------------------
-    SavePropertyString(DgnProjectProperty::ProjectType(), s_projectType);   // identifies the .dgndb as a Markup project.
-    SetAssociation(mpp.GetSubjectDgnProject());
-
-    if (mpp.GetSpatialRedlining())
-        {
-        SavePropertyString(DgnProjectProperty::IsSpatialRedline(), "true");
-        }
-
-    //  ------------------------------------------------------------------
-    //  Mark all pre-existing models and views as internal. They may be used
-    //  as seeds, but they will never be used directly by the app or the user.
-    //  ------------------------------------------------------------------
-    for (auto const& entry : ViewDefinition::MakeIterator(*this))
-        {
-        auto cpView = ViewDefinition::QueryView(entry.GetId(), *this);
-        auto pView = cpView.IsValid() ? cpView->MakeCopy<ViewDefinition>() : nullptr;
-        if (pView.IsValid())
-            {
-            pView->SetSource(DgnViewSource::Private);
-            pView->Update();
-            }
-        }
-
-    if (true)
-        {
-        Statement stmt;
-        // *** NEEDS WORK: Missing WHERE Id=?   
-        stmt.Prepare(*this, "UPDATE " DGN_TABLE(DGN_CLASSNAME_Model) " SET Visibility=1");  // ModelIterate::All (i.e., hide when looking for models to show in the GUI)
-        stmt.Step();
-        }
-
-    //  ------------------------------------------------------------------
-    //  Import the needed ECSchema(s).
-    //  ------------------------------------------------------------------
-    if (ImportMarkupEcschema() != SUCCESS)
-        return BE_SQLITE_ERROR;
-
-    SaveSettings();
-    SaveChanges();
-
-
-    // POST CONDITIONS
-    BeAssert(!mpp.GetSpatialRedlining() || IsSpatialRedlineProject());
-
-    return BE_SQLITE_OK;
-    }
-
-/*---------------------------------------------------------------------------------**//**
-* @bsimethod                                    Keith.Bentley                   07/14
-+---------------+---------------+---------------+---------------+---------------+------*/
-void RedlineModel::_WriteJsonProperties(Json::Value& val) const
-    {
-    T_Super::_WriteJsonProperties(val);
-
-    Json::Value json(Json::objectValue);
-    m_assoc.ToPropertiesJson(json);
-    val["RedlineModel_Assoc"] = json;
-    }
-
-/*---------------------------------------------------------------------------------**//**
-* @bsimethod                                    Keith.Bentley                   07/14
-+---------------+---------------+---------------+---------------+---------------+------*/
-void RedlineModel::_ReadJsonProperties(Json::Value const& val)
-    {
-    T_Super::_ReadJsonProperties(val);
-    m_assoc.FromPropertiesJson(val["RedlineModel_Assoc"]);
-    }
-
-/*---------------------------------------------------------------------------------**//**
-* @bsimethod                                    Sam.Wilson                      04/13
-+---------------+---------------+---------------+---------------+---------------+------*/
-void RedlineModel::SetAssociation(DgnDbR dgnProject, ViewControllerCR projectView)
-    {
-    m_assoc.FromDgnProject(dgnProject, projectView, *GetDgnMarkupProject());
-    }
-
-/*---------------------------------------------------------------------------------**//**
-* @bsimethod                                    Sam.Wilson                      04/13
-+---------------+---------------+---------------+---------------+---------------+------*/
-void RedlineModel::GetAssociation(DgnViewAssociationData& assocData) const
-    {
-    assocData = m_assoc;
-    }
-
-/*---------------------------------------------------------------------------------**//**
-* @bsimethod                                    Sam.Wilson                      04/13
-+---------------+---------------+---------------+---------------+---------------+------*/
-void DgnMarkupProject::SetAssociation(DgnDbR dgnProject)
-    {
-    DgnProjectAssociationData assocData;
-    assocData.FromDgnProject(dgnProject, *this);
-    Json::Value json(Json::objectValue);
-    assocData.ToPropertiesJson(json);
-    SavePropertyFromJson(DgnMarkupProjectProperty::DgnProjectAssociationData(), json);
-    }
-
-/*---------------------------------------------------------------------------------**//**
-* @bsimethod                                    Sam.Wilson                      04/13
-+---------------+---------------+---------------+---------------+---------------+------*/
-void DgnMarkupProject::GetAssociation(DgnProjectAssociationData& assocData) const
-    {
-    Json::Value json(Json::objectValue);
-    QueryPropertyAsJson(json, DgnMarkupProjectProperty::DgnProjectAssociationData());
-    assocData.FromPropertiesJson(json);
-    }
-
-/*---------------------------------------------------------------------------------**//**
-* @bsimethod                                    Sam.Wilson                      04/13
-+---------------+---------------+---------------+---------------+---------------+------*/
-DgnProjectAssociationData::CheckResults DgnMarkupProject::CheckAssociation(DgnDbR dgnProject, DgnProjectAssociationData const& assocData)
-    {
-    DgnProjectAssociationData::CheckResults results;
-    memset(&results, 0, sizeof(results));
-
-    //  Non-directory part of the stored name must match
-    BeFileName dgnProjectFileName;
-    dgnProjectFileName.SetNameUtf8(dgnProject.GetDbFileName());
-    BeFileName storedDgnProjectFileNameRelative;
-    storedDgnProjectFileNameRelative.SetNameUtf8(assocData.GetRelativeFileName());
-    if (BeFileName::GetFileNameAndExtension(dgnProjectFileName) != BeFileName::GetFileNameAndExtension(storedDgnProjectFileNameRelative))
-        {
-        results.NameChanged = true;
-        }
-
-    //  Stored BeGuid must match. If it's different, the DgnDb was republished. Who knows what might have changed?
-    if (assocData.GetGuid() != dgnProject.GetDbGuid())
-        {
-        results.GuidChanged = true;
-        }
-    else
-        {
-        //  GUID matches. See if the file was changed. If it has changed, that's not necessarily a problem.
-        time_t lmt;
-        BeFileName::GetFileTime(NULL, NULL, &lmt, dgnProject.GetFileName());
-        if (assocData.GetLastModifiedTime() < (uint64_t)lmt)
-            {
-            results.ContentsChanged = true;
-            }
-        }
-
-    return results;
-    }
-
-/*---------------------------------------------------------------------------------**//**
-* @bsimethod                                    Sam.Wilson                      04/13
-+---------------+---------------+---------------+---------------+---------------+------*/
-DgnProjectAssociationData::CheckResults DgnMarkupProject::CheckAssociation(DgnDbR dgnProject)
-    {
-    DgnProjectAssociationData assocData;
-    GetAssociation(assocData);
-
-    return CheckAssociation(dgnProject, assocData);    
-    }
-
-/*---------------------------------------------------------------------------------**//**
-* @bsimethod                                    Sam.Wilson                      04/13
-+---------------+---------------+---------------+---------------+---------------+------*/
-DgnViewAssociationData::CheckResults RedlineModel::CheckAssociation(DgnDbR dgnProject)
-    {
-    DgnViewAssociationData assocData;
-    GetAssociation(assocData);
-
-    DgnViewAssociationData::CheckResults viewResults(GetDgnMarkupProject()->CheckAssociation(dgnProject, assocData));
-
-    if (assocData.GetViewId().IsValid() && !ViewDefinition::QueryView(assocData.GetViewId(), dgnProject).IsValid())
-        {
-        viewResults.ViewNotFound = true;
-        }
-
-    return viewResults;
-    }
-
-/*---------------------------------------------------------------------------------**//**
-* @bsimethod                                    Sam.Wilson                      04/13
-+---------------+---------------+---------------+---------------+---------------+------*/
-DgnMarkupProjectPtr DgnMarkupProject::CreateDgnDb(DbResult* result, BeFileNameCR projectFileName, CreateDgnMarkupProjectParams const& params)
-    {
-    DbResult ALLOW_NULL_OUTPUT (stat, result);
-
-    DgnMarkupProjectPtr markupProject = new DgnMarkupProject();
-
-    stat = markupProject->ConvertToMarkupProject(projectFileName, params);
-    
-    if (BE_SQLITE_OK != stat)
-        return nullptr;
-
-    return  markupProject;
-    }
-
-/*---------------------------------------------------------------------------------**//**
-* @bsimethod                                    Sam.Wilson                      04/13
-+---------------+---------------+---------------+---------------+---------------+------*/
-bool DgnMarkupProject::IsSpatialRedlineProject() const
-    {
-    Utf8String rdlPropVal;
-    return QueryProperty(rdlPropVal, DgnProjectProperty::IsSpatialRedline()) == BE_SQLITE_ROW  &&  rdlPropVal == "true";
-    }
-
-/*---------------------------------------------------------------------------------**//**
-* @bsimethod                                    Sam.Wilson                      04/13
-+---------------+---------------+---------------+---------------+---------------+------*/
-BentleyStatus DgnMarkupProject::ImportMarkupEcschema()
-    {
-    BeFileName ecSchemasDir = T_HOST.GetIKnownLocationsAdmin().GetDgnPlatformAssetsDirectory();
-    ecSchemasDir.AppendToPath(L"ECSchemas");   // *** WIP_MARKUP - I don't want to have this hard-wired knowledge here. 
-
-    BeFileName stdSchemasDir(ecSchemasDir);
-    stdSchemasDir.AppendToPath(L"Standard");
-    
-    BeFileName dgnSchemasDir(ecSchemasDir);
-    dgnSchemasDir.AppendToPath(L"Dgn");   // *** WIP_MARKUP - I don't want to have this hard-wired knowledge here. 
-
-    BeFileName dgnMarkupEcSchemaFileName(NULL, dgnSchemasDir, L"DgnMarkupSchema.01.00.ecschema", L"xml"); // *** WIP_MARKUP - I don't want to have the version number hard-wired.
-    BeFileName markupEcSchemaFileName(NULL, dgnSchemasDir, L"Bentley_Markup.01.00.ecschema", L"xml"); // *** WIP_MARKUP - I don't want to have the version number hard-wired.
-    BeFileName markupExtEcSchemaFileName(NULL, dgnSchemasDir, L"Bentley_MarkupExtension.01.01.ecschema", L"xml"); // *** WIP_MARKUP - I don't want to have the version number hard-wired.
-
-    // 1) Deserialize ECSchema from XML file
-    ECN::ECSchemaReadContextPtr schemaContext = ECN::ECSchemaReadContext::CreateContext();
-    // add schema search paths for referenced schemas.
-    // This is needed in case the schema references classes from other schemas in other locations.
-    schemaContext->AddSchemaPath(ecSchemasDir);
-    schemaContext->AddSchemaPath(stdSchemasDir);
-    schemaContext->AddSchemaPath(dgnSchemasDir);
-
-    // Read specified schema. All referenced schemas will also be read. Schema and references
-    // are available in the cache of the schemaContext
-    ECN::ECSchemaPtr schema = NULL;
-    ECN::SchemaReadStatus deserializeStat = ECN::ECSchema::ReadFromXmlFile(schema, markupEcSchemaFileName, *schemaContext);
-    if (ECN::SchemaReadStatus::Success != deserializeStat)
-        {
-        // Schema could not be read into memory. Do error handling here
-        BeAssert(false && "Markup schemas should be a delivered asset");
-        return ERROR;
-        }
-    schema = NULL;
-    deserializeStat = ECN::ECSchema::ReadFromXmlFile(schema, markupExtEcSchemaFileName, *schemaContext);
-    if (ECN::SchemaReadStatus::Success != deserializeStat)
-        {
-        // Schema could not be read into memory. Do error handling here
-        BeAssert(false && "Markup schemas should be a delivered asset");
-        return ERROR;
-        }
-    schema = NULL;
-    deserializeStat = ECN::ECSchema::ReadFromXmlFile(schema, dgnMarkupEcSchemaFileName, *schemaContext);
-    if (ECN::SchemaReadStatus::Success != deserializeStat)
-        {
-        // Schema could not be read into memory. Do error handling here
-        BeAssert(false && "Markup schemas should be a delivered asset");
-        return ERROR;
-        }
-
-    // 2) Import ECSchema (and its references) into DgnDb file. The schema and its references are available in the cache
-    //    of the schema context from the XML deserialization step.
-    ECDbSchemaManagerCR schemaManager = Schemas();
-    BentleyStatus importStat = schemaManager.ImportECSchemas(schemaContext->GetCache());
-    if (SUCCESS != importStat)
-        {
-        // Schema(s) could not be imported into the DgnDb file. Do error handling here
-        BeAssert(false && "MarkupSchema.ecschema.xml should be a delivered asset");
-        return ERROR;
-        }
-
-    // commits the changes in the DgnDb file (the imported ECSchema) to disk
-    return SaveChanges() == BE_SQLITE_OK? SUCCESS: ERROR;
-    }
-
-
-/*---------------------------------------------------------------------------------**//**
-* @bsimethod                                    Sam.Wilson                      04/13
-ECN::ECClassCP DgnMarkupProject::GetRedlineECClass()
-    {
-    ECN::ECClassCP redlineClass = Schemas ().GetECClass ("DgnMarkupSchema", "Redline");
-    if (redlineClass == nullptr)
-        {
-        BeAssert (false);
-        return NULL;
-        }
-    return redlineClass;
-    }
-+---------------+---------------+---------------+---------------+---------------+------*/
-
-/*---------------------------------------------------------------------------------**//**
-* @bsimethod                                    Sam.Wilson                      07/13
-+---------------+---------------+---------------+---------------+---------------+------*/
-DgnMarkupProject* RedlineModel::GetDgnMarkupProject() const
-    {
-    return dynamic_cast<DgnMarkupProject*>(&GetDgnDb());
-    }
-
-/*---------------------------------------------------------------------------------**//**
-* @bsimethod                                    Sam.Wilson                      07/13
-+---------------+---------------+---------------+---------------+---------------+------*/
-DgnMarkupProject* SpatialRedlineModel::GetDgnMarkupProject() const
-    {
-    return dynamic_cast<DgnMarkupProject*>(&GetDgnDb());
-    }
-
-/*---------------------------------------------------------------------------------**//**
-* @bsimethod                                    Sam.Wilson                      07/13
-+---------------+---------------+---------------+---------------+---------------+------*/
-RedlineModel::ImageDef::ImageDef()
-    {
-    m_format = -1;
-    m_size.Init(0,0);
-    m_origin.Init(0,0);
-    m_sizeInPixels.Init(0,0);
-    m_topDown = false;
-    }
-
-/*---------------------------------------------------------------------------------**//**
-* @bsimethod                                    Sam.Wilson                      07/13
-+---------------+---------------+---------------+---------------+---------------+------*/
-void RedlineModel::ImageDef::ToPropertiesJson(Json::Value& val) const
-    {
-    val["Format"]           = m_format;
-    JsonUtils::Point2dToJson(val["SizeInPixels"], m_sizeInPixels);
-    JsonUtils::DPoint2dToJson(val["Origin"], m_origin);
-    JsonUtils::DVec2dToJson(val["Size"], m_size);
-    val["TopDown"] = m_topDown;
-    }
-
-/*---------------------------------------------------------------------------------**//**
-* @bsimethod                                    Sam.Wilson                      07/13
-+---------------+---------------+---------------+---------------+---------------+------*/
-BentleyStatus RedlineModel::ImageDef::FromPropertiesJson(Json::Value const& val)
-    {
-    m_format            = val["Format"].asInt();
-    JsonUtils::Point2dFromJson(m_sizeInPixels, val["SizeInPixels"]);
-    JsonUtils::DPoint2dFromJson(m_origin, val["Origin"]);
-    JsonUtils::DVec2dFromJson(m_size, val["Size"]);
-    m_topDown = val.isMember("TopDown")? val["TopDown"].asBool(): false;
-    return BSISUCCESS;
-    }
-
-/*---------------------------------------------------------------------------------**//**
-* @bsimethod                                    Sam.Wilson                      07/13
-+---------------+---------------+---------------+---------------+---------------+------*/
-size_t RedlineModel::ImageDef::GetSizeofPixelInBytes() const
-    {
-    return (m_format == QV_RGBA_FORMAT || m_format == QV_BGRA_FORMAT)? 4: 3;
-    }
-
-/*---------------------------------------------------------------------------------**//**
-* @bsimethod                                    Sam.Wilson                      07/13
-+---------------+---------------+---------------+---------------+---------------+------*/
-size_t RedlineModel::ImageDef::GetSizeInBytes() const
-    {
-    return m_sizeInPixels.x * m_sizeInPixels.y * GetSizeofPixelInBytes();
-    }
-
-/*---------------------------------------------------------------------------------**//**
-* @bsimethod                                    Sam.Wilson                      07/13
-+---------------+---------------+---------------+---------------+---------------+------*/
-bool RedlineModel::ImageDef::GetIsTopDown() const
-    {
-    return m_topDown;
-    }
-
-/*---------------------------------------------------------------------------------**//**
-* @bsimethod                                    Sam.Wilson                      07/13
-+---------------+---------------+---------------+---------------+---------------+------*/
-size_t RedlineModel::ImageDef::GetPitch() const
-    {
-    return m_sizeInPixels.x * GetSizeofPixelInBytes();
-    }
-
-/*---------------------------------------------------------------------------------**//**
-* @bsimethod                                    Sam.Wilson                      07/13
-+---------------+---------------+---------------+---------------+---------------+------*/
-DgnProjectAssociationData::DgnProjectAssociationData()
-    {
-    m_lastModifiedTime = 0;
-    }
-
-Utf8String DgnProjectAssociationData::GetRelativeFileName() const {return m_relativeFileName;}
-BeGuid DgnProjectAssociationData::GetGuid() const {return m_guid;}
-uint64_t DgnProjectAssociationData::GetLastModifiedTime() const {return m_lastModifiedTime;}
-
-/*---------------------------------------------------------------------------------**//**
-* @bsimethod                                    Sam.Wilson                      07/13
-+---------------+---------------+---------------+---------------+---------------+------*/
-void DgnProjectAssociationData::FromDgnProject(DgnDbCR dgnProject, DgnMarkupProjectCR markupProject)
-    {
-    WString projectPath(dgnProject.GetDbFileName(), true);
-    WString markupDir = BeFileName::GetDirectoryName(BeFileName(markupProject.GetDbFileName(), true));
-    WString projectRelativePath;
-    BeFileName::FindRelativePath(projectRelativePath, projectPath.c_str(), markupDir.c_str());
-
-    time_t lmt;
-    BeFileName::GetFileTime(NULL, NULL, &lmt, dgnProject.GetFileName());
-    
-    m_guid = dgnProject.GetDbGuid();
-    m_lastModifiedTime = lmt;
-    BeStringUtilities::WCharToUtf8(m_relativeFileName, projectRelativePath.GetWCharCP());
-    }
-
-/*---------------------------------------------------------------------------------**//**
-* @bsimethod                                    Sam.Wilson                      07/13
-+---------------+---------------+---------------+---------------+---------------+------*/
-void DgnProjectAssociationData::ToPropertiesJson(Json::Value& val) const
-    {
-    val["LastModifiedTime"] = m_lastModifiedTime;
-    val["GUID"]             = m_guid.ToString();
-    val["RelativeFileName"] = m_relativeFileName;
-    }
-
-/*---------------------------------------------------------------------------------**//**
-* @bsimethod                                    Sam.Wilson                      07/13
-+---------------+---------------+---------------+---------------+---------------+------*/
-BentleyStatus DgnProjectAssociationData::FromPropertiesJson(Json::Value const& val)
-    {
-    m_lastModifiedTime = val["LastModifiedTime"].asUInt64();
-    m_relativeFileName = val["RelativeFileName"].asCString();
-    m_guid.FromString(val["GUID"].asCString());
-    return BSISUCCESS;
-    }
-
-/*---------------------------------------------------------------------------------**//**
-* @bsimethod                                    Sam.Wilson                      07/13
-+---------------+---------------+---------------+---------------+---------------+------*/
-void DgnViewAssociationData::FromDgnProject(DgnDbCR dgnProject, ViewControllerCR projectView, DgnMarkupProjectCR markupProject)
-    {
-    T_Super::FromDgnProject(dgnProject, markupProject);
-
-    m_viewId = projectView.GetViewId();
-
-    projectView.SaveToSettings(m_viewGeometry);
-    }
-
-//---------------------------------------------------------------------------------------
-// @bsimethod                                                   MattGooding     09/12
-//---------------------------------------------------------------------------------------
-static void DPoint3dFromJson(DPoint3dR point, Json::Value const& inValue)
-    {
-    point.x = inValue[0].asDouble();
-    point.y = inValue[1].asDouble();
-    point.z = inValue[2].asDouble();
-    }
-
-/*---------------------------------------------------------------------------------**//**
-* @bsimethod                                    Sam.Wilson                      07/13
-+---------------+---------------+---------------+---------------+---------------+------*/
-DgnViewAssociationData::DgnViewAssociationData() : m_viewGeometry(Json::objectValue)
-    {
-    }
-
-/*---------------------------------------------------------------------------------**//**
-* @bsimethod                                    Sam.Wilson                      07/13
-+---------------+---------------+---------------+---------------+---------------+------*/
-void DgnViewAssociationData::GetViewOrigin(DPoint3dR origin, DgnDbCR dgnProject)
-    {
-    DPoint3dFromJson(origin, m_viewGeometry["origin"]);
-    }
-
-/*---------------------------------------------------------------------------------**//**
-* @bsimethod                                    Sam.Wilson                      07/13
-+---------------+---------------+---------------+---------------+---------------+------*/
-void DgnViewAssociationData::ToPropertiesJson(Json::Value& val) const
-    {
-    T_Super::ToPropertiesJson(val);
-    if (m_viewId.IsValid())
-        {
-        val["ViewId"] = m_viewId.GetValue();
-        val["ViewGeometry"] = m_viewGeometry;
-        }
-    }
-
-/*---------------------------------------------------------------------------------**//**
-* @bsimethod                                    Sam.Wilson                      07/13
-+---------------+---------------+---------------+---------------+---------------+------*/
-BentleyStatus DgnViewAssociationData::FromPropertiesJson(Json::Value const& val)
-    {
-    T_Super::FromPropertiesJson(val);
-    if (val.isMember("ViewId"))
-        {
-        m_viewId = DgnViewId(val["ViewId"].asUInt64());
-        m_viewGeometry = val["ViewGeometry"];
-        }
-    return BSISUCCESS;
-    }
-
-/*---------------------------------------------------------------------------------**//**
-* @bsimethod                                    Sam.Wilson                      07/13
-+---------------+---------------+---------------+---------------+---------------+------*/
-BentleyStatus DgnViewAssociationData::FromSerializedJson(Utf8CP serializedData)
-    {
-    Json::Value json(Json::objectValue);
-    if (!Json::Reader::Parse(serializedData, json))
-        {
-        BeAssert(false);
-        return BSIERROR;
-        }
-
-    return FromPropertiesJson(json);
-    }
-
-//---------------------------------------------------------------------------------------
-// @bsimethod                                                   Sam.Wilson      06/13
-//--------------+------------------------------------------------------------------------
-DgnViewId DgnViewAssociationData::GetViewId() const {return m_viewId;}
-
-//---------------------------------------------------------------------------------------
-// @bsimethod                                                   Sam.Wilson      06/13
-//--------------+------------------------------------------------------------------------
-bpair<Dgn::DgnModelId,double> DgnMarkupProject::FindClosestRedlineModel(ViewControllerCR viewController)
-    {
-    DPoint3d viewOriginToMatch = viewController.GetOrigin();
-
-    DgnModelId closestRedlineModelId;
-    DPoint3d closestOrigin;
-    double closestDistance = DBL_MAX;
-    for (auto const& view : ViewDefinition::MakeIterator(*this))
-        {
-        RedlineModelPtr rdlModel = Models().Get<RedlineModel>(view.GetBaseModelId());
-        if (rdlModel.IsValid())
-            {
-            DgnViewAssociationData assoc;
-            rdlModel->GetAssociation(assoc);
-            if (assoc.GetViewId() == viewController.GetViewId())
-                {
-                DPoint3d viewOrigin;
-                assoc.GetViewOrigin(viewOrigin, *this);
-                double d = viewOrigin.Distance(viewOriginToMatch);
-                if (d < closestDistance)
-                    {
-                    closestRedlineModelId = rdlModel->GetModelId();
-                    closestDistance = d;
-                    closestOrigin = viewOrigin;
-                    if (BeNumerical::Compare(d, 0.0) == 0)
-                        break;
-                    }
-                }
-            }
-        }
-    return make_bpair(closestRedlineModelId, closestDistance);
-    }
-
-/*---------------------------------------------------------------------------------**//**
-* @bsimethod                                    Sam.Wilson                      04/13
-+---------------+---------------+---------------+---------------+---------------+------*/
-RedlineModelPtr RedlineModel::Create(DgnMarkupProjectR markupProject, Utf8CP name, DgnModelId templateModelId)
-    {
-    DgnClassId rmodelClassId = DgnClassId(markupProject.Schemas().GetECClassId(DGN_ECSCHEMA_NAME, "RedlineModel"));
-    RedlineModelPtr rdlModel = new RedlineModel(RedlineModel::CreateParams(markupProject, rmodelClassId, CreateModelCode(name), DPoint2d::FromZero()));
-    if (!rdlModel.IsValid())
-        return nullptr;
-
-    //  Copy model properties and contents from template
-    SheetModelPtr templateModel = markupProject.Models().Get<SheetModel>(templateModelId);
-    if (templateModel.IsValid())
-        {
-        //  Copy model properties and settings
-        rdlModel->GetDisplayInfoR() = templateModel->GetDisplayInfo();
-        rdlModel->m_size = templateModel->GetSize();
-
-        //  Copy elements -- *** TBD ***
-        }
-    return rdlModel;
-    }
-
-/*---------------------------------------------------------------------------------**//**
-* @bsimethod                                    Sam.Wilson                      04/13
-+---------------+---------------+---------------+---------------+---------------+------*/
-SpatialRedlineModelPtr SpatialRedlineModel::Create(DgnMarkupProjectR markupProject, Utf8CP name, SpatialModelCR subjectViewTargetModel)
-    {
-    DgnClassId rmodelClassId = DgnClassId(markupProject.Schemas().GetECClassId(DGN_ECSCHEMA_NAME, DGN_CLASSNAME_SpatialRedlineModel));
-
-    SpatialRedlineModelPtr rdlModel = new SpatialRedlineModel(SpatialRedlineModel::CreateParams(markupProject, rmodelClassId, CreateModelCode(name)));
-    if (!rdlModel.IsValid())
-        {
-        DGNCORELOG->error("SpatialRedlineModel::CreateModel failed");
-        BeAssert(false && "SpatialRedlineModel::CreateModel failed");
-        return nullptr;
-        }
-
-    UnitDefinition mu = subjectViewTargetModel.GetDisplayInfo().GetMasterUnits();
-    UnitDefinition su = subjectViewTargetModel.GetDisplayInfo().GetSubUnits();
-    rdlModel->GetDisplayInfoR().SetUnits(mu, su);
-
-    return rdlModel;
-    }
-
-/*---------------------------------------------------------------------------------**//**
-* @bsimethod                                    Sam.Wilson                      04/13
-void DgnMarkupProject::CreateModelECProperties (DgnModelId modelId, Utf8CP modelName)
-    {
-    // --------------------------------------------------------------
-    //  Define as many of the redline ECProperties as we can
-    ECN::ECClassCP ecclass = GetRedlineECClass();
-    if (NULL == ecclass)
-        return;
-
-    Utf8String ecsql ("INSERT INTO ");
-    ecsql.append (ecclass->GetECSqlName()).append (" (RedlineModelId, [Name], CreateDate) VALUES (?, ?, ?)");
-    
-    ECSqlStatement statement;
-    ECSqlStatus stat = statement.Prepare (*this, ecsql.c_str ());
-    if (stat != ECSqlStatus::Success())
-        {
-        BeAssert (false);
-        return;
-        }
-    
-    stat = statement.BindInt64 (1, modelId.GetValue ());
-    if (stat != ECSqlStatus::Success())
-        {
-        BeAssert (false);
-        return;
-        }
-        
-    stat = statement.BindText (2, modelName, IECSqlBinder::MakeCopy::No);
-    if (stat != ECSqlStatus::Success())
-        {
-        BeAssert (false);
-        return;
-        }
-        
-    stat = statement.BindDateTime (3, DateTime::GetCurrentTimeUtc());
-    if (stat != ECSqlStatus::Success())
-        {
-        BeAssert (false);
-        return;
-        }
-
-    ECInstanceKey newECInstanceKey;
-    DbResult stepStat = statement.Step (newECInstanceKey);
-    if (stepStat != BE_SQLITE_DONE)
-        {
-        BeAssert (false);
-        return;
-        }
-    
-    // --------------------------------------------------------------
-    // Associate the redline model with the ECInstance.
-    ECInstanceId const& newECInstanceId = newECInstanceKey.GetECInstanceId ();
-    SaveProperty (RedlineModelProperty::RedlineECInstanceId(), &newECInstanceId, sizeof(ECInstanceId), modelId.GetValue());
-    }
-+---------------+---------------+---------------+---------------+---------------+------*/
-
-/*---------------------------------------------------------------------------------**//**
-* @bsimethod                                    Sam.Wilson                      06/13
-+---------------+---------------+---------------+---------------+---------------+------*/
-void RedlineModel::StoreImageData(ByteStream const& imageData, Target::CapturedImageInfo const& imageInfo, bool fitToX, bool compressImageProperty)
-    {
-#if defined (NEEDS_WORK_CONTINUOUS_RENDER)
-    //  Grab possibly updated image definition data
-    if (imageInfo.hasAlpha)
-        m_imageDef.m_format = imageInfo.isBGR? QV_BGRA_FORMAT: QV_RGBA_FORMAT; 
-    else
-        m_imageDef.m_format = imageInfo.isBGR? QV_BGR_FORMAT: QV_RGB_FORMAT; 
-
-    m_imageDef.m_sizeInPixels.x = (int32_t)imageInfo.width;
-    m_imageDef.m_sizeInPixels.y = (int32_t)imageInfo.height;
-
-    m_imageDef.m_topDown = imageInfo.isTopDown;
-
-    //  Map the image into the sheet area, scaling it up or down to fit ... 
-    //  but, be sure to maintain the aspect ratio of the original image.
-    if (fitToX)
-        {
-        m_imageDef.m_size.x = m_size.x;
-        m_imageDef.m_size.y = m_size.x * (m_imageDef.m_sizeInPixels.y / (double)m_imageDef.m_sizeInPixels.x);
-        }
-    else
-        {
-        m_imageDef.m_size.y = m_size.y;
-        m_imageDef.m_size.x = m_size.y * (m_imageDef.m_sizeInPixels.x / (double)m_imageDef.m_sizeInPixels.y);
-        }
-
-    m_imageDef.m_origin.FromZero();
-    
-    //  Store the image def
-    Json::Value json(Json::objectValue);
-    m_imageDef.ToPropertiesJson(json);
-
-    GetDgnMarkupProject()->SavePropertyFromJson(*this, RedlineModelProperty::ImageDef(), json);
-    
-    //  Store image data
-    RedlineModelProperty::Spec propSpec = compressImageProperty? RedlineModelProperty::ImageData(): RedlineModelProperty::ImageData2();
-    GetDgnMarkupProject()->SaveProperty(propSpec, &imageData[0], (uint32_t)imageData.size(), GetModelId().GetValue());
-
-    // Update the sheetdef to make sure it encloses the image.
-    if (!m_imageDef.m_size.AlmostEqual(DVec2d::From(m_size)))
-        {
-        m_size.x = std::max(m_imageDef.m_size.x, m_size.x);
-        m_size.y = std::max(m_imageDef.m_size.y, m_size.y);
-        }
-    
-    Update();
-
-    //  Define the image texture
-    DefineImageTextures(m_imageDef, imageData);
-
-#if defined (WIP_TILED_IMAGE_TEST_TEST_TEST)
-    ImageDef def1x1;
-    def1x1.m_format = QV_RGB_FORMAT;
-    def1x1.m_origin.x = 0;
-    def1x1.m_origin.y = 0;
-    def1x1.m_size.x = 10;
-    def1x1.m_size.y = 10;
-    def1x1.m_sizeInPixels.x = 1;
-    def1x1.m_sizeInPixels.y = 1;
-    char const* def = "1  ";
-BeAssert(def1x1.GetSizeofPixelInBytes() == 3);
-    bvector<Byte> bytes1x1;
-    bytes1x1.assign(def, def+strlen(def));
-    DefineImageTextures(def1x1, bytes1x1);
-#endif
-#endif
-    }
-
-/*---------------------------------------------------------------------------------**//**
-* @bsimethod                                    Sam.Wilson                      06/13
-+---------------+---------------+---------------+---------------+---------------+------*/
-void RedlineModel::StoreImageDataFromJPEG (uint8_t const* jpegData, size_t jpegDataSize, Target::CapturedImageInfo const& imageInfoIn, bool fitToX)
-    {
-    Target::CapturedImageInfo imageInfo;
-    ByteStream rgbData;
-    if (ImageUtilities::ReadImageFromJpgBuffer(rgbData, imageInfo, jpegData, jpegDataSize, imageInfoIn) != BSISUCCESS)
-        return;
-    StoreImageData(rgbData, imageInfo, fitToX, /*compresssImageProperty*/false);
-    }
-
-/*---------------------------------------------------------------------------------**//**
-* @bsimethod                                    Sam.Wilson                      06/13
-+---------------+---------------+---------------+---------------+---------------+------*/
-BentleyStatus RedlineModel::LoadImageData(ImageDef& imageDef, bvector<uint8_t>& imageData)
-    {
-    return LoadImageData(imageDef, imageData, GetDgnDb(), GetModelId());
-    }
-
-/*---------------------------------------------------------------------------------**//**
-* @bsimethod                                    Sam.Wilson                      06/13
-+---------------+---------------+---------------+---------------+---------------+------*/
-BentleyStatus RedlineModel::LoadImageData(ImageDef& imageDef, bvector<uint8_t>& imageData, DgnDbCR project, DgnModelId modelId)
-    {
-    imageData.clear();
-
-    Json::Value json(Json::objectValue);
-    if (queryPropertyAsJson(json, project, modelId, RedlineModelProperty::ImageDef(), 0) != BSISUCCESS || imageDef.FromPropertiesJson(json) != BSISUCCESS)
-        return BSIERROR;
-
-    size_t imageDataSizeInBytes = imageDef.m_sizeInPixels.x * imageDef.m_sizeInPixels.y * imageDef.GetSizeofPixelInBytes();
-    imageData.resize(imageDataSizeInBytes);
-    if (project.QueryProperty(&imageData[0], (uint32_t)imageData.size(), RedlineModelProperty::ImageData(), modelId.GetValue()) != BE_SQLITE_ROW)
-        {
-        if (project.QueryProperty(&imageData[0], (uint32_t)imageData.size(), RedlineModelProperty::ImageData2(), modelId.GetValue()) != BE_SQLITE_ROW)
-            return BSIERROR;
-        }
-
-    return BSISUCCESS;
-    }
-
-// source: http://www.hackersdelight.org/hdcodetxt/flp2.c.txt
-int hibit(unsigned int n) 
-    {
-    n |= (n >>  1);
-    n |= (n >>  2);
-    n |= (n >>  4);
-    n |= (n >>  8);
-    n |= (n >> 16);
-    return n - (n >> 1);
-    }
-
-/*---------------------------------------------------------------------------------**//**
-* @bsimethod                                    Sam.Wilson                      06/13
-+---------------+---------------+---------------+---------------+---------------+------*/
-void RedlineModel::DefineImageTexturesForRow(ImageDef const& imageDef, uint8_t const* rowStart, DPoint3dCR rowOrigin, Point2dCR tileDims, uint32_t nTilesAcross)
-    {
-#ifdef WIP_MOSAIC
-    uint32_t pitch = (uint32_t)imageDef.GetPitch(); // # bytes per row
-
-    uint32_t fullWidth = (uint32_t) imageDef.m_sizeInPixels.x; // # pixels per row
-
-    double pixelsToModelX = imageDef.m_size.x / imageDef.m_sizeInPixels.x;
-    double tileWidthModel = tileDims.x * pixelsToModelX;  // the width of a tile in model coordinates
-    uint32_t tileWidthInBytes = tileDims.x*(uint32_t)imageDef.GetSizeofPixelInBytes();  // the size of a tile's worth of data in bytes
-    
-    //  March tiles across the row
-    Byte const* colStart = rowStart;
-    DPoint3d colOrigin = rowOrigin;
-    intptr_t tileid = GetBackDropTextureId() + m_tileIds.size();        // the next unused tileid
-    for (uint32_t col=0; col<nTilesAcross; ++col)
-        {
-        if (tileDims.y != 0)
-            {
-            T_HOST.GetGraphicsAdmin()._DefineTile(tileid, nullptr, tileDims, false, imageDef.m_format, pitch, colStart);
-            m_tileIds.push_back(tileid);
-            ++tileid;
-            }
-        m_tileOrigins.push_back(colOrigin);
-            
-        colStart += tileWidthInBytes;
-        colOrigin.x += tileWidthModel;                           // march across
-        }
-
-    // tack on the tall, narrow tile to the right of the last full tile in this row.
-    Point2d stubColTileDims;
-    stubColTileDims.x = fullWidth - (nTilesAcross*tileDims.x);
-    if (stubColTileDims.x  != 0)
-        {
-        stubColTileDims.y = tileDims.y;
-        if (tileDims.y != 0)
-            {
-            T_HOST.GetGraphicsAdmin()._DefineTile(tileid, nullptr, stubColTileDims, false, imageDef.m_format, pitch, colStart);
-            m_tileIds.push_back(tileid);
-            ++tileid;
-            }
-        m_tileOrigins.push_back(colOrigin);
-        }
-
-    //  Append the location of the outside corner of the row.
-    colOrigin.x = rowOrigin.x + imageDef.m_size.x;
-    m_tileOrigins.push_back(colOrigin);
-#endif
-    }
-
-/*---------------------------------------------------------------------------------**//**
-* @bsimethod                                    Sam.Wilson                      06/13
-+---------------+---------------+---------------+---------------+---------------+------*/
-void RedlineModel::DefineImageTextures(ImageDef const& imageDef, bvector<uint8_t> const& imageData)
-    {
-#ifdef WIP_MOSAIC
-    // All dimensions are in PIXELS unless specified as "bytes" or "model" (i.e., distance)
-    uint32_t maxTileSize = 1024;
-
-    BeAssert(m_tileIds.empty());
-    m_tileIds.clear();
-    m_tileOrigins.clear();
-
-    uint32_t pixelsX = (uint32_t) imageDef.m_sizeInPixels.x;
-    uint32_t pixelsY = (uint32_t) imageDef.m_sizeInPixels.y;
-
-    //  What is the largest SQUARE tile we can have in this image?
-    uint32_t tileSize = std::min(maxTileSize, pixelsX);
-    tileSize = std::min(tileSize, pixelsY);
-
-    //  Round this down to a power of 2
-    tileSize = hibit(tileSize);
-
-    //  Compute the number of these tiles that we can fit across and up
-    uint32_t nTilesAcross = pixelsX / tileSize;
-    uint32_t nTilesUp     = pixelsY / tileSize;
-
-    Point2d tileDims = {tileSize,tileSize};
-
-    double pixelsToModelY = imageDef.m_size.y / imageDef.m_sizeInPixels.y;
-
-    //  For each row
-    DPoint3d rowOrigin = DPoint3d::From(imageDef.m_origin);       // lower left
-    double layoutDirection = 1.0; 
-    rowOrigin.z = -DgnViewport::GetDisplayPriorityFrontPlane();  // lowest possibly priority
-    m_tilesX = 0;
-    Byte const* rowStart = &imageData[0];
-    uint32_t pitch = (uint32_t)imageDef.GetPitch();
-        
-    for (uint32_t row=0; row<nTilesUp; ++row)
-        {
-        //  March tiles across the columns of this row
-        DefineImageTexturesForRow(imageDef, rowStart, rowOrigin, tileDims, nTilesAcross);
-        rowStart += tileDims.y*pitch;
-        rowOrigin.y += layoutDirection * (tileDims.y * pixelsToModelY);// march up the y-axis in model coordinates
-        ++m_tilesX;
-        } 
-
-    //  rowStart now points to the remaining pixels across the top.
-    Point2d topTileDims;
-    topTileDims.x = tileSize;
-    topTileDims.y = imageDef.m_sizeInPixels.y - (nTilesUp*tileSize);
-    if (topTileDims.y != 0)
-        {
-        DefineImageTexturesForRow(imageDef, rowStart, rowOrigin, topTileDims, nTilesAcross);
-        rowStart += topTileDims.y*pitch;
-        rowOrigin.y += layoutDirection * (topTileDims.y * pixelsToModelY);// march up the y-axis in model coordinates
-        ++m_tilesX;
-        }
-
-    //  Finally, append the corners of the last stub tile
-    Point2d nopTileDims;
-    nopTileDims.x = tileSize;
-    nopTileDims.y = 0;  // TRICKY: This tells DefineImageTexturesForRow not to define textures, just push DPoint3ds
-    DefineImageTexturesForRow(imageDef, nullptr, rowOrigin, nopTileDims, nTilesAcross);
-
-#else
-
-    //  tile corners:
-    //
-    //          [2]                         [3]   ^
-    //                                          m_size.y
-    //  m_origin[0]                         [1]   v
-    //             <-------m_size.x-------->
-    DPoint3d uvPts[4];
-    ::memset(uvPts, 0, sizeof(uvPts));
-    uvPts[0].x = uvPts[2].x = m_imageDef.m_origin.x;
-    uvPts[0].y = uvPts[1].y = m_imageDef.m_origin.y;
-    uvPts[1].x = uvPts[3].x = m_imageDef.m_origin.x + m_imageDef.m_size.x;
-    uvPts[2].y = uvPts[3].y = m_imageDef.m_origin.y + m_imageDef.m_size.y;
-    
-    for (int i=0; i<_countof(uvPts); ++i)
-        uvPts[i].z = -DgnViewport::GetDisplayPriorityFrontPlane();  // lowest possibly priority
-
-    if (imageDef.GetIsTopDown())
-        {
-        std::swap(uvPts[0], uvPts[2]);
-        std::swap(uvPts[1], uvPts[3]);
-        }
-
-    for (auto const& corner : uvPts)
-        m_tileOrigins.push_back(corner);
-
-#if defined (NEEDS_WORK_CONTINUOUS_RENDER)
-    auto pitch = (uint32_t)imageDef.GetPitch();
-    auto tileid = GetBackDropTextureId();
-    Point2d tileDims;
-    tileDims.x = imageDef.m_sizeInPixels.x;
-    tileDims.y = imageDef.m_sizeInPixels.y;
-
-    T_HOST.GetGraphicsAdmin()._DefineTile(tileid, nullptr, tileDims, false, imageDef.m_format, pitch, imageData.data());
-    m_tileIds.push_back(tileid);
-    m_tilesX = 1;
-#endif
-
-#endif
-    }
-
-/*---------------------------------------------------------------------------------**//**
-* @bsimethod                                    Sam.Wilson                      06/13
-+---------------+---------------+---------------+---------------+---------------+------*/
-void RedlineModel::LoadImageDataAndDefineTexture()
-    {
-#if defined (NEEDS_WORK_CONTINUOUS_RENDER)
-    if (T_HOST.GetGraphicsAdmin()._IsTextureIdDefined(GetBackDropTextureId()))
-        return;
-#endif
-
-    bvector<uint8_t> imageData;
-    LoadImageData(m_imageDef, imageData);
-    DefineImageTextures(m_imageDef, imageData);
-    }
-
-/*---------------------------------------------------------------------------------**//**
-* @bsimethod                                    Sam.Wilson                      06/13
-+---------------+---------------+---------------+---------------+---------------+------*/
-void RedlineViewController::OnOpen(RedlineModel& targetModel)
-    {
-    targetModel.LoadImageDataAndDefineTexture();
-    }
-
-/*---------------------------------------------------------------------------------**//**
-* @bsimethod                                    Sam.Wilson                      06/13
-+---------------+---------------+---------------+---------------+---------------+------*/
-void RedlineViewController::OnClose(RedlineModel& targetModel)
-    {
-#if defined (NEEDS_WORK_CONTINUOUS_RENDER)
-    T_HOST.GetGraphicsAdmin()._DeleteTexture(targetModel.GetBackDropTextureId());
-#endif
-    }
-
-void RedlineViewController::SetDrawBorder(bool allow) {m_drawBorder=allow;}
-bool RedlineViewController::GetDrawBorder() const {return m_drawBorder;}
-
-/*---------------------------------------------------------------------------------**//**
-* @bsimethod                                    Sam.Wilson                      06/13
-+---------------+---------------+---------------+---------------+---------------+------*/
-BentleyStatus RedlineModel::DrawImage(ViewContextR context, DPoint3dCR viewOrg, DVec3dCR viewDelta, bool drawBorder)
-    {
-#if defined (NEEDS_WORK_CONTINUOUS_RENDER)
-    // Make sure texture is defined. (I think it could get deleted when we run low on memory, so we might have to re-create it on the fly.)
-    LoadImageDataAndDefineTexture();
-
-    uintptr_t const& x = m_tileIds.front();
-    int tilesY = (int)m_tileIds.size() / m_tilesX;
-
-    context.GetCurrentGraphicR().AddMosaic((int)m_tilesX, tilesY, &x, &m_tileOrigins[0]);
-#endif
-
-    return BSISUCCESS;
-    }
-
-/*---------------------------------------------------------------------------------**//**
-* @bsimethod                                    Grigas.Petraitis                10/14
-+---------------+---------------+---------------+---------------+---------------+------*/
-uintptr_t RedlineModel::GetBackDropTextureId() const 
-    {
-    return (uintptr_t) this;
-    }
-
-/*---------------------------------------------------------------------------------**//**
-* @bsimethod                                    Sam.Wilson                      06/13
-+---------------+---------------+---------------+---------------+---------------+------*/
-void RedlineViewController::_DrawView(ViewContextR context)
-    {
-    BeAssert(dynamic_cast<RedlineModel*> (context.GetViewport()->GetViewController().GetTargetModel()) != NULL && "RedlineViewController should be used only to draw RedlineModels!");
-    RedlineModel* targetModel = (RedlineModel*) context.GetViewport()->GetViewController().GetTargetModel();
-
-    targetModel->DrawImage(context, GetOrigin(), GetDelta(), m_drawBorder);
-
-    T_Super::_DrawView(context);   // draws sheet border and redline graphics
-    }
-
-/*---------------------------------------------------------------------------------**//**
-* @bsimethod                                    Sam.Wilson                      03/14
-+---------------+---------------+---------------+---------------+---------------+------*/
-ViewController* RedlineViewController::Create(DgnDbR project, DgnViewId viewId)
-    {
-    auto markupProject = dynamic_cast<DgnMarkupProject*>(&project);
-    if (markupProject == NULL)
-        return NULL;
-    auto rdlView = ViewDefinition::QueryView(viewId, *markupProject);
-    auto rdlModel = rdlView.IsValid() ? markupProject->OpenRedlineModel(rdlView->GetBaseModelId()) : nullptr;
-    if (rdlModel == NULL)
-        return NULL;
-
-    return new RedlineViewController(*rdlModel, viewId);
-    }
-
-/*---------------------------------------------------------------------------------**//**
-* @bsimethod                                    Sam.Wilson                      03/14
-+---------------+---------------+---------------+---------------+---------------+------*/
-RedlineViewControllerPtr RedlineViewController::InsertView(RedlineModelR rdlModel, DgnViewId templateView, BSIRectCR projectViewRect, BSIRectCR imageViewRect)
-    {
-    DgnMarkupProject* project = rdlModel.GetDgnMarkupProject();
-    if (project == NULL)
-        {
-        BeAssert(false);
-        return NULL;
-        }
-
-    RedlineViewDefinition view(RedlineViewDefinition::CreateParams(*project, rdlModel.GetCode().GetValue().c_str(),
-                ViewDefinition::Data(rdlModel.GetModelId(), DgnViewSource::Generated)));
-    if (!view.Insert().IsValid())
-        return nullptr;
-
-    auto controller = new RedlineViewController(rdlModel, view.GetViewId());
-
-    controller->m_enableViewManipulation = true; // *** TRICKY: Normally, RedlineViewController::SetDelta, Origin, Rotation are disabled (to prevent user from changing camera on sheet.)
-
-    auto templateSheet = ViewDefinition::LoadViewController(templateView, *project, ViewDefinition::FillModels::No);
-    if (templateSheet.IsValid())
-        {
-        controller->SetBackgroundColor(templateSheet->GetBackgroundColor());
-        controller->SetDelta(templateSheet->GetDelta());
-        controller->SetOrigin(templateSheet->GetOrigin());
-        controller->GetViewedCategoriesR() = templateSheet->GetViewedCategories();
-        controller->SetRotation(templateSheet->GetRotation());
-        controller->GetViewFlagsR() = templateSheet->GetViewFlags();
-        }
-    else
-        {
-        DPoint3d org;
-        DVec3d delta;
-        AxisAlignedBox3d range = rdlModel.QueryModelRange();
-        if (!range.IsEmpty())
-            {
-            range.Extend(range.XLength() * 0.1);   // add in a margin of 10%
-            delta.Init(range.XLength(), range.YLength());
-            org.Init(range.low.x, range.low.y);
-            }
-        else
-            {
-            org.Init(0,0);
-            delta.Init(1024,1024);
-            }
-
-        controller->SetOrigin(org);
-        controller->SetDelta(delta);
-
-        RotMatrix rot;
-        rot.InitIdentity();
-        controller->SetRotation(rot);
-        
-        ViewFlags flags;
-        memset(&flags, 0, sizeof(flags));
-        controller->GetViewFlagsR() = flags;
-
-        for (auto const& catId : DgnCategory::QueryCategories(rdlModel.GetDgnDb()))
-            controller->ChangeCategoryDisplay(catId, true);
-        }
-        
-    controller->m_enableViewManipulation = false;
-
-    // Align the redline view with the DgnDb view, in order to make the transition from project to redline view smoother.
-    //
-    // Background: Before a view is displayed, the DgnViewport will always "adjust" the view's origin and delta to get as 
-    // much of the viewed area on the screen as possible. If, for example, the screen is tall and narrow while
-    // the viewinfo delta is short and wide, the viewinfo origin will be shifted and its delta expanded so that
-    // the largest possible swath of the viewed area is displayed in the narrow window.
-    // 
-    // We force the redline view to be adjusted now, and then we set the sheet origin and delta to match. That way, we
-    // know that the redline model (and the image that we embed in it) will display in about the same location on the screen
-    // as the DgnDb view. That makes for a smoother transition from DgnDb vew to redline view. 
-    controller->AdjustAspectRatio(projectViewRect.Aspect(), true);
-
-    controller->Save();
-
-    return controller;
-    }
-
-/*---------------------------------------------------------------------------------**//**
-* @bsimethod                                    Sam.Wilson                      06/13
-+---------------+---------------+---------------+---------------+---------------+------*/
-DgnViewId DgnMarkupProject::CreateRedlineModelView(RedlineModelR model, DgnViewId templateView, BSIRectCR projectViewRect, BSIRectCR imageViewRect)
-    {
-    if (CheckIsOpen() != BSISUCCESS)
-        return DgnViewId();
-
-    auto controller = RedlineViewController::InsertView(model, templateView, projectViewRect, imageViewRect);
-    if (!controller.IsValid())
-        {
-        BeAssert(false && "We must always generate rdl views with unique names!");
-        return  DgnViewId();
-        }
-
-    //  Associate the redline model with the view.
-    int64_t v = controller->GetViewId().GetValue();
-    SaveProperty(RedlineModelProperty::ViewId(), &v, sizeof(v), model.GetModelId().GetValue());
-
-    //  Adjust the model's sheet settings to fit in the view
-    //model.m_origin.Init (controller->GetOrigin().x, controller->GetOrigin().y);
-    model.m_size.Init(controller->GetDelta().x, controller->GetDelta().y);
-
-    //  Apply user-specified insets. 
-    //  imageViewRect is the desired location and size of the image in pixels
-    //  imageViewRect - projectViewRect is a vector that applies the desired adjustment (in pixels).
-    //  Ultimately, we have to adjust the view controller's origin and delta, which are in model coordinates.
-    //  So, we'll have to transform this adjustment from pixels to distances. The conversion is based on the fact that
-    //  the desired adjustment as a proportion of the view dimensions is the same whether stated in pixels or in distances.
-    //  insetdistance.x / widthdistance.x =  insetpixels.x / widthpixels.x
-    //  Therefore,
-    //  insetdistance.x                   = (insetpixels.x / widthpixels.x) * widthdistance.x 
-    //                                    =  insetpixels.x * (widthdistance.x/widthpixels.x)
-    //                                      
-    double toDistanceX = model.m_size.x / projectViewRect.Width();
-    double toDistanceY = model.m_size.y / projectViewRect.Height();
-
-    DPoint2d deltaUL;    // vector from project view origin to desired origin (upper left)
-    deltaUL.x = ( imageViewRect.Left() - projectViewRect.Left()     ) * toDistanceX;
-    deltaUL.y = ( imageViewRect.Top()  - projectViewRect.Top()      ) * toDistanceY;
-
-    DPoint2d deltaBR;    // vector from project view corner to desired corner (bottom right)
-    deltaBR.x = ( imageViewRect.Right() - projectViewRect.Right()   ) * toDistanceX;
-    deltaBR.y = ( imageViewRect.Bottom()  - projectViewRect.Bottom()) * toDistanceY;
-
-    //  Now restate the adjustment in terms of changes to bottom left and size
-    //  Recall: BSIRect has origin at top left, corner at bottom right, and +y moves DOWN the view from top to bottom
-    //  So, an inset in BSIRect terms will have +ix,+iy for the origin and -ix,-iy for the corner.
-    //  In the diagram below, the O is the origin, and C is the corner. io is the inset origin, and ic is the inset corner.
-    //  Positive X goes across, and positive Y goes down.
-    //      +X
-    //     ---->
-    //    |  
-    // +Y |                 deltaUL.x (+)           
-    //    v                O--> .............
-    //       deltaUL.y (+) |                :  
-    //                     v   io           :
-    //                     :                :
-    //                     :                :
-    //                     :            ic  ^
-    //                     :                | deltaBR.y (-)
-    //                     :.............<--C
-    //                                   deltaBR.x (-)
-    //
-    //  In Cartesian coordinates the view origin is at bottom left, and +y moves UP the view. So, 
-    //  THE SIGN OF Y CHANGES, and the origin and corner move from ToptLeft (TL) and BottomRight (BR) to BottomLeft (BL) and TopRight (TR)
-    //
-    //     ^
-    //  +Y |
-    //     |    +X
-    //      ----->       
-    //                                   deltaTR.x (-) = deltaBR.x
-    //                     ..............<--TR
-    //                     :                |  deltaTR.y (-) = -deltaUL.y
-    //                     :           itr  v
-    //                     :                :
-    //                     :                :
-    //                     ^   ibl          :
-    //      deltaBL.y (+)  |                :
-    //    = -deltaBR.y     BL-->.............:
-    //                      deltaBL.x (+)
-    //                      = deltaUL.x      
-    DPoint2d deltaBL;
-    deltaBL.Init (deltaUL.x, -deltaBR.y);
-    DPoint2d deltaTR;
-    deltaTR.Init (deltaBR.x, -deltaUL.y);
-    //
-    //  Thus deltaBL.y comes out +
-    //       deltaTR.y comes out -
-    //
-    // Now a view is actually defined terms of origin and "delta", which is its size. So, if we want to adjust the BL rightward and upward and the TR leftward and downward, 
-    // we must REDUCE the delta.x coordinate by the sum of the rightward and leftward adjustments and its y coordinate by the sum of the downward and upward adjustments.
-     
-    DVec2d deltaSize; 
-    deltaSize.Init (-(deltaBL.x + -deltaTR.x),  -(deltaBL.y + -deltaTR.y));
-
-    //model.m_origin.Add (deltaBL);
-    model.m_size.Add(deltaSize);
-
-    /*
-    double inset = 0.1 * uorPerMaster;
-    sheetDef.m_size.x -= 2*inset;
-    sheetDef.m_size.y -= 2*inset;
-    sheetDef.m_origin.x += inset;
-    sheetDef.m_origin.y += inset;
-    */
-
-    model.Update();
-
-    return controller->GetViewId();    
-    }
-
-/*---------------------------------------------------------------------------------**//**
-* @bsimethod                                    Sam.Wilson                      06/13
-DgnViewId RedlineModel::GetViewId () const
-    {
-    int64_t v;
-    if (GetDgnDb().QueryProperty (&v, sizeof(v), RedlineModelProperty::ViewId(), GetModelId().GetValue()) != BE_SQLITE_ROW)
-        return DgnViewId();
-    return DgnViewId(v);
-    }
-+---------------+---------------+---------------+---------------+---------------+------*/
-
-/*---------------------------------------------------------------------------------**//**
-* @bsimethod                                    Sam.Wilson                      03/14
-+---------------+---------------+---------------+---------------+---------------+------*/
-#ifdef WIP_SpatialRedlineViewController // *** we need the SpatialViewController& of the subject view in order to create a SpatialRedlineViewController
-ViewControllerPtr SpatialRedlineViewController::Create(DgnViewType viewType, Utf8CP viewSubtype, DgnDbR project, DgnViewId viewId)
-    {
-    if (CheckViewSubType(viewSubtype,GetViewSubType()) != BSISUCCESS)
-        return NULL;
-    auto markupProject = dynamic_cast<DgnMarkupProject*>(&project);
-    if (markupProject == NULL)
-        return NULL;
-    auto rdlView = ViewDefinition::QueryView(viewId, project);
-    auto rdlModel = rdlView.IsValid() ? markupProject->OpenRedlineModel(rdlView.GetBaseModelId()) : nullptr;
-    if (rdlModel == NULL)
-        return NULL;
-    return new SpatialRedlineViewController(*rdlModel, subjectViewController);
-    }
-
-/*---------------------------------------------------------------------------------**//**
-* @bsimethod                                    Sam.Wilson                      03/14
-+---------------+---------------+---------------+---------------+---------------+------*/
-SpatialRedlineViewControllerPtr SpatialRedlineViewController::InsertView(SpatialRedlineModel& model, SpatialViewController& subjectView)
-    {
-    DgnViews::View view(DgnViewType::Physical, GetViewSubType(), model.GetModelId(),model.GetModelName(), NULL, DgnViewSource::Generated);
-
-    auto rc = model.GetDgnMarkupProject()->Views().InsertView(view);
-    if (BE_SQLITE_OK != rc)
-        return NULL;
-
-    auto controller = new SpatialRedlineViewController(model, subjectView, view.GetId());
-
-    //  The physical redline view is always exactly the same as the subject DgnDb view. Start it off with a copy of the subject view's settings.
-    //  Note: we route the view settings through Json to avoid problems in the case where dgnView is not exactly the same type as this view controller.
-    //  We know it's a sub-class of SpatialViewController, and so it has all of the properties that we care about. 
-    Json::Value json;
-    subjectView._SaveToSettings(json);
-    controller->_RestoreFromSettings(json);
-    controller->Save();
-
-    return controller;
-    }
-
-/*---------------------------------------------------------------------------------**//**
-* @bsimethod                                    Sam.Wilson                      06/13
-+---------------+---------------+---------------+---------------+---------------+------*/
-DgnViewId DgnMarkupProject::CreateSpatialRedlineModelView(SpatialRedlineModelR model, SpatialViewControllerR dgnView)
-    {
-    if (CheckIsOpen() != BSISUCCESS)
-        return DgnViewId();
-
-    auto controller = SpatialRedlineViewController::InsertView(model, dgnView);
-    if (!controller.IsValid())
-        {
-        BeAssert(false && "We must always generate rdl views with unique names!");
-        return  DgnViewId();
-        }
-
-    //  Associate the redline model with the view.
-    int64_t v = controller->GetViewId().GetValue();
-    SaveProperty(RedlineModelProperty::ViewId(), &v, sizeof(v), model.GetModelId().GetValue());
-
-    return controller->GetViewId();
-    }
-#endif
-
-/*---------------------------------------------------------------------------------**//**
-* @bsimethod                                    Sam.Wilson                      06/13
-DgnViewId SpatialRedlineModel::GetViewId () const
-    {
-    int64_t v;
-    if (m_dgndb->QueryProperty (&v, sizeof(v), RedlineModelProperty::ViewId(), GetModelId().GetValue()) != BE_SQLITE_ROW)
-        return DgnViewId();
-    return DgnViewId(v);
-    }
-+---------------+---------------+---------------+---------------+---------------+------*/
-
-/*---------------------------------------------------------------------------------**//**
-* @bsimethod                                    Sam.Wilson                      04/13
-+---------------+---------------+---------------+---------------+---------------+------*/
-RedlineModelP DgnMarkupProject::CreateRedlineModel(Utf8CP name, DgnModelId templateModel)
-    {
-    if (CheckIsOpen() != BSISUCCESS)
-        return nullptr;
-
-    RedlineModelPtr rdlModel = RedlineModel::Create(*this, name, templateModel);
-    if (!rdlModel.IsValid())
-        return nullptr;
-
-    rdlModel->Insert(); // Takes ownership of the rdlModel, adding a reference to it.
-
-    SaveChanges();
-
-    return rdlModel.get();      // ... that's why I can return a naked pointer to the model
-    }
-
-/*---------------------------------------------------------------------------------**//**
-* @bsimethod                                    Sam.Wilson                      04/13
-+---------------+---------------+---------------+---------------+---------------+------*/
-SpatialRedlineModelP DgnMarkupProject::CreateSpatialRedlineModel(Utf8CP name, SpatialModelCR subjectViewTargetModel)
-    {
-    if (CheckIsOpen() != BSISUCCESS)
-        return nullptr;
-
-    SpatialRedlineModelPtr rdlModel = SpatialRedlineModel::Create(*this, name, subjectViewTargetModel);
-
-    if (!rdlModel.IsValid())
-        return nullptr;
-
-    rdlModel->Insert(); // Takes ownership of the rdlModel, adding a reference to it.
-
-    SaveChanges();
-
-    return rdlModel.get();      // ... that's why I can return a naked pointer to the model
-    }
-
-/*---------------------------------------------------------------------------------**//**
-* @bsimethod                                    Sam.Wilson                      04/13
-+---------------+---------------+---------------+---------------+---------------+------*/
-RedlineModelP DgnMarkupProject::OpenRedlineModel(DgnModelId mid)
-    {
-    if (CheckIsOpen() != BSISUCCESS)
-        return NULL;
-
-    RedlineModelPtr redlineModel = Models().Get<RedlineModel>(mid);
-    if (!redlineModel.IsValid())
-        return nullptr;
-
-    //! Always fill a redline model. We never work with a subset of redline graphics.
-    //! Note: even if redline model was previously loaded, it might have been emptied. So, make sure it's filled.
-    redlineModel->FillModel();
-
-    return redlineModel.get();
-    }
-
-/*---------------------------------------------------------------------------------**//**
-* @bsimethod                                    Sam.Wilson                      04/13
-+---------------+---------------+---------------+---------------+---------------+------*/
-SpatialRedlineModelP DgnMarkupProject::OpenSpatialRedlineModel(DgnModelId mid)
-    {
-    if (CheckIsOpen() != BSISUCCESS)
-        return NULL;
-
-    SpatialRedlineModelPtr redlineModel = Models().Get<SpatialRedlineModel>(mid);
-    if (!redlineModel.IsValid())
-        return nullptr;
-
-    //! Always fill a redline model. We never work with a subset of redline graphics.
-    //! Note: even if redline model was previously loaded, it might have been emptied. So, make sure it's filled.
-    redlineModel->FillModel();
-
-    return redlineModel.get();
-    }
-
-/*---------------------------------------------------------------------------------**//**
-* @bsimethod                                    Sam.Wilson                      04/13
-+---------------+---------------+---------------+---------------+---------------+------*/
-BentleyStatus DgnMarkupProject::EmptyRedlineModel(DgnModelId mid)
-    {
-    if (CheckIsOpen() != BSISUCCESS)
-        return BSIERROR;
-
-    DgnModelP dgnModel = Models().FindModel(mid).get();
-    if (dgnModel == NULL)
-        return BSIERROR;
-
-    dgnModel->EmptyModel();
-    return BSISUCCESS;
-    }
-
-/*---------------------------------------------------------------------------------**//**
-* @bsimethod                                    Sam.Wilson                      04/13
-+---------------+---------------+---------------+---------------+---------------+------*/
-BentleyStatus DgnMarkupProject::EmptySpatialRedlineModel(DgnModelId mid)
-    {
-    return EmptyRedlineModel(mid);
-    }
+/*--------------------------------------------------------------------------------------+
+|
+|     $Source: DgnCore/DgnMarkupProject.cpp $
+|
+|  $Copyright: (c) 2015 Bentley Systems, Incorporated. All rights reserved. $
+|
++--------------------------------------------------------------------------------------*/
+#include "DgnPlatformInternal.h"
+#include "DgnCoreLog.h"
+#include <DgnPlatform/DgnMarkupProject.h>
+#include <BeJpeg/BeJpeg.h>
+
+#define QV_RGBA_FORMAT   0
+#define QV_BGRA_FORMAT   1
+#define QV_RGB_FORMAT    2
+#define QV_BGR_FORMAT    3
+
+static WCharCP s_markupDgnDbExt   = L".markupdb";
+static Utf8CP  s_projectType      = "Markup";
+
+/*---------------------------------------------------------------------------------**//**
+* @bsimethod                                    Sam.Wilson                      04/13
++---------------+---------------+---------------+---------------+---------------+------*/
+static BentleyStatus queryPropertyAsJson(JsonValueR json, DgnDbCR project, DgnModelId mid, RedlineModelProperty::ProjectProperty const& propSpec, uint64_t id)
+    {
+    Utf8String str;
+    if (project.QueryProperty(str, propSpec, mid.GetValue(), id) != BE_SQLITE_ROW)
+        return BSIERROR;
+
+    if (!Json::Reader::Parse(str, json))
+        {
+        BeAssert(false);
+        return BSIERROR;
+        }
+    return BSISUCCESS;
+    }
+
+/*---------------------------------------------------------------------------------**//**
+* @bsimethod                                    Sam.Wilson                      04/13
++---------------+---------------+---------------+---------------+---------------+------*/
+BentleyStatus DgnMarkupProject::QueryPropertyAsJson(JsonValueR json, DgnModelCR model, RedlineModelProperty::ProjectProperty const& propSpec, uint64_t id) const
+    {
+    return queryPropertyAsJson(json, *this, model.GetModelId(), propSpec, id);
+    }
+
+/*---------------------------------------------------------------------------------**//**
+* @bsimethod                                    Sam.Wilson                      04/13
++---------------+---------------+---------------+---------------+---------------+------*/
+void DgnMarkupProject::SavePropertyFromJson(DgnModelCR model, RedlineModelProperty::ProjectProperty const& propSpec, JsonValueCR json, uint64_t id)
+    {
+    SavePropertyString(propSpec, Json::FastWriter::ToString(json), model.GetModelId().GetValue(), id);
+    }
+
+/*---------------------------------------------------------------------------------**//**
+* @bsimethod                                    Sam.Wilson                      04/13
++---------------+---------------+---------------+---------------+---------------+------*/
+BentleyStatus DgnMarkupProject::QueryPropertyAsJson(JsonValueR json, DgnMarkupProjectProperty::ProjectProperty const& propSpec, uint64_t id) const
+    {
+    Utf8String str;
+    if (QueryProperty(str, propSpec, 0, id) != BE_SQLITE_ROW)
+        return BSIERROR;
+
+    if (!Json::Reader::Parse(str, json))
+        {
+        BeAssert(false);
+        return BSIERROR;
+        }
+    return BSISUCCESS;
+    }
+
+/*---------------------------------------------------------------------------------**//**
+* @bsimethod                                    Sam.Wilson                      06/15
++---------------+---------------+---------------+---------------+---------------+------*/
+DgnViewId DgnMarkupProject::GetFirstViewOf(DgnModelId mid)
+    {
+    for (auto const& view : ViewDefinition::MakeIterator(*this))
+        {
+        if (view.GetBaseModelId() == mid)
+            return view.GetId();
+        }
+    return DgnViewId();
+    }
+
+/*---------------------------------------------------------------------------------**//**
+* @bsimethod                                    Sam.Wilson                      06/15
++---------------+---------------+---------------+---------------+---------------+------*/
+DgnViewId RedlineModel::GetFirstView()
+    {
+    auto db = GetDgnMarkupProject();
+    return db? db->GetFirstViewOf(GetModelId()): DgnViewId();
+    }
+
+/*---------------------------------------------------------------------------------**//**
+* @bsimethod                                    Sam.Wilson                      06/15
++---------------+---------------+---------------+---------------+---------------+------*/
+DgnViewId SpatialRedlineModel::GetFirstView()
+    {
+    auto db = GetDgnMarkupProject();
+    return db? db->GetFirstViewOf(GetModelId()): DgnViewId();
+    }
+
+/*---------------------------------------------------------------------------------**//**
+* @bsimethod                                    Sam.Wilson                      08/13
++---------------+---------------+---------------+---------------+---------------+------*/
+SpatialRedlineViewController::SpatialRedlineViewController(SpatialRedlineModel& rdlModel, SpatialViewController& subjectView, DgnViewId physicalRedlineViewId, bvector<SpatialRedlineModelP> const& otherRdlsToView) 
+    : 
+    SpatialViewController (*rdlModel.GetDgnMarkupProject(), physicalRedlineViewId.IsValid()? physicalRedlineViewId: rdlModel.GetFirstView()),
+    m_subjectView(subjectView),
+    m_otherRdlsInView(otherRdlsToView)
+    {
+    // By default, users of this view controller should target the redline model and we should set up the viewport based on the redline model.
+    m_targetModelIsInSubjectView = false;
+
+    SynchWithSubjectViewController();
+    }
+
+/*---------------------------------------------------------------------------------**//**
+* @bsimethod                                    Sam.Wilson                      08/13
++---------------+---------------+---------------+---------------+---------------+------*/
+SpatialRedlineViewController::~SpatialRedlineViewController()
+    {
+    }
+
+/*---------------------------------------------------------------------------------**//**
+* @bsimethod                                                    BrienBastings   10/14
++---------------+---------------+---------------+---------------+---------------+------*/
+void SpatialRedlineViewController::_OnViewOpened(DgnViewportR vp)
+    {
+    // Setup a view aligned ACS that all points/snaps will be projected to...
+    if (!m_auxCoordSys.IsValid())
+        m_auxCoordSys = IACSManager::GetManager().CreateACS ();
+
+    DPoint3d    origin = DPoint3d::From(0.5, 0.5, 1.0);
+
+    vp.NpcToWorld(&origin, &origin, 1);
+    m_auxCoordSys->SetOrigin(origin);
+    m_auxCoordSys->SetRotation(_GetRotation());
+
+    T_Super::_OnViewOpened(vp);
+    }
+
+/*---------------------------------------------------------------------------------**//**
+* @bsimethod                                    Sam.Wilson                      08/13
++---------------+---------------+---------------+---------------+---------------+------*/
+void SpatialRedlineViewController::SynchWithSubjectViewController()
+    {
+    // There can only be one set of view flags. It will be used to initialize the viewport and qv. 
+    // *** EXPERIMENTAL: Here, I force a couple of flags to suit the redline view better. Does this cause too much of a change in the subject view??
+    m_viewFlags = m_subjectView.GetViewFlags();
+    m_viewFlags.weights = true;
+    m_viewFlags.acs = true;
+    m_viewFlags.grid = true;
+    }
+
+#if defined (NEEDS_WORK_CONTINUOUS_RENDER)
+/*---------------------------------------------------------------------------------**//**
+* @bsimethod                                    Sam.Wilson                      08/13
++---------------+---------------+---------------+---------------+---------------+------*/
+IAuxCoordSysP SpatialRedlineViewController::_GetAuxCoordinateSystem() const
+    {
+    // Redline views have their own ACS
+    return T_Super::_GetAuxCoordinateSystem();
+    }
+#endif
+
+/*---------------------------------------------------------------------------------**//**
+* @bsimethod                                    Sam.Wilson                      08/13
++---------------+---------------+---------------+---------------+---------------+------*/
+ColorDef SpatialRedlineViewController::_GetBackgroundColor() const
+    {
+    // There can only be one background color
+    return m_subjectView._GetBackgroundColor();
+    }
+
+/*---------------------------------------------------------------------------------**//**
+* @bsimethod                                    Sam.Wilson                      08/13
++---------------+---------------+---------------+---------------+---------------+------*/
+DPoint3d SpatialRedlineViewController::_GetOrigin() const
+    {
+    return m_subjectView.GetOrigin();
+    }
+
+/*---------------------------------------------------------------------------------**//**
+* @bsimethod                                    Sam.Wilson                      08/13
++---------------+---------------+---------------+---------------+---------------+------*/
+DVec3d SpatialRedlineViewController::_GetDelta() const
+    {
+    return m_subjectView.GetDelta();
+    }
+
+/*---------------------------------------------------------------------------------**//**
+* @bsimethod                                    Sam.Wilson                      08/13
++---------------+---------------+---------------+---------------+---------------+------*/
+RotMatrix SpatialRedlineViewController::_GetRotation() const
+    {
+    return m_subjectView.GetRotation();
+    }
+
+/*---------------------------------------------------------------------------------**//**
+* @bsimethod                                    Sam.Wilson                      08/13
++---------------+---------------+---------------+---------------+---------------+------*/
+void SpatialRedlineViewController::_SetOrigin(DPoint3dCR org)
+    {
+    T_Super::_SetOrigin(org);
+    m_subjectView.SetOrigin(org);
+    }
+
+/*---------------------------------------------------------------------------------**//**
+* @bsimethod                                    Sam.Wilson                      08/13
++---------------+---------------+---------------+---------------+---------------+------*/
+void SpatialRedlineViewController::_SetDelta(DVec3dCR delta)
+    {
+    T_Super::_SetDelta(delta);
+    m_subjectView.SetDelta(delta);
+    }
+
+/*---------------------------------------------------------------------------------**//**
+* @bsimethod                                    Sam.Wilson                      08/13
++---------------+---------------+---------------+---------------+---------------+------*/
+void SpatialRedlineViewController::_AdjustAspectRatio(double aspect, bool expandView)
+    {
+    T_Super::_AdjustAspectRatio(aspect, expandView);
+    m_subjectView.AdjustAspectRatio(aspect, expandView);
+    }
+
+/*---------------------------------------------------------------------------------**//**
+* @bsimethod                                    Sam.Wilson                      08/13
++---------------+---------------+---------------+---------------+---------------+------*/
+DPoint3d SpatialRedlineViewController::_GetTargetPoint() const
+    {
+    return m_subjectView.GetTargetPoint();
+    }
+
+/*---------------------------------------------------------------------------------**//**
+* @bsimethod                                    Sam.Wilson                      08/13
++---------------+---------------+---------------+---------------+---------------+------*/
+bool SpatialRedlineViewController::_Allow3dManipulations() const {return m_subjectView.Allow3dManipulations();}
+
+/*---------------------------------------------------------------------------------**//**
+* @bsimethod                                    Sam.Wilson                      08/13
++---------------+---------------+---------------+---------------+---------------+------*/
+void SpatialRedlineViewController::_SetRotation(RotMatrixCR rot)
+    {
+    T_Super::_SetRotation(rot);
+    m_subjectView.SetRotation(rot);
+    }
+
+//---------------------------------------------------------------------------------------
+// @bsimethod                                                   Sam.Wilson      03/14
+//---------------------------------------------------------------------------------------
+void SpatialRedlineViewController::_SaveToSettings(JsonValueR jsonObj) const 
+    {
+    m_subjectView._SaveToSettings(jsonObj);
+    }
+
+#ifdef WIP_RDL_QUERYVIEWS
+bool SpatialRedlineViewController::_IsInSet (int nVal, BeSQLite::DbValue const* vals) const {return m_subjectView._IsInSet(nVal,vals);}
+
+bool SpatialRedlineViewController::_WantElementLoadStart (ViewportR viewport, double currentTime, double lastQueryTime, uint32_t maxElementsDrawnInDynamicUpdate, Frustum const& queryFrustum) {return m_subjectView._WantElementLoadStart(viewport,currentTime,lastQueryTime,maxElementsDrawnInDynamicUpdate,queryFrustum);}
+uint32_t SpatialRedlineViewController::_GetMaxElementsToLoad () {return m_subjectView._GetMaxElementsToLoad();}
+Utf8String SpatialRedlineViewController::_GetRTreeMatchSql (ViewportR viewport) {return m_subjectView._GetRTreeMatchSql(viewport);}
+int32_t SpatialRedlineViewController::_GetMaxElementFactor() {return m_subjectView._GetMaxElementFactor();}
+double SpatialRedlineViewController::_GetMinimumSizePixels (DrawPurpose updateType) {return m_subjectView._GetMinimumSizePixels (updateType);}
+uint64_t SpatialRedlineViewController::_GetMaxElementMemory () {return m_subjectView._GetMaxElementMemory();}
+#endif
+
+ViewController::FitComplete SpatialRedlineViewController::_ComputeFitRange (DRange3dR range, DgnViewportR viewport, FitViewParamsR params) {return m_subjectView._ComputeFitRange(range,viewport,params);}
+
+
+//---------------------------------------------------------------------------------------
+// @bsimethod                                                   John.Gooding    09/2014
+//---------------------------------------------------------------------------------------
+void SpatialRedlineViewController::_DrawElementFiltered(ViewContextR context, GeometrySourceCR element, DPoint3dCP pts, double size)
+    {
+    if (m_targetModelIsInSubjectView)
+        return m_subjectView._StrokeGeometry(context, source, pixelSize);
+    else
+        return T_Super::_StrokeGeometry(context, source, pixelSize);
+    }
+
+/*---------------------------------------------------------------------------------**//**
+* @bsimethod                                    Sam.Wilson                      08/13
++---------------+---------------+---------------+---------------+---------------+------*/
+GeometricModelP SpatialRedlineViewController::_GetTargetModel() const
+    {
+    return m_targetModelIsInSubjectView? m_subjectView.GetTargetModel(): T_Super::_GetTargetModel();
+    }
+
+/*---------------------------------------------------------------------------------**//**
+* @bsimethod                                    Sam.Wilson                      08/13
++---------------+---------------+---------------+---------------+---------------+------*/
+DgnDbR SpatialRedlineViewController::_GetDgnDb() const
+    {
+    return m_targetModelIsInSubjectView? m_subjectView.GetDgnDb(): T_Super::_GetDgnDb();
+    }
+
+/*---------------------------------------------------------------------------------**//**
+* @bsimethod                                                    Sam.Wilson      08/13
++---------------+---------------+---------------+---------------+---------------+------*/
+AxisAlignedBox3d SpatialRedlineViewController::_GetViewedExtents() const
+    {
+    AxisAlignedBox3d subjectRange = m_subjectView.GetViewedExtents();
+    AxisAlignedBox3d rdlRange = T_Super::_GetViewedExtents();
+    AxisAlignedBox3d fullRange;
+    fullRange.UnionOf(rdlRange, subjectRange);
+    return fullRange;
+    }
+
+/*---------------------------------------------------------------------------------**//**
+* @bsimethod                                    Sam.Wilson                      08/13
++---------------+---------------+---------------+---------------+---------------+------*/
+void SpatialRedlineViewController::_RestoreFromSettings(JsonValueCR settings)
+    {
+    T_Super::_RestoreFromSettings(settings);
+    SynchWithSubjectViewController();
+    }
+
+//---------------------------------------------------------------------------------------
+// @bsimethod                                                   Sam.wilson      10/2015
+//---------------------------------------------------------------------------------------
+void SpatialRedlineViewController::_OnAttachedToViewport(DgnViewportR vp)
+    {
+    T_Super::_OnAttachedToViewport(vp);
+    m_subjectView._OnAttachedToViewport(vp);
+    }
+
+//---------------------------------------------------------------------------------------
+// @bsimethod                                                   John.Gooding    08/2014
+//---------------------------------------------------------------------------------------
+void SpatialRedlineViewController::_OnHealUpdate(DgnViewportR viewport, ViewContextR context, bool fullHeal)
+    {
+    T_Super::_OnHealUpdate(viewport, context, fullHeal);
+    m_subjectView._OnHealUpdate(viewport, context, fullHeal);
+    }
+
+//---------------------------------------------------------------------------------------
+// @bsimethod                                                   John.Gooding    08/2014
+//---------------------------------------------------------------------------------------
+void SpatialRedlineViewController::_OnFullUpdate(DgnViewportR viewport, ViewContextR context)
+    {
+    T_Super::_OnFullUpdate(viewport, context);
+    m_subjectView._OnFullUpdate(viewport, context);
+    }
+
+//---------------------------------------------------------------------------------------
+// @bsimethod                                                   John.Gooding    08/2014
+//---------------------------------------------------------------------------------------
+void SpatialRedlineViewController::_OnDynamicUpdate(DgnViewportR viewport, DynamicUpdateInfo const& info)
+    {
+    T_Super::_OnDynamicUpdate(viewport, info);
+    m_subjectView._OnDynamicUpdate(viewport, info);
+    }
+
+//---------------------------------------------------------------------------------------
+// @bsimethod                                                   John.Gooding    08/2014
+//---------------------------------------------------------------------------------------
+void SpatialRedlineViewController::_OnCategoryChange(bool singleEnabled)
+    {
+    T_Super::_OnCategoryChange(singleEnabled);
+    m_subjectView._OnCategoryChange(singleEnabled);
+    }
+
+//---------------------------------------------------------------------------------------
+// @bsimethod                                                   John.Gooding    08/2014
+//---------------------------------------------------------------------------------------
+void SpatialRedlineViewController::_ChangeModelDisplay(DgnModelId modelId, bool onOff)
+    {
+    m_subjectView._ChangeModelDisplay(modelId, onOff);
+    }
+
+/*---------------------------------------------------------------------------------**//**
+* @bsimethod                                    Sam.Wilson                      08/13
++---------------+---------------+---------------+---------------+---------------+------*/
+void SpatialRedlineViewController::_DrawView(ViewContextR context)
+    {
+    //  Draw subject model
+        {
+        //  set up to draw subject model 
+        ViewContext::ContextMark mark(&context);
+        m_targetModelIsInSubjectView = true;   // causes GetTargetModel to return subject view's target model
+        BeAssert(GetTargetModel() == m_subjectView.GetTargetModel());
+
+        //  draw subject model using *this* view controller
+        m_subjectView.DrawView(context);
+
+        //  restore the redline model as the normal target
+        m_targetModelIsInSubjectView = false;
+        BeAssert(GetTargetModel() == T_Super::GetTargetModel());
+        }
+
+    BeAssert(GetTargetModel() == T_Super::GetTargetModel() && "redline model is the normal target of this view controller");
+
+    //  Draw redline model
+    T_Super::_DrawView(context);
+
+    //  Draw additional redline models
+    for (auto rdlModel : m_otherRdlsInView)
+        context.VisitDgnModel(rdlModel);
+    }
+
+/*---------------------------------------------------------------------------------**//**
+* @bsimethod                                    Sam.Wilson                      04/13
++---------------+---------------+---------------+---------------+---------------+------*/
+void DgnMarkupProject::SavePropertyFromJson(DgnMarkupProjectProperty::ProjectProperty const& propSpec, JsonValueCR json, uint64_t id)
+    {
+    SavePropertyString(propSpec, Json::FastWriter::ToString(json), 0, id);
+    }
+
+/*---------------------------------------------------------------------------------**//**
+* @bsimethod                                    Sam.Wilson                      06/13
++---------------+---------------+---------------+---------------+---------------+------*/
+RedlineViewController::RedlineViewController(RedlineModel& rdlModel, DgnViewId viewId) 
+    : 
+    SheetViewController(*rdlModel.GetDgnMarkupProject(), viewId.IsValid()? viewId: rdlModel.GetFirstView()),
+    m_enableViewManipulation(false),
+    m_drawBorder(true)
+    {;}
+
+/*---------------------------------------------------------------------------------**//**
+* @bsimethod                                    Sam.Wilson                      06/13
++---------------+---------------+---------------+---------------+---------------+------*/
+RedlineViewController::~RedlineViewController() 
+    {
+    }
+
+// Disallow pan, zoom, and rotate. While pan is harmless, mouse-wheel goes crazy when we disallow zoom and allow pan.
+void RedlineViewController::_SetDelta(DVec3dCR delta)      {if (true || m_enableViewManipulation) T_Super::_SetDelta(delta);}
+void RedlineViewController::_SetOrigin(DPoint3dCR origin)  {if (true || m_enableViewManipulation) T_Super::_SetOrigin(origin);}
+void RedlineViewController::_SetRotation(RotMatrixCR rot)  {if (true || m_enableViewManipulation) T_Super::_SetRotation(rot);}
+
+/*---------------------------------------------------------------------------------**//**
+* @bsimethod                                    Sam.Wilson                      04/13
++---------------+---------------+---------------+---------------+---------------+------*/
+static void supplyDefaultExtension(BeFileName& fn, WCharCP defaultExt)
+    {
+    WString dev, dir, name, ext;
+    fn.ParseName(&dev, &dir, &name, &ext);
+
+    if (ext.empty()) ext = defaultExt;
+    
+    fn.BuildName(dev.c_str(), dir.c_str(), name.c_str(), ext.c_str());
+    }
+
+/*---------------------------------------------------------------------------------**//**
+* @bsimethod                                    Sam.Wilson                      04/13
++---------------+---------------+---------------+---------------+---------------+------*/
+void DgnMarkupProject::ComputeDgnProjectFileName(BeFileNameR mname, BeFileNameCR pname)
+    {
+    mname.SetName(BeFileName::GetDirectoryName(pname).c_str());
+    mname.AppendToPath(BeFileName::GetFileNameWithoutExtension(pname).c_str());
+    mname.AppendExtension(s_markupDgnDbExt+1);
+    }
+
+/*---------------------------------------------------------------------------------**//**
+* @bsimethod                                    Sam.Wilson                      04/13
++---------------+---------------+---------------+---------------+---------------+------*/
+DgnMarkupProjectPtr DgnMarkupProject::OpenDgnDb(DbResult* outResult, BeFileNameCR filename, OpenParams const& openParams)
+    {
+    DbResult ALLOW_NULL_OUTPUT (status, outResult);
+
+    BeFileName projectFileName(filename);
+    supplyDefaultExtension(projectFileName, s_markupDgnDbExt);
+
+    DgnMarkupProjectPtr markupProject = new DgnMarkupProject();
+
+    status = markupProject->DoOpenDgnDb(projectFileName, openParams);
+    if (BE_SQLITE_OK != status)
+        return nullptr;
+
+    Utf8String typeProperty;
+    if (markupProject->QueryProperty(typeProperty, DgnProjectProperty::ProjectType()) != BE_SQLITE_ROW  ||  typeProperty != s_projectType)
+        {
+        status = BE_SQLITE_ERROR_BadDbSchema;
+        return nullptr;
+        }
+
+    return markupProject;
+    }
+
+/*---------------------------------------------------------------------------------**//**
+* @bsimethod                                    Sam.Wilson                      04/13
++---------------+---------------+---------------+---------------+---------------+------*/
+BentleyStatus DgnMarkupProject::CheckIsOpen()
+    {
+    if (IsDbOpen())
+        return BSISUCCESS;
+
+    BeAssert(false && "This function should never be called unless the project is open");
+    return BSIERROR;
+    }
+
+/*---------------------------------------------------------------------------------**//**
+* @bsimethod                                    Sam.Wilson                      04/13
++---------------+---------------+---------------+---------------+---------------+------*/
+DbResult DgnMarkupProject::ConvertToMarkupProject(BeFileNameCR fileNameIn, CreateDgnDbParams const& params)
+    {
+    CreateDgnMarkupProjectParams& mpp = *(CreateDgnMarkupProjectParams*) &params;
+
+    BeFileName fileName(fileNameIn);
+    supplyDefaultExtension(fileName, s_markupDgnDbExt);
+
+    if (true)
+        {
+        if (!mpp.m_seedDb.empty())
+            BeFileName::BeCopyFile(mpp.m_seedDb, fileName, !mpp.GetOverwriteExisting());
+        else
+            {
+            CreateDgnDbParams params;
+            params.SetOverwriteExisting (mpp.GetOverwriteExisting());
+            DgnDb::CreateDgnDb (nullptr, fileName, params);
+            }
+        }
+
+    OpenParams oparams(OpenMode::ReadWrite);
+    DbResult status = DoOpenDgnDb(fileName, oparams);
+
+    if (BE_SQLITE_OK != status)
+        {
+        BeFileName::BeDeleteFile(fileName);
+        return  status;
+        }
+
+    //  ------------------------------------------------------------------
+    //  Set Markup-specific project properties
+    //  ------------------------------------------------------------------
+    SavePropertyString(DgnProjectProperty::ProjectType(), s_projectType);   // identifies the .dgndb as a Markup project.
+    SetAssociation(mpp.GetSubjectDgnProject());
+
+    if (mpp.GetSpatialRedlining())
+        {
+        SavePropertyString(DgnProjectProperty::IsSpatialRedline(), "true");
+        }
+
+    //  ------------------------------------------------------------------
+    //  Mark all pre-existing models and views as internal. They may be used
+    //  as seeds, but they will never be used directly by the app or the user.
+    //  ------------------------------------------------------------------
+    for (auto const& entry : ViewDefinition::MakeIterator(*this))
+        {
+        auto cpView = ViewDefinition::QueryView(entry.GetId(), *this);
+        auto pView = cpView.IsValid() ? cpView->MakeCopy<ViewDefinition>() : nullptr;
+        if (pView.IsValid())
+            {
+            pView->SetSource(DgnViewSource::Private);
+            pView->Update();
+            }
+        }
+
+    if (true)
+        {
+        Statement stmt;
+        // *** NEEDS WORK: Missing WHERE Id=?   
+        stmt.Prepare(*this, "UPDATE " DGN_TABLE(DGN_CLASSNAME_Model) " SET Visibility=1");  // ModelIterate::All (i.e., hide when looking for models to show in the GUI)
+        stmt.Step();
+        }
+
+    //  ------------------------------------------------------------------
+    //  Import the needed ECSchema(s).
+    //  ------------------------------------------------------------------
+    if (ImportMarkupEcschema() != SUCCESS)
+        return BE_SQLITE_ERROR;
+
+    SaveSettings();
+    SaveChanges();
+
+
+    // POST CONDITIONS
+    BeAssert(!mpp.GetSpatialRedlining() || IsSpatialRedlineProject());
+
+    return BE_SQLITE_OK;
+    }
+
+/*---------------------------------------------------------------------------------**//**
+* @bsimethod                                    Keith.Bentley                   07/14
++---------------+---------------+---------------+---------------+---------------+------*/
+void RedlineModel::_WriteJsonProperties(Json::Value& val) const
+    {
+    T_Super::_WriteJsonProperties(val);
+
+    Json::Value json(Json::objectValue);
+    m_assoc.ToPropertiesJson(json);
+    val["RedlineModel_Assoc"] = json;
+    }
+
+/*---------------------------------------------------------------------------------**//**
+* @bsimethod                                    Keith.Bentley                   07/14
++---------------+---------------+---------------+---------------+---------------+------*/
+void RedlineModel::_ReadJsonProperties(Json::Value const& val)
+    {
+    T_Super::_ReadJsonProperties(val);
+    m_assoc.FromPropertiesJson(val["RedlineModel_Assoc"]);
+    }
+
+/*---------------------------------------------------------------------------------**//**
+* @bsimethod                                    Sam.Wilson                      04/13
++---------------+---------------+---------------+---------------+---------------+------*/
+void RedlineModel::SetAssociation(DgnDbR dgnProject, ViewControllerCR projectView)
+    {
+    m_assoc.FromDgnProject(dgnProject, projectView, *GetDgnMarkupProject());
+    }
+
+/*---------------------------------------------------------------------------------**//**
+* @bsimethod                                    Sam.Wilson                      04/13
++---------------+---------------+---------------+---------------+---------------+------*/
+void RedlineModel::GetAssociation(DgnViewAssociationData& assocData) const
+    {
+    assocData = m_assoc;
+    }
+
+/*---------------------------------------------------------------------------------**//**
+* @bsimethod                                    Sam.Wilson                      04/13
++---------------+---------------+---------------+---------------+---------------+------*/
+void DgnMarkupProject::SetAssociation(DgnDbR dgnProject)
+    {
+    DgnProjectAssociationData assocData;
+    assocData.FromDgnProject(dgnProject, *this);
+    Json::Value json(Json::objectValue);
+    assocData.ToPropertiesJson(json);
+    SavePropertyFromJson(DgnMarkupProjectProperty::DgnProjectAssociationData(), json);
+    }
+
+/*---------------------------------------------------------------------------------**//**
+* @bsimethod                                    Sam.Wilson                      04/13
++---------------+---------------+---------------+---------------+---------------+------*/
+void DgnMarkupProject::GetAssociation(DgnProjectAssociationData& assocData) const
+    {
+    Json::Value json(Json::objectValue);
+    QueryPropertyAsJson(json, DgnMarkupProjectProperty::DgnProjectAssociationData());
+    assocData.FromPropertiesJson(json);
+    }
+
+/*---------------------------------------------------------------------------------**//**
+* @bsimethod                                    Sam.Wilson                      04/13
++---------------+---------------+---------------+---------------+---------------+------*/
+DgnProjectAssociationData::CheckResults DgnMarkupProject::CheckAssociation(DgnDbR dgnProject, DgnProjectAssociationData const& assocData)
+    {
+    DgnProjectAssociationData::CheckResults results;
+    memset(&results, 0, sizeof(results));
+
+    //  Non-directory part of the stored name must match
+    BeFileName dgnProjectFileName;
+    dgnProjectFileName.SetNameUtf8(dgnProject.GetDbFileName());
+    BeFileName storedDgnProjectFileNameRelative;
+    storedDgnProjectFileNameRelative.SetNameUtf8(assocData.GetRelativeFileName());
+    if (BeFileName::GetFileNameAndExtension(dgnProjectFileName) != BeFileName::GetFileNameAndExtension(storedDgnProjectFileNameRelative))
+        {
+        results.NameChanged = true;
+        }
+
+    //  Stored BeGuid must match. If it's different, the DgnDb was republished. Who knows what might have changed?
+    if (assocData.GetGuid() != dgnProject.GetDbGuid())
+        {
+        results.GuidChanged = true;
+        }
+    else
+        {
+        //  GUID matches. See if the file was changed. If it has changed, that's not necessarily a problem.
+        time_t lmt;
+        BeFileName::GetFileTime(NULL, NULL, &lmt, dgnProject.GetFileName());
+        if (assocData.GetLastModifiedTime() < (uint64_t)lmt)
+            {
+            results.ContentsChanged = true;
+            }
+        }
+
+    return results;
+    }
+
+/*---------------------------------------------------------------------------------**//**
+* @bsimethod                                    Sam.Wilson                      04/13
++---------------+---------------+---------------+---------------+---------------+------*/
+DgnProjectAssociationData::CheckResults DgnMarkupProject::CheckAssociation(DgnDbR dgnProject)
+    {
+    DgnProjectAssociationData assocData;
+    GetAssociation(assocData);
+
+    return CheckAssociation(dgnProject, assocData);    
+    }
+
+/*---------------------------------------------------------------------------------**//**
+* @bsimethod                                    Sam.Wilson                      04/13
++---------------+---------------+---------------+---------------+---------------+------*/
+DgnViewAssociationData::CheckResults RedlineModel::CheckAssociation(DgnDbR dgnProject)
+    {
+    DgnViewAssociationData assocData;
+    GetAssociation(assocData);
+
+    DgnViewAssociationData::CheckResults viewResults(GetDgnMarkupProject()->CheckAssociation(dgnProject, assocData));
+
+    if (assocData.GetViewId().IsValid() && !ViewDefinition::QueryView(assocData.GetViewId(), dgnProject).IsValid())
+        {
+        viewResults.ViewNotFound = true;
+        }
+
+    return viewResults;
+    }
+
+/*---------------------------------------------------------------------------------**//**
+* @bsimethod                                    Sam.Wilson                      04/13
++---------------+---------------+---------------+---------------+---------------+------*/
+DgnMarkupProjectPtr DgnMarkupProject::CreateDgnDb(DbResult* result, BeFileNameCR projectFileName, CreateDgnMarkupProjectParams const& params)
+    {
+    DbResult ALLOW_NULL_OUTPUT (stat, result);
+
+    DgnMarkupProjectPtr markupProject = new DgnMarkupProject();
+
+    stat = markupProject->ConvertToMarkupProject(projectFileName, params);
+    
+    if (BE_SQLITE_OK != stat)
+        return nullptr;
+
+    return  markupProject;
+    }
+
+/*---------------------------------------------------------------------------------**//**
+* @bsimethod                                    Sam.Wilson                      04/13
++---------------+---------------+---------------+---------------+---------------+------*/
+bool DgnMarkupProject::IsSpatialRedlineProject() const
+    {
+    Utf8String rdlPropVal;
+    return QueryProperty(rdlPropVal, DgnProjectProperty::IsSpatialRedline()) == BE_SQLITE_ROW  &&  rdlPropVal == "true";
+    }
+
+/*---------------------------------------------------------------------------------**//**
+* @bsimethod                                    Sam.Wilson                      04/13
++---------------+---------------+---------------+---------------+---------------+------*/
+BentleyStatus DgnMarkupProject::ImportMarkupEcschema()
+    {
+    BeFileName ecSchemasDir = T_HOST.GetIKnownLocationsAdmin().GetDgnPlatformAssetsDirectory();
+    ecSchemasDir.AppendToPath(L"ECSchemas");   // *** WIP_MARKUP - I don't want to have this hard-wired knowledge here. 
+
+    BeFileName stdSchemasDir(ecSchemasDir);
+    stdSchemasDir.AppendToPath(L"Standard");
+    
+    BeFileName dgnSchemasDir(ecSchemasDir);
+    dgnSchemasDir.AppendToPath(L"Dgn");   // *** WIP_MARKUP - I don't want to have this hard-wired knowledge here. 
+
+    BeFileName dgnMarkupEcSchemaFileName(NULL, dgnSchemasDir, L"DgnMarkupSchema.01.00.ecschema", L"xml"); // *** WIP_MARKUP - I don't want to have the version number hard-wired.
+    BeFileName markupEcSchemaFileName(NULL, dgnSchemasDir, L"Bentley_Markup.01.00.ecschema", L"xml"); // *** WIP_MARKUP - I don't want to have the version number hard-wired.
+    BeFileName markupExtEcSchemaFileName(NULL, dgnSchemasDir, L"Bentley_MarkupExtension.01.01.ecschema", L"xml"); // *** WIP_MARKUP - I don't want to have the version number hard-wired.
+
+    // 1) Deserialize ECSchema from XML file
+    ECN::ECSchemaReadContextPtr schemaContext = ECN::ECSchemaReadContext::CreateContext();
+    // add schema search paths for referenced schemas.
+    // This is needed in case the schema references classes from other schemas in other locations.
+    schemaContext->AddSchemaPath(ecSchemasDir);
+    schemaContext->AddSchemaPath(stdSchemasDir);
+    schemaContext->AddSchemaPath(dgnSchemasDir);
+
+    // Read specified schema. All referenced schemas will also be read. Schema and references
+    // are available in the cache of the schemaContext
+    ECN::ECSchemaPtr schema = NULL;
+    ECN::SchemaReadStatus deserializeStat = ECN::ECSchema::ReadFromXmlFile(schema, markupEcSchemaFileName, *schemaContext);
+    if (ECN::SchemaReadStatus::Success != deserializeStat)
+        {
+        // Schema could not be read into memory. Do error handling here
+        BeAssert(false && "Markup schemas should be a delivered asset");
+        return ERROR;
+        }
+    schema = NULL;
+    deserializeStat = ECN::ECSchema::ReadFromXmlFile(schema, markupExtEcSchemaFileName, *schemaContext);
+    if (ECN::SchemaReadStatus::Success != deserializeStat)
+        {
+        // Schema could not be read into memory. Do error handling here
+        BeAssert(false && "Markup schemas should be a delivered asset");
+        return ERROR;
+        }
+    schema = NULL;
+    deserializeStat = ECN::ECSchema::ReadFromXmlFile(schema, dgnMarkupEcSchemaFileName, *schemaContext);
+    if (ECN::SchemaReadStatus::Success != deserializeStat)
+        {
+        // Schema could not be read into memory. Do error handling here
+        BeAssert(false && "Markup schemas should be a delivered asset");
+        return ERROR;
+        }
+
+    // 2) Import ECSchema (and its references) into DgnDb file. The schema and its references are available in the cache
+    //    of the schema context from the XML deserialization step.
+    ECDbSchemaManagerCR schemaManager = Schemas();
+    BentleyStatus importStat = schemaManager.ImportECSchemas(schemaContext->GetCache());
+    if (SUCCESS != importStat)
+        {
+        // Schema(s) could not be imported into the DgnDb file. Do error handling here
+        BeAssert(false && "MarkupSchema.ecschema.xml should be a delivered asset");
+        return ERROR;
+        }
+
+    // commits the changes in the DgnDb file (the imported ECSchema) to disk
+    return SaveChanges() == BE_SQLITE_OK? SUCCESS: ERROR;
+    }
+
+
+/*---------------------------------------------------------------------------------**//**
+* @bsimethod                                    Sam.Wilson                      04/13
+ECN::ECClassCP DgnMarkupProject::GetRedlineECClass()
+    {
+    ECN::ECClassCP redlineClass = Schemas ().GetECClass ("DgnMarkupSchema", "Redline");
+    if (redlineClass == nullptr)
+        {
+        BeAssert (false);
+        return NULL;
+        }
+    return redlineClass;
+    }
++---------------+---------------+---------------+---------------+---------------+------*/
+
+/*---------------------------------------------------------------------------------**//**
+* @bsimethod                                    Sam.Wilson                      07/13
++---------------+---------------+---------------+---------------+---------------+------*/
+DgnMarkupProject* RedlineModel::GetDgnMarkupProject() const
+    {
+    return dynamic_cast<DgnMarkupProject*>(&GetDgnDb());
+    }
+
+/*---------------------------------------------------------------------------------**//**
+* @bsimethod                                    Sam.Wilson                      07/13
++---------------+---------------+---------------+---------------+---------------+------*/
+DgnMarkupProject* SpatialRedlineModel::GetDgnMarkupProject() const
+    {
+    return dynamic_cast<DgnMarkupProject*>(&GetDgnDb());
+    }
+
+/*---------------------------------------------------------------------------------**//**
+* @bsimethod                                    Sam.Wilson                      07/13
++---------------+---------------+---------------+---------------+---------------+------*/
+RedlineModel::ImageDef::ImageDef()
+    {
+    m_format = -1;
+    m_size.Init(0,0);
+    m_origin.Init(0,0);
+    m_sizeInPixels.Init(0,0);
+    m_topDown = false;
+    }
+
+/*---------------------------------------------------------------------------------**//**
+* @bsimethod                                    Sam.Wilson                      07/13
++---------------+---------------+---------------+---------------+---------------+------*/
+void RedlineModel::ImageDef::ToPropertiesJson(Json::Value& val) const
+    {
+    val["Format"]           = m_format;
+    JsonUtils::Point2dToJson(val["SizeInPixels"], m_sizeInPixels);
+    JsonUtils::DPoint2dToJson(val["Origin"], m_origin);
+    JsonUtils::DVec2dToJson(val["Size"], m_size);
+    val["TopDown"] = m_topDown;
+    }
+
+/*---------------------------------------------------------------------------------**//**
+* @bsimethod                                    Sam.Wilson                      07/13
++---------------+---------------+---------------+---------------+---------------+------*/
+BentleyStatus RedlineModel::ImageDef::FromPropertiesJson(Json::Value const& val)
+    {
+    m_format            = val["Format"].asInt();
+    JsonUtils::Point2dFromJson(m_sizeInPixels, val["SizeInPixels"]);
+    JsonUtils::DPoint2dFromJson(m_origin, val["Origin"]);
+    JsonUtils::DVec2dFromJson(m_size, val["Size"]);
+    m_topDown = val.isMember("TopDown")? val["TopDown"].asBool(): false;
+    return BSISUCCESS;
+    }
+
+/*---------------------------------------------------------------------------------**//**
+* @bsimethod                                    Sam.Wilson                      07/13
++---------------+---------------+---------------+---------------+---------------+------*/
+size_t RedlineModel::ImageDef::GetSizeofPixelInBytes() const
+    {
+    return (m_format == QV_RGBA_FORMAT || m_format == QV_BGRA_FORMAT)? 4: 3;
+    }
+
+/*---------------------------------------------------------------------------------**//**
+* @bsimethod                                    Sam.Wilson                      07/13
++---------------+---------------+---------------+---------------+---------------+------*/
+size_t RedlineModel::ImageDef::GetSizeInBytes() const
+    {
+    return m_sizeInPixels.x * m_sizeInPixels.y * GetSizeofPixelInBytes();
+    }
+
+/*---------------------------------------------------------------------------------**//**
+* @bsimethod                                    Sam.Wilson                      07/13
++---------------+---------------+---------------+---------------+---------------+------*/
+bool RedlineModel::ImageDef::GetIsTopDown() const
+    {
+    return m_topDown;
+    }
+
+/*---------------------------------------------------------------------------------**//**
+* @bsimethod                                    Sam.Wilson                      07/13
++---------------+---------------+---------------+---------------+---------------+------*/
+size_t RedlineModel::ImageDef::GetPitch() const
+    {
+    return m_sizeInPixels.x * GetSizeofPixelInBytes();
+    }
+
+/*---------------------------------------------------------------------------------**//**
+* @bsimethod                                    Sam.Wilson                      07/13
++---------------+---------------+---------------+---------------+---------------+------*/
+DgnProjectAssociationData::DgnProjectAssociationData()
+    {
+    m_lastModifiedTime = 0;
+    }
+
+Utf8String DgnProjectAssociationData::GetRelativeFileName() const {return m_relativeFileName;}
+BeGuid DgnProjectAssociationData::GetGuid() const {return m_guid;}
+uint64_t DgnProjectAssociationData::GetLastModifiedTime() const {return m_lastModifiedTime;}
+
+/*---------------------------------------------------------------------------------**//**
+* @bsimethod                                    Sam.Wilson                      07/13
++---------------+---------------+---------------+---------------+---------------+------*/
+void DgnProjectAssociationData::FromDgnProject(DgnDbCR dgnProject, DgnMarkupProjectCR markupProject)
+    {
+    WString projectPath(dgnProject.GetDbFileName(), true);
+    WString markupDir = BeFileName::GetDirectoryName(BeFileName(markupProject.GetDbFileName(), true));
+    WString projectRelativePath;
+    BeFileName::FindRelativePath(projectRelativePath, projectPath.c_str(), markupDir.c_str());
+
+    time_t lmt;
+    BeFileName::GetFileTime(NULL, NULL, &lmt, dgnProject.GetFileName());
+    
+    m_guid = dgnProject.GetDbGuid();
+    m_lastModifiedTime = lmt;
+    BeStringUtilities::WCharToUtf8(m_relativeFileName, projectRelativePath.GetWCharCP());
+    }
+
+/*---------------------------------------------------------------------------------**//**
+* @bsimethod                                    Sam.Wilson                      07/13
++---------------+---------------+---------------+---------------+---------------+------*/
+void DgnProjectAssociationData::ToPropertiesJson(Json::Value& val) const
+    {
+    val["LastModifiedTime"] = m_lastModifiedTime;
+    val["GUID"]             = m_guid.ToString();
+    val["RelativeFileName"] = m_relativeFileName;
+    }
+
+/*---------------------------------------------------------------------------------**//**
+* @bsimethod                                    Sam.Wilson                      07/13
++---------------+---------------+---------------+---------------+---------------+------*/
+BentleyStatus DgnProjectAssociationData::FromPropertiesJson(Json::Value const& val)
+    {
+    m_lastModifiedTime = val["LastModifiedTime"].asUInt64();
+    m_relativeFileName = val["RelativeFileName"].asCString();
+    m_guid.FromString(val["GUID"].asCString());
+    return BSISUCCESS;
+    }
+
+/*---------------------------------------------------------------------------------**//**
+* @bsimethod                                    Sam.Wilson                      07/13
++---------------+---------------+---------------+---------------+---------------+------*/
+void DgnViewAssociationData::FromDgnProject(DgnDbCR dgnProject, ViewControllerCR projectView, DgnMarkupProjectCR markupProject)
+    {
+    T_Super::FromDgnProject(dgnProject, markupProject);
+
+    m_viewId = projectView.GetViewId();
+
+    projectView.SaveToSettings(m_viewGeometry);
+    }
+
+//---------------------------------------------------------------------------------------
+// @bsimethod                                                   MattGooding     09/12
+//---------------------------------------------------------------------------------------
+static void DPoint3dFromJson(DPoint3dR point, Json::Value const& inValue)
+    {
+    point.x = inValue[0].asDouble();
+    point.y = inValue[1].asDouble();
+    point.z = inValue[2].asDouble();
+    }
+
+/*---------------------------------------------------------------------------------**//**
+* @bsimethod                                    Sam.Wilson                      07/13
++---------------+---------------+---------------+---------------+---------------+------*/
+DgnViewAssociationData::DgnViewAssociationData() : m_viewGeometry(Json::objectValue)
+    {
+    }
+
+/*---------------------------------------------------------------------------------**//**
+* @bsimethod                                    Sam.Wilson                      07/13
++---------------+---------------+---------------+---------------+---------------+------*/
+void DgnViewAssociationData::GetViewOrigin(DPoint3dR origin, DgnDbCR dgnProject)
+    {
+    DPoint3dFromJson(origin, m_viewGeometry["origin"]);
+    }
+
+/*---------------------------------------------------------------------------------**//**
+* @bsimethod                                    Sam.Wilson                      07/13
++---------------+---------------+---------------+---------------+---------------+------*/
+void DgnViewAssociationData::ToPropertiesJson(Json::Value& val) const
+    {
+    T_Super::ToPropertiesJson(val);
+    if (m_viewId.IsValid())
+        {
+        val["ViewId"] = m_viewId.GetValue();
+        val["ViewGeometry"] = m_viewGeometry;
+        }
+    }
+
+/*---------------------------------------------------------------------------------**//**
+* @bsimethod                                    Sam.Wilson                      07/13
++---------------+---------------+---------------+---------------+---------------+------*/
+BentleyStatus DgnViewAssociationData::FromPropertiesJson(Json::Value const& val)
+    {
+    T_Super::FromPropertiesJson(val);
+    if (val.isMember("ViewId"))
+        {
+        m_viewId = DgnViewId(val["ViewId"].asUInt64());
+        m_viewGeometry = val["ViewGeometry"];
+        }
+    return BSISUCCESS;
+    }
+
+/*---------------------------------------------------------------------------------**//**
+* @bsimethod                                    Sam.Wilson                      07/13
++---------------+---------------+---------------+---------------+---------------+------*/
+BentleyStatus DgnViewAssociationData::FromSerializedJson(Utf8CP serializedData)
+    {
+    Json::Value json(Json::objectValue);
+    if (!Json::Reader::Parse(serializedData, json))
+        {
+        BeAssert(false);
+        return BSIERROR;
+        }
+
+    return FromPropertiesJson(json);
+    }
+
+//---------------------------------------------------------------------------------------
+// @bsimethod                                                   Sam.Wilson      06/13
+//--------------+------------------------------------------------------------------------
+DgnViewId DgnViewAssociationData::GetViewId() const {return m_viewId;}
+
+//---------------------------------------------------------------------------------------
+// @bsimethod                                                   Sam.Wilson      06/13
+//--------------+------------------------------------------------------------------------
+bpair<Dgn::DgnModelId,double> DgnMarkupProject::FindClosestRedlineModel(ViewControllerCR viewController)
+    {
+    DPoint3d viewOriginToMatch = viewController.GetOrigin();
+
+    DgnModelId closestRedlineModelId;
+    DPoint3d closestOrigin;
+    double closestDistance = DBL_MAX;
+    for (auto const& view : ViewDefinition::MakeIterator(*this))
+        {
+        RedlineModelPtr rdlModel = Models().Get<RedlineModel>(view.GetBaseModelId());
+        if (rdlModel.IsValid())
+            {
+            DgnViewAssociationData assoc;
+            rdlModel->GetAssociation(assoc);
+            if (assoc.GetViewId() == viewController.GetViewId())
+                {
+                DPoint3d viewOrigin;
+                assoc.GetViewOrigin(viewOrigin, *this);
+                double d = viewOrigin.Distance(viewOriginToMatch);
+                if (d < closestDistance)
+                    {
+                    closestRedlineModelId = rdlModel->GetModelId();
+                    closestDistance = d;
+                    closestOrigin = viewOrigin;
+                    if (BeNumerical::Compare(d, 0.0) == 0)
+                        break;
+                    }
+                }
+            }
+        }
+    return make_bpair(closestRedlineModelId, closestDistance);
+    }
+
+/*---------------------------------------------------------------------------------**//**
+* @bsimethod                                    Sam.Wilson                      04/13
++---------------+---------------+---------------+---------------+---------------+------*/
+RedlineModelPtr RedlineModel::Create(DgnMarkupProjectR markupProject, Utf8CP name, DgnModelId templateModelId)
+    {
+    DgnClassId rmodelClassId = DgnClassId(markupProject.Schemas().GetECClassId(DGN_ECSCHEMA_NAME, "RedlineModel"));
+    RedlineModelPtr rdlModel = new RedlineModel(RedlineModel::CreateParams(markupProject, rmodelClassId, CreateModelCode(name), DPoint2d::FromZero()));
+    if (!rdlModel.IsValid())
+        return nullptr;
+
+    //  Copy model properties and contents from template
+    SheetModelPtr templateModel = markupProject.Models().Get<SheetModel>(templateModelId);
+    if (templateModel.IsValid())
+        {
+        //  Copy model properties and settings
+        rdlModel->GetDisplayInfoR() = templateModel->GetDisplayInfo();
+        rdlModel->m_size = templateModel->GetSize();
+
+        //  Copy elements -- *** TBD ***
+        }
+    return rdlModel;
+    }
+
+/*---------------------------------------------------------------------------------**//**
+* @bsimethod                                    Sam.Wilson                      04/13
++---------------+---------------+---------------+---------------+---------------+------*/
+SpatialRedlineModelPtr SpatialRedlineModel::Create(DgnMarkupProjectR markupProject, Utf8CP name, SpatialModelCR subjectViewTargetModel)
+    {
+    DgnClassId rmodelClassId = DgnClassId(markupProject.Schemas().GetECClassId(DGN_ECSCHEMA_NAME, DGN_CLASSNAME_SpatialRedlineModel));
+
+    SpatialRedlineModelPtr rdlModel = new SpatialRedlineModel(SpatialRedlineModel::CreateParams(markupProject, rmodelClassId, CreateModelCode(name)));
+    if (!rdlModel.IsValid())
+        {
+        DGNCORELOG->error("SpatialRedlineModel::CreateModel failed");
+        BeAssert(false && "SpatialRedlineModel::CreateModel failed");
+        return nullptr;
+        }
+
+    UnitDefinition mu = subjectViewTargetModel.GetDisplayInfo().GetMasterUnits();
+    UnitDefinition su = subjectViewTargetModel.GetDisplayInfo().GetSubUnits();
+    rdlModel->GetDisplayInfoR().SetUnits(mu, su);
+
+    return rdlModel;
+    }
+
+/*---------------------------------------------------------------------------------**//**
+* @bsimethod                                    Sam.Wilson                      04/13
+void DgnMarkupProject::CreateModelECProperties (DgnModelId modelId, Utf8CP modelName)
+    {
+    // --------------------------------------------------------------
+    //  Define as many of the redline ECProperties as we can
+    ECN::ECClassCP ecclass = GetRedlineECClass();
+    if (NULL == ecclass)
+        return;
+
+    Utf8String ecsql ("INSERT INTO ");
+    ecsql.append (ecclass->GetECSqlName()).append (" (RedlineModelId, [Name], CreateDate) VALUES (?, ?, ?)");
+    
+    ECSqlStatement statement;
+    ECSqlStatus stat = statement.Prepare (*this, ecsql.c_str ());
+    if (stat != ECSqlStatus::Success())
+        {
+        BeAssert (false);
+        return;
+        }
+    
+    stat = statement.BindInt64 (1, modelId.GetValue ());
+    if (stat != ECSqlStatus::Success())
+        {
+        BeAssert (false);
+        return;
+        }
+        
+    stat = statement.BindText (2, modelName, IECSqlBinder::MakeCopy::No);
+    if (stat != ECSqlStatus::Success())
+        {
+        BeAssert (false);
+        return;
+        }
+        
+    stat = statement.BindDateTime (3, DateTime::GetCurrentTimeUtc());
+    if (stat != ECSqlStatus::Success())
+        {
+        BeAssert (false);
+        return;
+        }
+
+    ECInstanceKey newECInstanceKey;
+    DbResult stepStat = statement.Step (newECInstanceKey);
+    if (stepStat != BE_SQLITE_DONE)
+        {
+        BeAssert (false);
+        return;
+        }
+    
+    // --------------------------------------------------------------
+    // Associate the redline model with the ECInstance.
+    ECInstanceId const& newECInstanceId = newECInstanceKey.GetECInstanceId ();
+    SaveProperty (RedlineModelProperty::RedlineECInstanceId(), &newECInstanceId, sizeof(ECInstanceId), modelId.GetValue());
+    }
++---------------+---------------+---------------+---------------+---------------+------*/
+
+/*---------------------------------------------------------------------------------**//**
+* @bsimethod                                    Sam.Wilson                      06/13
++---------------+---------------+---------------+---------------+---------------+------*/
+void RedlineModel::StoreImageData(ByteStream const& imageData, Target::CapturedImageInfo const& imageInfo, bool fitToX, bool compressImageProperty)
+    {
+#if defined (NEEDS_WORK_CONTINUOUS_RENDER)
+    //  Grab possibly updated image definition data
+    if (imageInfo.hasAlpha)
+        m_imageDef.m_format = imageInfo.isBGR? QV_BGRA_FORMAT: QV_RGBA_FORMAT; 
+    else
+        m_imageDef.m_format = imageInfo.isBGR? QV_BGR_FORMAT: QV_RGB_FORMAT; 
+
+    m_imageDef.m_sizeInPixels.x = (int32_t)imageInfo.width;
+    m_imageDef.m_sizeInPixels.y = (int32_t)imageInfo.height;
+
+    m_imageDef.m_topDown = imageInfo.isTopDown;
+
+    //  Map the image into the sheet area, scaling it up or down to fit ... 
+    //  but, be sure to maintain the aspect ratio of the original image.
+    if (fitToX)
+        {
+        m_imageDef.m_size.x = m_size.x;
+        m_imageDef.m_size.y = m_size.x * (m_imageDef.m_sizeInPixels.y / (double)m_imageDef.m_sizeInPixels.x);
+        }
+    else
+        {
+        m_imageDef.m_size.y = m_size.y;
+        m_imageDef.m_size.x = m_size.y * (m_imageDef.m_sizeInPixels.x / (double)m_imageDef.m_sizeInPixels.y);
+        }
+
+    m_imageDef.m_origin.FromZero();
+    
+    //  Store the image def
+    Json::Value json(Json::objectValue);
+    m_imageDef.ToPropertiesJson(json);
+
+    GetDgnMarkupProject()->SavePropertyFromJson(*this, RedlineModelProperty::ImageDef(), json);
+    
+    //  Store image data
+    RedlineModelProperty::Spec propSpec = compressImageProperty? RedlineModelProperty::ImageData(): RedlineModelProperty::ImageData2();
+    GetDgnMarkupProject()->SaveProperty(propSpec, &imageData[0], (uint32_t)imageData.size(), GetModelId().GetValue());
+
+    // Update the sheetdef to make sure it encloses the image.
+    if (!m_imageDef.m_size.AlmostEqual(DVec2d::From(m_size)))
+        {
+        m_size.x = std::max(m_imageDef.m_size.x, m_size.x);
+        m_size.y = std::max(m_imageDef.m_size.y, m_size.y);
+        }
+    
+    Update();
+
+    //  Define the image texture
+    DefineImageTextures(m_imageDef, imageData);
+
+#if defined (WIP_TILED_IMAGE_TEST_TEST_TEST)
+    ImageDef def1x1;
+    def1x1.m_format = QV_RGB_FORMAT;
+    def1x1.m_origin.x = 0;
+    def1x1.m_origin.y = 0;
+    def1x1.m_size.x = 10;
+    def1x1.m_size.y = 10;
+    def1x1.m_sizeInPixels.x = 1;
+    def1x1.m_sizeInPixels.y = 1;
+    char const* def = "1  ";
+BeAssert(def1x1.GetSizeofPixelInBytes() == 3);
+    bvector<Byte> bytes1x1;
+    bytes1x1.assign(def, def+strlen(def));
+    DefineImageTextures(def1x1, bytes1x1);
+#endif
+#endif
+    }
+
+/*---------------------------------------------------------------------------------**//**
+* @bsimethod                                    Sam.Wilson                      06/13
++---------------+---------------+---------------+---------------+---------------+------*/
+void RedlineModel::StoreImageDataFromJPEG (uint8_t const* jpegData, size_t jpegDataSize, Target::CapturedImageInfo const& imageInfoIn, bool fitToX)
+    {
+    Target::CapturedImageInfo imageInfo;
+    ByteStream rgbData;
+    if (ImageUtilities::ReadImageFromJpgBuffer(rgbData, imageInfo, jpegData, jpegDataSize, imageInfoIn) != BSISUCCESS)
+        return;
+    StoreImageData(rgbData, imageInfo, fitToX, /*compresssImageProperty*/false);
+    }
+
+/*---------------------------------------------------------------------------------**//**
+* @bsimethod                                    Sam.Wilson                      06/13
++---------------+---------------+---------------+---------------+---------------+------*/
+BentleyStatus RedlineModel::LoadImageData(ImageDef& imageDef, bvector<uint8_t>& imageData)
+    {
+    return LoadImageData(imageDef, imageData, GetDgnDb(), GetModelId());
+    }
+
+/*---------------------------------------------------------------------------------**//**
+* @bsimethod                                    Sam.Wilson                      06/13
++---------------+---------------+---------------+---------------+---------------+------*/
+BentleyStatus RedlineModel::LoadImageData(ImageDef& imageDef, bvector<uint8_t>& imageData, DgnDbCR project, DgnModelId modelId)
+    {
+    imageData.clear();
+
+    Json::Value json(Json::objectValue);
+    if (queryPropertyAsJson(json, project, modelId, RedlineModelProperty::ImageDef(), 0) != BSISUCCESS || imageDef.FromPropertiesJson(json) != BSISUCCESS)
+        return BSIERROR;
+
+    size_t imageDataSizeInBytes = imageDef.m_sizeInPixels.x * imageDef.m_sizeInPixels.y * imageDef.GetSizeofPixelInBytes();
+    imageData.resize(imageDataSizeInBytes);
+    if (project.QueryProperty(&imageData[0], (uint32_t)imageData.size(), RedlineModelProperty::ImageData(), modelId.GetValue()) != BE_SQLITE_ROW)
+        {
+        if (project.QueryProperty(&imageData[0], (uint32_t)imageData.size(), RedlineModelProperty::ImageData2(), modelId.GetValue()) != BE_SQLITE_ROW)
+            return BSIERROR;
+        }
+
+    return BSISUCCESS;
+    }
+
+// source: http://www.hackersdelight.org/hdcodetxt/flp2.c.txt
+int hibit(unsigned int n) 
+    {
+    n |= (n >>  1);
+    n |= (n >>  2);
+    n |= (n >>  4);
+    n |= (n >>  8);
+    n |= (n >> 16);
+    return n - (n >> 1);
+    }
+
+/*---------------------------------------------------------------------------------**//**
+* @bsimethod                                    Sam.Wilson                      06/13
++---------------+---------------+---------------+---------------+---------------+------*/
+void RedlineModel::DefineImageTexturesForRow(ImageDef const& imageDef, uint8_t const* rowStart, DPoint3dCR rowOrigin, Point2dCR tileDims, uint32_t nTilesAcross)
+    {
+#ifdef WIP_MOSAIC
+    uint32_t pitch = (uint32_t)imageDef.GetPitch(); // # bytes per row
+
+    uint32_t fullWidth = (uint32_t) imageDef.m_sizeInPixels.x; // # pixels per row
+
+    double pixelsToModelX = imageDef.m_size.x / imageDef.m_sizeInPixels.x;
+    double tileWidthModel = tileDims.x * pixelsToModelX;  // the width of a tile in model coordinates
+    uint32_t tileWidthInBytes = tileDims.x*(uint32_t)imageDef.GetSizeofPixelInBytes();  // the size of a tile's worth of data in bytes
+    
+    //  March tiles across the row
+    Byte const* colStart = rowStart;
+    DPoint3d colOrigin = rowOrigin;
+    intptr_t tileid = GetBackDropTextureId() + m_tileIds.size();        // the next unused tileid
+    for (uint32_t col=0; col<nTilesAcross; ++col)
+        {
+        if (tileDims.y != 0)
+            {
+            T_HOST.GetGraphicsAdmin()._DefineTile(tileid, nullptr, tileDims, false, imageDef.m_format, pitch, colStart);
+            m_tileIds.push_back(tileid);
+            ++tileid;
+            }
+        m_tileOrigins.push_back(colOrigin);
+            
+        colStart += tileWidthInBytes;
+        colOrigin.x += tileWidthModel;                           // march across
+        }
+
+    // tack on the tall, narrow tile to the right of the last full tile in this row.
+    Point2d stubColTileDims;
+    stubColTileDims.x = fullWidth - (nTilesAcross*tileDims.x);
+    if (stubColTileDims.x  != 0)
+        {
+        stubColTileDims.y = tileDims.y;
+        if (tileDims.y != 0)
+            {
+            T_HOST.GetGraphicsAdmin()._DefineTile(tileid, nullptr, stubColTileDims, false, imageDef.m_format, pitch, colStart);
+            m_tileIds.push_back(tileid);
+            ++tileid;
+            }
+        m_tileOrigins.push_back(colOrigin);
+        }
+
+    //  Append the location of the outside corner of the row.
+    colOrigin.x = rowOrigin.x + imageDef.m_size.x;
+    m_tileOrigins.push_back(colOrigin);
+#endif
+    }
+
+/*---------------------------------------------------------------------------------**//**
+* @bsimethod                                    Sam.Wilson                      06/13
++---------------+---------------+---------------+---------------+---------------+------*/
+void RedlineModel::DefineImageTextures(ImageDef const& imageDef, bvector<uint8_t> const& imageData)
+    {
+#ifdef WIP_MOSAIC
+    // All dimensions are in PIXELS unless specified as "bytes" or "model" (i.e., distance)
+    uint32_t maxTileSize = 1024;
+
+    BeAssert(m_tileIds.empty());
+    m_tileIds.clear();
+    m_tileOrigins.clear();
+
+    uint32_t pixelsX = (uint32_t) imageDef.m_sizeInPixels.x;
+    uint32_t pixelsY = (uint32_t) imageDef.m_sizeInPixels.y;
+
+    //  What is the largest SQUARE tile we can have in this image?
+    uint32_t tileSize = std::min(maxTileSize, pixelsX);
+    tileSize = std::min(tileSize, pixelsY);
+
+    //  Round this down to a power of 2
+    tileSize = hibit(tileSize);
+
+    //  Compute the number of these tiles that we can fit across and up
+    uint32_t nTilesAcross = pixelsX / tileSize;
+    uint32_t nTilesUp     = pixelsY / tileSize;
+
+    Point2d tileDims = {tileSize,tileSize};
+
+    double pixelsToModelY = imageDef.m_size.y / imageDef.m_sizeInPixels.y;
+
+    //  For each row
+    DPoint3d rowOrigin = DPoint3d::From(imageDef.m_origin);       // lower left
+    double layoutDirection = 1.0; 
+    rowOrigin.z = -DgnViewport::GetDisplayPriorityFrontPlane();  // lowest possibly priority
+    m_tilesX = 0;
+    Byte const* rowStart = &imageData[0];
+    uint32_t pitch = (uint32_t)imageDef.GetPitch();
+        
+    for (uint32_t row=0; row<nTilesUp; ++row)
+        {
+        //  March tiles across the columns of this row
+        DefineImageTexturesForRow(imageDef, rowStart, rowOrigin, tileDims, nTilesAcross);
+        rowStart += tileDims.y*pitch;
+        rowOrigin.y += layoutDirection * (tileDims.y * pixelsToModelY);// march up the y-axis in model coordinates
+        ++m_tilesX;
+        } 
+
+    //  rowStart now points to the remaining pixels across the top.
+    Point2d topTileDims;
+    topTileDims.x = tileSize;
+    topTileDims.y = imageDef.m_sizeInPixels.y - (nTilesUp*tileSize);
+    if (topTileDims.y != 0)
+        {
+        DefineImageTexturesForRow(imageDef, rowStart, rowOrigin, topTileDims, nTilesAcross);
+        rowStart += topTileDims.y*pitch;
+        rowOrigin.y += layoutDirection * (topTileDims.y * pixelsToModelY);// march up the y-axis in model coordinates
+        ++m_tilesX;
+        }
+
+    //  Finally, append the corners of the last stub tile
+    Point2d nopTileDims;
+    nopTileDims.x = tileSize;
+    nopTileDims.y = 0;  // TRICKY: This tells DefineImageTexturesForRow not to define textures, just push DPoint3ds
+    DefineImageTexturesForRow(imageDef, nullptr, rowOrigin, nopTileDims, nTilesAcross);
+
+#else
+
+    //  tile corners:
+    //
+    //          [2]                         [3]   ^
+    //                                          m_size.y
+    //  m_origin[0]                         [1]   v
+    //             <-------m_size.x-------->
+    DPoint3d uvPts[4];
+    ::memset(uvPts, 0, sizeof(uvPts));
+    uvPts[0].x = uvPts[2].x = m_imageDef.m_origin.x;
+    uvPts[0].y = uvPts[1].y = m_imageDef.m_origin.y;
+    uvPts[1].x = uvPts[3].x = m_imageDef.m_origin.x + m_imageDef.m_size.x;
+    uvPts[2].y = uvPts[3].y = m_imageDef.m_origin.y + m_imageDef.m_size.y;
+    
+    for (int i=0; i<_countof(uvPts); ++i)
+        uvPts[i].z = -DgnViewport::GetDisplayPriorityFrontPlane();  // lowest possibly priority
+
+    if (imageDef.GetIsTopDown())
+        {
+        std::swap(uvPts[0], uvPts[2]);
+        std::swap(uvPts[1], uvPts[3]);
+        }
+
+    for (auto const& corner : uvPts)
+        m_tileOrigins.push_back(corner);
+
+#if defined (NEEDS_WORK_CONTINUOUS_RENDER)
+    auto pitch = (uint32_t)imageDef.GetPitch();
+    auto tileid = GetBackDropTextureId();
+    Point2d tileDims;
+    tileDims.x = imageDef.m_sizeInPixels.x;
+    tileDims.y = imageDef.m_sizeInPixels.y;
+
+    T_HOST.GetGraphicsAdmin()._DefineTile(tileid, nullptr, tileDims, false, imageDef.m_format, pitch, imageData.data());
+    m_tileIds.push_back(tileid);
+    m_tilesX = 1;
+#endif
+
+#endif
+    }
+
+/*---------------------------------------------------------------------------------**//**
+* @bsimethod                                    Sam.Wilson                      06/13
++---------------+---------------+---------------+---------------+---------------+------*/
+void RedlineModel::LoadImageDataAndDefineTexture()
+    {
+#if defined (NEEDS_WORK_CONTINUOUS_RENDER)
+    if (T_HOST.GetGraphicsAdmin()._IsTextureIdDefined(GetBackDropTextureId()))
+        return;
+#endif
+
+    bvector<uint8_t> imageData;
+    LoadImageData(m_imageDef, imageData);
+    DefineImageTextures(m_imageDef, imageData);
+    }
+
+/*---------------------------------------------------------------------------------**//**
+* @bsimethod                                    Sam.Wilson                      06/13
++---------------+---------------+---------------+---------------+---------------+------*/
+void RedlineViewController::OnOpen(RedlineModel& targetModel)
+    {
+    targetModel.LoadImageDataAndDefineTexture();
+    }
+
+/*---------------------------------------------------------------------------------**//**
+* @bsimethod                                    Sam.Wilson                      06/13
++---------------+---------------+---------------+---------------+---------------+------*/
+void RedlineViewController::OnClose(RedlineModel& targetModel)
+    {
+#if defined (NEEDS_WORK_CONTINUOUS_RENDER)
+    T_HOST.GetGraphicsAdmin()._DeleteTexture(targetModel.GetBackDropTextureId());
+#endif
+    }
+
+void RedlineViewController::SetDrawBorder(bool allow) {m_drawBorder=allow;}
+bool RedlineViewController::GetDrawBorder() const {return m_drawBorder;}
+
+/*---------------------------------------------------------------------------------**//**
+* @bsimethod                                    Sam.Wilson                      06/13
++---------------+---------------+---------------+---------------+---------------+------*/
+BentleyStatus RedlineModel::DrawImage(ViewContextR context, DPoint3dCR viewOrg, DVec3dCR viewDelta, bool drawBorder)
+    {
+#if defined (NEEDS_WORK_CONTINUOUS_RENDER)
+    // Make sure texture is defined. (I think it could get deleted when we run low on memory, so we might have to re-create it on the fly.)
+    LoadImageDataAndDefineTexture();
+
+    uintptr_t const& x = m_tileIds.front();
+    int tilesY = (int)m_tileIds.size() / m_tilesX;
+
+    context.GetCurrentGraphicR().AddMosaic((int)m_tilesX, tilesY, &x, &m_tileOrigins[0]);
+#endif
+
+    return BSISUCCESS;
+    }
+
+/*---------------------------------------------------------------------------------**//**
+* @bsimethod                                    Grigas.Petraitis                10/14
++---------------+---------------+---------------+---------------+---------------+------*/
+uintptr_t RedlineModel::GetBackDropTextureId() const 
+    {
+    return (uintptr_t) this;
+    }
+
+/*---------------------------------------------------------------------------------**//**
+* @bsimethod                                    Sam.Wilson                      06/13
++---------------+---------------+---------------+---------------+---------------+------*/
+void RedlineViewController::_DrawView(ViewContextR context)
+    {
+    BeAssert(dynamic_cast<RedlineModel*> (context.GetViewport()->GetViewController().GetTargetModel()) != NULL && "RedlineViewController should be used only to draw RedlineModels!");
+    RedlineModel* targetModel = (RedlineModel*) context.GetViewport()->GetViewController().GetTargetModel();
+
+    targetModel->DrawImage(context, GetOrigin(), GetDelta(), m_drawBorder);
+
+    T_Super::_DrawView(context);   // draws sheet border and redline graphics
+    }
+
+/*---------------------------------------------------------------------------------**//**
+* @bsimethod                                    Sam.Wilson                      03/14
++---------------+---------------+---------------+---------------+---------------+------*/
+ViewController* RedlineViewController::Create(DgnDbR project, DgnViewId viewId)
+    {
+    auto markupProject = dynamic_cast<DgnMarkupProject*>(&project);
+    if (markupProject == NULL)
+        return NULL;
+    auto rdlView = ViewDefinition::QueryView(viewId, *markupProject);
+    auto rdlModel = rdlView.IsValid() ? markupProject->OpenRedlineModel(rdlView->GetBaseModelId()) : nullptr;
+    if (rdlModel == NULL)
+        return NULL;
+
+    return new RedlineViewController(*rdlModel, viewId);
+    }
+
+/*---------------------------------------------------------------------------------**//**
+* @bsimethod                                    Sam.Wilson                      03/14
++---------------+---------------+---------------+---------------+---------------+------*/
+RedlineViewControllerPtr RedlineViewController::InsertView(RedlineModelR rdlModel, DgnViewId templateView, BSIRectCR projectViewRect, BSIRectCR imageViewRect)
+    {
+    DgnMarkupProject* project = rdlModel.GetDgnMarkupProject();
+    if (project == NULL)
+        {
+        BeAssert(false);
+        return NULL;
+        }
+
+    RedlineViewDefinition view(RedlineViewDefinition::CreateParams(*project, rdlModel.GetCode().GetValue().c_str(),
+                ViewDefinition::Data(rdlModel.GetModelId(), DgnViewSource::Generated)));
+    if (!view.Insert().IsValid())
+        return nullptr;
+
+    auto controller = new RedlineViewController(rdlModel, view.GetViewId());
+
+    controller->m_enableViewManipulation = true; // *** TRICKY: Normally, RedlineViewController::SetDelta, Origin, Rotation are disabled (to prevent user from changing camera on sheet.)
+
+    auto templateSheet = ViewDefinition::LoadViewController(templateView, *project, ViewDefinition::FillModels::No);
+    if (templateSheet.IsValid())
+        {
+        controller->SetBackgroundColor(templateSheet->GetBackgroundColor());
+        controller->SetDelta(templateSheet->GetDelta());
+        controller->SetOrigin(templateSheet->GetOrigin());
+        controller->GetViewedCategoriesR() = templateSheet->GetViewedCategories();
+        controller->SetRotation(templateSheet->GetRotation());
+        controller->GetViewFlagsR() = templateSheet->GetViewFlags();
+        }
+    else
+        {
+        DPoint3d org;
+        DVec3d delta;
+        AxisAlignedBox3d range = rdlModel.QueryModelRange();
+        if (!range.IsEmpty())
+            {
+            range.Extend(range.XLength() * 0.1);   // add in a margin of 10%
+            delta.Init(range.XLength(), range.YLength());
+            org.Init(range.low.x, range.low.y);
+            }
+        else
+            {
+            org.Init(0,0);
+            delta.Init(1024,1024);
+            }
+
+        controller->SetOrigin(org);
+        controller->SetDelta(delta);
+
+        RotMatrix rot;
+        rot.InitIdentity();
+        controller->SetRotation(rot);
+        
+        ViewFlags flags;
+        memset(&flags, 0, sizeof(flags));
+        controller->GetViewFlagsR() = flags;
+
+        for (auto const& catId : DgnCategory::QueryCategories(rdlModel.GetDgnDb()))
+            controller->ChangeCategoryDisplay(catId, true);
+        }
+        
+    controller->m_enableViewManipulation = false;
+
+    // Align the redline view with the DgnDb view, in order to make the transition from project to redline view smoother.
+    //
+    // Background: Before a view is displayed, the DgnViewport will always "adjust" the view's origin and delta to get as 
+    // much of the viewed area on the screen as possible. If, for example, the screen is tall and narrow while
+    // the viewinfo delta is short and wide, the viewinfo origin will be shifted and its delta expanded so that
+    // the largest possible swath of the viewed area is displayed in the narrow window.
+    // 
+    // We force the redline view to be adjusted now, and then we set the sheet origin and delta to match. That way, we
+    // know that the redline model (and the image that we embed in it) will display in about the same location on the screen
+    // as the DgnDb view. That makes for a smoother transition from DgnDb vew to redline view. 
+    controller->AdjustAspectRatio(projectViewRect.Aspect(), true);
+
+    controller->Save();
+
+    return controller;
+    }
+
+/*---------------------------------------------------------------------------------**//**
+* @bsimethod                                    Sam.Wilson                      06/13
++---------------+---------------+---------------+---------------+---------------+------*/
+DgnViewId DgnMarkupProject::CreateRedlineModelView(RedlineModelR model, DgnViewId templateView, BSIRectCR projectViewRect, BSIRectCR imageViewRect)
+    {
+    if (CheckIsOpen() != BSISUCCESS)
+        return DgnViewId();
+
+    auto controller = RedlineViewController::InsertView(model, templateView, projectViewRect, imageViewRect);
+    if (!controller.IsValid())
+        {
+        BeAssert(false && "We must always generate rdl views with unique names!");
+        return  DgnViewId();
+        }
+
+    //  Associate the redline model with the view.
+    int64_t v = controller->GetViewId().GetValue();
+    SaveProperty(RedlineModelProperty::ViewId(), &v, sizeof(v), model.GetModelId().GetValue());
+
+    //  Adjust the model's sheet settings to fit in the view
+    //model.m_origin.Init (controller->GetOrigin().x, controller->GetOrigin().y);
+    model.m_size.Init(controller->GetDelta().x, controller->GetDelta().y);
+
+    //  Apply user-specified insets. 
+    //  imageViewRect is the desired location and size of the image in pixels
+    //  imageViewRect - projectViewRect is a vector that applies the desired adjustment (in pixels).
+    //  Ultimately, we have to adjust the view controller's origin and delta, which are in model coordinates.
+    //  So, we'll have to transform this adjustment from pixels to distances. The conversion is based on the fact that
+    //  the desired adjustment as a proportion of the view dimensions is the same whether stated in pixels or in distances.
+    //  insetdistance.x / widthdistance.x =  insetpixels.x / widthpixels.x
+    //  Therefore,
+    //  insetdistance.x                   = (insetpixels.x / widthpixels.x) * widthdistance.x 
+    //                                    =  insetpixels.x * (widthdistance.x/widthpixels.x)
+    //                                      
+    double toDistanceX = model.m_size.x / projectViewRect.Width();
+    double toDistanceY = model.m_size.y / projectViewRect.Height();
+
+    DPoint2d deltaUL;    // vector from project view origin to desired origin (upper left)
+    deltaUL.x = ( imageViewRect.Left() - projectViewRect.Left()     ) * toDistanceX;
+    deltaUL.y = ( imageViewRect.Top()  - projectViewRect.Top()      ) * toDistanceY;
+
+    DPoint2d deltaBR;    // vector from project view corner to desired corner (bottom right)
+    deltaBR.x = ( imageViewRect.Right() - projectViewRect.Right()   ) * toDistanceX;
+    deltaBR.y = ( imageViewRect.Bottom()  - projectViewRect.Bottom()) * toDistanceY;
+
+    //  Now restate the adjustment in terms of changes to bottom left and size
+    //  Recall: BSIRect has origin at top left, corner at bottom right, and +y moves DOWN the view from top to bottom
+    //  So, an inset in BSIRect terms will have +ix,+iy for the origin and -ix,-iy for the corner.
+    //  In the diagram below, the O is the origin, and C is the corner. io is the inset origin, and ic is the inset corner.
+    //  Positive X goes across, and positive Y goes down.
+    //      +X
+    //     ---->
+    //    |  
+    // +Y |                 deltaUL.x (+)           
+    //    v                O--> .............
+    //       deltaUL.y (+) |                :  
+    //                     v   io           :
+    //                     :                :
+    //                     :                :
+    //                     :            ic  ^
+    //                     :                | deltaBR.y (-)
+    //                     :.............<--C
+    //                                   deltaBR.x (-)
+    //
+    //  In Cartesian coordinates the view origin is at bottom left, and +y moves UP the view. So, 
+    //  THE SIGN OF Y CHANGES, and the origin and corner move from ToptLeft (TL) and BottomRight (BR) to BottomLeft (BL) and TopRight (TR)
+    //
+    //     ^
+    //  +Y |
+    //     |    +X
+    //      ----->       
+    //                                   deltaTR.x (-) = deltaBR.x
+    //                     ..............<--TR
+    //                     :                |  deltaTR.y (-) = -deltaUL.y
+    //                     :           itr  v
+    //                     :                :
+    //                     :                :
+    //                     ^   ibl          :
+    //      deltaBL.y (+)  |                :
+    //    = -deltaBR.y     BL-->.............:
+    //                      deltaBL.x (+)
+    //                      = deltaUL.x      
+    DPoint2d deltaBL;
+    deltaBL.Init (deltaUL.x, -deltaBR.y);
+    DPoint2d deltaTR;
+    deltaTR.Init (deltaBR.x, -deltaUL.y);
+    //
+    //  Thus deltaBL.y comes out +
+    //       deltaTR.y comes out -
+    //
+    // Now a view is actually defined terms of origin and "delta", which is its size. So, if we want to adjust the BL rightward and upward and the TR leftward and downward, 
+    // we must REDUCE the delta.x coordinate by the sum of the rightward and leftward adjustments and its y coordinate by the sum of the downward and upward adjustments.
+     
+    DVec2d deltaSize; 
+    deltaSize.Init (-(deltaBL.x + -deltaTR.x),  -(deltaBL.y + -deltaTR.y));
+
+    //model.m_origin.Add (deltaBL);
+    model.m_size.Add(deltaSize);
+
+    /*
+    double inset = 0.1 * uorPerMaster;
+    sheetDef.m_size.x -= 2*inset;
+    sheetDef.m_size.y -= 2*inset;
+    sheetDef.m_origin.x += inset;
+    sheetDef.m_origin.y += inset;
+    */
+
+    model.Update();
+
+    return controller->GetViewId();    
+    }
+
+/*---------------------------------------------------------------------------------**//**
+* @bsimethod                                    Sam.Wilson                      06/13
+DgnViewId RedlineModel::GetViewId () const
+    {
+    int64_t v;
+    if (GetDgnDb().QueryProperty (&v, sizeof(v), RedlineModelProperty::ViewId(), GetModelId().GetValue()) != BE_SQLITE_ROW)
+        return DgnViewId();
+    return DgnViewId(v);
+    }
++---------------+---------------+---------------+---------------+---------------+------*/
+
+/*---------------------------------------------------------------------------------**//**
+* @bsimethod                                    Sam.Wilson                      03/14
++---------------+---------------+---------------+---------------+---------------+------*/
+#ifdef WIP_SpatialRedlineViewController // *** we need the SpatialViewController& of the subject view in order to create a SpatialRedlineViewController
+ViewControllerPtr SpatialRedlineViewController::Create(DgnViewType viewType, Utf8CP viewSubtype, DgnDbR project, DgnViewId viewId)
+    {
+    if (CheckViewSubType(viewSubtype,GetViewSubType()) != BSISUCCESS)
+        return NULL;
+    auto markupProject = dynamic_cast<DgnMarkupProject*>(&project);
+    if (markupProject == NULL)
+        return NULL;
+    auto rdlView = ViewDefinition::QueryView(viewId, project);
+    auto rdlModel = rdlView.IsValid() ? markupProject->OpenRedlineModel(rdlView.GetBaseModelId()) : nullptr;
+    if (rdlModel == NULL)
+        return NULL;
+    return new SpatialRedlineViewController(*rdlModel, subjectViewController);
+    }
+
+/*---------------------------------------------------------------------------------**//**
+* @bsimethod                                    Sam.Wilson                      03/14
++---------------+---------------+---------------+---------------+---------------+------*/
+SpatialRedlineViewControllerPtr SpatialRedlineViewController::InsertView(SpatialRedlineModel& model, SpatialViewController& subjectView)
+    {
+    DgnViews::View view(DgnViewType::Physical, GetViewSubType(), model.GetModelId(),model.GetModelName(), NULL, DgnViewSource::Generated);
+
+    auto rc = model.GetDgnMarkupProject()->Views().InsertView(view);
+    if (BE_SQLITE_OK != rc)
+        return NULL;
+
+    auto controller = new SpatialRedlineViewController(model, subjectView, view.GetId());
+
+    //  The physical redline view is always exactly the same as the subject DgnDb view. Start it off with a copy of the subject view's settings.
+    //  Note: we route the view settings through Json to avoid problems in the case where dgnView is not exactly the same type as this view controller.
+    //  We know it's a sub-class of SpatialViewController, and so it has all of the properties that we care about. 
+    Json::Value json;
+    subjectView._SaveToSettings(json);
+    controller->_RestoreFromSettings(json);
+    controller->Save();
+
+    return controller;
+    }
+
+/*---------------------------------------------------------------------------------**//**
+* @bsimethod                                    Sam.Wilson                      06/13
++---------------+---------------+---------------+---------------+---------------+------*/
+DgnViewId DgnMarkupProject::CreateSpatialRedlineModelView(SpatialRedlineModelR model, SpatialViewControllerR dgnView)
+    {
+    if (CheckIsOpen() != BSISUCCESS)
+        return DgnViewId();
+
+    auto controller = SpatialRedlineViewController::InsertView(model, dgnView);
+    if (!controller.IsValid())
+        {
+        BeAssert(false && "We must always generate rdl views with unique names!");
+        return  DgnViewId();
+        }
+
+    //  Associate the redline model with the view.
+    int64_t v = controller->GetViewId().GetValue();
+    SaveProperty(RedlineModelProperty::ViewId(), &v, sizeof(v), model.GetModelId().GetValue());
+
+    return controller->GetViewId();
+    }
+#endif
+
+/*---------------------------------------------------------------------------------**//**
+* @bsimethod                                    Sam.Wilson                      06/13
+DgnViewId SpatialRedlineModel::GetViewId () const
+    {
+    int64_t v;
+    if (m_dgndb->QueryProperty (&v, sizeof(v), RedlineModelProperty::ViewId(), GetModelId().GetValue()) != BE_SQLITE_ROW)
+        return DgnViewId();
+    return DgnViewId(v);
+    }
++---------------+---------------+---------------+---------------+---------------+------*/
+
+/*---------------------------------------------------------------------------------**//**
+* @bsimethod                                    Sam.Wilson                      04/13
++---------------+---------------+---------------+---------------+---------------+------*/
+RedlineModelP DgnMarkupProject::CreateRedlineModel(Utf8CP name, DgnModelId templateModel)
+    {
+    if (CheckIsOpen() != BSISUCCESS)
+        return nullptr;
+
+    RedlineModelPtr rdlModel = RedlineModel::Create(*this, name, templateModel);
+    if (!rdlModel.IsValid())
+        return nullptr;
+
+    rdlModel->Insert(); // Takes ownership of the rdlModel, adding a reference to it.
+
+    SaveChanges();
+
+    return rdlModel.get();      // ... that's why I can return a naked pointer to the model
+    }
+
+/*---------------------------------------------------------------------------------**//**
+* @bsimethod                                    Sam.Wilson                      04/13
++---------------+---------------+---------------+---------------+---------------+------*/
+SpatialRedlineModelP DgnMarkupProject::CreateSpatialRedlineModel(Utf8CP name, SpatialModelCR subjectViewTargetModel)
+    {
+    if (CheckIsOpen() != BSISUCCESS)
+        return nullptr;
+
+    SpatialRedlineModelPtr rdlModel = SpatialRedlineModel::Create(*this, name, subjectViewTargetModel);
+
+    if (!rdlModel.IsValid())
+        return nullptr;
+
+    rdlModel->Insert(); // Takes ownership of the rdlModel, adding a reference to it.
+
+    SaveChanges();
+
+    return rdlModel.get();      // ... that's why I can return a naked pointer to the model
+    }
+
+/*---------------------------------------------------------------------------------**//**
+* @bsimethod                                    Sam.Wilson                      04/13
++---------------+---------------+---------------+---------------+---------------+------*/
+RedlineModelP DgnMarkupProject::OpenRedlineModel(DgnModelId mid)
+    {
+    if (CheckIsOpen() != BSISUCCESS)
+        return NULL;
+
+    RedlineModelPtr redlineModel = Models().Get<RedlineModel>(mid);
+    if (!redlineModel.IsValid())
+        return nullptr;
+
+    //! Always fill a redline model. We never work with a subset of redline graphics.
+    //! Note: even if redline model was previously loaded, it might have been emptied. So, make sure it's filled.
+    redlineModel->FillModel();
+
+    return redlineModel.get();
+    }
+
+/*---------------------------------------------------------------------------------**//**
+* @bsimethod                                    Sam.Wilson                      04/13
++---------------+---------------+---------------+---------------+---------------+------*/
+SpatialRedlineModelP DgnMarkupProject::OpenSpatialRedlineModel(DgnModelId mid)
+    {
+    if (CheckIsOpen() != BSISUCCESS)
+        return NULL;
+
+    SpatialRedlineModelPtr redlineModel = Models().Get<SpatialRedlineModel>(mid);
+    if (!redlineModel.IsValid())
+        return nullptr;
+
+    //! Always fill a redline model. We never work with a subset of redline graphics.
+    //! Note: even if redline model was previously loaded, it might have been emptied. So, make sure it's filled.
+    redlineModel->FillModel();
+
+    return redlineModel.get();
+    }
+
+/*---------------------------------------------------------------------------------**//**
+* @bsimethod                                    Sam.Wilson                      04/13
++---------------+---------------+---------------+---------------+---------------+------*/
+BentleyStatus DgnMarkupProject::EmptyRedlineModel(DgnModelId mid)
+    {
+    if (CheckIsOpen() != BSISUCCESS)
+        return BSIERROR;
+
+    DgnModelP dgnModel = Models().FindModel(mid).get();
+    if (dgnModel == NULL)
+        return BSIERROR;
+
+    dgnModel->EmptyModel();
+    return BSISUCCESS;
+    }
+
+/*---------------------------------------------------------------------------------**//**
+* @bsimethod                                    Sam.Wilson                      04/13
++---------------+---------------+---------------+---------------+---------------+------*/
+BentleyStatus DgnMarkupProject::EmptySpatialRedlineModel(DgnModelId mid)
+    {
+    return EmptyRedlineModel(mid);
+    }