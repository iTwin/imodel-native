--- conflicted
+++ resolved
@@ -1,964 +1,959 @@
-/*--------------------------------------------------------------------------------------+
-|
-|     $Source: DgnCore/DgnMarkupProject.cpp $
-|
-|  $Copyright: (c) 2017 Bentley Systems, Incorporated. All rights reserved. $
-|
-+--------------------------------------------------------------------------------------*/
-#include "DgnPlatformInternal.h"
-#include "DgnCoreLog.h"
-#include <BeJpeg/BeJpeg.h>
-#include <DgnPlatform/DgnMarkupProject.h>
-#include <DgnPlatform/ViewDefinition.h>
-
-#define QV_RGBA_FORMAT   0
-#define QV_BGRA_FORMAT   1
-#define QV_RGB_FORMAT    2
-#define QV_BGR_FORMAT    3
-
-#define MARKUPEXTERNALLINK_LinkedElementId "LinkedElementId"
-
-#define CATEGORY_RedlineImage "RedlineImage"
-
-static WCharCP s_markupDgnDbExt   = L".markupdb";
-static Utf8CP  s_projectType      = "Markup";
-
-DOMAIN_DEFINE_MEMBERS(MarkupDomain)
-
-BEGIN_BENTLEY_DGN_NAMESPACE
-namespace dgn_ModelHandler
-    {
-    HANDLER_DEFINE_MEMBERS(SpatialRedline)
-    HANDLER_DEFINE_MEMBERS(Redline)
-    }
-
-namespace dgn_ElementHandler
-    {
-    HANDLER_DEFINE_MEMBERS(MarkupExternalLinkHandler)
-    HANDLER_DEFINE_MEMBERS(MarkupExternalLinkGroupHandler)
-    HANDLER_DEFINE_MEMBERS(RedlineViewDef);
-    HANDLER_DEFINE_MEMBERS(RedlineElementHandler);
-    }
-END_BENTLEY_DGN_NAMESPACE
-
-//---------------------------------------------------------------------------------------
-// @bsimethod                                Ramanujam.Raman                    04/2016
-//---------------------------------------------------------------------------------------
-MarkupExternalLink::CreateParams::CreateParams(LinkModelR linkModel, DgnElementId linkedElementId /*= DgnElementId()*/) : CreateParams(Dgn::DgnElement::CreateParams(linkModel.GetDgnDb(), linkModel.GetModelId(), MarkupExternalLink::QueryClassId(linkModel.GetDgnDb())), linkedElementId)
-    {
-    }
-
-//---------------------------------------------------------------------------------------
-// @bsimethod                                Ramanujam.Raman                    05/2016
-//---------------------------------------------------------------------------------------
-MarkupExternalLinkCPtr MarkupExternalLink::Insert()
-    {
-    MarkupExternalLinkCPtr link = GetDgnDb().Elements().Insert<MarkupExternalLink>(*this);
-    BeAssert(link.IsValid());
-    return link;
-    }
-
-//---------------------------------------------------------------------------------------
-// @bsimethod                                Ramanujam.Raman                    05/2016
-//---------------------------------------------------------------------------------------
-MarkupExternalLinkCPtr MarkupExternalLink::Update()
-    {
-    MarkupExternalLinkCPtr link = GetDgnDb().Elements().Update<MarkupExternalLink>(*this);
-    BeAssert(link.IsValid());
-    return link;
-    }
-
-//---------------------------------------------------------------------------------------
-// @bsimethod                                Ramanujam.Raman                    04/2016
-//---------------------------------------------------------------------------------------
-void MarkupExternalLink::_BindWriteParams(ECSqlStatement& stmt, ForInsert forInsert)
-    {
-    T_Super::_BindWriteParams(stmt, forInsert);
-    stmt.BindId(stmt.GetParameterIndex(MARKUPEXTERNALLINK_LinkedElementId), m_linkedElementId);
-    }
-
-//---------------------------------------------------------------------------------------
-// @bsimethod                                Ramanujam.Raman                    04/2016
-//---------------------------------------------------------------------------------------
-DgnDbStatus MarkupExternalLink::_ReadSelectParams(ECSqlStatement& stmt, ECSqlClassParams const& params)
-    {
-    DgnDbStatus status = T_Super::_ReadSelectParams(stmt, params);
-    if (DgnDbStatus::Success != status)
-        return status;
-
-    m_linkedElementId = stmt.GetValueId<DgnElementId>(params.GetSelectIndex(MARKUPEXTERNALLINK_LinkedElementId));
-    return DgnDbStatus::Success;
-    }
-
-//---------------------------------------------------------------------------------------
-// @bsimethod                                Ramanujam.Raman                    04/2016
-//---------------------------------------------------------------------------------------
-void MarkupExternalLink::_CopyFrom(DgnElementCR other)
-    {
-    T_Super::_CopyFrom(other);
-
-    MarkupExternalLinkCP otherLink = dynamic_cast<MarkupExternalLinkCP> (&other);
-    if (otherLink)
-        m_linkedElementId = otherLink->m_linkedElementId;
-    }
-
-//---------------------------------------------------------------------------------------
-// @bsimethod                                Ramanujam.Raman                    04/2016
-//---------------------------------------------------------------------------------------
-MarkupExternalLinkGroup::CreateParams::CreateParams(LinkModelR linkModel) : CreateParams(Dgn::DgnElement::CreateParams(linkModel.GetDgnDb(), linkModel.GetModelId(), MarkupExternalLinkGroup::QueryClassId(linkModel.GetDgnDb())))
-    {
-    }
-
-//---------------------------------------------------------------------------------------
-// @bsimethod                                Ramanujam.Raman                    05/2016
-//---------------------------------------------------------------------------------------
-MarkupExternalLinkGroupCPtr MarkupExternalLinkGroup::Insert()
-    {
-    MarkupExternalLinkGroupCPtr link = GetDgnDb().Elements().Insert<MarkupExternalLinkGroup>(*this);
-    BeAssert(link.IsValid());
-    return link;
-    }
-
-//---------------------------------------------------------------------------------------
-// @bsimethod                                Ramanujam.Raman                    05/2016
-//---------------------------------------------------------------------------------------
-MarkupExternalLinkGroupCPtr MarkupExternalLinkGroup::Update()
-    {
-    MarkupExternalLinkGroupCPtr link = GetDgnDb().Elements().Update<MarkupExternalLinkGroup>(*this);
-    BeAssert(link.IsValid());
-    return link;
-    }
-
-//---------------------------------------------------------------------------------------
-// @bsimethod                                Ramanujam.Raman                    03/2015
-//---------------------------------------------------------------------------------------
-MarkupDomain::MarkupDomain() : DgnDomain(MARKUP_SCHEMA_NAME, "Markup Domain", 1)
-    {
-    RegisterHandler(dgn_ModelHandler::Redline::GetHandler());
-    RegisterHandler(dgn_ModelHandler::SpatialRedline::GetHandler());
-    RegisterHandler(dgn_ElementHandler::RedlineElementHandler::GetHandler());
-    RegisterHandler(dgn_ElementHandler::RedlineViewDef::GetHandler());
-    RegisterHandler(dgn_ElementHandler::MarkupExternalLinkHandler::GetHandler());
-    RegisterHandler(dgn_ElementHandler::MarkupExternalLinkGroupHandler::GetHandler());
-    }
-
-/*---------------------------------------------------------------------------------**//**
-* @bsimethod                                    Sam.Wilson                      10/16
-+---------------+---------------+---------------+---------------+---------------+------*/
-static void createImageCategory(DgnDbR db)
-    {
-    DrawingCategory imageCategory(db, CATEGORY_RedlineImage, DgnCategory::Rank::System);
-    DgnSubCategory::Appearance appearance;
-    appearance.SetInvisible (false);
-    appearance.SetColor (ColorDef(0xff,0xff,0xfe));
-    appearance.SetWeight (0);
-    appearance.SetTransparency (0);
-    appearance.SetDontSnap(true);
-    appearance.SetDontLocate(true);
-    appearance.SetDisplayPriority(-50); // Use a negative display priority that is not too near the minimim.
-    imageCategory.Insert(appearance);
-    }
-
-//---------------------------------------------------------------------------------------
-// @bsimethod                                           Sam.Wilson             01/2016
-//---------------------------------------------------------------------------------------
-static void createRedlineCodeSpec(DgnDbR db)
-    {
-    CodeSpecPtr codeSpec = CodeSpec::Create(db, MARKUP_AUTHORITY_Redline);
-    if (codeSpec.IsValid())
-        codeSpec->Insert();
-    }
-
-/*---------------------------------------------------------------------------------**//**
-* @bsimethod                                    Sam.Wilson                      10/16
-+---------------+---------------+---------------+---------------+---------------+------*/
-void MarkupDomain::_OnSchemaImported(DgnDbR db) const
-    {
-    createImageCategory(db);
-    createRedlineCodeSpec(db);
-    }
-
-/*---------------------------------------------------------------------------------**//**
-* @bsimethod                                    Sam.Wilson                      07/16
-+---------------+---------------+---------------+---------------+---------------+------*/
-void MarkupDomain::_OnDgnDbOpened(DgnDbR db) const
-    {
-    }
-
-/*---------------------------------------------------------------------------------**//**
-* @bsimethod                                    Sam.Wilson                      08/13
-+---------------+---------------+---------------+---------------+---------------+------*/
-SpatialRedlineViewController::SpatialRedlineViewController(SpatialRedlineModel& rdlModel, SpatialViewController& subjectView, OrthographicViewDefinition& redlineViewDef, bvector<SpatialRedlineModelP> const& otherRdlsToView)
-    : 
-    T_Super(redlineViewDef),
-    m_subjectView(subjectView),
-    m_otherRdlsInView(otherRdlsToView)
-    {
-    // By default, users of this view controller should target the redline model and we should set up the viewport based on the redline model.
-    m_targetModelIsInSubjectView = false;
-
-    SynchWithSubjectViewController();
-    }
-
-/*---------------------------------------------------------------------------------**//**
-* @bsimethod                                    Sam.Wilson                      08/13
-+---------------+---------------+---------------+---------------+---------------+------*/
-SpatialRedlineViewController::~SpatialRedlineViewController()
-    {
-    }
-
-/*---------------------------------------------------------------------------------**//**
-* @bsimethod                                                    BrienBastings   10/14
-+---------------+---------------+---------------+---------------+---------------+------*/
-void SpatialRedlineViewController::_OnViewOpened(DgnViewportR vp)
-    {
-    // Setup a view aligned ACS that all points/snaps will be projected to...
-    DPoint3d origin = DPoint3d::From(0.5, 0.5, 1.0);
-
-    vp.NpcToWorld(&origin, &origin, 1);
-
-    AuxCoordSystem3dPtr auxCoordSys = new AuxCoordSystem3d(GetDgnDb());
-
-    auxCoordSys->SetOrigin(origin);
-    auxCoordSys->SetRotation(m_definition->GetRotation());
-
-    m_auxCoordSys = auxCoordSys.get();
-
-    T_Super::_OnViewOpened(vp);
-    }
-
-/*---------------------------------------------------------------------------------**//**
-* @bsimethod                                    Sam.Wilson                      08/13
-+---------------+---------------+---------------+---------------+---------------+------*/
-void SpatialRedlineViewController::SynchWithSubjectViewController()
-    {
-#if defined (NEEDS_WORK_TARGET_MODEL)
-    // There can only be one set of view flags. It will be used to initialize the viewport and qv. 
-    // *** EXPERIMENTAL: Here, I force a couple of flags to suit the redline view better. Does this cause too much of a change in the subject view??
-    m_viewFlags = m_subjectView.GetViewFlags();
-    m_viewFlags.m_weights = true;
-    m_viewFlags.m_acsTriad = true;
-    m_viewFlags.m_grid = true;
-#endif
-    }
-
-#if defined (NEEDS_WORK_CONTINUOUS_RENDER)
-/*---------------------------------------------------------------------------------**//**
-* @bsimethod                                    Sam.Wilson                      08/13
-+---------------+---------------+---------------+---------------+---------------+------*/
-ColorDef SpatialRedlineViewController::_GetBackgroundColor() const
-    {
-    // There can only be one background color
-    return m_subjectView._GetBackgroundColor();
-    }
-
-/*---------------------------------------------------------------------------------**//**
-* @bsimethod                                    Sam.Wilson                      08/13
-+---------------+---------------+---------------+---------------+---------------+------*/
-DPoint3d SpatialRedlineViewController::_GetOrigin() const
-    {
-    return m_subjectView.GetOrigin();
-    }
-
-/*---------------------------------------------------------------------------------**//**
-* @bsimethod                                    Sam.Wilson                      08/13
-+---------------+---------------+---------------+---------------+---------------+------*/
-DVec3d SpatialRedlineViewController::_GetDelta() const
-    {
-    return m_subjectView.GetDelta();
-    }
-
-/*---------------------------------------------------------------------------------**//**
-* @bsimethod                                    Sam.Wilson                      08/13
-+---------------+---------------+---------------+---------------+---------------+------*/
-RotMatrix SpatialRedlineViewController::_GetRotation() const
-    {
-    return m_subjectView.GetRotation();
-    }
-
-/*---------------------------------------------------------------------------------**//**
-* @bsimethod                                    Sam.Wilson                      08/13
-+---------------+---------------+---------------+---------------+---------------+------*/
-void SpatialRedlineViewController::_SetOrigin(DPoint3dCR org)
-    {
-    T_Super::_SetOrigin(org);
-    m_subjectView.SetOrigin(org);
-    }
-
-/*---------------------------------------------------------------------------------**//**
-* @bsimethod                                    Sam.Wilson                      08/13
-+---------------+---------------+---------------+---------------+---------------+------*/
-void SpatialRedlineViewController::_SetDelta(DVec3dCR delta)
-    {
-    T_Super::_SetDelta(delta);
-    m_subjectView.SetDelta(delta);
-    }
-
-/*---------------------------------------------------------------------------------**//**
-* @bsimethod                                    Sam.Wilson                      08/13
-+---------------+---------------+---------------+---------------+---------------+------*/
-void SpatialRedlineViewController::_AdjustAspectRatio(double aspect, bool expandView)
-    {
-    T_Super::_AdjustAspectRatio(aspect, expandView);
-    m_subjectView.AdjustAspectRatio(aspect, expandView);
-    }
-#endif
-
-/*---------------------------------------------------------------------------------**//**
-* @bsimethod                                    Sam.Wilson                      08/13
-+---------------+---------------+---------------+---------------+---------------+------*/
-bool SpatialRedlineViewController::_Allow3dManipulations() const {return m_subjectView.Allow3dManipulations();}
-
-#if defined (NEEDS_WORK_TARGET_MODEL)
-/*---------------------------------------------------------------------------------**//**
-* @bsimethod                                    Sam.Wilson                      08/13
-+---------------+---------------+---------------+---------------+---------------+------*/
-void SpatialRedlineViewController::_SetRotation(RotMatrixCR rot)
-    {
-    T_Super::_SetRotation(rot);
-    m_subjectView.SetRotation(rot);
-    }
-
-//---------------------------------------------------------------------------------------
-// @bsimethod                                                   Sam.Wilson      03/14
-//---------------------------------------------------------------------------------------
-void SpatialRedlineViewController::_StoreState() const 
-    {
-    m_subjectView._StoreState();
-    }
-#endif
-
-#ifdef WIP_RDL_QUERYVIEWS
-bool SpatialRedlineViewController::_IsInSet (int nVal, BeSQLite::DbValue const* vals) const {return m_subjectView._IsInSet(nVal,vals);}
-
-bool SpatialRedlineViewController::_WantElementLoadStart (ViewportR viewport, double currentTime, double lastQueryTime, uint32_t maxElementsDrawnInDynamicUpdate, Frustum const& queryFrustum) {return m_subjectView._WantElementLoadStart(viewport,currentTime,lastQueryTime,maxElementsDrawnInDynamicUpdate,queryFrustum);}
-Utf8String SpatialRedlineViewController::_GetRTreeMatchSql (ViewportR viewport) {return m_subjectView._GetRTreeMatchSql(viewport);}
-int32_t SpatialRedlineViewController::_GetMaxElementFactor() {return m_subjectView._GetMaxElementFactor();}
-double SpatialRedlineViewController::_GetMinimumSizePixels (DrawPurpose updateType) {return m_subjectView._GetMinimumSizePixels (updateType);}
-uint64_t SpatialRedlineViewController::_GetMaxElementMemory () {return m_subjectView._GetMaxElementMemory();}
-#endif
-
-ViewController::FitComplete SpatialRedlineViewController::_ComputeFitRange (FitContextR context) {return m_subjectView._ComputeFitRange(context);}
-
-
-/*---------------------------------------------------------------------------------**//**
-* @bsimethod                                                    Sam.Wilson      08/13
-+---------------+---------------+---------------+---------------+---------------+------*/
-AxisAlignedBox3d SpatialRedlineViewController::_GetViewedExtents(DgnViewportCR vp) const
-    {
-    AxisAlignedBox3d subjectRange = m_subjectView.GetViewedExtents(vp);
-    AxisAlignedBox3d rdlRange = T_Super::_GetViewedExtents(vp);
-    AxisAlignedBox3d fullRange;
-    fullRange.UnionOf(rdlRange, subjectRange);
-    return fullRange;
-    }
-
-//---------------------------------------------------------------------------------------
-// @bsimethod                                                   Sam.wilson      10/2015
-//---------------------------------------------------------------------------------------
-void SpatialRedlineViewController::_OnAttachedToViewport(DgnViewportR vp)
-    {
-    T_Super::_OnAttachedToViewport(vp);
-    m_subjectView._OnAttachedToViewport(vp);
-    }
-
-//---------------------------------------------------------------------------------------
-// @bsimethod                                                   John.Gooding    08/2014
-//---------------------------------------------------------------------------------------
-void SpatialRedlineViewController::_OnCategoryChange(bool singleEnabled)
-    {
-    T_Super::_OnCategoryChange(singleEnabled);
-    m_subjectView._OnCategoryChange(singleEnabled);
-    }
-
-//---------------------------------------------------------------------------------------
-// @bsimethod                                                   John.Gooding    08/2014
-//---------------------------------------------------------------------------------------
-void SpatialRedlineViewController::_ChangeModelDisplay(DgnModelId modelId, bool onOff)
-    {
-    m_subjectView._ChangeModelDisplay(modelId, onOff);
-    }
-
-/*---------------------------------------------------------------------------------**//**
-* @bsimethod                                    Sam.Wilson                      08/13
-+---------------+---------------+---------------+---------------+---------------+------*/
-void SpatialRedlineViewController::_DrawView(ViewContextR context)
-    {
-    //  Draw subject model
-        {
-        //  set up to draw subject model 
-        m_targetModelIsInSubjectView = true;   // causes GetTargetModel to return subject view's target model
-
-        //  draw subject model using *this* view controller
-        m_subjectView.DrawView(context);
-
-        //  restore the redline model as the normal target
-        m_targetModelIsInSubjectView = false;
-        }
-
-    //  Draw redline model
-    T_Super::_DrawView(context);
-
-    //  Draw additional redline models
-    for (auto rdlModel : m_otherRdlsInView)
-        context.VisitDgnModel(*rdlModel);
-    }
-
-/*---------------------------------------------------------------------------------**//**
-* @bsimethod                                    Sam.Wilson                      06/13
-+---------------+---------------+---------------+---------------+---------------+------*/
-RedlineViewController::RedlineViewController(RedlineViewDefinition const& rdlViewDef) : T_Super(rdlViewDef)
-    {;}
-
-/*---------------------------------------------------------------------------------**//**
-* @bsimethod                                    Sam.Wilson                      06/13
-+---------------+---------------+---------------+---------------+---------------+------*/
-RedlineViewController::~RedlineViewController() 
-    {
-    }
-
-/*---------------------------------------------------------------------------------**//**
-* @bsimethod                                    Sam.Wilson                      04/13
-+---------------+---------------+---------------+---------------+---------------+------*/
-static void supplyDefaultExtension(BeFileName& fn, WCharCP defaultExt)
-    {
-    WString dev, dir, name, ext;
-    fn.ParseName(&dev, &dir, &name, &ext);
-
-    if (ext.empty()) ext = defaultExt;
-    
-    fn.BuildName(dev.c_str(), dir.c_str(), name.c_str(), ext.c_str());
-    }
-
-/*---------------------------------------------------------------------------------**//**
-* @bsimethod                                    Sam.Wilson                      04/13
-+---------------+---------------+---------------+---------------+---------------+------*/
-void DgnMarkupProject::ComputeDgnProjectFileName(BeFileNameR mname, BeFileNameCR pname)
-    {
-    mname.SetName(BeFileName::GetDirectoryName(pname).c_str());
-    mname.AppendToPath(BeFileName::GetFileNameWithoutExtension(pname).c_str());
-    mname.AppendExtension(s_markupDgnDbExt+1);
-    }
-
-/*---------------------------------------------------------------------------------**//**
-* @bsimethod                                    Sam.Wilson                      04/13
-+---------------+---------------+---------------+---------------+---------------+------*/
-DgnMarkupProjectPtr DgnMarkupProject::OpenDgnDb(DbResult* outResult, BeFileNameCR filename, OpenParams const& openParams)
-    {
-    DbResult ALLOW_NULL_OUTPUT (status, outResult);
-
-    BeFileName projectFileName(filename);
-    supplyDefaultExtension(projectFileName, s_markupDgnDbExt);
-
-    DgnMarkupProjectPtr markupProject = new DgnMarkupProject();
-
-    status = markupProject->DoOpenDgnDb(projectFileName, openParams);
-    if (BE_SQLITE_OK != status)
-        return nullptr;
-
-    Utf8String typeProperty;
-    if (markupProject->QueryProperty(typeProperty, DgnProjectProperty::ProjectType()) != BE_SQLITE_ROW  ||  typeProperty != s_projectType)
-        {
-        status = BE_SQLITE_ERROR_BadDbProfile;
-        return nullptr;
-        }
-
-    return markupProject;
-    }
-
-/*---------------------------------------------------------------------------------**//**
-* @bsimethod                                    Sam.Wilson                      04/13
-+---------------+---------------+---------------+---------------+---------------+------*/
-BentleyStatus DgnMarkupProject::CheckIsOpen()
-    {
-    if (IsDbOpen())
-        return BSISUCCESS;
-
-    BeAssert(false && "This function should never be called unless the project is open");
-    return BSIERROR;
-    }
-
-/*---------------------------------------------------------------------------------**//**
-* @bsimethod                                    Sam.Wilson                      04/13
-+---------------+---------------+---------------+---------------+---------------+------*/
-DbResult DgnMarkupProject::ConvertToMarkupProject(BeFileNameCR fileNameIn, CreateDgnMarkupProjectParams const& mpp)
-    {
-    BeFileName fileName(fileNameIn);
-    supplyDefaultExtension(fileName, s_markupDgnDbExt);
-
-    if (true)
-        {
-        if (!mpp.m_seedDb.empty())
-            BeFileName::BeCopyFile(mpp.m_seedDb, fileName, !mpp.GetOverwriteExisting());
-        else
-            DgnDb::CreateDgnDb (nullptr, fileName, mpp);
-        }
-
-    OpenParams oparams(OpenMode::ReadWrite);
-    DbResult status = DoOpenDgnDb(fileName, oparams);
-
-    ChangeBriefcaseId(BeBriefcaseId(BeBriefcaseId::Standalone()));
-    SaveChanges();
-    CloseDb();
-
-    status = DoOpenDgnDb(fileName, oparams);
-
-    if (BE_SQLITE_OK != status)
-        {
-        BeFileName::BeDeleteFile(fileName);
-        return  status;
-        }
-
-    //  ------------------------------------------------------------------
-    //  Set Markup-specific project properties
-    //  ------------------------------------------------------------------
-    SavePropertyString(DgnProjectProperty::ProjectType(), s_projectType);   // identifies the .bim as a Markup project.
-
-    if (mpp.GetSpatialRedlining())
-        {
-        SavePropertyString(DgnProjectProperty::IsSpatialRedline(), "true");
-        }
-
-    //  ------------------------------------------------------------------
-    //  Mark all pre-existing models and views as internal. They will never be used directly by the app or the user.
-    //  ------------------------------------------------------------------
-    for (auto const& entry : ViewDefinition::MakeIterator(*this))
-        {
-        auto cpView = ViewDefinition::Get(*this, entry.GetId());
-        auto pView = cpView.IsValid() ? cpView->MakeCopy<ViewDefinition>() : nullptr;
-        if (pView.IsValid())
-            {
-            pView->SetIsPrivate(true);
-            pView->Update();
-            }
-        }
-
-    if (true)
-        {
-        Statement stmt;
-        stmt.Prepare(*this, "UPDATE " BIS_TABLE(BIS_CLASS_Model) " SET IsPrivate=0");
-        stmt.Step();
-        }
-
-    if (BE_SQLITE_OK != MarkupDomain::GetDomain().ImportSchema(*this))
-        return BE_SQLITE_ERROR;
-
-    SaveSettings();
-    SaveChanges();
-
-    // POST CONDITIONS
-    BeAssert(!mpp.GetSpatialRedlining() || IsSpatialRedlineProject());
-
-    return BE_SQLITE_OK;
-    }
-
-/*---------------------------------------------------------------------------------**//**
-* @bsimethod                                    Sam.Wilson                      04/13
-+---------------+---------------+---------------+---------------+---------------+------*/
-DgnMarkupProjectPtr DgnMarkupProject::CreateDgnDb(DbResult* result, BeFileNameCR projectFileName, CreateDgnMarkupProjectParams const& params)
-    {
-    DbResult ALLOW_NULL_OUTPUT (stat, result);
-
-    DgnMarkupProjectPtr markupProject = new DgnMarkupProject();
-
-    stat = markupProject->ConvertToMarkupProject(projectFileName, params);
-    
-    if (BE_SQLITE_OK != stat)
-        return nullptr;
-
-    return  markupProject;
-    }
-
-/*---------------------------------------------------------------------------------**//**
-* @bsimethod                                    Sam.Wilson                      04/13
-+---------------+---------------+---------------+---------------+---------------+------*/
-bool DgnMarkupProject::IsSpatialRedlineProject() const
-    {
-    Utf8String rdlPropVal;
-    return QueryProperty(rdlPropVal, DgnProjectProperty::IsSpatialRedline()) == BE_SQLITE_ROW  &&  rdlPropVal == "true";
-    }
-
-/*---------------------------------------------------------------------------------**//**
-* @bsimethod                                    Sam.Wilson                      07/13
-+---------------+---------------+---------------+---------------+---------------+------*/
-DgnMarkupProject* RedlineModel::GetDgnMarkupProject() const
-    {
-    return dynamic_cast<DgnMarkupProject*>(&GetDgnDb());
-    }
-
-/*---------------------------------------------------------------------------------**//**
-* @bsimethod                                    Sam.Wilson                      07/13
-+---------------+---------------+---------------+---------------+---------------+------*/
-DgnMarkupProject* SpatialRedlineModel::GetDgnMarkupProject() const
-    {
-    return dynamic_cast<DgnMarkupProject*>(&GetDgnDb());
-    }
-
-/*---------------------------------------------------------------------------------**//**
-* @bsimethod                                    Sam.Wilson                      04/13
-+---------------+---------------+---------------+---------------+---------------+------*/
-SpatialRedlineModelPtr SpatialRedlineModel::Create(DgnMarkupProjectR markupProject, Utf8CP name, SpatialModelCR subjectViewTargetModel)
-    {
-    if (nullptr == markupProject.Domains().FindDomain(MARKUP_SCHEMA_NAME))
-        {
-        BeAssert(false && "Must have Markup domain registered in order to create a redline model");
-        return nullptr;
-        }
-
-    DgnClassId rmodelClassId = DgnClassId(markupProject.Schemas().GetClassId(MARKUP_SCHEMA_NAME, MARKUP_CLASSNAME_SpatialRedlineModel));
-
-    SpatialRedlineModelPtr rdlModel = new SpatialRedlineModel(SpatialRedlineModel::CreateParams(markupProject, rmodelClassId, DgnElementId() /* WIP: Which element? */));
-    if (!rdlModel.IsValid())
-        {
-        DGNCORELOG->error("SpatialRedlineModel::CreateModel failed");
-        BeAssert(false && "SpatialRedlineModel::CreateModel failed");
-        return nullptr;
-        }
-
-    UnitDefinition mu = subjectViewTargetModel.GetDisplayInfo().GetMasterUnits();
-    UnitDefinition su = subjectViewTargetModel.GetDisplayInfo().GetSubUnits();
-    rdlModel->GetDisplayInfoR().SetUnits(mu, su);
-    return rdlModel;
-    }
-
-/*---------------------------------------------------------------------------------**//**
-* @bsimethod                                    Sam.Wilson                      06/13
-+---------------+---------------+---------------+---------------+---------------+------*/
-void RedlineViewController::OnOpen(RedlineModel& targetModel)
-    {
-    }
-
-/*---------------------------------------------------------------------------------**//**
-* @bsimethod                                    Sam.Wilson                      06/13
-+---------------+---------------+---------------+---------------+---------------+------*/
-void RedlineViewController::OnClose(RedlineModel& targetModel)
-    {
-    }
-
-/*---------------------------------------------------------------------------------**//**
-* @bsimethod                                    Sam.Wilson                      06/13
-+---------------+---------------+---------------+---------------+---------------+------*/
-void RedlineViewController::_DrawView(ViewContextR context)
-    {
-    T_Super::_DrawView(context);
-    }
-
-/*---------------------------------------------------------------------------------**//**
-* @bsimethod                                    Sam.Wilson                      03/14
-+---------------+---------------+---------------+---------------+---------------+------*/
-ViewController* RedlineViewController::Create(DgnDbStatus* openStatusIn, RedlineViewDefinition& rdlViewDef)
-    {
-    DgnDbStatus ALLOW_NULL_OUTPUT(openStatus, openStatusIn);
-
-    auto markupProject = dynamic_cast<DgnMarkupProject*>(&rdlViewDef.GetDgnDb());
-
-    if (markupProject == nullptr)
-        {
-        openStatus = DgnDbStatus::NotOpen;
-        return nullptr;
-        }
-
-    if (nullptr == markupProject->Domains().FindDomain(MARKUP_SCHEMA_NAME))
-        {
-        BeAssert(false && "Must have Markup domain registered in order to create a redline view");
-        return nullptr;
-        }
-
-    RedlineModelPtr redlineModel = markupProject->Models().Get<RedlineModel>(rdlViewDef.GetBaseModelId());
-    if (!redlineModel.IsValid())
-        {
-        openStatus = DgnDbStatus::NotFound;
-        return nullptr;
-        }
-
-    return new RedlineViewController(rdlViewDef);
-    }
-
-/*---------------------------------------------------------------------------------**//**
-* @bsimethod                                    Sam.Wilson                      06/13
-+---------------+---------------+---------------+---------------+---------------+------*/
-RedlineViewDefinitionPtr RedlineViewDefinition::Create(DgnDbStatus* outCreateStatus, RedlineModelR model, DVec2dCR viewSize)
-    {
-    DgnDbStatus ALLOW_NULL_OUTPUT(createStatus, outCreateStatus);
-
-    if (!model.GetModelId().IsValid())
-        {
-        createStatus = DgnDbStatus::BadModel;
-        BeAssert(false && "RedlineModel must be persistent");
-        return nullptr;
-        }
-
-    auto& db = model.GetDgnDb();
-
-    if (nullptr == db.Domains().FindDomain(MARKUP_SCHEMA_NAME))
-        {
-        createStatus = DgnDbStatus::MissingDomain;
-        BeAssert(false && "Markup domain not registered");
-        return nullptr;
-        }
-
-    auto redline = db.Elements().Get<Redline>(model.GetModeledElementId());
-    if (!redline.IsValid())
-        {
-        createStatus = DgnDbStatus::BadModel;
-        BeAssert(false && "Can't find modeled Redline element from redline");
-        return nullptr;
-        }
-
-    if (!redline->GetElementId().IsValid())
-        {
-        createStatus = DgnDbStatus::BadModel;
-        BeAssert(false && "Redline element must be persistent");
-        return nullptr;
-        }
-
-<<<<<<< HEAD
-    RedlineViewDefinitionPtr view = new RedlineViewDefinition(db.GetDictionaryModel(), redline->GetCode().GetValue().c_str(), 
-                                                              model.GetModelId(), *new CategorySelector(db, ""), *new DisplayStyle(db));
-=======
-    RedlineViewDefinitionPtr view = new RedlineViewDefinition(db, redline->GetCode().GetValue().c_str(), 
-                                                              model.GetModelId(), *new CategorySelector(db, ""), *new DisplayStyle2d(db));
->>>>>>> 9ffe135b
-
-    //  The view always has the same name as the redline and its model
-    DgnCode code = CreateCode(db.GetDictionaryModel(), redline->GetCode().GetValue());
-    if (!view->IsValidCode(code))
-        {
-        createStatus = DgnDbStatus::InvalidName;
-        BeDataAssert(false && "redline element must have a code that is valid for its view to use as its code");
-        return nullptr;
-        }
-
-    view->SetCode(code);
-
-    //  The origin of a RedlineViewDefinition is always 0,0.
-    view->SetOrigin2d(DPoint2d::FromZero());
-    view->SetDelta2d(viewSize);
-
-    ViewFlags flags;
-    flags.SetRenderMode(RenderMode::Wireframe);
-    flags.SetShowWeights(true);
-    flags.SetShowFill(false);
-    view->GetDisplayStyle().SetViewFlags(flags);
-
-    auto& catsel = view->GetCategorySelector();
-    for (ElementIteratorEntryCR categoryEntry : DrawingCategory::MakeIterator(db))
-        catsel.AddCategory(categoryEntry.GetId<DgnCategoryId>());
-
-    catsel.AddCategory(DgnCategory::QueryCategoryId(db, DrawingCategory::CreateCode(db, DgnModel::DictionaryId(), CATEGORY_RedlineImage)));
-
-    return view;
-    }
-
-/*---------------------------------------------------------------------------------**//**
-* @bsimethod                                    Sam.Wilson                      10/16
-+---------------+---------------+---------------+---------------+---------------+------*/
-void RedlineModel::StoreImage(Render::ImageSourceCR source, DPoint2dCR origin, DVec2dCR size)
-    {
-    auto& db = GetDgnDb();
-
-    DgnCategoryId cat = DgnCategory::QueryCategoryId(db, DrawingCategory::CreateCode(db, DgnModel::DictionaryId(), CATEGORY_RedlineImage));
-
-    DgnElementPtr gelem = AnnotationElement2d::Create(AnnotationElement2d::CreateParams(db, GetModelId(), 
-                            DgnClassId(db.Schemas().GetClassId(BIS_ECSCHEMA_NAME, BIS_CLASS_AnnotationElement2d)), cat, Placement2d()));
-
-    GeometryBuilderPtr builder = GeometryBuilder::Create(*gelem->ToGeometrySource());
-
-    IGraphicBuilder::TileCorners corners;
-    corners.m_pts[0] = DPoint3d::From(origin.x,           origin.y);            // lowerLeft
-    corners.m_pts[1] = DPoint3d::From(origin.x + size.x,  origin.y);            // lowerRight
-    corners.m_pts[2] = DPoint3d::From(origin.x,           origin.y + size.y);   // upperLeft
-    corners.m_pts[3] = DPoint3d::From(origin.x + size.x,  origin.y + size.y);   // upperRight
-    
-    Render::Image image(source);
-    if (!image.IsValid())
-        {
-        BeAssert(false);
-        return;
-        }
-
-    ImageGraphicPtr imageGraphic = ImageGraphic::Create(std::move(image), corners);
-    GeometricPrimitivePtr geometry = GeometricPrimitive::Create(imageGraphic);
-
-    builder->Append(*geometry);
-
-    if (SUCCESS != builder->Finish(*gelem->ToGeometrySourceP()))
-        {
-        BeAssert(false);
-        return;
-        }
-
-    db.Elements().Insert(*gelem);
-    }
-
-/*---------------------------------------------------------------------------------**//**
-* @bsimethod                                    Sam.Wilson                      03/14
-+---------------+---------------+---------------+---------------+---------------+------*/
-#ifdef WIP_SpatialRedlineViewController // *** we need the SpatialViewController& of the subject view in order to create a SpatialRedlineViewController
-ViewControllerPtr SpatialRedlineViewController::Create(DgnViewType viewType, Utf8CP viewSubtype, DgnDbR project, DgnViewId viewId)
-    {
-    if (CheckViewSubType(viewSubtype,GetViewSubType()) != BSISUCCESS)
-        return NULL;
-    auto markupProject = dynamic_cast<DgnMarkupProject*>(&project);
-    if (markupProject == NULL)
-        return NULL;
-    auto rdlView = ViewDefinition::QueryView(viewId, project);
-    auto rdlModel = rdlView.IsValid() ? markupProject->OpenRedlineModel(rdlView.GetBaseModelId()) : nullptr;
-    if (rdlModel == NULL)
-        return NULL;
-    if (nullptr == rdlModel->GetDgnDb().Domains().FindDomain(MARKUP_SCHEMA_NAME))
-        {
-        BeAssert(false && "Must have Markup domain registered in order to create a redline view");
-        return nullptr;
-        }
-    return new SpatialRedlineViewController(*rdlModel, subjectViewController);
-    }
-
-/*---------------------------------------------------------------------------------**//**
-* @bsimethod                                    Sam.Wilson                      03/14
-+---------------+---------------+---------------+---------------+---------------+------*/
-SpatialRedlineViewControllerPtr SpatialRedlineViewController::InsertView(SpatialRedlineModel& model, OrthographicViewController& subjectView)
-    {
-    DgnViews::View view(DgnViewType::Physical, GetViewSubType(), model.GetModelId(),model.GetModelName());
-
-    auto rc = model.GetDgnMarkupProject()->Views().InsertView(view);
-    if (BE_SQLITE_OK != rc)
-        return NULL;
-
-    if (nullptr == model.GetDgnMarkupProject()->Domains().FindDomain(MARKUP_SCHEMA_NAME))
-        {
-        BeAssert(false && "Markup domain not registered");
-        //createStatus = DgnDbStatus::MissingDomain;
-        return nullptr;
-        }
-
-    auto controller = new SpatialRedlineViewController(model, subjectView, view.GetId());
-
-    //  The physical redline view is always exactly the same as the subject DgnDb view. Start it off with a copy of the subject view's settings.
-    //  Note: we route the view settings through Json to avoid problems in the case where dgnView is not exactly the same type as this view controller.
-    //  We know it's a sub-class of SpatialViewController, and so it has all of the properties that we care about. 
-    Json::Value json;
-    subjectView._StoreToDefinition(json);
-    controller->_LoadFromDefinition(json);
-    controller->Save();
-
-    return controller;
-    }
-
-/*---------------------------------------------------------------------------------**//**
-* @bsimethod                                    Sam.Wilson                      06/13
-+---------------+---------------+---------------+---------------+---------------+------*/
-DgnViewId DgnMarkupProject::CreateSpatialRedlineModelView(SpatialRedlineModelR model, SpatialViewControllerR dgnView)
-    {
-    if (CheckIsOpen() != BSISUCCESS)
-        return DgnViewId();
-
-    if (nullptr == Domains().FindDomain(MARKUP_SCHEMA_NAME))
-        {
-        BeAssert(false && "Markup domain not registered");
-        createStatus = DgnDbStatus::MissingDomain;
-        return nullptr;
-        }
-
-    auto controller = SpatialRedlineViewController::InsertView(model, dgnView);
-    if (!controller.IsValid())
-        {
-        BeAssert(false && "We must always generate rdl views with unique names!");
-        return  DgnViewId();
-        }
-
-    //  Associate the redline model with the view.
-    int64_t v = controller->GetViewId().GetValue();
-    SaveProperty(RedlineModelProperty::ViewId(), &v, sizeof(v), model.GetModelId().GetValue());
-
-    return controller->GetViewId();
-    }
-#endif
-
-/*---------------------------------------------------------------------------------**//**
-* @bsimethod                                    Sam.Wilson                      06/13
-DgnViewId SpatialRedlineModel::GetViewId () const
-    {
-    int64_t v;
-    if (m_dgndb->QueryProperty (&v, sizeof(v), RedlineModelProperty::ViewId(), GetModelId().GetValue()) != BE_SQLITE_ROW)
-        return DgnViewId();
-    return DgnViewId(v);
-    }
-+---------------+---------------+---------------+---------------+---------------+------*/
-
-/*---------------------------------------------------------------------------------**//**
-* @bsimethod                                    Shaun.Sewall                    09/16
-+---------------+---------------+---------------+---------------+---------------+------*/
-DocumentListModelPtr DgnMarkupProject::GetRedlineListModel()
-    {
-    DgnCode partitionCode = DocumentPartition::CreateCode(*Elements().GetRootSubject(), "Redlines");
-    DgnModelId modelId = Models().QuerySubModelId(partitionCode);
-
-    if (modelId.IsValid())
-        return Models().Get<DocumentListModel>(modelId);
-
-    DocumentPartitionCPtr partition = DocumentPartition::CreateAndInsert(*Elements().GetRootSubject(), partitionCode.GetValueCP());
-    return partition.IsValid() ? DocumentListModel::CreateAndInsert(*partition) : nullptr;
-    }
-
-/*---------------------------------------------------------------------------------**//**
-* @bsimethod                                    Sam.Wilson                      10/16
-+---------------+---------------+---------------+---------------+---------------+------*/
-ViewControllerPtr RedlineViewDefinition::_SupplyController() const
-    {
-    return new RedlineViewController(*this);
-    }
-
-/*---------------------------------------------------------------------------------**//**
-* @bsimethod                                    Sam.Wilson                      10/16
-+---------------+---------------+---------------+---------------+---------------+------*/
-RedlinePtr Redline::Create(DgnDbStatus* outCreateStatus, DocumentListModelCR model, DgnCodeCR code)
-    {
-    DgnDbStatus ALLOW_NULL_OUTPUT(createStatus, outCreateStatus);
-    if (!code.IsValid())
-        {
-        BeAssert(false && "A code is required");
-        createStatus = DgnDbStatus::InvalidName;
-        return nullptr;
-        }
-    Redline::CreateParams params(model.GetDgnDb(), model.GetModelId(), QueryClassId(model.GetDgnDb()), code);
-    return new Redline(params);
-    }
-
-/*---------------------------------------------------------------------------------**//**
-* @bsimethod                                    Sam.Wilson                      10/16
-+---------------+---------------+---------------+---------------+---------------+------*/
-RedlineModelPtr RedlineModel::Create(DgnDbStatus* outCreateStatus, Redline& doc)
-    {
-    // DgnDbStatus ALLOW_NULL_OUTPUT(createStatus, outCreateStatus);
-    RedlineModel::CreateParams params(doc.GetDgnDb(), QueryClassId(doc.GetDgnDb()), doc.GetElementId());
-    return new RedlineModel(params);
-    }
-
-/*---------------------------------------------------------------------------------**//**
-* @bsimethod                                    Sam.Wilson                      02/16
-+---------------+---------------+---------------+---------------+---------------+------*/
-void dgn_ElementHandler::MarkupExternalLinkHandler::_RegisterPropertyAccessors(ECSqlClassInfo& params, ECN::ClassLayoutCR layout)
-    {
-    T_Super::_RegisterPropertyAccessors(params, layout);
-
-    params.RegisterPropertyAccessors(layout, MARKUPEXTERNALLINK_LinkedElementId, 
-        [](ECValueR value, DgnElementCR elIn)
-            {
-            auto& el = (MarkupExternalLink&)elIn;
-            value.SetNavigationInfo(el.GetLinkedElementId());
-            return DgnDbStatus::Success;
-            },
-
-        [](DgnElementR elIn, ECValueCR value)
-            {
-            if (value.IsNull())
-                {
-                BeAssert(false);
-                return DgnDbStatus::BadArg;
-                }
-            auto& el = (MarkupExternalLink&)elIn;
-            el.SetLinkedElementId(value.GetNavigationInfo().GetId<DgnCategoryId>());
-            return DgnDbStatus::Success;
-            });
+/*--------------------------------------------------------------------------------------+
+|
+|     $Source: DgnCore/DgnMarkupProject.cpp $
+|
+|  $Copyright: (c) 2017 Bentley Systems, Incorporated. All rights reserved. $
+|
++--------------------------------------------------------------------------------------*/
+#include "DgnPlatformInternal.h"
+#include "DgnCoreLog.h"
+#include <BeJpeg/BeJpeg.h>
+#include <DgnPlatform/DgnMarkupProject.h>
+#include <DgnPlatform/ViewDefinition.h>
+
+#define QV_RGBA_FORMAT   0
+#define QV_BGRA_FORMAT   1
+#define QV_RGB_FORMAT    2
+#define QV_BGR_FORMAT    3
+
+#define MARKUPEXTERNALLINK_LinkedElementId "LinkedElementId"
+
+#define CATEGORY_RedlineImage "RedlineImage"
+
+static WCharCP s_markupDgnDbExt   = L".markupdb";
+static Utf8CP  s_projectType      = "Markup";
+
+DOMAIN_DEFINE_MEMBERS(MarkupDomain)
+
+BEGIN_BENTLEY_DGN_NAMESPACE
+namespace dgn_ModelHandler
+    {
+    HANDLER_DEFINE_MEMBERS(SpatialRedline)
+    HANDLER_DEFINE_MEMBERS(Redline)
+    }
+
+namespace dgn_ElementHandler
+    {
+    HANDLER_DEFINE_MEMBERS(MarkupExternalLinkHandler)
+    HANDLER_DEFINE_MEMBERS(MarkupExternalLinkGroupHandler)
+    HANDLER_DEFINE_MEMBERS(RedlineViewDef);
+    HANDLER_DEFINE_MEMBERS(RedlineElementHandler);
+    }
+END_BENTLEY_DGN_NAMESPACE
+
+//---------------------------------------------------------------------------------------
+// @bsimethod                                Ramanujam.Raman                    04/2016
+//---------------------------------------------------------------------------------------
+MarkupExternalLink::CreateParams::CreateParams(LinkModelR linkModel, DgnElementId linkedElementId /*= DgnElementId()*/) : CreateParams(Dgn::DgnElement::CreateParams(linkModel.GetDgnDb(), linkModel.GetModelId(), MarkupExternalLink::QueryClassId(linkModel.GetDgnDb())), linkedElementId)
+    {
+    }
+
+//---------------------------------------------------------------------------------------
+// @bsimethod                                Ramanujam.Raman                    05/2016
+//---------------------------------------------------------------------------------------
+MarkupExternalLinkCPtr MarkupExternalLink::Insert()
+    {
+    MarkupExternalLinkCPtr link = GetDgnDb().Elements().Insert<MarkupExternalLink>(*this);
+    BeAssert(link.IsValid());
+    return link;
+    }
+
+//---------------------------------------------------------------------------------------
+// @bsimethod                                Ramanujam.Raman                    05/2016
+//---------------------------------------------------------------------------------------
+MarkupExternalLinkCPtr MarkupExternalLink::Update()
+    {
+    MarkupExternalLinkCPtr link = GetDgnDb().Elements().Update<MarkupExternalLink>(*this);
+    BeAssert(link.IsValid());
+    return link;
+    }
+
+//---------------------------------------------------------------------------------------
+// @bsimethod                                Ramanujam.Raman                    04/2016
+//---------------------------------------------------------------------------------------
+void MarkupExternalLink::_BindWriteParams(ECSqlStatement& stmt, ForInsert forInsert)
+    {
+    T_Super::_BindWriteParams(stmt, forInsert);
+    stmt.BindId(stmt.GetParameterIndex(MARKUPEXTERNALLINK_LinkedElementId), m_linkedElementId);
+    }
+
+//---------------------------------------------------------------------------------------
+// @bsimethod                                Ramanujam.Raman                    04/2016
+//---------------------------------------------------------------------------------------
+DgnDbStatus MarkupExternalLink::_ReadSelectParams(ECSqlStatement& stmt, ECSqlClassParams const& params)
+    {
+    DgnDbStatus status = T_Super::_ReadSelectParams(stmt, params);
+    if (DgnDbStatus::Success != status)
+        return status;
+
+    m_linkedElementId = stmt.GetValueId<DgnElementId>(params.GetSelectIndex(MARKUPEXTERNALLINK_LinkedElementId));
+    return DgnDbStatus::Success;
+    }
+
+//---------------------------------------------------------------------------------------
+// @bsimethod                                Ramanujam.Raman                    04/2016
+//---------------------------------------------------------------------------------------
+void MarkupExternalLink::_CopyFrom(DgnElementCR other)
+    {
+    T_Super::_CopyFrom(other);
+
+    MarkupExternalLinkCP otherLink = dynamic_cast<MarkupExternalLinkCP> (&other);
+    if (otherLink)
+        m_linkedElementId = otherLink->m_linkedElementId;
+    }
+
+//---------------------------------------------------------------------------------------
+// @bsimethod                                Ramanujam.Raman                    04/2016
+//---------------------------------------------------------------------------------------
+MarkupExternalLinkGroup::CreateParams::CreateParams(LinkModelR linkModel) : CreateParams(Dgn::DgnElement::CreateParams(linkModel.GetDgnDb(), linkModel.GetModelId(), MarkupExternalLinkGroup::QueryClassId(linkModel.GetDgnDb())))
+    {
+    }
+
+//---------------------------------------------------------------------------------------
+// @bsimethod                                Ramanujam.Raman                    05/2016
+//---------------------------------------------------------------------------------------
+MarkupExternalLinkGroupCPtr MarkupExternalLinkGroup::Insert()
+    {
+    MarkupExternalLinkGroupCPtr link = GetDgnDb().Elements().Insert<MarkupExternalLinkGroup>(*this);
+    BeAssert(link.IsValid());
+    return link;
+    }
+
+//---------------------------------------------------------------------------------------
+// @bsimethod                                Ramanujam.Raman                    05/2016
+//---------------------------------------------------------------------------------------
+MarkupExternalLinkGroupCPtr MarkupExternalLinkGroup::Update()
+    {
+    MarkupExternalLinkGroupCPtr link = GetDgnDb().Elements().Update<MarkupExternalLinkGroup>(*this);
+    BeAssert(link.IsValid());
+    return link;
+    }
+
+//---------------------------------------------------------------------------------------
+// @bsimethod                                Ramanujam.Raman                    03/2015
+//---------------------------------------------------------------------------------------
+MarkupDomain::MarkupDomain() : DgnDomain(MARKUP_SCHEMA_NAME, "Markup Domain", 1)
+    {
+    RegisterHandler(dgn_ModelHandler::Redline::GetHandler());
+    RegisterHandler(dgn_ModelHandler::SpatialRedline::GetHandler());
+    RegisterHandler(dgn_ElementHandler::RedlineElementHandler::GetHandler());
+    RegisterHandler(dgn_ElementHandler::RedlineViewDef::GetHandler());
+    RegisterHandler(dgn_ElementHandler::MarkupExternalLinkHandler::GetHandler());
+    RegisterHandler(dgn_ElementHandler::MarkupExternalLinkGroupHandler::GetHandler());
+    }
+
+/*---------------------------------------------------------------------------------**//**
+* @bsimethod                                    Sam.Wilson                      10/16
++---------------+---------------+---------------+---------------+---------------+------*/
+static void createImageCategory(DgnDbR db)
+    {
+    DrawingCategory imageCategory(db, CATEGORY_RedlineImage, DgnCategory::Rank::System);
+    DgnSubCategory::Appearance appearance;
+    appearance.SetInvisible (false);
+    appearance.SetColor (ColorDef(0xff,0xff,0xfe));
+    appearance.SetWeight (0);
+    appearance.SetTransparency (0);
+    appearance.SetDontSnap(true);
+    appearance.SetDontLocate(true);
+    appearance.SetDisplayPriority(-50); // Use a negative display priority that is not too near the minimim.
+    imageCategory.Insert(appearance);
+    }
+
+//---------------------------------------------------------------------------------------
+// @bsimethod                                           Sam.Wilson             01/2016
+//---------------------------------------------------------------------------------------
+static void createRedlineCodeSpec(DgnDbR db)
+    {
+    CodeSpecPtr codeSpec = CodeSpec::Create(db, MARKUP_AUTHORITY_Redline);
+    if (codeSpec.IsValid())
+        codeSpec->Insert();
+    }
+
+/*---------------------------------------------------------------------------------**//**
+* @bsimethod                                    Sam.Wilson                      10/16
++---------------+---------------+---------------+---------------+---------------+------*/
+void MarkupDomain::_OnSchemaImported(DgnDbR db) const
+    {
+    createImageCategory(db);
+    createRedlineCodeSpec(db);
+    }
+
+/*---------------------------------------------------------------------------------**//**
+* @bsimethod                                    Sam.Wilson                      07/16
++---------------+---------------+---------------+---------------+---------------+------*/
+void MarkupDomain::_OnDgnDbOpened(DgnDbR db) const
+    {
+    }
+
+/*---------------------------------------------------------------------------------**//**
+* @bsimethod                                    Sam.Wilson                      08/13
++---------------+---------------+---------------+---------------+---------------+------*/
+SpatialRedlineViewController::SpatialRedlineViewController(SpatialRedlineModel& rdlModel, SpatialViewController& subjectView, OrthographicViewDefinition& redlineViewDef, bvector<SpatialRedlineModelP> const& otherRdlsToView)
+    : 
+    T_Super(redlineViewDef),
+    m_subjectView(subjectView),
+    m_otherRdlsInView(otherRdlsToView)
+    {
+    // By default, users of this view controller should target the redline model and we should set up the viewport based on the redline model.
+    m_targetModelIsInSubjectView = false;
+
+    SynchWithSubjectViewController();
+    }
+
+/*---------------------------------------------------------------------------------**//**
+* @bsimethod                                    Sam.Wilson                      08/13
++---------------+---------------+---------------+---------------+---------------+------*/
+SpatialRedlineViewController::~SpatialRedlineViewController()
+    {
+    }
+
+/*---------------------------------------------------------------------------------**//**
+* @bsimethod                                                    BrienBastings   10/14
++---------------+---------------+---------------+---------------+---------------+------*/
+void SpatialRedlineViewController::_OnViewOpened(DgnViewportR vp)
+    {
+    // Setup a view aligned ACS that all points/snaps will be projected to...
+    DPoint3d origin = DPoint3d::From(0.5, 0.5, 1.0);
+
+    vp.NpcToWorld(&origin, &origin, 1);
+
+    AuxCoordSystem3dPtr auxCoordSys = new AuxCoordSystem3d(GetDgnDb());
+
+    auxCoordSys->SetOrigin(origin);
+    auxCoordSys->SetRotation(m_definition->GetRotation());
+
+    m_auxCoordSys = auxCoordSys.get();
+
+    T_Super::_OnViewOpened(vp);
+    }
+
+/*---------------------------------------------------------------------------------**//**
+* @bsimethod                                    Sam.Wilson                      08/13
++---------------+---------------+---------------+---------------+---------------+------*/
+void SpatialRedlineViewController::SynchWithSubjectViewController()
+    {
+#if defined (NEEDS_WORK_TARGET_MODEL)
+    // There can only be one set of view flags. It will be used to initialize the viewport and qv. 
+    // *** EXPERIMENTAL: Here, I force a couple of flags to suit the redline view better. Does this cause too much of a change in the subject view??
+    m_viewFlags = m_subjectView.GetViewFlags();
+    m_viewFlags.m_weights = true;
+    m_viewFlags.m_acsTriad = true;
+    m_viewFlags.m_grid = true;
+#endif
+    }
+
+#if defined (NEEDS_WORK_CONTINUOUS_RENDER)
+/*---------------------------------------------------------------------------------**//**
+* @bsimethod                                    Sam.Wilson                      08/13
++---------------+---------------+---------------+---------------+---------------+------*/
+ColorDef SpatialRedlineViewController::_GetBackgroundColor() const
+    {
+    // There can only be one background color
+    return m_subjectView._GetBackgroundColor();
+    }
+
+/*---------------------------------------------------------------------------------**//**
+* @bsimethod                                    Sam.Wilson                      08/13
++---------------+---------------+---------------+---------------+---------------+------*/
+DPoint3d SpatialRedlineViewController::_GetOrigin() const
+    {
+    return m_subjectView.GetOrigin();
+    }
+
+/*---------------------------------------------------------------------------------**//**
+* @bsimethod                                    Sam.Wilson                      08/13
++---------------+---------------+---------------+---------------+---------------+------*/
+DVec3d SpatialRedlineViewController::_GetDelta() const
+    {
+    return m_subjectView.GetDelta();
+    }
+
+/*---------------------------------------------------------------------------------**//**
+* @bsimethod                                    Sam.Wilson                      08/13
++---------------+---------------+---------------+---------------+---------------+------*/
+RotMatrix SpatialRedlineViewController::_GetRotation() const
+    {
+    return m_subjectView.GetRotation();
+    }
+
+/*---------------------------------------------------------------------------------**//**
+* @bsimethod                                    Sam.Wilson                      08/13
++---------------+---------------+---------------+---------------+---------------+------*/
+void SpatialRedlineViewController::_SetOrigin(DPoint3dCR org)
+    {
+    T_Super::_SetOrigin(org);
+    m_subjectView.SetOrigin(org);
+    }
+
+/*---------------------------------------------------------------------------------**//**
+* @bsimethod                                    Sam.Wilson                      08/13
++---------------+---------------+---------------+---------------+---------------+------*/
+void SpatialRedlineViewController::_SetDelta(DVec3dCR delta)
+    {
+    T_Super::_SetDelta(delta);
+    m_subjectView.SetDelta(delta);
+    }
+
+/*---------------------------------------------------------------------------------**//**
+* @bsimethod                                    Sam.Wilson                      08/13
++---------------+---------------+---------------+---------------+---------------+------*/
+void SpatialRedlineViewController::_AdjustAspectRatio(double aspect, bool expandView)
+    {
+    T_Super::_AdjustAspectRatio(aspect, expandView);
+    m_subjectView.AdjustAspectRatio(aspect, expandView);
+    }
+#endif
+
+/*---------------------------------------------------------------------------------**//**
+* @bsimethod                                    Sam.Wilson                      08/13
++---------------+---------------+---------------+---------------+---------------+------*/
+bool SpatialRedlineViewController::_Allow3dManipulations() const {return m_subjectView.Allow3dManipulations();}
+
+#if defined (NEEDS_WORK_TARGET_MODEL)
+/*---------------------------------------------------------------------------------**//**
+* @bsimethod                                    Sam.Wilson                      08/13
++---------------+---------------+---------------+---------------+---------------+------*/
+void SpatialRedlineViewController::_SetRotation(RotMatrixCR rot)
+    {
+    T_Super::_SetRotation(rot);
+    m_subjectView.SetRotation(rot);
+    }
+
+//---------------------------------------------------------------------------------------
+// @bsimethod                                                   Sam.Wilson      03/14
+//---------------------------------------------------------------------------------------
+void SpatialRedlineViewController::_StoreState() const 
+    {
+    m_subjectView._StoreState();
+    }
+#endif
+
+#ifdef WIP_RDL_QUERYVIEWS
+bool SpatialRedlineViewController::_IsInSet (int nVal, BeSQLite::DbValue const* vals) const {return m_subjectView._IsInSet(nVal,vals);}
+
+bool SpatialRedlineViewController::_WantElementLoadStart (ViewportR viewport, double currentTime, double lastQueryTime, uint32_t maxElementsDrawnInDynamicUpdate, Frustum const& queryFrustum) {return m_subjectView._WantElementLoadStart(viewport,currentTime,lastQueryTime,maxElementsDrawnInDynamicUpdate,queryFrustum);}
+Utf8String SpatialRedlineViewController::_GetRTreeMatchSql (ViewportR viewport) {return m_subjectView._GetRTreeMatchSql(viewport);}
+int32_t SpatialRedlineViewController::_GetMaxElementFactor() {return m_subjectView._GetMaxElementFactor();}
+double SpatialRedlineViewController::_GetMinimumSizePixels (DrawPurpose updateType) {return m_subjectView._GetMinimumSizePixels (updateType);}
+uint64_t SpatialRedlineViewController::_GetMaxElementMemory () {return m_subjectView._GetMaxElementMemory();}
+#endif
+
+ViewController::FitComplete SpatialRedlineViewController::_ComputeFitRange (FitContextR context) {return m_subjectView._ComputeFitRange(context);}
+
+
+/*---------------------------------------------------------------------------------**//**
+* @bsimethod                                                    Sam.Wilson      08/13
++---------------+---------------+---------------+---------------+---------------+------*/
+AxisAlignedBox3d SpatialRedlineViewController::_GetViewedExtents(DgnViewportCR vp) const
+    {
+    AxisAlignedBox3d subjectRange = m_subjectView.GetViewedExtents(vp);
+    AxisAlignedBox3d rdlRange = T_Super::_GetViewedExtents(vp);
+    AxisAlignedBox3d fullRange;
+    fullRange.UnionOf(rdlRange, subjectRange);
+    return fullRange;
+    }
+
+//---------------------------------------------------------------------------------------
+// @bsimethod                                                   Sam.wilson      10/2015
+//---------------------------------------------------------------------------------------
+void SpatialRedlineViewController::_OnAttachedToViewport(DgnViewportR vp)
+    {
+    T_Super::_OnAttachedToViewport(vp);
+    m_subjectView._OnAttachedToViewport(vp);
+    }
+
+//---------------------------------------------------------------------------------------
+// @bsimethod                                                   John.Gooding    08/2014
+//---------------------------------------------------------------------------------------
+void SpatialRedlineViewController::_OnCategoryChange(bool singleEnabled)
+    {
+    T_Super::_OnCategoryChange(singleEnabled);
+    m_subjectView._OnCategoryChange(singleEnabled);
+    }
+
+//---------------------------------------------------------------------------------------
+// @bsimethod                                                   John.Gooding    08/2014
+//---------------------------------------------------------------------------------------
+void SpatialRedlineViewController::_ChangeModelDisplay(DgnModelId modelId, bool onOff)
+    {
+    m_subjectView._ChangeModelDisplay(modelId, onOff);
+    }
+
+/*---------------------------------------------------------------------------------**//**
+* @bsimethod                                    Sam.Wilson                      08/13
++---------------+---------------+---------------+---------------+---------------+------*/
+void SpatialRedlineViewController::_DrawView(ViewContextR context)
+    {
+    //  Draw subject model
+        {
+        //  set up to draw subject model 
+        m_targetModelIsInSubjectView = true;   // causes GetTargetModel to return subject view's target model
+
+        //  draw subject model using *this* view controller
+        m_subjectView.DrawView(context);
+
+        //  restore the redline model as the normal target
+        m_targetModelIsInSubjectView = false;
+        }
+
+    //  Draw redline model
+    T_Super::_DrawView(context);
+
+    //  Draw additional redline models
+    for (auto rdlModel : m_otherRdlsInView)
+        context.VisitDgnModel(*rdlModel);
+    }
+
+/*---------------------------------------------------------------------------------**//**
+* @bsimethod                                    Sam.Wilson                      06/13
++---------------+---------------+---------------+---------------+---------------+------*/
+RedlineViewController::RedlineViewController(RedlineViewDefinition const& rdlViewDef) : T_Super(rdlViewDef)
+    {;}
+
+/*---------------------------------------------------------------------------------**//**
+* @bsimethod                                    Sam.Wilson                      06/13
++---------------+---------------+---------------+---------------+---------------+------*/
+RedlineViewController::~RedlineViewController() 
+    {
+    }
+
+/*---------------------------------------------------------------------------------**//**
+* @bsimethod                                    Sam.Wilson                      04/13
++---------------+---------------+---------------+---------------+---------------+------*/
+static void supplyDefaultExtension(BeFileName& fn, WCharCP defaultExt)
+    {
+    WString dev, dir, name, ext;
+    fn.ParseName(&dev, &dir, &name, &ext);
+
+    if (ext.empty()) ext = defaultExt;
+    
+    fn.BuildName(dev.c_str(), dir.c_str(), name.c_str(), ext.c_str());
+    }
+
+/*---------------------------------------------------------------------------------**//**
+* @bsimethod                                    Sam.Wilson                      04/13
++---------------+---------------+---------------+---------------+---------------+------*/
+void DgnMarkupProject::ComputeDgnProjectFileName(BeFileNameR mname, BeFileNameCR pname)
+    {
+    mname.SetName(BeFileName::GetDirectoryName(pname).c_str());
+    mname.AppendToPath(BeFileName::GetFileNameWithoutExtension(pname).c_str());
+    mname.AppendExtension(s_markupDgnDbExt+1);
+    }
+
+/*---------------------------------------------------------------------------------**//**
+* @bsimethod                                    Sam.Wilson                      04/13
++---------------+---------------+---------------+---------------+---------------+------*/
+DgnMarkupProjectPtr DgnMarkupProject::OpenDgnDb(DbResult* outResult, BeFileNameCR filename, OpenParams const& openParams)
+    {
+    DbResult ALLOW_NULL_OUTPUT (status, outResult);
+
+    BeFileName projectFileName(filename);
+    supplyDefaultExtension(projectFileName, s_markupDgnDbExt);
+
+    DgnMarkupProjectPtr markupProject = new DgnMarkupProject();
+
+    status = markupProject->DoOpenDgnDb(projectFileName, openParams);
+    if (BE_SQLITE_OK != status)
+        return nullptr;
+
+    Utf8String typeProperty;
+    if (markupProject->QueryProperty(typeProperty, DgnProjectProperty::ProjectType()) != BE_SQLITE_ROW  ||  typeProperty != s_projectType)
+        {
+        status = BE_SQLITE_ERROR_BadDbProfile;
+        return nullptr;
+        }
+
+    return markupProject;
+    }
+
+/*---------------------------------------------------------------------------------**//**
+* @bsimethod                                    Sam.Wilson                      04/13
++---------------+---------------+---------------+---------------+---------------+------*/
+BentleyStatus DgnMarkupProject::CheckIsOpen()
+    {
+    if (IsDbOpen())
+        return BSISUCCESS;
+
+    BeAssert(false && "This function should never be called unless the project is open");
+    return BSIERROR;
+    }
+
+/*---------------------------------------------------------------------------------**//**
+* @bsimethod                                    Sam.Wilson                      04/13
++---------------+---------------+---------------+---------------+---------------+------*/
+DbResult DgnMarkupProject::ConvertToMarkupProject(BeFileNameCR fileNameIn, CreateDgnMarkupProjectParams const& mpp)
+    {
+    BeFileName fileName(fileNameIn);
+    supplyDefaultExtension(fileName, s_markupDgnDbExt);
+
+    if (true)
+        {
+        if (!mpp.m_seedDb.empty())
+            BeFileName::BeCopyFile(mpp.m_seedDb, fileName, !mpp.GetOverwriteExisting());
+        else
+            DgnDb::CreateDgnDb (nullptr, fileName, mpp);
+        }
+
+    OpenParams oparams(OpenMode::ReadWrite);
+    DbResult status = DoOpenDgnDb(fileName, oparams);
+
+    ChangeBriefcaseId(BeBriefcaseId(BeBriefcaseId::Standalone()));
+    SaveChanges();
+    CloseDb();
+
+    status = DoOpenDgnDb(fileName, oparams);
+
+    if (BE_SQLITE_OK != status)
+        {
+        BeFileName::BeDeleteFile(fileName);
+        return  status;
+        }
+
+    //  ------------------------------------------------------------------
+    //  Set Markup-specific project properties
+    //  ------------------------------------------------------------------
+    SavePropertyString(DgnProjectProperty::ProjectType(), s_projectType);   // identifies the .bim as a Markup project.
+
+    if (mpp.GetSpatialRedlining())
+        {
+        SavePropertyString(DgnProjectProperty::IsSpatialRedline(), "true");
+        }
+
+    //  ------------------------------------------------------------------
+    //  Mark all pre-existing models and views as internal. They will never be used directly by the app or the user.
+    //  ------------------------------------------------------------------
+    for (auto const& entry : ViewDefinition::MakeIterator(*this))
+        {
+        auto cpView = ViewDefinition::Get(*this, entry.GetId());
+        auto pView = cpView.IsValid() ? cpView->MakeCopy<ViewDefinition>() : nullptr;
+        if (pView.IsValid())
+            {
+            pView->SetIsPrivate(true);
+            pView->Update();
+            }
+        }
+
+    if (true)
+        {
+        Statement stmt;
+        stmt.Prepare(*this, "UPDATE " BIS_TABLE(BIS_CLASS_Model) " SET IsPrivate=0");
+        stmt.Step();
+        }
+
+    if (BE_SQLITE_OK != MarkupDomain::GetDomain().ImportSchema(*this))
+        return BE_SQLITE_ERROR;
+
+    SaveSettings();
+    SaveChanges();
+
+    // POST CONDITIONS
+    BeAssert(!mpp.GetSpatialRedlining() || IsSpatialRedlineProject());
+
+    return BE_SQLITE_OK;
+    }
+
+/*---------------------------------------------------------------------------------**//**
+* @bsimethod                                    Sam.Wilson                      04/13
++---------------+---------------+---------------+---------------+---------------+------*/
+DgnMarkupProjectPtr DgnMarkupProject::CreateDgnDb(DbResult* result, BeFileNameCR projectFileName, CreateDgnMarkupProjectParams const& params)
+    {
+    DbResult ALLOW_NULL_OUTPUT (stat, result);
+
+    DgnMarkupProjectPtr markupProject = new DgnMarkupProject();
+
+    stat = markupProject->ConvertToMarkupProject(projectFileName, params);
+    
+    if (BE_SQLITE_OK != stat)
+        return nullptr;
+
+    return  markupProject;
+    }
+
+/*---------------------------------------------------------------------------------**//**
+* @bsimethod                                    Sam.Wilson                      04/13
++---------------+---------------+---------------+---------------+---------------+------*/
+bool DgnMarkupProject::IsSpatialRedlineProject() const
+    {
+    Utf8String rdlPropVal;
+    return QueryProperty(rdlPropVal, DgnProjectProperty::IsSpatialRedline()) == BE_SQLITE_ROW  &&  rdlPropVal == "true";
+    }
+
+/*---------------------------------------------------------------------------------**//**
+* @bsimethod                                    Sam.Wilson                      07/13
++---------------+---------------+---------------+---------------+---------------+------*/
+DgnMarkupProject* RedlineModel::GetDgnMarkupProject() const
+    {
+    return dynamic_cast<DgnMarkupProject*>(&GetDgnDb());
+    }
+
+/*---------------------------------------------------------------------------------**//**
+* @bsimethod                                    Sam.Wilson                      07/13
++---------------+---------------+---------------+---------------+---------------+------*/
+DgnMarkupProject* SpatialRedlineModel::GetDgnMarkupProject() const
+    {
+    return dynamic_cast<DgnMarkupProject*>(&GetDgnDb());
+    }
+
+/*---------------------------------------------------------------------------------**//**
+* @bsimethod                                    Sam.Wilson                      04/13
++---------------+---------------+---------------+---------------+---------------+------*/
+SpatialRedlineModelPtr SpatialRedlineModel::Create(DgnMarkupProjectR markupProject, Utf8CP name, SpatialModelCR subjectViewTargetModel)
+    {
+    if (nullptr == markupProject.Domains().FindDomain(MARKUP_SCHEMA_NAME))
+        {
+        BeAssert(false && "Must have Markup domain registered in order to create a redline model");
+        return nullptr;
+        }
+
+    DgnClassId rmodelClassId = DgnClassId(markupProject.Schemas().GetClassId(MARKUP_SCHEMA_NAME, MARKUP_CLASSNAME_SpatialRedlineModel));
+
+    SpatialRedlineModelPtr rdlModel = new SpatialRedlineModel(SpatialRedlineModel::CreateParams(markupProject, rmodelClassId, DgnElementId() /* WIP: Which element? */));
+    if (!rdlModel.IsValid())
+        {
+        DGNCORELOG->error("SpatialRedlineModel::CreateModel failed");
+        BeAssert(false && "SpatialRedlineModel::CreateModel failed");
+        return nullptr;
+        }
+
+    UnitDefinition mu = subjectViewTargetModel.GetDisplayInfo().GetMasterUnits();
+    UnitDefinition su = subjectViewTargetModel.GetDisplayInfo().GetSubUnits();
+    rdlModel->GetDisplayInfoR().SetUnits(mu, su);
+    return rdlModel;
+    }
+
+/*---------------------------------------------------------------------------------**//**
+* @bsimethod                                    Sam.Wilson                      06/13
++---------------+---------------+---------------+---------------+---------------+------*/
+void RedlineViewController::OnOpen(RedlineModel& targetModel)
+    {
+    }
+
+/*---------------------------------------------------------------------------------**//**
+* @bsimethod                                    Sam.Wilson                      06/13
++---------------+---------------+---------------+---------------+---------------+------*/
+void RedlineViewController::OnClose(RedlineModel& targetModel)
+    {
+    }
+
+/*---------------------------------------------------------------------------------**//**
+* @bsimethod                                    Sam.Wilson                      06/13
++---------------+---------------+---------------+---------------+---------------+------*/
+void RedlineViewController::_DrawView(ViewContextR context)
+    {
+    T_Super::_DrawView(context);
+    }
+
+/*---------------------------------------------------------------------------------**//**
+* @bsimethod                                    Sam.Wilson                      03/14
++---------------+---------------+---------------+---------------+---------------+------*/
+ViewController* RedlineViewController::Create(DgnDbStatus* openStatusIn, RedlineViewDefinition& rdlViewDef)
+    {
+    DgnDbStatus ALLOW_NULL_OUTPUT(openStatus, openStatusIn);
+
+    auto markupProject = dynamic_cast<DgnMarkupProject*>(&rdlViewDef.GetDgnDb());
+
+    if (markupProject == nullptr)
+        {
+        openStatus = DgnDbStatus::NotOpen;
+        return nullptr;
+        }
+
+    if (nullptr == markupProject->Domains().FindDomain(MARKUP_SCHEMA_NAME))
+        {
+        BeAssert(false && "Must have Markup domain registered in order to create a redline view");
+        return nullptr;
+        }
+
+    RedlineModelPtr redlineModel = markupProject->Models().Get<RedlineModel>(rdlViewDef.GetBaseModelId());
+    if (!redlineModel.IsValid())
+        {
+        openStatus = DgnDbStatus::NotFound;
+        return nullptr;
+        }
+
+    return new RedlineViewController(rdlViewDef);
+    }
+
+/*---------------------------------------------------------------------------------**//**
+* @bsimethod                                    Sam.Wilson                      06/13
++---------------+---------------+---------------+---------------+---------------+------*/
+RedlineViewDefinitionPtr RedlineViewDefinition::Create(DgnDbStatus* outCreateStatus, RedlineModelR model, DVec2dCR viewSize)
+    {
+    DgnDbStatus ALLOW_NULL_OUTPUT(createStatus, outCreateStatus);
+
+    if (!model.GetModelId().IsValid())
+        {
+        createStatus = DgnDbStatus::BadModel;
+        BeAssert(false && "RedlineModel must be persistent");
+        return nullptr;
+        }
+
+    auto& db = model.GetDgnDb();
+
+    if (nullptr == db.Domains().FindDomain(MARKUP_SCHEMA_NAME))
+        {
+        createStatus = DgnDbStatus::MissingDomain;
+        BeAssert(false && "Markup domain not registered");
+        return nullptr;
+        }
+
+    auto redline = db.Elements().Get<Redline>(model.GetModeledElementId());
+    if (!redline.IsValid())
+        {
+        createStatus = DgnDbStatus::BadModel;
+        BeAssert(false && "Can't find modeled Redline element from redline");
+        return nullptr;
+        }
+
+    if (!redline->GetElementId().IsValid())
+        {
+        createStatus = DgnDbStatus::BadModel;
+        BeAssert(false && "Redline element must be persistent");
+        return nullptr;
+        }
+
+    RedlineViewDefinitionPtr view = new RedlineViewDefinition(db.GetDictionaryModel(), redline->GetCode().GetValue().c_str(), 
+                                                              model.GetModelId(), *new CategorySelector(db, ""), *new DisplayStyle2d(db));
+
+    //  The view always has the same name as the redline and its model
+    DgnCode code = CreateCode(db.GetDictionaryModel(), redline->GetCode().GetValue());
+    if (!view->IsValidCode(code))
+        {
+        createStatus = DgnDbStatus::InvalidName;
+        BeDataAssert(false && "redline element must have a code that is valid for its view to use as its code");
+        return nullptr;
+        }
+
+    view->SetCode(code);
+
+    //  The origin of a RedlineViewDefinition is always 0,0.
+    view->SetOrigin2d(DPoint2d::FromZero());
+    view->SetDelta2d(viewSize);
+
+    ViewFlags flags;
+    flags.SetRenderMode(RenderMode::Wireframe);
+    flags.SetShowWeights(true);
+    flags.SetShowFill(false);
+    view->GetDisplayStyle().SetViewFlags(flags);
+
+    auto& catsel = view->GetCategorySelector();
+    for (ElementIteratorEntryCR categoryEntry : DrawingCategory::MakeIterator(db))
+        catsel.AddCategory(categoryEntry.GetId<DgnCategoryId>());
+
+    catsel.AddCategory(DgnCategory::QueryCategoryId(db, DrawingCategory::CreateCode(db, DgnModel::DictionaryId(), CATEGORY_RedlineImage)));
+
+    return view;
+    }
+
+/*---------------------------------------------------------------------------------**//**
+* @bsimethod                                    Sam.Wilson                      10/16
++---------------+---------------+---------------+---------------+---------------+------*/
+void RedlineModel::StoreImage(Render::ImageSourceCR source, DPoint2dCR origin, DVec2dCR size)
+    {
+    auto& db = GetDgnDb();
+
+    DgnCategoryId cat = DgnCategory::QueryCategoryId(db, DrawingCategory::CreateCode(db, DgnModel::DictionaryId(), CATEGORY_RedlineImage));
+
+    DgnElementPtr gelem = AnnotationElement2d::Create(AnnotationElement2d::CreateParams(db, GetModelId(), 
+                            DgnClassId(db.Schemas().GetClassId(BIS_ECSCHEMA_NAME, BIS_CLASS_AnnotationElement2d)), cat, Placement2d()));
+
+    GeometryBuilderPtr builder = GeometryBuilder::Create(*gelem->ToGeometrySource());
+
+    IGraphicBuilder::TileCorners corners;
+    corners.m_pts[0] = DPoint3d::From(origin.x,           origin.y);            // lowerLeft
+    corners.m_pts[1] = DPoint3d::From(origin.x + size.x,  origin.y);            // lowerRight
+    corners.m_pts[2] = DPoint3d::From(origin.x,           origin.y + size.y);   // upperLeft
+    corners.m_pts[3] = DPoint3d::From(origin.x + size.x,  origin.y + size.y);   // upperRight
+    
+    Render::Image image(source);
+    if (!image.IsValid())
+        {
+        BeAssert(false);
+        return;
+        }
+
+    ImageGraphicPtr imageGraphic = ImageGraphic::Create(std::move(image), corners);
+    GeometricPrimitivePtr geometry = GeometricPrimitive::Create(imageGraphic);
+
+    builder->Append(*geometry);
+
+    if (SUCCESS != builder->Finish(*gelem->ToGeometrySourceP()))
+        {
+        BeAssert(false);
+        return;
+        }
+
+    db.Elements().Insert(*gelem);
+    }
+
+/*---------------------------------------------------------------------------------**//**
+* @bsimethod                                    Sam.Wilson                      03/14
++---------------+---------------+---------------+---------------+---------------+------*/
+#ifdef WIP_SpatialRedlineViewController // *** we need the SpatialViewController& of the subject view in order to create a SpatialRedlineViewController
+ViewControllerPtr SpatialRedlineViewController::Create(DgnViewType viewType, Utf8CP viewSubtype, DgnDbR project, DgnViewId viewId)
+    {
+    if (CheckViewSubType(viewSubtype,GetViewSubType()) != BSISUCCESS)
+        return NULL;
+    auto markupProject = dynamic_cast<DgnMarkupProject*>(&project);
+    if (markupProject == NULL)
+        return NULL;
+    auto rdlView = ViewDefinition::QueryView(viewId, project);
+    auto rdlModel = rdlView.IsValid() ? markupProject->OpenRedlineModel(rdlView.GetBaseModelId()) : nullptr;
+    if (rdlModel == NULL)
+        return NULL;
+    if (nullptr == rdlModel->GetDgnDb().Domains().FindDomain(MARKUP_SCHEMA_NAME))
+        {
+        BeAssert(false && "Must have Markup domain registered in order to create a redline view");
+        return nullptr;
+        }
+    return new SpatialRedlineViewController(*rdlModel, subjectViewController);
+    }
+
+/*---------------------------------------------------------------------------------**//**
+* @bsimethod                                    Sam.Wilson                      03/14
++---------------+---------------+---------------+---------------+---------------+------*/
+SpatialRedlineViewControllerPtr SpatialRedlineViewController::InsertView(SpatialRedlineModel& model, OrthographicViewController& subjectView)
+    {
+    DgnViews::View view(DgnViewType::Physical, GetViewSubType(), model.GetModelId(),model.GetModelName());
+
+    auto rc = model.GetDgnMarkupProject()->Views().InsertView(view);
+    if (BE_SQLITE_OK != rc)
+        return NULL;
+
+    if (nullptr == model.GetDgnMarkupProject()->Domains().FindDomain(MARKUP_SCHEMA_NAME))
+        {
+        BeAssert(false && "Markup domain not registered");
+        //createStatus = DgnDbStatus::MissingDomain;
+        return nullptr;
+        }
+
+    auto controller = new SpatialRedlineViewController(model, subjectView, view.GetId());
+
+    //  The physical redline view is always exactly the same as the subject DgnDb view. Start it off with a copy of the subject view's settings.
+    //  Note: we route the view settings through Json to avoid problems in the case where dgnView is not exactly the same type as this view controller.
+    //  We know it's a sub-class of SpatialViewController, and so it has all of the properties that we care about. 
+    Json::Value json;
+    subjectView._StoreToDefinition(json);
+    controller->_LoadFromDefinition(json);
+    controller->Save();
+
+    return controller;
+    }
+
+/*---------------------------------------------------------------------------------**//**
+* @bsimethod                                    Sam.Wilson                      06/13
++---------------+---------------+---------------+---------------+---------------+------*/
+DgnViewId DgnMarkupProject::CreateSpatialRedlineModelView(SpatialRedlineModelR model, SpatialViewControllerR dgnView)
+    {
+    if (CheckIsOpen() != BSISUCCESS)
+        return DgnViewId();
+
+    if (nullptr == Domains().FindDomain(MARKUP_SCHEMA_NAME))
+        {
+        BeAssert(false && "Markup domain not registered");
+        createStatus = DgnDbStatus::MissingDomain;
+        return nullptr;
+        }
+
+    auto controller = SpatialRedlineViewController::InsertView(model, dgnView);
+    if (!controller.IsValid())
+        {
+        BeAssert(false && "We must always generate rdl views with unique names!");
+        return  DgnViewId();
+        }
+
+    //  Associate the redline model with the view.
+    int64_t v = controller->GetViewId().GetValue();
+    SaveProperty(RedlineModelProperty::ViewId(), &v, sizeof(v), model.GetModelId().GetValue());
+
+    return controller->GetViewId();
+    }
+#endif
+
+/*---------------------------------------------------------------------------------**//**
+* @bsimethod                                    Sam.Wilson                      06/13
+DgnViewId SpatialRedlineModel::GetViewId () const
+    {
+    int64_t v;
+    if (m_dgndb->QueryProperty (&v, sizeof(v), RedlineModelProperty::ViewId(), GetModelId().GetValue()) != BE_SQLITE_ROW)
+        return DgnViewId();
+    return DgnViewId(v);
+    }
++---------------+---------------+---------------+---------------+---------------+------*/
+
+/*---------------------------------------------------------------------------------**//**
+* @bsimethod                                    Shaun.Sewall                    09/16
++---------------+---------------+---------------+---------------+---------------+------*/
+DocumentListModelPtr DgnMarkupProject::GetRedlineListModel()
+    {
+    DgnCode partitionCode = DocumentPartition::CreateCode(*Elements().GetRootSubject(), "Redlines");
+    DgnModelId modelId = Models().QuerySubModelId(partitionCode);
+
+    if (modelId.IsValid())
+        return Models().Get<DocumentListModel>(modelId);
+
+    DocumentPartitionCPtr partition = DocumentPartition::CreateAndInsert(*Elements().GetRootSubject(), partitionCode.GetValueCP());
+    return partition.IsValid() ? DocumentListModel::CreateAndInsert(*partition) : nullptr;
+    }
+
+/*---------------------------------------------------------------------------------**//**
+* @bsimethod                                    Sam.Wilson                      10/16
++---------------+---------------+---------------+---------------+---------------+------*/
+ViewControllerPtr RedlineViewDefinition::_SupplyController() const
+    {
+    return new RedlineViewController(*this);
+    }
+
+/*---------------------------------------------------------------------------------**//**
+* @bsimethod                                    Sam.Wilson                      10/16
++---------------+---------------+---------------+---------------+---------------+------*/
+RedlinePtr Redline::Create(DgnDbStatus* outCreateStatus, DocumentListModelCR model, DgnCodeCR code)
+    {
+    DgnDbStatus ALLOW_NULL_OUTPUT(createStatus, outCreateStatus);
+    if (!code.IsValid())
+        {
+        BeAssert(false && "A code is required");
+        createStatus = DgnDbStatus::InvalidName;
+        return nullptr;
+        }
+    Redline::CreateParams params(model.GetDgnDb(), model.GetModelId(), QueryClassId(model.GetDgnDb()), code);
+    return new Redline(params);
+    }
+
+/*---------------------------------------------------------------------------------**//**
+* @bsimethod                                    Sam.Wilson                      10/16
++---------------+---------------+---------------+---------------+---------------+------*/
+RedlineModelPtr RedlineModel::Create(DgnDbStatus* outCreateStatus, Redline& doc)
+    {
+    // DgnDbStatus ALLOW_NULL_OUTPUT(createStatus, outCreateStatus);
+    RedlineModel::CreateParams params(doc.GetDgnDb(), QueryClassId(doc.GetDgnDb()), doc.GetElementId());
+    return new RedlineModel(params);
+    }
+
+/*---------------------------------------------------------------------------------**//**
+* @bsimethod                                    Sam.Wilson                      02/16
++---------------+---------------+---------------+---------------+---------------+------*/
+void dgn_ElementHandler::MarkupExternalLinkHandler::_RegisterPropertyAccessors(ECSqlClassInfo& params, ECN::ClassLayoutCR layout)
+    {
+    T_Super::_RegisterPropertyAccessors(params, layout);
+
+    params.RegisterPropertyAccessors(layout, MARKUPEXTERNALLINK_LinkedElementId, 
+        [](ECValueR value, DgnElementCR elIn)
+            {
+            auto& el = (MarkupExternalLink&)elIn;
+            value.SetNavigationInfo(el.GetLinkedElementId());
+            return DgnDbStatus::Success;
+            },
+
+        [](DgnElementR elIn, ECValueCR value)
+            {
+            if (value.IsNull())
+                {
+                BeAssert(false);
+                return DgnDbStatus::BadArg;
+                }
+            auto& el = (MarkupExternalLink&)elIn;
+            el.SetLinkedElementId(value.GetNavigationInfo().GetId<DgnCategoryId>());
+            return DgnDbStatus::Success;
+            });
     }