--- conflicted
+++ resolved
@@ -1,123 +1,117 @@
-/*--------------------------------------------------------------------------------------+
-|
-|     $Source: DgnCore/DgnLight.cpp $
-|
-|  $Copyright: (c) 2015 Bentley Systems, Incorporated. All rights reserved. $
-|
-+--------------------------------------------------------------------------------------*/
-#include <DgnPlatformInternal.h>
-
-#define PROPNAME_Descr "Descr"
-#define PROPNAME_Value "Value"
-
-BEGIN_BENTLEY_DGNPLATFORM_NAMESPACE
-
-namespace dgn_ElementHandler
-{
-    HANDLER_DEFINE_MEMBERS(LightDef);
-}
-
-END_BENTLEY_DGNPLATFORM_NAMESPACE
-
-/*---------------------------------------------------------------------------------**//**
-* @bsimethod                                                    Paul.Connelly   10/15
-+---------------+---------------+---------------+---------------+---------------+------*/
-void dgn_ElementHandler::LightDef::_GetClassParams(ECSqlClassParams& params)
-    {
-    T_Super::_GetClassParams(params);
-    params.Add(PROPNAME_Descr);
-    params.Add(PROPNAME_Value);
-    }
-
-/*---------------------------------------------------------------------------------**//**
-* @bsimethod                                                    Paul.Connelly   10/15
-+---------------+---------------+---------------+---------------+---------------+------*/
-DgnDbStatus LightDefinition::_BindInsertParams(BeSQLite::EC::ECSqlStatement& stmt)
-    {
-    auto status = T_Super::_BindInsertParams(stmt);
-    if (DgnDbStatus::Success == status)
-        status = BindParams(stmt);
-
-    return status;
-    }
-
-/*---------------------------------------------------------------------------------**//**
-* @bsimethod                                                    Paul.Connelly   10/15
-+---------------+---------------+---------------+---------------+---------------+------*/
-DgnDbStatus LightDefinition::_BindUpdateParams(ECSqlStatement& stmt)
-    {
-    auto status = T_Super::_BindUpdateParams(stmt);
-    if (DgnDbStatus::Success == status)
-        status = BindParams(stmt);
-
-<<<<<<< HEAD
-    BeSQLite::wt_OperationForGraphics wt_OperationForGraphics;
-    CachedStatementPtr stmt;
-    m_dgndb.GetCachedStatement(stmt, "SELECT Value,Name,Descr FROM " DGN_TABLE(DGN_CLASSNAME_Light) " WHERE Id=?");
-    stmt->BindId(1, id);
-=======
-    return status;
-    }
->>>>>>> 5e84f828
-
-/*---------------------------------------------------------------------------------**//**
-* @bsimethod                                                    Paul.Connelly   10/15
-+---------------+---------------+---------------+---------------+---------------+------*/
-DgnDbStatus LightDefinition::_ExtractSelectParams(ECSqlStatement& stmt, ECSqlClassParams const& params)
-    {
-    auto status = T_Super::_ExtractSelectParams(stmt, params);
-    if (DgnDbStatus::Success == status)
-        {
-        Utf8String descr = stmt.GetValueText(params.GetSelectIndex(PROPNAME_Descr)),
-                   value = stmt.GetValueText(params.GetSelectIndex(PROPNAME_Value));
-        m_data.Init(value, descr);
-        }
-
-    return status;
-    }
-
-/*---------------------------------------------------------------------------------**//**
-* @bsimethod                                                    Paul.Connelly   10/15
-+---------------+---------------+---------------+---------------+---------------+------*/
-DgnDbStatus LightDefinition::BindParams(ECSqlStatement& stmt)
-    {
-    if (ECSqlStatus::Success != stmt.BindText(stmt.GetParameterIndex(PROPNAME_Descr), m_data.m_descr.c_str(), IECSqlBinder::MakeCopy::No)
-        || ECSqlStatus::Success != stmt.BindText(stmt.GetParameterIndex(PROPNAME_Value), m_data.m_value.c_str(), IECSqlBinder::MakeCopy::No))
-        return DgnDbStatus::BadArg;
-    else
-        return DgnDbStatus::Success;
-    }
-
-/*---------------------------------------------------------------------------------**//**
-* @bsimethod                                                    Paul.Connelly   10/15
-+---------------+---------------+---------------+---------------+---------------+------*/
-void LightDefinition::_CopyFrom(DgnElementCR el)
-    {
-    T_Super::_CopyFrom(el);
-    auto other = dynamic_cast<LightDefinitionCP>(&el);
-    BeAssert(nullptr != other);
-    if (nullptr != other)
-        m_data = other->m_data;
-    }
-
-/*---------------------------------------------------------------------------------**//**
-* @bsimethod                                                    Paul.Connelly   10/15
-+---------------+---------------+---------------+---------------+---------------+------*/
-LightDefinition::CreateParams::CreateParams(DgnDbR db, Utf8StringCR name, Utf8StringCR value, Utf8StringCR descr)
-  : T_Super(db, QueryDgnClassId(db), CreateLightDefinitionCode(name, db)),
-    m_data(value, descr)
-    {
-    //
-    }
-
-/*---------------------------------------------------------------------------------**//**
-* @bsimethod                                                    Paul.Connelly   10/15
-+---------------+---------------+---------------+---------------+---------------+------*/
-DgnLightId LightDefinition::QueryLightId(DgnElement::Code const& code, DgnDbR db)
-    {
-    DgnElementId elemId = db.Elements().QueryElementIdByCode(code);
-    return DgnLightId(elemId.GetValueUnchecked());
-    }
-
-
-
+/*--------------------------------------------------------------------------------------+
+|
+|     $Source: DgnCore/DgnLight.cpp $
+|
+|  $Copyright: (c) 2015 Bentley Systems, Incorporated. All rights reserved. $
+|
++--------------------------------------------------------------------------------------*/
+#include <DgnPlatformInternal.h>
+
+#define PROPNAME_Descr "Descr"
+#define PROPNAME_Value "Value"
+
+BEGIN_BENTLEY_DGNPLATFORM_NAMESPACE
+
+namespace dgn_ElementHandler
+{
+    HANDLER_DEFINE_MEMBERS(LightDef);
+}
+
+END_BENTLEY_DGNPLATFORM_NAMESPACE
+
+/*---------------------------------------------------------------------------------**//**
+* @bsimethod                                                    Paul.Connelly   10/15
++---------------+---------------+---------------+---------------+---------------+------*/
+void dgn_ElementHandler::LightDef::_GetClassParams(ECSqlClassParams& params)
+    {
+    T_Super::_GetClassParams(params);
+    params.Add(PROPNAME_Descr);
+    params.Add(PROPNAME_Value);
+    }
+
+/*---------------------------------------------------------------------------------**//**
+* @bsimethod                                                    Paul.Connelly   10/15
++---------------+---------------+---------------+---------------+---------------+------*/
+DgnDbStatus LightDefinition::_BindInsertParams(BeSQLite::EC::ECSqlStatement& stmt)
+    {
+    auto status = T_Super::_BindInsertParams(stmt);
+    if (DgnDbStatus::Success == status)
+        status = BindParams(stmt);
+
+    return status;
+    }
+
+/*---------------------------------------------------------------------------------**//**
+* @bsimethod                                                    Paul.Connelly   10/15
++---------------+---------------+---------------+---------------+---------------+------*/
+DgnDbStatus LightDefinition::_BindUpdateParams(ECSqlStatement& stmt)
+    {
+    auto status = T_Super::_BindUpdateParams(stmt);
+    if (DgnDbStatus::Success == status)
+        status = BindParams(stmt);
+
+    return status;
+    }
+
+/*---------------------------------------------------------------------------------**//**
+* @bsimethod                                                    Paul.Connelly   10/15
++---------------+---------------+---------------+---------------+---------------+------*/
+DgnDbStatus LightDefinition::_ExtractSelectParams(ECSqlStatement& stmt, ECSqlClassParams const& params)
+    {
+    auto status = T_Super::_ExtractSelectParams(stmt, params);
+    if (DgnDbStatus::Success == status)
+    BeSQLite::wt_OperationForGraphics wt_OperationForGraphics;
+        {
+        Utf8String descr = stmt.GetValueText(params.GetSelectIndex(PROPNAME_Descr)),
+                   value = stmt.GetValueText(params.GetSelectIndex(PROPNAME_Value));
+        m_data.Init(value, descr);
+        }
+
+    return status;
+    }
+
+/*---------------------------------------------------------------------------------**//**
+* @bsimethod                                                    Paul.Connelly   10/15
++---------------+---------------+---------------+---------------+---------------+------*/
+DgnDbStatus LightDefinition::BindParams(ECSqlStatement& stmt)
+    {
+    if (ECSqlStatus::Success != stmt.BindText(stmt.GetParameterIndex(PROPNAME_Descr), m_data.m_descr.c_str(), IECSqlBinder::MakeCopy::No)
+        || ECSqlStatus::Success != stmt.BindText(stmt.GetParameterIndex(PROPNAME_Value), m_data.m_value.c_str(), IECSqlBinder::MakeCopy::No))
+        return DgnDbStatus::BadArg;
+    else
+        return DgnDbStatus::Success;
+    }
+
+/*---------------------------------------------------------------------------------**//**
+* @bsimethod                                                    Paul.Connelly   10/15
++---------------+---------------+---------------+---------------+---------------+------*/
+void LightDefinition::_CopyFrom(DgnElementCR el)
+    {
+    T_Super::_CopyFrom(el);
+    auto other = dynamic_cast<LightDefinitionCP>(&el);
+    BeAssert(nullptr != other);
+    if (nullptr != other)
+        m_data = other->m_data;
+    }
+
+/*---------------------------------------------------------------------------------**//**
+* @bsimethod                                                    Paul.Connelly   10/15
++---------------+---------------+---------------+---------------+---------------+------*/
+LightDefinition::CreateParams::CreateParams(DgnDbR db, Utf8StringCR name, Utf8StringCR value, Utf8StringCR descr)
+  : T_Super(db, QueryDgnClassId(db), CreateLightDefinitionCode(name, db)),
+    m_data(value, descr)
+    {
+    //
+    }
+
+/*---------------------------------------------------------------------------------**//**
+* @bsimethod                                                    Paul.Connelly   10/15
++---------------+---------------+---------------+---------------+---------------+------*/
+DgnLightId LightDefinition::QueryLightId(DgnElement::Code const& code, DgnDbR db)
+    {
+    DgnElementId elemId = db.Elements().QueryElementIdByCode(code);
+    return DgnLightId(elemId.GetValueUnchecked());
+    }
+
+
+