--- conflicted
+++ resolved
@@ -1,1097 +1,1092 @@
-/*--------------------------------------------------------------------------------------+
-|
-|     $Source: DgnCore/GraphiteResourceUri.cpp $
-|
-|  $Copyright: (c) 2016 Bentley Systems, Incorporated. All rights reserved. $
-|
-+--------------------------------------------------------------------------------------*/
-#include <DgnPlatformInternal.h>
-
-#define SCHEME_DgnResourceURI   "dgnresourceuri"
-#define SCHEME_DgnResourceURI_Length 14
-
-#define RT_DgnDb           "DgnDb"         // DgnDb0601 Code or ECClass + Property
-#define RT_DgnElements  "DgnElements"   // Graphite05xx ECClass + Property
-
-BEGIN_BENTLEY_DGNPLATFORM_NAMESPACE
-
-struct DgnResourceURI
-    {
-    //! The result of parsing a Dgn URI string
-    enum ParseStatus
-        {
-        PARSE_STATUS_SUCCESS=0,           //!< The URI seems to be valid
-        PARSE_ERROR_InvalidSyntax=-1      //!< The URI contains invalid or unexpected characters. A URI should be of the form resource_type/id or resource_type?query
-        };
-
-private:
-    Utf8String      m_targetFile; // The target file. Optional.
-    Utf8String      m_path;     // The path portion of the URI (including a leading '/' prefix)
-    Utf8String      m_query;    // Optional. The query parameters (including the '?' prefix). 
-    Utf8String      m_fragment; // Optional. The fragment (including the '#' prefix)
-
-public:
-    struct UriToken;
-    struct Builder;
-    struct ParserBase;
-    struct PathParser;
-    struct QueryParser;
-
-public:
-    DGNPLATFORM_EXPORT DgnResourceURI ();
-
-    //! Rarely used function to construct a DgnResourceURI by parsing a URI string. 
-    //! @param uriString    An encode URI string.
-    //! @return non-zero error status if the URI string is invalid.
-    //! it easy to build a valid URI and takes care of details like encoding.
-    //! @remarks The string must be a relative URI following the syntax of DgnResourceURI.
-    //! @note The string must be URI-encoded.
-    DGNPLATFORM_EXPORT ParseStatus FromEncodedString (Utf8CP uriString);
-
-    //! Sets the scheme and the target file identifer as the path root.
-    //! The scheme for a DgnResourceURI with an explicit target file is always "dgnresourceuri:".
-    //! The target file becomes the root of the path. The target file is identified by its filename (not including its path), followed by its BeGuid.
-    //! @remarks By default, a DgnResourceURI will have no scheme or file identifier. Often these qualifiers are not needed. 
-    //! The scheme and target file identifer are added only if you call SetTargetFile. You only need to add these items if you must create
-    //! a URI can be distinguished from URIs of other types.
-    DGNPLATFORM_EXPORT void SetTargetFile (DgnDbR targetFile);
-
-    //! Get the target file identifier, if present.
-    DGNPLATFORM_EXPORT BentleyStatus GetTargetFile (Utf8StringR filename, BeGuid& guid) const;
-
-    //! If this URI contains a target file identifier, then this function checks that the GUID in that identifier matches the GUID in file.
-    //! @return non-zero error status if this URI has a target file GUID and it does not match the GUID of \a file. If this URI does not have
-    //! a target file identifier, then this function returns SUCCESS.
-    DGNPLATFORM_EXPORT BentleyStatus CheckTargetFileMatches (DgnDbR file) const;
-
-    //! Get the encoded path portion of this URI. See DgnResourceURI::PathParser.
-    DGNPLATFORM_EXPORT Utf8String GetPath() const;
-
-    //! Get the encoded query portion of this URI. See DgnResourceURI::QueryParser. 
-    DGNPLATFORM_EXPORT Utf8String GetQuery() const;
-
-    //! Get the encoded fragment portion of this URI. See BeStringUtilities::UriDecode.
-    DGNPLATFORM_EXPORT Utf8String GetFragment() const;
-    };
-
-//=======================================================================================
-//! Helper class for building a DgnResourceURI.
-//! <h4>API Reference</h4>
-//! - #AppendPath adds a component to the path part of the URI.
-//! - #AppendQueryParameter adds a name=value pair to the query part of the URI.
-//! - #SetEncodedFragment adds a fragment to the URI.
-//! - Call #ToDgnResourceURI to create a DgnResourceURI when done.
-//! @nosubgrouping
-//=======================================================================================
-struct DgnResourceURI::Builder
-    {
-private:
-    Utf8String m_schemeAndTargetFile;
-    Utf8String m_path;
-    Utf8String m_query;
-    Utf8String m_fragment;
-
-    void InitQuery ();
-
-public:
-    Utf8String ToEncodedString () const;
-    void SetTargetFile (DgnDbR targetFile);
-    void AppendEncodedPath (Utf8CP newSegment);
-    void AppendPath (Utf8CP newSegment);
-    void AppendPath (Utf8StringCR newSegment);
-    void SetEncodedPath (Utf8CP newPath);
-    void AppendQueryParameter (Utf8CP key, Utf8CP value);
-    void AppendQueryParameter (Utf8StringCR key, Utf8StringCR value);
-    void AppendAndOperator ();
-    void SetEncodedQuery (Utf8CP newQuery);
-    void SetEncodedFragment (Utf8CP newFragment);
-    static Utf8String MakeFullECClassName (Utf8StringCR schemaName, Utf8StringCR className);
-    };
-
-//=======================================================================================
-//! A token parsed from the path or query part of a DgnResorceURI. This class is used by the parser classes.  
-//=======================================================================================
-struct DgnResourceURI::UriToken
-    {
-    //! Identifies the type of data held or represented by this token.
-    enum Type 
-        {
-        TYPE_Error,     //!< A parsing error
-        TYPE_EOS,       //!< The end of the string being parsed
-        TYPE_UInt64,    //!< A UInt64
-        TYPE_String     //!< A Utf8String
-        };
-
-private:
-    struct Utf8SubString
-        {
-        Utf8CP m_start, m_end;
-        };
-
-    Type m_type;
-    union
-        {
-        Utf8SubString   m_substr;
-        uint64_t        m_uint64;
-        };
-
-public:
-    //! Constructs an invalid token. See SetUInt64, SetString, and SetEOS.
-    //! @private
-    UriToken () : m_type(TYPE_Error) {;}
-
-    //! Defines this token as representing the end of the caller's string.
-    //! @private
-    void SetEOS() {m_type=TYPE_EOS;}
-
-    //! Defines this token as representing a parsing error.
-    //! @private
-    void SetError() {m_type=TYPE_Error;}
-
-    //! Defines this token as a UInt64.
-    //! @private
-    void SetUInt64 (uint64_t v) {m_type=TYPE_UInt64; m_uint64=v;}
-
-    //! Defines this token as a string. @remarks The UriToken will hold the two pointers supplied. Caller must guarantee that the referenced string is not destroyed while this UriToken exists.
-    //! @private
-    void SetString (Utf8CP s, Utf8CP e) {m_type=TYPE_String; m_substr.m_start=s; m_substr.m_end=e;}
-
-    //! Gets the type of this token.
-    Type GetType() const {return m_type;}
-
-    //! Gets the value of this token as a UInt64. 
-    //! @return the value of this token. 
-    //! @remarks Returns 0 if the type of this token is not TYPE_UInt64. This function does not attempt to parse an integer from a string.
-    uint64_t GetUInt64() const {BeAssert(m_type==TYPE_UInt64); return (m_type==TYPE_UInt64)? m_uint64: 0;}
-
-    //! Gets the value of this token as a non-encoded string.
-    //! @remarks If the type of this token is TYPE_String, then this function will return it in decoded form.
-    //! @remarks If the type of this token is TYPE_UInt64, then this function will return the formatted integer value.
-    DGNPLATFORM_EXPORT Utf8String GetString() const;
-    };
-
-//=======================================================================================
-//! Base class for URI parsers.
-//! The string to be parsed must be in URI-encoded form. That is, it must not contain 
-//! embedded blanks or any reserved characters as part of the tokens.
-//! The string-valued tokens that are returned by the parser are automatically decoded.
-//=======================================================================================
-struct DgnResourceURI::ParserBase
-    {
-protected:
-    Utf8String m_rawString;
-    Utf8CP m_curpos;
-    UriToken m_curtok;
-    Utf8CP m_tokenDelimiters;
-    
-    DGNPLATFORM_EXPORT BentleyStatus ParseUInt64();
-    DGNPLATFORM_EXPORT void ParseString();
-    DGNPLATFORM_EXPORT void ToNextDelimiter();
-    DGNPLATFORM_EXPORT void ToStartOfNextToken ();
-
-public:
-    //! Constructs a parser that breaks a string into a sequence of UriTokens.
-    //! For example, if the string is /a/b/c and delims is "/" then ParseNextToken will yield three strings, "a", "b", and "c".
-    //! @param str      The string to parse. Must be encoded.
-    //! @param delims   The characters that delimit the tokens
-    //! @remarks Call ParseNextToken to get the first token.
-    //! @remarks \a str must be URI-encoded.
-    DGNPLATFORM_EXPORT ParserBase (Utf8StringCR str, Utf8CP delims);
-    
-    //! Reads the next token from the string.
-    //! @param mustBeString if true, then the next token is expected to be a string. 
-    //! @return the token read.
-    //! @see GetCurToken
-    DGNPLATFORM_EXPORT UriToken ParseNextToken (bool mustBeString = false);
-
-    //! Gets the most recently parsed token.
-    //! @remarks String tokens are returned in decoded form.
-    DGNPLATFORM_EXPORT UriToken GetCurToken() const;
-
-/** @name EC Helper Methods */
-/** @{ */
-    //! Parses ecschemaname ':' ecclassname
-    //! @param[out] ecSchemaName    The name of the schema
-    //! @param[out] ecClassName     The name of the class
-    //! @param[in] str              The full class name to be parsed
-    //! @param[in] mustHaveSchema   If true, this function returns an error if \a str does not contain a schema name.
-    //! @return non-zero error status if the string could not be parsed.
-    DGNPLATFORM_EXPORT static BentleyStatus ParseFullECClassName (Utf8StringR ecSchemaName, Utf8StringR ecClassName, Utf8CP str, bool mustHaveSchema = true);
-/** @} */
-    };
-
-//=======================================================================================
-//! Parses the path part of a DgnResourceURI. 
-//! @see DgnResourceURI::GetPath.
-//=======================================================================================
-struct DgnResourceURI::PathParser : DgnResourceURI::ParserBase
-    {
-    //! Constructs a parser for a URI path
-    //! @param pathString      The URI path to parse. Must be encoded.
-    //! @remarks \a pathString may contain a leading / or not. This parser ignores the leading / if found.
-    //! @remarks \a pathString must be URI-encoded.
-    DGNPLATFORM_EXPORT PathParser (Utf8StringCR pathString);
-    };
-
-//=======================================================================================
-//! Parses the query part of a DgnResourceURI. 
-//! @see DgnResourceURI::GetQuery.
-//=======================================================================================
-struct DgnResourceURI::QueryParser : DgnResourceURI::ParserBase
-    {
-    //! Constructs a parser for a URI query
-    //! @param queryString      The URI path to parse. Must be encoded.
-    //! @remarks \a queryString may contain a leading ? or not. This parser ignores the leading ? if found.
-    //! @remarks \a queryString must be URI-encoded.
-    DGNPLATFORM_EXPORT QueryParser (Utf8StringCR queryString);
-
-    //! Parse the next name, value pair from the query.
-    //! @param[out] propname     The name of the property
-    //! @param[out] propvalue    The value of the property
-    //! @param[out] logical      The value of the property
-    //! @param[in] valueMustBeString If true, then the value is always a string
-    DGNPLATFORM_EXPORT BentleyStatus ParseQueryParameter (UriToken& propname, UriToken& propvalue, char& logical, bool valueMustBeString = false);
-    };
-
-END_BENTLEY_DGNPLATFORM_NAMESPACE
-
-/*---------------------------------------------------------------------------------**//**
-* @bsimethod
-+---------------+---------------+---------------+---------------+---------------+------*/
-static Utf8String getEncodedTargetFile (DgnDbR targetFile)
-    {
-    Utf8String filename (BeFileName (BeFileName::NameAndExt, targetFile.GetFileName().c_str()));
-    filename.append (";");
-    filename.append (targetFile.GetDbGuid().ToString());
-    return BeStringUtilities::UriEncode(filename.c_str());
-    }
-
-/*---------------------------------------------------------------------------------**//**
-* @bsimethod
-+---------------+---------------+---------------+---------------+---------------+------*/
-Utf8String DgnResourceURI::UriToken::GetString() const
-    {
-    switch (m_type)
-        {
-        case TYPE_String:   return BeStringUtilities::UriDecode (m_substr.m_start, m_substr.m_end);
-        case TYPE_UInt64:   return Utf8PrintfString("%llu", m_uint64);
-        }
-    return "";
-    }
-
-/*---------------------------------------------------------------------------------**//**
-* @bsimethod
-+---------------+---------------+---------------+---------------+---------------+------*/
-BentleyStatus DgnResourceURI::ParserBase::ParseUInt64 ()
-    {
-    uint64_t v;
-    if (1 != BE_STRING_UTILITIES_UTF8_SSCANF (m_curpos, "%" PRId64, &v))
-        return ERROR;
-
-    m_curtok.SetUInt64 (v);        
-
-    ToNextDelimiter();
-        
-    return SUCCESS;
-    }
-
-/*---------------------------------------------------------------------------------**//**
-* @bsimethod
-+---------------+---------------+---------------+---------------+---------------+------*/
-void DgnResourceURI::ParserBase::ParseString ()
-    {
-    Utf8CP p = m_curpos;
-    ToNextDelimiter();
-    m_curtok.SetString (p, m_curpos);
-    }
-
-/*---------------------------------------------------------------------------------**//**
-* @bsimethod
-+---------------+---------------+---------------+---------------+---------------+------*/
-void DgnResourceURI::ParserBase::ToNextDelimiter ()
-    {
-    // Skip over non-delimiters
-    m_curpos += strcspn (m_curpos, m_tokenDelimiters);
-    }
-
-/*---------------------------------------------------------------------------------**//**
-* @bsimethod
-+---------------+---------------+---------------+---------------+---------------+------*/
-void DgnResourceURI::ParserBase::ToStartOfNextToken ()
-    {
-    // Skip over delimiters
-    while (*m_curpos && strchr(m_tokenDelimiters,*m_curpos))
-        ++m_curpos;
-    }
-
-/*---------------------------------------------------------------------------------**//**
-* @bsimethod
-+---------------+---------------+---------------+---------------+---------------+------*/
-DgnResourceURI::ParserBase::ParserBase (Utf8StringCR pathStr, Utf8CP delims) : m_tokenDelimiters(delims)
-    {
-    m_rawString = pathStr;
-    m_curpos = &m_rawString[0];
-    if (ispunct(*m_curpos))
-        ++m_curpos; // step over initial / or ? or #
-    m_curtok.SetError();
-    }
-
-/*---------------------------------------------------------------------------------**//**
-* @bsimethod
-+---------------+---------------+---------------+---------------+---------------+------*/
-DgnResourceURI::UriToken DgnResourceURI::ParserBase::GetCurToken() const {return m_curtok;}
-
-/*---------------------------------------------------------------------------------**//**
-* @bsimethod
-+---------------+---------------+---------------+---------------+---------------+------*/
-DgnResourceURI::UriToken DgnResourceURI::ParserBase::ParseNextToken (bool mustBeString)
-    {
-    ToStartOfNextToken();
-        
-    if (!*m_curpos)
-        {
-        m_curtok.SetEOS();
-        }
-    else
-        {
-        if (mustBeString || (ParseUInt64() != SUCCESS))
-            {
-            ParseString();
-            }
-        }
-
-    return m_curtok;
-    }
-
-/*---------------------------------------------------------------------------------**//**
-* @bsimethod
-+---------------+---------------+---------------+---------------+---------------+------*/
-BentleyStatus DgnResourceURI::ParserBase::ParseFullECClassName (Utf8StringR ecSchemaName, Utf8StringR ecClassName, Utf8CP str, bool mustHaveSchema)
-    {
-    Utf8CP colon = strstr (str+1, ":");
-
-    if (colon != nullptr)
-        {
-        ecSchemaName.assign (str, colon);
-        ecClassName.assign (colon+1);
-        return SUCCESS;
-        }
-            
-    if (mustHaveSchema)
-        return ERROR;
-            
-    ecSchemaName.clear();
-    ecClassName.assign (str);
-    return SUCCESS;
-    }
-
-/*---------------------------------------------------------------------------------**//**
-* @bsimethod
-+---------------+---------------+---------------+---------------+---------------+------*/
-DgnResourceURI::PathParser::PathParser (Utf8StringCR str) : DgnResourceURI::ParserBase(str, "/?#") {;}
-
-/*---------------------------------------------------------------------------------**//**
-* @bsimethod
-+---------------+---------------+---------------+---------------+---------------+------*/
-DgnResourceURI::QueryParser::QueryParser (Utf8StringCR str) : DgnResourceURI::ParserBase(str, "&#") {;}
-
-/*---------------------------------------------------------------------------------**//**
-* @bsimethod
-+---------------+---------------+---------------+---------------+---------------+------*/
-BentleyStatus DgnResourceURI::QueryParser::ParseQueryParameter (UriToken& propname, UriToken& propvalue, char& logical, bool valueMustBeString)
-    {
-    if (*m_curpos == '&')
-        logical = '&';
-    else
-        logical = 0;
-
-    // parse everything up to the = sign
-    Utf8CP delims = m_tokenDelimiters;
-    m_tokenDelimiters = "&#=";
-
-    propname = ParseNextToken();
-
-    propvalue = ParseNextToken(valueMustBeString);
-
-    m_tokenDelimiters = delims;
-
-    return (propname.GetType()  == UriToken::TYPE_EOS || propname.GetType() == UriToken::TYPE_Error)
-        || (propvalue.GetType() == UriToken::TYPE_EOS || propvalue.GetType() == UriToken::TYPE_Error)? ERROR: SUCCESS;
-    }
-
-/*---------------------------------------------------------------------------------**//**
-* @bsimethod
-+---------------+---------------+---------------+---------------+---------------+------*/
-DgnResourceURI::DgnResourceURI ()
-    {
-    }
-
-/*---------------------------------------------------------------------------------**//**
-* @bsimethod
-+---------------+---------------+---------------+---------------+---------------+------*/
-DgnResourceURI::ParseStatus DgnResourceURI::FromEncodedString (Utf8CP uriString)
-    {
-    m_path.clear();
-
-    //  Pull off the optional scheme:/filename;fileguid prefix
-    Utf8CP s = strstr (uriString, SCHEME_DgnResourceURI ":/");
-    if (s != nullptr)
-        {
-        uriString += SCHEME_DgnResourceURI_Length + 2;  // skip over scheme:/
-        // make sure target file is also in there! I hope that detecting a semicolon (%3B) is enough.
-        Utf8CP semicolon = strstr (uriString, "%3B");
-        if (semicolon == nullptr)
-            return PARSE_ERROR_InvalidSyntax;
-        Utf8CP slash = strstr (semicolon+3, "/");
-        if (slash == nullptr)
-            return PARSE_ERROR_InvalidSyntax;
-        m_targetFile.assign (uriString, slash);
-        uriString = slash;
-        }
-
-    //  Parse the path and optional query
-    Utf8CP q = strstr (uriString, "?");
-    if (q == nullptr)
-        {
-        m_path = uriString;
-        if (*m_path.rbegin() == '/')     // drop trailing /
-            m_path.resize (m_path.length() - 1);
-        m_query.clear();
-        }
-    else
-        {
-        m_path.assign (uriString, q);
-        m_query.assign(q);
-        }
-
-    if (m_path[0] != '/')
-        m_path.insert (m_path.begin(), '/');
-
-    //  Parse the optional fragment
-    Utf8CP f = strstr (uriString, "#");
-    if (f != nullptr)
-        m_fragment = f;
-    else
-        m_fragment.clear();
-
-    return PARSE_STATUS_SUCCESS;
-    }
-
-/*---------------------------------------------------------------------------------**//**
-* @bsimethod
-+---------------+---------------+---------------+---------------+---------------+------*/
-void DgnResourceURI::SetTargetFile (DgnDbR targetFile)
-    {
-    m_targetFile = getEncodedTargetFile (targetFile);
-    }
-
-/*---------------------------------------------------------------------------------**//**
-* @bsimethod
-+---------------+---------------+---------------+---------------+---------------+------*/
-BentleyStatus DgnResourceURI::GetTargetFile (Utf8StringR filename, BeGuid& guid) const
-    {
-    if (m_targetFile.empty())
-        return ERROR;
-
-    Utf8String targetFileDecoded = BeStringUtilities::UriDecode (m_targetFile.c_str());
-
-    size_t semicolon = targetFileDecoded.find (";");
-    BeAssert (semicolon != Utf8String::npos && "Invalid target file string was accepted by FromEncodedString");
-
-    filename.assign (targetFileDecoded.substr (0, semicolon));
-
-    guid.FromString (targetFileDecoded.substr (semicolon+1).c_str());
-
-    return SUCCESS;
-    }
-
-/*---------------------------------------------------------------------------------**//**
-* @bsimethod
-+---------------+---------------+---------------+---------------+---------------+------*/
-BentleyStatus DgnResourceURI::CheckTargetFileMatches (DgnDbR file) const
-    {
-    Utf8String filename;
-    BeGuid guid;
-    if (GetTargetFile (filename, guid) != SUCCESS)
-        return SUCCESS;
-
-    return (guid == file.GetDbGuid())? SUCCESS: ERROR;
-    }
-
-/*---------------------------------------------------------------------------------**//**
-* @bsimethod
-+---------------+---------------+---------------+---------------+---------------+------*/
-Utf8String DgnResourceURI::GetPath() const
-    {
-    return m_path;
-    }
-
-/*---------------------------------------------------------------------------------**//**
-* @bsimethod
-+---------------+---------------+---------------+---------------+---------------+------*/
-Utf8String DgnResourceURI::GetQuery() const
-    {
-    return m_query;
-    }
-
-/*---------------------------------------------------------------------------------**//**
-* @bsimethod
-+---------------+---------------+---------------+---------------+---------------+------*/
-Utf8String DgnResourceURI::GetFragment() const
-    {
-    return m_fragment;
-    }
-
-/*---------------------------------------------------------------------------------**//**
-* @bsimethod
-+---------------+---------------+---------------+---------------+---------------+------*/
-static BentleyStatus makeElementByProvenance(Utf8StringR uriStr, DgnElementCR el)
-    {
-    DgnDbR dgndb = el.GetDgnDb();
-
-    /*
-     * Notes:
-     * A fileName and an ElementId is sufficient to unambiguously refer to a V8 Element. 
-     *
-     * Note that in the case of a 1-N mapping between V8 and DgnDb Elements, the URIs 
-     * may become ambiguous references to the DgnDb elements, and may not survive a 
-     * round trip intact. 
-     * 
-     * In the case of N-1 mapping between V8 and DgnDb Elements, the URIs may just not 
-     * capture the right V8 element. 
-     */
-    uint32_t v8FileId;
-    int64_t v8ElementId;
-    if (SUCCESS != DgnV8ElementProvenance::FindFirst(&v8FileId, nullptr, &v8ElementId, el.GetElementId(), dgndb))
-        return ERROR;
-
-    Utf8String v8UniqueName;
-    if (SUCCESS != DgnV8FileProvenance::Find(nullptr, &v8UniqueName, v8FileId, dgndb))
-        return ERROR;
-
-    DgnResourceURI::Builder builder;
-    builder.AppendEncodedPath(RT_DgnDb);
-    builder.AppendQueryParameter("FileName", v8UniqueName);
-    builder.AppendAndOperator();
-    builder.AppendQueryParameter("ElementId", Utf8PrintfString("%lld", v8ElementId));
-
-    uriStr = builder.ToEncodedString();
-    return SUCCESS;
-    }
-
-/*----------------------------------------------------------------------------------*//**
-* @bsimethod
-+---------------+---------------+---------------+---------------+---------------+------*/
-static DgnElementId findElementIdByProvenance(DgnDbR db, DgnResourceURI::QueryParser& queryParser, Utf8CP v8NameOrUniqueName, bool isGraphiteUri)
-    {
-    /* Format: "FileName=v8FileName&ElementId=v8ElementId" */
-    char logical;
-    DgnResourceURI::UriToken elementIdKeyword, v8ElementId;
-    if (queryParser.ParseQueryParameter(elementIdKeyword, v8ElementId, logical) != SUCCESS
-        || logical != '&'
-        || !elementIdKeyword.GetString().EqualsI("ElementId")
-        || v8ElementId.GetType() != DgnResourceURI::UriToken::TYPE_UInt64)
-        {
-        BeDataAssert(false && "Invalid Provenance URI");
-        return DgnElementId();
-        }
-
-    //  This query is one of mine. From here on, I return SUCCESS to indicate that I handled it (even if the provenance can't be found).
-    uint32_t v8FileId;
-    bool findByUniqueName = !isGraphiteUri; // Unfortunately Graphite05 stored references to non-unique names!!!
-    if (SUCCESS != DgnV8FileProvenance::FindFirst(&v8FileId, v8NameOrUniqueName, findByUniqueName, db))
-        {
-        return DgnElementId();
-        }
-
-    DgnElementId elementId;
-    if (SUCCESS != DgnV8ElementProvenance::FindFirst(&elementId, v8FileId, (int64_t) v8ElementId.GetUInt64(), db))
-        {
-        return DgnElementId();
-        }
-
-    return elementId;
-    }
-
-/*---------------------------------------------------------------------------------**//**
-* @bsimethod
-+---------------+---------------+---------------+---------------+---------------+------*/
-static DgnElementId queryElementIdByCodeComponents(DgnDbR db, Utf8StringCR encodedCodeValue, DgnResourceURI::QueryParser& queryParser)
-    {
-    auto codeValue = BeStringUtilities::UriDecode(encodedCodeValue.c_str());
-
-    DgnResourceURI::UriToken authkeyword, encodedauthname;
-    char unused;
-    if (queryParser.ParseQueryParameter(authkeyword, encodedauthname, unused, true) != SUCCESS)
-        {
-        BeDataAssert(false && "bad Code URI");
-        return DgnElementId();
-        }
-    auto authorityName = BeStringUtilities::UriDecode(encodedauthname.GetString().c_str());
-
-    DgnResourceURI::UriToken nskeyword, encodedns;
-    if (queryParser.ParseQueryParameter(nskeyword, encodedns, unused, true) != SUCCESS)
-        {
-        BeDataAssert(false && "bad Code URI");
-        return DgnElementId();
-        }
-    auto ns = BeStringUtilities::UriDecode(encodedns.GetString().c_str());
-
-    auto authorityId = db.Authorities().QueryAuthorityId(authorityName.c_str());
-    if (!authorityId.IsValid())
-        return DgnElementId();
-
-    CachedStatementPtr codestmt = db.GetCachedStatement("SELECT Id FROM " BIS_TABLE(BIS_CLASS_Element) " WHERE(CodeAuthorityId=? AND CodeNamespace=? AND CodeValue=?)");
-    codestmt->BindId(1, authorityId);
-    codestmt->BindText(2, ns.c_str(), Statement::MakeCopy::No);
-    codestmt->BindText(3, codeValue.c_str(), Statement::MakeCopy::No);
-    if (BE_SQLITE_ROW == codestmt->Step())
-        return codestmt->GetValueId<DgnElementId>(0);
-
-    return DgnElementId();
-    }
-
-/*---------------------------------------------------------------------------------**//**
-* @bsimethod
-+---------------+---------------+---------------+---------------+---------------+------*/
-static DgnElementId queryElementIdByClassAndProperty(DgnDbR db, DgnResourceURI::QueryParser& queryParser, DgnResourceURI::PathParser& pathParser, Utf8StringCR ecClassFullName, bool fallBackOnCode)
-    {
-    // 
-    //  Db/ECClass=schema.class&prop=value
-
-    Utf8String ecSchemaName, ecClassName;
-    if (pathParser.ParseFullECClassName(ecSchemaName, ecClassName, ecClassFullName.c_str()) != SUCCESS)
-        {
-        BeAssert(false && "invalid DgnElements/ECClass URI");
-        return DgnElementId();
-        }
-
-    ECN::ECClassCP ecClass = db.Schemas().GetECClass(ecSchemaName.c_str(), ecClassName.c_str());
-    if (ecClass == nullptr)
-        return DgnElementId();
-
-    DgnResourceURI::UriToken propname, propvalue;
-    char unused;
-    if (queryParser.ParseQueryParameter(propname, propvalue, unused, true) != SUCCESS) // NB: ECProperty values are always encoded as strings, never as integers
-        {
-        BeAssert(false && "invalid DgnElements/ECClass URI");
-        return DgnElementId();
-        }
-
-    Utf8PrintfString ecSql("SELECT ECInstanceId FROM %s WHERE(%s=?)", ecClass->GetECSqlName().c_str(), propname.GetString().c_str());
-    Utf8String value = propvalue.GetString();
-
-    auto stmt = db.GetPreparedECSqlStatement(ecSql.c_str());
-    stmt->BindText(1, value.c_str(), EC::IECSqlBinder::MakeCopy::No);
-    if (BE_SQLITE_ROW == stmt->Step())
-        return stmt->GetValueId<DgnElementId>(0);
-
-    if (fallBackOnCode)
-        {
-        // Maybe the property was identified in the V8 schema as the BusinessKey and that the converter converted it into the element's Code. Try that as a fallback.
-        // Unfortunately, we have no way of knowing what namespace value to use, since that depends on the value of the "guest" command-line parameter that was 
-        // passed to the converter, which we cannot detect now.
-<<<<<<< HEAD
-        CachedStatementPtr codestmt = db.GetCachedStatement("SELECT Id FROM " BIS_TABLE(BIS_CLASS_Element) " WHERE(CodeValue=?)");
-        codestmt->BindText(1, propvalue.GetString().c_str(), Statement::MakeCopy::No);
-=======
-        CachedStatementPtr codestmt = db.GetCachedStatement("SELECT Id FROM " DGN_TABLE(DGN_CLASSNAME_Element) " WHERE(Code_Value=?)");
-        codestmt->BindText(1, propvalue.GetString().c_str(), Statement::MakeCopy::Yes);
->>>>>>> ce3fe6e1
-        if (BE_SQLITE_ROW == codestmt->Step())
-            return codestmt->GetValueId<DgnElementId>(0);
-        }
-
-    return DgnElementId();
-    }
-
-/*---------------------------------------------------------------------------------**//**
-* @bsimethod
-+---------------+---------------+---------------+---------------+---------------+------*/
-static DgnElementId queryElementIdFromDgnDbURI(DgnDbR db, DgnResourceURI& uri, DgnResourceURI::PathParser& pathParser)
-    {
-    switch (pathParser.ParseNextToken().GetType())
-        {
-        default: //  Unsupported path 
-            {
-            BeAssert(false && "bad DgnDb URI - unrecognized resource type");
-            return DgnElementId();
-            }
-
-        case DgnResourceURI::UriToken::TYPE_UInt64: //  /DgnElements/elementid
-            {
-            return DgnElementId(pathParser.GetCurToken().GetUInt64());
-            }
-
-        case DgnResourceURI::UriToken::TYPE_EOS:
-            break;  // It's a query. Handled below.
-        }
-
-    DgnResourceURI::QueryParser queryParser(uri.GetQuery());
-    DgnResourceURI::UriToken key, value;
-    char logical;
-    if (queryParser.ParseQueryParameter(key, value, logical, true) != SUCCESS)
-        {
-        BeAssert(false && "invalid Db URI");
-        return DgnElementId();
-        }
-
-    if (key.GetString().EqualsI("Code")) //  Db/Code=authority/namespace/
-        return queryElementIdByCodeComponents(db, value.GetString(), queryParser);
-    
-    if (key.GetString().EqualsI("FileName"))
-        return findElementIdByProvenance(db, queryParser, value.GetString().c_str(), false /*=isGraphiteUri*/);
-
-    if (key.GetString().EqualsI("ECClass"))
-        return queryElementIdByClassAndProperty(db, queryParser, pathParser, value.GetString(), false);
-
-    // This domain does not recognize the query parameters. 
-    BeAssert(false && "Unrecognized URI type");
-    return DgnElementId();
-    }
-
-/*---------------------------------------------------------------------------------**//**
-* @bsimethod
-+---------------+---------------+---------------+---------------+---------------+------*/
-static DgnElementId queryElementIdFromGraphiteURI(DgnDbR db, DgnResourceURI& uri, DgnResourceURI::PathParser& pathParser)
-    {
-    switch (pathParser.ParseNextToken().GetType())
-        {
-        default: //  Unsupported path 
-            {
-            BeAssert(false && "bad DgnElements URI - unrecognized resource type");
-            return DgnElementId();
-            }
-             
-        case DgnResourceURI::UriToken::TYPE_UInt64: //  /DgnElements/elementid
-            {
-            //return DgnElementId(pathParser.GetCurToken().GetUInt64());
-            BeDataAssert(false && "We can't resolve raw DgnDb ElementIds from old files");
-            return DgnElementId();
-            }
-
-        case DgnResourceURI::UriToken::TYPE_EOS:
-            break;  // It's a query. Handled below.
-        }
-
-    DgnResourceURI::QueryParser queryParser(uri.GetQuery());
-    DgnResourceURI::UriToken key, value;
-    char logical;
-    if (queryParser.ParseQueryParameter(key, value, logical, true) != SUCCESS)
-        {
-        BeDataAssert(false && "invalid Graphite URI");
-        return DgnElementId();
-        }
-
-    if (key.GetString().EqualsI("SourceId"))
-        return findElementIdByProvenance(db, queryParser, value.GetString().c_str(), true /*=isGraphiteUri*/);
-
-    if (key.GetString().EqualsI ("ECClass"))
-        return queryElementIdByClassAndProperty(db, queryParser, pathParser, value.GetString(), true);
-
-    // This domain does not recognize the query parameters. 
-    BeAssert(false && "Unrecognized URI type");
-    return DgnElementId();
-    }
-
-/*---------------------------------------------------------------------------------**//**
-* @bsimethod
-+---------------+---------------+---------------+---------------+---------------+------*/
-DgnElementId DgnElements::QueryElementIdByURI(Utf8CP uriStr) const
-    {
-    DgnResourceURI uri;
-    if (DgnResourceURI::PARSE_STATUS_SUCCESS != uri.FromEncodedString(uriStr))
-        return DgnElementId();
-
-    DgnResourceURI::PathParser pathParser (uri.GetPath());
-
-    Utf8String resourceType = pathParser.ParseNextToken().GetString();
-
-    if (resourceType == RT_DgnDb)
-        return queryElementIdFromDgnDbURI(GetDgnDb(), uri, pathParser);
-
-    if (resourceType == RT_DgnElements)
-        return queryElementIdFromGraphiteURI(GetDgnDb(), uri, pathParser);
-    
-    BeAssert(false && "Unsupported resource  type");
-    return DgnElementId();
-    }
-
-/*---------------------------------------------------------------------------------**//**
-* @bsimethod
-+---------------+---------------+---------------+---------------+---------------+------*/
-void DgnResourceURI::Builder::InitQuery ()
-    {
-    if (m_query.empty())
-        m_query.append ("?");
-    }
-
-/*---------------------------------------------------------------------------------**//**
-* @bsimethod
-+---------------+---------------+---------------+---------------+---------------+------*/
-Utf8String DgnResourceURI::Builder::ToEncodedString () const
-    {
-    return m_schemeAndTargetFile + m_path + m_query + m_fragment;
-    }
-
-/*---------------------------------------------------------------------------------**//**
-* @bsimethod
-+---------------+---------------+---------------+---------------+---------------+------*/
-Utf8String DgnResourceURI::Builder::MakeFullECClassName (Utf8StringCR schemaName, Utf8StringCR className)
-    {
-    Utf8String name (schemaName);
-    name.append(":");
-    name.append (className);
-    return name;
-    }
-
-/*---------------------------------------------------------------------------------**//**
-* @bsimethod
-+---------------+---------------+---------------+---------------+---------------+------*/
-void DgnResourceURI::Builder::SetTargetFile (DgnDbR targetFile)
-    {
-    m_schemeAndTargetFile = SCHEME_DgnResourceURI ":/";
-    m_schemeAndTargetFile.append (getEncodedTargetFile (targetFile));
-    }
-
-/*---------------------------------------------------------------------------------**//**
-* @bsimethod
-+---------------+---------------+---------------+---------------+---------------+------*/
-void DgnResourceURI::Builder::AppendEncodedPath (Utf8CP newSegment)
-    {
-    if (*newSegment != '/')
-        m_path.append ("/");
-    m_path.append (newSegment);
-    }
-
-/*---------------------------------------------------------------------------------**//**
-* @bsimethod
-+---------------+---------------+---------------+---------------+---------------+------*/
-void DgnResourceURI::Builder::AppendPath (Utf8CP newSegment)
-    {
-    AppendEncodedPath (BeStringUtilities::UriEncode (newSegment).c_str());
-    }
-
-/*---------------------------------------------------------------------------------**//**
-* @bsimethod
-+---------------+---------------+---------------+---------------+---------------+------*/
-void DgnResourceURI::Builder::AppendPath (Utf8StringCR newSegment)
-    {
-    AppendPath (newSegment.c_str());
-    }
-
-/*---------------------------------------------------------------------------------**//**
-* @bsimethod
-+---------------+---------------+---------------+---------------+---------------+------*/
-void DgnResourceURI::Builder::SetEncodedPath (Utf8CP newPath)
-    {
-    m_path = newPath;
-    }
-
-/*---------------------------------------------------------------------------------**//**
-* @bsimethod
-+---------------+---------------+---------------+---------------+---------------+------*/
-void DgnResourceURI::Builder::AppendQueryParameter (Utf8CP key, Utf8CP value)
-    {
-    InitQuery();
-    BeAssert (*key != '?');
-    m_query.append(BeStringUtilities::UriEncode(key)).append("=").append(BeStringUtilities::UriEncode(value));
-    }
-
-/*---------------------------------------------------------------------------------**//**
-* @bsimethod
-+---------------+---------------+---------------+---------------+---------------+------*/
-void DgnResourceURI::Builder::AppendQueryParameter (Utf8StringCR key, Utf8StringCR value)
-    {
-    AppendQueryParameter (key.c_str(), value.c_str());
-    }
-
-/*---------------------------------------------------------------------------------**//**
-* @bsimethod
-+---------------+---------------+---------------+---------------+---------------+------*/
-void DgnResourceURI::Builder::AppendAndOperator ()
-    {
-    BeAssert (!m_query.empty());
-    m_query.append ("&");
-    }
-
-/*---------------------------------------------------------------------------------**//**
-* @bsimethod
-+---------------+---------------+---------------+---------------+---------------+------*/
-void DgnResourceURI::Builder::SetEncodedQuery (Utf8CP newQuery)
-    {
-    if (*newQuery == '?')
-        m_query = newQuery;
-    else
-        {
-        InitQuery();
-        m_query.append (newQuery);
-        }
-    }
-
-/*---------------------------------------------------------------------------------**//**
-* @bsimethod
-+---------------+---------------+---------------+---------------+---------------+------*/
-void DgnResourceURI::Builder::SetEncodedFragment (Utf8CP newFragment)
-    {
-    m_fragment = newFragment;
-    }
-
-/*---------------------------------------------------------------------------------**//**
-* @bsimethod
-+---------------+---------------+---------------+---------------+---------------+------*/
-static BentleyStatus makeElementByCode(Utf8StringR uriStr, DgnElementCR el)
-    {
-    DgnCode code = el.GetCode();
-    if (!code.IsValid() || code.GetValue().empty())
-        return BSIERROR;
-
-    auto auth = el.GetCodeAuthority();
-    if (!auth.IsValid())
-        return BSIERROR;
-
-    DgnResourceURI::Builder builder;
-    builder.AppendEncodedPath(RT_DgnDb);
-    builder.AppendQueryParameter("Code", BeStringUtilities::UriEncode(code.GetValueCP()));
-    builder.AppendAndOperator();
-    builder.AppendQueryParameter("A", BeStringUtilities::UriEncode(auth->GetName().c_str()).c_str());
-    builder.AppendAndOperator();
-    builder.AppendQueryParameter("N", BeStringUtilities::UriEncode(code.GetNamespace().c_str()).c_str());
-
-    uriStr = builder.ToEncodedString();
-    return BSISUCCESS;
-    }
-
-/*---------------------------------------------------------------------------------**//**
-* @bsimethod
-+---------------+---------------+---------------+---------------+---------------+------*/
-static Utf8String getEcKeyPropertyName (ECN::ECClassCR ecClass, Utf8CP customAttributeName)
-    {
-    ECN::IECInstancePtr ca = ecClass.GetCustomAttribute (customAttributeName);
-    if (!ca.IsValid())
-        return "";
-    ECN::ECValue v;
-    ca->GetValue (v, "PropertyName");
-    if (v.IsNull())
-        {
-        ca->GetValue (v, "Property");      // CustomAttributes are inconsistent about this
-        if (v.IsNull())
-            return "";
-        }
-    return v.ToString();
-    }
-
-/*---------------------------------------------------------------------------------**//**
-* @bsimethod
-+---------------+---------------+---------------+---------------+---------------+------*/
-static Utf8String getPropertyAsString (DgnElementCR el, Utf8StringCR propName)
-    {
-    if (propName.length() == 0)
-        return "";
-
-    auto stmt = el.GetDgnDb().GetPreparedECSqlStatement(Utf8PrintfString("SELECT %s FROM %s WHERE(ECInstanceId=?)", 
-                                                                         propName.c_str(), 
-                                                                         el.GetElementClass()->GetECSqlName().c_str()).c_str());
-    stmt->BindId(1, el.GetElementId());
-    if (BE_SQLITE_ROW != stmt->Step())
-        return "";
-    return stmt->GetValueText(0);
-    }
-
-/*---------------------------------------------------------------------------------**//**
-* @bsimethod
-+---------------+---------------+---------------+---------------+---------------+------*/
-static bool isValidUniqueKey(DgnDbR db, ECN::ECClassCR ecClass, Utf8StringCR keyname, Utf8StringCR keyvalue)
-    {
-    if (0 == keyname.length() || 0 == keyvalue.length())
-        return false;
-
-    auto stmt = db.GetPreparedECSqlStatement(Utf8PrintfString("SELECT ECInstanceId FROM %s WHERE([%s]=?)", 
-                                                              ecClass.GetECSqlName().c_str(), 
-                                                              keyname.c_str()).c_str());
-    stmt->BindText(1, keyvalue.c_str(), EC::IECSqlBinder::MakeCopy::No);
-
-    if (BE_SQLITE_ROW != stmt->Step())
-        return false; // cannot find element by this property
-
-    if (BE_SQLITE_ROW == stmt->Step())
-        return false; // property is not unique
-
-    return true;
-    }
-
-/*---------------------------------------------------------------------------------**//**
-* @bsimethod
-+---------------+---------------+---------------+---------------+---------------+------*/
-static BentleyStatus makeElementByWellKnownECProperty(Utf8StringR uriStr, DgnElementCR el)
-    {
-    DgnDbR db = el.GetDgnDb();
-    auto ecClass = el.GetElementClass();
-
-    Utf8String keyName = getEcKeyPropertyName(*ecClass, "SyncIDSpecification"); // prefer syncid
-    Utf8String keyValue = getPropertyAsString(el, keyName);
-    if (!isValidUniqueKey(db, *ecClass, keyName, keyValue))
-        {
-        keyName = getEcKeyPropertyName(*ecClass, "GlobalIdSpecification");      // second, try globalid
-        keyValue = getPropertyAsString(el, keyName);
-        if (!isValidUniqueKey(db, *ecClass, keyName, keyValue))
-            {
-            keyName = getEcKeyPropertyName(*ecClass, "BusinessKeySpecification"); // last resort, use buskey
-            keyValue = getPropertyAsString(el, keyName);
-            if (!isValidUniqueKey(db, *ecClass, keyName, keyValue))
-                {
-                return BSIERROR;
-                }
-            }
-        }
-
-    DgnResourceURI::Builder builder;
-    builder.AppendEncodedPath (RT_DgnDb);
-    Utf8String className = DgnResourceURI::Builder::MakeFullECClassName(ecClass->GetSchema().GetName(), ecClass->GetName());
-    builder.AppendQueryParameter ("ECClass", className);
-    builder.AppendAndOperator();
-    builder.AppendQueryParameter (keyName, keyValue);
-    uriStr = builder.ToEncodedString();
-    return BSISUCCESS;
-    }
-
-/*----------------------------------------------------------------------------------*//**
-* @bsimethod
-+---------------+---------------+---------------+---------------+---------------+------*/
-static BentleyStatus makeElementById (Utf8StringR uriStr, DgnElementId eid)
-    {
-    DgnResourceURI::Builder builder;
-    builder.AppendEncodedPath (RT_DgnDb);
-    builder.AppendEncodedPath (Utf8PrintfString("%lld", eid.GetValue()).c_str());
-    uriStr = builder.ToEncodedString();
-    return SUCCESS;
-    }
-
-/*---------------------------------------------------------------------------------**//**
-* @bsimethod
-+---------------+---------------+---------------+---------------+---------------+------*/
-BentleyStatus DgnElements::CreateElementUri (Utf8StringR uriStr, DgnElementCR el, bool fallBackOnV8Id, bool fallBackOnDgnDbId) const
-    {
-    // If the element has a primary ECInstance and if that instance has a business key or a guid, we normally prefer to base the URI on the instance
-    if (makeElementByCode(uriStr, el) == BSISUCCESS)
-        return BSISUCCESS;
-
-    if (makeElementByWellKnownECProperty(uriStr, el) == BSISUCCESS)
-        return BSISUCCESS;
-
-    if (fallBackOnV8Id)
-        {
-        if (makeElementByProvenance(uriStr, el) == BSISUCCESS)
-            return BSISUCCESS;
-        }
-
-    // If all else fails, we normally default to basing the URI on the current id
-    if (fallBackOnDgnDbId)
-        {
-        makeElementById (uriStr, el.GetElementId());
-        return SUCCESS;
-        }
-
-    //  I don't understand or can't impelement the strategy that the caller wants to use.
-    return ERROR;
-    }
+/*--------------------------------------------------------------------------------------+
+|
+|     $Source: DgnCore/GraphiteResourceUri.cpp $
+|
+|  $Copyright: (c) 2016 Bentley Systems, Incorporated. All rights reserved. $
+|
++--------------------------------------------------------------------------------------*/
+#include <DgnPlatformInternal.h>
+
+#define SCHEME_DgnResourceURI   "dgnresourceuri"
+#define SCHEME_DgnResourceURI_Length 14
+
+#define RT_DgnDb           "DgnDb"         // DgnDb0601 Code or ECClass + Property
+#define RT_DgnElements  "DgnElements"   // Graphite05xx ECClass + Property
+
+BEGIN_BENTLEY_DGNPLATFORM_NAMESPACE
+
+struct DgnResourceURI
+    {
+    //! The result of parsing a Dgn URI string
+    enum ParseStatus
+        {
+        PARSE_STATUS_SUCCESS=0,           //!< The URI seems to be valid
+        PARSE_ERROR_InvalidSyntax=-1      //!< The URI contains invalid or unexpected characters. A URI should be of the form resource_type/id or resource_type?query
+        };
+
+private:
+    Utf8String      m_targetFile; // The target file. Optional.
+    Utf8String      m_path;     // The path portion of the URI (including a leading '/' prefix)
+    Utf8String      m_query;    // Optional. The query parameters (including the '?' prefix). 
+    Utf8String      m_fragment; // Optional. The fragment (including the '#' prefix)
+
+public:
+    struct UriToken;
+    struct Builder;
+    struct ParserBase;
+    struct PathParser;
+    struct QueryParser;
+
+public:
+    DGNPLATFORM_EXPORT DgnResourceURI ();
+
+    //! Rarely used function to construct a DgnResourceURI by parsing a URI string. 
+    //! @param uriString    An encode URI string.
+    //! @return non-zero error status if the URI string is invalid.
+    //! it easy to build a valid URI and takes care of details like encoding.
+    //! @remarks The string must be a relative URI following the syntax of DgnResourceURI.
+    //! @note The string must be URI-encoded.
+    DGNPLATFORM_EXPORT ParseStatus FromEncodedString (Utf8CP uriString);
+
+    //! Sets the scheme and the target file identifer as the path root.
+    //! The scheme for a DgnResourceURI with an explicit target file is always "dgnresourceuri:".
+    //! The target file becomes the root of the path. The target file is identified by its filename (not including its path), followed by its BeGuid.
+    //! @remarks By default, a DgnResourceURI will have no scheme or file identifier. Often these qualifiers are not needed. 
+    //! The scheme and target file identifer are added only if you call SetTargetFile. You only need to add these items if you must create
+    //! a URI can be distinguished from URIs of other types.
+    DGNPLATFORM_EXPORT void SetTargetFile (DgnDbR targetFile);
+
+    //! Get the target file identifier, if present.
+    DGNPLATFORM_EXPORT BentleyStatus GetTargetFile (Utf8StringR filename, BeGuid& guid) const;
+
+    //! If this URI contains a target file identifier, then this function checks that the GUID in that identifier matches the GUID in file.
+    //! @return non-zero error status if this URI has a target file GUID and it does not match the GUID of \a file. If this URI does not have
+    //! a target file identifier, then this function returns SUCCESS.
+    DGNPLATFORM_EXPORT BentleyStatus CheckTargetFileMatches (DgnDbR file) const;
+
+    //! Get the encoded path portion of this URI. See DgnResourceURI::PathParser.
+    DGNPLATFORM_EXPORT Utf8String GetPath() const;
+
+    //! Get the encoded query portion of this URI. See DgnResourceURI::QueryParser. 
+    DGNPLATFORM_EXPORT Utf8String GetQuery() const;
+
+    //! Get the encoded fragment portion of this URI. See BeStringUtilities::UriDecode.
+    DGNPLATFORM_EXPORT Utf8String GetFragment() const;
+    };
+
+//=======================================================================================
+//! Helper class for building a DgnResourceURI.
+//! <h4>API Reference</h4>
+//! - #AppendPath adds a component to the path part of the URI.
+//! - #AppendQueryParameter adds a name=value pair to the query part of the URI.
+//! - #SetEncodedFragment adds a fragment to the URI.
+//! - Call #ToDgnResourceURI to create a DgnResourceURI when done.
+//! @nosubgrouping
+//=======================================================================================
+struct DgnResourceURI::Builder
+    {
+private:
+    Utf8String m_schemeAndTargetFile;
+    Utf8String m_path;
+    Utf8String m_query;
+    Utf8String m_fragment;
+
+    void InitQuery ();
+
+public:
+    Utf8String ToEncodedString () const;
+    void SetTargetFile (DgnDbR targetFile);
+    void AppendEncodedPath (Utf8CP newSegment);
+    void AppendPath (Utf8CP newSegment);
+    void AppendPath (Utf8StringCR newSegment);
+    void SetEncodedPath (Utf8CP newPath);
+    void AppendQueryParameter (Utf8CP key, Utf8CP value);
+    void AppendQueryParameter (Utf8StringCR key, Utf8StringCR value);
+    void AppendAndOperator ();
+    void SetEncodedQuery (Utf8CP newQuery);
+    void SetEncodedFragment (Utf8CP newFragment);
+    static Utf8String MakeFullECClassName (Utf8StringCR schemaName, Utf8StringCR className);
+    };
+
+//=======================================================================================
+//! A token parsed from the path or query part of a DgnResorceURI. This class is used by the parser classes.  
+//=======================================================================================
+struct DgnResourceURI::UriToken
+    {
+    //! Identifies the type of data held or represented by this token.
+    enum Type 
+        {
+        TYPE_Error,     //!< A parsing error
+        TYPE_EOS,       //!< The end of the string being parsed
+        TYPE_UInt64,    //!< A UInt64
+        TYPE_String     //!< A Utf8String
+        };
+
+private:
+    struct Utf8SubString
+        {
+        Utf8CP m_start, m_end;
+        };
+
+    Type m_type;
+    union
+        {
+        Utf8SubString   m_substr;
+        uint64_t        m_uint64;
+        };
+
+public:
+    //! Constructs an invalid token. See SetUInt64, SetString, and SetEOS.
+    //! @private
+    UriToken () : m_type(TYPE_Error) {;}
+
+    //! Defines this token as representing the end of the caller's string.
+    //! @private
+    void SetEOS() {m_type=TYPE_EOS;}
+
+    //! Defines this token as representing a parsing error.
+    //! @private
+    void SetError() {m_type=TYPE_Error;}
+
+    //! Defines this token as a UInt64.
+    //! @private
+    void SetUInt64 (uint64_t v) {m_type=TYPE_UInt64; m_uint64=v;}
+
+    //! Defines this token as a string. @remarks The UriToken will hold the two pointers supplied. Caller must guarantee that the referenced string is not destroyed while this UriToken exists.
+    //! @private
+    void SetString (Utf8CP s, Utf8CP e) {m_type=TYPE_String; m_substr.m_start=s; m_substr.m_end=e;}
+
+    //! Gets the type of this token.
+    Type GetType() const {return m_type;}
+
+    //! Gets the value of this token as a UInt64. 
+    //! @return the value of this token. 
+    //! @remarks Returns 0 if the type of this token is not TYPE_UInt64. This function does not attempt to parse an integer from a string.
+    uint64_t GetUInt64() const {BeAssert(m_type==TYPE_UInt64); return (m_type==TYPE_UInt64)? m_uint64: 0;}
+
+    //! Gets the value of this token as a non-encoded string.
+    //! @remarks If the type of this token is TYPE_String, then this function will return it in decoded form.
+    //! @remarks If the type of this token is TYPE_UInt64, then this function will return the formatted integer value.
+    DGNPLATFORM_EXPORT Utf8String GetString() const;
+    };
+
+//=======================================================================================
+//! Base class for URI parsers.
+//! The string to be parsed must be in URI-encoded form. That is, it must not contain 
+//! embedded blanks or any reserved characters as part of the tokens.
+//! The string-valued tokens that are returned by the parser are automatically decoded.
+//=======================================================================================
+struct DgnResourceURI::ParserBase
+    {
+protected:
+    Utf8String m_rawString;
+    Utf8CP m_curpos;
+    UriToken m_curtok;
+    Utf8CP m_tokenDelimiters;
+    
+    DGNPLATFORM_EXPORT BentleyStatus ParseUInt64();
+    DGNPLATFORM_EXPORT void ParseString();
+    DGNPLATFORM_EXPORT void ToNextDelimiter();
+    DGNPLATFORM_EXPORT void ToStartOfNextToken ();
+
+public:
+    //! Constructs a parser that breaks a string into a sequence of UriTokens.
+    //! For example, if the string is /a/b/c and delims is "/" then ParseNextToken will yield three strings, "a", "b", and "c".
+    //! @param str      The string to parse. Must be encoded.
+    //! @param delims   The characters that delimit the tokens
+    //! @remarks Call ParseNextToken to get the first token.
+    //! @remarks \a str must be URI-encoded.
+    DGNPLATFORM_EXPORT ParserBase (Utf8StringCR str, Utf8CP delims);
+    
+    //! Reads the next token from the string.
+    //! @param mustBeString if true, then the next token is expected to be a string. 
+    //! @return the token read.
+    //! @see GetCurToken
+    DGNPLATFORM_EXPORT UriToken ParseNextToken (bool mustBeString = false);
+
+    //! Gets the most recently parsed token.
+    //! @remarks String tokens are returned in decoded form.
+    DGNPLATFORM_EXPORT UriToken GetCurToken() const;
+
+/** @name EC Helper Methods */
+/** @{ */
+    //! Parses ecschemaname ':' ecclassname
+    //! @param[out] ecSchemaName    The name of the schema
+    //! @param[out] ecClassName     The name of the class
+    //! @param[in] str              The full class name to be parsed
+    //! @param[in] mustHaveSchema   If true, this function returns an error if \a str does not contain a schema name.
+    //! @return non-zero error status if the string could not be parsed.
+    DGNPLATFORM_EXPORT static BentleyStatus ParseFullECClassName (Utf8StringR ecSchemaName, Utf8StringR ecClassName, Utf8CP str, bool mustHaveSchema = true);
+/** @} */
+    };
+
+//=======================================================================================
+//! Parses the path part of a DgnResourceURI. 
+//! @see DgnResourceURI::GetPath.
+//=======================================================================================
+struct DgnResourceURI::PathParser : DgnResourceURI::ParserBase
+    {
+    //! Constructs a parser for a URI path
+    //! @param pathString      The URI path to parse. Must be encoded.
+    //! @remarks \a pathString may contain a leading / or not. This parser ignores the leading / if found.
+    //! @remarks \a pathString must be URI-encoded.
+    DGNPLATFORM_EXPORT PathParser (Utf8StringCR pathString);
+    };
+
+//=======================================================================================
+//! Parses the query part of a DgnResourceURI. 
+//! @see DgnResourceURI::GetQuery.
+//=======================================================================================
+struct DgnResourceURI::QueryParser : DgnResourceURI::ParserBase
+    {
+    //! Constructs a parser for a URI query
+    //! @param queryString      The URI path to parse. Must be encoded.
+    //! @remarks \a queryString may contain a leading ? or not. This parser ignores the leading ? if found.
+    //! @remarks \a queryString must be URI-encoded.
+    DGNPLATFORM_EXPORT QueryParser (Utf8StringCR queryString);
+
+    //! Parse the next name, value pair from the query.
+    //! @param[out] propname     The name of the property
+    //! @param[out] propvalue    The value of the property
+    //! @param[out] logical      The value of the property
+    //! @param[in] valueMustBeString If true, then the value is always a string
+    DGNPLATFORM_EXPORT BentleyStatus ParseQueryParameter (UriToken& propname, UriToken& propvalue, char& logical, bool valueMustBeString = false);
+    };
+
+END_BENTLEY_DGNPLATFORM_NAMESPACE
+
+/*---------------------------------------------------------------------------------**//**
+* @bsimethod
++---------------+---------------+---------------+---------------+---------------+------*/
+static Utf8String getEncodedTargetFile (DgnDbR targetFile)
+    {
+    Utf8String filename (BeFileName (BeFileName::NameAndExt, targetFile.GetFileName().c_str()));
+    filename.append (";");
+    filename.append (targetFile.GetDbGuid().ToString());
+    return BeStringUtilities::UriEncode(filename.c_str());
+    }
+
+/*---------------------------------------------------------------------------------**//**
+* @bsimethod
++---------------+---------------+---------------+---------------+---------------+------*/
+Utf8String DgnResourceURI::UriToken::GetString() const
+    {
+    switch (m_type)
+        {
+        case TYPE_String:   return BeStringUtilities::UriDecode (m_substr.m_start, m_substr.m_end);
+        case TYPE_UInt64:   return Utf8PrintfString("%llu", m_uint64);
+        }
+    return "";
+    }
+
+/*---------------------------------------------------------------------------------**//**
+* @bsimethod
++---------------+---------------+---------------+---------------+---------------+------*/
+BentleyStatus DgnResourceURI::ParserBase::ParseUInt64 ()
+    {
+    uint64_t v;
+    if (1 != BE_STRING_UTILITIES_UTF8_SSCANF (m_curpos, "%" PRId64, &v))
+        return ERROR;
+
+    m_curtok.SetUInt64 (v);        
+
+    ToNextDelimiter();
+        
+    return SUCCESS;
+    }
+
+/*---------------------------------------------------------------------------------**//**
+* @bsimethod
++---------------+---------------+---------------+---------------+---------------+------*/
+void DgnResourceURI::ParserBase::ParseString ()
+    {
+    Utf8CP p = m_curpos;
+    ToNextDelimiter();
+    m_curtok.SetString (p, m_curpos);
+    }
+
+/*---------------------------------------------------------------------------------**//**
+* @bsimethod
++---------------+---------------+---------------+---------------+---------------+------*/
+void DgnResourceURI::ParserBase::ToNextDelimiter ()
+    {
+    // Skip over non-delimiters
+    m_curpos += strcspn (m_curpos, m_tokenDelimiters);
+    }
+
+/*---------------------------------------------------------------------------------**//**
+* @bsimethod
++---------------+---------------+---------------+---------------+---------------+------*/
+void DgnResourceURI::ParserBase::ToStartOfNextToken ()
+    {
+    // Skip over delimiters
+    while (*m_curpos && strchr(m_tokenDelimiters,*m_curpos))
+        ++m_curpos;
+    }
+
+/*---------------------------------------------------------------------------------**//**
+* @bsimethod
++---------------+---------------+---------------+---------------+---------------+------*/
+DgnResourceURI::ParserBase::ParserBase (Utf8StringCR pathStr, Utf8CP delims) : m_tokenDelimiters(delims)
+    {
+    m_rawString = pathStr;
+    m_curpos = &m_rawString[0];
+    if (ispunct(*m_curpos))
+        ++m_curpos; // step over initial / or ? or #
+    m_curtok.SetError();
+    }
+
+/*---------------------------------------------------------------------------------**//**
+* @bsimethod
++---------------+---------------+---------------+---------------+---------------+------*/
+DgnResourceURI::UriToken DgnResourceURI::ParserBase::GetCurToken() const {return m_curtok;}
+
+/*---------------------------------------------------------------------------------**//**
+* @bsimethod
++---------------+---------------+---------------+---------------+---------------+------*/
+DgnResourceURI::UriToken DgnResourceURI::ParserBase::ParseNextToken (bool mustBeString)
+    {
+    ToStartOfNextToken();
+        
+    if (!*m_curpos)
+        {
+        m_curtok.SetEOS();
+        }
+    else
+        {
+        if (mustBeString || (ParseUInt64() != SUCCESS))
+            {
+            ParseString();
+            }
+        }
+
+    return m_curtok;
+    }
+
+/*---------------------------------------------------------------------------------**//**
+* @bsimethod
++---------------+---------------+---------------+---------------+---------------+------*/
+BentleyStatus DgnResourceURI::ParserBase::ParseFullECClassName (Utf8StringR ecSchemaName, Utf8StringR ecClassName, Utf8CP str, bool mustHaveSchema)
+    {
+    Utf8CP colon = strstr (str+1, ":");
+
+    if (colon != nullptr)
+        {
+        ecSchemaName.assign (str, colon);
+        ecClassName.assign (colon+1);
+        return SUCCESS;
+        }
+            
+    if (mustHaveSchema)
+        return ERROR;
+            
+    ecSchemaName.clear();
+    ecClassName.assign (str);
+    return SUCCESS;
+    }
+
+/*---------------------------------------------------------------------------------**//**
+* @bsimethod
++---------------+---------------+---------------+---------------+---------------+------*/
+DgnResourceURI::PathParser::PathParser (Utf8StringCR str) : DgnResourceURI::ParserBase(str, "/?#") {;}
+
+/*---------------------------------------------------------------------------------**//**
+* @bsimethod
++---------------+---------------+---------------+---------------+---------------+------*/
+DgnResourceURI::QueryParser::QueryParser (Utf8StringCR str) : DgnResourceURI::ParserBase(str, "&#") {;}
+
+/*---------------------------------------------------------------------------------**//**
+* @bsimethod
++---------------+---------------+---------------+---------------+---------------+------*/
+BentleyStatus DgnResourceURI::QueryParser::ParseQueryParameter (UriToken& propname, UriToken& propvalue, char& logical, bool valueMustBeString)
+    {
+    if (*m_curpos == '&')
+        logical = '&';
+    else
+        logical = 0;
+
+    // parse everything up to the = sign
+    Utf8CP delims = m_tokenDelimiters;
+    m_tokenDelimiters = "&#=";
+
+    propname = ParseNextToken();
+
+    propvalue = ParseNextToken(valueMustBeString);
+
+    m_tokenDelimiters = delims;
+
+    return (propname.GetType()  == UriToken::TYPE_EOS || propname.GetType() == UriToken::TYPE_Error)
+        || (propvalue.GetType() == UriToken::TYPE_EOS || propvalue.GetType() == UriToken::TYPE_Error)? ERROR: SUCCESS;
+    }
+
+/*---------------------------------------------------------------------------------**//**
+* @bsimethod
++---------------+---------------+---------------+---------------+---------------+------*/
+DgnResourceURI::DgnResourceURI ()
+    {
+    }
+
+/*---------------------------------------------------------------------------------**//**
+* @bsimethod
++---------------+---------------+---------------+---------------+---------------+------*/
+DgnResourceURI::ParseStatus DgnResourceURI::FromEncodedString (Utf8CP uriString)
+    {
+    m_path.clear();
+
+    //  Pull off the optional scheme:/filename;fileguid prefix
+    Utf8CP s = strstr (uriString, SCHEME_DgnResourceURI ":/");
+    if (s != nullptr)
+        {
+        uriString += SCHEME_DgnResourceURI_Length + 2;  // skip over scheme:/
+        // make sure target file is also in there! I hope that detecting a semicolon (%3B) is enough.
+        Utf8CP semicolon = strstr (uriString, "%3B");
+        if (semicolon == nullptr)
+            return PARSE_ERROR_InvalidSyntax;
+        Utf8CP slash = strstr (semicolon+3, "/");
+        if (slash == nullptr)
+            return PARSE_ERROR_InvalidSyntax;
+        m_targetFile.assign (uriString, slash);
+        uriString = slash;
+        }
+
+    //  Parse the path and optional query
+    Utf8CP q = strstr (uriString, "?");
+    if (q == nullptr)
+        {
+        m_path = uriString;
+        if (*m_path.rbegin() == '/')     // drop trailing /
+            m_path.resize (m_path.length() - 1);
+        m_query.clear();
+        }
+    else
+        {
+        m_path.assign (uriString, q);
+        m_query.assign(q);
+        }
+
+    if (m_path[0] != '/')
+        m_path.insert (m_path.begin(), '/');
+
+    //  Parse the optional fragment
+    Utf8CP f = strstr (uriString, "#");
+    if (f != nullptr)
+        m_fragment = f;
+    else
+        m_fragment.clear();
+
+    return PARSE_STATUS_SUCCESS;
+    }
+
+/*---------------------------------------------------------------------------------**//**
+* @bsimethod
++---------------+---------------+---------------+---------------+---------------+------*/
+void DgnResourceURI::SetTargetFile (DgnDbR targetFile)
+    {
+    m_targetFile = getEncodedTargetFile (targetFile);
+    }
+
+/*---------------------------------------------------------------------------------**//**
+* @bsimethod
++---------------+---------------+---------------+---------------+---------------+------*/
+BentleyStatus DgnResourceURI::GetTargetFile (Utf8StringR filename, BeGuid& guid) const
+    {
+    if (m_targetFile.empty())
+        return ERROR;
+
+    Utf8String targetFileDecoded = BeStringUtilities::UriDecode (m_targetFile.c_str());
+
+    size_t semicolon = targetFileDecoded.find (";");
+    BeAssert (semicolon != Utf8String::npos && "Invalid target file string was accepted by FromEncodedString");
+
+    filename.assign (targetFileDecoded.substr (0, semicolon));
+
+    guid.FromString (targetFileDecoded.substr (semicolon+1).c_str());
+
+    return SUCCESS;
+    }
+
+/*---------------------------------------------------------------------------------**//**
+* @bsimethod
++---------------+---------------+---------------+---------------+---------------+------*/
+BentleyStatus DgnResourceURI::CheckTargetFileMatches (DgnDbR file) const
+    {
+    Utf8String filename;
+    BeGuid guid;
+    if (GetTargetFile (filename, guid) != SUCCESS)
+        return SUCCESS;
+
+    return (guid == file.GetDbGuid())? SUCCESS: ERROR;
+    }
+
+/*---------------------------------------------------------------------------------**//**
+* @bsimethod
++---------------+---------------+---------------+---------------+---------------+------*/
+Utf8String DgnResourceURI::GetPath() const
+    {
+    return m_path;
+    }
+
+/*---------------------------------------------------------------------------------**//**
+* @bsimethod
++---------------+---------------+---------------+---------------+---------------+------*/
+Utf8String DgnResourceURI::GetQuery() const
+    {
+    return m_query;
+    }
+
+/*---------------------------------------------------------------------------------**//**
+* @bsimethod
++---------------+---------------+---------------+---------------+---------------+------*/
+Utf8String DgnResourceURI::GetFragment() const
+    {
+    return m_fragment;
+    }
+
+/*---------------------------------------------------------------------------------**//**
+* @bsimethod
++---------------+---------------+---------------+---------------+---------------+------*/
+static BentleyStatus makeElementByProvenance(Utf8StringR uriStr, DgnElementCR el)
+    {
+    DgnDbR dgndb = el.GetDgnDb();
+
+    /*
+     * Notes:
+     * A fileName and an ElementId is sufficient to unambiguously refer to a V8 Element. 
+     *
+     * Note that in the case of a 1-N mapping between V8 and DgnDb Elements, the URIs 
+     * may become ambiguous references to the DgnDb elements, and may not survive a 
+     * round trip intact. 
+     * 
+     * In the case of N-1 mapping between V8 and DgnDb Elements, the URIs may just not 
+     * capture the right V8 element. 
+     */
+    uint32_t v8FileId;
+    int64_t v8ElementId;
+    if (SUCCESS != DgnV8ElementProvenance::FindFirst(&v8FileId, nullptr, &v8ElementId, el.GetElementId(), dgndb))
+        return ERROR;
+
+    Utf8String v8UniqueName;
+    if (SUCCESS != DgnV8FileProvenance::Find(nullptr, &v8UniqueName, v8FileId, dgndb))
+        return ERROR;
+
+    DgnResourceURI::Builder builder;
+    builder.AppendEncodedPath(RT_DgnDb);
+    builder.AppendQueryParameter("FileName", v8UniqueName);
+    builder.AppendAndOperator();
+    builder.AppendQueryParameter("ElementId", Utf8PrintfString("%lld", v8ElementId));
+
+    uriStr = builder.ToEncodedString();
+    return SUCCESS;
+    }
+
+/*----------------------------------------------------------------------------------*//**
+* @bsimethod
++---------------+---------------+---------------+---------------+---------------+------*/
+static DgnElementId findElementIdByProvenance(DgnDbR db, DgnResourceURI::QueryParser& queryParser, Utf8CP v8NameOrUniqueName, bool isGraphiteUri)
+    {
+    /* Format: "FileName=v8FileName&ElementId=v8ElementId" */
+    char logical;
+    DgnResourceURI::UriToken elementIdKeyword, v8ElementId;
+    if (queryParser.ParseQueryParameter(elementIdKeyword, v8ElementId, logical) != SUCCESS
+        || logical != '&'
+        || !elementIdKeyword.GetString().EqualsI("ElementId")
+        || v8ElementId.GetType() != DgnResourceURI::UriToken::TYPE_UInt64)
+        {
+        BeDataAssert(false && "Invalid Provenance URI");
+        return DgnElementId();
+        }
+
+    //  This query is one of mine. From here on, I return SUCCESS to indicate that I handled it (even if the provenance can't be found).
+    uint32_t v8FileId;
+    bool findByUniqueName = !isGraphiteUri; // Unfortunately Graphite05 stored references to non-unique names!!!
+    if (SUCCESS != DgnV8FileProvenance::FindFirst(&v8FileId, v8NameOrUniqueName, findByUniqueName, db))
+        {
+        return DgnElementId();
+        }
+
+    DgnElementId elementId;
+    if (SUCCESS != DgnV8ElementProvenance::FindFirst(&elementId, v8FileId, (int64_t) v8ElementId.GetUInt64(), db))
+        {
+        return DgnElementId();
+        }
+
+    return elementId;
+    }
+
+/*---------------------------------------------------------------------------------**//**
+* @bsimethod
++---------------+---------------+---------------+---------------+---------------+------*/
+static DgnElementId queryElementIdByCodeComponents(DgnDbR db, Utf8StringCR encodedCodeValue, DgnResourceURI::QueryParser& queryParser)
+    {
+    auto codeValue = BeStringUtilities::UriDecode(encodedCodeValue.c_str());
+
+    DgnResourceURI::UriToken authkeyword, encodedauthname;
+    char unused;
+    if (queryParser.ParseQueryParameter(authkeyword, encodedauthname, unused, true) != SUCCESS)
+        {
+        BeDataAssert(false && "bad Code URI");
+        return DgnElementId();
+        }
+    auto authorityName = BeStringUtilities::UriDecode(encodedauthname.GetString().c_str());
+
+    DgnResourceURI::UriToken nskeyword, encodedns;
+    if (queryParser.ParseQueryParameter(nskeyword, encodedns, unused, true) != SUCCESS)
+        {
+        BeDataAssert(false && "bad Code URI");
+        return DgnElementId();
+        }
+    auto ns = BeStringUtilities::UriDecode(encodedns.GetString().c_str());
+
+    auto authorityId = db.Authorities().QueryAuthorityId(authorityName.c_str());
+    if (!authorityId.IsValid())
+        return DgnElementId();
+
+    CachedStatementPtr codestmt = db.GetCachedStatement("SELECT Id FROM " BIS_TABLE(BIS_CLASS_Element) " WHERE(CodeAuthorityId=? AND CodeNamespace=? AND CodeValue=?)");
+    codestmt->BindId(1, authorityId);
+    codestmt->BindText(2, ns.c_str(), Statement::MakeCopy::No);
+    codestmt->BindText(3, codeValue.c_str(), Statement::MakeCopy::No);
+    if (BE_SQLITE_ROW == codestmt->Step())
+        return codestmt->GetValueId<DgnElementId>(0);
+
+    return DgnElementId();
+    }
+
+/*---------------------------------------------------------------------------------**//**
+* @bsimethod
++---------------+---------------+---------------+---------------+---------------+------*/
+static DgnElementId queryElementIdByClassAndProperty(DgnDbR db, DgnResourceURI::QueryParser& queryParser, DgnResourceURI::PathParser& pathParser, Utf8StringCR ecClassFullName, bool fallBackOnCode)
+    {
+    // 
+    //  Db/ECClass=schema.class&prop=value
+
+    Utf8String ecSchemaName, ecClassName;
+    if (pathParser.ParseFullECClassName(ecSchemaName, ecClassName, ecClassFullName.c_str()) != SUCCESS)
+        {
+        BeAssert(false && "invalid DgnElements/ECClass URI");
+        return DgnElementId();
+        }
+
+    ECN::ECClassCP ecClass = db.Schemas().GetECClass(ecSchemaName.c_str(), ecClassName.c_str());
+    if (ecClass == nullptr)
+        return DgnElementId();
+
+    DgnResourceURI::UriToken propname, propvalue;
+    char unused;
+    if (queryParser.ParseQueryParameter(propname, propvalue, unused, true) != SUCCESS) // NB: ECProperty values are always encoded as strings, never as integers
+        {
+        BeAssert(false && "invalid DgnElements/ECClass URI");
+        return DgnElementId();
+        }
+
+    Utf8PrintfString ecSql("SELECT ECInstanceId FROM %s WHERE(%s=?)", ecClass->GetECSqlName().c_str(), propname.GetString().c_str());
+    Utf8String value = propvalue.GetString();
+
+    auto stmt = db.GetPreparedECSqlStatement(ecSql.c_str());
+    stmt->BindText(1, value.c_str(), EC::IECSqlBinder::MakeCopy::No);
+    if (BE_SQLITE_ROW == stmt->Step())
+        return stmt->GetValueId<DgnElementId>(0);
+
+    if (fallBackOnCode)
+        {
+        // Maybe the property was identified in the V8 schema as the BusinessKey and that the converter converted it into the element's Code. Try that as a fallback.
+        // Unfortunately, we have no way of knowing what namespace value to use, since that depends on the value of the "guest" command-line parameter that was 
+        // passed to the converter, which we cannot detect now.
+        CachedStatementPtr codestmt = db.GetCachedStatement("SELECT Id FROM " BIS_TABLE(BIS_CLASS_Element) " WHERE(CodeValue=?)");
+        codestmt->BindText(1, propvalue.GetString().c_str(), Statement::MakeCopy::Yes);
+        if (BE_SQLITE_ROW == codestmt->Step())
+            return codestmt->GetValueId<DgnElementId>(0);
+        }
+
+    return DgnElementId();
+    }
+
+/*---------------------------------------------------------------------------------**//**
+* @bsimethod
++---------------+---------------+---------------+---------------+---------------+------*/
+static DgnElementId queryElementIdFromDgnDbURI(DgnDbR db, DgnResourceURI& uri, DgnResourceURI::PathParser& pathParser)
+    {
+    switch (pathParser.ParseNextToken().GetType())
+        {
+        default: //  Unsupported path 
+            {
+            BeAssert(false && "bad DgnDb URI - unrecognized resource type");
+            return DgnElementId();
+            }
+
+        case DgnResourceURI::UriToken::TYPE_UInt64: //  /DgnElements/elementid
+            {
+            return DgnElementId(pathParser.GetCurToken().GetUInt64());
+            }
+
+        case DgnResourceURI::UriToken::TYPE_EOS:
+            break;  // It's a query. Handled below.
+        }
+
+    DgnResourceURI::QueryParser queryParser(uri.GetQuery());
+    DgnResourceURI::UriToken key, value;
+    char logical;
+    if (queryParser.ParseQueryParameter(key, value, logical, true) != SUCCESS)
+        {
+        BeAssert(false && "invalid Db URI");
+        return DgnElementId();
+        }
+
+    if (key.GetString().EqualsI("Code")) //  Db/Code=authority/namespace/
+        return queryElementIdByCodeComponents(db, value.GetString(), queryParser);
+    
+    if (key.GetString().EqualsI("FileName"))
+        return findElementIdByProvenance(db, queryParser, value.GetString().c_str(), false /*=isGraphiteUri*/);
+
+    if (key.GetString().EqualsI("ECClass"))
+        return queryElementIdByClassAndProperty(db, queryParser, pathParser, value.GetString(), false);
+
+    // This domain does not recognize the query parameters. 
+    BeAssert(false && "Unrecognized URI type");
+    return DgnElementId();
+    }
+
+/*---------------------------------------------------------------------------------**//**
+* @bsimethod
++---------------+---------------+---------------+---------------+---------------+------*/
+static DgnElementId queryElementIdFromGraphiteURI(DgnDbR db, DgnResourceURI& uri, DgnResourceURI::PathParser& pathParser)
+    {
+    switch (pathParser.ParseNextToken().GetType())
+        {
+        default: //  Unsupported path 
+            {
+            BeAssert(false && "bad DgnElements URI - unrecognized resource type");
+            return DgnElementId();
+            }
+             
+        case DgnResourceURI::UriToken::TYPE_UInt64: //  /DgnElements/elementid
+            {
+            //return DgnElementId(pathParser.GetCurToken().GetUInt64());
+            BeDataAssert(false && "We can't resolve raw DgnDb ElementIds from old files");
+            return DgnElementId();
+            }
+
+        case DgnResourceURI::UriToken::TYPE_EOS:
+            break;  // It's a query. Handled below.
+        }
+
+    DgnResourceURI::QueryParser queryParser(uri.GetQuery());
+    DgnResourceURI::UriToken key, value;
+    char logical;
+    if (queryParser.ParseQueryParameter(key, value, logical, true) != SUCCESS)
+        {
+        BeDataAssert(false && "invalid Graphite URI");
+        return DgnElementId();
+        }
+
+    if (key.GetString().EqualsI("SourceId"))
+        return findElementIdByProvenance(db, queryParser, value.GetString().c_str(), true /*=isGraphiteUri*/);
+
+    if (key.GetString().EqualsI ("ECClass"))
+        return queryElementIdByClassAndProperty(db, queryParser, pathParser, value.GetString(), true);
+
+    // This domain does not recognize the query parameters. 
+    BeAssert(false && "Unrecognized URI type");
+    return DgnElementId();
+    }
+
+/*---------------------------------------------------------------------------------**//**
+* @bsimethod
++---------------+---------------+---------------+---------------+---------------+------*/
+DgnElementId DgnElements::QueryElementIdByURI(Utf8CP uriStr) const
+    {
+    DgnResourceURI uri;
+    if (DgnResourceURI::PARSE_STATUS_SUCCESS != uri.FromEncodedString(uriStr))
+        return DgnElementId();
+
+    DgnResourceURI::PathParser pathParser (uri.GetPath());
+
+    Utf8String resourceType = pathParser.ParseNextToken().GetString();
+
+    if (resourceType == RT_DgnDb)
+        return queryElementIdFromDgnDbURI(GetDgnDb(), uri, pathParser);
+
+    if (resourceType == RT_DgnElements)
+        return queryElementIdFromGraphiteURI(GetDgnDb(), uri, pathParser);
+    
+    BeAssert(false && "Unsupported resource  type");
+    return DgnElementId();
+    }
+
+/*---------------------------------------------------------------------------------**//**
+* @bsimethod
++---------------+---------------+---------------+---------------+---------------+------*/
+void DgnResourceURI::Builder::InitQuery ()
+    {
+    if (m_query.empty())
+        m_query.append ("?");
+    }
+
+/*---------------------------------------------------------------------------------**//**
+* @bsimethod
++---------------+---------------+---------------+---------------+---------------+------*/
+Utf8String DgnResourceURI::Builder::ToEncodedString () const
+    {
+    return m_schemeAndTargetFile + m_path + m_query + m_fragment;
+    }
+
+/*---------------------------------------------------------------------------------**//**
+* @bsimethod
++---------------+---------------+---------------+---------------+---------------+------*/
+Utf8String DgnResourceURI::Builder::MakeFullECClassName (Utf8StringCR schemaName, Utf8StringCR className)
+    {
+    Utf8String name (schemaName);
+    name.append(":");
+    name.append (className);
+    return name;
+    }
+
+/*---------------------------------------------------------------------------------**//**
+* @bsimethod
++---------------+---------------+---------------+---------------+---------------+------*/
+void DgnResourceURI::Builder::SetTargetFile (DgnDbR targetFile)
+    {
+    m_schemeAndTargetFile = SCHEME_DgnResourceURI ":/";
+    m_schemeAndTargetFile.append (getEncodedTargetFile (targetFile));
+    }
+
+/*---------------------------------------------------------------------------------**//**
+* @bsimethod
++---------------+---------------+---------------+---------------+---------------+------*/
+void DgnResourceURI::Builder::AppendEncodedPath (Utf8CP newSegment)
+    {
+    if (*newSegment != '/')
+        m_path.append ("/");
+    m_path.append (newSegment);
+    }
+
+/*---------------------------------------------------------------------------------**//**
+* @bsimethod
++---------------+---------------+---------------+---------------+---------------+------*/
+void DgnResourceURI::Builder::AppendPath (Utf8CP newSegment)
+    {
+    AppendEncodedPath (BeStringUtilities::UriEncode (newSegment).c_str());
+    }
+
+/*---------------------------------------------------------------------------------**//**
+* @bsimethod
++---------------+---------------+---------------+---------------+---------------+------*/
+void DgnResourceURI::Builder::AppendPath (Utf8StringCR newSegment)
+    {
+    AppendPath (newSegment.c_str());
+    }
+
+/*---------------------------------------------------------------------------------**//**
+* @bsimethod
++---------------+---------------+---------------+---------------+---------------+------*/
+void DgnResourceURI::Builder::SetEncodedPath (Utf8CP newPath)
+    {
+    m_path = newPath;
+    }
+
+/*---------------------------------------------------------------------------------**//**
+* @bsimethod
++---------------+---------------+---------------+---------------+---------------+------*/
+void DgnResourceURI::Builder::AppendQueryParameter (Utf8CP key, Utf8CP value)
+    {
+    InitQuery();
+    BeAssert (*key != '?');
+    m_query.append(BeStringUtilities::UriEncode(key)).append("=").append(BeStringUtilities::UriEncode(value));
+    }
+
+/*---------------------------------------------------------------------------------**//**
+* @bsimethod
++---------------+---------------+---------------+---------------+---------------+------*/
+void DgnResourceURI::Builder::AppendQueryParameter (Utf8StringCR key, Utf8StringCR value)
+    {
+    AppendQueryParameter (key.c_str(), value.c_str());
+    }
+
+/*---------------------------------------------------------------------------------**//**
+* @bsimethod
++---------------+---------------+---------------+---------------+---------------+------*/
+void DgnResourceURI::Builder::AppendAndOperator ()
+    {
+    BeAssert (!m_query.empty());
+    m_query.append ("&");
+    }
+
+/*---------------------------------------------------------------------------------**//**
+* @bsimethod
++---------------+---------------+---------------+---------------+---------------+------*/
+void DgnResourceURI::Builder::SetEncodedQuery (Utf8CP newQuery)
+    {
+    if (*newQuery == '?')
+        m_query = newQuery;
+    else
+        {
+        InitQuery();
+        m_query.append (newQuery);
+        }
+    }
+
+/*---------------------------------------------------------------------------------**//**
+* @bsimethod
++---------------+---------------+---------------+---------------+---------------+------*/
+void DgnResourceURI::Builder::SetEncodedFragment (Utf8CP newFragment)
+    {
+    m_fragment = newFragment;
+    }
+
+/*---------------------------------------------------------------------------------**//**
+* @bsimethod
++---------------+---------------+---------------+---------------+---------------+------*/
+static BentleyStatus makeElementByCode(Utf8StringR uriStr, DgnElementCR el)
+    {
+    DgnCode code = el.GetCode();
+    if (!code.IsValid() || code.GetValue().empty())
+        return BSIERROR;
+
+    auto auth = el.GetCodeAuthority();
+    if (!auth.IsValid())
+        return BSIERROR;
+
+    DgnResourceURI::Builder builder;
+    builder.AppendEncodedPath(RT_DgnDb);
+    builder.AppendQueryParameter("Code", BeStringUtilities::UriEncode(code.GetValueCP()));
+    builder.AppendAndOperator();
+    builder.AppendQueryParameter("A", BeStringUtilities::UriEncode(auth->GetName().c_str()).c_str());
+    builder.AppendAndOperator();
+    builder.AppendQueryParameter("N", BeStringUtilities::UriEncode(code.GetNamespace().c_str()).c_str());
+
+    uriStr = builder.ToEncodedString();
+    return BSISUCCESS;
+    }
+
+/*---------------------------------------------------------------------------------**//**
+* @bsimethod
++---------------+---------------+---------------+---------------+---------------+------*/
+static Utf8String getEcKeyPropertyName (ECN::ECClassCR ecClass, Utf8CP customAttributeName)
+    {
+    ECN::IECInstancePtr ca = ecClass.GetCustomAttribute (customAttributeName);
+    if (!ca.IsValid())
+        return "";
+    ECN::ECValue v;
+    ca->GetValue (v, "PropertyName");
+    if (v.IsNull())
+        {
+        ca->GetValue (v, "Property");      // CustomAttributes are inconsistent about this
+        if (v.IsNull())
+            return "";
+        }
+    return v.ToString();
+    }
+
+/*---------------------------------------------------------------------------------**//**
+* @bsimethod
++---------------+---------------+---------------+---------------+---------------+------*/
+static Utf8String getPropertyAsString (DgnElementCR el, Utf8StringCR propName)
+    {
+    if (propName.length() == 0)
+        return "";
+
+    auto stmt = el.GetDgnDb().GetPreparedECSqlStatement(Utf8PrintfString("SELECT %s FROM %s WHERE(ECInstanceId=?)", 
+                                                                         propName.c_str(), 
+                                                                         el.GetElementClass()->GetECSqlName().c_str()).c_str());
+    stmt->BindId(1, el.GetElementId());
+    if (BE_SQLITE_ROW != stmt->Step())
+        return "";
+    return stmt->GetValueText(0);
+    }
+
+/*---------------------------------------------------------------------------------**//**
+* @bsimethod
++---------------+---------------+---------------+---------------+---------------+------*/
+static bool isValidUniqueKey(DgnDbR db, ECN::ECClassCR ecClass, Utf8StringCR keyname, Utf8StringCR keyvalue)
+    {
+    if (0 == keyname.length() || 0 == keyvalue.length())
+        return false;
+
+    auto stmt = db.GetPreparedECSqlStatement(Utf8PrintfString("SELECT ECInstanceId FROM %s WHERE([%s]=?)", 
+                                                              ecClass.GetECSqlName().c_str(), 
+                                                              keyname.c_str()).c_str());
+    stmt->BindText(1, keyvalue.c_str(), EC::IECSqlBinder::MakeCopy::No);
+
+    if (BE_SQLITE_ROW != stmt->Step())
+        return false; // cannot find element by this property
+
+    if (BE_SQLITE_ROW == stmt->Step())
+        return false; // property is not unique
+
+    return true;
+    }
+
+/*---------------------------------------------------------------------------------**//**
+* @bsimethod
++---------------+---------------+---------------+---------------+---------------+------*/
+static BentleyStatus makeElementByWellKnownECProperty(Utf8StringR uriStr, DgnElementCR el)
+    {
+    DgnDbR db = el.GetDgnDb();
+    auto ecClass = el.GetElementClass();
+
+    Utf8String keyName = getEcKeyPropertyName(*ecClass, "SyncIDSpecification"); // prefer syncid
+    Utf8String keyValue = getPropertyAsString(el, keyName);
+    if (!isValidUniqueKey(db, *ecClass, keyName, keyValue))
+        {
+        keyName = getEcKeyPropertyName(*ecClass, "GlobalIdSpecification");      // second, try globalid
+        keyValue = getPropertyAsString(el, keyName);
+        if (!isValidUniqueKey(db, *ecClass, keyName, keyValue))
+            {
+            keyName = getEcKeyPropertyName(*ecClass, "BusinessKeySpecification"); // last resort, use buskey
+            keyValue = getPropertyAsString(el, keyName);
+            if (!isValidUniqueKey(db, *ecClass, keyName, keyValue))
+                {
+                return BSIERROR;
+                }
+            }
+        }
+
+    DgnResourceURI::Builder builder;
+    builder.AppendEncodedPath (RT_DgnDb);
+    Utf8String className = DgnResourceURI::Builder::MakeFullECClassName(ecClass->GetSchema().GetName(), ecClass->GetName());
+    builder.AppendQueryParameter ("ECClass", className);
+    builder.AppendAndOperator();
+    builder.AppendQueryParameter (keyName, keyValue);
+    uriStr = builder.ToEncodedString();
+    return BSISUCCESS;
+    }
+
+/*----------------------------------------------------------------------------------*//**
+* @bsimethod
++---------------+---------------+---------------+---------------+---------------+------*/
+static BentleyStatus makeElementById (Utf8StringR uriStr, DgnElementId eid)
+    {
+    DgnResourceURI::Builder builder;
+    builder.AppendEncodedPath (RT_DgnDb);
+    builder.AppendEncodedPath (Utf8PrintfString("%lld", eid.GetValue()).c_str());
+    uriStr = builder.ToEncodedString();
+    return SUCCESS;
+    }
+
+/*---------------------------------------------------------------------------------**//**
+* @bsimethod
++---------------+---------------+---------------+---------------+---------------+------*/
+BentleyStatus DgnElements::CreateElementUri (Utf8StringR uriStr, DgnElementCR el, bool fallBackOnV8Id, bool fallBackOnDgnDbId) const
+    {
+    // If the element has a primary ECInstance and if that instance has a business key or a guid, we normally prefer to base the URI on the instance
+    if (makeElementByCode(uriStr, el) == BSISUCCESS)
+        return BSISUCCESS;
+
+    if (makeElementByWellKnownECProperty(uriStr, el) == BSISUCCESS)
+        return BSISUCCESS;
+
+    if (fallBackOnV8Id)
+        {
+        if (makeElementByProvenance(uriStr, el) == BSISUCCESS)
+            return BSISUCCESS;
+        }
+
+    // If all else fails, we normally default to basing the URI on the current id
+    if (fallBackOnDgnDbId)
+        {
+        makeElementById (uriStr, el.GetElementId());
+        return SUCCESS;
+        }
+
+    //  I don't understand or can't impelement the strategy that the caller wants to use.
+    return ERROR;
+    }