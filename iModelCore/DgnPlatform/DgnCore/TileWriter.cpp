/*-------------------------------------------------------------------------------------+                                                                                           
|
|     $Source: DgnCore/TileWriter.cpp $
|
|  $Copyright: (c) 2018 Bentley Systems, Incorporated. All rights reserved. $
|
+--------------------------------------------------------------------------------------*/
#include "DgnPlatformInternal.h"
#include <DgnPlatform/RenderPrimitives.h>
#include <DgnPlatform/TileIO.h>
#include <DgnPlatform/TileWriter.h>

USING_NAMESPACE_TILE_IO
USING_NAMESPACE_BENTLEY_RENDER
USING_NAMESPACE_BENTLEY_RENDER_PRIMITIVES

<<<<<<< HEAD
BEGIN_TILE_IO_NAMESPACE
=======
/*---------------------------------------------------------------------------------**//**
* @bsimethod                                                    Ray.Bentley     11/2016
+---------------+---------------+---------------+---------------+---------------+------*/
BentleyStatus TileUtil::WriteJsonToFile (WCharCP fileName, Json::Value const& value)
    {
    BeFile          outputFile;

    if (BeFileStatus::Success != outputFile.Create (fileName))
        return ERROR;
   
    Utf8String  string = Json::FastWriter().write(value);

    return BeFileStatus::Success == outputFile.Write (nullptr, string.data(), string.size()) ? SUCCESS : ERROR;
    }

/*---------------------------------------------------------------------------------**//**
* @bsimethod                                                    Ray.Bentley     11/2016
+---------------+---------------+---------------+---------------+---------------+------*/
BentleyStatus TileUtil::ReadJsonFromFile (Json::Value& value, WCharCP fileName)
    {
    Json::Reader    reader;
    ByteStream      inputData;
    BeFile          inputFile;

    return BeFileStatus::Success == inputFile.Open (fileName, BeFileAccess::Read) &&
           BeFileStatus::Success == inputFile.ReadEntireFile (inputData) &&
           reader.parse ((char const*) inputData.GetData(), (char const*) (inputData.GetData() + inputData.GetSize()), value) ? SUCCESS : ERROR;
    }

/*---------------------------------------------------------------------------------**//**
* @bsimethod                                                    Paul.Connelly   11/16
+---------------+---------------+---------------+---------------+---------------+------*/
WString TileUtil::GetRootNameForModel(DgnModelId modelId, bool asClassifier)
    {
    WString name = asClassifier ? L"Classifier" : L"Model";
    name.append(1, '_');
    WChar idBuf[17];
    BeStringUtilities::FormatUInt64(idBuf, _countof(idBuf), modelId.GetValue(), HexFormatOptions::None);
    name.append(idBuf);
    return name;
    }

BEGIN_TILETREE_IO_NAMESPACE

>>>>>>> 0fb1f32a

/*---------------------------------------------------------------------------------**//**
* @bsimethod                                                    Ray.Bentley     06/2017
+---------------+---------------+---------------+---------------+---------------+------*/
BentleyStatus Writer::WriteGltf()
    {
    AddExtensions();
    AddDefaultScene();

    // Binary data must be aligned to 32-bit boundary...
    Utf8String  sceneStr = Json::FastWriter().write(m_json);
    while (0 != sceneStr.size() % 4)
        sceneStr.append(1, ' ');

    uint32_t    sceneStrLength = static_cast<uint32_t>(sceneStr.size());

    long    startPosition =  m_buffer.GetSize();
    m_buffer.Append(Format::Gltf);
    m_buffer.Append(Gltf::Version2);
    long    lengthDataPosition = m_buffer.GetSize();
    m_buffer.Append((uint32_t) 0);
    m_buffer.Append((const uint8_t*) &sceneStrLength, sizeof(sceneStrLength));
    m_buffer.Append((uint32_t)Gltf::SceneFormat);
    m_buffer.Append((const uint8_t*) sceneStr.data(), sceneStrLength);
    if (!m_binaryData.empty())
        m_buffer.Append((const uint8_t*) m_binaryData.data(), static_cast<uint32_t>(BinaryDataSize()));

    WriteLength(startPosition, lengthDataPosition);

    return SUCCESS;
    }

/*---------------------------------------------------------------------------------**//**
* @bsimethod                                                   Ray.Bentley     12/2016
+---------------+---------------+---------------+---------------+---------------+------*/
void Writer::AddPrimitivesJson(Json::Value const& primitives)
    {
    Utf8String      meshName   = "Mesh";

    Json::Value     mesh       = Json::objectValue;
    Json::Value     meshes     = Json::objectValue;
    Json::Value     nodes      = Json::objectValue;
    Json::Value     rootNode   = Json::objectValue;

    mesh["primitives"] = primitives;
    meshes[meshName] = mesh;
    rootNode["meshes"].append (meshName);
    nodes["rootNode"] = rootNode;
    m_json["meshes"] = meshes;
    m_json["nodes"]  = nodes;
    }

/*---------------------------------------------------------------------------------**//**
* @bsimethod                                                    Ray.Bentley     08/2016
+---------------+---------------+---------------+---------------+---------------+------*/
void Writer::WriteLength(uint32_t startPosition, uint32_t lengthDataPosition)
    {
    uint32_t    dataSize = static_cast<uint32_t> (m_buffer.GetSize() - startPosition);
    memcpy(m_buffer.GetDataP() + lengthDataPosition, &dataSize, sizeof(uint32_t));
    }

/*---------------------------------------------------------------------------------**//**
* @bsimethod                                                    Ray.Bentley     08/2016
+---------------+---------------+---------------+---------------+---------------+------*/
void    Writer::AddBinaryData (void const* data, size_t size) 
    {
    m_binaryData.Append (static_cast<uint8_t const*> (data), static_cast<uint32_t>(size));
    }

/*---------------------------------------------------------------------------------**//**
* @bsimethod                                                    Ray.Bentley     08/2016
+---------------+---------------+---------------+---------------+---------------+------*/
void    Writer::PadBinaryDataToBoundary(size_t boundarySize)
    {
    while (0 != (m_binaryData.GetSize() % boundarySize))
        m_binaryData.Append((uint8_t) 0);
    }

/*---------------------------------------------------------------------------------**//**
* @bsimethod                                                    Ray.Bentley     12/2016
+---------------+---------------+---------------+---------------+---------------+------*/
void    Writer::PadToBoundary(size_t boundarySize)
    {
    while (0 != (m_buffer.GetSize() % boundarySize))
        m_buffer.Append((uint8_t) 0);
    }

/*---------------------------------------------------------------------------------**//**
* @bsimethod                                                    Paul.Connelly   08/16
+---------------+---------------+---------------+---------------+---------------+------*/
void Writer::AddExtensions()
    {
    m_json["extensionsUsed"] = Json::arrayValue;
    m_json["extensionsUsed"].append("KHR_binary_glTF");
    m_json["extensionsUsed"].append("WEB3D_quantized_attributes");

    m_json["glExtensionsUsed"] = Json::arrayValue;
    m_json["glExtensionsUsed"].append("OES_element_index_uint");
    }

/*---------------------------------------------------------------------------------**//**
* @bsimethod                                                    Ray.Bentley     10/2016
+---------------+---------------+---------------+---------------+---------------+------*/
void Writer::AddDefaultScene ()
    {
    m_json["scene"] = "defaultScene";
    m_json["scenes"]["defaultScene"]["nodes"] = Json::arrayValue;
    m_json["scenes"]["defaultScene"]["nodes"].append("rootNode");
    }


/*---------------------------------------------------------------------------------**//**
* @bsimethod                                                    Ray.Bentley     07/2017
+---------------+---------------+---------------+---------------+---------------+------*/
void Writer::AddMeshUInt16Attributes(Json::Value& primitive, uint16_t const* attributes16, size_t nAttributes, Utf8StringCR idStr, Utf8CP name, Utf8CP semantic)
    {
    Utf8String suffix(name);
    suffix.append(idStr);

    Utf8String bvId  = "bv" +  suffix;
    Utf8String accId = "acc" + suffix;

    primitive["attributes"][semantic] = accId;

    // Use uint8 if possible to save space in tiles and memory in browser
    bvector<uint8_t> attributes8;
    auto             componentType = Gltf::DataType::UnsignedByte;

    for (size_t i=0; i<nAttributes; i++)
        {
        if (attributes16[i] > 0xff)
            {
            componentType = Gltf::DataType::UnsignedShort;
            break;
            }
        }

    if (Gltf::DataType::UnsignedByte == componentType)
        {
        attributes8.reserve(nAttributes);
        for (size_t i=0; i<nAttributes; i++)
            attributes8.push_back(static_cast<uint8_t>(attributes16[i]));

        AddBufferView(bvId.c_str(), attributes8.data(), nAttributes);
        }
    else
        {
        AddBufferView(bvId.c_str(), attributes16, nAttributes * sizeof(uint16_t));
        }

    AddAccessor(componentType, accId, bvId, nAttributes, "SCALAR");

    PadBinaryDataToBoundary();
    }

/*---------------------------------------------------------------------------------**//**
* @bsimethod                                                    Ray.Bentley     08/2016
+---------------+---------------+---------------+---------------+---------------+------*/
void Writer::AddBatchIds(Json::Value& primitive, FeatureIndex const& featureIndex, size_t nVertices, Utf8StringCR idStr)
    {
    if (featureIndex.IsEmpty())
        {
        BeAssert(false);
        return;
        }

    bvector<uint16_t>   batchIds;

    for (size_t i=0; i<nVertices; i++)
        batchIds.push_back(static_cast<uint16_t>(featureIndex.IsUniform() ? featureIndex.m_featureID : featureIndex.m_featureIDs[i]));
   
    AddMeshUInt16Attributes(primitive, batchIds.data(), batchIds.size(), idStr, "Batch_", "BATCHID");
    }

/*---------------------------------------------------------------------------------**//**
* @bsimethod                                                    Ray.Bentley     08/2016
+---------------+---------------+---------------+---------------+---------------+------*/
void Writer::AddColors(Json::Value& primitive, ColorIndex const& colorIndex, size_t nVertices, Utf8StringCR idStr)
    {
    BeAssert (colorIndex.m_numColors > 1);
    AddMeshUInt16Attributes(primitive, colorIndex.m_nonUniform.m_indices, nVertices, idStr, "ColorIndex_", "_COLORINDEX");
    }

/*---------------------------------------------------------------------------------**//**
* @bsimethod                                                    Ray.Bentley     06/2017
+---------------+---------------+---------------+---------------+---------------+------*/
Json::Value Writer::CreateDecodeQuantizeValues(double const* min, double const* max, size_t nComponents)
    {
    Json::Value         decodeMatrix = Json::arrayValue;
    Json::Value         quantizeValue = Json::objectValue;

   for (size_t i=0; i<nComponents; i++)
        {
        for (size_t j=0; j<nComponents; j++)
            decodeMatrix.append ((i==j) ? ((max[i] - min[i]) / Quantization::RangeScale()) : 0.0);

        decodeMatrix.append (0.0);
        }

    for (size_t i=0; i<nComponents; i++)
        decodeMatrix.append (min[i]);

    decodeMatrix.append (1.0);
    quantizeValue["decodeMatrix"] = decodeMatrix;

    for (size_t i=0; i<nComponents; i++)
        {
        quantizeValue["decodedMin"].append (min[i]);
        quantizeValue["decodedMax"].append (max[i]);
        }

    return quantizeValue;
    }

/*---------------------------------------------------------------------------------**//**
* @bsimethod                                                    Ray.Bentley     06/2017
+---------------+---------------+---------------+---------------+---------------+------*/
void Writer::AddAccessor(Gltf::DataType componentType, Utf8StringCR accessorId, Utf8StringCR bufferViewId, size_t count, Utf8CP type)
    {
    Json::Value         accessor   = Json::objectValue;

    accessor["componentType"] = static_cast<int32_t>(componentType);
    accessor["bufferView"] = bufferViewId;
    accessor["byteOffset"] = 0;
    accessor["count"] = static_cast<uint32_t>(count);
    accessor["type"] = type;

    BeAssert(!m_json["accessors"].isMember(accessorId));
    m_json["accessors"][accessorId] = accessor;
    }

/*---------------------------------------------------------------------------------**//**
* @bsimethod                                                    Ray.Bentley     06/2017
+---------------+---------------+---------------+---------------+---------------+------*/
Utf8String Writer::AddQuantizedPointsAttribute(QPoint3dCP qPoints, size_t nPoints, QPoint3d::Params params, Utf8StringCR name, Utf8StringCR id) 
    {
    Utf8String          nameId =  name + id,
                        accessorId = Utf8String("acc") + nameId,
                        bufferViewId = Utf8String("bv") + nameId;
    DRange3d            range = params.GetRange();

    AddBufferView(bufferViewId.c_str(), qPoints, nPoints);
    AddAccessor(Gltf::DataType::UnsignedShort, accessorId, bufferViewId, nPoints, "VEC3");

    m_json["bufferViews"][bufferViewId]["target"] = Gltf::ArrayBuffer;
    m_json["accessors"][accessorId]["extensions"]["WEB3D_quantized_attributes"] = CreateDecodeQuantizeValues(&range.low.x, &range.high.x, 3);

    return accessorId;
    }

/*---------------------------------------------------------------------------------**//**
* @bsimethod                                                    Ray.Bentley     06/2017
+---------------+---------------+---------------+---------------+---------------+------*/
Utf8String Writer::AddQuantizedParamAttribute(FPoint2d const* params, size_t nParams, Utf8StringCR name, Utf8StringCR id) 
    {
    QPoint2dList        qParams;
    
    qParams.InitFrom(params, nParams);

    Utf8String          nameId =  Utf8String(name) + Utf8String(id),
                        accessorId = Utf8String("acc") + nameId,
                        bufferViewId = Utf8String("bv") + nameId;
    DRange2d            range = qParams.GetParams().GetRange();

    AddBufferView(bufferViewId.c_str(), qParams);
    AddAccessor(Gltf::DataType::UnsignedShort, accessorId, bufferViewId, nParams, "VEC2");
    m_json["bufferViews"][bufferViewId]["target"] = Gltf::ArrayBuffer;
    m_json["accessors"][accessorId]["extensions"]["WEB3D_quantized_attributes"] = CreateDecodeQuantizeValues(&range.low.x, &range.high.x, 2);

    return accessorId;
    }

/*---------------------------------------------------------------------------------**//**
* @bsimethod                                                    Ray.Bentley     06/2017
+---------------+---------------+---------------+---------------+---------------+------*/
Utf8String    Writer::AddParamAttribute(FPoint2d const* params, size_t nParams, Utf8StringCR name, Utf8StringCR id) 
    {
    Utf8String          nameId =  Utf8String(name) + Utf8String(id),
                        accessorId = Utf8String("acc") + nameId,
                        bufferViewId = Utf8String("bv") + nameId;

    AddBufferView(bufferViewId.c_str(), params, nParams);
    AddAccessor(Gltf::DataType::Float, accessorId, bufferViewId, nParams, "VEC2");
    m_json["bufferViews"][bufferViewId]["target"] = Gltf::ArrayBuffer;

    return accessorId;
    }

/*---------------------------------------------------------------------------------**//**
* @bsimethod                                                    Ray.Bentley     06/2017
+---------------+---------------+---------------+---------------+---------------+------*/
Utf8String    Writer::AddPointAttribute(FPoint3d const* points, size_t nPoints, Utf8StringCR name, Utf8StringCR id) 
    {
    Utf8String          nameId =  Utf8String(name) + Utf8String(id),
                        accessorId = Utf8String("acc") + nameId,
                        bufferViewId = Utf8String("bv") + nameId;

    AddBufferView(bufferViewId.c_str(), points, nPoints);
    AddAccessor(Gltf::DataType::Float, accessorId, bufferViewId, nPoints, "VEC3");
    m_json["bufferViews"][bufferViewId]["target"] = Gltf::ArrayBuffer;

    return accessorId;
    }


/*---------------------------------------------------------------------------------**//**
* @bsimethod                                                    Ray.Bentley     08/2016
+---------------+---------------+---------------+---------------+---------------+------*/
Utf8String Writer::AddMeshIndices(Utf8StringCR name, uint32_t const* indices, size_t numIndices, Utf8StringCR idStr, size_t maxIndex)
    {
    Utf8String          nameId           = name + idStr,
                        accIndexId       = "acc" + nameId,
                        bvIndexId        = "bv"  + nameId;
    bool                useShortIndices;

    if (0 == maxIndex)
        {
        size_t      i;

        for (i=0; i<numIndices; i++)
            if (indices[i] > 0xffff)
                break;

        useShortIndices = (i == numIndices);
        }
    else
        {
        useShortIndices  = maxIndex < 0xffff;
        }

 
    if (useShortIndices)
        {
        bvector<uint16_t>   shortIndices;

        shortIndices.reserve(numIndices);

        for (size_t i=0; i<numIndices; i++)
            shortIndices.push_back ((uint16_t) indices[i]);

        AddBufferView(bvIndexId.c_str(), shortIndices.data(), shortIndices.size());
        }
    else
        {
        AddBufferView(bvIndexId.c_str(), indices, numIndices);
        }
    m_json["bufferViews"][bvIndexId]["target"] =  Gltf::ElementArrayBuffer;
    AddAccessor(useShortIndices ? Gltf::DataType::UnsignedShort : Gltf::DataType::UInt32, accIndexId, bvIndexId, numIndices, "SCALAR");

    return accIndexId;
    }

/*---------------------------------------------------------------------------------**//**
* @bsimethod                                                    Ray.Bentley     08/2016
+---------------+---------------+---------------+---------------+---------------+------*/
Utf8String Writer::AddMeshTriangleIndices(Utf8StringCR name, TriangleList const& triangles, Utf8StringCR idStr, size_t maxIndex)
    {
    return AddMeshIndices(name, triangles.Indices().data(), triangles.Indices().size(), idStr, maxIndex);
    }

/*---------------------------------------------------------------------------------**//**
* @bsimethod                                                    Ray.Bentley     08/2016
+---------------+---------------+---------------+---------------+---------------+------*/
void Writer::AddMeshPointRange (Json::Value& positionValue, DRange3dCR pointRange)
    {
    positionValue["min"] = Json::arrayValue;
    positionValue["min"].append(pointRange.low.x);
    positionValue["min"].append(pointRange.low.y);
    positionValue["min"].append(pointRange.low.z);
    positionValue["max"] = Json::arrayValue;
    positionValue["max"].append(pointRange.high.x);
    positionValue["max"].append(pointRange.high.y);
    positionValue["max"].append(pointRange.high.z);
    }


/*---------------------------------------------------------------------------------**//**
* @bsimethod                                                    Ray.Bentley     06/2017
+---------------+---------------+---------------+---------------+---------------+------*/
Json::Value Writer::CreateColorJson(RgbFactorCR color)
    {
    Json::Value     colorJson = Json::objectValue;

    colorJson.append(color.red);
    colorJson.append(color.green);
    colorJson.append(color.blue);

    return colorJson;
    }


/*---------------------------------------------------------------------------------**//**
* @bsimethod                                                    Ray.Bentley     06/2017
+---------------+---------------+---------------+---------------+---------------+------*/
Json::Value Writer::AddNormals (OctEncodedNormalCP normals, size_t numNormals, Utf8String name, Utf8CP id)
    {
    Utf8String nameId = name + id,
               accessorId = Utf8String("acc") + nameId,
               bufferViewId = Utf8String("bv") + nameId;

    AddBufferView(bufferViewId.c_str(), normals, numNormals);
    AddAccessor(Gltf::DataType::UnsignedByte, accessorId, bufferViewId, numNormals, "VEC2");

    m_json["bufferViews"][bufferViewId]["target"] = Gltf::ArrayBuffer;

    return accessorId;
    }

/*---------------------------------------------------------------------------------**//**
* @bsimethod                                                    Paul.Connelly   06/17
+---------------+---------------+---------------+---------------+---------------+------*/
Json::Value Writer::AddNormalPairs(OctEncodedNormalPairCP pairs, size_t numPairs, Utf8String name, Utf8CP id)
    {
    Utf8String nameId = name + id,
               accessorId = Utf8String("acc") + nameId,
               bufferViewId = Utf8String("bv") + nameId;

    AddBufferView(bufferViewId.c_str(), pairs, numPairs);
    AddAccessor(Gltf::DataType::UnsignedByte, accessorId, bufferViewId, numPairs, "VEC4");

    m_json["bufferViews"][bufferViewId]["target"] = Gltf::ArrayBuffer;

    return accessorId;
    }

/*---------------------------------------------------------------------------------**//**
* @bsimethod                                                    Ray.Bentley     06/2017
+---------------+---------------+---------------+---------------+---------------+------*/
void Writer::AppendPolylineToBufferView(MeshPolylineCR polyline, bool useShortIndices)
    {
    float fstartDistance = static_cast<float>(polyline.GetStartDistance());

    m_binaryData.Append(fstartDistance);
    m_binaryData.Append((uint32_t) polyline.GetIndices().size());
    for (auto& index : polyline.GetIndices())
        {
        if (useShortIndices)
            m_binaryData.Append((uint16_t) index);
        else
            m_binaryData.Append(index);
        }

    PadBinaryDataToBoundary();
    }

/*---------------------------------------------------------------------------------**//**
* @bsimethod                                                    Ray.Bentley     06/2017
+---------------+---------------+---------------+---------------+---------------+------*/
Json::Value Writer::AddPolylines(PolylineList const& polylines, size_t maxIndex, Utf8StringCR name, Utf8StringCR idStr) 
    {
    Utf8String          nameId = name + idStr;
    Utf8String          bufferViewId= "bv_" + nameId;
    Utf8String          accessorId   = "acc_" + nameId;
    Json::Value         bufferViewJson;
    size_t              bufferViewOffset = m_binaryData.size();
    bool                useShortIndices = maxIndex < 0xffff;

    bufferViewJson["buffer"] = "binary_glTF";
    bufferViewJson["byteOffset"] = (uint32_t) bufferViewOffset;

    for (auto& polyline : polylines)
        AppendPolylineToBufferView(polyline, useShortIndices);
    
    bufferViewJson["byteLength"] = static_cast<uint32_t>(m_binaryData.size() -  bufferViewOffset);
    m_json["bufferViews"][bufferViewId] = bufferViewJson;

    AddAccessor(useShortIndices ? Gltf::DataType::UnsignedShort : Gltf::DataType::UInt32, accessorId, bufferViewId, polylines.size(), "PLINE");
    return accessorId;
    }


END_TILE_IO_NAMESPACE

<|MERGE_RESOLUTION|>--- conflicted
+++ resolved
@@ -1,537 +1,490 @@
-/*-------------------------------------------------------------------------------------+                                                                                           
-|
-|     $Source: DgnCore/TileWriter.cpp $
-|
-|  $Copyright: (c) 2018 Bentley Systems, Incorporated. All rights reserved. $
-|
-+--------------------------------------------------------------------------------------*/
-#include "DgnPlatformInternal.h"
-#include <DgnPlatform/RenderPrimitives.h>
-#include <DgnPlatform/TileIO.h>
-#include <DgnPlatform/TileWriter.h>
-
-USING_NAMESPACE_TILE_IO
-USING_NAMESPACE_BENTLEY_RENDER
-USING_NAMESPACE_BENTLEY_RENDER_PRIMITIVES
-
-<<<<<<< HEAD
-BEGIN_TILE_IO_NAMESPACE
-=======
-/*---------------------------------------------------------------------------------**//**
-* @bsimethod                                                    Ray.Bentley     11/2016
-+---------------+---------------+---------------+---------------+---------------+------*/
-BentleyStatus TileUtil::WriteJsonToFile (WCharCP fileName, Json::Value const& value)
-    {
-    BeFile          outputFile;
-
-    if (BeFileStatus::Success != outputFile.Create (fileName))
-        return ERROR;
-   
-    Utf8String  string = Json::FastWriter().write(value);
-
-    return BeFileStatus::Success == outputFile.Write (nullptr, string.data(), string.size()) ? SUCCESS : ERROR;
-    }
-
-/*---------------------------------------------------------------------------------**//**
-* @bsimethod                                                    Ray.Bentley     11/2016
-+---------------+---------------+---------------+---------------+---------------+------*/
-BentleyStatus TileUtil::ReadJsonFromFile (Json::Value& value, WCharCP fileName)
-    {
-    Json::Reader    reader;
-    ByteStream      inputData;
-    BeFile          inputFile;
-
-    return BeFileStatus::Success == inputFile.Open (fileName, BeFileAccess::Read) &&
-           BeFileStatus::Success == inputFile.ReadEntireFile (inputData) &&
-           reader.parse ((char const*) inputData.GetData(), (char const*) (inputData.GetData() + inputData.GetSize()), value) ? SUCCESS : ERROR;
-    }
-
-/*---------------------------------------------------------------------------------**//**
-* @bsimethod                                                    Paul.Connelly   11/16
-+---------------+---------------+---------------+---------------+---------------+------*/
-WString TileUtil::GetRootNameForModel(DgnModelId modelId, bool asClassifier)
-    {
-    WString name = asClassifier ? L"Classifier" : L"Model";
-    name.append(1, '_');
-    WChar idBuf[17];
-    BeStringUtilities::FormatUInt64(idBuf, _countof(idBuf), modelId.GetValue(), HexFormatOptions::None);
-    name.append(idBuf);
-    return name;
-    }
-
-BEGIN_TILETREE_IO_NAMESPACE
-
->>>>>>> 0fb1f32a
-
-/*---------------------------------------------------------------------------------**//**
-* @bsimethod                                                    Ray.Bentley     06/2017
-+---------------+---------------+---------------+---------------+---------------+------*/
-BentleyStatus Writer::WriteGltf()
-    {
-    AddExtensions();
-    AddDefaultScene();
-
-    // Binary data must be aligned to 32-bit boundary...
-    Utf8String  sceneStr = Json::FastWriter().write(m_json);
-    while (0 != sceneStr.size() % 4)
-        sceneStr.append(1, ' ');
-
-    uint32_t    sceneStrLength = static_cast<uint32_t>(sceneStr.size());
-
-    long    startPosition =  m_buffer.GetSize();
-    m_buffer.Append(Format::Gltf);
-    m_buffer.Append(Gltf::Version2);
-    long    lengthDataPosition = m_buffer.GetSize();
-    m_buffer.Append((uint32_t) 0);
-    m_buffer.Append((const uint8_t*) &sceneStrLength, sizeof(sceneStrLength));
-    m_buffer.Append((uint32_t)Gltf::SceneFormat);
-    m_buffer.Append((const uint8_t*) sceneStr.data(), sceneStrLength);
-    if (!m_binaryData.empty())
-        m_buffer.Append((const uint8_t*) m_binaryData.data(), static_cast<uint32_t>(BinaryDataSize()));
-
-    WriteLength(startPosition, lengthDataPosition);
-
-    return SUCCESS;
-    }
-
-/*---------------------------------------------------------------------------------**//**
-* @bsimethod                                                   Ray.Bentley     12/2016
-+---------------+---------------+---------------+---------------+---------------+------*/
-void Writer::AddPrimitivesJson(Json::Value const& primitives)
-    {
-    Utf8String      meshName   = "Mesh";
-
-    Json::Value     mesh       = Json::objectValue;
-    Json::Value     meshes     = Json::objectValue;
-    Json::Value     nodes      = Json::objectValue;
-    Json::Value     rootNode   = Json::objectValue;
-
-    mesh["primitives"] = primitives;
-    meshes[meshName] = mesh;
-    rootNode["meshes"].append (meshName);
-    nodes["rootNode"] = rootNode;
-    m_json["meshes"] = meshes;
-    m_json["nodes"]  = nodes;
-    }
-
-/*---------------------------------------------------------------------------------**//**
-* @bsimethod                                                    Ray.Bentley     08/2016
-+---------------+---------------+---------------+---------------+---------------+------*/
-void Writer::WriteLength(uint32_t startPosition, uint32_t lengthDataPosition)
-    {
-    uint32_t    dataSize = static_cast<uint32_t> (m_buffer.GetSize() - startPosition);
-    memcpy(m_buffer.GetDataP() + lengthDataPosition, &dataSize, sizeof(uint32_t));
-    }
-
-/*---------------------------------------------------------------------------------**//**
-* @bsimethod                                                    Ray.Bentley     08/2016
-+---------------+---------------+---------------+---------------+---------------+------*/
-void    Writer::AddBinaryData (void const* data, size_t size) 
-    {
-    m_binaryData.Append (static_cast<uint8_t const*> (data), static_cast<uint32_t>(size));
-    }
-
-/*---------------------------------------------------------------------------------**//**
-* @bsimethod                                                    Ray.Bentley     08/2016
-+---------------+---------------+---------------+---------------+---------------+------*/
-void    Writer::PadBinaryDataToBoundary(size_t boundarySize)
-    {
-    while (0 != (m_binaryData.GetSize() % boundarySize))
-        m_binaryData.Append((uint8_t) 0);
-    }
-
-/*---------------------------------------------------------------------------------**//**
-* @bsimethod                                                    Ray.Bentley     12/2016
-+---------------+---------------+---------------+---------------+---------------+------*/
-void    Writer::PadToBoundary(size_t boundarySize)
-    {
-    while (0 != (m_buffer.GetSize() % boundarySize))
-        m_buffer.Append((uint8_t) 0);
-    }
-
-/*---------------------------------------------------------------------------------**//**
-* @bsimethod                                                    Paul.Connelly   08/16
-+---------------+---------------+---------------+---------------+---------------+------*/
-void Writer::AddExtensions()
-    {
-    m_json["extensionsUsed"] = Json::arrayValue;
-    m_json["extensionsUsed"].append("KHR_binary_glTF");
-    m_json["extensionsUsed"].append("WEB3D_quantized_attributes");
-
-    m_json["glExtensionsUsed"] = Json::arrayValue;
-    m_json["glExtensionsUsed"].append("OES_element_index_uint");
-    }
-
-/*---------------------------------------------------------------------------------**//**
-* @bsimethod                                                    Ray.Bentley     10/2016
-+---------------+---------------+---------------+---------------+---------------+------*/
-void Writer::AddDefaultScene ()
-    {
-    m_json["scene"] = "defaultScene";
-    m_json["scenes"]["defaultScene"]["nodes"] = Json::arrayValue;
-    m_json["scenes"]["defaultScene"]["nodes"].append("rootNode");
-    }
-
-
-/*---------------------------------------------------------------------------------**//**
-* @bsimethod                                                    Ray.Bentley     07/2017
-+---------------+---------------+---------------+---------------+---------------+------*/
-void Writer::AddMeshUInt16Attributes(Json::Value& primitive, uint16_t const* attributes16, size_t nAttributes, Utf8StringCR idStr, Utf8CP name, Utf8CP semantic)
-    {
-    Utf8String suffix(name);
-    suffix.append(idStr);
-
-    Utf8String bvId  = "bv" +  suffix;
-    Utf8String accId = "acc" + suffix;
-
-    primitive["attributes"][semantic] = accId;
-
-    // Use uint8 if possible to save space in tiles and memory in browser
-    bvector<uint8_t> attributes8;
-    auto             componentType = Gltf::DataType::UnsignedByte;
-
-    for (size_t i=0; i<nAttributes; i++)
-        {
-        if (attributes16[i] > 0xff)
-            {
-            componentType = Gltf::DataType::UnsignedShort;
-            break;
-            }
-        }
-
-    if (Gltf::DataType::UnsignedByte == componentType)
-        {
-        attributes8.reserve(nAttributes);
-        for (size_t i=0; i<nAttributes; i++)
-            attributes8.push_back(static_cast<uint8_t>(attributes16[i]));
-
-        AddBufferView(bvId.c_str(), attributes8.data(), nAttributes);
-        }
-    else
-        {
-        AddBufferView(bvId.c_str(), attributes16, nAttributes * sizeof(uint16_t));
-        }
-
-    AddAccessor(componentType, accId, bvId, nAttributes, "SCALAR");
-
-    PadBinaryDataToBoundary();
-    }
-
-/*---------------------------------------------------------------------------------**//**
-* @bsimethod                                                    Ray.Bentley     08/2016
-+---------------+---------------+---------------+---------------+---------------+------*/
-void Writer::AddBatchIds(Json::Value& primitive, FeatureIndex const& featureIndex, size_t nVertices, Utf8StringCR idStr)
-    {
-    if (featureIndex.IsEmpty())
-        {
-        BeAssert(false);
-        return;
-        }
-
-    bvector<uint16_t>   batchIds;
-
-    for (size_t i=0; i<nVertices; i++)
-        batchIds.push_back(static_cast<uint16_t>(featureIndex.IsUniform() ? featureIndex.m_featureID : featureIndex.m_featureIDs[i]));
-   
-    AddMeshUInt16Attributes(primitive, batchIds.data(), batchIds.size(), idStr, "Batch_", "BATCHID");
-    }
-
-/*---------------------------------------------------------------------------------**//**
-* @bsimethod                                                    Ray.Bentley     08/2016
-+---------------+---------------+---------------+---------------+---------------+------*/
-void Writer::AddColors(Json::Value& primitive, ColorIndex const& colorIndex, size_t nVertices, Utf8StringCR idStr)
-    {
-    BeAssert (colorIndex.m_numColors > 1);
-    AddMeshUInt16Attributes(primitive, colorIndex.m_nonUniform.m_indices, nVertices, idStr, "ColorIndex_", "_COLORINDEX");
-    }
-
-/*---------------------------------------------------------------------------------**//**
-* @bsimethod                                                    Ray.Bentley     06/2017
-+---------------+---------------+---------------+---------------+---------------+------*/
-Json::Value Writer::CreateDecodeQuantizeValues(double const* min, double const* max, size_t nComponents)
-    {
-    Json::Value         decodeMatrix = Json::arrayValue;
-    Json::Value         quantizeValue = Json::objectValue;
-
-   for (size_t i=0; i<nComponents; i++)
-        {
-        for (size_t j=0; j<nComponents; j++)
-            decodeMatrix.append ((i==j) ? ((max[i] - min[i]) / Quantization::RangeScale()) : 0.0);
-
-        decodeMatrix.append (0.0);
-        }
-
-    for (size_t i=0; i<nComponents; i++)
-        decodeMatrix.append (min[i]);
-
-    decodeMatrix.append (1.0);
-    quantizeValue["decodeMatrix"] = decodeMatrix;
-
-    for (size_t i=0; i<nComponents; i++)
-        {
-        quantizeValue["decodedMin"].append (min[i]);
-        quantizeValue["decodedMax"].append (max[i]);
-        }
-
-    return quantizeValue;
-    }
-
-/*---------------------------------------------------------------------------------**//**
-* @bsimethod                                                    Ray.Bentley     06/2017
-+---------------+---------------+---------------+---------------+---------------+------*/
-void Writer::AddAccessor(Gltf::DataType componentType, Utf8StringCR accessorId, Utf8StringCR bufferViewId, size_t count, Utf8CP type)
-    {
-    Json::Value         accessor   = Json::objectValue;
-
-    accessor["componentType"] = static_cast<int32_t>(componentType);
-    accessor["bufferView"] = bufferViewId;
-    accessor["byteOffset"] = 0;
-    accessor["count"] = static_cast<uint32_t>(count);
-    accessor["type"] = type;
-
-    BeAssert(!m_json["accessors"].isMember(accessorId));
-    m_json["accessors"][accessorId] = accessor;
-    }
-
-/*---------------------------------------------------------------------------------**//**
-* @bsimethod                                                    Ray.Bentley     06/2017
-+---------------+---------------+---------------+---------------+---------------+------*/
-Utf8String Writer::AddQuantizedPointsAttribute(QPoint3dCP qPoints, size_t nPoints, QPoint3d::Params params, Utf8StringCR name, Utf8StringCR id) 
-    {
-    Utf8String          nameId =  name + id,
-                        accessorId = Utf8String("acc") + nameId,
-                        bufferViewId = Utf8String("bv") + nameId;
-    DRange3d            range = params.GetRange();
-
-    AddBufferView(bufferViewId.c_str(), qPoints, nPoints);
-    AddAccessor(Gltf::DataType::UnsignedShort, accessorId, bufferViewId, nPoints, "VEC3");
-
-    m_json["bufferViews"][bufferViewId]["target"] = Gltf::ArrayBuffer;
-    m_json["accessors"][accessorId]["extensions"]["WEB3D_quantized_attributes"] = CreateDecodeQuantizeValues(&range.low.x, &range.high.x, 3);
-
-    return accessorId;
-    }
-
-/*---------------------------------------------------------------------------------**//**
-* @bsimethod                                                    Ray.Bentley     06/2017
-+---------------+---------------+---------------+---------------+---------------+------*/
-Utf8String Writer::AddQuantizedParamAttribute(FPoint2d const* params, size_t nParams, Utf8StringCR name, Utf8StringCR id) 
-    {
-    QPoint2dList        qParams;
-    
-    qParams.InitFrom(params, nParams);
-
-    Utf8String          nameId =  Utf8String(name) + Utf8String(id),
-                        accessorId = Utf8String("acc") + nameId,
-                        bufferViewId = Utf8String("bv") + nameId;
-    DRange2d            range = qParams.GetParams().GetRange();
-
-    AddBufferView(bufferViewId.c_str(), qParams);
-    AddAccessor(Gltf::DataType::UnsignedShort, accessorId, bufferViewId, nParams, "VEC2");
-    m_json["bufferViews"][bufferViewId]["target"] = Gltf::ArrayBuffer;
-    m_json["accessors"][accessorId]["extensions"]["WEB3D_quantized_attributes"] = CreateDecodeQuantizeValues(&range.low.x, &range.high.x, 2);
-
-    return accessorId;
-    }
-
-/*---------------------------------------------------------------------------------**//**
-* @bsimethod                                                    Ray.Bentley     06/2017
-+---------------+---------------+---------------+---------------+---------------+------*/
-Utf8String    Writer::AddParamAttribute(FPoint2d const* params, size_t nParams, Utf8StringCR name, Utf8StringCR id) 
-    {
-    Utf8String          nameId =  Utf8String(name) + Utf8String(id),
-                        accessorId = Utf8String("acc") + nameId,
-                        bufferViewId = Utf8String("bv") + nameId;
-
-    AddBufferView(bufferViewId.c_str(), params, nParams);
-    AddAccessor(Gltf::DataType::Float, accessorId, bufferViewId, nParams, "VEC2");
-    m_json["bufferViews"][bufferViewId]["target"] = Gltf::ArrayBuffer;
-
-    return accessorId;
-    }
-
-/*---------------------------------------------------------------------------------**//**
-* @bsimethod                                                    Ray.Bentley     06/2017
-+---------------+---------------+---------------+---------------+---------------+------*/
-Utf8String    Writer::AddPointAttribute(FPoint3d const* points, size_t nPoints, Utf8StringCR name, Utf8StringCR id) 
-    {
-    Utf8String          nameId =  Utf8String(name) + Utf8String(id),
-                        accessorId = Utf8String("acc") + nameId,
-                        bufferViewId = Utf8String("bv") + nameId;
-
-    AddBufferView(bufferViewId.c_str(), points, nPoints);
-    AddAccessor(Gltf::DataType::Float, accessorId, bufferViewId, nPoints, "VEC3");
-    m_json["bufferViews"][bufferViewId]["target"] = Gltf::ArrayBuffer;
-
-    return accessorId;
-    }
-
-
-/*---------------------------------------------------------------------------------**//**
-* @bsimethod                                                    Ray.Bentley     08/2016
-+---------------+---------------+---------------+---------------+---------------+------*/
-Utf8String Writer::AddMeshIndices(Utf8StringCR name, uint32_t const* indices, size_t numIndices, Utf8StringCR idStr, size_t maxIndex)
-    {
-    Utf8String          nameId           = name + idStr,
-                        accIndexId       = "acc" + nameId,
-                        bvIndexId        = "bv"  + nameId;
-    bool                useShortIndices;
-
-    if (0 == maxIndex)
-        {
-        size_t      i;
-
-        for (i=0; i<numIndices; i++)
-            if (indices[i] > 0xffff)
-                break;
-
-        useShortIndices = (i == numIndices);
-        }
-    else
-        {
-        useShortIndices  = maxIndex < 0xffff;
-        }
-
- 
-    if (useShortIndices)
-        {
-        bvector<uint16_t>   shortIndices;
-
-        shortIndices.reserve(numIndices);
-
-        for (size_t i=0; i<numIndices; i++)
-            shortIndices.push_back ((uint16_t) indices[i]);
-
-        AddBufferView(bvIndexId.c_str(), shortIndices.data(), shortIndices.size());
-        }
-    else
-        {
-        AddBufferView(bvIndexId.c_str(), indices, numIndices);
-        }
-    m_json["bufferViews"][bvIndexId]["target"] =  Gltf::ElementArrayBuffer;
-    AddAccessor(useShortIndices ? Gltf::DataType::UnsignedShort : Gltf::DataType::UInt32, accIndexId, bvIndexId, numIndices, "SCALAR");
-
-    return accIndexId;
-    }
-
-/*---------------------------------------------------------------------------------**//**
-* @bsimethod                                                    Ray.Bentley     08/2016
-+---------------+---------------+---------------+---------------+---------------+------*/
-Utf8String Writer::AddMeshTriangleIndices(Utf8StringCR name, TriangleList const& triangles, Utf8StringCR idStr, size_t maxIndex)
-    {
-    return AddMeshIndices(name, triangles.Indices().data(), triangles.Indices().size(), idStr, maxIndex);
-    }
-
-/*---------------------------------------------------------------------------------**//**
-* @bsimethod                                                    Ray.Bentley     08/2016
-+---------------+---------------+---------------+---------------+---------------+------*/
-void Writer::AddMeshPointRange (Json::Value& positionValue, DRange3dCR pointRange)
-    {
-    positionValue["min"] = Json::arrayValue;
-    positionValue["min"].append(pointRange.low.x);
-    positionValue["min"].append(pointRange.low.y);
-    positionValue["min"].append(pointRange.low.z);
-    positionValue["max"] = Json::arrayValue;
-    positionValue["max"].append(pointRange.high.x);
-    positionValue["max"].append(pointRange.high.y);
-    positionValue["max"].append(pointRange.high.z);
-    }
-
-
-/*---------------------------------------------------------------------------------**//**
-* @bsimethod                                                    Ray.Bentley     06/2017
-+---------------+---------------+---------------+---------------+---------------+------*/
-Json::Value Writer::CreateColorJson(RgbFactorCR color)
-    {
-    Json::Value     colorJson = Json::objectValue;
-
-    colorJson.append(color.red);
-    colorJson.append(color.green);
-    colorJson.append(color.blue);
-
-    return colorJson;
-    }
-
-
-/*---------------------------------------------------------------------------------**//**
-* @bsimethod                                                    Ray.Bentley     06/2017
-+---------------+---------------+---------------+---------------+---------------+------*/
-Json::Value Writer::AddNormals (OctEncodedNormalCP normals, size_t numNormals, Utf8String name, Utf8CP id)
-    {
-    Utf8String nameId = name + id,
-               accessorId = Utf8String("acc") + nameId,
-               bufferViewId = Utf8String("bv") + nameId;
-
-    AddBufferView(bufferViewId.c_str(), normals, numNormals);
-    AddAccessor(Gltf::DataType::UnsignedByte, accessorId, bufferViewId, numNormals, "VEC2");
-
-    m_json["bufferViews"][bufferViewId]["target"] = Gltf::ArrayBuffer;
-
-    return accessorId;
-    }
-
-/*---------------------------------------------------------------------------------**//**
-* @bsimethod                                                    Paul.Connelly   06/17
-+---------------+---------------+---------------+---------------+---------------+------*/
-Json::Value Writer::AddNormalPairs(OctEncodedNormalPairCP pairs, size_t numPairs, Utf8String name, Utf8CP id)
-    {
-    Utf8String nameId = name + id,
-               accessorId = Utf8String("acc") + nameId,
-               bufferViewId = Utf8String("bv") + nameId;
-
-    AddBufferView(bufferViewId.c_str(), pairs, numPairs);
-    AddAccessor(Gltf::DataType::UnsignedByte, accessorId, bufferViewId, numPairs, "VEC4");
-
-    m_json["bufferViews"][bufferViewId]["target"] = Gltf::ArrayBuffer;
-
-    return accessorId;
-    }
-
-/*---------------------------------------------------------------------------------**//**
-* @bsimethod                                                    Ray.Bentley     06/2017
-+---------------+---------------+---------------+---------------+---------------+------*/
-void Writer::AppendPolylineToBufferView(MeshPolylineCR polyline, bool useShortIndices)
-    {
-    float fstartDistance = static_cast<float>(polyline.GetStartDistance());
-
-    m_binaryData.Append(fstartDistance);
-    m_binaryData.Append((uint32_t) polyline.GetIndices().size());
-    for (auto& index : polyline.GetIndices())
-        {
-        if (useShortIndices)
-            m_binaryData.Append((uint16_t) index);
-        else
-            m_binaryData.Append(index);
-        }
-
-    PadBinaryDataToBoundary();
-    }
-
-/*---------------------------------------------------------------------------------**//**
-* @bsimethod                                                    Ray.Bentley     06/2017
-+---------------+---------------+---------------+---------------+---------------+------*/
-Json::Value Writer::AddPolylines(PolylineList const& polylines, size_t maxIndex, Utf8StringCR name, Utf8StringCR idStr) 
-    {
-    Utf8String          nameId = name + idStr;
-    Utf8String          bufferViewId= "bv_" + nameId;
-    Utf8String          accessorId   = "acc_" + nameId;
-    Json::Value         bufferViewJson;
-    size_t              bufferViewOffset = m_binaryData.size();
-    bool                useShortIndices = maxIndex < 0xffff;
-
-    bufferViewJson["buffer"] = "binary_glTF";
-    bufferViewJson["byteOffset"] = (uint32_t) bufferViewOffset;
-
-    for (auto& polyline : polylines)
-        AppendPolylineToBufferView(polyline, useShortIndices);
-    
-    bufferViewJson["byteLength"] = static_cast<uint32_t>(m_binaryData.size() -  bufferViewOffset);
-    m_json["bufferViews"][bufferViewId] = bufferViewJson;
-
-    AddAccessor(useShortIndices ? Gltf::DataType::UnsignedShort : Gltf::DataType::UInt32, accessorId, bufferViewId, polylines.size(), "PLINE");
-    return accessorId;
-    }
-
-
-END_TILE_IO_NAMESPACE
-
+/*-------------------------------------------------------------------------------------+                                                                                           
+|
+|     $Source: DgnCore/TileWriter.cpp $
+|
+|  $Copyright: (c) 2019 Bentley Systems, Incorporated. All rights reserved. $
+|
++--------------------------------------------------------------------------------------*/
+#include "DgnPlatformInternal.h"
+#include <DgnPlatform/RenderPrimitives.h>
+#include <DgnPlatform/TileIO.h>
+#include <DgnPlatform/TileWriter.h>
+
+USING_NAMESPACE_TILE_IO
+USING_NAMESPACE_BENTLEY_RENDER
+USING_NAMESPACE_BENTLEY_RENDER_PRIMITIVES
+
+BEGIN_TILE_IO_NAMESPACE
+
+/*---------------------------------------------------------------------------------**//**
+* @bsimethod                                                    Ray.Bentley     06/2017
++---------------+---------------+---------------+---------------+---------------+------*/
+BentleyStatus Writer::WriteGltf()
+    {
+    AddExtensions();
+    AddDefaultScene();
+
+    // Binary data must be aligned to 32-bit boundary...
+    Utf8String  sceneStr = Json::FastWriter().write(m_json);
+    while (0 != sceneStr.size() % 4)
+        sceneStr.append(1, ' ');
+
+    uint32_t    sceneStrLength = static_cast<uint32_t>(sceneStr.size());
+
+    long    startPosition =  m_buffer.GetSize();
+    m_buffer.Append(Format::Gltf);
+    m_buffer.Append(Gltf::Version2);
+    long    lengthDataPosition = m_buffer.GetSize();
+    m_buffer.Append((uint32_t) 0);
+    m_buffer.Append((const uint8_t*) &sceneStrLength, sizeof(sceneStrLength));
+    m_buffer.Append((uint32_t)Gltf::SceneFormat);
+    m_buffer.Append((const uint8_t*) sceneStr.data(), sceneStrLength);
+    if (!m_binaryData.empty())
+        m_buffer.Append((const uint8_t*) m_binaryData.data(), static_cast<uint32_t>(BinaryDataSize()));
+
+    WriteLength(startPosition, lengthDataPosition);
+
+    return SUCCESS;
+    }
+
+/*---------------------------------------------------------------------------------**//**
+* @bsimethod                                                   Ray.Bentley     12/2016
++---------------+---------------+---------------+---------------+---------------+------*/
+void Writer::AddPrimitivesJson(Json::Value const& primitives)
+    {
+    Utf8String      meshName   = "Mesh";
+
+    Json::Value     mesh       = Json::objectValue;
+    Json::Value     meshes     = Json::objectValue;
+    Json::Value     nodes      = Json::objectValue;
+    Json::Value     rootNode   = Json::objectValue;
+
+    mesh["primitives"] = primitives;
+    meshes[meshName] = mesh;
+    rootNode["meshes"].append (meshName);
+    nodes["rootNode"] = rootNode;
+    m_json["meshes"] = meshes;
+    m_json["nodes"]  = nodes;
+    }
+
+/*---------------------------------------------------------------------------------**//**
+* @bsimethod                                                    Ray.Bentley     08/2016
++---------------+---------------+---------------+---------------+---------------+------*/
+void Writer::WriteLength(uint32_t startPosition, uint32_t lengthDataPosition)
+    {
+    uint32_t    dataSize = static_cast<uint32_t> (m_buffer.GetSize() - startPosition);
+    memcpy(m_buffer.GetDataP() + lengthDataPosition, &dataSize, sizeof(uint32_t));
+    }
+
+/*---------------------------------------------------------------------------------**//**
+* @bsimethod                                                    Ray.Bentley     08/2016
++---------------+---------------+---------------+---------------+---------------+------*/
+void    Writer::AddBinaryData (void const* data, size_t size) 
+    {
+    m_binaryData.Append (static_cast<uint8_t const*> (data), static_cast<uint32_t>(size));
+    }
+
+/*---------------------------------------------------------------------------------**//**
+* @bsimethod                                                    Ray.Bentley     08/2016
++---------------+---------------+---------------+---------------+---------------+------*/
+void    Writer::PadBinaryDataToBoundary(size_t boundarySize)
+    {
+    while (0 != (m_binaryData.GetSize() % boundarySize))
+        m_binaryData.Append((uint8_t) 0);
+    }
+
+/*---------------------------------------------------------------------------------**//**
+* @bsimethod                                                    Ray.Bentley     12/2016
++---------------+---------------+---------------+---------------+---------------+------*/
+void    Writer::PadToBoundary(size_t boundarySize)
+    {
+    while (0 != (m_buffer.GetSize() % boundarySize))
+        m_buffer.Append((uint8_t) 0);
+    }
+
+/*---------------------------------------------------------------------------------**//**
+* @bsimethod                                                    Paul.Connelly   08/16
++---------------+---------------+---------------+---------------+---------------+------*/
+void Writer::AddExtensions()
+    {
+    m_json["extensionsUsed"] = Json::arrayValue;
+    m_json["extensionsUsed"].append("KHR_binary_glTF");
+    m_json["extensionsUsed"].append("WEB3D_quantized_attributes");
+
+    m_json["glExtensionsUsed"] = Json::arrayValue;
+    m_json["glExtensionsUsed"].append("OES_element_index_uint");
+    }
+
+/*---------------------------------------------------------------------------------**//**
+* @bsimethod                                                    Ray.Bentley     10/2016
++---------------+---------------+---------------+---------------+---------------+------*/
+void Writer::AddDefaultScene ()
+    {
+    m_json["scene"] = "defaultScene";
+    m_json["scenes"]["defaultScene"]["nodes"] = Json::arrayValue;
+    m_json["scenes"]["defaultScene"]["nodes"].append("rootNode");
+    }
+
+
+/*---------------------------------------------------------------------------------**//**
+* @bsimethod                                                    Ray.Bentley     07/2017
++---------------+---------------+---------------+---------------+---------------+------*/
+void Writer::AddMeshUInt16Attributes(Json::Value& primitive, uint16_t const* attributes16, size_t nAttributes, Utf8StringCR idStr, Utf8CP name, Utf8CP semantic)
+    {
+    Utf8String suffix(name);
+    suffix.append(idStr);
+
+    Utf8String bvId  = "bv" +  suffix;
+    Utf8String accId = "acc" + suffix;
+
+    primitive["attributes"][semantic] = accId;
+
+    // Use uint8 if possible to save space in tiles and memory in browser
+    bvector<uint8_t> attributes8;
+    auto             componentType = Gltf::DataType::UnsignedByte;
+
+    for (size_t i=0; i<nAttributes; i++)
+        {
+        if (attributes16[i] > 0xff)
+            {
+            componentType = Gltf::DataType::UnsignedShort;
+            break;
+            }
+        }
+
+    if (Gltf::DataType::UnsignedByte == componentType)
+        {
+        attributes8.reserve(nAttributes);
+        for (size_t i=0; i<nAttributes; i++)
+            attributes8.push_back(static_cast<uint8_t>(attributes16[i]));
+
+        AddBufferView(bvId.c_str(), attributes8.data(), nAttributes);
+        }
+    else
+        {
+        AddBufferView(bvId.c_str(), attributes16, nAttributes * sizeof(uint16_t));
+        }
+
+    AddAccessor(componentType, accId, bvId, nAttributes, "SCALAR");
+
+    PadBinaryDataToBoundary();
+    }
+
+/*---------------------------------------------------------------------------------**//**
+* @bsimethod                                                    Ray.Bentley     08/2016
++---------------+---------------+---------------+---------------+---------------+------*/
+void Writer::AddBatchIds(Json::Value& primitive, FeatureIndex const& featureIndex, size_t nVertices, Utf8StringCR idStr)
+    {
+    if (featureIndex.IsEmpty())
+        {
+        BeAssert(false);
+        return;
+        }
+
+    bvector<uint16_t>   batchIds;
+
+    for (size_t i=0; i<nVertices; i++)
+        batchIds.push_back(static_cast<uint16_t>(featureIndex.IsUniform() ? featureIndex.m_featureID : featureIndex.m_featureIDs[i]));
+   
+    AddMeshUInt16Attributes(primitive, batchIds.data(), batchIds.size(), idStr, "Batch_", "BATCHID");
+    }
+
+/*---------------------------------------------------------------------------------**//**
+* @bsimethod                                                    Ray.Bentley     08/2016
++---------------+---------------+---------------+---------------+---------------+------*/
+void Writer::AddColors(Json::Value& primitive, ColorIndex const& colorIndex, size_t nVertices, Utf8StringCR idStr)
+    {
+    BeAssert (colorIndex.m_numColors > 1);
+    AddMeshUInt16Attributes(primitive, colorIndex.m_nonUniform.m_indices, nVertices, idStr, "ColorIndex_", "_COLORINDEX");
+    }
+
+/*---------------------------------------------------------------------------------**//**
+* @bsimethod                                                    Ray.Bentley     06/2017
++---------------+---------------+---------------+---------------+---------------+------*/
+Json::Value Writer::CreateDecodeQuantizeValues(double const* min, double const* max, size_t nComponents)
+    {
+    Json::Value         decodeMatrix = Json::arrayValue;
+    Json::Value         quantizeValue = Json::objectValue;
+
+   for (size_t i=0; i<nComponents; i++)
+        {
+        for (size_t j=0; j<nComponents; j++)
+            decodeMatrix.append ((i==j) ? ((max[i] - min[i]) / Quantization::RangeScale()) : 0.0);
+
+        decodeMatrix.append (0.0);
+        }
+
+    for (size_t i=0; i<nComponents; i++)
+        decodeMatrix.append (min[i]);
+
+    decodeMatrix.append (1.0);
+    quantizeValue["decodeMatrix"] = decodeMatrix;
+
+    for (size_t i=0; i<nComponents; i++)
+        {
+        quantizeValue["decodedMin"].append (min[i]);
+        quantizeValue["decodedMax"].append (max[i]);
+        }
+
+    return quantizeValue;
+    }
+
+/*---------------------------------------------------------------------------------**//**
+* @bsimethod                                                    Ray.Bentley     06/2017
++---------------+---------------+---------------+---------------+---------------+------*/
+void Writer::AddAccessor(Gltf::DataType componentType, Utf8StringCR accessorId, Utf8StringCR bufferViewId, size_t count, Utf8CP type)
+    {
+    Json::Value         accessor   = Json::objectValue;
+
+    accessor["componentType"] = static_cast<int32_t>(componentType);
+    accessor["bufferView"] = bufferViewId;
+    accessor["byteOffset"] = 0;
+    accessor["count"] = static_cast<uint32_t>(count);
+    accessor["type"] = type;
+
+    BeAssert(!m_json["accessors"].isMember(accessorId));
+    m_json["accessors"][accessorId] = accessor;
+    }
+
+/*---------------------------------------------------------------------------------**//**
+* @bsimethod                                                    Ray.Bentley     06/2017
++---------------+---------------+---------------+---------------+---------------+------*/
+Utf8String Writer::AddQuantizedPointsAttribute(QPoint3dCP qPoints, size_t nPoints, QPoint3d::Params params, Utf8StringCR name, Utf8StringCR id) 
+    {
+    Utf8String          nameId =  name + id,
+                        accessorId = Utf8String("acc") + nameId,
+                        bufferViewId = Utf8String("bv") + nameId;
+    DRange3d            range = params.GetRange();
+
+    AddBufferView(bufferViewId.c_str(), qPoints, nPoints);
+    AddAccessor(Gltf::DataType::UnsignedShort, accessorId, bufferViewId, nPoints, "VEC3");
+
+    m_json["bufferViews"][bufferViewId]["target"] = Gltf::ArrayBuffer;
+    m_json["accessors"][accessorId]["extensions"]["WEB3D_quantized_attributes"] = CreateDecodeQuantizeValues(&range.low.x, &range.high.x, 3);
+
+    return accessorId;
+    }
+
+/*---------------------------------------------------------------------------------**//**
+* @bsimethod                                                    Ray.Bentley     06/2017
++---------------+---------------+---------------+---------------+---------------+------*/
+Utf8String Writer::AddQuantizedParamAttribute(FPoint2d const* params, size_t nParams, Utf8StringCR name, Utf8StringCR id) 
+    {
+    QPoint2dList        qParams;
+    
+    qParams.InitFrom(params, nParams);
+
+    Utf8String          nameId =  Utf8String(name) + Utf8String(id),
+                        accessorId = Utf8String("acc") + nameId,
+                        bufferViewId = Utf8String("bv") + nameId;
+    DRange2d            range = qParams.GetParams().GetRange();
+
+    AddBufferView(bufferViewId.c_str(), qParams);
+    AddAccessor(Gltf::DataType::UnsignedShort, accessorId, bufferViewId, nParams, "VEC2");
+    m_json["bufferViews"][bufferViewId]["target"] = Gltf::ArrayBuffer;
+    m_json["accessors"][accessorId]["extensions"]["WEB3D_quantized_attributes"] = CreateDecodeQuantizeValues(&range.low.x, &range.high.x, 2);
+
+    return accessorId;
+    }
+
+/*---------------------------------------------------------------------------------**//**
+* @bsimethod                                                    Ray.Bentley     06/2017
++---------------+---------------+---------------+---------------+---------------+------*/
+Utf8String    Writer::AddParamAttribute(FPoint2d const* params, size_t nParams, Utf8StringCR name, Utf8StringCR id) 
+    {
+    Utf8String          nameId =  Utf8String(name) + Utf8String(id),
+                        accessorId = Utf8String("acc") + nameId,
+                        bufferViewId = Utf8String("bv") + nameId;
+
+    AddBufferView(bufferViewId.c_str(), params, nParams);
+    AddAccessor(Gltf::DataType::Float, accessorId, bufferViewId, nParams, "VEC2");
+    m_json["bufferViews"][bufferViewId]["target"] = Gltf::ArrayBuffer;
+
+    return accessorId;
+    }
+
+/*---------------------------------------------------------------------------------**//**
+* @bsimethod                                                    Ray.Bentley     06/2017
++---------------+---------------+---------------+---------------+---------------+------*/
+Utf8String    Writer::AddPointAttribute(FPoint3d const* points, size_t nPoints, Utf8StringCR name, Utf8StringCR id) 
+    {
+    Utf8String          nameId =  Utf8String(name) + Utf8String(id),
+                        accessorId = Utf8String("acc") + nameId,
+                        bufferViewId = Utf8String("bv") + nameId;
+
+    AddBufferView(bufferViewId.c_str(), points, nPoints);
+    AddAccessor(Gltf::DataType::Float, accessorId, bufferViewId, nPoints, "VEC3");
+    m_json["bufferViews"][bufferViewId]["target"] = Gltf::ArrayBuffer;
+
+    return accessorId;
+    }
+
+
+/*---------------------------------------------------------------------------------**//**
+* @bsimethod                                                    Ray.Bentley     08/2016
++---------------+---------------+---------------+---------------+---------------+------*/
+Utf8String Writer::AddMeshIndices(Utf8StringCR name, uint32_t const* indices, size_t numIndices, Utf8StringCR idStr, size_t maxIndex)
+    {
+    Utf8String          nameId           = name + idStr,
+                        accIndexId       = "acc" + nameId,
+                        bvIndexId        = "bv"  + nameId;
+    bool                useShortIndices;
+
+    if (0 == maxIndex)
+        {
+        size_t      i;
+
+        for (i=0; i<numIndices; i++)
+            if (indices[i] > 0xffff)
+                break;
+
+        useShortIndices = (i == numIndices);
+        }
+    else
+        {
+        useShortIndices  = maxIndex < 0xffff;
+        }
+
+ 
+    if (useShortIndices)
+        {
+        bvector<uint16_t>   shortIndices;
+
+        shortIndices.reserve(numIndices);
+
+        for (size_t i=0; i<numIndices; i++)
+            shortIndices.push_back ((uint16_t) indices[i]);
+
+        AddBufferView(bvIndexId.c_str(), shortIndices.data(), shortIndices.size());
+        }
+    else
+        {
+        AddBufferView(bvIndexId.c_str(), indices, numIndices);
+        }
+    m_json["bufferViews"][bvIndexId]["target"] =  Gltf::ElementArrayBuffer;
+    AddAccessor(useShortIndices ? Gltf::DataType::UnsignedShort : Gltf::DataType::UInt32, accIndexId, bvIndexId, numIndices, "SCALAR");
+
+    return accIndexId;
+    }
+
+/*---------------------------------------------------------------------------------**//**
+* @bsimethod                                                    Ray.Bentley     08/2016
++---------------+---------------+---------------+---------------+---------------+------*/
+Utf8String Writer::AddMeshTriangleIndices(Utf8StringCR name, TriangleList const& triangles, Utf8StringCR idStr, size_t maxIndex)
+    {
+    return AddMeshIndices(name, triangles.Indices().data(), triangles.Indices().size(), idStr, maxIndex);
+    }
+
+/*---------------------------------------------------------------------------------**//**
+* @bsimethod                                                    Ray.Bentley     08/2016
++---------------+---------------+---------------+---------------+---------------+------*/
+void Writer::AddMeshPointRange (Json::Value& positionValue, DRange3dCR pointRange)
+    {
+    positionValue["min"] = Json::arrayValue;
+    positionValue["min"].append(pointRange.low.x);
+    positionValue["min"].append(pointRange.low.y);
+    positionValue["min"].append(pointRange.low.z);
+    positionValue["max"] = Json::arrayValue;
+    positionValue["max"].append(pointRange.high.x);
+    positionValue["max"].append(pointRange.high.y);
+    positionValue["max"].append(pointRange.high.z);
+    }
+
+
+/*---------------------------------------------------------------------------------**//**
+* @bsimethod                                                    Ray.Bentley     06/2017
++---------------+---------------+---------------+---------------+---------------+------*/
+Json::Value Writer::CreateColorJson(RgbFactorCR color)
+    {
+    Json::Value     colorJson = Json::objectValue;
+
+    colorJson.append(color.red);
+    colorJson.append(color.green);
+    colorJson.append(color.blue);
+
+    return colorJson;
+    }
+
+
+/*---------------------------------------------------------------------------------**//**
+* @bsimethod                                                    Ray.Bentley     06/2017
++---------------+---------------+---------------+---------------+---------------+------*/
+Json::Value Writer::AddNormals (OctEncodedNormalCP normals, size_t numNormals, Utf8String name, Utf8CP id)
+    {
+    Utf8String nameId = name + id,
+               accessorId = Utf8String("acc") + nameId,
+               bufferViewId = Utf8String("bv") + nameId;
+
+    AddBufferView(bufferViewId.c_str(), normals, numNormals);
+    AddAccessor(Gltf::DataType::UnsignedByte, accessorId, bufferViewId, numNormals, "VEC2");
+
+    m_json["bufferViews"][bufferViewId]["target"] = Gltf::ArrayBuffer;
+
+    return accessorId;
+    }
+
+/*---------------------------------------------------------------------------------**//**
+* @bsimethod                                                    Paul.Connelly   06/17
++---------------+---------------+---------------+---------------+---------------+------*/
+Json::Value Writer::AddNormalPairs(OctEncodedNormalPairCP pairs, size_t numPairs, Utf8String name, Utf8CP id)
+    {
+    Utf8String nameId = name + id,
+               accessorId = Utf8String("acc") + nameId,
+               bufferViewId = Utf8String("bv") + nameId;
+
+    AddBufferView(bufferViewId.c_str(), pairs, numPairs);
+    AddAccessor(Gltf::DataType::UnsignedByte, accessorId, bufferViewId, numPairs, "VEC4");
+
+    m_json["bufferViews"][bufferViewId]["target"] = Gltf::ArrayBuffer;
+
+    return accessorId;
+    }
+
+/*---------------------------------------------------------------------------------**//**
+* @bsimethod                                                    Ray.Bentley     06/2017
++---------------+---------------+---------------+---------------+---------------+------*/
+void Writer::AppendPolylineToBufferView(MeshPolylineCR polyline, bool useShortIndices)
+    {
+    float fstartDistance = static_cast<float>(polyline.GetStartDistance());
+
+    m_binaryData.Append(fstartDistance);
+    m_binaryData.Append((uint32_t) polyline.GetIndices().size());
+    for (auto& index : polyline.GetIndices())
+        {
+        if (useShortIndices)
+            m_binaryData.Append((uint16_t) index);
+        else
+            m_binaryData.Append(index);
+        }
+
+    PadBinaryDataToBoundary();
+    }
+
+/*---------------------------------------------------------------------------------**//**
+* @bsimethod                                                    Ray.Bentley     06/2017
++---------------+---------------+---------------+---------------+---------------+------*/
+Json::Value Writer::AddPolylines(PolylineList const& polylines, size_t maxIndex, Utf8StringCR name, Utf8StringCR idStr) 
+    {
+    Utf8String          nameId = name + idStr;
+    Utf8String          bufferViewId= "bv_" + nameId;
+    Utf8String          accessorId   = "acc_" + nameId;
+    Json::Value         bufferViewJson;
+    size_t              bufferViewOffset = m_binaryData.size();
+    bool                useShortIndices = maxIndex < 0xffff;
+
+    bufferViewJson["buffer"] = "binary_glTF";
+    bufferViewJson["byteOffset"] = (uint32_t) bufferViewOffset;
+
+    for (auto& polyline : polylines)
+        AppendPolylineToBufferView(polyline, useShortIndices);
+    
+    bufferViewJson["byteLength"] = static_cast<uint32_t>(m_binaryData.size() -  bufferViewOffset);
+    m_json["bufferViews"][bufferViewId] = bufferViewJson;
+
+    AddAccessor(useShortIndices ? Gltf::DataType::UnsignedShort : Gltf::DataType::UInt32, accessorId, bufferViewId, polylines.size(), "PLINE");
+    return accessorId;
+    }
+
+
+END_TILE_IO_NAMESPACE
+