--- conflicted
+++ resolved
@@ -1,212 +1,209 @@
-/*--------------------------------------------------------------------------------------+
-|
-|     $Source: DgnCore/DgnUnits.cpp $
-|
-|  $Copyright: (c) 2017 Bentley Systems, Incorporated. All rights reserved. $
-|
-+--------------------------------------------------------------------------------------*/
-#include <DgnPlatformInternal.h>
-#include <DgnPlatform/DgnGeoCoord.h>
-
-/*---------------------------------------------------------------------------------**//**
-* @bsimethod                                    Keith.Bentley                   09/13
-+---------------+---------------+---------------+---------------+---------------+------*/
-DgnGeoLocation::DgnGeoLocation(DgnDbR project) : m_dgndb(project)
-    {
-    m_globalOrigin.Zero();
-    }
-
-/*---------------------------------------------------------------------------------**//**
-* @bsimethod                                    Sam.Wilson      11/14
-+---------------+---------------+---------------+---------------+---------------+------*/
-DgnGCS* DgnGeoLocation::GetDgnGCS() const
-    {
-    if (!m_hasCheckedForGCS)
-        {
-        m_geoServices = T_HOST.GetGeoCoordinationAdmin()._GetServices();
-        m_gcs = m_geoServices ? m_geoServices->GetGCSFromProject(m_dgndb) : nullptr;
-        m_hasCheckedForGCS = true;
-        }
-    return m_gcs;
-    }
-
-/*---------------------------------------------------------------------------------**//**
-* @bsimethod                                    Sam.Wilson      11/14
-+---------------+---------------+---------------+---------------+---------------+------*/
-void DgnGeoLocation::SetGlobalOrigin(DPoint3dCR origin)
-    {
-    m_globalOrigin=origin;
-    if (m_gcs)
-        m_gcs->SetGlobalOrigin(origin);
-    }
-
-/*---------------------------------------------------------------------------------**//**
-* @bsimethod                                    Sam.Wilson      11/14
-+---------------+---------------+---------------+---------------+---------------+------*/
-BentleyStatus DgnGeoLocation::XyzFromLatLong(DPoint3dR outUors, GeoPointCR inLatLong) const
-    {
-    if (nullptr == GetDgnGCS())
-        return BSIERROR;
-
-    return m_geoServices->UorsFromLatLong(outUors, inLatLong, *m_gcs);
-    }
-
-/*---------------------------------------------------------------------------------**//**
-* @bsimethod                                    Sam.Wilson      11/14
-+---------------+---------------+---------------+---------------+---------------+------*/
-BentleyStatus DgnGeoLocation::LatLongFromXyz(GeoPointR outLatLong, DPoint3dCR inUors) const
-    {
-    if (nullptr == GetDgnGCS())
-        return BSIERROR;
-    return m_geoServices->LatLongFromUors(outLatLong, inUors, *m_gcs);
-    }
-
-static Utf8CP DGNPROPERTYJSON_GlobalOrigin = "globalOrigin";
-
-/*---------------------------------------------------------------------------------**//**
-* @bsimethod                                    Keith.Bentley                   09/13
-+---------------+---------------+---------------+---------------+---------------+------*/
-DgnDbStatus DgnGeoLocation::Load()
-    {
-    Utf8String value;
-    DbResult result = m_dgndb.QueryProperty(value, DgnProjectProperty::Units());
-
-    Json::Value jsonObj;
-    if (BE_SQLITE_ROW != result || !Json::Reader::Parse(value, jsonObj))
-        {
-        BeAssert(false);
-        return DgnDbStatus::UnitsMissing;
-        }
-
-    JsonUtils::DPoint3dFromJson(m_globalOrigin, jsonObj[DGNPROPERTYJSON_GlobalOrigin]);
-    LoadProjectExtents();
-    return DgnDbStatus::Success;
-    }
-
-/*---------------------------------------------------------------------------------**//**
-* @bsimethod                                    Keith.Bentley                   09/13
-+---------------+---------------+---------------+---------------+---------------+------*/
-void DgnGeoLocation::Save()
-    {
-    Json::Value jsonObj;
-    JsonUtils::DPoint3dToJson(jsonObj[DGNPROPERTYJSON_GlobalOrigin], m_globalOrigin);
-    m_dgndb.SavePropertyString(DgnProjectProperty::Units(), jsonObj.ToString());
-    }
-
-/*---------------------------------------------------------------------------------**//**
-* @bsimethod                                    Keith.Bentley                   04/12
-+---------------+---------------+---------------+---------------+---------------+------*/
-void DgnGeoLocation::SetProjectExtents(AxisAlignedBox3dCR newExtents)
-    {
-    if (newExtents.IsEmpty())
-        {
-        BeAssert(false);
-        return;
-        }
-
-    m_extent = newExtents;
-    Json::Value jsonObj;
-    JsonUtils::DRange3dToJson(jsonObj, m_extent);
-    m_dgndb.SavePropertyString(DgnProjectProperty::Extents(), jsonObj.ToString());
-    }
-
-/*---------------------------------------------------------------------------------**//**
-* @bsimethod                                    Keith.Bentley                   04/12
-+---------------+---------------+---------------+---------------+---------------+------*/
-void DgnGeoLocation::InitializeProjectExtents() 
-    {
-    SetProjectExtents(ComputeProjectExtents());
-    }
-
-/*---------------------------------------------------------------------------------**//**
-* @bsimethod                                    Keith.Bentley                   04/12
-+---------------+---------------+---------------+---------------+---------------+------*/
-AxisAlignedBox3d DgnGeoLocation::ComputeProjectExtents() const
-    {
-    auto& models = GetDgnDb().Models();
-
-    // Set the project extents to the union of the ranges of all of the spatial models.
-    // We can't just use the range index for this since some models (e.g. reality models) have volumes of interest
-    // that don't have any elements. This is slower, but it should only be called after an "import from external source" operation
-    AxisAlignedBox3d extent;
-    for (auto& entry : models.MakeIterator(BIS_SCHEMA(BIS_CLASS_SpatialModel)))
-        {
-        auto model = models.Get<SpatialModel>(entry.GetModelId());
-        if (model.IsValid())
-            extent.Extend(model->QueryModelRange());
-        }
-
-    if (extent.IsEmpty()) // if we found nothing in any models, just set the project extents to a resonable default
-        extent = GetDefaultProjectExtents();
-
-    return extent;
-<<<<<<< HEAD
-=======
-    }
-
-BEGIN_UNNAMED_NAMESPACE
-//=======================================================================================
-// @bsiclass                                                    Keith.Bentley   12/11
-//=======================================================================================
-struct SpatialBounds : SpatialViewController::SpatialQuery
-{
-    BeSQLite::RTree3dVal  m_bounds;
-    SpatialBounds() : SpatialViewController::SpatialQuery(nullptr,nullptr) {m_bounds.Invalidate();}
-    int _TestRTree(BeSQLite::RTreeMatchFunction::QueryInfo const& info) override
-        {
-        BeAssert(6 == info.m_nCoord);
-        info.m_within = BeSQLite::RTreeMatchFunction::Within::Outside; // we only want the top level nodes
-        RTree3dValCP pt = (RTree3dValCP) info.m_coords;
-         if (!m_bounds.IsValid())
-            m_bounds = *pt;
-        else
-            m_bounds.Union(*pt);
-        return  BeSQLite::BE_SQLITE_OK;
-        }
-};
-END_UNNAMED_NAMESPACE
-
-/*---------------------------------------------------------------------------------**//**
-* @bsimethod                                    Keith.Bentley                   04/12
-+---------------+---------------+---------------+---------------+---------------+------*/
-AxisAlignedBox3d DgnGeoLocation::QueryRTreeExtents() const
-    {
-    Statement stmt(m_dgndb, "SELECT 1 FROM " DGN_VTABLE_SpatialIndex " WHERE ElementId MATCH DGN_rtree(?)");
-    SpatialBounds bounds;
-    stmt.BindInt64(1, (int64_t) &bounds);
-
-    auto rc=stmt.Step();
-    BeAssert(rc==BE_SQLITE_DONE);
-    AxisAlignedBox3d extents;
-    bounds.m_bounds.ToRangeR(extents);
-    return extents;
->>>>>>> 6e87b093
-    }
-
-/*---------------------------------------------------------------------------------**//**
-* @bsimethod                                    Keith.Bentley                   04/12
-+---------------+---------------+---------------+---------------+---------------+------*/
-void DgnGeoLocation::LoadProjectExtents() const
-    {
-    Json::Value  jsonObj;
-    Utf8String value;
-
-    if (BE_SQLITE_ROW == m_dgndb.QueryProperty(value, DgnProjectProperty::Extents()) && Json::Reader::Parse(value, jsonObj))
-        JsonUtils::DRange3dFromJson(m_extent, jsonObj);
-    
-    // if we can't get valid extents from the property, use default values
-    if (m_extent.IsEmpty())
-        m_extent = GetDefaultProjectExtents();
-    }
-
-/*---------------------------------------------------------------------------------**//**
-* @bsimethod                                    Keith.Bentley                   03/12
-+---------------+---------------+---------------+---------------+---------------+------*/
-AxisAlignedBox3d DgnGeoLocation::GetProjectExtents() const
-    {
-    if (m_extent.IsEmpty())
-        LoadProjectExtents();
-
-    return m_extent;
-    }
-
+/*--------------------------------------------------------------------------------------+
+|
+|     $Source: DgnCore/DgnUnits.cpp $
+|
+|  $Copyright: (c) 2017 Bentley Systems, Incorporated. All rights reserved. $
+|
++--------------------------------------------------------------------------------------*/
+#include <DgnPlatformInternal.h>
+#include <DgnPlatform/DgnGeoCoord.h>
+
+/*---------------------------------------------------------------------------------**//**
+* @bsimethod                                    Keith.Bentley                   09/13
++---------------+---------------+---------------+---------------+---------------+------*/
+DgnGeoLocation::DgnGeoLocation(DgnDbR project) : m_dgndb(project)
+    {
+    m_globalOrigin.Zero();
+    }
+
+/*---------------------------------------------------------------------------------**//**
+* @bsimethod                                    Sam.Wilson      11/14
++---------------+---------------+---------------+---------------+---------------+------*/
+DgnGCS* DgnGeoLocation::GetDgnGCS() const
+    {
+    if (!m_hasCheckedForGCS)
+        {
+        m_geoServices = T_HOST.GetGeoCoordinationAdmin()._GetServices();
+        m_gcs = m_geoServices ? m_geoServices->GetGCSFromProject(m_dgndb) : nullptr;
+        m_hasCheckedForGCS = true;
+        }
+    return m_gcs;
+    }
+
+/*---------------------------------------------------------------------------------**//**
+* @bsimethod                                    Sam.Wilson      11/14
++---------------+---------------+---------------+---------------+---------------+------*/
+void DgnGeoLocation::SetGlobalOrigin(DPoint3dCR origin)
+    {
+    m_globalOrigin=origin;
+    if (m_gcs)
+        m_gcs->SetGlobalOrigin(origin);
+    }
+
+/*---------------------------------------------------------------------------------**//**
+* @bsimethod                                    Sam.Wilson      11/14
++---------------+---------------+---------------+---------------+---------------+------*/
+BentleyStatus DgnGeoLocation::XyzFromLatLong(DPoint3dR outUors, GeoPointCR inLatLong) const
+    {
+    if (nullptr == GetDgnGCS())
+        return BSIERROR;
+
+    return m_geoServices->UorsFromLatLong(outUors, inLatLong, *m_gcs);
+    }
+
+/*---------------------------------------------------------------------------------**//**
+* @bsimethod                                    Sam.Wilson      11/14
++---------------+---------------+---------------+---------------+---------------+------*/
+BentleyStatus DgnGeoLocation::LatLongFromXyz(GeoPointR outLatLong, DPoint3dCR inUors) const
+    {
+    if (nullptr == GetDgnGCS())
+        return BSIERROR;
+    return m_geoServices->LatLongFromUors(outLatLong, inUors, *m_gcs);
+    }
+
+static Utf8CP DGNPROPERTYJSON_GlobalOrigin = "globalOrigin";
+
+/*---------------------------------------------------------------------------------**//**
+* @bsimethod                                    Keith.Bentley                   09/13
++---------------+---------------+---------------+---------------+---------------+------*/
+DgnDbStatus DgnGeoLocation::Load()
+    {
+    Utf8String value;
+    DbResult result = m_dgndb.QueryProperty(value, DgnProjectProperty::Units());
+
+    Json::Value jsonObj;
+    if (BE_SQLITE_ROW != result || !Json::Reader::Parse(value, jsonObj))
+        {
+        BeAssert(false);
+        return DgnDbStatus::UnitsMissing;
+        }
+
+    JsonUtils::DPoint3dFromJson(m_globalOrigin, jsonObj[DGNPROPERTYJSON_GlobalOrigin]);
+    LoadProjectExtents();
+    return DgnDbStatus::Success;
+    }
+
+/*---------------------------------------------------------------------------------**//**
+* @bsimethod                                    Keith.Bentley                   09/13
++---------------+---------------+---------------+---------------+---------------+------*/
+void DgnGeoLocation::Save()
+    {
+    Json::Value jsonObj;
+    JsonUtils::DPoint3dToJson(jsonObj[DGNPROPERTYJSON_GlobalOrigin], m_globalOrigin);
+    m_dgndb.SavePropertyString(DgnProjectProperty::Units(), jsonObj.ToString());
+    }
+
+/*---------------------------------------------------------------------------------**//**
+* @bsimethod                                    Keith.Bentley                   04/12
++---------------+---------------+---------------+---------------+---------------+------*/
+void DgnGeoLocation::SetProjectExtents(AxisAlignedBox3dCR newExtents)
+    {
+    if (newExtents.IsEmpty())
+        {
+        BeAssert(false);
+        return;
+        }
+
+    m_extent = newExtents;
+    Json::Value jsonObj;
+    JsonUtils::DRange3dToJson(jsonObj, m_extent);
+    m_dgndb.SavePropertyString(DgnProjectProperty::Extents(), jsonObj.ToString());
+    }
+
+/*---------------------------------------------------------------------------------**//**
+* @bsimethod                                    Keith.Bentley                   04/12
++---------------+---------------+---------------+---------------+---------------+------*/
+void DgnGeoLocation::InitializeProjectExtents() 
+    {
+    SetProjectExtents(ComputeProjectExtents());
+    }
+
+/*---------------------------------------------------------------------------------**//**
+* @bsimethod                                    Keith.Bentley                   04/12
++---------------+---------------+---------------+---------------+---------------+------*/
+AxisAlignedBox3d DgnGeoLocation::ComputeProjectExtents() const
+    {
+    auto& models = GetDgnDb().Models();
+
+    // Set the project extents to the union of the ranges of all of the spatial models.
+    // We can't just use the range index for this since some models (e.g. reality models) have volumes of interest
+    // that don't have any elements. This is slower, but it should only be called after an "import from external source" operation
+    AxisAlignedBox3d extent;
+    for (auto& entry : models.MakeIterator(BIS_SCHEMA(BIS_CLASS_SpatialModel)))
+        {
+        auto model = models.Get<SpatialModel>(entry.GetModelId());
+        if (model.IsValid())
+            extent.Extend(model->QueryModelRange());
+        }
+
+    if (extent.IsEmpty()) // if we found nothing in any models, just set the project extents to a resonable default
+        extent = GetDefaultProjectExtents();
+
+    return extent;
+    }
+
+BEGIN_UNNAMED_NAMESPACE
+//=======================================================================================
+// @bsiclass                                                    Keith.Bentley   12/11
+//=======================================================================================
+struct SpatialBounds : SpatialViewController::SpatialQuery
+{
+    BeSQLite::RTree3dVal  m_bounds;
+    SpatialBounds() : SpatialViewController::SpatialQuery(nullptr,nullptr) {m_bounds.Invalidate();}
+    int _TestRTree(BeSQLite::RTreeMatchFunction::QueryInfo const& info) override
+        {
+        BeAssert(6 == info.m_nCoord);
+        info.m_within = BeSQLite::RTreeMatchFunction::Within::Outside; // we only want the top level nodes
+        RTree3dValCP pt = (RTree3dValCP) info.m_coords;
+         if (!m_bounds.IsValid())
+            m_bounds = *pt;
+        else
+            m_bounds.Union(*pt);
+        return  BeSQLite::BE_SQLITE_OK;
+        }
+};
+END_UNNAMED_NAMESPACE
+
+/*---------------------------------------------------------------------------------**//**
+* @bsimethod                                    Keith.Bentley                   04/12
++---------------+---------------+---------------+---------------+---------------+------*/
+AxisAlignedBox3d DgnGeoLocation::QueryRTreeExtents() const
+    {
+    Statement stmt(m_dgndb, "SELECT 1 FROM " DGN_VTABLE_SpatialIndex " WHERE ElementId MATCH DGN_rtree(?)");
+    SpatialBounds bounds;
+    stmt.BindInt64(1, (int64_t) &bounds);
+
+    auto rc=stmt.Step();
+    BeAssert(rc==BE_SQLITE_DONE);
+    AxisAlignedBox3d extents;
+    bounds.m_bounds.ToRangeR(extents);
+    return extents;
+    }
+
+/*---------------------------------------------------------------------------------**//**
+* @bsimethod                                    Keith.Bentley                   04/12
++---------------+---------------+---------------+---------------+---------------+------*/
+void DgnGeoLocation::LoadProjectExtents() const
+    {
+    Json::Value  jsonObj;
+    Utf8String value;
+
+    if (BE_SQLITE_ROW == m_dgndb.QueryProperty(value, DgnProjectProperty::Extents()) && Json::Reader::Parse(value, jsonObj))
+        JsonUtils::DRange3dFromJson(m_extent, jsonObj);
+    
+    // if we can't get valid extents from the property, use default values
+    if (m_extent.IsEmpty())
+        m_extent = GetDefaultProjectExtents();
+    }
+
+/*---------------------------------------------------------------------------------**//**
+* @bsimethod                                    Keith.Bentley                   03/12
++---------------+---------------+---------------+---------------+---------------+------*/
+AxisAlignedBox3d DgnGeoLocation::GetProjectExtents() const
+    {
+    if (m_extent.IsEmpty())
+        LoadProjectExtents();
+
+    return m_extent;
+    }
+