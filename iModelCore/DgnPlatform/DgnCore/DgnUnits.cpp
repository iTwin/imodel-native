/*--------------------------------------------------------------------------------------+
|
|     $Source: DgnCore/DgnUnits.cpp $
|
|  $Copyright: (c) 2018 Bentley Systems, Incorporated. All rights reserved. $
|
+--------------------------------------------------------------------------------------*/
#include <DgnPlatformInternal.h>
#include <DgnPlatform/DgnGeoCoord.h>

/*---------------------------------------------------------------------------------**//**
* @bsimethod                                    Keith.Bentley                   06/18
+---------------+---------------+---------------+---------------+---------------+------*/
Json::Value EcefLocation::ToJson() const
    {
    Json::Value val;
    if (m_isValid)
        {
        val[json_origin()] = JsonUtils::DPoint3dToJson(m_origin);
        val[json_orientation()] = JsonUtils::YawPitchRollToJson(m_angles);
        }
    return val;
    }
    
/*---------------------------------------------------------------------------------**//**
* @bsimethod                                    Keith.Bentley                   06/18
+---------------+---------------+---------------+---------------+---------------+------*/
void EcefLocation::FromJson(JsonValueCR val)
    {
    m_isValid = false;
    if (!val.isMember(json_origin()) || !val.isMember(json_orientation()))
        return;

    m_origin = JsonUtils::ToDPoint3d(val[json_origin()]);
    m_angles = JsonUtils::YawPitchRollFromJson(val[json_orientation()]);
    m_isValid = true;
    }

/*---------------------------------------------------------------------------------**//**
* @bsimethod                                    Keith.Bentley                   09/13
+---------------+---------------+---------------+---------------+---------------+------*/
DgnGeoLocation::DgnGeoLocation(DgnDbR project) : m_dgndb(project)
    {
    m_initialProjectCenter.Zero();
    m_globalOrigin.Zero();
    }

/*---------------------------------------------------------------------------------**//**
* @bsimethod                                    Sam.Wilson      11/14
+---------------+---------------+---------------+---------------+---------------+------*/
DgnGCS* DgnGeoLocation::GetDgnGCS() const
    {
    if (!m_hasCheckedForGCS)
        {
        m_geoServices = T_HOST.GetGeoCoordinationAdmin()._GetServices();
        m_gcs = m_geoServices ? m_geoServices->GetGCSFromProject(m_dgndb) : nullptr;
        m_hasCheckedForGCS = true;
        }
    return m_gcs;
    }

/*---------------------------------------------------------------------------------**//**
* @bsimethod                                    Sam.Wilson      11/14
+---------------+---------------+---------------+---------------+---------------+------*/
void DgnGeoLocation::SetGlobalOrigin(DPoint3dCR origin)
    {
    m_globalOrigin=origin;
    if (m_gcs)
        m_gcs->SetGlobalOrigin(origin);
    }

/*---------------------------------------------------------------------------------**//**
* @bsimethod                                    Sam.Wilson      11/14
+---------------+---------------+---------------+---------------+---------------+------*/
BentleyStatus DgnGeoLocation::XyzFromLatLong(DPoint3dR outUors, GeoPointCR inLatLong) const
    {
    if (nullptr == GetDgnGCS())
        return BSIERROR;

    return m_geoServices->UorsFromLatLong(outUors, inLatLong, *m_gcs);
    }

/*---------------------------------------------------------------------------------**//**
* @bsimethod                                    Sam.Wilson      11/14
+---------------+---------------+---------------+---------------+---------------+------*/
BentleyStatus DgnGeoLocation::LatLongFromXyz(GeoPointR outLatLong, DPoint3dCR inUors) const
    {
    if (nullptr == GetDgnGCS())
        return BSIERROR;

    return m_geoServices->LatLongFromUors(outLatLong, inUors, *m_gcs);
    }

/*---------------------------------------------------------------------------------**//**
* @bsimethod                                    Keith.Bentley                   06/18
+---------------+---------------+---------------+---------------+---------------+------*/
EcefLocation DgnGeoLocation::GetEcefLocation() const
    {
    if (!m_ecefLocation.m_isValid)
        {
        // The Ecef Location wasn't saved in the iModel. See if we have a DgnGCS to calculate it.
        auto* dgnGCS = GetDgnGCS();
        if (nullptr == dgnGCS)
            return m_ecefLocation;

        auto extents = GetProjectExtents();
        DPoint3d origin = extents.GetCenter();
        origin.z = 0; // always use ground plane

        // Create a WGS84 GCS to convert the WGS84 Lat/Long to ECEF/XYZ
        WString warningMsg;
        StatusInt warning;
        auto wgs84GCS = GeoCoordinates::BaseGCS::CreateGCS();        // WGS84 - used to convert Long/Latitude to ECEF.
        wgs84GCS ->InitFromEPSGCode(&warning, &warningMsg, 4326); // We do not care about warnings. This GCS exists in the dictionary

        GeoPoint originLatLong, yLatLong, tempLatLong;
        dgnGCS->LatLongFromUors(originLatLong, origin);
        dgnGCS->LatLongFromUors(yLatLong, DPoint3d::FromSumOf(origin, DPoint3d::From(0.0, 10.0, 0.0)));         // Arbitrarily 10 meters in Y direction will be used to calculate y axis of transform.

        tempLatLong = originLatLong;
        dgnGCS->LatLongFromLatLong(originLatLong, tempLatLong, *wgs84GCS);
        tempLatLong = yLatLong;
        dgnGCS->LatLongFromLatLong(yLatLong, tempLatLong, *wgs84GCS);
        
        DPoint3d ecefOrigin, ecefY;
        wgs84GCS->XYZFromLatLong(ecefOrigin, originLatLong);
        wgs84GCS->XYZFromLatLong(ecefY, yLatLong);

        RotMatrix rMatrix = RotMatrix::FromIdentity();
        DVec3d zVector, yVector;
        zVector.Normalize((DVec3dCR) ecefOrigin);
        yVector.NormalizedDifference(ecefY, ecefOrigin);

        rMatrix.SetColumn(yVector, 1);
        rMatrix.SetColumn(zVector, 2);
        rMatrix.SquareAndNormalizeColumns(rMatrix, 1, 2);

        auto ecefTrans = Transform::From(rMatrix, ecefOrigin);
        ecefTrans.TranslateInLocalCoordinates(ecefTrans, -origin.x, -origin.y, -origin.z);

        m_ecefLocation.m_origin = ecefTrans.Origin();
        YawPitchRollAngles::TryFromRotMatrix(m_ecefLocation.m_angles, rMatrix);
        m_ecefLocation.m_isValid = true;
        }

    return m_ecefLocation;
    }

/*---------------------------------------------------------------------------------**//**
* @bsimethod                                    Keith.Bentley                   09/13
+---------------+---------------+---------------+---------------+---------------+------*/
DgnDbStatus DgnGeoLocation::Load()
    {
    Utf8String value;
    DbResult result = m_dgndb.QueryProperty(value, DgnProjectProperty::Units());

    Json::Value jsonObj;
    if (BE_SQLITE_ROW != result || !Json::Reader::Parse(value, jsonObj))
        {
        BeAssert(false);
        return DgnDbStatus::UnitsMissing;
        }

    JsonUtils::DPoint3dFromJson(m_globalOrigin, jsonObj[json_globalOrigin()]);
    LoadProjectExtents();

    if (jsonObj.isMember(json_ecefLocation()))
        m_ecefLocation.FromJson(jsonObj[json_ecefLocation()]);

    if (jsonObj.isMember(json_initialProjectCenter()))
        JsonUtils::DPoint3dFromJson(m_initialProjectCenter, jsonObj[json_initialProjectCenter()]);

    return DgnDbStatus::Success;
    }

/*---------------------------------------------------------------------------------**//**
* @bsimethod                                    Keith.Bentley                   09/13
+---------------+---------------+---------------+---------------+---------------+------*/
void DgnGeoLocation::Save()
    {
    Json::Value jsonObj;
    JsonUtils::DPoint3dToJson(jsonObj[json_globalOrigin()], m_globalOrigin);
    JsonUtils::DPoint3dToJson(jsonObj[json_initialProjectCenter()], m_initialProjectCenter);

    // save the EcefLocation, if valid
    if (m_ecefLocation.m_isValid)
        jsonObj[json_ecefLocation()] = m_ecefLocation.ToJson();

    m_dgndb.SavePropertyString(DgnProjectProperty::Units(), jsonObj.ToString());
    }

/*---------------------------------------------------------------------------------**//**
* @bsimethod                                    Keith.Bentley                   04/12
+---------------+---------------+---------------+---------------+---------------+------*/
void DgnGeoLocation::SetProjectExtents(AxisAlignedBox3dCR newExtents)
    {
    DgnDb::VerifyClientThread();

    if (newExtents.IsEmpty())
        {
        BeAssert(false);
        return;
        }

    m_extent = newExtents;
    Json::Value jsonObj;
    JsonUtils::DRange3dToJson(jsonObj, m_extent);
    m_dgndb.SavePropertyString(DgnProjectProperty::Extents(), jsonObj.ToString());

    if (!m_ecefLocation.m_isValid)
        {
        GetEcefLocation(); // try to calculate the EcefLocation if it isn't set yet.
        Save();
        }

    for (auto const& kvp : m_dgndb.Models().GetLoadedModels())
        {
        auto spatialModel = kvp.second->ToSpatialModelP();
        if (nullptr != spatialModel)
            spatialModel->OnProjectExtentsChanged(newExtents);
        }
    }

/*---------------------------------------------------------------------------------**//**
* @bsimethod                                    Keith.Bentley                   04/12
+---------------+---------------+---------------+---------------+---------------+------*/
void DgnGeoLocation::InitializeProjectExtents(DRange3dP rangeWithOutliers, size_t* outlierCount) 
    {
    SetProjectExtents(ComputeProjectExtents(rangeWithOutliers, outlierCount));

    // We need an immutable origin for Cesium tile publishing that will not
    // change when project extents change.   Set it here only.
    m_initialProjectCenter = m_extent.LocalToGlobal(.5, .5, .5);
    Save();
    }


/*---------------------------------------------------------------------------------**//**
* @bsimethod                                    Keith.Bentley                   04/12
+---------------+---------------+---------------+---------------+---------------+------*/
AxisAlignedBox3d DgnGeoLocation::ComputeProjectExtents(DRange3dP rangeWithOutliers, size_t* outlierCount) const
    {
    AxisAlignedBox3d extent;
    auto& models = GetDgnDb().Models();

    // Set the project extents to the union of the ranges of all elements - but ignoring outlying (statistically insignificant).
    // Elements so that we do not get huge project extents for "offending elements".
<<<<<<< HEAD
    extent.Extend(GetDgnDb().ComputeGeometryExtentsWithoutOutliers(rangeWithOutliers, outlierCount));
=======
    extent.Extend(GetDgnDb().ComputeGeometryExtentsWithoutOutliers(rangeWithOutliers, outlierCount));
>>>>>>> 0fb1f32a
    
    // Include non element (reality model) ranges.
    for (auto& entry : models.MakeIterator(BIS_SCHEMA(BIS_CLASS_SpatialModel)))
        {
        auto model = models.Get<SpatialModel>(entry.GetModelId());
        if (model.IsValid())
            extent.Extend(model->QueryNonElementModelRange());
        }

    if (extent.IsEmpty()) // if we found nothing in any models, just set the project extents to a reasonable default
        extent = GetDefaultProjectExtents();

    return extent;
    }

BEGIN_UNNAMED_NAMESPACE
//=======================================================================================
// @bsiclass                                                    Keith.Bentley   12/11
//=======================================================================================
struct SpatialBounds : SpatialViewController::SpatialQuery
{
    BeSQLite::RTree3dVal  m_bounds;
    SpatialBounds() : SpatialViewController::SpatialQuery(nullptr,nullptr) {m_bounds.Invalidate();}
    int _TestRTree(BeSQLite::RTreeMatchFunction::QueryInfo const& info) override
        {
        BeAssert(6 == info.m_nCoord);
        info.m_within = BeSQLite::RTreeMatchFunction::Within::Outside; // we only want the top level nodes
        RTree3dValCP pt = (RTree3dValCP) info.m_coords;
         if (!m_bounds.IsValid())
            m_bounds = *pt;
        else
            m_bounds.Union(*pt);
        return  BeSQLite::BE_SQLITE_OK;
        }
};
END_UNNAMED_NAMESPACE

/*---------------------------------------------------------------------------------**//**
* @bsimethod                                    Keith.Bentley                   04/12
+---------------+---------------+---------------+---------------+---------------+------*/
AxisAlignedBox3d DgnGeoLocation::QueryRTreeExtents() const
    {
    Statement stmt(m_dgndb, "SELECT 1 FROM " DGN_VTABLE_SpatialIndex " WHERE ElementId MATCH DGN_rtree(?)");
    SpatialBounds bounds;
    stmt.BindInt64(1, (int64_t) &bounds);

    auto rc=stmt.Step();
    BeAssert(rc==BE_SQLITE_DONE);
    AxisAlignedBox3d extents;
    bounds.m_bounds.ToRangeR(extents);
    return extents;
    }

/*---------------------------------------------------------------------------------**//**
* @bsimethod                                    Keith.Bentley                   04/12
+---------------+---------------+---------------+---------------+---------------+------*/
void DgnGeoLocation::LoadProjectExtents() const
    {
    Json::Value  jsonObj;
    Utf8String value;

    if (BE_SQLITE_ROW == m_dgndb.QueryProperty(value, DgnProjectProperty::Extents()) && Json::Reader::Parse(value, jsonObj))
        JsonUtils::DRange3dFromJson(m_extent, jsonObj);
    
    // if we can't get valid extents from the property, use default values
    if (m_extent.IsEmpty())
        m_extent = GetDefaultProjectExtents();
    }

/*---------------------------------------------------------------------------------**//**
* @bsimethod                                    Keith.Bentley                   03/12
+---------------+---------------+---------------+---------------+---------------+------*/
AxisAlignedBox3d DgnGeoLocation::GetProjectExtents() const
    {
    if (m_extent.IsEmpty())
        LoadProjectExtents();

    return m_extent;
    }

<|MERGE_RESOLUTION|>--- conflicted
+++ resolved
@@ -1,332 +1,328 @@
-/*--------------------------------------------------------------------------------------+
-|
-|     $Source: DgnCore/DgnUnits.cpp $
-|
-|  $Copyright: (c) 2018 Bentley Systems, Incorporated. All rights reserved. $
-|
-+--------------------------------------------------------------------------------------*/
-#include <DgnPlatformInternal.h>
-#include <DgnPlatform/DgnGeoCoord.h>
-
-/*---------------------------------------------------------------------------------**//**
-* @bsimethod                                    Keith.Bentley                   06/18
-+---------------+---------------+---------------+---------------+---------------+------*/
-Json::Value EcefLocation::ToJson() const
-    {
-    Json::Value val;
-    if (m_isValid)
-        {
-        val[json_origin()] = JsonUtils::DPoint3dToJson(m_origin);
-        val[json_orientation()] = JsonUtils::YawPitchRollToJson(m_angles);
-        }
-    return val;
-    }
-    
-/*---------------------------------------------------------------------------------**//**
-* @bsimethod                                    Keith.Bentley                   06/18
-+---------------+---------------+---------------+---------------+---------------+------*/
-void EcefLocation::FromJson(JsonValueCR val)
-    {
-    m_isValid = false;
-    if (!val.isMember(json_origin()) || !val.isMember(json_orientation()))
-        return;
-
-    m_origin = JsonUtils::ToDPoint3d(val[json_origin()]);
-    m_angles = JsonUtils::YawPitchRollFromJson(val[json_orientation()]);
-    m_isValid = true;
-    }
-
-/*---------------------------------------------------------------------------------**//**
-* @bsimethod                                    Keith.Bentley                   09/13
-+---------------+---------------+---------------+---------------+---------------+------*/
-DgnGeoLocation::DgnGeoLocation(DgnDbR project) : m_dgndb(project)
-    {
-    m_initialProjectCenter.Zero();
-    m_globalOrigin.Zero();
-    }
-
-/*---------------------------------------------------------------------------------**//**
-* @bsimethod                                    Sam.Wilson      11/14
-+---------------+---------------+---------------+---------------+---------------+------*/
-DgnGCS* DgnGeoLocation::GetDgnGCS() const
-    {
-    if (!m_hasCheckedForGCS)
-        {
-        m_geoServices = T_HOST.GetGeoCoordinationAdmin()._GetServices();
-        m_gcs = m_geoServices ? m_geoServices->GetGCSFromProject(m_dgndb) : nullptr;
-        m_hasCheckedForGCS = true;
-        }
-    return m_gcs;
-    }
-
-/*---------------------------------------------------------------------------------**//**
-* @bsimethod                                    Sam.Wilson      11/14
-+---------------+---------------+---------------+---------------+---------------+------*/
-void DgnGeoLocation::SetGlobalOrigin(DPoint3dCR origin)
-    {
-    m_globalOrigin=origin;
-    if (m_gcs)
-        m_gcs->SetGlobalOrigin(origin);
-    }
-
-/*---------------------------------------------------------------------------------**//**
-* @bsimethod                                    Sam.Wilson      11/14
-+---------------+---------------+---------------+---------------+---------------+------*/
-BentleyStatus DgnGeoLocation::XyzFromLatLong(DPoint3dR outUors, GeoPointCR inLatLong) const
-    {
-    if (nullptr == GetDgnGCS())
-        return BSIERROR;
-
-    return m_geoServices->UorsFromLatLong(outUors, inLatLong, *m_gcs);
-    }
-
-/*---------------------------------------------------------------------------------**//**
-* @bsimethod                                    Sam.Wilson      11/14
-+---------------+---------------+---------------+---------------+---------------+------*/
-BentleyStatus DgnGeoLocation::LatLongFromXyz(GeoPointR outLatLong, DPoint3dCR inUors) const
-    {
-    if (nullptr == GetDgnGCS())
-        return BSIERROR;
-
-    return m_geoServices->LatLongFromUors(outLatLong, inUors, *m_gcs);
-    }
-
-/*---------------------------------------------------------------------------------**//**
-* @bsimethod                                    Keith.Bentley                   06/18
-+---------------+---------------+---------------+---------------+---------------+------*/
-EcefLocation DgnGeoLocation::GetEcefLocation() const
-    {
-    if (!m_ecefLocation.m_isValid)
-        {
-        // The Ecef Location wasn't saved in the iModel. See if we have a DgnGCS to calculate it.
-        auto* dgnGCS = GetDgnGCS();
-        if (nullptr == dgnGCS)
-            return m_ecefLocation;
-
-        auto extents = GetProjectExtents();
-        DPoint3d origin = extents.GetCenter();
-        origin.z = 0; // always use ground plane
-
-        // Create a WGS84 GCS to convert the WGS84 Lat/Long to ECEF/XYZ
-        WString warningMsg;
-        StatusInt warning;
-        auto wgs84GCS = GeoCoordinates::BaseGCS::CreateGCS();        // WGS84 - used to convert Long/Latitude to ECEF.
-        wgs84GCS ->InitFromEPSGCode(&warning, &warningMsg, 4326); // We do not care about warnings. This GCS exists in the dictionary
-
-        GeoPoint originLatLong, yLatLong, tempLatLong;
-        dgnGCS->LatLongFromUors(originLatLong, origin);
-        dgnGCS->LatLongFromUors(yLatLong, DPoint3d::FromSumOf(origin, DPoint3d::From(0.0, 10.0, 0.0)));         // Arbitrarily 10 meters in Y direction will be used to calculate y axis of transform.
-
-        tempLatLong = originLatLong;
-        dgnGCS->LatLongFromLatLong(originLatLong, tempLatLong, *wgs84GCS);
-        tempLatLong = yLatLong;
-        dgnGCS->LatLongFromLatLong(yLatLong, tempLatLong, *wgs84GCS);
-        
-        DPoint3d ecefOrigin, ecefY;
-        wgs84GCS->XYZFromLatLong(ecefOrigin, originLatLong);
-        wgs84GCS->XYZFromLatLong(ecefY, yLatLong);
-
-        RotMatrix rMatrix = RotMatrix::FromIdentity();
-        DVec3d zVector, yVector;
-        zVector.Normalize((DVec3dCR) ecefOrigin);
-        yVector.NormalizedDifference(ecefY, ecefOrigin);
-
-        rMatrix.SetColumn(yVector, 1);
-        rMatrix.SetColumn(zVector, 2);
-        rMatrix.SquareAndNormalizeColumns(rMatrix, 1, 2);
-
-        auto ecefTrans = Transform::From(rMatrix, ecefOrigin);
-        ecefTrans.TranslateInLocalCoordinates(ecefTrans, -origin.x, -origin.y, -origin.z);
-
-        m_ecefLocation.m_origin = ecefTrans.Origin();
-        YawPitchRollAngles::TryFromRotMatrix(m_ecefLocation.m_angles, rMatrix);
-        m_ecefLocation.m_isValid = true;
-        }
-
-    return m_ecefLocation;
-    }
-
-/*---------------------------------------------------------------------------------**//**
-* @bsimethod                                    Keith.Bentley                   09/13
-+---------------+---------------+---------------+---------------+---------------+------*/
-DgnDbStatus DgnGeoLocation::Load()
-    {
-    Utf8String value;
-    DbResult result = m_dgndb.QueryProperty(value, DgnProjectProperty::Units());
-
-    Json::Value jsonObj;
-    if (BE_SQLITE_ROW != result || !Json::Reader::Parse(value, jsonObj))
-        {
-        BeAssert(false);
-        return DgnDbStatus::UnitsMissing;
-        }
-
-    JsonUtils::DPoint3dFromJson(m_globalOrigin, jsonObj[json_globalOrigin()]);
-    LoadProjectExtents();
-
-    if (jsonObj.isMember(json_ecefLocation()))
-        m_ecefLocation.FromJson(jsonObj[json_ecefLocation()]);
-
-    if (jsonObj.isMember(json_initialProjectCenter()))
-        JsonUtils::DPoint3dFromJson(m_initialProjectCenter, jsonObj[json_initialProjectCenter()]);
-
-    return DgnDbStatus::Success;
-    }
-
-/*---------------------------------------------------------------------------------**//**
-* @bsimethod                                    Keith.Bentley                   09/13
-+---------------+---------------+---------------+---------------+---------------+------*/
-void DgnGeoLocation::Save()
-    {
-    Json::Value jsonObj;
-    JsonUtils::DPoint3dToJson(jsonObj[json_globalOrigin()], m_globalOrigin);
-    JsonUtils::DPoint3dToJson(jsonObj[json_initialProjectCenter()], m_initialProjectCenter);
-
-    // save the EcefLocation, if valid
-    if (m_ecefLocation.m_isValid)
-        jsonObj[json_ecefLocation()] = m_ecefLocation.ToJson();
-
-    m_dgndb.SavePropertyString(DgnProjectProperty::Units(), jsonObj.ToString());
-    }
-
-/*---------------------------------------------------------------------------------**//**
-* @bsimethod                                    Keith.Bentley                   04/12
-+---------------+---------------+---------------+---------------+---------------+------*/
-void DgnGeoLocation::SetProjectExtents(AxisAlignedBox3dCR newExtents)
-    {
-    DgnDb::VerifyClientThread();
-
-    if (newExtents.IsEmpty())
-        {
-        BeAssert(false);
-        return;
-        }
-
-    m_extent = newExtents;
-    Json::Value jsonObj;
-    JsonUtils::DRange3dToJson(jsonObj, m_extent);
-    m_dgndb.SavePropertyString(DgnProjectProperty::Extents(), jsonObj.ToString());
-
-    if (!m_ecefLocation.m_isValid)
-        {
-        GetEcefLocation(); // try to calculate the EcefLocation if it isn't set yet.
-        Save();
-        }
-
-    for (auto const& kvp : m_dgndb.Models().GetLoadedModels())
-        {
-        auto spatialModel = kvp.second->ToSpatialModelP();
-        if (nullptr != spatialModel)
-            spatialModel->OnProjectExtentsChanged(newExtents);
-        }
-    }
-
-/*---------------------------------------------------------------------------------**//**
-* @bsimethod                                    Keith.Bentley                   04/12
-+---------------+---------------+---------------+---------------+---------------+------*/
-void DgnGeoLocation::InitializeProjectExtents(DRange3dP rangeWithOutliers, size_t* outlierCount) 
-    {
-    SetProjectExtents(ComputeProjectExtents(rangeWithOutliers, outlierCount));
-
-    // We need an immutable origin for Cesium tile publishing that will not
-    // change when project extents change.   Set it here only.
-    m_initialProjectCenter = m_extent.LocalToGlobal(.5, .5, .5);
-    Save();
-    }
-
-
-/*---------------------------------------------------------------------------------**//**
-* @bsimethod                                    Keith.Bentley                   04/12
-+---------------+---------------+---------------+---------------+---------------+------*/
-AxisAlignedBox3d DgnGeoLocation::ComputeProjectExtents(DRange3dP rangeWithOutliers, size_t* outlierCount) const
-    {
-    AxisAlignedBox3d extent;
-    auto& models = GetDgnDb().Models();
-
-    // Set the project extents to the union of the ranges of all elements - but ignoring outlying (statistically insignificant).
-    // Elements so that we do not get huge project extents for "offending elements".
-<<<<<<< HEAD
-    extent.Extend(GetDgnDb().ComputeGeometryExtentsWithoutOutliers(rangeWithOutliers, outlierCount));
-=======
-    extent.Extend(GetDgnDb().ComputeGeometryExtentsWithoutOutliers(rangeWithOutliers, outlierCount));
->>>>>>> 0fb1f32a
-    
-    // Include non element (reality model) ranges.
-    for (auto& entry : models.MakeIterator(BIS_SCHEMA(BIS_CLASS_SpatialModel)))
-        {
-        auto model = models.Get<SpatialModel>(entry.GetModelId());
-        if (model.IsValid())
-            extent.Extend(model->QueryNonElementModelRange());
-        }
-
-    if (extent.IsEmpty()) // if we found nothing in any models, just set the project extents to a reasonable default
-        extent = GetDefaultProjectExtents();
-
-    return extent;
-    }
-
-BEGIN_UNNAMED_NAMESPACE
-//=======================================================================================
-// @bsiclass                                                    Keith.Bentley   12/11
-//=======================================================================================
-struct SpatialBounds : SpatialViewController::SpatialQuery
-{
-    BeSQLite::RTree3dVal  m_bounds;
-    SpatialBounds() : SpatialViewController::SpatialQuery(nullptr,nullptr) {m_bounds.Invalidate();}
-    int _TestRTree(BeSQLite::RTreeMatchFunction::QueryInfo const& info) override
-        {
-        BeAssert(6 == info.m_nCoord);
-        info.m_within = BeSQLite::RTreeMatchFunction::Within::Outside; // we only want the top level nodes
-        RTree3dValCP pt = (RTree3dValCP) info.m_coords;
-         if (!m_bounds.IsValid())
-            m_bounds = *pt;
-        else
-            m_bounds.Union(*pt);
-        return  BeSQLite::BE_SQLITE_OK;
-        }
-};
-END_UNNAMED_NAMESPACE
-
-/*---------------------------------------------------------------------------------**//**
-* @bsimethod                                    Keith.Bentley                   04/12
-+---------------+---------------+---------------+---------------+---------------+------*/
-AxisAlignedBox3d DgnGeoLocation::QueryRTreeExtents() const
-    {
-    Statement stmt(m_dgndb, "SELECT 1 FROM " DGN_VTABLE_SpatialIndex " WHERE ElementId MATCH DGN_rtree(?)");
-    SpatialBounds bounds;
-    stmt.BindInt64(1, (int64_t) &bounds);
-
-    auto rc=stmt.Step();
-    BeAssert(rc==BE_SQLITE_DONE);
-    AxisAlignedBox3d extents;
-    bounds.m_bounds.ToRangeR(extents);
-    return extents;
-    }
-
-/*---------------------------------------------------------------------------------**//**
-* @bsimethod                                    Keith.Bentley                   04/12
-+---------------+---------------+---------------+---------------+---------------+------*/
-void DgnGeoLocation::LoadProjectExtents() const
-    {
-    Json::Value  jsonObj;
-    Utf8String value;
-
-    if (BE_SQLITE_ROW == m_dgndb.QueryProperty(value, DgnProjectProperty::Extents()) && Json::Reader::Parse(value, jsonObj))
-        JsonUtils::DRange3dFromJson(m_extent, jsonObj);
-    
-    // if we can't get valid extents from the property, use default values
-    if (m_extent.IsEmpty())
-        m_extent = GetDefaultProjectExtents();
-    }
-
-/*---------------------------------------------------------------------------------**//**
-* @bsimethod                                    Keith.Bentley                   03/12
-+---------------+---------------+---------------+---------------+---------------+------*/
-AxisAlignedBox3d DgnGeoLocation::GetProjectExtents() const
-    {
-    if (m_extent.IsEmpty())
-        LoadProjectExtents();
-
-    return m_extent;
-    }
-
+/*--------------------------------------------------------------------------------------+
+|
+|     $Source: DgnCore/DgnUnits.cpp $
+|
+|  $Copyright: (c) 2019 Bentley Systems, Incorporated. All rights reserved. $
+|
++--------------------------------------------------------------------------------------*/
+#include <DgnPlatformInternal.h>
+#include <DgnPlatform/DgnGeoCoord.h>
+
+/*---------------------------------------------------------------------------------**//**
+* @bsimethod                                    Keith.Bentley                   06/18
++---------------+---------------+---------------+---------------+---------------+------*/
+Json::Value EcefLocation::ToJson() const
+    {
+    Json::Value val;
+    if (m_isValid)
+        {
+        val[json_origin()] = JsonUtils::DPoint3dToJson(m_origin);
+        val[json_orientation()] = JsonUtils::YawPitchRollToJson(m_angles);
+        }
+    return val;
+    }
+    
+/*---------------------------------------------------------------------------------**//**
+* @bsimethod                                    Keith.Bentley                   06/18
++---------------+---------------+---------------+---------------+---------------+------*/
+void EcefLocation::FromJson(JsonValueCR val)
+    {
+    m_isValid = false;
+    if (!val.isMember(json_origin()) || !val.isMember(json_orientation()))
+        return;
+
+    m_origin = JsonUtils::ToDPoint3d(val[json_origin()]);
+    m_angles = JsonUtils::YawPitchRollFromJson(val[json_orientation()]);
+    m_isValid = true;
+    }
+
+/*---------------------------------------------------------------------------------**//**
+* @bsimethod                                    Keith.Bentley                   09/13
++---------------+---------------+---------------+---------------+---------------+------*/
+DgnGeoLocation::DgnGeoLocation(DgnDbR project) : m_dgndb(project)
+    {
+    m_initialProjectCenter.Zero();
+    m_globalOrigin.Zero();
+    }
+
+/*---------------------------------------------------------------------------------**//**
+* @bsimethod                                    Sam.Wilson      11/14
++---------------+---------------+---------------+---------------+---------------+------*/
+DgnGCS* DgnGeoLocation::GetDgnGCS() const
+    {
+    if (!m_hasCheckedForGCS)
+        {
+        m_geoServices = T_HOST.GetGeoCoordinationAdmin()._GetServices();
+        m_gcs = m_geoServices ? m_geoServices->GetGCSFromProject(m_dgndb) : nullptr;
+        m_hasCheckedForGCS = true;
+        }
+    return m_gcs;
+    }
+
+/*---------------------------------------------------------------------------------**//**
+* @bsimethod                                    Sam.Wilson      11/14
++---------------+---------------+---------------+---------------+---------------+------*/
+void DgnGeoLocation::SetGlobalOrigin(DPoint3dCR origin)
+    {
+    m_globalOrigin=origin;
+    if (m_gcs)
+        m_gcs->SetGlobalOrigin(origin);
+    }
+
+/*---------------------------------------------------------------------------------**//**
+* @bsimethod                                    Sam.Wilson      11/14
++---------------+---------------+---------------+---------------+---------------+------*/
+BentleyStatus DgnGeoLocation::XyzFromLatLong(DPoint3dR outUors, GeoPointCR inLatLong) const
+    {
+    if (nullptr == GetDgnGCS())
+        return BSIERROR;
+
+    return m_geoServices->UorsFromLatLong(outUors, inLatLong, *m_gcs);
+    }
+
+/*---------------------------------------------------------------------------------**//**
+* @bsimethod                                    Sam.Wilson      11/14
++---------------+---------------+---------------+---------------+---------------+------*/
+BentleyStatus DgnGeoLocation::LatLongFromXyz(GeoPointR outLatLong, DPoint3dCR inUors) const
+    {
+    if (nullptr == GetDgnGCS())
+        return BSIERROR;
+
+    return m_geoServices->LatLongFromUors(outLatLong, inUors, *m_gcs);
+    }
+
+/*---------------------------------------------------------------------------------**//**
+* @bsimethod                                    Keith.Bentley                   06/18
++---------------+---------------+---------------+---------------+---------------+------*/
+EcefLocation DgnGeoLocation::GetEcefLocation() const
+    {
+    if (!m_ecefLocation.m_isValid)
+        {
+        // The Ecef Location wasn't saved in the iModel. See if we have a DgnGCS to calculate it.
+        auto* dgnGCS = GetDgnGCS();
+        if (nullptr == dgnGCS)
+            return m_ecefLocation;
+
+        auto extents = GetProjectExtents();
+        DPoint3d origin = extents.GetCenter();
+        origin.z = 0; // always use ground plane
+
+        // Create a WGS84 GCS to convert the WGS84 Lat/Long to ECEF/XYZ
+        WString warningMsg;
+        StatusInt warning;
+        auto wgs84GCS = GeoCoordinates::BaseGCS::CreateGCS();        // WGS84 - used to convert Long/Latitude to ECEF.
+        wgs84GCS ->InitFromEPSGCode(&warning, &warningMsg, 4326); // We do not care about warnings. This GCS exists in the dictionary
+
+        GeoPoint originLatLong, yLatLong, tempLatLong;
+        dgnGCS->LatLongFromUors(originLatLong, origin);
+        dgnGCS->LatLongFromUors(yLatLong, DPoint3d::FromSumOf(origin, DPoint3d::From(0.0, 10.0, 0.0)));         // Arbitrarily 10 meters in Y direction will be used to calculate y axis of transform.
+
+        tempLatLong = originLatLong;
+        dgnGCS->LatLongFromLatLong(originLatLong, tempLatLong, *wgs84GCS);
+        tempLatLong = yLatLong;
+        dgnGCS->LatLongFromLatLong(yLatLong, tempLatLong, *wgs84GCS);
+        
+        DPoint3d ecefOrigin, ecefY;
+        wgs84GCS->XYZFromLatLong(ecefOrigin, originLatLong);
+        wgs84GCS->XYZFromLatLong(ecefY, yLatLong);
+
+        RotMatrix rMatrix = RotMatrix::FromIdentity();
+        DVec3d zVector, yVector;
+        zVector.Normalize((DVec3dCR) ecefOrigin);
+        yVector.NormalizedDifference(ecefY, ecefOrigin);
+
+        rMatrix.SetColumn(yVector, 1);
+        rMatrix.SetColumn(zVector, 2);
+        rMatrix.SquareAndNormalizeColumns(rMatrix, 1, 2);
+
+        auto ecefTrans = Transform::From(rMatrix, ecefOrigin);
+        ecefTrans.TranslateInLocalCoordinates(ecefTrans, -origin.x, -origin.y, -origin.z);
+
+        m_ecefLocation.m_origin = ecefTrans.Origin();
+        YawPitchRollAngles::TryFromRotMatrix(m_ecefLocation.m_angles, rMatrix);
+        m_ecefLocation.m_isValid = true;
+        }
+
+    return m_ecefLocation;
+    }
+
+/*---------------------------------------------------------------------------------**//**
+* @bsimethod                                    Keith.Bentley                   09/13
++---------------+---------------+---------------+---------------+---------------+------*/
+DgnDbStatus DgnGeoLocation::Load()
+    {
+    Utf8String value;
+    DbResult result = m_dgndb.QueryProperty(value, DgnProjectProperty::Units());
+
+    Json::Value jsonObj;
+    if (BE_SQLITE_ROW != result || !Json::Reader::Parse(value, jsonObj))
+        {
+        BeAssert(false);
+        return DgnDbStatus::UnitsMissing;
+        }
+
+    JsonUtils::DPoint3dFromJson(m_globalOrigin, jsonObj[json_globalOrigin()]);
+    LoadProjectExtents();
+
+    if (jsonObj.isMember(json_ecefLocation()))
+        m_ecefLocation.FromJson(jsonObj[json_ecefLocation()]);
+
+    if (jsonObj.isMember(json_initialProjectCenter()))
+        JsonUtils::DPoint3dFromJson(m_initialProjectCenter, jsonObj[json_initialProjectCenter()]);
+
+    return DgnDbStatus::Success;
+    }
+
+/*---------------------------------------------------------------------------------**//**
+* @bsimethod                                    Keith.Bentley                   09/13
++---------------+---------------+---------------+---------------+---------------+------*/
+void DgnGeoLocation::Save()
+    {
+    Json::Value jsonObj;
+    JsonUtils::DPoint3dToJson(jsonObj[json_globalOrigin()], m_globalOrigin);
+    JsonUtils::DPoint3dToJson(jsonObj[json_initialProjectCenter()], m_initialProjectCenter);
+
+    // save the EcefLocation, if valid
+    if (m_ecefLocation.m_isValid)
+        jsonObj[json_ecefLocation()] = m_ecefLocation.ToJson();
+
+    m_dgndb.SavePropertyString(DgnProjectProperty::Units(), jsonObj.ToString());
+    }
+
+/*---------------------------------------------------------------------------------**//**
+* @bsimethod                                    Keith.Bentley                   04/12
++---------------+---------------+---------------+---------------+---------------+------*/
+void DgnGeoLocation::SetProjectExtents(AxisAlignedBox3dCR newExtents)
+    {
+    DgnDb::VerifyClientThread();
+
+    if (newExtents.IsEmpty())
+        {
+        BeAssert(false);
+        return;
+        }
+
+    m_extent = newExtents;
+    Json::Value jsonObj;
+    JsonUtils::DRange3dToJson(jsonObj, m_extent);
+    m_dgndb.SavePropertyString(DgnProjectProperty::Extents(), jsonObj.ToString());
+
+    if (!m_ecefLocation.m_isValid)
+        {
+        GetEcefLocation(); // try to calculate the EcefLocation if it isn't set yet.
+        Save();
+        }
+
+    for (auto const& kvp : m_dgndb.Models().GetLoadedModels())
+        {
+        auto spatialModel = kvp.second->ToSpatialModelP();
+        if (nullptr != spatialModel)
+            spatialModel->OnProjectExtentsChanged(newExtents);
+        }
+    }
+
+/*---------------------------------------------------------------------------------**//**
+* @bsimethod                                    Keith.Bentley                   04/12
++---------------+---------------+---------------+---------------+---------------+------*/
+void DgnGeoLocation::InitializeProjectExtents(DRange3dP rangeWithOutliers, size_t* outlierCount) 
+    {
+    SetProjectExtents(ComputeProjectExtents(rangeWithOutliers, outlierCount));
+
+    // We need an immutable origin for Cesium tile publishing that will not
+    // change when project extents change.   Set it here only.
+    m_initialProjectCenter = m_extent.LocalToGlobal(.5, .5, .5);
+    Save();
+    }
+
+
+/*---------------------------------------------------------------------------------**//**
+* @bsimethod                                    Keith.Bentley                   04/12
++---------------+---------------+---------------+---------------+---------------+------*/
+AxisAlignedBox3d DgnGeoLocation::ComputeProjectExtents(DRange3dP rangeWithOutliers, size_t* outlierCount) const
+    {
+    AxisAlignedBox3d extent;
+    auto& models = GetDgnDb().Models();
+
+    // Set the project extents to the union of the ranges of all elements - but ignoring outlying (statistically insignificant).
+    // Elements so that we do not get huge project extents for "offending elements".
+    extent.Extend(GetDgnDb().ComputeGeometryExtentsWithoutOutliers(rangeWithOutliers, outlierCount));
+    
+    // Include non element (reality model) ranges.
+    for (auto& entry : models.MakeIterator(BIS_SCHEMA(BIS_CLASS_SpatialModel)))
+        {
+        auto model = models.Get<SpatialModel>(entry.GetModelId());
+        if (model.IsValid())
+            extent.Extend(model->QueryNonElementModelRange());
+        }
+
+    if (extent.IsEmpty()) // if we found nothing in any models, just set the project extents to a reasonable default
+        extent = GetDefaultProjectExtents();
+
+    return extent;
+    }
+
+BEGIN_UNNAMED_NAMESPACE
+//=======================================================================================
+// @bsiclass                                                    Keith.Bentley   12/11
+//=======================================================================================
+struct SpatialBounds : SpatialViewController::SpatialQuery
+{
+    BeSQLite::RTree3dVal  m_bounds;
+    SpatialBounds() : SpatialViewController::SpatialQuery(nullptr,nullptr) {m_bounds.Invalidate();}
+    int _TestRTree(BeSQLite::RTreeMatchFunction::QueryInfo const& info) override
+        {
+        BeAssert(6 == info.m_nCoord);
+        info.m_within = BeSQLite::RTreeMatchFunction::Within::Outside; // we only want the top level nodes
+        RTree3dValCP pt = (RTree3dValCP) info.m_coords;
+         if (!m_bounds.IsValid())
+            m_bounds = *pt;
+        else
+            m_bounds.Union(*pt);
+        return  BeSQLite::BE_SQLITE_OK;
+        }
+};
+END_UNNAMED_NAMESPACE
+
+/*---------------------------------------------------------------------------------**//**
+* @bsimethod                                    Keith.Bentley                   04/12
++---------------+---------------+---------------+---------------+---------------+------*/
+AxisAlignedBox3d DgnGeoLocation::QueryRTreeExtents() const
+    {
+    Statement stmt(m_dgndb, "SELECT 1 FROM " DGN_VTABLE_SpatialIndex " WHERE ElementId MATCH DGN_rtree(?)");
+    SpatialBounds bounds;
+    stmt.BindInt64(1, (int64_t) &bounds);
+
+    auto rc=stmt.Step();
+    BeAssert(rc==BE_SQLITE_DONE);
+    AxisAlignedBox3d extents;
+    bounds.m_bounds.ToRangeR(extents);
+    return extents;
+    }
+
+/*---------------------------------------------------------------------------------**//**
+* @bsimethod                                    Keith.Bentley                   04/12
++---------------+---------------+---------------+---------------+---------------+------*/
+void DgnGeoLocation::LoadProjectExtents() const
+    {
+    Json::Value  jsonObj;
+    Utf8String value;
+
+    if (BE_SQLITE_ROW == m_dgndb.QueryProperty(value, DgnProjectProperty::Extents()) && Json::Reader::Parse(value, jsonObj))
+        JsonUtils::DRange3dFromJson(m_extent, jsonObj);
+    
+    // if we can't get valid extents from the property, use default values
+    if (m_extent.IsEmpty())
+        m_extent = GetDefaultProjectExtents();
+    }
+
+/*---------------------------------------------------------------------------------**//**
+* @bsimethod                                    Keith.Bentley                   03/12
++---------------+---------------+---------------+---------------+---------------+------*/
+AxisAlignedBox3d DgnGeoLocation::GetProjectExtents() const
+    {
+    if (m_extent.IsEmpty())
+        LoadProjectExtents();
+
+    return m_extent;
+    }
+