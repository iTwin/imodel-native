/*--------------------------------------------------------------------------------------+
|
|     $Source: DgnCore/DgnFont.cpp $
|
|  $Copyright: (c) 2017 Bentley Systems, Incorporated. All rights reserved. $
|
+--------------------------------------------------------------------------------------*/
#include <DgnPlatformInternal.h>
#include <DgnPlatform/DgnFontData.h>
#include <DgnPlatform/DgnRscFontStructures.h>   // For HMASK_RSC_HOLE


//---------------------------------------------------------------------------------------
// @bsimethod                                                   Jeff.Marker     03/2015
//---------------------------------------------------------------------------------------
DgnPlatformLib::Host::FontAdmin::~FontAdmin()
    {
    DELETE_AND_CLEAR(m_dbFonts);
    DELETE_AND_CLEAR(m_lastResortFontDb);
    }

//---------------------------------------------------------------------------------------
// @bsimethod                                                   Jeff.Marker     03/2015
//---------------------------------------------------------------------------------------
BeFileName DgnPlatformLib::Host::FontAdmin::_GetLastResortFontDbPath()
    {
    BeFileName path = DgnPlatformLib::GetHost().GetIKnownLocationsAdmin().GetDgnPlatformAssetsDirectory();
    path.AppendToPath(L"lastresortfonts");

    return path;
    }

//---------------------------------------------------------------------------------------
// @bsimethod                                                   Jeff.Marker     03/2015
//---------------------------------------------------------------------------------------
BentleyStatus DgnPlatformLib::Host::FontAdmin::_EnsureLastResortFontDb()
    {
    BeAssert(nullptr == m_dbFonts);
    
    BeFileName path = _GetLastResortFontDbPath();
    if (!path.empty())
        {
        unique_ptr<Db> lastResortDb(new Db());
        DbResult openResult = lastResortDb->OpenBeSQLiteDb(path, Db::OpenParams(Db::OpenMode::Readonly));
        if (BE_SQLITE_OK == openResult)
            {
            m_lastResortFontDb = lastResortDb.release();
            m_dbFonts = new DgnFonts(*m_lastResortFontDb, "lastresortfont");
            }
        }

    BeAssert(nullptr != m_dbFonts);

    return nullptr != m_dbFonts ? SUCCESS : ERROR;
    }

//---------------------------------------------------------------------------------------
// @bsimethod                                                   Jeff.Marker     03/2015
//---------------------------------------------------------------------------------------
DgnFontPtr DgnPlatformLib::Host::FontAdmin::_CreateLastResortFont(DgnFontType type)
    {
    Utf8String name;
    switch (type)
        {
        case DgnFontType::TrueType: name = "LastResortTrueTypeFont"; break;
        case DgnFontType::Rsc: name = "LastResortRscFont"; break;
        case DgnFontType::Shx: name = "LastResortShxFont"; break;

        default:
            BeAssert(false);
            return nullptr;
        }
    
    DgnFontPtr foundFont = m_dbFonts->DbFontMap().QueryByTypeAndName(type, name.c_str());
    if (!foundFont.IsValid())
        {
        BeAssert(false);
        return nullptr;
        }

    return foundFont;
    }

//---------------------------------------------------------------------------------------
// @bsimethod                                                   Jeff.Marker     03/2015
//---------------------------------------------------------------------------------------
DgnFontCR DgnPlatformLib::Host::FontAdmin::_ResolveFont(DgnFontCP font)
    {
    if ((nullptr != font) && font->IsResolved())
        return *font;
    
    if (nullptr != font)
        {
        switch (font->GetType())
            {
            case DgnFontType::TrueType: return _GetLastResortTrueTypeFont();
            case DgnFontType::Rsc: return _GetLastResortRscFont();
            case DgnFontType::Shx: return _GetLastResortShxFont();
        
            default:
                BeAssert(false);
                // Fall through
            }
        }
    
    return _GetAnyLastResortFont();
    }

//---------------------------------------------------------------------------------------
// @bsimethod                                                   Jeff.Marker     06/2016
//---------------------------------------------------------------------------------------
void DgnPlatformLib::Host::FontAdmin::Suspend()
    {
    DgnFonts::FlagHolder lock(m_suspended);
    if (!lock.IsSet())
        m_lastResortFontDb->CloseDb();
    }

//---------------------------------------------------------------------------------------
// @bsimethod                                                   Jeff.Marker     06/2016
//---------------------------------------------------------------------------------------
void DgnPlatformLib::Host::FontAdmin::Resume()
    {
    if (m_suspended)
        {
        DgnFonts::FlagHolder lock(m_suspended);
        if (m_suspended)
            {
            BeFileName path = _GetLastResortFontDbPath();
            if (!path.empty())
                {
                DbResult openResult = m_lastResortFontDb->OpenBeSQLiteDb(path, Db::OpenParams(Db::OpenMode::Readonly));
                if (BE_SQLITE_OK == openResult)
                    {
                    m_suspended = false;
                    return;
                    }
                }

            BeAssert(false && "Failed to resume font admin");
            }
        }
    }

/*---------------------------------------------------------------------------------**//**
* Ensures that the FontAdmin is initialized to a state ready for thread-safe access.
* @bsimethod                                                    Paul.Connelly   09/16
+---------------+---------------+---------------+---------------+---------------+------*/
void DgnPlatformLib::Host::FontAdmin::Initialize()
    {
    _EnsureLastResortFontDb();
    _GetLastResortTrueTypeFont();
    _GetLastResortRscFont();
    _GetLastResortShxFont();
    _GetAnyLastResortFont();
    _GetDecoratorFont();
    _GetFreeTypeLibrary();
    }

//---------------------------------------------------------------------------------------
// @bsimethod                                                   Jeff.Marker     03/2015
//---------------------------------------------------------------------------------------
DgnFontCR DgnFontManager::GetLastResortTrueTypeFont() { return T_HOST.GetFontAdmin().GetLastResortTrueTypeFont(); }
DgnFontCR DgnFontManager::GetLastResortRscFont() { return T_HOST.GetFontAdmin().GetLastResortRscFont(); }
DgnFontCR DgnFontManager::GetLastResortShxFont() { return T_HOST.GetFontAdmin().GetLastResortShxFont(); }
DgnFontCR DgnFontManager::GetAnyLastResortFont() { return T_HOST.GetFontAdmin().GetAnyLastResortFont(); }
DgnFontCR DgnFontManager::GetDecoratorFont() { return T_HOST.GetFontAdmin().GetDecoratorFont(); }
DgnFontCR DgnFontManager::ResolveFont(DgnFontCP font) { return T_HOST.GetFontAdmin()._ResolveFont(font); }

//---------------------------------------------------------------------------------------
// @bsimethod                                                   Jeff.Marker     03/2015
//---------------------------------------------------------------------------------------
DgnFontId DgnFonts::DbFontMapDirect::Iterator::Entry::GetId() const { Verify(); return m_sql->GetValueId<DgnFontId>(0); }
DgnFontType DgnFonts::DbFontMapDirect::Iterator::Entry::GetType() const { Verify(); return (DgnFontType)m_sql->GetValueInt(1); }
Utf8CP DgnFonts::DbFontMapDirect::Iterator::Entry::GetName() const { Verify(); return m_sql->GetValueText(2); }

//---------------------------------------------------------------------------------------
// @bsimethod                                                   Jeff.Marker     03/2015
//---------------------------------------------------------------------------------------
DgnFonts::DbFontMapDirect::Iterator::const_iterator DgnFonts::DbFontMapDirect::Iterator::begin() const
    {
    if (!m_stmt.IsValid())
        {
        Utf8String sql = MakeSqlString(SqlPrintfString("SELECT Id,Type,Name FROM %s", m_dbFonts.m_tableName.c_str()), false);
        m_db->GetCachedStatement(m_stmt, sql.c_str());
        m_params.Bind(*m_stmt);
        }
    else
        {
        m_stmt->Reset();
        }

    return Entry(m_stmt.get(), (BE_SQLITE_ROW == m_stmt->Step()));
    }

//---------------------------------------------------------------------------------------
// @bsimethod                                                   Jeff.Marker     03/2015
//---------------------------------------------------------------------------------------
size_t DgnFonts::DbFontMapDirect::Iterator::QueryCount() const
    {
    Utf8String sql = MakeSqlString(SqlPrintfString("SELECT COUNT(*) FROM %s", m_dbFonts.m_tableName.c_str()), false);

    Statement query;
    query.Prepare(*m_db, sql.c_str());
    m_params.Bind(query);

    if (BE_SQLITE_ROW != query.Step())
        {
        BeAssert(false);
        return 0;
        }

    return (size_t)query.GetValueInt(0);
    }

//---------------------------------------------------------------------------------------
// @bsimethod                                                   Jeff.Marker     03/2015
//---------------------------------------------------------------------------------------
BentleyStatus DgnFonts::DbFontMapDirect::CreateFontTable()
    {
    DbResult createStatus = m_dbFonts.m_db.CreateTable(m_dbFonts.m_tableName.c_str(),
        "Id INTEGER PRIMARY KEY,"
        "Type INT,"
        "Name CHAR NOT NULL COLLATE NOCASE,"
        "Metadata BLOB,"
        "CONSTRAINT names UNIQUE(Type,Name)");
    
    if (BE_SQLITE_OK != createStatus)
        return ERROR;

    return SUCCESS;
    }

//---------------------------------------------------------------------------------------
// @bsimethod                                                   Jeff.Marker     03/2015
//---------------------------------------------------------------------------------------
DgnFontPtr DgnFonts::DbFontMapDirect::QueryById(DgnFontId id) const
    {
    PRECONDITION(id.IsValid(), nullptr);

    Statement query;
    query.Prepare(m_dbFonts.m_db, SqlPrintfString("SELECT Type,Name,Metadata FROM %s WHERE Id=?", m_dbFonts.m_tableName.c_str()));
    query.BindId(1, id);

    if (BE_SQLITE_ROW != query.Step())
        return nullptr;

    return DgnFontPersistence::Db::FromDb(m_dbFonts, id, (DgnFontType)query.GetValueInt(0), query.GetValueText(1), (Byte const*)query.GetValueBlob(2), (size_t)query.GetColumnBytes(2));
    }

//---------------------------------------------------------------------------------------
// @bsimethod                                                   Jeff.Marker     03/2015
//---------------------------------------------------------------------------------------
DgnFontPtr DgnFonts::DbFontMapDirect::QueryByTypeAndName(DgnFontType type, Utf8CP name) const
    {
    PRECONDITION(!Utf8String::IsNullOrEmpty(name), nullptr);

    Statement query;
    query.Prepare(m_dbFonts.m_db, SqlPrintfString("SELECT Id,Metadata FROM %s WHERE Type=? AND Name=?", m_dbFonts.m_tableName.c_str()));
    query.BindInt(1, (int)type);
    query.BindText(2, name, Statement::MakeCopy::No);

    if (BE_SQLITE_ROW != query.Step())
        return nullptr;

    return DgnFontPersistence::Db::FromDb(m_dbFonts, query.GetValueId<DgnFontId>(0), type, name, (Byte const*)query.GetValueBlob(1), (size_t)query.GetColumnBytes(1));
    }

//---------------------------------------------------------------------------------------
// @bsimethod                                                   Jeff.Marker     03/2015
//---------------------------------------------------------------------------------------
DgnFontId DgnFonts::DbFontMapDirect::QueryIdByTypeAndName(DgnFontType type, Utf8CP name) const
    {
    PRECONDITION(!Utf8String::IsNullOrEmpty(name), DgnFontId());

    Statement query;
    query.Prepare(m_dbFonts.m_db, SqlPrintfString("SELECT Id FROM %s WHERE Type=? AND Name=?", m_dbFonts.m_tableName.c_str()));
    query.BindInt(1, (int)type);
    query.BindText(2, name, Statement::MakeCopy::No);

    if (BE_SQLITE_ROW != query.Step())
        return DgnFontId();

    return query.GetValueId<DgnFontId>(0);
    }

//---------------------------------------------------------------------------------------
// @bsimethod                                                   Jeff.Marker     03/2015
//---------------------------------------------------------------------------------------
bool DgnFonts::DbFontMapDirect::ExistsById(DgnFontId id) const
    {
    PRECONDITION(id.IsValid(), false);

    Statement query;
    query.Prepare(m_dbFonts.m_db, SqlPrintfString("SELECT COUNT(*) FROM %s WHERE Id=?", m_dbFonts.m_tableName.c_str()));
    query.BindId(1, id);

    if (BE_SQLITE_ROW != query.Step())
        {
        BeAssert(false);
        return false;
        }

    return (query.GetValueInt(0) > 0);
    }

//---------------------------------------------------------------------------------------
// @bsimethod                                                   Jeff.Marker     03/2015
//---------------------------------------------------------------------------------------
bool DgnFonts::DbFontMapDirect::ExistsByTypeAndName(DgnFontType type, Utf8CP name) const
    {
    PRECONDITION(!Utf8String::IsNullOrEmpty(name), false);

    Statement query;
    query.Prepare(m_dbFonts.m_db, SqlPrintfString("SELECT COUNT(*) FROM %s WHERE Type=? AND Name=?", m_dbFonts.m_tableName.c_str()));
    query.BindInt(1, (int)type);
    query.BindText(2, name, Statement::MakeCopy::No);

    if (BE_SQLITE_ROW != query.Step())
        {
        BeAssert(false);
        return false;
        }

    return (query.GetValueInt(0) > 0);
    }

//---------------------------------------------------------------------------------------
// @bsimethod                                                   Jeff.Marker     03/2015
//---------------------------------------------------------------------------------------
BentleyStatus DgnFonts::DbFontMapDirect::Insert(DgnFontCR font, DgnFontId& id)
    {
    bvector<Byte> metadata;
    if (SUCCESS != DgnFontPersistence::Db::MetadataToDb(metadata, font))
        {
        BeAssert(false);
        return ERROR;
        }
    
    id.Invalidate();
    DbResult rc= m_dbFonts.m_db.GetServerIssuedId(id, m_dbFonts.m_tableName.c_str(), "Id");

    if (BE_SQLITE_OK != rc)
        {
        BeAssert(false);
        return ERROR;
        }

    Statement insert;
    insert.Prepare(m_dbFonts.m_db, SqlPrintfString("INSERT INTO %s (Id,Type,Name,Metadata) VALUES (?,?,?,?)", m_dbFonts.m_tableName.c_str()));
    insert.BindInt(1, static_cast<int>(id.GetValue()));
    insert.BindInt(2, static_cast<int>(font.GetType()));
    insert.BindText(3, font.GetName(), Statement::MakeCopy::No);
    insert.BindBlob(4, &metadata[0], (int)metadata.size(), Statement::MakeCopy::No);

    if (BE_SQLITE_DONE != insert.Step())
        {
        BeAssert(false);
        return ERROR;
        }

    return SUCCESS;
    }

//---------------------------------------------------------------------------------------
// @bsimethod                                                   Jeff.Marker     03/2015
//---------------------------------------------------------------------------------------
BentleyStatus DgnFonts::DbFontMapDirect::Update(DgnFontCR font, DgnFontId id)
    {
    PRECONDITION(id.IsValid(), ERROR);
    
    bvector<Byte> metadata;
    if (SUCCESS != DgnFontPersistence::Db::MetadataToDb(metadata, font))
        {
        BeAssert(false);
        return ERROR;
        }

    Statement update;
    update.Prepare(m_dbFonts.m_db, SqlPrintfString("UPDATE %s SET Type=?,Name=?,Metadata=? WHERE Id=?", m_dbFonts.m_tableName.c_str()));
    update.BindInt(1, static_cast<int>(font.GetType()));
    update.BindText(2, font.GetName(), Statement::MakeCopy::No);
    update.BindBlob(3, &metadata[0], (int)metadata.size(), Statement::MakeCopy::No);

    update.BindInt(5, (int)id.GetValue());

    if (BE_SQLITE_DONE != update.Step())
        {
        BeAssert(false);
        return ERROR;
        }

    return SUCCESS;
    }

//---------------------------------------------------------------------------------------
// @bsimethod                                                   Jeff.Marker     03/2015
//---------------------------------------------------------------------------------------
BentleyStatus DgnFonts::DbFontMapDirect::Delete(DgnFontId id)
    {
    PRECONDITION(id.IsValid(), ERROR);

    Statement del;
    del.Prepare(m_dbFonts.m_db, SqlPrintfString("DELETE FROM %s WHERE Id=?", m_dbFonts.m_tableName.c_str()));
    del.BindId(1, id);

    if (BE_SQLITE_DONE != del.Step())
        {
        BeAssert(false);
        return ERROR;
        }

    return SUCCESS;
    }

const Utf8CP DgnFonts::DbFaceDataDirect::FaceKey::FACE_NAME_Regular = "regular";
const Utf8CP DgnFonts::DbFaceDataDirect::FaceKey::FACE_NAME_Bold = "bold";
const Utf8CP DgnFonts::DbFaceDataDirect::FaceKey::FACE_NAME_Italic = "italic";
const Utf8CP DgnFonts::DbFaceDataDirect::FaceKey::FACE_NAME_BoldItalic = "bolditalic";

#define EMBEDDED_FACE_DATA_PROP_NS "dgn_Font"
#define EMBEDDED_FACE_DATA_PROP_NAME "EmbeddedFaceData"
static const PropertySpec EMBEDDED_FACE_DATA_PROPERTY_SPEC(EMBEDDED_FACE_DATA_PROP_NAME, EMBEDDED_FACE_DATA_PROP_NS);

//=======================================================================================
// @bsiclass                                                    Jeff.Marker     04/2015
//=======================================================================================
struct EmbeddedFaceDataIterator : public BeSQLite::DbTableIterator
{
    EmbeddedFaceDataIterator(DbR db) : BeSQLite::DbTableIterator(db) {}

    struct Entry : DbTableIterator::Entry, std::iterator<std::input_iterator_tag, Entry const>
    {
    private:
        friend struct EmbeddedFaceDataIterator;
        Entry(StatementP sql, bool isValid) : DbTableIterator::Entry(sql, isValid) {}

    public:
        DgnFonts::DbFaceDataDirect::DataId GetId() const { Verify(); return m_sql->GetValueInt64(0); }
        Utf8CP GetToc() const { Verify(); return m_sql->GetValueText(1); }
        size_t GetTocSize() const { Verify(); return (size_t)m_sql->GetColumnBytes(1); }
        size_t GetRawSize() const { Verify(); return (size_t)m_sql->GetValueInt(2); }
        Entry const& operator*() const { return *this; }
    };

    typedef Entry const_iterator;
    const_iterator begin() const;
    const_iterator end() const { return Entry(NULL, false); }
};

//---------------------------------------------------------------------------------------
// @bsimethod                                                   Jeff.Marker     04/2015
//---------------------------------------------------------------------------------------
EmbeddedFaceDataIterator::const_iterator EmbeddedFaceDataIterator::begin() const
    {
    if (!m_stmt.IsValid())
        {
        Utf8String sql = MakeSqlString("SELECT Id,StrData,RawSize FROM " BEDB_TABLE_Property " WHERE Namespace='" EMBEDDED_FACE_DATA_PROP_NS "' AND Name='" EMBEDDED_FACE_DATA_PROP_NAME "'", true);
        m_db->GetCachedStatement(m_stmt, sql.c_str());
        m_params.Bind(*m_stmt);
        }
    else
        {
        m_stmt->Reset();
        }

    return Entry(m_stmt.get(), (BE_SQLITE_ROW == m_stmt->Step()));
    }

//---------------------------------------------------------------------------------------
// @bsimethod                                                   Jeff.Marker     04/2015
//---------------------------------------------------------------------------------------
static Json::Value jsonFromFaceMap(CharCP tocStart, CharCP tocEnd, DgnFonts::DbFaceDataDirect::DataId id)
    {
    Json::Value toc;
    Json::Reader reader;
    if (!reader.parse(tocStart, tocEnd, toc, false) || !toc.isArray())
        { BeAssert(false); }

    return toc;
    }

//---------------------------------------------------------------------------------------
// @bsimethod                                                   Jeff.Marker     04/2015
//---------------------------------------------------------------------------------------
static Json::Value jsonFromFaceMap(EmbeddedFaceDataIterator::Entry const& faceDataEntry)
    {
    CharCP tocStart = faceDataEntry.GetToc();
    CharCP tocEnd = (tocStart + faceDataEntry.GetTocSize());
    return jsonFromFaceMap(tocStart, tocEnd, faceDataEntry.GetId());
    }

//---------------------------------------------------------------------------------------
// @bsimethod                                                   Jeff.Marker     04/2015
//---------------------------------------------------------------------------------------
static DgnFonts::DbFaceDataDirect::FaceKey faceKeyFromJson(JsonValueCR json) { return DgnFonts::DbFaceDataDirect::FaceKey((DgnFontType)json["type"].asUInt(), json["familyName"].asCString(), json["faceName"].asCString()); }
static DgnFonts::DbFaceDataDirect::FaceSubId faceSubIdFromJson(JsonValueCR json) { return (DgnFonts::DbFaceDataDirect::FaceSubId)json["subId"].asUInt(); }

//---------------------------------------------------------------------------------------
// @bsimethod                                                   Jeff.Marker     04/2015
//---------------------------------------------------------------------------------------
uint64_t DgnFonts::DbFaceDataDirect::Iterator::Entry::GetId() const { Verify(); return m_sql->GetValueInt64(0); }

//---------------------------------------------------------------------------------------
// @bsimethod                                                   Jeff.Marker     04/2015
//---------------------------------------------------------------------------------------
DgnFonts::DbFaceDataDirect::T_FaceMap DgnFonts::DbFaceDataDirect::Iterator::Entry::GenerateFaceMap() const
    {
    Verify();
    
    T_FaceMap faces;
    CharCP tocStart = m_sql->GetValueText(1);
    CharCP tocEnd = (tocStart + m_sql->GetColumnBytes(1));
    Json::Value toc = jsonFromFaceMap(tocStart, tocEnd, m_sql->GetValueInt64(0));
    for (Json::Value::const_iterator faceKeyIter = ((JsonValueCR)toc).begin(); ((JsonValueCR)toc).end() != faceKeyIter; ++faceKeyIter)
        faces[faceSubIdFromJson(*faceKeyIter)] = faceKeyFromJson(*faceKeyIter);
    
    return faces;
    }

//---------------------------------------------------------------------------------------
// @bsimethod                                                   Jeff.Marker     04/2015
//---------------------------------------------------------------------------------------
DgnFonts::DbFaceDataDirect::Iterator::const_iterator DgnFonts::DbFaceDataDirect::Iterator::begin() const
    {
    if (!m_stmt.IsValid())
        {
        Utf8String sql = MakeSqlString("SELECT Id,StrData FROM " BEDB_TABLE_Property " WHERE Namespace='" EMBEDDED_FACE_DATA_PROP_NS "' AND Name='" EMBEDDED_FACE_DATA_PROP_NAME "'", true);
        m_db->GetCachedStatement(m_stmt, sql.c_str());
        m_params.Bind(*m_stmt);
        }
    else
        {
        m_stmt->Reset();
        }

    return Entry(m_stmt.get(), (BE_SQLITE_ROW == m_stmt->Step()));
    }

//---------------------------------------------------------------------------------------
// @bsimethod                                                   Jeff.Marker     04/2015
//---------------------------------------------------------------------------------------
size_t DgnFonts::DbFaceDataDirect::Iterator::QueryCount() const
    {
    Utf8String sql = MakeSqlString("SELECT COUNT(*) FROM " BEDB_TABLE_Property " WHERE Namespace='" EMBEDDED_FACE_DATA_PROP_NS "' AND Name='" EMBEDDED_FACE_DATA_PROP_NAME "'", true);

    Statement query;
    query.Prepare(*m_db, sql.c_str());
    m_params.Bind(query);

    if (BE_SQLITE_ROW != query.Step())
        {
        BeAssert(false);
        return 0;
        }

    return (size_t)query.GetValueInt(0);
    }

//---------------------------------------------------------------------------------------
// @bsimethod                                                   Jeff.Marker     04/2015
//---------------------------------------------------------------------------------------
BentleyStatus DgnFonts::DbFaceDataDirect::QueryById(bvector<Byte>& fontData, DataId id)
    {
    uint32_t fontDataSize;
    if (BE_SQLITE_ROW != m_dbFonts.m_db.QueryPropertySize(fontDataSize, EMBEDDED_FACE_DATA_PROPERTY_SPEC, id, 0))
        return ERROR;
    
    fontData.resize(fontDataSize);
    if (BE_SQLITE_ROW != m_dbFonts.m_db.QueryProperty(&fontData[0], fontDataSize, EMBEDDED_FACE_DATA_PROPERTY_SPEC, id, 0))
        return ERROR;
    
    return SUCCESS;
    }

//---------------------------------------------------------------------------------------
// @bsimethod                                                   Jeff.Marker     04/2015
//---------------------------------------------------------------------------------------
BentleyStatus DgnFonts::DbFaceDataDirect::QueryByFace(bvector<Byte>& data, FaceSubId& subId, FaceKeyCR key)
    {
    EmbeddedFaceDataIterator allFaceData(m_dbFonts.m_db);
    for (EmbeddedFaceDataIterator::Entry const& faceDataEntry : allFaceData)
        {
        Json::Value toc = jsonFromFaceMap(faceDataEntry);
        for (Json::Value::const_iterator faceKeyIter = ((JsonValueCR)toc).begin(); ((JsonValueCR)toc).end() != faceKeyIter; ++faceKeyIter)
            {
            FaceKey currFaceKey = faceKeyFromJson(*faceKeyIter);
            if (!key.Equals(currFaceKey))
                continue;
            
            subId = faceSubIdFromJson(*faceKeyIter);
            
            data.resize(faceDataEntry.GetRawSize());
            if (BE_SQLITE_ROW != m_dbFonts.m_db.QueryProperty(&data[0], (uint32_t)data.size(), EMBEDDED_FACE_DATA_PROPERTY_SPEC, faceDataEntry.GetId(), 0))
                return ERROR;
            
            return SUCCESS;
            }
        }

    return ERROR;
    }

//---------------------------------------------------------------------------------------
// @bsimethod                                                   Jeff.Marker     04/2015
//---------------------------------------------------------------------------------------
bool DgnFonts::DbFaceDataDirect::Exists(FaceKeyCR key)
    {
    EmbeddedFaceDataIterator allFaceData(m_dbFonts.m_db);
    for (EmbeddedFaceDataIterator::Entry const& faceDataEntry : allFaceData)
        {
        Json::Value toc = jsonFromFaceMap(faceDataEntry);
        for (Json::ValueConstIterator faceKeyIter = ((JsonValueCR)toc).begin(); ((JsonValueCR)toc).end() != faceKeyIter; ++faceKeyIter)
            {
            FaceKey currFaceKey = faceKeyFromJson(*faceKeyIter);
            if (!key.Equals(currFaceKey))
                continue;

            return true;
            }
        }
    
    return false;
    }

//---------------------------------------------------------------------------------------
// @bsimethod                                                   Jeff.Marker     04/2015
//---------------------------------------------------------------------------------------
BentleyStatus DgnFonts::DbFaceDataDirect::Insert(Byte const* data, size_t size, T_FaceMapCR keys)
    {
    Statement idQuery;
    idQuery.Prepare(m_dbFonts.m_db, "SELECT MAX(Id) FROM " BEDB_TABLE_Property " WHERE Namespace='" EMBEDDED_FACE_DATA_PROP_NS "' AND Name='" EMBEDDED_FACE_DATA_PROP_NAME "'");
    if (BE_SQLITE_ROW != idQuery.Step())
        {
        BeAssert(false);
        return ERROR;
        }

    DataId id = (idQuery.GetValueInt64(0) + 1);

    // Db does not expose a SaveProperty that lets us save a string and blob at the same time.
    // Use the API for the blob so we get compression; manually insert the table of contents string.
    
    if (BE_SQLITE_OK != m_dbFonts.m_db.SaveProperty(EMBEDDED_FACE_DATA_PROPERTY_SPEC, data, (uint32_t)size, id, 0))
        return ERROR;

    Json::Value toc(Json::ValueType::arrayValue);
    for (T_FaceMap::value_type const& keyEntry : keys)
        {
        FaceKeyCR faceKey = keyEntry.second;
        
        Json::Value entry(Json::ValueType::objectValue);
        entry["subId"] = (Json::UInt)keyEntry.first;
        entry["type"] = (Json::UInt)faceKey.m_type;
        entry["familyName"] = faceKey.m_familyName.c_str();
        entry["faceName"] = faceKey.m_faceName.c_str();
        
        toc.append(entry);
        }
    
    Utf8String tocString = Json::FastWriter::ToString(toc);

    Statement update;
    update.Prepare(m_dbFonts.m_db, "UPDATE " BEDB_TABLE_Property " SET StrData=? WHERE Namespace='" EMBEDDED_FACE_DATA_PROP_NS "' AND Name='" EMBEDDED_FACE_DATA_PROP_NAME "' AND Id=?");
    update.BindText(1, tocString.c_str(), Statement::MakeCopy::No);
    update.BindInt64(2, id);

    if (BE_SQLITE_DONE != update.Step())
        {
        BeAssert(false);
        return ERROR;
        }
    
    return SUCCESS;
    }

//---------------------------------------------------------------------------------------
// @bsimethod                                                   Jeff.Marker     04/2015
//---------------------------------------------------------------------------------------
BentleyStatus DgnFonts::DbFaceDataDirect::Delete(FaceKeyCR key)
    {
    EmbeddedFaceDataIterator allFaceData(m_dbFonts.m_db);
    for (EmbeddedFaceDataIterator::Entry const& faceDataEntry : allFaceData)
        {
        Json::Value toc = jsonFromFaceMap(faceDataEntry);
        Json::ArrayIndex iFoundEntry = 0;
        for (; iFoundEntry < toc.size(); ++iFoundEntry)
            {
            FaceKey currFaceKey = faceKeyFromJson(toc[iFoundEntry]);
            if (!key.Equals(currFaceKey))
                continue;

            break;
            }
        
        if (toc.size() == iFoundEntry)
            continue;
        
        toc.removeIndex(iFoundEntry);
        
        // No more faces for this entry? Delete it entirely.
        if (toc.empty())
            {
            if (BE_SQLITE_DONE != m_dbFonts.m_db.DeleteProperty(EMBEDDED_FACE_DATA_PROPERTY_SPEC, faceDataEntry.GetId(), 0))
                return ERROR;

            return SUCCESS;
            }

        // Otherwise persist the trimmed table of contents.
        Utf8String tocString = Json::FastWriter::ToString(toc);

        Statement update;
        update.Prepare(m_dbFonts.m_db, "UPDATE " BEDB_TABLE_Property " SET StrData=? WHERE Namespace='" EMBEDDED_FACE_DATA_PROP_NS "' AND Name='" EMBEDDED_FACE_DATA_PROP_NAME "' AND Id=?");
        update.BindText(1, tocString.c_str(), Statement::MakeCopy::No);
        update.BindInt64(2, faceDataEntry.GetId());

        if (BE_SQLITE_DONE != update.Step())
            {
            BeAssert(false);
            return ERROR;
            }

        return SUCCESS;
        }
    
    return ERROR;
    }

BEGIN_UNNAMED_NAMESPACE
// NB: This is static, rather than being a member of DgnFonts, because DgnFont, DgnFontDataSession, IDgnFontData, et al have no backpointer to the DgnFonts or DgnDb to which they belong.
// It is assumed that acquirers of this mutex will not need to acquire additional mutexes, or will order their locks appropriately.
static BeMutex s_fontsMutex;
END_UNNAMED_NAMESPACE

/*---------------------------------------------------------------------------------**//**
* @bsimethod                                                    Paul.Connelly   05/17
+---------------+---------------+---------------+---------------+---------------+------*/
BeMutex& DgnFonts::GetMutex()
    {
    return s_fontsMutex;
    }

//---------------------------------------------------------------------------------------
// @bsimethod                                                   Jeff.Marker     03/2015
//---------------------------------------------------------------------------------------
void DgnFonts::Update()
    {
    DgnFonts::FlagHolder lock(m_isFontMapLoaded);
    if (lock.IsSet())
        return;
<<<<<<< HEAD
    
=======

>>>>>>> f267db18
    for (DbFontMapDirect::Iterator::Entry const& entry : DbFontMap().MakeIterator())
        {
        DgnFontId id = entry.GetId();
        DgnFontPtr font = DbFontMap().QueryById(id);
        if (!font.IsValid())
            font = DgnFontManager::GetAnyLastResortFont().Clone();
        
        m_fontMap[id] = font;
        }
    }

//---------------------------------------------------------------------------------------
// @bsimethod                                                   Jeff.Marker     03/2015
//---------------------------------------------------------------------------------------
DgnFontCP DgnFonts::FindFontById(DgnFontId id) const
    {
    const_cast<DgnFonts*>(this)->Update();
    T_FontMap::const_iterator iter = m_fontMap.find(id);
    return ((m_fontMap.end() != iter) ? iter->second.get() : nullptr);
    }

//---------------------------------------------------------------------------------------
// @bsimethod                                                   Jeff.Marker     03/2015
//---------------------------------------------------------------------------------------
DgnFontCP DgnFonts::FindFontByTypeAndName(DgnFontType type, Utf8CP name) const
    {
    const_cast<DgnFonts*>(this)->Update();

    for (T_FontMap::value_type const& entry : m_fontMap)
        {
        DgnFontCR existingFont = *entry.second;
        if ((existingFont.GetType() == type) && existingFont.GetName().EqualsI(name))
            return entry.second.get();
        }

    return nullptr;
    }

//---------------------------------------------------------------------------------------
// @bsimethod                                                   Jeff.Marker     03/2015
//---------------------------------------------------------------------------------------
DgnFontId DgnFonts::FindId(DgnFontCR font) const
    {
    const_cast<DgnFonts*>(this)->Update();
    
    for (T_FontMap::value_type const& entry : m_fontMap)
        {
        DgnFontCR existingFont = *entry.second;
        if ((font.GetType() == existingFont.GetType()) && font.GetName().EqualsI(existingFont.GetName()))
            return entry.first;
        }

    return DgnFontId();
    }

//---------------------------------------------------------------------------------------
// @bsimethod                                                   Jeff.Marker     03/2015
//---------------------------------------------------------------------------------------
DgnFontId DgnFonts::AcquireId(DgnFontCR font)
    {
    // This calls Update for us. Nevertheless we need the mutex in case we or another thread is accessing or mutating the map
    BeMutexHolder lock(GetMutex());

    DgnFontId existingId = FindId(font);
    if (existingId.IsValid())
        return existingId;

    DgnFontId newId;
    if (SUCCESS != DbFontMap().Insert(font, newId))
        return DgnFontId();

    m_fontMap[newId] = DbFontMap().QueryById(newId);

    return newId;
    }

//---------------------------------------------------------------------------------------
// @bsimethod                                                   Jeff.Marker     05/2015
//---------------------------------------------------------------------------------------
uint32_t const* DgnFont::Utf8ToUcs4(bvector<Byte>& ucs4CharsBuffer, size_t& numUcs4Chars, Utf8StringCR str)
    {
    if (SUCCESS != BeStringUtilities::TranscodeStringDirect(ucs4CharsBuffer, "UCS-4", (Byte const*)str.c_str(), sizeof(Utf8Char) * (str.size() + 1), "UTF-8"))
        return 0;

    // ICU for UCS-4 injects a BOM on the front which we don't want.
    BeAssert(0xfeff == *(uint32_t const*)&ucs4CharsBuffer[0]);
    uint32_t const* ucs4Chars = (uint32_t const*)&ucs4CharsBuffer[sizeof(uint32_t)];
    size_t maxNumUcs4Chars = ((ucs4CharsBuffer.size() - 1) / 4);
    numUcs4Chars = 0;
    while ((0 != ucs4Chars[numUcs4Chars]) && (numUcs4Chars < maxNumUcs4Chars))
        ++numUcs4Chars;

    return ucs4Chars;
    }

//---------------------------------------------------------------------------------------
// @bsimethod                                                   Jeff.Marker     03/2015
//---------------------------------------------------------------------------------------
void DgnFont::ScaleAndOffsetGlyphRange(DRange2dR range, DPoint2dCR scale, DPoint2d offset)
    {
    range.low.x = (range.low.x * scale.x) + offset.x;
    range.low.y = (range.low.y * scale.y) + offset.y;
    range.high.x = (range.high.x * scale.x) + offset.x;
    range.high.y = (range.high.y * scale.y) + offset.y;
    }

//---------------------------------------------------------------------------------------
// @bsimethod                                                   Jeff.Marker     03/2015
//---------------------------------------------------------------------------------------
bool DgnFontDataSession::Start()
    {
    DgnFonts::FlagHolder lock(m_hasStarted);
    if (!lock.IsSet())
        {
        m_isValid = ((nullptr != m_data) && (SUCCESS == m_data->_AddDataRef()));
        }
    
    return m_isValid;
    }

//---------------------------------------------------------------------------------------
// @bsimethod                                                   Jeff.Marker     03/2015
//---------------------------------------------------------------------------------------
void DgnFontDataSession::Stop()
    {
    BeMutexHolder lock(DgnFonts::GetMutex());

    if (m_isValid)
        m_data->_ReleaseDataRef();
    
    m_hasStarted = false;
    m_isValid = false;
    }

//---------------------------------------------------------------------------------------
// @bsimethod                                                   Jeff.Marker     03/2015
//---------------------------------------------------------------------------------------
DgnFont::~DgnFont() { m_dataSession.Stop(); DELETE_AND_CLEAR(m_data); }

//---------------------------------------------------------------------------------------
// @bsimethod                                                   Jeff.Marker     03/2015
//---------------------------------------------------------------------------------------
void DgnFont::CopyFrom(DgnFontCR rhs)
    {
    m_type = rhs.m_type;
    m_name = rhs.m_name;
    m_data = ((nullptr != rhs.m_data) ? rhs.m_data->_CloneWithoutData() : nullptr);
    m_dataSession.Reset(m_data);
    }

//---------------------------------------------------------------------------------------
// @bsimethod                                                   Jeff.Marker     03/2015
//---------------------------------------------------------------------------------------
bool DgnFont::IsResolved() const
    {
    if (nullptr == m_data)
        return false;
    
    return m_dataSession.Start();
    }

//---------------------------------------------------------------------------------------
// @bsimethod                                                   Jeff.Marker     10/2015
//---------------------------------------------------------------------------------------
DgnFontStyle DgnFont::FontStyleFromBoldItalic(bool isBold, bool isItalic)
    {
    DgnFontStyle fontStyle = DgnFontStyle::Regular;
    if (isBold && isItalic)
        fontStyle = DgnFontStyle::BoldItalic;
    else if (isBold)
        fontStyle = DgnFontStyle::Bold;
    else if (isItalic)
        fontStyle = DgnFontStyle::Italic;
    
    return fontStyle;
    }

//---------------------------------------------------------------------------------------
// @bsimethod                                                   Jeff.Marker     10/2015
//---------------------------------------------------------------------------------------
void DgnFont::FontStyleToBoldItalic(bool& isBold, bool& isItalic, DgnFontStyle fontStyle)
    {
    isBold = ((DgnFontStyle::Bold == fontStyle) || (DgnFontStyle::BoldItalic == fontStyle));
    isItalic = ((DgnFontStyle::Italic == fontStyle) || (DgnFontStyle::BoldItalic == fontStyle));
    }

//---------------------------------------------------------------------------------------
// @bsimethod                                                   Jeff.Marker     03/2015
//---------------------------------------------------------------------------------------
DgnFontPtr DgnFontPersistence::Db::FromDb(DgnFonts& dbFonts, DgnFontId id, DgnFontType type, Utf8CP name, Byte const* metadata, size_t metadataSize)
    {
    switch (type)
        {
        case DgnFontType::TrueType: return DgnTrueTypeFontFromDb(dbFonts, id, name, metadata, metadataSize);
        case DgnFontType::Rsc: return DgnRscFontFromDb(dbFonts, id, name, metadata, metadataSize);
        case DgnFontType::Shx: return DgnShxFontFromDb(dbFonts, id, name, metadata, metadataSize);
        }
    
    BeAssert(false);
    return nullptr;
    }

//---------------------------------------------------------------------------------------
// @bsimethod                                                   Jeff.Marker     03/2015
//---------------------------------------------------------------------------------------
BentleyStatus DgnFontPersistence::Db::MetadataToDb(bvector<Byte>& metadata, DgnFontCR font)
    {
    switch (font.GetType())
        {
        case DgnFontType::TrueType: return SUCCESS;
        case DgnFontType::Rsc: return DgnRscFontMetadataToDb(metadata, static_cast<DgnRscFontCR>(font));
        case DgnFontType::Shx: return DgnShxFontMetadataToDb(metadata, static_cast<DgnShxFontCR>(font));
        }

    BeAssert(false);
    return ERROR;
    }

//---------------------------------------------------------------------------------------
// @bsimethod                                                   Jeff.Marker     03/2015
//---------------------------------------------------------------------------------------
BentleyStatus DgnFontPersistence::Db::Embed(DgnFonts::DbFaceDataDirect& faceData, DgnFontCR font)
    {
    IDgnFontDataP data = font.m_data;
    if (nullptr == data)
        return ERROR;
    
    return data->_Embed(faceData);
    }

//---------------------------------------------------------------------------------------
// @bsimethod                                                   Jeff.Marker     12/2015
//---------------------------------------------------------------------------------------
bool DgnFontPersistence::Db::IsAnyFaceEmbedded(DgnFontCR font, DgnFonts::DbFaceDataDirect& fontData)
    {
    // As opposed to adding a method to IDgnFontData or doing dynamic casting, I'm choosing this runaround until proven inadequate.
    return (fontData.Exists(DgnFonts::DbFaceDataDirect::FaceKey(font.GetType(), font.GetName().c_str(), DgnFonts::DbFaceDataDirect::FaceKey::FACE_NAME_Regular))
        || fontData.Exists(DgnFonts::DbFaceDataDirect::FaceKey(font.GetType(), font.GetName().c_str(), DgnFonts::DbFaceDataDirect::FaceKey::FACE_NAME_Bold))
        || fontData.Exists(DgnFonts::DbFaceDataDirect::FaceKey(font.GetType(), font.GetName().c_str(), DgnFonts::DbFaceDataDirect::FaceKey::FACE_NAME_Italic))
        || fontData.Exists(DgnFonts::DbFaceDataDirect::FaceKey(font.GetType(), font.GetName().c_str(), DgnFonts::DbFaceDataDirect::FaceKey::FACE_NAME_BoldItalic)));
    }

//---------------------------------------------------------------------------------------
// @bsimethod                                                   Jeff.Marker     03/2015
//---------------------------------------------------------------------------------------
DgnFontPtr DgnFontPersistence::Missing::CreateMissingFont(DgnFontType type, Utf8CP name)
    {
    switch (type)
        {
        case DgnFontType::TrueType: return new DgnTrueTypeFont(name, nullptr);
        case DgnFontType::Rsc: return new DgnRscFont(name, nullptr);
        case DgnFontType::Shx: return new DgnShxFont(name, nullptr);
        }

    BeAssert(false);
    return nullptr;
    }

//---------------------------------------------------------------------------------------
// @bsimethod                                                   Jeff.Marker     12/2015
//---------------------------------------------------------------------------------------
DgnFontId DgnImportContext::_RemapFont(DgnFontId srcId)
    {
    // Alreay remapped once? Use cached result.
    DgnFontId dstId = m_remap.Find(srcId);
    if (dstId.IsValid())
        return dstId;
    
    // N.B. This logic assumes that font type and name is unique enough for remapping purposes.
    // While it is technically possible for a font with the same type and name to have differing metadata or glyph data, this should be rare enough in practice that we don't want to code around that scenario.

    DgnFontCP srcFont = m_sourceDb.Fonts().FindFontById(srcId);
    if (nullptr == srcFont)
        {
        // Invalid source ID? Options might include:
        //      (a) simply retain the ID -- bad because who knows if this ID is or will become valid in the destination and thus result in different behavior
        //      (b) remap to 0 (the invalid ID) -- would effectively keep behavior, but also not great because we'd be propagating junk into the destination
        //      (c) remap to a last resort font -- change in display and behavior, but would ensure usable data is written to the destination
        //  I'll side with (c) right now... as a "least bad" option.
        BeDataAssert(false);
        srcFont = &T_HOST.GetFontAdmin().GetAnyLastResortFont();
        }

    // Does it already exist in the destination? Use the destination ID. Don't bother bringing over glyph data in this case; ensure the destination continues to act the same.
    DgnFontCP dstFont = m_destDb.Fonts().FindFontByTypeAndName(srcFont->GetType(), srcFont->GetName().c_str());
    if (nullptr != dstFont)
        {
        dstId = m_destDb.Fonts().FindId(*dstFont);
        BeDataAssert(dstId.IsValid()); // If FindFontByTypeAndName returned a font, it'd better have an ID. No good way to recover anyway.
        return m_remap.Add(srcId, dstId);
        }
    
    // Doesn't exist in the destination? Create a copy.
    dstId = m_destDb.Fonts().AcquireId(*srcFont);
    BeDataAssert(dstId.IsValid()); // No good way to recover.
    
    // If the source had embedded glyph data, copy it as well. Don't force embedding in case the app interjects and manages separately.
    if (DgnFontPersistence::Db::IsAnyFaceEmbedded(*srcFont, m_sourceDb.Fonts().DbFaceData()))
        DgnFontPersistence::Db::Embed(m_destDb.Fonts().DbFaceData(), *srcFont);
    
    return m_remap.Add(srcId, dstId);
    }

/*---------------------------------------------------------------------------------**//**
* @bsimethod                                                    Brien.Bastings  09/05
+---------------+---------------+---------------+---------------+---------------+------*/
static bool mightHaveHole(GPArrayCP gpa)
    {
    size_t  loopCount = 0;

    for (int loopStart = 0, loopEnd = 0; loopStart < gpa->GetCount(); loopStart = loopEnd+1)
        {
        GraphicsPoint const* gPt = gpa->GetConstPtr(loopStart);

        if (gPt && (HMASK_RSC_HOLE == (gPt->mask & HMASK_RSC_HOLE))) // NOTE: Mask value weirdness, hole shares bits with line/poly...
            return true;

        loopEnd = jmdlGraphicsPointArray_findMajorBreakAfter(gpa, loopStart);
        loopCount++;
        }

    return loopCount > 1;
    }

/*---------------------------------------------------------------------------------**//**
* @bsimethod                                                    Brien.Bastings  10/12
+---------------+---------------+---------------+---------------+---------------+------*/
static bool isPhysicallyClosed(ICurvePrimitiveCR primitive)
    {
    switch (primitive.GetCurvePrimitiveType())
        {
        case ICurvePrimitive::CURVE_PRIMITIVE_TYPE_LineString:
            return (primitive.GetLineStringCP ()->size() > 3 && primitive.GetLineStringCP ()->front().IsEqual(primitive.GetLineStringCP ()->back()));

        case ICurvePrimitive::CURVE_PRIMITIVE_TYPE_Arc:
            return primitive.GetArcCP ()->IsFullEllipse();

        case ICurvePrimitive::CURVE_PRIMITIVE_TYPE_BsplineCurve:
        case ICurvePrimitive::CURVE_PRIMITIVE_TYPE_InterpolationCurve:
        case ICurvePrimitive::CURVE_PRIMITIVE_TYPE_AkimaCurve:
        case ICurvePrimitive::CURVE_PRIMITIVE_TYPE_Spiral:
            return (primitive.GetProxyBsplineCurveCP ()->IsClosed());

        default:
            return false;
        }
    }

/*---------------------------------------------------------------------------------**//**
* @bsimethod                                                    Brien.Bastings  10/12
+---------------+---------------+---------------+---------------+---------------+------*/
CurveVectorPtr  DgnGlyph::GetCurveVector(bool& isFilled) const
    {
    CurveVectorPtr      curveVector = _GetCurveVector(isFilled);    // Give subclasses a chance to implement directly (instead of going through (stupid) GPA).

    if (curveVector.IsValid())
        return curveVector;

    GPArraySmartP  gpaText;

    if (SUCCESS != FillGpa(gpaText) || 0 == gpaText->GetCount())
        return curveVector;;
    
    isFilled = (0 != gpaText->GetArrayMask(HPOINT_ARRAYMASK_FILL));

    if (DoFixup::Always == _DoFixup() || (DoFixup::IfHoles == _DoFixup() && isFilled && mightHaveHole(gpaText)))
        {
        CurveVectorPtr  curves = gpaText->CreateCurveVector();

        if (!curves.IsValid())
            return curves;
            
        curves->ConsolidateAdjacentPrimitives();
        curves->FixupXYOuterInner();

        return curves;
        }

    // Create curve vector that is just a collection of curves and not an open/closed path or region...
    BentleyStatus            status = SUCCESS;
    bvector<CurveVectorPtr>  glyphCurves;

    for (int i=0, count = gpaText->GetCount(); i < count && SUCCESS == status; )
        {
        bool                isPoly = 0 != (gpaText->GetConstPtr(i)->mask & HMASK_RSC_POLY);
        ICurvePrimitivePtr  primitive;

        switch (gpaText->GetCurveType(i))
            {
            case GPCurveType::LineString:
                {
                bvector<DPoint3d> points;

                if (SUCCESS != (status = gpaText->GetLineString(&i, points)))
                    break;

                primitive = ICurvePrimitive::CreateLineString(points);
                break;
                }

            case GPCurveType::Ellipse:
                {
                DEllipse3d  ellipse;

                if (SUCCESS != (status = gpaText->GetEllipse(&i, &ellipse)))
                    break;

                primitive = ICurvePrimitive::CreateArc(ellipse);
                break;
                }

            case GPCurveType::Bezier:
            case GPCurveType::BSpline:
                {
                MSBsplineCurve  bcurve;

                if (SUCCESS != (status = gpaText->GetBCurve(&i, &bcurve)))
                    break;

                primitive = ICurvePrimitive::CreateBsplineCurve(bcurve);
                bcurve.ReleaseMem();
                break;
                }

            default:
                {
                i++;
                break;
                }
            }

        if (!primitive.IsValid())
            continue;

        CurveVectorPtr  singleCurve = CurveVector::Create((isPoly && isPhysicallyClosed(*primitive)) ? CurveVector::BOUNDARY_TYPE_Outer : CurveVector::BOUNDARY_TYPE_Open);

        singleCurve->push_back(primitive);
        glyphCurves.push_back(singleCurve);
        }

    size_t  nGlyphCurves = glyphCurves.size();

    if (0 == nGlyphCurves)
        return CurveVectorPtr(); // Empty glyph?!?

    if (1 == nGlyphCurves)
        {
        return glyphCurves.front(); // NOTE: Glyph fill flag should be set correctly for this case...
        }
    else
        {
        size_t  nClosed = 0, nOpen = 0;
        CurveVectorPtr  curves;

        for (CurveVectorPtr singleCurve: glyphCurves)
            {
            if (singleCurve->IsClosedPath())
                nClosed++;
            else
                nOpen++;
            }

        // NOTE: Create union region if all closed, create none for all open or mix...
        curves = CurveVector::Create((nClosed == nGlyphCurves) ? CurveVector::BOUNDARY_TYPE_UnionRegion : CurveVector::BOUNDARY_TYPE_None);

        for (CurveVectorPtr singleCurve: glyphCurves)
            {
            if (nOpen == nGlyphCurves)
                curves->push_back(singleCurve->front()); // NOTE: Flatten hierarchy, better to not have child vectors for disjoint collection of sticks...
            else
                curves->push_back(ICurvePrimitive::CreateChildCurveVector_SwapFromSource(*singleCurve));
            }

        if (0 != nClosed && 0 != nOpen)
            isFilled = true; // NOTE: Poly in mixed glyph treated as filled but glyph fill flag isn't set...

        return curves;
        }
    }
<|MERGE_RESOLUTION|>--- conflicted
+++ resolved
@@ -1,1235 +1,1231 @@
-/*--------------------------------------------------------------------------------------+
-|
-|     $Source: DgnCore/DgnFont.cpp $
-|
-|  $Copyright: (c) 2017 Bentley Systems, Incorporated. All rights reserved. $
-|
-+--------------------------------------------------------------------------------------*/
-#include <DgnPlatformInternal.h>
-#include <DgnPlatform/DgnFontData.h>
-#include <DgnPlatform/DgnRscFontStructures.h>   // For HMASK_RSC_HOLE
-
-
-//---------------------------------------------------------------------------------------
-// @bsimethod                                                   Jeff.Marker     03/2015
-//---------------------------------------------------------------------------------------
-DgnPlatformLib::Host::FontAdmin::~FontAdmin()
-    {
-    DELETE_AND_CLEAR(m_dbFonts);
-    DELETE_AND_CLEAR(m_lastResortFontDb);
-    }
-
-//---------------------------------------------------------------------------------------
-// @bsimethod                                                   Jeff.Marker     03/2015
-//---------------------------------------------------------------------------------------
-BeFileName DgnPlatformLib::Host::FontAdmin::_GetLastResortFontDbPath()
-    {
-    BeFileName path = DgnPlatformLib::GetHost().GetIKnownLocationsAdmin().GetDgnPlatformAssetsDirectory();
-    path.AppendToPath(L"lastresortfonts");
-
-    return path;
-    }
-
-//---------------------------------------------------------------------------------------
-// @bsimethod                                                   Jeff.Marker     03/2015
-//---------------------------------------------------------------------------------------
-BentleyStatus DgnPlatformLib::Host::FontAdmin::_EnsureLastResortFontDb()
-    {
-    BeAssert(nullptr == m_dbFonts);
-    
-    BeFileName path = _GetLastResortFontDbPath();
-    if (!path.empty())
-        {
-        unique_ptr<Db> lastResortDb(new Db());
-        DbResult openResult = lastResortDb->OpenBeSQLiteDb(path, Db::OpenParams(Db::OpenMode::Readonly));
-        if (BE_SQLITE_OK == openResult)
-            {
-            m_lastResortFontDb = lastResortDb.release();
-            m_dbFonts = new DgnFonts(*m_lastResortFontDb, "lastresortfont");
-            }
-        }
-
-    BeAssert(nullptr != m_dbFonts);
-
-    return nullptr != m_dbFonts ? SUCCESS : ERROR;
-    }
-
-//---------------------------------------------------------------------------------------
-// @bsimethod                                                   Jeff.Marker     03/2015
-//---------------------------------------------------------------------------------------
-DgnFontPtr DgnPlatformLib::Host::FontAdmin::_CreateLastResortFont(DgnFontType type)
-    {
-    Utf8String name;
-    switch (type)
-        {
-        case DgnFontType::TrueType: name = "LastResortTrueTypeFont"; break;
-        case DgnFontType::Rsc: name = "LastResortRscFont"; break;
-        case DgnFontType::Shx: name = "LastResortShxFont"; break;
-
-        default:
-            BeAssert(false);
-            return nullptr;
-        }
-    
-    DgnFontPtr foundFont = m_dbFonts->DbFontMap().QueryByTypeAndName(type, name.c_str());
-    if (!foundFont.IsValid())
-        {
-        BeAssert(false);
-        return nullptr;
-        }
-
-    return foundFont;
-    }
-
-//---------------------------------------------------------------------------------------
-// @bsimethod                                                   Jeff.Marker     03/2015
-//---------------------------------------------------------------------------------------
-DgnFontCR DgnPlatformLib::Host::FontAdmin::_ResolveFont(DgnFontCP font)
-    {
-    if ((nullptr != font) && font->IsResolved())
-        return *font;
-    
-    if (nullptr != font)
-        {
-        switch (font->GetType())
-            {
-            case DgnFontType::TrueType: return _GetLastResortTrueTypeFont();
-            case DgnFontType::Rsc: return _GetLastResortRscFont();
-            case DgnFontType::Shx: return _GetLastResortShxFont();
-        
-            default:
-                BeAssert(false);
-                // Fall through
-            }
-        }
-    
-    return _GetAnyLastResortFont();
-    }
-
-//---------------------------------------------------------------------------------------
-// @bsimethod                                                   Jeff.Marker     06/2016
-//---------------------------------------------------------------------------------------
-void DgnPlatformLib::Host::FontAdmin::Suspend()
-    {
-    DgnFonts::FlagHolder lock(m_suspended);
-    if (!lock.IsSet())
-        m_lastResortFontDb->CloseDb();
-    }
-
-//---------------------------------------------------------------------------------------
-// @bsimethod                                                   Jeff.Marker     06/2016
-//---------------------------------------------------------------------------------------
-void DgnPlatformLib::Host::FontAdmin::Resume()
-    {
-    if (m_suspended)
-        {
-        DgnFonts::FlagHolder lock(m_suspended);
-        if (m_suspended)
-            {
-            BeFileName path = _GetLastResortFontDbPath();
-            if (!path.empty())
-                {
-                DbResult openResult = m_lastResortFontDb->OpenBeSQLiteDb(path, Db::OpenParams(Db::OpenMode::Readonly));
-                if (BE_SQLITE_OK == openResult)
-                    {
-                    m_suspended = false;
-                    return;
-                    }
-                }
-
-            BeAssert(false && "Failed to resume font admin");
-            }
-        }
-    }
-
-/*---------------------------------------------------------------------------------**//**
-* Ensures that the FontAdmin is initialized to a state ready for thread-safe access.
-* @bsimethod                                                    Paul.Connelly   09/16
-+---------------+---------------+---------------+---------------+---------------+------*/
-void DgnPlatformLib::Host::FontAdmin::Initialize()
-    {
-    _EnsureLastResortFontDb();
-    _GetLastResortTrueTypeFont();
-    _GetLastResortRscFont();
-    _GetLastResortShxFont();
-    _GetAnyLastResortFont();
-    _GetDecoratorFont();
-    _GetFreeTypeLibrary();
-    }
-
-//---------------------------------------------------------------------------------------
-// @bsimethod                                                   Jeff.Marker     03/2015
-//---------------------------------------------------------------------------------------
-DgnFontCR DgnFontManager::GetLastResortTrueTypeFont() { return T_HOST.GetFontAdmin().GetLastResortTrueTypeFont(); }
-DgnFontCR DgnFontManager::GetLastResortRscFont() { return T_HOST.GetFontAdmin().GetLastResortRscFont(); }
-DgnFontCR DgnFontManager::GetLastResortShxFont() { return T_HOST.GetFontAdmin().GetLastResortShxFont(); }
-DgnFontCR DgnFontManager::GetAnyLastResortFont() { return T_HOST.GetFontAdmin().GetAnyLastResortFont(); }
-DgnFontCR DgnFontManager::GetDecoratorFont() { return T_HOST.GetFontAdmin().GetDecoratorFont(); }
-DgnFontCR DgnFontManager::ResolveFont(DgnFontCP font) { return T_HOST.GetFontAdmin()._ResolveFont(font); }
-
-//---------------------------------------------------------------------------------------
-// @bsimethod                                                   Jeff.Marker     03/2015
-//---------------------------------------------------------------------------------------
-DgnFontId DgnFonts::DbFontMapDirect::Iterator::Entry::GetId() const { Verify(); return m_sql->GetValueId<DgnFontId>(0); }
-DgnFontType DgnFonts::DbFontMapDirect::Iterator::Entry::GetType() const { Verify(); return (DgnFontType)m_sql->GetValueInt(1); }
-Utf8CP DgnFonts::DbFontMapDirect::Iterator::Entry::GetName() const { Verify(); return m_sql->GetValueText(2); }
-
-//---------------------------------------------------------------------------------------
-// @bsimethod                                                   Jeff.Marker     03/2015
-//---------------------------------------------------------------------------------------
-DgnFonts::DbFontMapDirect::Iterator::const_iterator DgnFonts::DbFontMapDirect::Iterator::begin() const
-    {
-    if (!m_stmt.IsValid())
-        {
-        Utf8String sql = MakeSqlString(SqlPrintfString("SELECT Id,Type,Name FROM %s", m_dbFonts.m_tableName.c_str()), false);
-        m_db->GetCachedStatement(m_stmt, sql.c_str());
-        m_params.Bind(*m_stmt);
-        }
-    else
-        {
-        m_stmt->Reset();
-        }
-
-    return Entry(m_stmt.get(), (BE_SQLITE_ROW == m_stmt->Step()));
-    }
-
-//---------------------------------------------------------------------------------------
-// @bsimethod                                                   Jeff.Marker     03/2015
-//---------------------------------------------------------------------------------------
-size_t DgnFonts::DbFontMapDirect::Iterator::QueryCount() const
-    {
-    Utf8String sql = MakeSqlString(SqlPrintfString("SELECT COUNT(*) FROM %s", m_dbFonts.m_tableName.c_str()), false);
-
-    Statement query;
-    query.Prepare(*m_db, sql.c_str());
-    m_params.Bind(query);
-
-    if (BE_SQLITE_ROW != query.Step())
-        {
-        BeAssert(false);
-        return 0;
-        }
-
-    return (size_t)query.GetValueInt(0);
-    }
-
-//---------------------------------------------------------------------------------------
-// @bsimethod                                                   Jeff.Marker     03/2015
-//---------------------------------------------------------------------------------------
-BentleyStatus DgnFonts::DbFontMapDirect::CreateFontTable()
-    {
-    DbResult createStatus = m_dbFonts.m_db.CreateTable(m_dbFonts.m_tableName.c_str(),
-        "Id INTEGER PRIMARY KEY,"
-        "Type INT,"
-        "Name CHAR NOT NULL COLLATE NOCASE,"
-        "Metadata BLOB,"
-        "CONSTRAINT names UNIQUE(Type,Name)");
-    
-    if (BE_SQLITE_OK != createStatus)
-        return ERROR;
-
-    return SUCCESS;
-    }
-
-//---------------------------------------------------------------------------------------
-// @bsimethod                                                   Jeff.Marker     03/2015
-//---------------------------------------------------------------------------------------
-DgnFontPtr DgnFonts::DbFontMapDirect::QueryById(DgnFontId id) const
-    {
-    PRECONDITION(id.IsValid(), nullptr);
-
-    Statement query;
-    query.Prepare(m_dbFonts.m_db, SqlPrintfString("SELECT Type,Name,Metadata FROM %s WHERE Id=?", m_dbFonts.m_tableName.c_str()));
-    query.BindId(1, id);
-
-    if (BE_SQLITE_ROW != query.Step())
-        return nullptr;
-
-    return DgnFontPersistence::Db::FromDb(m_dbFonts, id, (DgnFontType)query.GetValueInt(0), query.GetValueText(1), (Byte const*)query.GetValueBlob(2), (size_t)query.GetColumnBytes(2));
-    }
-
-//---------------------------------------------------------------------------------------
-// @bsimethod                                                   Jeff.Marker     03/2015
-//---------------------------------------------------------------------------------------
-DgnFontPtr DgnFonts::DbFontMapDirect::QueryByTypeAndName(DgnFontType type, Utf8CP name) const
-    {
-    PRECONDITION(!Utf8String::IsNullOrEmpty(name), nullptr);
-
-    Statement query;
-    query.Prepare(m_dbFonts.m_db, SqlPrintfString("SELECT Id,Metadata FROM %s WHERE Type=? AND Name=?", m_dbFonts.m_tableName.c_str()));
-    query.BindInt(1, (int)type);
-    query.BindText(2, name, Statement::MakeCopy::No);
-
-    if (BE_SQLITE_ROW != query.Step())
-        return nullptr;
-
-    return DgnFontPersistence::Db::FromDb(m_dbFonts, query.GetValueId<DgnFontId>(0), type, name, (Byte const*)query.GetValueBlob(1), (size_t)query.GetColumnBytes(1));
-    }
-
-//---------------------------------------------------------------------------------------
-// @bsimethod                                                   Jeff.Marker     03/2015
-//---------------------------------------------------------------------------------------
-DgnFontId DgnFonts::DbFontMapDirect::QueryIdByTypeAndName(DgnFontType type, Utf8CP name) const
-    {
-    PRECONDITION(!Utf8String::IsNullOrEmpty(name), DgnFontId());
-
-    Statement query;
-    query.Prepare(m_dbFonts.m_db, SqlPrintfString("SELECT Id FROM %s WHERE Type=? AND Name=?", m_dbFonts.m_tableName.c_str()));
-    query.BindInt(1, (int)type);
-    query.BindText(2, name, Statement::MakeCopy::No);
-
-    if (BE_SQLITE_ROW != query.Step())
-        return DgnFontId();
-
-    return query.GetValueId<DgnFontId>(0);
-    }
-
-//---------------------------------------------------------------------------------------
-// @bsimethod                                                   Jeff.Marker     03/2015
-//---------------------------------------------------------------------------------------
-bool DgnFonts::DbFontMapDirect::ExistsById(DgnFontId id) const
-    {
-    PRECONDITION(id.IsValid(), false);
-
-    Statement query;
-    query.Prepare(m_dbFonts.m_db, SqlPrintfString("SELECT COUNT(*) FROM %s WHERE Id=?", m_dbFonts.m_tableName.c_str()));
-    query.BindId(1, id);
-
-    if (BE_SQLITE_ROW != query.Step())
-        {
-        BeAssert(false);
-        return false;
-        }
-
-    return (query.GetValueInt(0) > 0);
-    }
-
-//---------------------------------------------------------------------------------------
-// @bsimethod                                                   Jeff.Marker     03/2015
-//---------------------------------------------------------------------------------------
-bool DgnFonts::DbFontMapDirect::ExistsByTypeAndName(DgnFontType type, Utf8CP name) const
-    {
-    PRECONDITION(!Utf8String::IsNullOrEmpty(name), false);
-
-    Statement query;
-    query.Prepare(m_dbFonts.m_db, SqlPrintfString("SELECT COUNT(*) FROM %s WHERE Type=? AND Name=?", m_dbFonts.m_tableName.c_str()));
-    query.BindInt(1, (int)type);
-    query.BindText(2, name, Statement::MakeCopy::No);
-
-    if (BE_SQLITE_ROW != query.Step())
-        {
-        BeAssert(false);
-        return false;
-        }
-
-    return (query.GetValueInt(0) > 0);
-    }
-
-//---------------------------------------------------------------------------------------
-// @bsimethod                                                   Jeff.Marker     03/2015
-//---------------------------------------------------------------------------------------
-BentleyStatus DgnFonts::DbFontMapDirect::Insert(DgnFontCR font, DgnFontId& id)
-    {
-    bvector<Byte> metadata;
-    if (SUCCESS != DgnFontPersistence::Db::MetadataToDb(metadata, font))
-        {
-        BeAssert(false);
-        return ERROR;
-        }
-    
-    id.Invalidate();
-    DbResult rc= m_dbFonts.m_db.GetServerIssuedId(id, m_dbFonts.m_tableName.c_str(), "Id");
-
-    if (BE_SQLITE_OK != rc)
-        {
-        BeAssert(false);
-        return ERROR;
-        }
-
-    Statement insert;
-    insert.Prepare(m_dbFonts.m_db, SqlPrintfString("INSERT INTO %s (Id,Type,Name,Metadata) VALUES (?,?,?,?)", m_dbFonts.m_tableName.c_str()));
-    insert.BindInt(1, static_cast<int>(id.GetValue()));
-    insert.BindInt(2, static_cast<int>(font.GetType()));
-    insert.BindText(3, font.GetName(), Statement::MakeCopy::No);
-    insert.BindBlob(4, &metadata[0], (int)metadata.size(), Statement::MakeCopy::No);
-
-    if (BE_SQLITE_DONE != insert.Step())
-        {
-        BeAssert(false);
-        return ERROR;
-        }
-
-    return SUCCESS;
-    }
-
-//---------------------------------------------------------------------------------------
-// @bsimethod                                                   Jeff.Marker     03/2015
-//---------------------------------------------------------------------------------------
-BentleyStatus DgnFonts::DbFontMapDirect::Update(DgnFontCR font, DgnFontId id)
-    {
-    PRECONDITION(id.IsValid(), ERROR);
-    
-    bvector<Byte> metadata;
-    if (SUCCESS != DgnFontPersistence::Db::MetadataToDb(metadata, font))
-        {
-        BeAssert(false);
-        return ERROR;
-        }
-
-    Statement update;
-    update.Prepare(m_dbFonts.m_db, SqlPrintfString("UPDATE %s SET Type=?,Name=?,Metadata=? WHERE Id=?", m_dbFonts.m_tableName.c_str()));
-    update.BindInt(1, static_cast<int>(font.GetType()));
-    update.BindText(2, font.GetName(), Statement::MakeCopy::No);
-    update.BindBlob(3, &metadata[0], (int)metadata.size(), Statement::MakeCopy::No);
-
-    update.BindInt(5, (int)id.GetValue());
-
-    if (BE_SQLITE_DONE != update.Step())
-        {
-        BeAssert(false);
-        return ERROR;
-        }
-
-    return SUCCESS;
-    }
-
-//---------------------------------------------------------------------------------------
-// @bsimethod                                                   Jeff.Marker     03/2015
-//---------------------------------------------------------------------------------------
-BentleyStatus DgnFonts::DbFontMapDirect::Delete(DgnFontId id)
-    {
-    PRECONDITION(id.IsValid(), ERROR);
-
-    Statement del;
-    del.Prepare(m_dbFonts.m_db, SqlPrintfString("DELETE FROM %s WHERE Id=?", m_dbFonts.m_tableName.c_str()));
-    del.BindId(1, id);
-
-    if (BE_SQLITE_DONE != del.Step())
-        {
-        BeAssert(false);
-        return ERROR;
-        }
-
-    return SUCCESS;
-    }
-
-const Utf8CP DgnFonts::DbFaceDataDirect::FaceKey::FACE_NAME_Regular = "regular";
-const Utf8CP DgnFonts::DbFaceDataDirect::FaceKey::FACE_NAME_Bold = "bold";
-const Utf8CP DgnFonts::DbFaceDataDirect::FaceKey::FACE_NAME_Italic = "italic";
-const Utf8CP DgnFonts::DbFaceDataDirect::FaceKey::FACE_NAME_BoldItalic = "bolditalic";
-
-#define EMBEDDED_FACE_DATA_PROP_NS "dgn_Font"
-#define EMBEDDED_FACE_DATA_PROP_NAME "EmbeddedFaceData"
-static const PropertySpec EMBEDDED_FACE_DATA_PROPERTY_SPEC(EMBEDDED_FACE_DATA_PROP_NAME, EMBEDDED_FACE_DATA_PROP_NS);
-
-//=======================================================================================
-// @bsiclass                                                    Jeff.Marker     04/2015
-//=======================================================================================
-struct EmbeddedFaceDataIterator : public BeSQLite::DbTableIterator
-{
-    EmbeddedFaceDataIterator(DbR db) : BeSQLite::DbTableIterator(db) {}
-
-    struct Entry : DbTableIterator::Entry, std::iterator<std::input_iterator_tag, Entry const>
-    {
-    private:
-        friend struct EmbeddedFaceDataIterator;
-        Entry(StatementP sql, bool isValid) : DbTableIterator::Entry(sql, isValid) {}
-
-    public:
-        DgnFonts::DbFaceDataDirect::DataId GetId() const { Verify(); return m_sql->GetValueInt64(0); }
-        Utf8CP GetToc() const { Verify(); return m_sql->GetValueText(1); }
-        size_t GetTocSize() const { Verify(); return (size_t)m_sql->GetColumnBytes(1); }
-        size_t GetRawSize() const { Verify(); return (size_t)m_sql->GetValueInt(2); }
-        Entry const& operator*() const { return *this; }
-    };
-
-    typedef Entry const_iterator;
-    const_iterator begin() const;
-    const_iterator end() const { return Entry(NULL, false); }
-};
-
-//---------------------------------------------------------------------------------------
-// @bsimethod                                                   Jeff.Marker     04/2015
-//---------------------------------------------------------------------------------------
-EmbeddedFaceDataIterator::const_iterator EmbeddedFaceDataIterator::begin() const
-    {
-    if (!m_stmt.IsValid())
-        {
-        Utf8String sql = MakeSqlString("SELECT Id,StrData,RawSize FROM " BEDB_TABLE_Property " WHERE Namespace='" EMBEDDED_FACE_DATA_PROP_NS "' AND Name='" EMBEDDED_FACE_DATA_PROP_NAME "'", true);
-        m_db->GetCachedStatement(m_stmt, sql.c_str());
-        m_params.Bind(*m_stmt);
-        }
-    else
-        {
-        m_stmt->Reset();
-        }
-
-    return Entry(m_stmt.get(), (BE_SQLITE_ROW == m_stmt->Step()));
-    }
-
-//---------------------------------------------------------------------------------------
-// @bsimethod                                                   Jeff.Marker     04/2015
-//---------------------------------------------------------------------------------------
-static Json::Value jsonFromFaceMap(CharCP tocStart, CharCP tocEnd, DgnFonts::DbFaceDataDirect::DataId id)
-    {
-    Json::Value toc;
-    Json::Reader reader;
-    if (!reader.parse(tocStart, tocEnd, toc, false) || !toc.isArray())
-        { BeAssert(false); }
-
-    return toc;
-    }
-
-//---------------------------------------------------------------------------------------
-// @bsimethod                                                   Jeff.Marker     04/2015
-//---------------------------------------------------------------------------------------
-static Json::Value jsonFromFaceMap(EmbeddedFaceDataIterator::Entry const& faceDataEntry)
-    {
-    CharCP tocStart = faceDataEntry.GetToc();
-    CharCP tocEnd = (tocStart + faceDataEntry.GetTocSize());
-    return jsonFromFaceMap(tocStart, tocEnd, faceDataEntry.GetId());
-    }
-
-//---------------------------------------------------------------------------------------
-// @bsimethod                                                   Jeff.Marker     04/2015
-//---------------------------------------------------------------------------------------
-static DgnFonts::DbFaceDataDirect::FaceKey faceKeyFromJson(JsonValueCR json) { return DgnFonts::DbFaceDataDirect::FaceKey((DgnFontType)json["type"].asUInt(), json["familyName"].asCString(), json["faceName"].asCString()); }
-static DgnFonts::DbFaceDataDirect::FaceSubId faceSubIdFromJson(JsonValueCR json) { return (DgnFonts::DbFaceDataDirect::FaceSubId)json["subId"].asUInt(); }
-
-//---------------------------------------------------------------------------------------
-// @bsimethod                                                   Jeff.Marker     04/2015
-//---------------------------------------------------------------------------------------
-uint64_t DgnFonts::DbFaceDataDirect::Iterator::Entry::GetId() const { Verify(); return m_sql->GetValueInt64(0); }
-
-//---------------------------------------------------------------------------------------
-// @bsimethod                                                   Jeff.Marker     04/2015
-//---------------------------------------------------------------------------------------
-DgnFonts::DbFaceDataDirect::T_FaceMap DgnFonts::DbFaceDataDirect::Iterator::Entry::GenerateFaceMap() const
-    {
-    Verify();
-    
-    T_FaceMap faces;
-    CharCP tocStart = m_sql->GetValueText(1);
-    CharCP tocEnd = (tocStart + m_sql->GetColumnBytes(1));
-    Json::Value toc = jsonFromFaceMap(tocStart, tocEnd, m_sql->GetValueInt64(0));
-    for (Json::Value::const_iterator faceKeyIter = ((JsonValueCR)toc).begin(); ((JsonValueCR)toc).end() != faceKeyIter; ++faceKeyIter)
-        faces[faceSubIdFromJson(*faceKeyIter)] = faceKeyFromJson(*faceKeyIter);
-    
-    return faces;
-    }
-
-//---------------------------------------------------------------------------------------
-// @bsimethod                                                   Jeff.Marker     04/2015
-//---------------------------------------------------------------------------------------
-DgnFonts::DbFaceDataDirect::Iterator::const_iterator DgnFonts::DbFaceDataDirect::Iterator::begin() const
-    {
-    if (!m_stmt.IsValid())
-        {
-        Utf8String sql = MakeSqlString("SELECT Id,StrData FROM " BEDB_TABLE_Property " WHERE Namespace='" EMBEDDED_FACE_DATA_PROP_NS "' AND Name='" EMBEDDED_FACE_DATA_PROP_NAME "'", true);
-        m_db->GetCachedStatement(m_stmt, sql.c_str());
-        m_params.Bind(*m_stmt);
-        }
-    else
-        {
-        m_stmt->Reset();
-        }
-
-    return Entry(m_stmt.get(), (BE_SQLITE_ROW == m_stmt->Step()));
-    }
-
-//---------------------------------------------------------------------------------------
-// @bsimethod                                                   Jeff.Marker     04/2015
-//---------------------------------------------------------------------------------------
-size_t DgnFonts::DbFaceDataDirect::Iterator::QueryCount() const
-    {
-    Utf8String sql = MakeSqlString("SELECT COUNT(*) FROM " BEDB_TABLE_Property " WHERE Namespace='" EMBEDDED_FACE_DATA_PROP_NS "' AND Name='" EMBEDDED_FACE_DATA_PROP_NAME "'", true);
-
-    Statement query;
-    query.Prepare(*m_db, sql.c_str());
-    m_params.Bind(query);
-
-    if (BE_SQLITE_ROW != query.Step())
-        {
-        BeAssert(false);
-        return 0;
-        }
-
-    return (size_t)query.GetValueInt(0);
-    }
-
-//---------------------------------------------------------------------------------------
-// @bsimethod                                                   Jeff.Marker     04/2015
-//---------------------------------------------------------------------------------------
-BentleyStatus DgnFonts::DbFaceDataDirect::QueryById(bvector<Byte>& fontData, DataId id)
-    {
-    uint32_t fontDataSize;
-    if (BE_SQLITE_ROW != m_dbFonts.m_db.QueryPropertySize(fontDataSize, EMBEDDED_FACE_DATA_PROPERTY_SPEC, id, 0))
-        return ERROR;
-    
-    fontData.resize(fontDataSize);
-    if (BE_SQLITE_ROW != m_dbFonts.m_db.QueryProperty(&fontData[0], fontDataSize, EMBEDDED_FACE_DATA_PROPERTY_SPEC, id, 0))
-        return ERROR;
-    
-    return SUCCESS;
-    }
-
-//---------------------------------------------------------------------------------------
-// @bsimethod                                                   Jeff.Marker     04/2015
-//---------------------------------------------------------------------------------------
-BentleyStatus DgnFonts::DbFaceDataDirect::QueryByFace(bvector<Byte>& data, FaceSubId& subId, FaceKeyCR key)
-    {
-    EmbeddedFaceDataIterator allFaceData(m_dbFonts.m_db);
-    for (EmbeddedFaceDataIterator::Entry const& faceDataEntry : allFaceData)
-        {
-        Json::Value toc = jsonFromFaceMap(faceDataEntry);
-        for (Json::Value::const_iterator faceKeyIter = ((JsonValueCR)toc).begin(); ((JsonValueCR)toc).end() != faceKeyIter; ++faceKeyIter)
-            {
-            FaceKey currFaceKey = faceKeyFromJson(*faceKeyIter);
-            if (!key.Equals(currFaceKey))
-                continue;
-            
-            subId = faceSubIdFromJson(*faceKeyIter);
-            
-            data.resize(faceDataEntry.GetRawSize());
-            if (BE_SQLITE_ROW != m_dbFonts.m_db.QueryProperty(&data[0], (uint32_t)data.size(), EMBEDDED_FACE_DATA_PROPERTY_SPEC, faceDataEntry.GetId(), 0))
-                return ERROR;
-            
-            return SUCCESS;
-            }
-        }
-
-    return ERROR;
-    }
-
-//---------------------------------------------------------------------------------------
-// @bsimethod                                                   Jeff.Marker     04/2015
-//---------------------------------------------------------------------------------------
-bool DgnFonts::DbFaceDataDirect::Exists(FaceKeyCR key)
-    {
-    EmbeddedFaceDataIterator allFaceData(m_dbFonts.m_db);
-    for (EmbeddedFaceDataIterator::Entry const& faceDataEntry : allFaceData)
-        {
-        Json::Value toc = jsonFromFaceMap(faceDataEntry);
-        for (Json::ValueConstIterator faceKeyIter = ((JsonValueCR)toc).begin(); ((JsonValueCR)toc).end() != faceKeyIter; ++faceKeyIter)
-            {
-            FaceKey currFaceKey = faceKeyFromJson(*faceKeyIter);
-            if (!key.Equals(currFaceKey))
-                continue;
-
-            return true;
-            }
-        }
-    
-    return false;
-    }
-
-//---------------------------------------------------------------------------------------
-// @bsimethod                                                   Jeff.Marker     04/2015
-//---------------------------------------------------------------------------------------
-BentleyStatus DgnFonts::DbFaceDataDirect::Insert(Byte const* data, size_t size, T_FaceMapCR keys)
-    {
-    Statement idQuery;
-    idQuery.Prepare(m_dbFonts.m_db, "SELECT MAX(Id) FROM " BEDB_TABLE_Property " WHERE Namespace='" EMBEDDED_FACE_DATA_PROP_NS "' AND Name='" EMBEDDED_FACE_DATA_PROP_NAME "'");
-    if (BE_SQLITE_ROW != idQuery.Step())
-        {
-        BeAssert(false);
-        return ERROR;
-        }
-
-    DataId id = (idQuery.GetValueInt64(0) + 1);
-
-    // Db does not expose a SaveProperty that lets us save a string and blob at the same time.
-    // Use the API for the blob so we get compression; manually insert the table of contents string.
-    
-    if (BE_SQLITE_OK != m_dbFonts.m_db.SaveProperty(EMBEDDED_FACE_DATA_PROPERTY_SPEC, data, (uint32_t)size, id, 0))
-        return ERROR;
-
-    Json::Value toc(Json::ValueType::arrayValue);
-    for (T_FaceMap::value_type const& keyEntry : keys)
-        {
-        FaceKeyCR faceKey = keyEntry.second;
-        
-        Json::Value entry(Json::ValueType::objectValue);
-        entry["subId"] = (Json::UInt)keyEntry.first;
-        entry["type"] = (Json::UInt)faceKey.m_type;
-        entry["familyName"] = faceKey.m_familyName.c_str();
-        entry["faceName"] = faceKey.m_faceName.c_str();
-        
-        toc.append(entry);
-        }
-    
-    Utf8String tocString = Json::FastWriter::ToString(toc);
-
-    Statement update;
-    update.Prepare(m_dbFonts.m_db, "UPDATE " BEDB_TABLE_Property " SET StrData=? WHERE Namespace='" EMBEDDED_FACE_DATA_PROP_NS "' AND Name='" EMBEDDED_FACE_DATA_PROP_NAME "' AND Id=?");
-    update.BindText(1, tocString.c_str(), Statement::MakeCopy::No);
-    update.BindInt64(2, id);
-
-    if (BE_SQLITE_DONE != update.Step())
-        {
-        BeAssert(false);
-        return ERROR;
-        }
-    
-    return SUCCESS;
-    }
-
-//---------------------------------------------------------------------------------------
-// @bsimethod                                                   Jeff.Marker     04/2015
-//---------------------------------------------------------------------------------------
-BentleyStatus DgnFonts::DbFaceDataDirect::Delete(FaceKeyCR key)
-    {
-    EmbeddedFaceDataIterator allFaceData(m_dbFonts.m_db);
-    for (EmbeddedFaceDataIterator::Entry const& faceDataEntry : allFaceData)
-        {
-        Json::Value toc = jsonFromFaceMap(faceDataEntry);
-        Json::ArrayIndex iFoundEntry = 0;
-        for (; iFoundEntry < toc.size(); ++iFoundEntry)
-            {
-            FaceKey currFaceKey = faceKeyFromJson(toc[iFoundEntry]);
-            if (!key.Equals(currFaceKey))
-                continue;
-
-            break;
-            }
-        
-        if (toc.size() == iFoundEntry)
-            continue;
-        
-        toc.removeIndex(iFoundEntry);
-        
-        // No more faces for this entry? Delete it entirely.
-        if (toc.empty())
-            {
-            if (BE_SQLITE_DONE != m_dbFonts.m_db.DeleteProperty(EMBEDDED_FACE_DATA_PROPERTY_SPEC, faceDataEntry.GetId(), 0))
-                return ERROR;
-
-            return SUCCESS;
-            }
-
-        // Otherwise persist the trimmed table of contents.
-        Utf8String tocString = Json::FastWriter::ToString(toc);
-
-        Statement update;
-        update.Prepare(m_dbFonts.m_db, "UPDATE " BEDB_TABLE_Property " SET StrData=? WHERE Namespace='" EMBEDDED_FACE_DATA_PROP_NS "' AND Name='" EMBEDDED_FACE_DATA_PROP_NAME "' AND Id=?");
-        update.BindText(1, tocString.c_str(), Statement::MakeCopy::No);
-        update.BindInt64(2, faceDataEntry.GetId());
-
-        if (BE_SQLITE_DONE != update.Step())
-            {
-            BeAssert(false);
-            return ERROR;
-            }
-
-        return SUCCESS;
-        }
-    
-    return ERROR;
-    }
-
-BEGIN_UNNAMED_NAMESPACE
-// NB: This is static, rather than being a member of DgnFonts, because DgnFont, DgnFontDataSession, IDgnFontData, et al have no backpointer to the DgnFonts or DgnDb to which they belong.
-// It is assumed that acquirers of this mutex will not need to acquire additional mutexes, or will order their locks appropriately.
-static BeMutex s_fontsMutex;
-END_UNNAMED_NAMESPACE
-
-/*---------------------------------------------------------------------------------**//**
-* @bsimethod                                                    Paul.Connelly   05/17
-+---------------+---------------+---------------+---------------+---------------+------*/
-BeMutex& DgnFonts::GetMutex()
-    {
-    return s_fontsMutex;
-    }
-
-//---------------------------------------------------------------------------------------
-// @bsimethod                                                   Jeff.Marker     03/2015
-//---------------------------------------------------------------------------------------
-void DgnFonts::Update()
-    {
-    DgnFonts::FlagHolder lock(m_isFontMapLoaded);
-    if (lock.IsSet())
-        return;
-<<<<<<< HEAD
-    
-=======
-
->>>>>>> f267db18
-    for (DbFontMapDirect::Iterator::Entry const& entry : DbFontMap().MakeIterator())
-        {
-        DgnFontId id = entry.GetId();
-        DgnFontPtr font = DbFontMap().QueryById(id);
-        if (!font.IsValid())
-            font = DgnFontManager::GetAnyLastResortFont().Clone();
-        
-        m_fontMap[id] = font;
-        }
-    }
-
-//---------------------------------------------------------------------------------------
-// @bsimethod                                                   Jeff.Marker     03/2015
-//---------------------------------------------------------------------------------------
-DgnFontCP DgnFonts::FindFontById(DgnFontId id) const
-    {
-    const_cast<DgnFonts*>(this)->Update();
-    T_FontMap::const_iterator iter = m_fontMap.find(id);
-    return ((m_fontMap.end() != iter) ? iter->second.get() : nullptr);
-    }
-
-//---------------------------------------------------------------------------------------
-// @bsimethod                                                   Jeff.Marker     03/2015
-//---------------------------------------------------------------------------------------
-DgnFontCP DgnFonts::FindFontByTypeAndName(DgnFontType type, Utf8CP name) const
-    {
-    const_cast<DgnFonts*>(this)->Update();
-
-    for (T_FontMap::value_type const& entry : m_fontMap)
-        {
-        DgnFontCR existingFont = *entry.second;
-        if ((existingFont.GetType() == type) && existingFont.GetName().EqualsI(name))
-            return entry.second.get();
-        }
-
-    return nullptr;
-    }
-
-//---------------------------------------------------------------------------------------
-// @bsimethod                                                   Jeff.Marker     03/2015
-//---------------------------------------------------------------------------------------
-DgnFontId DgnFonts::FindId(DgnFontCR font) const
-    {
-    const_cast<DgnFonts*>(this)->Update();
-    
-    for (T_FontMap::value_type const& entry : m_fontMap)
-        {
-        DgnFontCR existingFont = *entry.second;
-        if ((font.GetType() == existingFont.GetType()) && font.GetName().EqualsI(existingFont.GetName()))
-            return entry.first;
-        }
-
-    return DgnFontId();
-    }
-
-//---------------------------------------------------------------------------------------
-// @bsimethod                                                   Jeff.Marker     03/2015
-//---------------------------------------------------------------------------------------
-DgnFontId DgnFonts::AcquireId(DgnFontCR font)
-    {
-    // This calls Update for us. Nevertheless we need the mutex in case we or another thread is accessing or mutating the map
-    BeMutexHolder lock(GetMutex());
-
-    DgnFontId existingId = FindId(font);
-    if (existingId.IsValid())
-        return existingId;
-
-    DgnFontId newId;
-    if (SUCCESS != DbFontMap().Insert(font, newId))
-        return DgnFontId();
-
-    m_fontMap[newId] = DbFontMap().QueryById(newId);
-
-    return newId;
-    }
-
-//---------------------------------------------------------------------------------------
-// @bsimethod                                                   Jeff.Marker     05/2015
-//---------------------------------------------------------------------------------------
-uint32_t const* DgnFont::Utf8ToUcs4(bvector<Byte>& ucs4CharsBuffer, size_t& numUcs4Chars, Utf8StringCR str)
-    {
-    if (SUCCESS != BeStringUtilities::TranscodeStringDirect(ucs4CharsBuffer, "UCS-4", (Byte const*)str.c_str(), sizeof(Utf8Char) * (str.size() + 1), "UTF-8"))
-        return 0;
-
-    // ICU for UCS-4 injects a BOM on the front which we don't want.
-    BeAssert(0xfeff == *(uint32_t const*)&ucs4CharsBuffer[0]);
-    uint32_t const* ucs4Chars = (uint32_t const*)&ucs4CharsBuffer[sizeof(uint32_t)];
-    size_t maxNumUcs4Chars = ((ucs4CharsBuffer.size() - 1) / 4);
-    numUcs4Chars = 0;
-    while ((0 != ucs4Chars[numUcs4Chars]) && (numUcs4Chars < maxNumUcs4Chars))
-        ++numUcs4Chars;
-
-    return ucs4Chars;
-    }
-
-//---------------------------------------------------------------------------------------
-// @bsimethod                                                   Jeff.Marker     03/2015
-//---------------------------------------------------------------------------------------
-void DgnFont::ScaleAndOffsetGlyphRange(DRange2dR range, DPoint2dCR scale, DPoint2d offset)
-    {
-    range.low.x = (range.low.x * scale.x) + offset.x;
-    range.low.y = (range.low.y * scale.y) + offset.y;
-    range.high.x = (range.high.x * scale.x) + offset.x;
-    range.high.y = (range.high.y * scale.y) + offset.y;
-    }
-
-//---------------------------------------------------------------------------------------
-// @bsimethod                                                   Jeff.Marker     03/2015
-//---------------------------------------------------------------------------------------
-bool DgnFontDataSession::Start()
-    {
-    DgnFonts::FlagHolder lock(m_hasStarted);
-    if (!lock.IsSet())
-        {
-        m_isValid = ((nullptr != m_data) && (SUCCESS == m_data->_AddDataRef()));
-        }
-    
-    return m_isValid;
-    }
-
-//---------------------------------------------------------------------------------------
-// @bsimethod                                                   Jeff.Marker     03/2015
-//---------------------------------------------------------------------------------------
-void DgnFontDataSession::Stop()
-    {
-    BeMutexHolder lock(DgnFonts::GetMutex());
-
-    if (m_isValid)
-        m_data->_ReleaseDataRef();
-    
-    m_hasStarted = false;
-    m_isValid = false;
-    }
-
-//---------------------------------------------------------------------------------------
-// @bsimethod                                                   Jeff.Marker     03/2015
-//---------------------------------------------------------------------------------------
-DgnFont::~DgnFont() { m_dataSession.Stop(); DELETE_AND_CLEAR(m_data); }
-
-//---------------------------------------------------------------------------------------
-// @bsimethod                                                   Jeff.Marker     03/2015
-//---------------------------------------------------------------------------------------
-void DgnFont::CopyFrom(DgnFontCR rhs)
-    {
-    m_type = rhs.m_type;
-    m_name = rhs.m_name;
-    m_data = ((nullptr != rhs.m_data) ? rhs.m_data->_CloneWithoutData() : nullptr);
-    m_dataSession.Reset(m_data);
-    }
-
-//---------------------------------------------------------------------------------------
-// @bsimethod                                                   Jeff.Marker     03/2015
-//---------------------------------------------------------------------------------------
-bool DgnFont::IsResolved() const
-    {
-    if (nullptr == m_data)
-        return false;
-    
-    return m_dataSession.Start();
-    }
-
-//---------------------------------------------------------------------------------------
-// @bsimethod                                                   Jeff.Marker     10/2015
-//---------------------------------------------------------------------------------------
-DgnFontStyle DgnFont::FontStyleFromBoldItalic(bool isBold, bool isItalic)
-    {
-    DgnFontStyle fontStyle = DgnFontStyle::Regular;
-    if (isBold && isItalic)
-        fontStyle = DgnFontStyle::BoldItalic;
-    else if (isBold)
-        fontStyle = DgnFontStyle::Bold;
-    else if (isItalic)
-        fontStyle = DgnFontStyle::Italic;
-    
-    return fontStyle;
-    }
-
-//---------------------------------------------------------------------------------------
-// @bsimethod                                                   Jeff.Marker     10/2015
-//---------------------------------------------------------------------------------------
-void DgnFont::FontStyleToBoldItalic(bool& isBold, bool& isItalic, DgnFontStyle fontStyle)
-    {
-    isBold = ((DgnFontStyle::Bold == fontStyle) || (DgnFontStyle::BoldItalic == fontStyle));
-    isItalic = ((DgnFontStyle::Italic == fontStyle) || (DgnFontStyle::BoldItalic == fontStyle));
-    }
-
-//---------------------------------------------------------------------------------------
-// @bsimethod                                                   Jeff.Marker     03/2015
-//---------------------------------------------------------------------------------------
-DgnFontPtr DgnFontPersistence::Db::FromDb(DgnFonts& dbFonts, DgnFontId id, DgnFontType type, Utf8CP name, Byte const* metadata, size_t metadataSize)
-    {
-    switch (type)
-        {
-        case DgnFontType::TrueType: return DgnTrueTypeFontFromDb(dbFonts, id, name, metadata, metadataSize);
-        case DgnFontType::Rsc: return DgnRscFontFromDb(dbFonts, id, name, metadata, metadataSize);
-        case DgnFontType::Shx: return DgnShxFontFromDb(dbFonts, id, name, metadata, metadataSize);
-        }
-    
-    BeAssert(false);
-    return nullptr;
-    }
-
-//---------------------------------------------------------------------------------------
-// @bsimethod                                                   Jeff.Marker     03/2015
-//---------------------------------------------------------------------------------------
-BentleyStatus DgnFontPersistence::Db::MetadataToDb(bvector<Byte>& metadata, DgnFontCR font)
-    {
-    switch (font.GetType())
-        {
-        case DgnFontType::TrueType: return SUCCESS;
-        case DgnFontType::Rsc: return DgnRscFontMetadataToDb(metadata, static_cast<DgnRscFontCR>(font));
-        case DgnFontType::Shx: return DgnShxFontMetadataToDb(metadata, static_cast<DgnShxFontCR>(font));
-        }
-
-    BeAssert(false);
-    return ERROR;
-    }
-
-//---------------------------------------------------------------------------------------
-// @bsimethod                                                   Jeff.Marker     03/2015
-//---------------------------------------------------------------------------------------
-BentleyStatus DgnFontPersistence::Db::Embed(DgnFonts::DbFaceDataDirect& faceData, DgnFontCR font)
-    {
-    IDgnFontDataP data = font.m_data;
-    if (nullptr == data)
-        return ERROR;
-    
-    return data->_Embed(faceData);
-    }
-
-//---------------------------------------------------------------------------------------
-// @bsimethod                                                   Jeff.Marker     12/2015
-//---------------------------------------------------------------------------------------
-bool DgnFontPersistence::Db::IsAnyFaceEmbedded(DgnFontCR font, DgnFonts::DbFaceDataDirect& fontData)
-    {
-    // As opposed to adding a method to IDgnFontData or doing dynamic casting, I'm choosing this runaround until proven inadequate.
-    return (fontData.Exists(DgnFonts::DbFaceDataDirect::FaceKey(font.GetType(), font.GetName().c_str(), DgnFonts::DbFaceDataDirect::FaceKey::FACE_NAME_Regular))
-        || fontData.Exists(DgnFonts::DbFaceDataDirect::FaceKey(font.GetType(), font.GetName().c_str(), DgnFonts::DbFaceDataDirect::FaceKey::FACE_NAME_Bold))
-        || fontData.Exists(DgnFonts::DbFaceDataDirect::FaceKey(font.GetType(), font.GetName().c_str(), DgnFonts::DbFaceDataDirect::FaceKey::FACE_NAME_Italic))
-        || fontData.Exists(DgnFonts::DbFaceDataDirect::FaceKey(font.GetType(), font.GetName().c_str(), DgnFonts::DbFaceDataDirect::FaceKey::FACE_NAME_BoldItalic)));
-    }
-
-//---------------------------------------------------------------------------------------
-// @bsimethod                                                   Jeff.Marker     03/2015
-//---------------------------------------------------------------------------------------
-DgnFontPtr DgnFontPersistence::Missing::CreateMissingFont(DgnFontType type, Utf8CP name)
-    {
-    switch (type)
-        {
-        case DgnFontType::TrueType: return new DgnTrueTypeFont(name, nullptr);
-        case DgnFontType::Rsc: return new DgnRscFont(name, nullptr);
-        case DgnFontType::Shx: return new DgnShxFont(name, nullptr);
-        }
-
-    BeAssert(false);
-    return nullptr;
-    }
-
-//---------------------------------------------------------------------------------------
-// @bsimethod                                                   Jeff.Marker     12/2015
-//---------------------------------------------------------------------------------------
-DgnFontId DgnImportContext::_RemapFont(DgnFontId srcId)
-    {
-    // Alreay remapped once? Use cached result.
-    DgnFontId dstId = m_remap.Find(srcId);
-    if (dstId.IsValid())
-        return dstId;
-    
-    // N.B. This logic assumes that font type and name is unique enough for remapping purposes.
-    // While it is technically possible for a font with the same type and name to have differing metadata or glyph data, this should be rare enough in practice that we don't want to code around that scenario.
-
-    DgnFontCP srcFont = m_sourceDb.Fonts().FindFontById(srcId);
-    if (nullptr == srcFont)
-        {
-        // Invalid source ID? Options might include:
-        //      (a) simply retain the ID -- bad because who knows if this ID is or will become valid in the destination and thus result in different behavior
-        //      (b) remap to 0 (the invalid ID) -- would effectively keep behavior, but also not great because we'd be propagating junk into the destination
-        //      (c) remap to a last resort font -- change in display and behavior, but would ensure usable data is written to the destination
-        //  I'll side with (c) right now... as a "least bad" option.
-        BeDataAssert(false);
-        srcFont = &T_HOST.GetFontAdmin().GetAnyLastResortFont();
-        }
-
-    // Does it already exist in the destination? Use the destination ID. Don't bother bringing over glyph data in this case; ensure the destination continues to act the same.
-    DgnFontCP dstFont = m_destDb.Fonts().FindFontByTypeAndName(srcFont->GetType(), srcFont->GetName().c_str());
-    if (nullptr != dstFont)
-        {
-        dstId = m_destDb.Fonts().FindId(*dstFont);
-        BeDataAssert(dstId.IsValid()); // If FindFontByTypeAndName returned a font, it'd better have an ID. No good way to recover anyway.
-        return m_remap.Add(srcId, dstId);
-        }
-    
-    // Doesn't exist in the destination? Create a copy.
-    dstId = m_destDb.Fonts().AcquireId(*srcFont);
-    BeDataAssert(dstId.IsValid()); // No good way to recover.
-    
-    // If the source had embedded glyph data, copy it as well. Don't force embedding in case the app interjects and manages separately.
-    if (DgnFontPersistence::Db::IsAnyFaceEmbedded(*srcFont, m_sourceDb.Fonts().DbFaceData()))
-        DgnFontPersistence::Db::Embed(m_destDb.Fonts().DbFaceData(), *srcFont);
-    
-    return m_remap.Add(srcId, dstId);
-    }
-
-/*---------------------------------------------------------------------------------**//**
-* @bsimethod                                                    Brien.Bastings  09/05
-+---------------+---------------+---------------+---------------+---------------+------*/
-static bool mightHaveHole(GPArrayCP gpa)
-    {
-    size_t  loopCount = 0;
-
-    for (int loopStart = 0, loopEnd = 0; loopStart < gpa->GetCount(); loopStart = loopEnd+1)
-        {
-        GraphicsPoint const* gPt = gpa->GetConstPtr(loopStart);
-
-        if (gPt && (HMASK_RSC_HOLE == (gPt->mask & HMASK_RSC_HOLE))) // NOTE: Mask value weirdness, hole shares bits with line/poly...
-            return true;
-
-        loopEnd = jmdlGraphicsPointArray_findMajorBreakAfter(gpa, loopStart);
-        loopCount++;
-        }
-
-    return loopCount > 1;
-    }
-
-/*---------------------------------------------------------------------------------**//**
-* @bsimethod                                                    Brien.Bastings  10/12
-+---------------+---------------+---------------+---------------+---------------+------*/
-static bool isPhysicallyClosed(ICurvePrimitiveCR primitive)
-    {
-    switch (primitive.GetCurvePrimitiveType())
-        {
-        case ICurvePrimitive::CURVE_PRIMITIVE_TYPE_LineString:
-            return (primitive.GetLineStringCP ()->size() > 3 && primitive.GetLineStringCP ()->front().IsEqual(primitive.GetLineStringCP ()->back()));
-
-        case ICurvePrimitive::CURVE_PRIMITIVE_TYPE_Arc:
-            return primitive.GetArcCP ()->IsFullEllipse();
-
-        case ICurvePrimitive::CURVE_PRIMITIVE_TYPE_BsplineCurve:
-        case ICurvePrimitive::CURVE_PRIMITIVE_TYPE_InterpolationCurve:
-        case ICurvePrimitive::CURVE_PRIMITIVE_TYPE_AkimaCurve:
-        case ICurvePrimitive::CURVE_PRIMITIVE_TYPE_Spiral:
-            return (primitive.GetProxyBsplineCurveCP ()->IsClosed());
-
-        default:
-            return false;
-        }
-    }
-
-/*---------------------------------------------------------------------------------**//**
-* @bsimethod                                                    Brien.Bastings  10/12
-+---------------+---------------+---------------+---------------+---------------+------*/
-CurveVectorPtr  DgnGlyph::GetCurveVector(bool& isFilled) const
-    {
-    CurveVectorPtr      curveVector = _GetCurveVector(isFilled);    // Give subclasses a chance to implement directly (instead of going through (stupid) GPA).
-
-    if (curveVector.IsValid())
-        return curveVector;
-
-    GPArraySmartP  gpaText;
-
-    if (SUCCESS != FillGpa(gpaText) || 0 == gpaText->GetCount())
-        return curveVector;;
-    
-    isFilled = (0 != gpaText->GetArrayMask(HPOINT_ARRAYMASK_FILL));
-
-    if (DoFixup::Always == _DoFixup() || (DoFixup::IfHoles == _DoFixup() && isFilled && mightHaveHole(gpaText)))
-        {
-        CurveVectorPtr  curves = gpaText->CreateCurveVector();
-
-        if (!curves.IsValid())
-            return curves;
-            
-        curves->ConsolidateAdjacentPrimitives();
-        curves->FixupXYOuterInner();
-
-        return curves;
-        }
-
-    // Create curve vector that is just a collection of curves and not an open/closed path or region...
-    BentleyStatus            status = SUCCESS;
-    bvector<CurveVectorPtr>  glyphCurves;
-
-    for (int i=0, count = gpaText->GetCount(); i < count && SUCCESS == status; )
-        {
-        bool                isPoly = 0 != (gpaText->GetConstPtr(i)->mask & HMASK_RSC_POLY);
-        ICurvePrimitivePtr  primitive;
-
-        switch (gpaText->GetCurveType(i))
-            {
-            case GPCurveType::LineString:
-                {
-                bvector<DPoint3d> points;
-
-                if (SUCCESS != (status = gpaText->GetLineString(&i, points)))
-                    break;
-
-                primitive = ICurvePrimitive::CreateLineString(points);
-                break;
-                }
-
-            case GPCurveType::Ellipse:
-                {
-                DEllipse3d  ellipse;
-
-                if (SUCCESS != (status = gpaText->GetEllipse(&i, &ellipse)))
-                    break;
-
-                primitive = ICurvePrimitive::CreateArc(ellipse);
-                break;
-                }
-
-            case GPCurveType::Bezier:
-            case GPCurveType::BSpline:
-                {
-                MSBsplineCurve  bcurve;
-
-                if (SUCCESS != (status = gpaText->GetBCurve(&i, &bcurve)))
-                    break;
-
-                primitive = ICurvePrimitive::CreateBsplineCurve(bcurve);
-                bcurve.ReleaseMem();
-                break;
-                }
-
-            default:
-                {
-                i++;
-                break;
-                }
-            }
-
-        if (!primitive.IsValid())
-            continue;
-
-        CurveVectorPtr  singleCurve = CurveVector::Create((isPoly && isPhysicallyClosed(*primitive)) ? CurveVector::BOUNDARY_TYPE_Outer : CurveVector::BOUNDARY_TYPE_Open);
-
-        singleCurve->push_back(primitive);
-        glyphCurves.push_back(singleCurve);
-        }
-
-    size_t  nGlyphCurves = glyphCurves.size();
-
-    if (0 == nGlyphCurves)
-        return CurveVectorPtr(); // Empty glyph?!?
-
-    if (1 == nGlyphCurves)
-        {
-        return glyphCurves.front(); // NOTE: Glyph fill flag should be set correctly for this case...
-        }
-    else
-        {
-        size_t  nClosed = 0, nOpen = 0;
-        CurveVectorPtr  curves;
-
-        for (CurveVectorPtr singleCurve: glyphCurves)
-            {
-            if (singleCurve->IsClosedPath())
-                nClosed++;
-            else
-                nOpen++;
-            }
-
-        // NOTE: Create union region if all closed, create none for all open or mix...
-        curves = CurveVector::Create((nClosed == nGlyphCurves) ? CurveVector::BOUNDARY_TYPE_UnionRegion : CurveVector::BOUNDARY_TYPE_None);
-
-        for (CurveVectorPtr singleCurve: glyphCurves)
-            {
-            if (nOpen == nGlyphCurves)
-                curves->push_back(singleCurve->front()); // NOTE: Flatten hierarchy, better to not have child vectors for disjoint collection of sticks...
-            else
-                curves->push_back(ICurvePrimitive::CreateChildCurveVector_SwapFromSource(*singleCurve));
-            }
-
-        if (0 != nClosed && 0 != nOpen)
-            isFilled = true; // NOTE: Poly in mixed glyph treated as filled but glyph fill flag isn't set...
-
-        return curves;
-        }
-    }
+/*--------------------------------------------------------------------------------------+
+|
+|     $Source: DgnCore/DgnFont.cpp $
+|
+|  $Copyright: (c) 2017 Bentley Systems, Incorporated. All rights reserved. $
+|
++--------------------------------------------------------------------------------------*/
+#include <DgnPlatformInternal.h>
+#include <DgnPlatform/DgnFontData.h>
+#include <DgnPlatform/DgnRscFontStructures.h>   // For HMASK_RSC_HOLE
+
+
+//---------------------------------------------------------------------------------------
+// @bsimethod                                                   Jeff.Marker     03/2015
+//---------------------------------------------------------------------------------------
+DgnPlatformLib::Host::FontAdmin::~FontAdmin()
+    {
+    DELETE_AND_CLEAR(m_dbFonts);
+    DELETE_AND_CLEAR(m_lastResortFontDb);
+    }
+
+//---------------------------------------------------------------------------------------
+// @bsimethod                                                   Jeff.Marker     03/2015
+//---------------------------------------------------------------------------------------
+BeFileName DgnPlatformLib::Host::FontAdmin::_GetLastResortFontDbPath()
+    {
+    BeFileName path = DgnPlatformLib::GetHost().GetIKnownLocationsAdmin().GetDgnPlatformAssetsDirectory();
+    path.AppendToPath(L"lastresortfonts");
+
+    return path;
+    }
+
+//---------------------------------------------------------------------------------------
+// @bsimethod                                                   Jeff.Marker     03/2015
+//---------------------------------------------------------------------------------------
+BentleyStatus DgnPlatformLib::Host::FontAdmin::_EnsureLastResortFontDb()
+    {
+    BeAssert(nullptr == m_dbFonts);
+    
+    BeFileName path = _GetLastResortFontDbPath();
+    if (!path.empty())
+        {
+        unique_ptr<Db> lastResortDb(new Db());
+        DbResult openResult = lastResortDb->OpenBeSQLiteDb(path, Db::OpenParams(Db::OpenMode::Readonly));
+        if (BE_SQLITE_OK == openResult)
+            {
+            m_lastResortFontDb = lastResortDb.release();
+            m_dbFonts = new DgnFonts(*m_lastResortFontDb, "lastresortfont");
+            }
+        }
+
+    BeAssert(nullptr != m_dbFonts);
+
+    return nullptr != m_dbFonts ? SUCCESS : ERROR;
+    }
+
+//---------------------------------------------------------------------------------------
+// @bsimethod                                                   Jeff.Marker     03/2015
+//---------------------------------------------------------------------------------------
+DgnFontPtr DgnPlatformLib::Host::FontAdmin::_CreateLastResortFont(DgnFontType type)
+    {
+    Utf8String name;
+    switch (type)
+        {
+        case DgnFontType::TrueType: name = "LastResortTrueTypeFont"; break;
+        case DgnFontType::Rsc: name = "LastResortRscFont"; break;
+        case DgnFontType::Shx: name = "LastResortShxFont"; break;
+
+        default:
+            BeAssert(false);
+            return nullptr;
+        }
+    
+    DgnFontPtr foundFont = m_dbFonts->DbFontMap().QueryByTypeAndName(type, name.c_str());
+    if (!foundFont.IsValid())
+        {
+        BeAssert(false);
+        return nullptr;
+        }
+
+    return foundFont;
+    }
+
+//---------------------------------------------------------------------------------------
+// @bsimethod                                                   Jeff.Marker     03/2015
+//---------------------------------------------------------------------------------------
+DgnFontCR DgnPlatformLib::Host::FontAdmin::_ResolveFont(DgnFontCP font)
+    {
+    if ((nullptr != font) && font->IsResolved())
+        return *font;
+    
+    if (nullptr != font)
+        {
+        switch (font->GetType())
+            {
+            case DgnFontType::TrueType: return _GetLastResortTrueTypeFont();
+            case DgnFontType::Rsc: return _GetLastResortRscFont();
+            case DgnFontType::Shx: return _GetLastResortShxFont();
+        
+            default:
+                BeAssert(false);
+                // Fall through
+            }
+        }
+    
+    return _GetAnyLastResortFont();
+    }
+
+//---------------------------------------------------------------------------------------
+// @bsimethod                                                   Jeff.Marker     06/2016
+//---------------------------------------------------------------------------------------
+void DgnPlatformLib::Host::FontAdmin::Suspend()
+    {
+    DgnFonts::FlagHolder lock(m_suspended);
+    if (!lock.IsSet())
+        m_lastResortFontDb->CloseDb();
+    }
+
+//---------------------------------------------------------------------------------------
+// @bsimethod                                                   Jeff.Marker     06/2016
+//---------------------------------------------------------------------------------------
+void DgnPlatformLib::Host::FontAdmin::Resume()
+    {
+    if (m_suspended)
+        {
+        DgnFonts::FlagHolder lock(m_suspended);
+        if (m_suspended)
+            {
+            BeFileName path = _GetLastResortFontDbPath();
+            if (!path.empty())
+                {
+                DbResult openResult = m_lastResortFontDb->OpenBeSQLiteDb(path, Db::OpenParams(Db::OpenMode::Readonly));
+                if (BE_SQLITE_OK == openResult)
+                    {
+                    m_suspended = false;
+                    return;
+                    }
+                }
+
+            BeAssert(false && "Failed to resume font admin");
+            }
+        }
+    }
+
+/*---------------------------------------------------------------------------------**//**
+* Ensures that the FontAdmin is initialized to a state ready for thread-safe access.
+* @bsimethod                                                    Paul.Connelly   09/16
++---------------+---------------+---------------+---------------+---------------+------*/
+void DgnPlatformLib::Host::FontAdmin::Initialize()
+    {
+    _EnsureLastResortFontDb();
+    _GetLastResortTrueTypeFont();
+    _GetLastResortRscFont();
+    _GetLastResortShxFont();
+    _GetAnyLastResortFont();
+    _GetDecoratorFont();
+    _GetFreeTypeLibrary();
+    }
+
+//---------------------------------------------------------------------------------------
+// @bsimethod                                                   Jeff.Marker     03/2015
+//---------------------------------------------------------------------------------------
+DgnFontCR DgnFontManager::GetLastResortTrueTypeFont() { return T_HOST.GetFontAdmin().GetLastResortTrueTypeFont(); }
+DgnFontCR DgnFontManager::GetLastResortRscFont() { return T_HOST.GetFontAdmin().GetLastResortRscFont(); }
+DgnFontCR DgnFontManager::GetLastResortShxFont() { return T_HOST.GetFontAdmin().GetLastResortShxFont(); }
+DgnFontCR DgnFontManager::GetAnyLastResortFont() { return T_HOST.GetFontAdmin().GetAnyLastResortFont(); }
+DgnFontCR DgnFontManager::GetDecoratorFont() { return T_HOST.GetFontAdmin().GetDecoratorFont(); }
+DgnFontCR DgnFontManager::ResolveFont(DgnFontCP font) { return T_HOST.GetFontAdmin()._ResolveFont(font); }
+
+//---------------------------------------------------------------------------------------
+// @bsimethod                                                   Jeff.Marker     03/2015
+//---------------------------------------------------------------------------------------
+DgnFontId DgnFonts::DbFontMapDirect::Iterator::Entry::GetId() const { Verify(); return m_sql->GetValueId<DgnFontId>(0); }
+DgnFontType DgnFonts::DbFontMapDirect::Iterator::Entry::GetType() const { Verify(); return (DgnFontType)m_sql->GetValueInt(1); }
+Utf8CP DgnFonts::DbFontMapDirect::Iterator::Entry::GetName() const { Verify(); return m_sql->GetValueText(2); }
+
+//---------------------------------------------------------------------------------------
+// @bsimethod                                                   Jeff.Marker     03/2015
+//---------------------------------------------------------------------------------------
+DgnFonts::DbFontMapDirect::Iterator::const_iterator DgnFonts::DbFontMapDirect::Iterator::begin() const
+    {
+    if (!m_stmt.IsValid())
+        {
+        Utf8String sql = MakeSqlString(SqlPrintfString("SELECT Id,Type,Name FROM %s", m_dbFonts.m_tableName.c_str()), false);
+        m_db->GetCachedStatement(m_stmt, sql.c_str());
+        m_params.Bind(*m_stmt);
+        }
+    else
+        {
+        m_stmt->Reset();
+        }
+
+    return Entry(m_stmt.get(), (BE_SQLITE_ROW == m_stmt->Step()));
+    }
+
+//---------------------------------------------------------------------------------------
+// @bsimethod                                                   Jeff.Marker     03/2015
+//---------------------------------------------------------------------------------------
+size_t DgnFonts::DbFontMapDirect::Iterator::QueryCount() const
+    {
+    Utf8String sql = MakeSqlString(SqlPrintfString("SELECT COUNT(*) FROM %s", m_dbFonts.m_tableName.c_str()), false);
+
+    Statement query;
+    query.Prepare(*m_db, sql.c_str());
+    m_params.Bind(query);
+
+    if (BE_SQLITE_ROW != query.Step())
+        {
+        BeAssert(false);
+        return 0;
+        }
+
+    return (size_t)query.GetValueInt(0);
+    }
+
+//---------------------------------------------------------------------------------------
+// @bsimethod                                                   Jeff.Marker     03/2015
+//---------------------------------------------------------------------------------------
+BentleyStatus DgnFonts::DbFontMapDirect::CreateFontTable()
+    {
+    DbResult createStatus = m_dbFonts.m_db.CreateTable(m_dbFonts.m_tableName.c_str(),
+        "Id INTEGER PRIMARY KEY,"
+        "Type INT,"
+        "Name CHAR NOT NULL COLLATE NOCASE,"
+        "Metadata BLOB,"
+        "CONSTRAINT names UNIQUE(Type,Name)");
+    
+    if (BE_SQLITE_OK != createStatus)
+        return ERROR;
+
+    return SUCCESS;
+    }
+
+//---------------------------------------------------------------------------------------
+// @bsimethod                                                   Jeff.Marker     03/2015
+//---------------------------------------------------------------------------------------
+DgnFontPtr DgnFonts::DbFontMapDirect::QueryById(DgnFontId id) const
+    {
+    PRECONDITION(id.IsValid(), nullptr);
+
+    Statement query;
+    query.Prepare(m_dbFonts.m_db, SqlPrintfString("SELECT Type,Name,Metadata FROM %s WHERE Id=?", m_dbFonts.m_tableName.c_str()));
+    query.BindId(1, id);
+
+    if (BE_SQLITE_ROW != query.Step())
+        return nullptr;
+
+    return DgnFontPersistence::Db::FromDb(m_dbFonts, id, (DgnFontType)query.GetValueInt(0), query.GetValueText(1), (Byte const*)query.GetValueBlob(2), (size_t)query.GetColumnBytes(2));
+    }
+
+//---------------------------------------------------------------------------------------
+// @bsimethod                                                   Jeff.Marker     03/2015
+//---------------------------------------------------------------------------------------
+DgnFontPtr DgnFonts::DbFontMapDirect::QueryByTypeAndName(DgnFontType type, Utf8CP name) const
+    {
+    PRECONDITION(!Utf8String::IsNullOrEmpty(name), nullptr);
+
+    Statement query;
+    query.Prepare(m_dbFonts.m_db, SqlPrintfString("SELECT Id,Metadata FROM %s WHERE Type=? AND Name=?", m_dbFonts.m_tableName.c_str()));
+    query.BindInt(1, (int)type);
+    query.BindText(2, name, Statement::MakeCopy::No);
+
+    if (BE_SQLITE_ROW != query.Step())
+        return nullptr;
+
+    return DgnFontPersistence::Db::FromDb(m_dbFonts, query.GetValueId<DgnFontId>(0), type, name, (Byte const*)query.GetValueBlob(1), (size_t)query.GetColumnBytes(1));
+    }
+
+//---------------------------------------------------------------------------------------
+// @bsimethod                                                   Jeff.Marker     03/2015
+//---------------------------------------------------------------------------------------
+DgnFontId DgnFonts::DbFontMapDirect::QueryIdByTypeAndName(DgnFontType type, Utf8CP name) const
+    {
+    PRECONDITION(!Utf8String::IsNullOrEmpty(name), DgnFontId());
+
+    Statement query;
+    query.Prepare(m_dbFonts.m_db, SqlPrintfString("SELECT Id FROM %s WHERE Type=? AND Name=?", m_dbFonts.m_tableName.c_str()));
+    query.BindInt(1, (int)type);
+    query.BindText(2, name, Statement::MakeCopy::No);
+
+    if (BE_SQLITE_ROW != query.Step())
+        return DgnFontId();
+
+    return query.GetValueId<DgnFontId>(0);
+    }
+
+//---------------------------------------------------------------------------------------
+// @bsimethod                                                   Jeff.Marker     03/2015
+//---------------------------------------------------------------------------------------
+bool DgnFonts::DbFontMapDirect::ExistsById(DgnFontId id) const
+    {
+    PRECONDITION(id.IsValid(), false);
+
+    Statement query;
+    query.Prepare(m_dbFonts.m_db, SqlPrintfString("SELECT COUNT(*) FROM %s WHERE Id=?", m_dbFonts.m_tableName.c_str()));
+    query.BindId(1, id);
+
+    if (BE_SQLITE_ROW != query.Step())
+        {
+        BeAssert(false);
+        return false;
+        }
+
+    return (query.GetValueInt(0) > 0);
+    }
+
+//---------------------------------------------------------------------------------------
+// @bsimethod                                                   Jeff.Marker     03/2015
+//---------------------------------------------------------------------------------------
+bool DgnFonts::DbFontMapDirect::ExistsByTypeAndName(DgnFontType type, Utf8CP name) const
+    {
+    PRECONDITION(!Utf8String::IsNullOrEmpty(name), false);
+
+    Statement query;
+    query.Prepare(m_dbFonts.m_db, SqlPrintfString("SELECT COUNT(*) FROM %s WHERE Type=? AND Name=?", m_dbFonts.m_tableName.c_str()));
+    query.BindInt(1, (int)type);
+    query.BindText(2, name, Statement::MakeCopy::No);
+
+    if (BE_SQLITE_ROW != query.Step())
+        {
+        BeAssert(false);
+        return false;
+        }
+
+    return (query.GetValueInt(0) > 0);
+    }
+
+//---------------------------------------------------------------------------------------
+// @bsimethod                                                   Jeff.Marker     03/2015
+//---------------------------------------------------------------------------------------
+BentleyStatus DgnFonts::DbFontMapDirect::Insert(DgnFontCR font, DgnFontId& id)
+    {
+    bvector<Byte> metadata;
+    if (SUCCESS != DgnFontPersistence::Db::MetadataToDb(metadata, font))
+        {
+        BeAssert(false);
+        return ERROR;
+        }
+    
+    id.Invalidate();
+    DbResult rc= m_dbFonts.m_db.GetServerIssuedId(id, m_dbFonts.m_tableName.c_str(), "Id");
+
+    if (BE_SQLITE_OK != rc)
+        {
+        BeAssert(false);
+        return ERROR;
+        }
+
+    Statement insert;
+    insert.Prepare(m_dbFonts.m_db, SqlPrintfString("INSERT INTO %s (Id,Type,Name,Metadata) VALUES (?,?,?,?)", m_dbFonts.m_tableName.c_str()));
+    insert.BindInt(1, static_cast<int>(id.GetValue()));
+    insert.BindInt(2, static_cast<int>(font.GetType()));
+    insert.BindText(3, font.GetName(), Statement::MakeCopy::No);
+    insert.BindBlob(4, &metadata[0], (int)metadata.size(), Statement::MakeCopy::No);
+
+    if (BE_SQLITE_DONE != insert.Step())
+        {
+        BeAssert(false);
+        return ERROR;
+        }
+
+    return SUCCESS;
+    }
+
+//---------------------------------------------------------------------------------------
+// @bsimethod                                                   Jeff.Marker     03/2015
+//---------------------------------------------------------------------------------------
+BentleyStatus DgnFonts::DbFontMapDirect::Update(DgnFontCR font, DgnFontId id)
+    {
+    PRECONDITION(id.IsValid(), ERROR);
+    
+    bvector<Byte> metadata;
+    if (SUCCESS != DgnFontPersistence::Db::MetadataToDb(metadata, font))
+        {
+        BeAssert(false);
+        return ERROR;
+        }
+
+    Statement update;
+    update.Prepare(m_dbFonts.m_db, SqlPrintfString("UPDATE %s SET Type=?,Name=?,Metadata=? WHERE Id=?", m_dbFonts.m_tableName.c_str()));
+    update.BindInt(1, static_cast<int>(font.GetType()));
+    update.BindText(2, font.GetName(), Statement::MakeCopy::No);
+    update.BindBlob(3, &metadata[0], (int)metadata.size(), Statement::MakeCopy::No);
+
+    update.BindInt(5, (int)id.GetValue());
+
+    if (BE_SQLITE_DONE != update.Step())
+        {
+        BeAssert(false);
+        return ERROR;
+        }
+
+    return SUCCESS;
+    }
+
+//---------------------------------------------------------------------------------------
+// @bsimethod                                                   Jeff.Marker     03/2015
+//---------------------------------------------------------------------------------------
+BentleyStatus DgnFonts::DbFontMapDirect::Delete(DgnFontId id)
+    {
+    PRECONDITION(id.IsValid(), ERROR);
+
+    Statement del;
+    del.Prepare(m_dbFonts.m_db, SqlPrintfString("DELETE FROM %s WHERE Id=?", m_dbFonts.m_tableName.c_str()));
+    del.BindId(1, id);
+
+    if (BE_SQLITE_DONE != del.Step())
+        {
+        BeAssert(false);
+        return ERROR;
+        }
+
+    return SUCCESS;
+    }
+
+const Utf8CP DgnFonts::DbFaceDataDirect::FaceKey::FACE_NAME_Regular = "regular";
+const Utf8CP DgnFonts::DbFaceDataDirect::FaceKey::FACE_NAME_Bold = "bold";
+const Utf8CP DgnFonts::DbFaceDataDirect::FaceKey::FACE_NAME_Italic = "italic";
+const Utf8CP DgnFonts::DbFaceDataDirect::FaceKey::FACE_NAME_BoldItalic = "bolditalic";
+
+#define EMBEDDED_FACE_DATA_PROP_NS "dgn_Font"
+#define EMBEDDED_FACE_DATA_PROP_NAME "EmbeddedFaceData"
+static const PropertySpec EMBEDDED_FACE_DATA_PROPERTY_SPEC(EMBEDDED_FACE_DATA_PROP_NAME, EMBEDDED_FACE_DATA_PROP_NS);
+
+//=======================================================================================
+// @bsiclass                                                    Jeff.Marker     04/2015
+//=======================================================================================
+struct EmbeddedFaceDataIterator : public BeSQLite::DbTableIterator
+{
+    EmbeddedFaceDataIterator(DbR db) : BeSQLite::DbTableIterator(db) {}
+
+    struct Entry : DbTableIterator::Entry, std::iterator<std::input_iterator_tag, Entry const>
+    {
+    private:
+        friend struct EmbeddedFaceDataIterator;
+        Entry(StatementP sql, bool isValid) : DbTableIterator::Entry(sql, isValid) {}
+
+    public:
+        DgnFonts::DbFaceDataDirect::DataId GetId() const { Verify(); return m_sql->GetValueInt64(0); }
+        Utf8CP GetToc() const { Verify(); return m_sql->GetValueText(1); }
+        size_t GetTocSize() const { Verify(); return (size_t)m_sql->GetColumnBytes(1); }
+        size_t GetRawSize() const { Verify(); return (size_t)m_sql->GetValueInt(2); }
+        Entry const& operator*() const { return *this; }
+    };
+
+    typedef Entry const_iterator;
+    const_iterator begin() const;
+    const_iterator end() const { return Entry(NULL, false); }
+};
+
+//---------------------------------------------------------------------------------------
+// @bsimethod                                                   Jeff.Marker     04/2015
+//---------------------------------------------------------------------------------------
+EmbeddedFaceDataIterator::const_iterator EmbeddedFaceDataIterator::begin() const
+    {
+    if (!m_stmt.IsValid())
+        {
+        Utf8String sql = MakeSqlString("SELECT Id,StrData,RawSize FROM " BEDB_TABLE_Property " WHERE Namespace='" EMBEDDED_FACE_DATA_PROP_NS "' AND Name='" EMBEDDED_FACE_DATA_PROP_NAME "'", true);
+        m_db->GetCachedStatement(m_stmt, sql.c_str());
+        m_params.Bind(*m_stmt);
+        }
+    else
+        {
+        m_stmt->Reset();
+        }
+
+    return Entry(m_stmt.get(), (BE_SQLITE_ROW == m_stmt->Step()));
+    }
+
+//---------------------------------------------------------------------------------------
+// @bsimethod                                                   Jeff.Marker     04/2015
+//---------------------------------------------------------------------------------------
+static Json::Value jsonFromFaceMap(CharCP tocStart, CharCP tocEnd, DgnFonts::DbFaceDataDirect::DataId id)
+    {
+    Json::Value toc;
+    Json::Reader reader;
+    if (!reader.parse(tocStart, tocEnd, toc, false) || !toc.isArray())
+        { BeAssert(false); }
+
+    return toc;
+    }
+
+//---------------------------------------------------------------------------------------
+// @bsimethod                                                   Jeff.Marker     04/2015
+//---------------------------------------------------------------------------------------
+static Json::Value jsonFromFaceMap(EmbeddedFaceDataIterator::Entry const& faceDataEntry)
+    {
+    CharCP tocStart = faceDataEntry.GetToc();
+    CharCP tocEnd = (tocStart + faceDataEntry.GetTocSize());
+    return jsonFromFaceMap(tocStart, tocEnd, faceDataEntry.GetId());
+    }
+
+//---------------------------------------------------------------------------------------
+// @bsimethod                                                   Jeff.Marker     04/2015
+//---------------------------------------------------------------------------------------
+static DgnFonts::DbFaceDataDirect::FaceKey faceKeyFromJson(JsonValueCR json) { return DgnFonts::DbFaceDataDirect::FaceKey((DgnFontType)json["type"].asUInt(), json["familyName"].asCString(), json["faceName"].asCString()); }
+static DgnFonts::DbFaceDataDirect::FaceSubId faceSubIdFromJson(JsonValueCR json) { return (DgnFonts::DbFaceDataDirect::FaceSubId)json["subId"].asUInt(); }
+
+//---------------------------------------------------------------------------------------
+// @bsimethod                                                   Jeff.Marker     04/2015
+//---------------------------------------------------------------------------------------
+uint64_t DgnFonts::DbFaceDataDirect::Iterator::Entry::GetId() const { Verify(); return m_sql->GetValueInt64(0); }
+
+//---------------------------------------------------------------------------------------
+// @bsimethod                                                   Jeff.Marker     04/2015
+//---------------------------------------------------------------------------------------
+DgnFonts::DbFaceDataDirect::T_FaceMap DgnFonts::DbFaceDataDirect::Iterator::Entry::GenerateFaceMap() const
+    {
+    Verify();
+    
+    T_FaceMap faces;
+    CharCP tocStart = m_sql->GetValueText(1);
+    CharCP tocEnd = (tocStart + m_sql->GetColumnBytes(1));
+    Json::Value toc = jsonFromFaceMap(tocStart, tocEnd, m_sql->GetValueInt64(0));
+    for (Json::Value::const_iterator faceKeyIter = ((JsonValueCR)toc).begin(); ((JsonValueCR)toc).end() != faceKeyIter; ++faceKeyIter)
+        faces[faceSubIdFromJson(*faceKeyIter)] = faceKeyFromJson(*faceKeyIter);
+    
+    return faces;
+    }
+
+//---------------------------------------------------------------------------------------
+// @bsimethod                                                   Jeff.Marker     04/2015
+//---------------------------------------------------------------------------------------
+DgnFonts::DbFaceDataDirect::Iterator::const_iterator DgnFonts::DbFaceDataDirect::Iterator::begin() const
+    {
+    if (!m_stmt.IsValid())
+        {
+        Utf8String sql = MakeSqlString("SELECT Id,StrData FROM " BEDB_TABLE_Property " WHERE Namespace='" EMBEDDED_FACE_DATA_PROP_NS "' AND Name='" EMBEDDED_FACE_DATA_PROP_NAME "'", true);
+        m_db->GetCachedStatement(m_stmt, sql.c_str());
+        m_params.Bind(*m_stmt);
+        }
+    else
+        {
+        m_stmt->Reset();
+        }
+
+    return Entry(m_stmt.get(), (BE_SQLITE_ROW == m_stmt->Step()));
+    }
+
+//---------------------------------------------------------------------------------------
+// @bsimethod                                                   Jeff.Marker     04/2015
+//---------------------------------------------------------------------------------------
+size_t DgnFonts::DbFaceDataDirect::Iterator::QueryCount() const
+    {
+    Utf8String sql = MakeSqlString("SELECT COUNT(*) FROM " BEDB_TABLE_Property " WHERE Namespace='" EMBEDDED_FACE_DATA_PROP_NS "' AND Name='" EMBEDDED_FACE_DATA_PROP_NAME "'", true);
+
+    Statement query;
+    query.Prepare(*m_db, sql.c_str());
+    m_params.Bind(query);
+
+    if (BE_SQLITE_ROW != query.Step())
+        {
+        BeAssert(false);
+        return 0;
+        }
+
+    return (size_t)query.GetValueInt(0);
+    }
+
+//---------------------------------------------------------------------------------------
+// @bsimethod                                                   Jeff.Marker     04/2015
+//---------------------------------------------------------------------------------------
+BentleyStatus DgnFonts::DbFaceDataDirect::QueryById(bvector<Byte>& fontData, DataId id)
+    {
+    uint32_t fontDataSize;
+    if (BE_SQLITE_ROW != m_dbFonts.m_db.QueryPropertySize(fontDataSize, EMBEDDED_FACE_DATA_PROPERTY_SPEC, id, 0))
+        return ERROR;
+    
+    fontData.resize(fontDataSize);
+    if (BE_SQLITE_ROW != m_dbFonts.m_db.QueryProperty(&fontData[0], fontDataSize, EMBEDDED_FACE_DATA_PROPERTY_SPEC, id, 0))
+        return ERROR;
+    
+    return SUCCESS;
+    }
+
+//---------------------------------------------------------------------------------------
+// @bsimethod                                                   Jeff.Marker     04/2015
+//---------------------------------------------------------------------------------------
+BentleyStatus DgnFonts::DbFaceDataDirect::QueryByFace(bvector<Byte>& data, FaceSubId& subId, FaceKeyCR key)
+    {
+    EmbeddedFaceDataIterator allFaceData(m_dbFonts.m_db);
+    for (EmbeddedFaceDataIterator::Entry const& faceDataEntry : allFaceData)
+        {
+        Json::Value toc = jsonFromFaceMap(faceDataEntry);
+        for (Json::Value::const_iterator faceKeyIter = ((JsonValueCR)toc).begin(); ((JsonValueCR)toc).end() != faceKeyIter; ++faceKeyIter)
+            {
+            FaceKey currFaceKey = faceKeyFromJson(*faceKeyIter);
+            if (!key.Equals(currFaceKey))
+                continue;
+            
+            subId = faceSubIdFromJson(*faceKeyIter);
+            
+            data.resize(faceDataEntry.GetRawSize());
+            if (BE_SQLITE_ROW != m_dbFonts.m_db.QueryProperty(&data[0], (uint32_t)data.size(), EMBEDDED_FACE_DATA_PROPERTY_SPEC, faceDataEntry.GetId(), 0))
+                return ERROR;
+            
+            return SUCCESS;
+            }
+        }
+
+    return ERROR;
+    }
+
+//---------------------------------------------------------------------------------------
+// @bsimethod                                                   Jeff.Marker     04/2015
+//---------------------------------------------------------------------------------------
+bool DgnFonts::DbFaceDataDirect::Exists(FaceKeyCR key)
+    {
+    EmbeddedFaceDataIterator allFaceData(m_dbFonts.m_db);
+    for (EmbeddedFaceDataIterator::Entry const& faceDataEntry : allFaceData)
+        {
+        Json::Value toc = jsonFromFaceMap(faceDataEntry);
+        for (Json::ValueConstIterator faceKeyIter = ((JsonValueCR)toc).begin(); ((JsonValueCR)toc).end() != faceKeyIter; ++faceKeyIter)
+            {
+            FaceKey currFaceKey = faceKeyFromJson(*faceKeyIter);
+            if (!key.Equals(currFaceKey))
+                continue;
+
+            return true;
+            }
+        }
+    
+    return false;
+    }
+
+//---------------------------------------------------------------------------------------
+// @bsimethod                                                   Jeff.Marker     04/2015
+//---------------------------------------------------------------------------------------
+BentleyStatus DgnFonts::DbFaceDataDirect::Insert(Byte const* data, size_t size, T_FaceMapCR keys)
+    {
+    Statement idQuery;
+    idQuery.Prepare(m_dbFonts.m_db, "SELECT MAX(Id) FROM " BEDB_TABLE_Property " WHERE Namespace='" EMBEDDED_FACE_DATA_PROP_NS "' AND Name='" EMBEDDED_FACE_DATA_PROP_NAME "'");
+    if (BE_SQLITE_ROW != idQuery.Step())
+        {
+        BeAssert(false);
+        return ERROR;
+        }
+
+    DataId id = (idQuery.GetValueInt64(0) + 1);
+
+    // Db does not expose a SaveProperty that lets us save a string and blob at the same time.
+    // Use the API for the blob so we get compression; manually insert the table of contents string.
+    
+    if (BE_SQLITE_OK != m_dbFonts.m_db.SaveProperty(EMBEDDED_FACE_DATA_PROPERTY_SPEC, data, (uint32_t)size, id, 0))
+        return ERROR;
+
+    Json::Value toc(Json::ValueType::arrayValue);
+    for (T_FaceMap::value_type const& keyEntry : keys)
+        {
+        FaceKeyCR faceKey = keyEntry.second;
+        
+        Json::Value entry(Json::ValueType::objectValue);
+        entry["subId"] = (Json::UInt)keyEntry.first;
+        entry["type"] = (Json::UInt)faceKey.m_type;
+        entry["familyName"] = faceKey.m_familyName.c_str();
+        entry["faceName"] = faceKey.m_faceName.c_str();
+        
+        toc.append(entry);
+        }
+    
+    Utf8String tocString = Json::FastWriter::ToString(toc);
+
+    Statement update;
+    update.Prepare(m_dbFonts.m_db, "UPDATE " BEDB_TABLE_Property " SET StrData=? WHERE Namespace='" EMBEDDED_FACE_DATA_PROP_NS "' AND Name='" EMBEDDED_FACE_DATA_PROP_NAME "' AND Id=?");
+    update.BindText(1, tocString.c_str(), Statement::MakeCopy::No);
+    update.BindInt64(2, id);
+
+    if (BE_SQLITE_DONE != update.Step())
+        {
+        BeAssert(false);
+        return ERROR;
+        }
+    
+    return SUCCESS;
+    }
+
+//---------------------------------------------------------------------------------------
+// @bsimethod                                                   Jeff.Marker     04/2015
+//---------------------------------------------------------------------------------------
+BentleyStatus DgnFonts::DbFaceDataDirect::Delete(FaceKeyCR key)
+    {
+    EmbeddedFaceDataIterator allFaceData(m_dbFonts.m_db);
+    for (EmbeddedFaceDataIterator::Entry const& faceDataEntry : allFaceData)
+        {
+        Json::Value toc = jsonFromFaceMap(faceDataEntry);
+        Json::ArrayIndex iFoundEntry = 0;
+        for (; iFoundEntry < toc.size(); ++iFoundEntry)
+            {
+            FaceKey currFaceKey = faceKeyFromJson(toc[iFoundEntry]);
+            if (!key.Equals(currFaceKey))
+                continue;
+
+            break;
+            }
+        
+        if (toc.size() == iFoundEntry)
+            continue;
+        
+        toc.removeIndex(iFoundEntry);
+        
+        // No more faces for this entry? Delete it entirely.
+        if (toc.empty())
+            {
+            if (BE_SQLITE_DONE != m_dbFonts.m_db.DeleteProperty(EMBEDDED_FACE_DATA_PROPERTY_SPEC, faceDataEntry.GetId(), 0))
+                return ERROR;
+
+            return SUCCESS;
+            }
+
+        // Otherwise persist the trimmed table of contents.
+        Utf8String tocString = Json::FastWriter::ToString(toc);
+
+        Statement update;
+        update.Prepare(m_dbFonts.m_db, "UPDATE " BEDB_TABLE_Property " SET StrData=? WHERE Namespace='" EMBEDDED_FACE_DATA_PROP_NS "' AND Name='" EMBEDDED_FACE_DATA_PROP_NAME "' AND Id=?");
+        update.BindText(1, tocString.c_str(), Statement::MakeCopy::No);
+        update.BindInt64(2, faceDataEntry.GetId());
+
+        if (BE_SQLITE_DONE != update.Step())
+            {
+            BeAssert(false);
+            return ERROR;
+            }
+
+        return SUCCESS;
+        }
+    
+    return ERROR;
+    }
+
+BEGIN_UNNAMED_NAMESPACE
+// NB: This is static, rather than being a member of DgnFonts, because DgnFont, DgnFontDataSession, IDgnFontData, et al have no backpointer to the DgnFonts or DgnDb to which they belong.
+// It is assumed that acquirers of this mutex will not need to acquire additional mutexes, or will order their locks appropriately.
+static BeMutex s_fontsMutex;
+END_UNNAMED_NAMESPACE
+
+/*---------------------------------------------------------------------------------**//**
+* @bsimethod                                                    Paul.Connelly   05/17
++---------------+---------------+---------------+---------------+---------------+------*/
+BeMutex& DgnFonts::GetMutex()
+    {
+    return s_fontsMutex;
+    }
+
+//---------------------------------------------------------------------------------------
+// @bsimethod                                                   Jeff.Marker     03/2015
+//---------------------------------------------------------------------------------------
+void DgnFonts::Update()
+    {
+    DgnFonts::FlagHolder lock(m_isFontMapLoaded);
+    if (lock.IsSet())
+        return;
+
+    for (DbFontMapDirect::Iterator::Entry const& entry : DbFontMap().MakeIterator())
+        {
+        DgnFontId id = entry.GetId();
+        DgnFontPtr font = DbFontMap().QueryById(id);
+        if (!font.IsValid())
+            font = DgnFontManager::GetAnyLastResortFont().Clone();
+        
+        m_fontMap[id] = font;
+        }
+    }
+
+//---------------------------------------------------------------------------------------
+// @bsimethod                                                   Jeff.Marker     03/2015
+//---------------------------------------------------------------------------------------
+DgnFontCP DgnFonts::FindFontById(DgnFontId id) const
+    {
+    const_cast<DgnFonts*>(this)->Update();
+    T_FontMap::const_iterator iter = m_fontMap.find(id);
+    return ((m_fontMap.end() != iter) ? iter->second.get() : nullptr);
+    }
+
+//---------------------------------------------------------------------------------------
+// @bsimethod                                                   Jeff.Marker     03/2015
+//---------------------------------------------------------------------------------------
+DgnFontCP DgnFonts::FindFontByTypeAndName(DgnFontType type, Utf8CP name) const
+    {
+    const_cast<DgnFonts*>(this)->Update();
+
+    for (T_FontMap::value_type const& entry : m_fontMap)
+        {
+        DgnFontCR existingFont = *entry.second;
+        if ((existingFont.GetType() == type) && existingFont.GetName().EqualsI(name))
+            return entry.second.get();
+        }
+
+    return nullptr;
+    }
+
+//---------------------------------------------------------------------------------------
+// @bsimethod                                                   Jeff.Marker     03/2015
+//---------------------------------------------------------------------------------------
+DgnFontId DgnFonts::FindId(DgnFontCR font) const
+    {
+    const_cast<DgnFonts*>(this)->Update();
+    
+    for (T_FontMap::value_type const& entry : m_fontMap)
+        {
+        DgnFontCR existingFont = *entry.second;
+        if ((font.GetType() == existingFont.GetType()) && font.GetName().EqualsI(existingFont.GetName()))
+            return entry.first;
+        }
+
+    return DgnFontId();
+    }
+
+//---------------------------------------------------------------------------------------
+// @bsimethod                                                   Jeff.Marker     03/2015
+//---------------------------------------------------------------------------------------
+DgnFontId DgnFonts::AcquireId(DgnFontCR font)
+    {
+    // This calls Update for us. Nevertheless we need the mutex in case we or another thread is accessing or mutating the map
+    BeMutexHolder lock(GetMutex());
+
+    DgnFontId existingId = FindId(font);
+    if (existingId.IsValid())
+        return existingId;
+
+    DgnFontId newId;
+    if (SUCCESS != DbFontMap().Insert(font, newId))
+        return DgnFontId();
+
+    m_fontMap[newId] = DbFontMap().QueryById(newId);
+
+    return newId;
+    }
+
+//---------------------------------------------------------------------------------------
+// @bsimethod                                                   Jeff.Marker     05/2015
+//---------------------------------------------------------------------------------------
+uint32_t const* DgnFont::Utf8ToUcs4(bvector<Byte>& ucs4CharsBuffer, size_t& numUcs4Chars, Utf8StringCR str)
+    {
+    if (SUCCESS != BeStringUtilities::TranscodeStringDirect(ucs4CharsBuffer, "UCS-4", (Byte const*)str.c_str(), sizeof(Utf8Char) * (str.size() + 1), "UTF-8"))
+        return 0;
+
+    // ICU for UCS-4 injects a BOM on the front which we don't want.
+    BeAssert(0xfeff == *(uint32_t const*)&ucs4CharsBuffer[0]);
+    uint32_t const* ucs4Chars = (uint32_t const*)&ucs4CharsBuffer[sizeof(uint32_t)];
+    size_t maxNumUcs4Chars = ((ucs4CharsBuffer.size() - 1) / 4);
+    numUcs4Chars = 0;
+    while ((0 != ucs4Chars[numUcs4Chars]) && (numUcs4Chars < maxNumUcs4Chars))
+        ++numUcs4Chars;
+
+    return ucs4Chars;
+    }
+
+//---------------------------------------------------------------------------------------
+// @bsimethod                                                   Jeff.Marker     03/2015
+//---------------------------------------------------------------------------------------
+void DgnFont::ScaleAndOffsetGlyphRange(DRange2dR range, DPoint2dCR scale, DPoint2d offset)
+    {
+    range.low.x = (range.low.x * scale.x) + offset.x;
+    range.low.y = (range.low.y * scale.y) + offset.y;
+    range.high.x = (range.high.x * scale.x) + offset.x;
+    range.high.y = (range.high.y * scale.y) + offset.y;
+    }
+
+//---------------------------------------------------------------------------------------
+// @bsimethod                                                   Jeff.Marker     03/2015
+//---------------------------------------------------------------------------------------
+bool DgnFontDataSession::Start()
+    {
+    DgnFonts::FlagHolder lock(m_hasStarted);
+    if (!lock.IsSet())
+        {
+        m_isValid = ((nullptr != m_data) && (SUCCESS == m_data->_AddDataRef()));
+        }
+    
+    return m_isValid;
+    }
+
+//---------------------------------------------------------------------------------------
+// @bsimethod                                                   Jeff.Marker     03/2015
+//---------------------------------------------------------------------------------------
+void DgnFontDataSession::Stop()
+    {
+    BeMutexHolder lock(DgnFonts::GetMutex());
+
+    if (m_isValid)
+        m_data->_ReleaseDataRef();
+    
+    m_hasStarted = false;
+    m_isValid = false;
+    }
+
+//---------------------------------------------------------------------------------------
+// @bsimethod                                                   Jeff.Marker     03/2015
+//---------------------------------------------------------------------------------------
+DgnFont::~DgnFont() { m_dataSession.Stop(); DELETE_AND_CLEAR(m_data); }
+
+//---------------------------------------------------------------------------------------
+// @bsimethod                                                   Jeff.Marker     03/2015
+//---------------------------------------------------------------------------------------
+void DgnFont::CopyFrom(DgnFontCR rhs)
+    {
+    m_type = rhs.m_type;
+    m_name = rhs.m_name;
+    m_data = ((nullptr != rhs.m_data) ? rhs.m_data->_CloneWithoutData() : nullptr);
+    m_dataSession.Reset(m_data);
+    }
+
+//---------------------------------------------------------------------------------------
+// @bsimethod                                                   Jeff.Marker     03/2015
+//---------------------------------------------------------------------------------------
+bool DgnFont::IsResolved() const
+    {
+    if (nullptr == m_data)
+        return false;
+    
+    return m_dataSession.Start();
+    }
+
+//---------------------------------------------------------------------------------------
+// @bsimethod                                                   Jeff.Marker     10/2015
+//---------------------------------------------------------------------------------------
+DgnFontStyle DgnFont::FontStyleFromBoldItalic(bool isBold, bool isItalic)
+    {
+    DgnFontStyle fontStyle = DgnFontStyle::Regular;
+    if (isBold && isItalic)
+        fontStyle = DgnFontStyle::BoldItalic;
+    else if (isBold)
+        fontStyle = DgnFontStyle::Bold;
+    else if (isItalic)
+        fontStyle = DgnFontStyle::Italic;
+    
+    return fontStyle;
+    }
+
+//---------------------------------------------------------------------------------------
+// @bsimethod                                                   Jeff.Marker     10/2015
+//---------------------------------------------------------------------------------------
+void DgnFont::FontStyleToBoldItalic(bool& isBold, bool& isItalic, DgnFontStyle fontStyle)
+    {
+    isBold = ((DgnFontStyle::Bold == fontStyle) || (DgnFontStyle::BoldItalic == fontStyle));
+    isItalic = ((DgnFontStyle::Italic == fontStyle) || (DgnFontStyle::BoldItalic == fontStyle));
+    }
+
+//---------------------------------------------------------------------------------------
+// @bsimethod                                                   Jeff.Marker     03/2015
+//---------------------------------------------------------------------------------------
+DgnFontPtr DgnFontPersistence::Db::FromDb(DgnFonts& dbFonts, DgnFontId id, DgnFontType type, Utf8CP name, Byte const* metadata, size_t metadataSize)
+    {
+    switch (type)
+        {
+        case DgnFontType::TrueType: return DgnTrueTypeFontFromDb(dbFonts, id, name, metadata, metadataSize);
+        case DgnFontType::Rsc: return DgnRscFontFromDb(dbFonts, id, name, metadata, metadataSize);
+        case DgnFontType::Shx: return DgnShxFontFromDb(dbFonts, id, name, metadata, metadataSize);
+        }
+    
+    BeAssert(false);
+    return nullptr;
+    }
+
+//---------------------------------------------------------------------------------------
+// @bsimethod                                                   Jeff.Marker     03/2015
+//---------------------------------------------------------------------------------------
+BentleyStatus DgnFontPersistence::Db::MetadataToDb(bvector<Byte>& metadata, DgnFontCR font)
+    {
+    switch (font.GetType())
+        {
+        case DgnFontType::TrueType: return SUCCESS;
+        case DgnFontType::Rsc: return DgnRscFontMetadataToDb(metadata, static_cast<DgnRscFontCR>(font));
+        case DgnFontType::Shx: return DgnShxFontMetadataToDb(metadata, static_cast<DgnShxFontCR>(font));
+        }
+
+    BeAssert(false);
+    return ERROR;
+    }
+
+//---------------------------------------------------------------------------------------
+// @bsimethod                                                   Jeff.Marker     03/2015
+//---------------------------------------------------------------------------------------
+BentleyStatus DgnFontPersistence::Db::Embed(DgnFonts::DbFaceDataDirect& faceData, DgnFontCR font)
+    {
+    IDgnFontDataP data = font.m_data;
+    if (nullptr == data)
+        return ERROR;
+    
+    return data->_Embed(faceData);
+    }
+
+//---------------------------------------------------------------------------------------
+// @bsimethod                                                   Jeff.Marker     12/2015
+//---------------------------------------------------------------------------------------
+bool DgnFontPersistence::Db::IsAnyFaceEmbedded(DgnFontCR font, DgnFonts::DbFaceDataDirect& fontData)
+    {
+    // As opposed to adding a method to IDgnFontData or doing dynamic casting, I'm choosing this runaround until proven inadequate.
+    return (fontData.Exists(DgnFonts::DbFaceDataDirect::FaceKey(font.GetType(), font.GetName().c_str(), DgnFonts::DbFaceDataDirect::FaceKey::FACE_NAME_Regular))
+        || fontData.Exists(DgnFonts::DbFaceDataDirect::FaceKey(font.GetType(), font.GetName().c_str(), DgnFonts::DbFaceDataDirect::FaceKey::FACE_NAME_Bold))
+        || fontData.Exists(DgnFonts::DbFaceDataDirect::FaceKey(font.GetType(), font.GetName().c_str(), DgnFonts::DbFaceDataDirect::FaceKey::FACE_NAME_Italic))
+        || fontData.Exists(DgnFonts::DbFaceDataDirect::FaceKey(font.GetType(), font.GetName().c_str(), DgnFonts::DbFaceDataDirect::FaceKey::FACE_NAME_BoldItalic)));
+    }
+
+//---------------------------------------------------------------------------------------
+// @bsimethod                                                   Jeff.Marker     03/2015
+//---------------------------------------------------------------------------------------
+DgnFontPtr DgnFontPersistence::Missing::CreateMissingFont(DgnFontType type, Utf8CP name)
+    {
+    switch (type)
+        {
+        case DgnFontType::TrueType: return new DgnTrueTypeFont(name, nullptr);
+        case DgnFontType::Rsc: return new DgnRscFont(name, nullptr);
+        case DgnFontType::Shx: return new DgnShxFont(name, nullptr);
+        }
+
+    BeAssert(false);
+    return nullptr;
+    }
+
+//---------------------------------------------------------------------------------------
+// @bsimethod                                                   Jeff.Marker     12/2015
+//---------------------------------------------------------------------------------------
+DgnFontId DgnImportContext::_RemapFont(DgnFontId srcId)
+    {
+    // Alreay remapped once? Use cached result.
+    DgnFontId dstId = m_remap.Find(srcId);
+    if (dstId.IsValid())
+        return dstId;
+    
+    // N.B. This logic assumes that font type and name is unique enough for remapping purposes.
+    // While it is technically possible for a font with the same type and name to have differing metadata or glyph data, this should be rare enough in practice that we don't want to code around that scenario.
+
+    DgnFontCP srcFont = m_sourceDb.Fonts().FindFontById(srcId);
+    if (nullptr == srcFont)
+        {
+        // Invalid source ID? Options might include:
+        //      (a) simply retain the ID -- bad because who knows if this ID is or will become valid in the destination and thus result in different behavior
+        //      (b) remap to 0 (the invalid ID) -- would effectively keep behavior, but also not great because we'd be propagating junk into the destination
+        //      (c) remap to a last resort font -- change in display and behavior, but would ensure usable data is written to the destination
+        //  I'll side with (c) right now... as a "least bad" option.
+        BeDataAssert(false);
+        srcFont = &T_HOST.GetFontAdmin().GetAnyLastResortFont();
+        }
+
+    // Does it already exist in the destination? Use the destination ID. Don't bother bringing over glyph data in this case; ensure the destination continues to act the same.
+    DgnFontCP dstFont = m_destDb.Fonts().FindFontByTypeAndName(srcFont->GetType(), srcFont->GetName().c_str());
+    if (nullptr != dstFont)
+        {
+        dstId = m_destDb.Fonts().FindId(*dstFont);
+        BeDataAssert(dstId.IsValid()); // If FindFontByTypeAndName returned a font, it'd better have an ID. No good way to recover anyway.
+        return m_remap.Add(srcId, dstId);
+        }
+    
+    // Doesn't exist in the destination? Create a copy.
+    dstId = m_destDb.Fonts().AcquireId(*srcFont);
+    BeDataAssert(dstId.IsValid()); // No good way to recover.
+    
+    // If the source had embedded glyph data, copy it as well. Don't force embedding in case the app interjects and manages separately.
+    if (DgnFontPersistence::Db::IsAnyFaceEmbedded(*srcFont, m_sourceDb.Fonts().DbFaceData()))
+        DgnFontPersistence::Db::Embed(m_destDb.Fonts().DbFaceData(), *srcFont);
+    
+    return m_remap.Add(srcId, dstId);
+    }
+
+/*---------------------------------------------------------------------------------**//**
+* @bsimethod                                                    Brien.Bastings  09/05
++---------------+---------------+---------------+---------------+---------------+------*/
+static bool mightHaveHole(GPArrayCP gpa)
+    {
+    size_t  loopCount = 0;
+
+    for (int loopStart = 0, loopEnd = 0; loopStart < gpa->GetCount(); loopStart = loopEnd+1)
+        {
+        GraphicsPoint const* gPt = gpa->GetConstPtr(loopStart);
+
+        if (gPt && (HMASK_RSC_HOLE == (gPt->mask & HMASK_RSC_HOLE))) // NOTE: Mask value weirdness, hole shares bits with line/poly...
+            return true;
+
+        loopEnd = jmdlGraphicsPointArray_findMajorBreakAfter(gpa, loopStart);
+        loopCount++;
+        }
+
+    return loopCount > 1;
+    }
+
+/*---------------------------------------------------------------------------------**//**
+* @bsimethod                                                    Brien.Bastings  10/12
++---------------+---------------+---------------+---------------+---------------+------*/
+static bool isPhysicallyClosed(ICurvePrimitiveCR primitive)
+    {
+    switch (primitive.GetCurvePrimitiveType())
+        {
+        case ICurvePrimitive::CURVE_PRIMITIVE_TYPE_LineString:
+            return (primitive.GetLineStringCP ()->size() > 3 && primitive.GetLineStringCP ()->front().IsEqual(primitive.GetLineStringCP ()->back()));
+
+        case ICurvePrimitive::CURVE_PRIMITIVE_TYPE_Arc:
+            return primitive.GetArcCP ()->IsFullEllipse();
+
+        case ICurvePrimitive::CURVE_PRIMITIVE_TYPE_BsplineCurve:
+        case ICurvePrimitive::CURVE_PRIMITIVE_TYPE_InterpolationCurve:
+        case ICurvePrimitive::CURVE_PRIMITIVE_TYPE_AkimaCurve:
+        case ICurvePrimitive::CURVE_PRIMITIVE_TYPE_Spiral:
+            return (primitive.GetProxyBsplineCurveCP ()->IsClosed());
+
+        default:
+            return false;
+        }
+    }
+
+/*---------------------------------------------------------------------------------**//**
+* @bsimethod                                                    Brien.Bastings  10/12
++---------------+---------------+---------------+---------------+---------------+------*/
+CurveVectorPtr  DgnGlyph::GetCurveVector(bool& isFilled) const
+    {
+    CurveVectorPtr      curveVector = _GetCurveVector(isFilled);    // Give subclasses a chance to implement directly (instead of going through (stupid) GPA).
+
+    if (curveVector.IsValid())
+        return curveVector;
+
+    GPArraySmartP  gpaText;
+
+    if (SUCCESS != FillGpa(gpaText) || 0 == gpaText->GetCount())
+        return curveVector;;
+    
+    isFilled = (0 != gpaText->GetArrayMask(HPOINT_ARRAYMASK_FILL));
+
+    if (DoFixup::Always == _DoFixup() || (DoFixup::IfHoles == _DoFixup() && isFilled && mightHaveHole(gpaText)))
+        {
+        CurveVectorPtr  curves = gpaText->CreateCurveVector();
+
+        if (!curves.IsValid())
+            return curves;
+            
+        curves->ConsolidateAdjacentPrimitives();
+        curves->FixupXYOuterInner();
+
+        return curves;
+        }
+
+    // Create curve vector that is just a collection of curves and not an open/closed path or region...
+    BentleyStatus            status = SUCCESS;
+    bvector<CurveVectorPtr>  glyphCurves;
+
+    for (int i=0, count = gpaText->GetCount(); i < count && SUCCESS == status; )
+        {
+        bool                isPoly = 0 != (gpaText->GetConstPtr(i)->mask & HMASK_RSC_POLY);
+        ICurvePrimitivePtr  primitive;
+
+        switch (gpaText->GetCurveType(i))
+            {
+            case GPCurveType::LineString:
+                {
+                bvector<DPoint3d> points;
+
+                if (SUCCESS != (status = gpaText->GetLineString(&i, points)))
+                    break;
+
+                primitive = ICurvePrimitive::CreateLineString(points);
+                break;
+                }
+
+            case GPCurveType::Ellipse:
+                {
+                DEllipse3d  ellipse;
+
+                if (SUCCESS != (status = gpaText->GetEllipse(&i, &ellipse)))
+                    break;
+
+                primitive = ICurvePrimitive::CreateArc(ellipse);
+                break;
+                }
+
+            case GPCurveType::Bezier:
+            case GPCurveType::BSpline:
+                {
+                MSBsplineCurve  bcurve;
+
+                if (SUCCESS != (status = gpaText->GetBCurve(&i, &bcurve)))
+                    break;
+
+                primitive = ICurvePrimitive::CreateBsplineCurve(bcurve);
+                bcurve.ReleaseMem();
+                break;
+                }
+
+            default:
+                {
+                i++;
+                break;
+                }
+            }
+
+        if (!primitive.IsValid())
+            continue;
+
+        CurveVectorPtr  singleCurve = CurveVector::Create((isPoly && isPhysicallyClosed(*primitive)) ? CurveVector::BOUNDARY_TYPE_Outer : CurveVector::BOUNDARY_TYPE_Open);
+
+        singleCurve->push_back(primitive);
+        glyphCurves.push_back(singleCurve);
+        }
+
+    size_t  nGlyphCurves = glyphCurves.size();
+
+    if (0 == nGlyphCurves)
+        return CurveVectorPtr(); // Empty glyph?!?
+
+    if (1 == nGlyphCurves)
+        {
+        return glyphCurves.front(); // NOTE: Glyph fill flag should be set correctly for this case...
+        }
+    else
+        {
+        size_t  nClosed = 0, nOpen = 0;
+        CurveVectorPtr  curves;
+
+        for (CurveVectorPtr singleCurve: glyphCurves)
+            {
+            if (singleCurve->IsClosedPath())
+                nClosed++;
+            else
+                nOpen++;
+            }
+
+        // NOTE: Create union region if all closed, create none for all open or mix...
+        curves = CurveVector::Create((nClosed == nGlyphCurves) ? CurveVector::BOUNDARY_TYPE_UnionRegion : CurveVector::BOUNDARY_TYPE_None);
+
+        for (CurveVectorPtr singleCurve: glyphCurves)
+            {
+            if (nOpen == nGlyphCurves)
+                curves->push_back(singleCurve->front()); // NOTE: Flatten hierarchy, better to not have child vectors for disjoint collection of sticks...
+            else
+                curves->push_back(ICurvePrimitive::CreateChildCurveVector_SwapFromSource(*singleCurve));
+            }
+
+        if (0 != nClosed && 0 != nOpen)
+            isFilled = true; // NOTE: Poly in mixed glyph treated as filled but glyph fill flag isn't set...
+
+        return curves;
+        }
+    }