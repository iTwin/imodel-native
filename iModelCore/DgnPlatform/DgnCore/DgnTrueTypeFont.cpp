/*--------------------------------------------------------------------------------------+
|
|     $Source: DgnCore/DgnTrueTypeFont.cpp $
|
|  $Copyright: (c) 2017 Bentley Systems, Incorporated. All rights reserved. $
|
+--------------------------------------------------------------------------------------*/
#include <DgnPlatformInternal.h>
#include <DgnPlatform/DgnFontData.h>
#include <regex>
#include <ft2build.h>
#include FT_FREETYPE_H
#include FT_OUTLINE_H

//---------------------------------------------------------------------------------------
// @bsimethod                                                   Jeff.Marker     04/2015
//---------------------------------------------------------------------------------------
FT_Library DgnPlatformLib::Host::FontAdmin::_GetFreeTypeLibrary()
    {
    DgnFonts::FlagHolder lock(m_triedToLoadFTLibrary);
    if (!lock.IsSet())
        {
        FT_Error loadStatus = FT_Init_FreeType(&m_ftLibrary);
        if (nullptr == m_ftLibrary || FT_Err_Ok != loadStatus)
            { BeAssert(false); }
        }

    return m_ftLibrary;
    }

//---------------------------------------------------------------------------------------
// @bsimethod                                                   Jeff.Marker     03/2015
//---------------------------------------------------------------------------------------
DgnFontPtr DgnTrueTypeFont::Create(Utf8CP name, IDgnFontDataP data) { return new DgnTrueTypeFont(name, data); }
DgnFontPtr DgnTrueTypeFont::_Clone() const { return new DgnTrueTypeFont(*this); }

//---------------------------------------------------------------------------------------
// @bsimethod                                                   Jeff.Marker     05/2015
//---------------------------------------------------------------------------------------
DgnTrueTypeFont::~DgnTrueTypeFont()
    {
    for (T_GlyphCacheMap::reference cacheMapEntry : m_glyphCache)
        {
        for (T_GlyphCache::reference cacheEntry : cacheMapEntry.second)
            DELETE_AND_CLEAR(cacheEntry.second);
        }
    }

//=======================================================================================
// @bsiclass                                                    Jeff.Marker     03/2015
//=======================================================================================
struct DgnTrueTypeGlyph : DgnGlyph
{
private:
    FreeTypeFace m_face;
    FT_UInt m_glyphIndex;
    mutable bool m_isRangeValid;
    mutable DRange2d m_range;
    mutable bool m_isExactRangeValid;
    mutable DRange2d m_exactRange;
    mutable enum { IS_BLANK_Untested, IS_BLANK_Yes, IS_BLANK_No } m_isBlank;
    
public:
    DgnTrueTypeGlyph(FreeTypeFace face, FT_UInt glyphIndex) : m_face(face), m_glyphIndex(glyphIndex), m_isRangeValid(false), m_isExactRangeValid(false), m_isBlank(IS_BLANK_Untested) {}
    T_Id _GetId() const override { return (T_Id)m_glyphIndex; }
    DRange2d _GetRange() const override;
    DRange2d _GetExactRange() const override;
    BentleyStatus _FillGpa(GPArrayR) const override;
    bool _IsBlank() const override;
    FreeTypeFace GetFace() const { return m_face; }
    DoFixup _DoFixup () const override { return DoFixup::Always; }
};

//---------------------------------------------------------------------------------------
// @bsimethod                                                   Jeff.Marker     05/2015
//---------------------------------------------------------------------------------------
DRange2d DgnTrueTypeGlyph::_GetRange() const
    {
    DgnFonts::FlagHolder flagLock(m_isRangeValid);
    if (!flagLock.IsSet())
        {
<<<<<<< HEAD
        if (FT_Err_Ok != FT_Load_Glyph(m_face, m_glyphIndex, FT_LOAD_DEFAULT))
=======
        m_face.Execute([&](FT_Face ftFace)
>>>>>>> f267db18
            {
            if (FT_Err_Ok != FT_Load_Glyph(ftFace, m_glyphIndex, FT_LOAD_DEFAULT))
                {
                m_range.low.Zero();
                m_range.high.Zero();
                }
            else
                {
                m_range.low.x = 0.0;
                m_range.low.y = 0.0;
                m_range.high.x = (ftFace->glyph->metrics.horiAdvance / (64.0 * (double)ftFace->units_per_EM));
                m_range.high.y = 1.0;
                }
            });
        };
        
    return m_range;
    }

//---------------------------------------------------------------------------------------
// @bsimethod                                                   Jeff.Marker     05/2015
//---------------------------------------------------------------------------------------
DRange2d DgnTrueTypeGlyph::_GetExactRange() const
    {
    DgnFonts::FlagHolder flagLock(m_isExactRangeValid);
    if (!flagLock.IsSet())
        {
<<<<<<< HEAD
        if (FT_Err_Ok != FT_Load_Glyph(m_face, m_glyphIndex, FT_LOAD_DEFAULT))
=======
        m_face.Execute([&](FT_Face ftFace)
>>>>>>> f267db18
            {
            if (FT_Err_Ok != FT_Load_Glyph(ftFace, m_glyphIndex, FT_LOAD_DEFAULT))
                {
                m_exactRange.low.Zero();
                m_exactRange.high.Zero();
                }
            else
                {
                m_exactRange.low.x = (ftFace->glyph->metrics.horiBearingX / (64.0 * (double)ftFace->units_per_EM));
                m_exactRange.high.y = (ftFace->glyph->metrics.horiBearingY / (64.0 * (double)ftFace->units_per_EM));
                m_exactRange.low.y = (m_exactRange.high.y - (ftFace->glyph->metrics.height / (64.0 * (double)ftFace->units_per_EM)));
                m_exactRange.high.x = (m_exactRange.low.x + (ftFace->glyph->metrics.width / (64.0 * (double)ftFace->units_per_EM)));
                }
            });
        };

    return m_exactRange;
    }

// WinGDI.h
#define TT_POLYGON_TYPE 24
#define TT_PRIM_LINE 1
#define TT_PRIM_QSPLINE 2
#define TT_PRIM_CSPLINE 3

// WinGDI.h
struct FIXED
{
    uint16_t fract;
    int16_t value;
};
    
// WinGDI.h
struct POINTFX
{
    FIXED x;
    FIXED y;
};

// WinGDI.h
struct TTPOLYGONHEADER
{
    uint32_t cb;
    uint32_t dwType;
    POINTFX pfxStart;
};

// WinGDI.h
struct TTPOLYCURVE
{
    uint16_t wType;
    uint16_t cpfx;
    POINTFX apfx[1];
};
    
//---------------------------------------------------------------------------------------
// @bsimethod                                                   Jeff.Marker     05/2015
//---------------------------------------------------------------------------------------
static FIXED ftPosToFIXED(FT_Pos ftPos)
    {
    double d = (ftPos / 64.0);
    long l = (long)(d * 65536L);
    return *(FIXED*)&l;
    }

//=======================================================================================
// Adapted for DGNPlatform from Mark Schlosser's prototype.
// @bsiclass                                                    Jeff.Marker     06/2012
//=======================================================================================
struct FTOutlineParseState
{
    Byte* m_buffer;
    size_t m_bufferSize;
    intptr_t m_bufferOffset;
    TTPOLYGONHEADER* m_currentContour;
    POINTFX m_lastContourPoint;
};

//---------------------------------------------------------------------------------------
// Adapted for DGNPlatform from Mark Schlosser's prototype.
// @bsimethod                                                   Jeff.Marker     06/2012
//---------------------------------------------------------------------------------------
static int decomposeConicTo(FT_Vector const* ftVecControl, FT_Vector const* ftVecTo, void* args)
    {
    FTOutlineParseState* parseState = static_cast<FTOutlineParseState*>(args);
    if (NULL == parseState->m_buffer)
        {
        parseState->m_bufferSize += (2 * sizeof(uint16_t/*WORD*/));
        parseState->m_bufferSize += (2 * sizeof(POINTFX));

        return 0;
        }

    TTPOLYCURVE* currCurve = reinterpret_cast<TTPOLYCURVE*>(parseState->m_buffer + parseState->m_bufferOffset);
    currCurve->wType = TT_PRIM_QSPLINE;
    currCurve->cpfx = 2;

    parseState->m_bufferOffset += (sizeof(currCurve->wType) + sizeof(currCurve->cpfx));

    POINTFX* currPoint = reinterpret_cast<POINTFX*>(parseState->m_buffer + parseState->m_bufferOffset);
    currPoint->x = ftPosToFIXED(ftVecControl->x);
    currPoint->y = ftPosToFIXED(ftVecControl->y);

    ++currPoint;
    currPoint->x = ftPosToFIXED(ftVecTo->x);
    currPoint->y = ftPosToFIXED(ftVecTo->y);

    parseState->m_bufferOffset += (currCurve->cpfx * sizeof(POINTFX));
    parseState->m_currentContour->cb += ((2 * sizeof(uint16_t/*WORD*/)) + (2 * sizeof(POINTFX)));
    parseState->m_lastContourPoint.x = currPoint->x;
    parseState->m_lastContourPoint.y = currPoint->y;

    return 0;
    }

//---------------------------------------------------------------------------------------
// Adapted for DGNPlatform from Mark Schlosser's prototype.
// @bsimethod                                                   Jeff.Marker     06/2012
//---------------------------------------------------------------------------------------
static int decomposeCubicTo(FT_Vector const* ftVecControl1, FT_Vector const* ftVecControl2, FT_Vector const* ftVecTo, void* args)
    {
    FTOutlineParseState* parseState = static_cast<FTOutlineParseState*>(args);
    if (NULL == parseState->m_buffer)
        {
        parseState->m_bufferSize += (2 * sizeof(uint16_t/*WORD*/));
        parseState->m_bufferSize += (3 * sizeof(POINTFX));

        return 0;
        }

    TTPOLYCURVE* currCurve = reinterpret_cast<TTPOLYCURVE*>(parseState->m_buffer + parseState->m_bufferOffset);
    currCurve->wType = TT_PRIM_CSPLINE;
    currCurve->cpfx = 3;

    parseState->m_bufferOffset += (sizeof(currCurve->wType) + sizeof(currCurve->cpfx));

    POINTFX* currPoint = reinterpret_cast<POINTFX*>(parseState->m_buffer + parseState->m_bufferOffset);
    currPoint->x = ftPosToFIXED(ftVecControl1->x);
    currPoint->y = ftPosToFIXED(ftVecControl1->y);

    ++currPoint;
    currPoint->x = ftPosToFIXED(ftVecControl2->x);
    currPoint->y = ftPosToFIXED(ftVecControl2->y);

    ++currPoint;
    currPoint->x = ftPosToFIXED(ftVecTo->x);
    currPoint->y = ftPosToFIXED(ftVecTo->y);

    parseState->m_bufferOffset += currCurve->cpfx * sizeof(POINTFX);
    parseState->m_currentContour->cb += ((2 * sizeof(uint16_t/*WORD*/)) + (3 * sizeof(POINTFX)));
    parseState->m_lastContourPoint.x = currPoint->x;
    parseState->m_lastContourPoint.y = currPoint->y;

    return 0;
    }

//---------------------------------------------------------------------------------------
// Adapted for DGNPlatform from Mark Schlosser's prototype.
// @bsimethod                                                   Jeff.Marker     06/2012
//---------------------------------------------------------------------------------------
static int decomposeLineTo(FT_Vector const* ftVecTo, void* args)
    {
    FTOutlineParseState* parseState = static_cast<FTOutlineParseState*>(args);
    if (NULL == parseState->m_buffer)
        {
        parseState->m_bufferSize += (2 * sizeof(uint16_t/*WORD*/));
        parseState->m_bufferSize += (2 * sizeof(POINTFX));

        return 0;
        }

    TTPOLYCURVE* currCurve = reinterpret_cast<TTPOLYCURVE*>(parseState->m_buffer + parseState->m_bufferOffset);
    currCurve->wType = TT_PRIM_LINE;
    currCurve->cpfx = 2;

    parseState->m_bufferOffset += (sizeof(currCurve->wType) + sizeof(currCurve->cpfx));

    POINTFX* currPoint = reinterpret_cast<POINTFX*>(parseState->m_buffer + parseState->m_bufferOffset);
    currPoint->x = parseState->m_lastContourPoint.x;
    currPoint->y = parseState->m_lastContourPoint.y;

    ++currPoint;
    currPoint->x = ftPosToFIXED(ftVecTo->x);
    currPoint->y = ftPosToFIXED(ftVecTo->y);

    parseState->m_bufferOffset += currCurve->cpfx * sizeof(POINTFX);
    parseState->m_currentContour->cb += ((2 * sizeof(uint16_t/*WORD*/)) + (2 * sizeof(POINTFX)));
    parseState->m_lastContourPoint.x = currPoint->x;
    parseState->m_lastContourPoint.y = currPoint->y;

    return 0;
    }

//---------------------------------------------------------------------------------------
// Adapted for DGNPlatform from Mark Schlosser's prototype.
// @bsimethod                                                   Jeff.Marker     06/2012
//---------------------------------------------------------------------------------------
int decomposeeMoveTo(FT_Vector const* ftVecTo, void* args)
    {
    FTOutlineParseState* parseState = static_cast<FTOutlineParseState*>(args);
    if (NULL == parseState->m_buffer)
        {
        parseState->m_bufferSize += sizeof(TTPOLYGONHEADER);

        return 0;
        }

    TTPOLYGONHEADER* currCountour = reinterpret_cast<TTPOLYGONHEADER*>(parseState->m_buffer + parseState->m_bufferOffset);
    currCountour->cb = sizeof(TTPOLYGONHEADER);
    currCountour->dwType = TT_POLYGON_TYPE;
    currCountour->pfxStart.x = ftPosToFIXED(ftVecTo->x);
    currCountour->pfxStart.y = ftPosToFIXED(ftVecTo->y);

    parseState->m_bufferOffset += sizeof(TTPOLYGONHEADER);
    parseState->m_currentContour = currCountour;
    parseState->m_lastContourPoint.x = currCountour->pfxStart.x;
    parseState->m_lastContourPoint.y = currCountour->pfxStart.y;

    return 0;
    }

//---------------------------------------------------------------------------------------
// @bsimethod                                                   Jeff.Marker     05/2015
//---------------------------------------------------------------------------------------
static size_t decomposeOutline(FT_Outline& outline, Byte* buffer, size_t bufferSize)
    {
    FT_Outline_Funcs outlineFuncs;
    memset(&outlineFuncs, 0, sizeof(outlineFuncs));
    outlineFuncs.conic_to = (FT_Outline_ConicToFunc)&decomposeConicTo;
    outlineFuncs.line_to = (FT_Outline_LineToFunc)&decomposeLineTo;
    outlineFuncs.cubic_to = (FT_Outline_CubicToFunc)&decomposeCubicTo;
    outlineFuncs.move_to = (FT_Outline_MoveToFunc)&decomposeeMoveTo;

    FTOutlineParseState parseState;
    memset(&parseState, 0, sizeof(parseState));

    parseState.m_buffer = buffer;
    parseState.m_bufferSize = bufferSize;
    
    if (FT_Err_Ok != FT_Outline_Decompose(&outline, &outlineFuncs, &parseState))
        return 0;

    return parseState.m_bufferSize;
    }

//---------------------------------------------------------------------------------------
// @bsimethod                                                   Jeff.Marker     08/2012
//---------------------------------------------------------------------------------------
static void toDPoint4d(DPoint4d* pt, POINTFX* pPoint, double npcScale)
    {
    pt->x = (((double)(pPoint->x.value + (double)pPoint->x.fract / 65536.0)) / npcScale);
    pt->y = (((double)(pPoint->y.value + (double)pPoint->y.fract / 65536.0)) / npcScale);
    pt->z = 0.0;
    pt->w = 1.0;
    }

//---------------------------------------------------------------------------------------
// @bsimethod                                                   Jeff.Marker     08/2012
//---------------------------------------------------------------------------------------
static void convertNativeGlyphToGraphicsPoints(GraphicsPointArrayR gpa, TTPOLYGONHEADER* lpHeader, size_t size, double npcScale)
    {
    TTPOLYGONHEADER* lpStart = lpHeader;
    TTPOLYCURVE* lpCurve;
    int i = 0;
    while ((uintptr_t)lpHeader < (uintptr_t)(((char*)lpStart) + size))
        {
        if (TT_POLYGON_TYPE == lpHeader->dwType)
            {
            DPoint4d ptHead;
            DPoint4d ptLast;

            // Get to first curve.
            lpCurve = (TTPOLYCURVE*)(lpHeader + 1);

            while ((uintptr_t)lpCurve < (uintptr_t)(((char*)lpHeader) + lpHeader->cb))
                {
                // Format assumption:
                //  The bytes immediately preceding a POLYCURVE structure contain a valid POINTFX.
                //  If this is first curve, this points to the pfxStart of the POLYGONHEADER. Otherwise, this points to the last point of the previous POLYCURVE.
                //  In either case, this is representative of the previous curve's last point.
                             if (TT_PRIM_LINE == lpCurve->wType)
                    {
                    DPoint4d pt;
                    toDPoint4d(&pt, (POINTFX*)((char*)lpCurve - sizeof(POINTFX)), npcScale);

                    gpa.Add(GraphicsPoint(pt));

                    for (i = 0; i < lpCurve->cpfx; ++i)
                        {
                        toDPoint4d(&pt, &lpCurve->apfx[i], npcScale);
                        gpa.Add(GraphicsPoint(pt));
                        }
                    }
                else if (lpCurve->wType == TT_PRIM_QSPLINE)
                    {
                    DPoint4d pts[100];
                    DPoint4d ptsp[50];
                    DPoint4d* pt = pts;
                    DPoint4d* pt1 = ptsp;
                    DPoint4d* pMem = NULL;
                    DPoint4d* pMem1 = NULL;
                    DPoint4d* pStart = pts;
                    POINTFX* pFixed;
                    int iSegments = 1;
                    int numPoles = (lpCurve->cpfx + 1);
                    int order = 3;

                    if ((lpCurve->cpfx + 1) > 100)
                        {
                        pMem = (DPoint4d*)malloc((lpCurve->cpfx + 1) * sizeof(DPoint4d));
                        if (NULL == pMem)
                            return;

                        pStart = pMem;
                        pt = pMem;
                        }

                    if ((numPoles > 3) && (numPoles + (numPoles - order) * (order - 1)) > 50)
                        {
                        pMem1 = (DPoint4d*)malloc((numPoles + (numPoles - order) * (order - 1)) * sizeof(DPoint4d));
                        if (NULL == pMem1)
                            return;

                        pt1 = pMem1;
                        }

                    toDPoint4d(pt, (POINTFX*)((char*)lpCurve - sizeof(POINTFX)), npcScale);
                    ++pt;

                    for (i = 0, pFixed = lpCurve->apfx; i < lpCurve->cpfx; ++i, ++pt, ++pFixed)
                        toDPoint4d(pt, pFixed, npcScale);

                    if (numPoles > 3)
                        {
                        iSegments = bsiBezierDPoint4d_convertOpenUniformBsplineToBeziers(pt1, pStart, numPoles, order, false);
                        pStart = pt1;
                        }

                    for (int i = 0; i < iSegments; ++i)
                        gpa.AddBezier((pStart + (i * order)), order);

                    if (pMem)
                        free(pMem);

                    if (pMem1)
                        free(pMem1);
                    }

                // Move on to next curve.
                lpCurve = (TTPOLYCURVE*)&(lpCurve->apfx[i]);
                }

            // Add points to close curve. Depending on the specific font and glyph being used, these may not always be needed, but it never hurts. Our last point could have been a curve so we need to add that point again.
            toDPoint4d(&ptLast, (POINTFX*)((char*)lpCurve - sizeof(POINTFX)), npcScale);
            gpa.Add(GraphicsPoint(ptLast));

            toDPoint4d(&ptHead, &lpHeader->pfxStart, npcScale);
            gpa.Add(GraphicsPoint(ptHead));

            // Move on to next polygon.
            lpHeader = (TTPOLYGONHEADER*)(((char*)lpHeader) + lpHeader->cb);
            }
        else
            {
            break;
            }

        gpa.MarkMajorBreak();
        }

    // Add user break so we can transform individual glyphs.
    gpa.MarkMajorBreak();
    }

//---------------------------------------------------------------------------------------
// @bsimethod                                                   Jeff.Marker     05/2015
//---------------------------------------------------------------------------------------
BentleyStatus DgnTrueTypeGlyph::_FillGpa(GPArrayR gpa) const
    {
<<<<<<< HEAD
    BeMutexHolder lock(DgnFonts::GetMutex());

    if (FT_Err_Ok != FT_Load_Glyph(m_face, m_glyphIndex, FT_LOAD_DEFAULT))
        return ERROR;
=======
    return m_face.Execute([&](FT_Face ftFace)
        {
        if (FT_Err_Ok != FT_Load_Glyph(ftFace, m_glyphIndex, FT_LOAD_DEFAULT))
            return ERROR;
>>>>>>> f267db18

        size_t dataSize = decomposeOutline(ftFace->glyph->outline, nullptr, 0);
        if (0 == dataSize)
            return SUCCESS;

        bvector<Byte> data;
        data.resize(dataSize);
        decomposeOutline(ftFace->glyph->outline, &data[0], dataSize);
        
        convertNativeGlyphToGraphicsPoints(gpa, reinterpret_cast<TTPOLYGONHEADER*>(&data[0]), data.size(), ftFace->units_per_EM);
        gpa.SetArrayMask(HPOINT_ARRAYMASK_FILL);
        
        return SUCCESS;
        });
    }

//---------------------------------------------------------------------------------------
// @bsimethod                                                   Jeff.Marker     05/2015
//---------------------------------------------------------------------------------------
bool DgnTrueTypeGlyph::_IsBlank() const
    {
    if (IS_BLANK_Untested == m_isBlank)
        m_isBlank = ((_GetExactRange().XLength() <= 0.0) ? IS_BLANK_Yes : IS_BLANK_No);

    return (IS_BLANK_Yes == m_isBlank);
    }

//---------------------------------------------------------------------------------------
// @bsimethod                                                   Jeff.Marker     05/2015
//---------------------------------------------------------------------------------------
static FreeTypeFace determineFace(DgnFontStyle& style, bool isBold, bool isItalic, IDgnTrueTypeFontData& data)
    {
    style = DgnFont::FontStyleFromBoldItalic(isBold, isItalic);
    FreeTypeFace face = data._GetFaceP(style);
    if (!face.IsValid())
        face = data._GetFaceP(DgnFontStyle::Regular);

    return face;
    }

//---------------------------------------------------------------------------------------
// @bsimethod                                                   Jeff.Marker     05/2015
//---------------------------------------------------------------------------------------
DgnGlyphCP DgnTrueTypeFont::FindGlyphCP(FreeTypeFace face, FT_UInt id, DgnFontStyle style) const
    {
    BeMutexHolder lock(DgnFonts::GetMutex());

    T_GlyphCacheMap::iterator foundCache = m_glyphCache.find(style);
    T_GlyphCache* glyphCache = nullptr;
    if (m_glyphCache.end() != foundCache)
        {
        glyphCache = &foundCache->second;
        }
    else
        {
        m_glyphCache[style] = T_GlyphCache();
        glyphCache = &m_glyphCache[style];
        }
    
    T_GlyphCache::const_iterator foundGlyph = glyphCache->find(id);
    if (glyphCache->end() != foundGlyph)
        return foundGlyph->second;
    
    DgnGlyphP glyph = new DgnTrueTypeGlyph(face, id);
    glyphCache->Insert(id, glyph);
    return glyph;
    }

//---------------------------------------------------------------------------------------
// @bsimethod                                                   Jeff.Marker     06/2015
//---------------------------------------------------------------------------------------
DgnGlyphCP DgnTrueTypeFont::_FindGlyphCP(DgnGlyph::T_Id glyphId, DgnFontStyle fontStyle) const
    {
    if (!IsResolved())
        return nullptr;

    bool isBold, isItalic;
    DgnFont::FontStyleToBoldItalic(isBold, isItalic, fontStyle);
    FreeTypeFace effectiveFace = determineFace(fontStyle, isBold, isItalic, (IDgnTrueTypeFontData&)*m_data);

    return FindGlyphCP(effectiveFace, glyphId, fontStyle);
    }

//---------------------------------------------------------------------------------------
// @bsimethod                                                   Jeff.Marker     05/2015
//---------------------------------------------------------------------------------------
BentleyStatus DgnTrueTypeFont::GetTrueTypeGlyphDataDirect(bvector<Byte>& data, double& scaleFactor, DgnGlyphCR glyph)
    {
    DgnTrueTypeGlyph const* ttGlyph = dynamic_cast<DgnTrueTypeGlyph const*>(&glyph);
    if (nullptr == ttGlyph)
        return ERROR;
    
    return ttGlyph->GetFace().Execute([&](FT_Face ftFace)
        {
        if (FT_Err_Ok != FT_Load_Glyph(ftFace, ttGlyph->GetId(), FT_LOAD_DEFAULT))
            return ERROR;

        size_t dataSize = decomposeOutline(ftFace->glyph->outline, nullptr, 0);
        if (0 == dataSize)
            return SUCCESS;

        data.resize(dataSize);
        decomposeOutline(ftFace->glyph->outline, &data[0], dataSize);

        // ftPosToFIXED, used by our decomposition functions, already takes out the 64.0 to increase precision at that level.
        scaleFactor = (double)ftFace->units_per_EM;

        return SUCCESS;
        });
    }

//---------------------------------------------------------------------------------------
// @bsimethod                                                   Jeff.Marker     05/2015
//---------------------------------------------------------------------------------------
BentleyStatus DgnTrueTypeFont::ComputeAdvanceWidths(T_DoubleVectorR advanceWidths, FreeTypeFace face, uint32_t const* ucs4Chars, size_t numChars) const
    {
    // Currently only supports unidirectional, left-to-right text. Need to consider libraries like harfbuzz, pango, and cairo for complex and bidirectional scripts.
    return face.Execute([&](FT_Face ftFace)
        {
        for (size_t iChar = 0; iChar < numChars; ++iChar)
            {
            FT_UInt glyphIndex = FT_Get_Char_Index(ftFace, ucs4Chars[iChar]);
            if (0 == glyphIndex)
                {
                advanceWidths.push_back(0.0);
                continue;
                }

            if (FT_Err_Ok != FT_Load_Glyph(ftFace, glyphIndex, FT_LOAD_DEFAULT))
                {
                advanceWidths.push_back(0.0);
                continue;
                }

            FT_Vector kerning;
            FT_UInt nextGlyphIndex = (((numChars - 1) == iChar) ? 0 : FT_Get_Char_Index(ftFace, ucs4Chars[iChar + 1]));

            if ((0 == nextGlyphIndex) || (FT_Err_Ok != FT_Get_Kerning(ftFace, glyphIndex, nextGlyphIndex, FT_KERNING_DEFAULT, &kerning)))
                memset(&kerning, 0, sizeof(kerning));

            // Freetype normally exposes lengths as "26.6 fractional pixel" units. This means they're integers made of a 26-bit integer mantissa, and a 6-bit fractional part. In other words, all coordinates are multiplied by 64.
            // This allows an integer to represent sub-pixel positions. The goal of this function is to operate in a 0..1 nominal space, so divide.
            advanceWidths.push_back((ftFace->glyph->advance.x / (64.0 * (double)ftFace->units_per_EM)) + (kerning.x / (64.0 * (double)ftFace->units_per_EM)));
            }

        return SUCCESS;
        });
    }

//---------------------------------------------------------------------------------------
// @bsimethod                                                   Jeff.Marker     03/2015
//---------------------------------------------------------------------------------------
BentleyStatus DgnTrueTypeFont::_LayoutGlyphs(DgnGlyphLayoutResultR result, DgnGlyphLayoutContextCR context) const
    {
    // If you make any changes to this method, also consider examining DgnRscFont::_LayoutGlpyhs and DgnShxFont::_LayoutGlyphs.
    //  This method differs from the V8i variants in that it is designed to compute only the low-level information needed,
    //  and to serve both TextString and TextBlock through a single code path. This does mean that some extraneous information
    //  is potentially computed, but should be cheap compared to the overall layout operation.

    if (!IsResolved())
        return ERROR;

    // Determine the best face data to use.
    DgnFontStyle style;
    FreeTypeFace face = determineFace(style, context.m_isBold, context.m_isItalic, (IDgnTrueTypeFontData&)*m_data);
    
    // UTF-8 is mulit-byte; need to figure out each UCS "character" so we can look up the glyph.
    bvector<Byte> ucs4CharsBuffer;
    size_t numUcs4Chars;
    uint32_t const* ucs4Chars = DgnFont::Utf8ToUcs4(ucs4CharsBuffer, numUcs4Chars, context.m_string);
    if (0 == numUcs4Chars)
        return SUCCESS;
    
    // Compute the advance widths.
    T_DoubleVector widths;
    widths.reserve(numUcs4Chars);
    if (SUCCESS != ComputeAdvanceWidths(widths, face, ucs4Chars, numUcs4Chars))
        return ERROR;

    // Acquire the glyphs.
    // We need a 1:1 correlation between widths and glyphs, so this means we can insert null glyphs.
    result.m_glyphs.reserve(numUcs4Chars);
    face.Execute([&](FT_Face ftFace)
        {
        for (size_t iGlyph = 0; iGlyph < numUcs4Chars; ++iGlyph)
            result.m_glyphs.push_back(FindGlyphCP(face, FT_Get_Char_Index(ftFace, ucs4Chars[iGlyph]), style));
        });

    // Right-justified text needs to ignore trailing blanks.
    size_t numNonBlankGlyphs = result.m_glyphs.size();
    for (; numNonBlankGlyphs > 0; --numNonBlankGlyphs)
        {
        DgnGlyphCR glyph = *result.m_glyphs[numNonBlankGlyphs - 1];
        if (!glyph._IsBlank())
            break;
        }

    // Compute origins, ranges, etc...
    DPoint2d penPosition = DPoint2d::FromZero();
    result.m_glyphOrigins.reserve(result.m_glyphs.size());
    for (size_t iGlyph = 0; iGlyph < result.m_glyphs.size(); ++iGlyph)
        {
        DgnGlyphCP glyph = result.m_glyphs[iGlyph];
        if (nullptr == glyph)
            continue;
        
        result.m_glyphOrigins.push_back(DPoint3d::From(penPosition));

        DRange2d glyphRange = glyph->GetRange();
        DgnFont::ScaleAndOffsetGlyphRange(glyphRange, context.m_drawSize, penPosition);
        
        DRange2d glyphExactRange = glyph->GetExactRange();
        DgnFont::ScaleAndOffsetGlyphRange(glyphExactRange, context.m_drawSize, penPosition);
        
        // It is important to use the array overload of DRange2d::Extend; the ranges can be inverted for backwards/upside-down text, and the DRange2d overload enforces low/high semantics.
        result.m_range.Extend(&glyphRange.low, 2);
        result.m_exactRange.Extend(&glyphExactRange.low, 2);

        if (iGlyph < numNonBlankGlyphs)
            result.m_justificationRange.Extend(&glyphRange.low, 2);

        penPosition.x += (widths[iGlyph] * context.m_drawSize.x);
        }

    return SUCCESS;
    }

//---------------------------------------------------------------------------------------
// @bsimethod                                                   Jeff.Marker     03/2015
//---------------------------------------------------------------------------------------
double DgnTrueTypeFont::_GetDescenderRatio(DgnFontStyle fontStyle) const
    {
    if (!IsResolved())
        return 0.0;
    
    bool isBold, isItalic;
    DgnFont::FontStyleToBoldItalic(isBold, isItalic, fontStyle);
    FreeTypeFace effectiveFace = determineFace(fontStyle, isBold, isItalic, (IDgnTrueTypeFontData&)*m_data);

    return effectiveFace.Execute([&](FT_Face ftFace)
        {
        return fabs ((double)ftFace->descender / (double)ftFace->ascender);
        });
    }
<|MERGE_RESOLUTION|>--- conflicted
+++ resolved
@@ -1,752 +1,737 @@
-/*--------------------------------------------------------------------------------------+
-|
-|     $Source: DgnCore/DgnTrueTypeFont.cpp $
-|
-|  $Copyright: (c) 2017 Bentley Systems, Incorporated. All rights reserved. $
-|
-+--------------------------------------------------------------------------------------*/
-#include <DgnPlatformInternal.h>
-#include <DgnPlatform/DgnFontData.h>
-#include <regex>
-#include <ft2build.h>
-#include FT_FREETYPE_H
-#include FT_OUTLINE_H
-
-//---------------------------------------------------------------------------------------
-// @bsimethod                                                   Jeff.Marker     04/2015
-//---------------------------------------------------------------------------------------
-FT_Library DgnPlatformLib::Host::FontAdmin::_GetFreeTypeLibrary()
-    {
-    DgnFonts::FlagHolder lock(m_triedToLoadFTLibrary);
-    if (!lock.IsSet())
-        {
-        FT_Error loadStatus = FT_Init_FreeType(&m_ftLibrary);
-        if (nullptr == m_ftLibrary || FT_Err_Ok != loadStatus)
-            { BeAssert(false); }
-        }
-
-    return m_ftLibrary;
-    }
-
-//---------------------------------------------------------------------------------------
-// @bsimethod                                                   Jeff.Marker     03/2015
-//---------------------------------------------------------------------------------------
-DgnFontPtr DgnTrueTypeFont::Create(Utf8CP name, IDgnFontDataP data) { return new DgnTrueTypeFont(name, data); }
-DgnFontPtr DgnTrueTypeFont::_Clone() const { return new DgnTrueTypeFont(*this); }
-
-//---------------------------------------------------------------------------------------
-// @bsimethod                                                   Jeff.Marker     05/2015
-//---------------------------------------------------------------------------------------
-DgnTrueTypeFont::~DgnTrueTypeFont()
-    {
-    for (T_GlyphCacheMap::reference cacheMapEntry : m_glyphCache)
-        {
-        for (T_GlyphCache::reference cacheEntry : cacheMapEntry.second)
-            DELETE_AND_CLEAR(cacheEntry.second);
-        }
-    }
-
-//=======================================================================================
-// @bsiclass                                                    Jeff.Marker     03/2015
-//=======================================================================================
-struct DgnTrueTypeGlyph : DgnGlyph
-{
-private:
-    FreeTypeFace m_face;
-    FT_UInt m_glyphIndex;
-    mutable bool m_isRangeValid;
-    mutable DRange2d m_range;
-    mutable bool m_isExactRangeValid;
-    mutable DRange2d m_exactRange;
-    mutable enum { IS_BLANK_Untested, IS_BLANK_Yes, IS_BLANK_No } m_isBlank;
-    
-public:
-    DgnTrueTypeGlyph(FreeTypeFace face, FT_UInt glyphIndex) : m_face(face), m_glyphIndex(glyphIndex), m_isRangeValid(false), m_isExactRangeValid(false), m_isBlank(IS_BLANK_Untested) {}
-    T_Id _GetId() const override { return (T_Id)m_glyphIndex; }
-    DRange2d _GetRange() const override;
-    DRange2d _GetExactRange() const override;
-    BentleyStatus _FillGpa(GPArrayR) const override;
-    bool _IsBlank() const override;
-    FreeTypeFace GetFace() const { return m_face; }
-    DoFixup _DoFixup () const override { return DoFixup::Always; }
-};
-
-//---------------------------------------------------------------------------------------
-// @bsimethod                                                   Jeff.Marker     05/2015
-//---------------------------------------------------------------------------------------
-DRange2d DgnTrueTypeGlyph::_GetRange() const
-    {
-    DgnFonts::FlagHolder flagLock(m_isRangeValid);
-    if (!flagLock.IsSet())
-        {
-<<<<<<< HEAD
-        if (FT_Err_Ok != FT_Load_Glyph(m_face, m_glyphIndex, FT_LOAD_DEFAULT))
-=======
-        m_face.Execute([&](FT_Face ftFace)
->>>>>>> f267db18
-            {
-            if (FT_Err_Ok != FT_Load_Glyph(ftFace, m_glyphIndex, FT_LOAD_DEFAULT))
-                {
-                m_range.low.Zero();
-                m_range.high.Zero();
-                }
-            else
-                {
-                m_range.low.x = 0.0;
-                m_range.low.y = 0.0;
-                m_range.high.x = (ftFace->glyph->metrics.horiAdvance / (64.0 * (double)ftFace->units_per_EM));
-                m_range.high.y = 1.0;
-                }
-            });
-        };
-        
-    return m_range;
-    }
-
-//---------------------------------------------------------------------------------------
-// @bsimethod                                                   Jeff.Marker     05/2015
-//---------------------------------------------------------------------------------------
-DRange2d DgnTrueTypeGlyph::_GetExactRange() const
-    {
-    DgnFonts::FlagHolder flagLock(m_isExactRangeValid);
-    if (!flagLock.IsSet())
-        {
-<<<<<<< HEAD
-        if (FT_Err_Ok != FT_Load_Glyph(m_face, m_glyphIndex, FT_LOAD_DEFAULT))
-=======
-        m_face.Execute([&](FT_Face ftFace)
->>>>>>> f267db18
-            {
-            if (FT_Err_Ok != FT_Load_Glyph(ftFace, m_glyphIndex, FT_LOAD_DEFAULT))
-                {
-                m_exactRange.low.Zero();
-                m_exactRange.high.Zero();
-                }
-            else
-                {
-                m_exactRange.low.x = (ftFace->glyph->metrics.horiBearingX / (64.0 * (double)ftFace->units_per_EM));
-                m_exactRange.high.y = (ftFace->glyph->metrics.horiBearingY / (64.0 * (double)ftFace->units_per_EM));
-                m_exactRange.low.y = (m_exactRange.high.y - (ftFace->glyph->metrics.height / (64.0 * (double)ftFace->units_per_EM)));
-                m_exactRange.high.x = (m_exactRange.low.x + (ftFace->glyph->metrics.width / (64.0 * (double)ftFace->units_per_EM)));
-                }
-            });
-        };
-
-    return m_exactRange;
-    }
-
-// WinGDI.h
-#define TT_POLYGON_TYPE 24
-#define TT_PRIM_LINE 1
-#define TT_PRIM_QSPLINE 2
-#define TT_PRIM_CSPLINE 3
-
-// WinGDI.h
-struct FIXED
-{
-    uint16_t fract;
-    int16_t value;
-};
-    
-// WinGDI.h
-struct POINTFX
-{
-    FIXED x;
-    FIXED y;
-};
-
-// WinGDI.h
-struct TTPOLYGONHEADER
-{
-    uint32_t cb;
-    uint32_t dwType;
-    POINTFX pfxStart;
-};
-
-// WinGDI.h
-struct TTPOLYCURVE
-{
-    uint16_t wType;
-    uint16_t cpfx;
-    POINTFX apfx[1];
-};
-    
-//---------------------------------------------------------------------------------------
-// @bsimethod                                                   Jeff.Marker     05/2015
-//---------------------------------------------------------------------------------------
-static FIXED ftPosToFIXED(FT_Pos ftPos)
-    {
-    double d = (ftPos / 64.0);
-    long l = (long)(d * 65536L);
-    return *(FIXED*)&l;
-    }
-
-//=======================================================================================
-// Adapted for DGNPlatform from Mark Schlosser's prototype.
-// @bsiclass                                                    Jeff.Marker     06/2012
-//=======================================================================================
-struct FTOutlineParseState
-{
-    Byte* m_buffer;
-    size_t m_bufferSize;
-    intptr_t m_bufferOffset;
-    TTPOLYGONHEADER* m_currentContour;
-    POINTFX m_lastContourPoint;
-};
-
-//---------------------------------------------------------------------------------------
-// Adapted for DGNPlatform from Mark Schlosser's prototype.
-// @bsimethod                                                   Jeff.Marker     06/2012
-//---------------------------------------------------------------------------------------
-static int decomposeConicTo(FT_Vector const* ftVecControl, FT_Vector const* ftVecTo, void* args)
-    {
-    FTOutlineParseState* parseState = static_cast<FTOutlineParseState*>(args);
-    if (NULL == parseState->m_buffer)
-        {
-        parseState->m_bufferSize += (2 * sizeof(uint16_t/*WORD*/));
-        parseState->m_bufferSize += (2 * sizeof(POINTFX));
-
-        return 0;
-        }
-
-    TTPOLYCURVE* currCurve = reinterpret_cast<TTPOLYCURVE*>(parseState->m_buffer + parseState->m_bufferOffset);
-    currCurve->wType = TT_PRIM_QSPLINE;
-    currCurve->cpfx = 2;
-
-    parseState->m_bufferOffset += (sizeof(currCurve->wType) + sizeof(currCurve->cpfx));
-
-    POINTFX* currPoint = reinterpret_cast<POINTFX*>(parseState->m_buffer + parseState->m_bufferOffset);
-    currPoint->x = ftPosToFIXED(ftVecControl->x);
-    currPoint->y = ftPosToFIXED(ftVecControl->y);
-
-    ++currPoint;
-    currPoint->x = ftPosToFIXED(ftVecTo->x);
-    currPoint->y = ftPosToFIXED(ftVecTo->y);
-
-    parseState->m_bufferOffset += (currCurve->cpfx * sizeof(POINTFX));
-    parseState->m_currentContour->cb += ((2 * sizeof(uint16_t/*WORD*/)) + (2 * sizeof(POINTFX)));
-    parseState->m_lastContourPoint.x = currPoint->x;
-    parseState->m_lastContourPoint.y = currPoint->y;
-
-    return 0;
-    }
-
-//---------------------------------------------------------------------------------------
-// Adapted for DGNPlatform from Mark Schlosser's prototype.
-// @bsimethod                                                   Jeff.Marker     06/2012
-//---------------------------------------------------------------------------------------
-static int decomposeCubicTo(FT_Vector const* ftVecControl1, FT_Vector const* ftVecControl2, FT_Vector const* ftVecTo, void* args)
-    {
-    FTOutlineParseState* parseState = static_cast<FTOutlineParseState*>(args);
-    if (NULL == parseState->m_buffer)
-        {
-        parseState->m_bufferSize += (2 * sizeof(uint16_t/*WORD*/));
-        parseState->m_bufferSize += (3 * sizeof(POINTFX));
-
-        return 0;
-        }
-
-    TTPOLYCURVE* currCurve = reinterpret_cast<TTPOLYCURVE*>(parseState->m_buffer + parseState->m_bufferOffset);
-    currCurve->wType = TT_PRIM_CSPLINE;
-    currCurve->cpfx = 3;
-
-    parseState->m_bufferOffset += (sizeof(currCurve->wType) + sizeof(currCurve->cpfx));
-
-    POINTFX* currPoint = reinterpret_cast<POINTFX*>(parseState->m_buffer + parseState->m_bufferOffset);
-    currPoint->x = ftPosToFIXED(ftVecControl1->x);
-    currPoint->y = ftPosToFIXED(ftVecControl1->y);
-
-    ++currPoint;
-    currPoint->x = ftPosToFIXED(ftVecControl2->x);
-    currPoint->y = ftPosToFIXED(ftVecControl2->y);
-
-    ++currPoint;
-    currPoint->x = ftPosToFIXED(ftVecTo->x);
-    currPoint->y = ftPosToFIXED(ftVecTo->y);
-
-    parseState->m_bufferOffset += currCurve->cpfx * sizeof(POINTFX);
-    parseState->m_currentContour->cb += ((2 * sizeof(uint16_t/*WORD*/)) + (3 * sizeof(POINTFX)));
-    parseState->m_lastContourPoint.x = currPoint->x;
-    parseState->m_lastContourPoint.y = currPoint->y;
-
-    return 0;
-    }
-
-//---------------------------------------------------------------------------------------
-// Adapted for DGNPlatform from Mark Schlosser's prototype.
-// @bsimethod                                                   Jeff.Marker     06/2012
-//---------------------------------------------------------------------------------------
-static int decomposeLineTo(FT_Vector const* ftVecTo, void* args)
-    {
-    FTOutlineParseState* parseState = static_cast<FTOutlineParseState*>(args);
-    if (NULL == parseState->m_buffer)
-        {
-        parseState->m_bufferSize += (2 * sizeof(uint16_t/*WORD*/));
-        parseState->m_bufferSize += (2 * sizeof(POINTFX));
-
-        return 0;
-        }
-
-    TTPOLYCURVE* currCurve = reinterpret_cast<TTPOLYCURVE*>(parseState->m_buffer + parseState->m_bufferOffset);
-    currCurve->wType = TT_PRIM_LINE;
-    currCurve->cpfx = 2;
-
-    parseState->m_bufferOffset += (sizeof(currCurve->wType) + sizeof(currCurve->cpfx));
-
-    POINTFX* currPoint = reinterpret_cast<POINTFX*>(parseState->m_buffer + parseState->m_bufferOffset);
-    currPoint->x = parseState->m_lastContourPoint.x;
-    currPoint->y = parseState->m_lastContourPoint.y;
-
-    ++currPoint;
-    currPoint->x = ftPosToFIXED(ftVecTo->x);
-    currPoint->y = ftPosToFIXED(ftVecTo->y);
-
-    parseState->m_bufferOffset += currCurve->cpfx * sizeof(POINTFX);
-    parseState->m_currentContour->cb += ((2 * sizeof(uint16_t/*WORD*/)) + (2 * sizeof(POINTFX)));
-    parseState->m_lastContourPoint.x = currPoint->x;
-    parseState->m_lastContourPoint.y = currPoint->y;
-
-    return 0;
-    }
-
-//---------------------------------------------------------------------------------------
-// Adapted for DGNPlatform from Mark Schlosser's prototype.
-// @bsimethod                                                   Jeff.Marker     06/2012
-//---------------------------------------------------------------------------------------
-int decomposeeMoveTo(FT_Vector const* ftVecTo, void* args)
-    {
-    FTOutlineParseState* parseState = static_cast<FTOutlineParseState*>(args);
-    if (NULL == parseState->m_buffer)
-        {
-        parseState->m_bufferSize += sizeof(TTPOLYGONHEADER);
-
-        return 0;
-        }
-
-    TTPOLYGONHEADER* currCountour = reinterpret_cast<TTPOLYGONHEADER*>(parseState->m_buffer + parseState->m_bufferOffset);
-    currCountour->cb = sizeof(TTPOLYGONHEADER);
-    currCountour->dwType = TT_POLYGON_TYPE;
-    currCountour->pfxStart.x = ftPosToFIXED(ftVecTo->x);
-    currCountour->pfxStart.y = ftPosToFIXED(ftVecTo->y);
-
-    parseState->m_bufferOffset += sizeof(TTPOLYGONHEADER);
-    parseState->m_currentContour = currCountour;
-    parseState->m_lastContourPoint.x = currCountour->pfxStart.x;
-    parseState->m_lastContourPoint.y = currCountour->pfxStart.y;
-
-    return 0;
-    }
-
-//---------------------------------------------------------------------------------------
-// @bsimethod                                                   Jeff.Marker     05/2015
-//---------------------------------------------------------------------------------------
-static size_t decomposeOutline(FT_Outline& outline, Byte* buffer, size_t bufferSize)
-    {
-    FT_Outline_Funcs outlineFuncs;
-    memset(&outlineFuncs, 0, sizeof(outlineFuncs));
-    outlineFuncs.conic_to = (FT_Outline_ConicToFunc)&decomposeConicTo;
-    outlineFuncs.line_to = (FT_Outline_LineToFunc)&decomposeLineTo;
-    outlineFuncs.cubic_to = (FT_Outline_CubicToFunc)&decomposeCubicTo;
-    outlineFuncs.move_to = (FT_Outline_MoveToFunc)&decomposeeMoveTo;
-
-    FTOutlineParseState parseState;
-    memset(&parseState, 0, sizeof(parseState));
-
-    parseState.m_buffer = buffer;
-    parseState.m_bufferSize = bufferSize;
-    
-    if (FT_Err_Ok != FT_Outline_Decompose(&outline, &outlineFuncs, &parseState))
-        return 0;
-
-    return parseState.m_bufferSize;
-    }
-
-//---------------------------------------------------------------------------------------
-// @bsimethod                                                   Jeff.Marker     08/2012
-//---------------------------------------------------------------------------------------
-static void toDPoint4d(DPoint4d* pt, POINTFX* pPoint, double npcScale)
-    {
-    pt->x = (((double)(pPoint->x.value + (double)pPoint->x.fract / 65536.0)) / npcScale);
-    pt->y = (((double)(pPoint->y.value + (double)pPoint->y.fract / 65536.0)) / npcScale);
-    pt->z = 0.0;
-    pt->w = 1.0;
-    }
-
-//---------------------------------------------------------------------------------------
-// @bsimethod                                                   Jeff.Marker     08/2012
-//---------------------------------------------------------------------------------------
-static void convertNativeGlyphToGraphicsPoints(GraphicsPointArrayR gpa, TTPOLYGONHEADER* lpHeader, size_t size, double npcScale)
-    {
-    TTPOLYGONHEADER* lpStart = lpHeader;
-    TTPOLYCURVE* lpCurve;
-    int i = 0;
-    while ((uintptr_t)lpHeader < (uintptr_t)(((char*)lpStart) + size))
-        {
-        if (TT_POLYGON_TYPE == lpHeader->dwType)
-            {
-            DPoint4d ptHead;
-            DPoint4d ptLast;
-
-            // Get to first curve.
-            lpCurve = (TTPOLYCURVE*)(lpHeader + 1);
-
-            while ((uintptr_t)lpCurve < (uintptr_t)(((char*)lpHeader) + lpHeader->cb))
-                {
-                // Format assumption:
-                //  The bytes immediately preceding a POLYCURVE structure contain a valid POINTFX.
-                //  If this is first curve, this points to the pfxStart of the POLYGONHEADER. Otherwise, this points to the last point of the previous POLYCURVE.
-                //  In either case, this is representative of the previous curve's last point.
-                             if (TT_PRIM_LINE == lpCurve->wType)
-                    {
-                    DPoint4d pt;
-                    toDPoint4d(&pt, (POINTFX*)((char*)lpCurve - sizeof(POINTFX)), npcScale);
-
-                    gpa.Add(GraphicsPoint(pt));
-
-                    for (i = 0; i < lpCurve->cpfx; ++i)
-                        {
-                        toDPoint4d(&pt, &lpCurve->apfx[i], npcScale);
-                        gpa.Add(GraphicsPoint(pt));
-                        }
-                    }
-                else if (lpCurve->wType == TT_PRIM_QSPLINE)
-                    {
-                    DPoint4d pts[100];
-                    DPoint4d ptsp[50];
-                    DPoint4d* pt = pts;
-                    DPoint4d* pt1 = ptsp;
-                    DPoint4d* pMem = NULL;
-                    DPoint4d* pMem1 = NULL;
-                    DPoint4d* pStart = pts;
-                    POINTFX* pFixed;
-                    int iSegments = 1;
-                    int numPoles = (lpCurve->cpfx + 1);
-                    int order = 3;
-
-                    if ((lpCurve->cpfx + 1) > 100)
-                        {
-                        pMem = (DPoint4d*)malloc((lpCurve->cpfx + 1) * sizeof(DPoint4d));
-                        if (NULL == pMem)
-                            return;
-
-                        pStart = pMem;
-                        pt = pMem;
-                        }
-
-                    if ((numPoles > 3) && (numPoles + (numPoles - order) * (order - 1)) > 50)
-                        {
-                        pMem1 = (DPoint4d*)malloc((numPoles + (numPoles - order) * (order - 1)) * sizeof(DPoint4d));
-                        if (NULL == pMem1)
-                            return;
-
-                        pt1 = pMem1;
-                        }
-
-                    toDPoint4d(pt, (POINTFX*)((char*)lpCurve - sizeof(POINTFX)), npcScale);
-                    ++pt;
-
-                    for (i = 0, pFixed = lpCurve->apfx; i < lpCurve->cpfx; ++i, ++pt, ++pFixed)
-                        toDPoint4d(pt, pFixed, npcScale);
-
-                    if (numPoles > 3)
-                        {
-                        iSegments = bsiBezierDPoint4d_convertOpenUniformBsplineToBeziers(pt1, pStart, numPoles, order, false);
-                        pStart = pt1;
-                        }
-
-                    for (int i = 0; i < iSegments; ++i)
-                        gpa.AddBezier((pStart + (i * order)), order);
-
-                    if (pMem)
-                        free(pMem);
-
-                    if (pMem1)
-                        free(pMem1);
-                    }
-
-                // Move on to next curve.
-                lpCurve = (TTPOLYCURVE*)&(lpCurve->apfx[i]);
-                }
-
-            // Add points to close curve. Depending on the specific font and glyph being used, these may not always be needed, but it never hurts. Our last point could have been a curve so we need to add that point again.
-            toDPoint4d(&ptLast, (POINTFX*)((char*)lpCurve - sizeof(POINTFX)), npcScale);
-            gpa.Add(GraphicsPoint(ptLast));
-
-            toDPoint4d(&ptHead, &lpHeader->pfxStart, npcScale);
-            gpa.Add(GraphicsPoint(ptHead));
-
-            // Move on to next polygon.
-            lpHeader = (TTPOLYGONHEADER*)(((char*)lpHeader) + lpHeader->cb);
-            }
-        else
-            {
-            break;
-            }
-
-        gpa.MarkMajorBreak();
-        }
-
-    // Add user break so we can transform individual glyphs.
-    gpa.MarkMajorBreak();
-    }
-
-//---------------------------------------------------------------------------------------
-// @bsimethod                                                   Jeff.Marker     05/2015
-//---------------------------------------------------------------------------------------
-BentleyStatus DgnTrueTypeGlyph::_FillGpa(GPArrayR gpa) const
-    {
-<<<<<<< HEAD
-    BeMutexHolder lock(DgnFonts::GetMutex());
-
-    if (FT_Err_Ok != FT_Load_Glyph(m_face, m_glyphIndex, FT_LOAD_DEFAULT))
-        return ERROR;
-=======
-    return m_face.Execute([&](FT_Face ftFace)
-        {
-        if (FT_Err_Ok != FT_Load_Glyph(ftFace, m_glyphIndex, FT_LOAD_DEFAULT))
-            return ERROR;
->>>>>>> f267db18
-
-        size_t dataSize = decomposeOutline(ftFace->glyph->outline, nullptr, 0);
-        if (0 == dataSize)
-            return SUCCESS;
-
-        bvector<Byte> data;
-        data.resize(dataSize);
-        decomposeOutline(ftFace->glyph->outline, &data[0], dataSize);
-        
-        convertNativeGlyphToGraphicsPoints(gpa, reinterpret_cast<TTPOLYGONHEADER*>(&data[0]), data.size(), ftFace->units_per_EM);
-        gpa.SetArrayMask(HPOINT_ARRAYMASK_FILL);
-        
-        return SUCCESS;
-        });
-    }
-
-//---------------------------------------------------------------------------------------
-// @bsimethod                                                   Jeff.Marker     05/2015
-//---------------------------------------------------------------------------------------
-bool DgnTrueTypeGlyph::_IsBlank() const
-    {
-    if (IS_BLANK_Untested == m_isBlank)
-        m_isBlank = ((_GetExactRange().XLength() <= 0.0) ? IS_BLANK_Yes : IS_BLANK_No);
-
-    return (IS_BLANK_Yes == m_isBlank);
-    }
-
-//---------------------------------------------------------------------------------------
-// @bsimethod                                                   Jeff.Marker     05/2015
-//---------------------------------------------------------------------------------------
-static FreeTypeFace determineFace(DgnFontStyle& style, bool isBold, bool isItalic, IDgnTrueTypeFontData& data)
-    {
-    style = DgnFont::FontStyleFromBoldItalic(isBold, isItalic);
-    FreeTypeFace face = data._GetFaceP(style);
-    if (!face.IsValid())
-        face = data._GetFaceP(DgnFontStyle::Regular);
-
-    return face;
-    }
-
-//---------------------------------------------------------------------------------------
-// @bsimethod                                                   Jeff.Marker     05/2015
-//---------------------------------------------------------------------------------------
-DgnGlyphCP DgnTrueTypeFont::FindGlyphCP(FreeTypeFace face, FT_UInt id, DgnFontStyle style) const
-    {
-    BeMutexHolder lock(DgnFonts::GetMutex());
-
-    T_GlyphCacheMap::iterator foundCache = m_glyphCache.find(style);
-    T_GlyphCache* glyphCache = nullptr;
-    if (m_glyphCache.end() != foundCache)
-        {
-        glyphCache = &foundCache->second;
-        }
-    else
-        {
-        m_glyphCache[style] = T_GlyphCache();
-        glyphCache = &m_glyphCache[style];
-        }
-    
-    T_GlyphCache::const_iterator foundGlyph = glyphCache->find(id);
-    if (glyphCache->end() != foundGlyph)
-        return foundGlyph->second;
-    
-    DgnGlyphP glyph = new DgnTrueTypeGlyph(face, id);
-    glyphCache->Insert(id, glyph);
-    return glyph;
-    }
-
-//---------------------------------------------------------------------------------------
-// @bsimethod                                                   Jeff.Marker     06/2015
-//---------------------------------------------------------------------------------------
-DgnGlyphCP DgnTrueTypeFont::_FindGlyphCP(DgnGlyph::T_Id glyphId, DgnFontStyle fontStyle) const
-    {
-    if (!IsResolved())
-        return nullptr;
-
-    bool isBold, isItalic;
-    DgnFont::FontStyleToBoldItalic(isBold, isItalic, fontStyle);
-    FreeTypeFace effectiveFace = determineFace(fontStyle, isBold, isItalic, (IDgnTrueTypeFontData&)*m_data);
-
-    return FindGlyphCP(effectiveFace, glyphId, fontStyle);
-    }
-
-//---------------------------------------------------------------------------------------
-// @bsimethod                                                   Jeff.Marker     05/2015
-//---------------------------------------------------------------------------------------
-BentleyStatus DgnTrueTypeFont::GetTrueTypeGlyphDataDirect(bvector<Byte>& data, double& scaleFactor, DgnGlyphCR glyph)
-    {
-    DgnTrueTypeGlyph const* ttGlyph = dynamic_cast<DgnTrueTypeGlyph const*>(&glyph);
-    if (nullptr == ttGlyph)
-        return ERROR;
-    
-    return ttGlyph->GetFace().Execute([&](FT_Face ftFace)
-        {
-        if (FT_Err_Ok != FT_Load_Glyph(ftFace, ttGlyph->GetId(), FT_LOAD_DEFAULT))
-            return ERROR;
-
-        size_t dataSize = decomposeOutline(ftFace->glyph->outline, nullptr, 0);
-        if (0 == dataSize)
-            return SUCCESS;
-
-        data.resize(dataSize);
-        decomposeOutline(ftFace->glyph->outline, &data[0], dataSize);
-
-        // ftPosToFIXED, used by our decomposition functions, already takes out the 64.0 to increase precision at that level.
-        scaleFactor = (double)ftFace->units_per_EM;
-
-        return SUCCESS;
-        });
-    }
-
-//---------------------------------------------------------------------------------------
-// @bsimethod                                                   Jeff.Marker     05/2015
-//---------------------------------------------------------------------------------------
-BentleyStatus DgnTrueTypeFont::ComputeAdvanceWidths(T_DoubleVectorR advanceWidths, FreeTypeFace face, uint32_t const* ucs4Chars, size_t numChars) const
-    {
-    // Currently only supports unidirectional, left-to-right text. Need to consider libraries like harfbuzz, pango, and cairo for complex and bidirectional scripts.
-    return face.Execute([&](FT_Face ftFace)
-        {
-        for (size_t iChar = 0; iChar < numChars; ++iChar)
-            {
-            FT_UInt glyphIndex = FT_Get_Char_Index(ftFace, ucs4Chars[iChar]);
-            if (0 == glyphIndex)
-                {
-                advanceWidths.push_back(0.0);
-                continue;
-                }
-
-            if (FT_Err_Ok != FT_Load_Glyph(ftFace, glyphIndex, FT_LOAD_DEFAULT))
-                {
-                advanceWidths.push_back(0.0);
-                continue;
-                }
-
-            FT_Vector kerning;
-            FT_UInt nextGlyphIndex = (((numChars - 1) == iChar) ? 0 : FT_Get_Char_Index(ftFace, ucs4Chars[iChar + 1]));
-
-            if ((0 == nextGlyphIndex) || (FT_Err_Ok != FT_Get_Kerning(ftFace, glyphIndex, nextGlyphIndex, FT_KERNING_DEFAULT, &kerning)))
-                memset(&kerning, 0, sizeof(kerning));
-
-            // Freetype normally exposes lengths as "26.6 fractional pixel" units. This means they're integers made of a 26-bit integer mantissa, and a 6-bit fractional part. In other words, all coordinates are multiplied by 64.
-            // This allows an integer to represent sub-pixel positions. The goal of this function is to operate in a 0..1 nominal space, so divide.
-            advanceWidths.push_back((ftFace->glyph->advance.x / (64.0 * (double)ftFace->units_per_EM)) + (kerning.x / (64.0 * (double)ftFace->units_per_EM)));
-            }
-
-        return SUCCESS;
-        });
-    }
-
-//---------------------------------------------------------------------------------------
-// @bsimethod                                                   Jeff.Marker     03/2015
-//---------------------------------------------------------------------------------------
-BentleyStatus DgnTrueTypeFont::_LayoutGlyphs(DgnGlyphLayoutResultR result, DgnGlyphLayoutContextCR context) const
-    {
-    // If you make any changes to this method, also consider examining DgnRscFont::_LayoutGlpyhs and DgnShxFont::_LayoutGlyphs.
-    //  This method differs from the V8i variants in that it is designed to compute only the low-level information needed,
-    //  and to serve both TextString and TextBlock through a single code path. This does mean that some extraneous information
-    //  is potentially computed, but should be cheap compared to the overall layout operation.
-
-    if (!IsResolved())
-        return ERROR;
-
-    // Determine the best face data to use.
-    DgnFontStyle style;
-    FreeTypeFace face = determineFace(style, context.m_isBold, context.m_isItalic, (IDgnTrueTypeFontData&)*m_data);
-    
-    // UTF-8 is mulit-byte; need to figure out each UCS "character" so we can look up the glyph.
-    bvector<Byte> ucs4CharsBuffer;
-    size_t numUcs4Chars;
-    uint32_t const* ucs4Chars = DgnFont::Utf8ToUcs4(ucs4CharsBuffer, numUcs4Chars, context.m_string);
-    if (0 == numUcs4Chars)
-        return SUCCESS;
-    
-    // Compute the advance widths.
-    T_DoubleVector widths;
-    widths.reserve(numUcs4Chars);
-    if (SUCCESS != ComputeAdvanceWidths(widths, face, ucs4Chars, numUcs4Chars))
-        return ERROR;
-
-    // Acquire the glyphs.
-    // We need a 1:1 correlation between widths and glyphs, so this means we can insert null glyphs.
-    result.m_glyphs.reserve(numUcs4Chars);
-    face.Execute([&](FT_Face ftFace)
-        {
-        for (size_t iGlyph = 0; iGlyph < numUcs4Chars; ++iGlyph)
-            result.m_glyphs.push_back(FindGlyphCP(face, FT_Get_Char_Index(ftFace, ucs4Chars[iGlyph]), style));
-        });
-
-    // Right-justified text needs to ignore trailing blanks.
-    size_t numNonBlankGlyphs = result.m_glyphs.size();
-    for (; numNonBlankGlyphs > 0; --numNonBlankGlyphs)
-        {
-        DgnGlyphCR glyph = *result.m_glyphs[numNonBlankGlyphs - 1];
-        if (!glyph._IsBlank())
-            break;
-        }
-
-    // Compute origins, ranges, etc...
-    DPoint2d penPosition = DPoint2d::FromZero();
-    result.m_glyphOrigins.reserve(result.m_glyphs.size());
-    for (size_t iGlyph = 0; iGlyph < result.m_glyphs.size(); ++iGlyph)
-        {
-        DgnGlyphCP glyph = result.m_glyphs[iGlyph];
-        if (nullptr == glyph)
-            continue;
-        
-        result.m_glyphOrigins.push_back(DPoint3d::From(penPosition));
-
-        DRange2d glyphRange = glyph->GetRange();
-        DgnFont::ScaleAndOffsetGlyphRange(glyphRange, context.m_drawSize, penPosition);
-        
-        DRange2d glyphExactRange = glyph->GetExactRange();
-        DgnFont::ScaleAndOffsetGlyphRange(glyphExactRange, context.m_drawSize, penPosition);
-        
-        // It is important to use the array overload of DRange2d::Extend; the ranges can be inverted for backwards/upside-down text, and the DRange2d overload enforces low/high semantics.
-        result.m_range.Extend(&glyphRange.low, 2);
-        result.m_exactRange.Extend(&glyphExactRange.low, 2);
-
-        if (iGlyph < numNonBlankGlyphs)
-            result.m_justificationRange.Extend(&glyphRange.low, 2);
-
-        penPosition.x += (widths[iGlyph] * context.m_drawSize.x);
-        }
-
-    return SUCCESS;
-    }
-
-//---------------------------------------------------------------------------------------
-// @bsimethod                                                   Jeff.Marker     03/2015
-//---------------------------------------------------------------------------------------
-double DgnTrueTypeFont::_GetDescenderRatio(DgnFontStyle fontStyle) const
-    {
-    if (!IsResolved())
-        return 0.0;
-    
-    bool isBold, isItalic;
-    DgnFont::FontStyleToBoldItalic(isBold, isItalic, fontStyle);
-    FreeTypeFace effectiveFace = determineFace(fontStyle, isBold, isItalic, (IDgnTrueTypeFontData&)*m_data);
-
-    return effectiveFace.Execute([&](FT_Face ftFace)
-        {
-        return fabs ((double)ftFace->descender / (double)ftFace->ascender);
-        });
-    }
+/*--------------------------------------------------------------------------------------+
+|
+|     $Source: DgnCore/DgnTrueTypeFont.cpp $
+|
+|  $Copyright: (c) 2017 Bentley Systems, Incorporated. All rights reserved. $
+|
++--------------------------------------------------------------------------------------*/
+#include <DgnPlatformInternal.h>
+#include <DgnPlatform/DgnFontData.h>
+#include <regex>
+#include <ft2build.h>
+#include FT_FREETYPE_H
+#include FT_OUTLINE_H
+
+//---------------------------------------------------------------------------------------
+// @bsimethod                                                   Jeff.Marker     04/2015
+//---------------------------------------------------------------------------------------
+FT_Library DgnPlatformLib::Host::FontAdmin::_GetFreeTypeLibrary()
+    {
+    DgnFonts::FlagHolder lock(m_triedToLoadFTLibrary);
+    if (!lock.IsSet())
+        {
+        FT_Error loadStatus = FT_Init_FreeType(&m_ftLibrary);
+        if (nullptr == m_ftLibrary || FT_Err_Ok != loadStatus)
+            { BeAssert(false); }
+        }
+
+    return m_ftLibrary;
+    }
+
+//---------------------------------------------------------------------------------------
+// @bsimethod                                                   Jeff.Marker     03/2015
+//---------------------------------------------------------------------------------------
+DgnFontPtr DgnTrueTypeFont::Create(Utf8CP name, IDgnFontDataP data) { return new DgnTrueTypeFont(name, data); }
+DgnFontPtr DgnTrueTypeFont::_Clone() const { return new DgnTrueTypeFont(*this); }
+
+//---------------------------------------------------------------------------------------
+// @bsimethod                                                   Jeff.Marker     05/2015
+//---------------------------------------------------------------------------------------
+DgnTrueTypeFont::~DgnTrueTypeFont()
+    {
+    for (T_GlyphCacheMap::reference cacheMapEntry : m_glyphCache)
+        {
+        for (T_GlyphCache::reference cacheEntry : cacheMapEntry.second)
+            DELETE_AND_CLEAR(cacheEntry.second);
+        }
+    }
+
+//=======================================================================================
+// @bsiclass                                                    Jeff.Marker     03/2015
+//=======================================================================================
+struct DgnTrueTypeGlyph : DgnGlyph
+{
+private:
+    FreeTypeFace m_face;
+    FT_UInt m_glyphIndex;
+    mutable bool m_isRangeValid;
+    mutable DRange2d m_range;
+    mutable bool m_isExactRangeValid;
+    mutable DRange2d m_exactRange;
+    mutable enum { IS_BLANK_Untested, IS_BLANK_Yes, IS_BLANK_No } m_isBlank;
+    
+public:
+    DgnTrueTypeGlyph(FreeTypeFace face, FT_UInt glyphIndex) : m_face(face), m_glyphIndex(glyphIndex), m_isRangeValid(false), m_isExactRangeValid(false), m_isBlank(IS_BLANK_Untested) {}
+    T_Id _GetId() const override { return (T_Id)m_glyphIndex; }
+    DRange2d _GetRange() const override;
+    DRange2d _GetExactRange() const override;
+    BentleyStatus _FillGpa(GPArrayR) const override;
+    bool _IsBlank() const override;
+    FreeTypeFace GetFace() const { return m_face; }
+    DoFixup _DoFixup () const override { return DoFixup::Always; }
+};
+
+//---------------------------------------------------------------------------------------
+// @bsimethod                                                   Jeff.Marker     05/2015
+//---------------------------------------------------------------------------------------
+DRange2d DgnTrueTypeGlyph::_GetRange() const
+    {
+    DgnFonts::FlagHolder flagLock(m_isRangeValid);
+    if (!flagLock.IsSet())
+        {
+        m_face.Execute([&](FT_Face ftFace)
+            {
+            if (FT_Err_Ok != FT_Load_Glyph(ftFace, m_glyphIndex, FT_LOAD_DEFAULT))
+                {
+                m_range.low.Zero();
+                m_range.high.Zero();
+                }
+            else
+                {
+                m_range.low.x = 0.0;
+                m_range.low.y = 0.0;
+                m_range.high.x = (ftFace->glyph->metrics.horiAdvance / (64.0 * (double)ftFace->units_per_EM));
+                m_range.high.y = 1.0;
+                }
+            });
+        };
+        
+    return m_range;
+    }
+
+//---------------------------------------------------------------------------------------
+// @bsimethod                                                   Jeff.Marker     05/2015
+//---------------------------------------------------------------------------------------
+DRange2d DgnTrueTypeGlyph::_GetExactRange() const
+    {
+    DgnFonts::FlagHolder flagLock(m_isExactRangeValid);
+    if (!flagLock.IsSet())
+        {
+        m_face.Execute([&](FT_Face ftFace)
+            {
+            if (FT_Err_Ok != FT_Load_Glyph(ftFace, m_glyphIndex, FT_LOAD_DEFAULT))
+                {
+                m_exactRange.low.Zero();
+                m_exactRange.high.Zero();
+                }
+            else
+                {
+                m_exactRange.low.x = (ftFace->glyph->metrics.horiBearingX / (64.0 * (double)ftFace->units_per_EM));
+                m_exactRange.high.y = (ftFace->glyph->metrics.horiBearingY / (64.0 * (double)ftFace->units_per_EM));
+                m_exactRange.low.y = (m_exactRange.high.y - (ftFace->glyph->metrics.height / (64.0 * (double)ftFace->units_per_EM)));
+                m_exactRange.high.x = (m_exactRange.low.x + (ftFace->glyph->metrics.width / (64.0 * (double)ftFace->units_per_EM)));
+                }
+            });
+        };
+
+    return m_exactRange;
+    }
+
+// WinGDI.h
+#define TT_POLYGON_TYPE 24
+#define TT_PRIM_LINE 1
+#define TT_PRIM_QSPLINE 2
+#define TT_PRIM_CSPLINE 3
+
+// WinGDI.h
+struct FIXED
+{
+    uint16_t fract;
+    int16_t value;
+};
+    
+// WinGDI.h
+struct POINTFX
+{
+    FIXED x;
+    FIXED y;
+};
+
+// WinGDI.h
+struct TTPOLYGONHEADER
+{
+    uint32_t cb;
+    uint32_t dwType;
+    POINTFX pfxStart;
+};
+
+// WinGDI.h
+struct TTPOLYCURVE
+{
+    uint16_t wType;
+    uint16_t cpfx;
+    POINTFX apfx[1];
+};
+    
+//---------------------------------------------------------------------------------------
+// @bsimethod                                                   Jeff.Marker     05/2015
+//---------------------------------------------------------------------------------------
+static FIXED ftPosToFIXED(FT_Pos ftPos)
+    {
+    double d = (ftPos / 64.0);
+    long l = (long)(d * 65536L);
+    return *(FIXED*)&l;
+    }
+
+//=======================================================================================
+// Adapted for DGNPlatform from Mark Schlosser's prototype.
+// @bsiclass                                                    Jeff.Marker     06/2012
+//=======================================================================================
+struct FTOutlineParseState
+{
+    Byte* m_buffer;
+    size_t m_bufferSize;
+    intptr_t m_bufferOffset;
+    TTPOLYGONHEADER* m_currentContour;
+    POINTFX m_lastContourPoint;
+};
+
+//---------------------------------------------------------------------------------------
+// Adapted for DGNPlatform from Mark Schlosser's prototype.
+// @bsimethod                                                   Jeff.Marker     06/2012
+//---------------------------------------------------------------------------------------
+static int decomposeConicTo(FT_Vector const* ftVecControl, FT_Vector const* ftVecTo, void* args)
+    {
+    FTOutlineParseState* parseState = static_cast<FTOutlineParseState*>(args);
+    if (NULL == parseState->m_buffer)
+        {
+        parseState->m_bufferSize += (2 * sizeof(uint16_t/*WORD*/));
+        parseState->m_bufferSize += (2 * sizeof(POINTFX));
+
+        return 0;
+        }
+
+    TTPOLYCURVE* currCurve = reinterpret_cast<TTPOLYCURVE*>(parseState->m_buffer + parseState->m_bufferOffset);
+    currCurve->wType = TT_PRIM_QSPLINE;
+    currCurve->cpfx = 2;
+
+    parseState->m_bufferOffset += (sizeof(currCurve->wType) + sizeof(currCurve->cpfx));
+
+    POINTFX* currPoint = reinterpret_cast<POINTFX*>(parseState->m_buffer + parseState->m_bufferOffset);
+    currPoint->x = ftPosToFIXED(ftVecControl->x);
+    currPoint->y = ftPosToFIXED(ftVecControl->y);
+
+    ++currPoint;
+    currPoint->x = ftPosToFIXED(ftVecTo->x);
+    currPoint->y = ftPosToFIXED(ftVecTo->y);
+
+    parseState->m_bufferOffset += (currCurve->cpfx * sizeof(POINTFX));
+    parseState->m_currentContour->cb += ((2 * sizeof(uint16_t/*WORD*/)) + (2 * sizeof(POINTFX)));
+    parseState->m_lastContourPoint.x = currPoint->x;
+    parseState->m_lastContourPoint.y = currPoint->y;
+
+    return 0;
+    }
+
+//---------------------------------------------------------------------------------------
+// Adapted for DGNPlatform from Mark Schlosser's prototype.
+// @bsimethod                                                   Jeff.Marker     06/2012
+//---------------------------------------------------------------------------------------
+static int decomposeCubicTo(FT_Vector const* ftVecControl1, FT_Vector const* ftVecControl2, FT_Vector const* ftVecTo, void* args)
+    {
+    FTOutlineParseState* parseState = static_cast<FTOutlineParseState*>(args);
+    if (NULL == parseState->m_buffer)
+        {
+        parseState->m_bufferSize += (2 * sizeof(uint16_t/*WORD*/));
+        parseState->m_bufferSize += (3 * sizeof(POINTFX));
+
+        return 0;
+        }
+
+    TTPOLYCURVE* currCurve = reinterpret_cast<TTPOLYCURVE*>(parseState->m_buffer + parseState->m_bufferOffset);
+    currCurve->wType = TT_PRIM_CSPLINE;
+    currCurve->cpfx = 3;
+
+    parseState->m_bufferOffset += (sizeof(currCurve->wType) + sizeof(currCurve->cpfx));
+
+    POINTFX* currPoint = reinterpret_cast<POINTFX*>(parseState->m_buffer + parseState->m_bufferOffset);
+    currPoint->x = ftPosToFIXED(ftVecControl1->x);
+    currPoint->y = ftPosToFIXED(ftVecControl1->y);
+
+    ++currPoint;
+    currPoint->x = ftPosToFIXED(ftVecControl2->x);
+    currPoint->y = ftPosToFIXED(ftVecControl2->y);
+
+    ++currPoint;
+    currPoint->x = ftPosToFIXED(ftVecTo->x);
+    currPoint->y = ftPosToFIXED(ftVecTo->y);
+
+    parseState->m_bufferOffset += currCurve->cpfx * sizeof(POINTFX);
+    parseState->m_currentContour->cb += ((2 * sizeof(uint16_t/*WORD*/)) + (3 * sizeof(POINTFX)));
+    parseState->m_lastContourPoint.x = currPoint->x;
+    parseState->m_lastContourPoint.y = currPoint->y;
+
+    return 0;
+    }
+
+//---------------------------------------------------------------------------------------
+// Adapted for DGNPlatform from Mark Schlosser's prototype.
+// @bsimethod                                                   Jeff.Marker     06/2012
+//---------------------------------------------------------------------------------------
+static int decomposeLineTo(FT_Vector const* ftVecTo, void* args)
+    {
+    FTOutlineParseState* parseState = static_cast<FTOutlineParseState*>(args);
+    if (NULL == parseState->m_buffer)
+        {
+        parseState->m_bufferSize += (2 * sizeof(uint16_t/*WORD*/));
+        parseState->m_bufferSize += (2 * sizeof(POINTFX));
+
+        return 0;
+        }
+
+    TTPOLYCURVE* currCurve = reinterpret_cast<TTPOLYCURVE*>(parseState->m_buffer + parseState->m_bufferOffset);
+    currCurve->wType = TT_PRIM_LINE;
+    currCurve->cpfx = 2;
+
+    parseState->m_bufferOffset += (sizeof(currCurve->wType) + sizeof(currCurve->cpfx));
+
+    POINTFX* currPoint = reinterpret_cast<POINTFX*>(parseState->m_buffer + parseState->m_bufferOffset);
+    currPoint->x = parseState->m_lastContourPoint.x;
+    currPoint->y = parseState->m_lastContourPoint.y;
+
+    ++currPoint;
+    currPoint->x = ftPosToFIXED(ftVecTo->x);
+    currPoint->y = ftPosToFIXED(ftVecTo->y);
+
+    parseState->m_bufferOffset += currCurve->cpfx * sizeof(POINTFX);
+    parseState->m_currentContour->cb += ((2 * sizeof(uint16_t/*WORD*/)) + (2 * sizeof(POINTFX)));
+    parseState->m_lastContourPoint.x = currPoint->x;
+    parseState->m_lastContourPoint.y = currPoint->y;
+
+    return 0;
+    }
+
+//---------------------------------------------------------------------------------------
+// Adapted for DGNPlatform from Mark Schlosser's prototype.
+// @bsimethod                                                   Jeff.Marker     06/2012
+//---------------------------------------------------------------------------------------
+int decomposeeMoveTo(FT_Vector const* ftVecTo, void* args)
+    {
+    FTOutlineParseState* parseState = static_cast<FTOutlineParseState*>(args);
+    if (NULL == parseState->m_buffer)
+        {
+        parseState->m_bufferSize += sizeof(TTPOLYGONHEADER);
+
+        return 0;
+        }
+
+    TTPOLYGONHEADER* currCountour = reinterpret_cast<TTPOLYGONHEADER*>(parseState->m_buffer + parseState->m_bufferOffset);
+    currCountour->cb = sizeof(TTPOLYGONHEADER);
+    currCountour->dwType = TT_POLYGON_TYPE;
+    currCountour->pfxStart.x = ftPosToFIXED(ftVecTo->x);
+    currCountour->pfxStart.y = ftPosToFIXED(ftVecTo->y);
+
+    parseState->m_bufferOffset += sizeof(TTPOLYGONHEADER);
+    parseState->m_currentContour = currCountour;
+    parseState->m_lastContourPoint.x = currCountour->pfxStart.x;
+    parseState->m_lastContourPoint.y = currCountour->pfxStart.y;
+
+    return 0;
+    }
+
+//---------------------------------------------------------------------------------------
+// @bsimethod                                                   Jeff.Marker     05/2015
+//---------------------------------------------------------------------------------------
+static size_t decomposeOutline(FT_Outline& outline, Byte* buffer, size_t bufferSize)
+    {
+    FT_Outline_Funcs outlineFuncs;
+    memset(&outlineFuncs, 0, sizeof(outlineFuncs));
+    outlineFuncs.conic_to = (FT_Outline_ConicToFunc)&decomposeConicTo;
+    outlineFuncs.line_to = (FT_Outline_LineToFunc)&decomposeLineTo;
+    outlineFuncs.cubic_to = (FT_Outline_CubicToFunc)&decomposeCubicTo;
+    outlineFuncs.move_to = (FT_Outline_MoveToFunc)&decomposeeMoveTo;
+
+    FTOutlineParseState parseState;
+    memset(&parseState, 0, sizeof(parseState));
+
+    parseState.m_buffer = buffer;
+    parseState.m_bufferSize = bufferSize;
+    
+    if (FT_Err_Ok != FT_Outline_Decompose(&outline, &outlineFuncs, &parseState))
+        return 0;
+
+    return parseState.m_bufferSize;
+    }
+
+//---------------------------------------------------------------------------------------
+// @bsimethod                                                   Jeff.Marker     08/2012
+//---------------------------------------------------------------------------------------
+static void toDPoint4d(DPoint4d* pt, POINTFX* pPoint, double npcScale)
+    {
+    pt->x = (((double)(pPoint->x.value + (double)pPoint->x.fract / 65536.0)) / npcScale);
+    pt->y = (((double)(pPoint->y.value + (double)pPoint->y.fract / 65536.0)) / npcScale);
+    pt->z = 0.0;
+    pt->w = 1.0;
+    }
+
+//---------------------------------------------------------------------------------------
+// @bsimethod                                                   Jeff.Marker     08/2012
+//---------------------------------------------------------------------------------------
+static void convertNativeGlyphToGraphicsPoints(GraphicsPointArrayR gpa, TTPOLYGONHEADER* lpHeader, size_t size, double npcScale)
+    {
+    TTPOLYGONHEADER* lpStart = lpHeader;
+    TTPOLYCURVE* lpCurve;
+    int i = 0;
+    while ((uintptr_t)lpHeader < (uintptr_t)(((char*)lpStart) + size))
+        {
+        if (TT_POLYGON_TYPE == lpHeader->dwType)
+            {
+            DPoint4d ptHead;
+            DPoint4d ptLast;
+
+            // Get to first curve.
+            lpCurve = (TTPOLYCURVE*)(lpHeader + 1);
+
+            while ((uintptr_t)lpCurve < (uintptr_t)(((char*)lpHeader) + lpHeader->cb))
+                {
+                // Format assumption:
+                //  The bytes immediately preceding a POLYCURVE structure contain a valid POINTFX.
+                //  If this is first curve, this points to the pfxStart of the POLYGONHEADER. Otherwise, this points to the last point of the previous POLYCURVE.
+                //  In either case, this is representative of the previous curve's last point.
+                             if (TT_PRIM_LINE == lpCurve->wType)
+                    {
+                    DPoint4d pt;
+                    toDPoint4d(&pt, (POINTFX*)((char*)lpCurve - sizeof(POINTFX)), npcScale);
+
+                    gpa.Add(GraphicsPoint(pt));
+
+                    for (i = 0; i < lpCurve->cpfx; ++i)
+                        {
+                        toDPoint4d(&pt, &lpCurve->apfx[i], npcScale);
+                        gpa.Add(GraphicsPoint(pt));
+                        }
+                    }
+                else if (lpCurve->wType == TT_PRIM_QSPLINE)
+                    {
+                    DPoint4d pts[100];
+                    DPoint4d ptsp[50];
+                    DPoint4d* pt = pts;
+                    DPoint4d* pt1 = ptsp;
+                    DPoint4d* pMem = NULL;
+                    DPoint4d* pMem1 = NULL;
+                    DPoint4d* pStart = pts;
+                    POINTFX* pFixed;
+                    int iSegments = 1;
+                    int numPoles = (lpCurve->cpfx + 1);
+                    int order = 3;
+
+                    if ((lpCurve->cpfx + 1) > 100)
+                        {
+                        pMem = (DPoint4d*)malloc((lpCurve->cpfx + 1) * sizeof(DPoint4d));
+                        if (NULL == pMem)
+                            return;
+
+                        pStart = pMem;
+                        pt = pMem;
+                        }
+
+                    if ((numPoles > 3) && (numPoles + (numPoles - order) * (order - 1)) > 50)
+                        {
+                        pMem1 = (DPoint4d*)malloc((numPoles + (numPoles - order) * (order - 1)) * sizeof(DPoint4d));
+                        if (NULL == pMem1)
+                            return;
+
+                        pt1 = pMem1;
+                        }
+
+                    toDPoint4d(pt, (POINTFX*)((char*)lpCurve - sizeof(POINTFX)), npcScale);
+                    ++pt;
+
+                    for (i = 0, pFixed = lpCurve->apfx; i < lpCurve->cpfx; ++i, ++pt, ++pFixed)
+                        toDPoint4d(pt, pFixed, npcScale);
+
+                    if (numPoles > 3)
+                        {
+                        iSegments = bsiBezierDPoint4d_convertOpenUniformBsplineToBeziers(pt1, pStart, numPoles, order, false);
+                        pStart = pt1;
+                        }
+
+                    for (int i = 0; i < iSegments; ++i)
+                        gpa.AddBezier((pStart + (i * order)), order);
+
+                    if (pMem)
+                        free(pMem);
+
+                    if (pMem1)
+                        free(pMem1);
+                    }
+
+                // Move on to next curve.
+                lpCurve = (TTPOLYCURVE*)&(lpCurve->apfx[i]);
+                }
+
+            // Add points to close curve. Depending on the specific font and glyph being used, these may not always be needed, but it never hurts. Our last point could have been a curve so we need to add that point again.
+            toDPoint4d(&ptLast, (POINTFX*)((char*)lpCurve - sizeof(POINTFX)), npcScale);
+            gpa.Add(GraphicsPoint(ptLast));
+
+            toDPoint4d(&ptHead, &lpHeader->pfxStart, npcScale);
+            gpa.Add(GraphicsPoint(ptHead));
+
+            // Move on to next polygon.
+            lpHeader = (TTPOLYGONHEADER*)(((char*)lpHeader) + lpHeader->cb);
+            }
+        else
+            {
+            break;
+            }
+
+        gpa.MarkMajorBreak();
+        }
+
+    // Add user break so we can transform individual glyphs.
+    gpa.MarkMajorBreak();
+    }
+
+//---------------------------------------------------------------------------------------
+// @bsimethod                                                   Jeff.Marker     05/2015
+//---------------------------------------------------------------------------------------
+BentleyStatus DgnTrueTypeGlyph::_FillGpa(GPArrayR gpa) const
+    {
+    return m_face.Execute([&](FT_Face ftFace)
+        {
+        if (FT_Err_Ok != FT_Load_Glyph(ftFace, m_glyphIndex, FT_LOAD_DEFAULT))
+            return ERROR;
+
+        size_t dataSize = decomposeOutline(ftFace->glyph->outline, nullptr, 0);
+        if (0 == dataSize)
+            return SUCCESS;
+
+        bvector<Byte> data;
+        data.resize(dataSize);
+        decomposeOutline(ftFace->glyph->outline, &data[0], dataSize);
+        
+        convertNativeGlyphToGraphicsPoints(gpa, reinterpret_cast<TTPOLYGONHEADER*>(&data[0]), data.size(), ftFace->units_per_EM);
+        gpa.SetArrayMask(HPOINT_ARRAYMASK_FILL);
+        
+        return SUCCESS;
+        });
+    }
+
+//---------------------------------------------------------------------------------------
+// @bsimethod                                                   Jeff.Marker     05/2015
+//---------------------------------------------------------------------------------------
+bool DgnTrueTypeGlyph::_IsBlank() const
+    {
+    if (IS_BLANK_Untested == m_isBlank)
+        m_isBlank = ((_GetExactRange().XLength() <= 0.0) ? IS_BLANK_Yes : IS_BLANK_No);
+
+    return (IS_BLANK_Yes == m_isBlank);
+    }
+
+//---------------------------------------------------------------------------------------
+// @bsimethod                                                   Jeff.Marker     05/2015
+//---------------------------------------------------------------------------------------
+static FreeTypeFace determineFace(DgnFontStyle& style, bool isBold, bool isItalic, IDgnTrueTypeFontData& data)
+    {
+    style = DgnFont::FontStyleFromBoldItalic(isBold, isItalic);
+    FreeTypeFace face = data._GetFaceP(style);
+    if (!face.IsValid())
+        face = data._GetFaceP(DgnFontStyle::Regular);
+
+    return face;
+    }
+
+//---------------------------------------------------------------------------------------
+// @bsimethod                                                   Jeff.Marker     05/2015
+//---------------------------------------------------------------------------------------
+DgnGlyphCP DgnTrueTypeFont::FindGlyphCP(FreeTypeFace face, FT_UInt id, DgnFontStyle style) const
+    {
+    BeMutexHolder lock(DgnFonts::GetMutex());
+
+    T_GlyphCacheMap::iterator foundCache = m_glyphCache.find(style);
+    T_GlyphCache* glyphCache = nullptr;
+    if (m_glyphCache.end() != foundCache)
+        {
+        glyphCache = &foundCache->second;
+        }
+    else
+        {
+        m_glyphCache[style] = T_GlyphCache();
+        glyphCache = &m_glyphCache[style];
+        }
+    
+    T_GlyphCache::const_iterator foundGlyph = glyphCache->find(id);
+    if (glyphCache->end() != foundGlyph)
+        return foundGlyph->second;
+    
+    DgnGlyphP glyph = new DgnTrueTypeGlyph(face, id);
+    glyphCache->Insert(id, glyph);
+    return glyph;
+    }
+
+//---------------------------------------------------------------------------------------
+// @bsimethod                                                   Jeff.Marker     06/2015
+//---------------------------------------------------------------------------------------
+DgnGlyphCP DgnTrueTypeFont::_FindGlyphCP(DgnGlyph::T_Id glyphId, DgnFontStyle fontStyle) const
+    {
+    if (!IsResolved())
+        return nullptr;
+
+    bool isBold, isItalic;
+    DgnFont::FontStyleToBoldItalic(isBold, isItalic, fontStyle);
+    FreeTypeFace effectiveFace = determineFace(fontStyle, isBold, isItalic, (IDgnTrueTypeFontData&)*m_data);
+
+    return FindGlyphCP(effectiveFace, glyphId, fontStyle);
+    }
+
+//---------------------------------------------------------------------------------------
+// @bsimethod                                                   Jeff.Marker     05/2015
+//---------------------------------------------------------------------------------------
+BentleyStatus DgnTrueTypeFont::GetTrueTypeGlyphDataDirect(bvector<Byte>& data, double& scaleFactor, DgnGlyphCR glyph)
+    {
+    DgnTrueTypeGlyph const* ttGlyph = dynamic_cast<DgnTrueTypeGlyph const*>(&glyph);
+    if (nullptr == ttGlyph)
+        return ERROR;
+    
+    return ttGlyph->GetFace().Execute([&](FT_Face ftFace)
+        {
+        if (FT_Err_Ok != FT_Load_Glyph(ftFace, ttGlyph->GetId(), FT_LOAD_DEFAULT))
+            return ERROR;
+
+        size_t dataSize = decomposeOutline(ftFace->glyph->outline, nullptr, 0);
+        if (0 == dataSize)
+            return SUCCESS;
+
+        data.resize(dataSize);
+        decomposeOutline(ftFace->glyph->outline, &data[0], dataSize);
+
+        // ftPosToFIXED, used by our decomposition functions, already takes out the 64.0 to increase precision at that level.
+        scaleFactor = (double)ftFace->units_per_EM;
+
+        return SUCCESS;
+        });
+    }
+
+//---------------------------------------------------------------------------------------
+// @bsimethod                                                   Jeff.Marker     05/2015
+//---------------------------------------------------------------------------------------
+BentleyStatus DgnTrueTypeFont::ComputeAdvanceWidths(T_DoubleVectorR advanceWidths, FreeTypeFace face, uint32_t const* ucs4Chars, size_t numChars) const
+    {
+    // Currently only supports unidirectional, left-to-right text. Need to consider libraries like harfbuzz, pango, and cairo for complex and bidirectional scripts.
+    return face.Execute([&](FT_Face ftFace)
+        {
+        for (size_t iChar = 0; iChar < numChars; ++iChar)
+            {
+            FT_UInt glyphIndex = FT_Get_Char_Index(ftFace, ucs4Chars[iChar]);
+            if (0 == glyphIndex)
+                {
+                advanceWidths.push_back(0.0);
+                continue;
+                }
+
+            if (FT_Err_Ok != FT_Load_Glyph(ftFace, glyphIndex, FT_LOAD_DEFAULT))
+                {
+                advanceWidths.push_back(0.0);
+                continue;
+                }
+
+            FT_Vector kerning;
+            FT_UInt nextGlyphIndex = (((numChars - 1) == iChar) ? 0 : FT_Get_Char_Index(ftFace, ucs4Chars[iChar + 1]));
+
+            if ((0 == nextGlyphIndex) || (FT_Err_Ok != FT_Get_Kerning(ftFace, glyphIndex, nextGlyphIndex, FT_KERNING_DEFAULT, &kerning)))
+                memset(&kerning, 0, sizeof(kerning));
+
+            // Freetype normally exposes lengths as "26.6 fractional pixel" units. This means they're integers made of a 26-bit integer mantissa, and a 6-bit fractional part. In other words, all coordinates are multiplied by 64.
+            // This allows an integer to represent sub-pixel positions. The goal of this function is to operate in a 0..1 nominal space, so divide.
+            advanceWidths.push_back((ftFace->glyph->advance.x / (64.0 * (double)ftFace->units_per_EM)) + (kerning.x / (64.0 * (double)ftFace->units_per_EM)));
+            }
+
+        return SUCCESS;
+        });
+    }
+
+//---------------------------------------------------------------------------------------
+// @bsimethod                                                   Jeff.Marker     03/2015
+//---------------------------------------------------------------------------------------
+BentleyStatus DgnTrueTypeFont::_LayoutGlyphs(DgnGlyphLayoutResultR result, DgnGlyphLayoutContextCR context) const
+    {
+    // If you make any changes to this method, also consider examining DgnRscFont::_LayoutGlpyhs and DgnShxFont::_LayoutGlyphs.
+    //  This method differs from the V8i variants in that it is designed to compute only the low-level information needed,
+    //  and to serve both TextString and TextBlock through a single code path. This does mean that some extraneous information
+    //  is potentially computed, but should be cheap compared to the overall layout operation.
+
+    if (!IsResolved())
+        return ERROR;
+
+    // Determine the best face data to use.
+    DgnFontStyle style;
+    FreeTypeFace face = determineFace(style, context.m_isBold, context.m_isItalic, (IDgnTrueTypeFontData&)*m_data);
+    
+    // UTF-8 is mulit-byte; need to figure out each UCS "character" so we can look up the glyph.
+    bvector<Byte> ucs4CharsBuffer;
+    size_t numUcs4Chars;
+    uint32_t const* ucs4Chars = DgnFont::Utf8ToUcs4(ucs4CharsBuffer, numUcs4Chars, context.m_string);
+    if (0 == numUcs4Chars)
+        return SUCCESS;
+    
+    // Compute the advance widths.
+    T_DoubleVector widths;
+    widths.reserve(numUcs4Chars);
+    if (SUCCESS != ComputeAdvanceWidths(widths, face, ucs4Chars, numUcs4Chars))
+        return ERROR;
+
+    // Acquire the glyphs.
+    // We need a 1:1 correlation between widths and glyphs, so this means we can insert null glyphs.
+    result.m_glyphs.reserve(numUcs4Chars);
+    face.Execute([&](FT_Face ftFace)
+        {
+        for (size_t iGlyph = 0; iGlyph < numUcs4Chars; ++iGlyph)
+            result.m_glyphs.push_back(FindGlyphCP(face, FT_Get_Char_Index(ftFace, ucs4Chars[iGlyph]), style));
+        });
+
+    // Right-justified text needs to ignore trailing blanks.
+    size_t numNonBlankGlyphs = result.m_glyphs.size();
+    for (; numNonBlankGlyphs > 0; --numNonBlankGlyphs)
+        {
+        DgnGlyphCR glyph = *result.m_glyphs[numNonBlankGlyphs - 1];
+        if (!glyph._IsBlank())
+            break;
+        }
+
+    // Compute origins, ranges, etc...
+    DPoint2d penPosition = DPoint2d::FromZero();
+    result.m_glyphOrigins.reserve(result.m_glyphs.size());
+    for (size_t iGlyph = 0; iGlyph < result.m_glyphs.size(); ++iGlyph)
+        {
+        DgnGlyphCP glyph = result.m_glyphs[iGlyph];
+        if (nullptr == glyph)
+            continue;
+        
+        result.m_glyphOrigins.push_back(DPoint3d::From(penPosition));
+
+        DRange2d glyphRange = glyph->GetRange();
+        DgnFont::ScaleAndOffsetGlyphRange(glyphRange, context.m_drawSize, penPosition);
+        
+        DRange2d glyphExactRange = glyph->GetExactRange();
+        DgnFont::ScaleAndOffsetGlyphRange(glyphExactRange, context.m_drawSize, penPosition);
+        
+        // It is important to use the array overload of DRange2d::Extend; the ranges can be inverted for backwards/upside-down text, and the DRange2d overload enforces low/high semantics.
+        result.m_range.Extend(&glyphRange.low, 2);
+        result.m_exactRange.Extend(&glyphExactRange.low, 2);
+
+        if (iGlyph < numNonBlankGlyphs)
+            result.m_justificationRange.Extend(&glyphRange.low, 2);
+
+        penPosition.x += (widths[iGlyph] * context.m_drawSize.x);
+        }
+
+    return SUCCESS;
+    }
+
+//---------------------------------------------------------------------------------------
+// @bsimethod                                                   Jeff.Marker     03/2015
+//---------------------------------------------------------------------------------------
+double DgnTrueTypeFont::_GetDescenderRatio(DgnFontStyle fontStyle) const
+    {
+    if (!IsResolved())
+        return 0.0;
+    
+    bool isBold, isItalic;
+    DgnFont::FontStyleToBoldItalic(isBold, isItalic, fontStyle);
+    FreeTypeFace effectiveFace = determineFace(fontStyle, isBold, isItalic, (IDgnTrueTypeFontData&)*m_data);
+
+    return effectiveFace.Execute([&](FT_Face ftFace)
+        {
+        return fabs ((double)ftFace->descender / (double)ftFace->ascender);
+        });
+    }