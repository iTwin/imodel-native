--- conflicted
+++ resolved
@@ -1,2998 +1,2994 @@
-/*--------------------------------------------------------------------------------------+                                                                                           
-|
-|     $Source: DgnCore/MeshTile.cpp $
-|
-|  $Copyright: (c) 2016 Bentley Systems, Incorporated. All rights reserved. $
-|
-+--------------------------------------------------------------------------------------*/
-#include "DgnPlatformInternal.h"
-#include <folly/BeFolly.h>
-#include <DgnPlatform/RangeIndex.h>
-#if defined (BENTLEYCONFIG_PARASOLID) 
-#include <DgnPlatform/DgnBRep/PSolidUtil.h>
-#endif
-
-#if defined(BENTLEYCONFIG_OS_WINDOWS)
-#include <windows.h>
-#endif
-
-USING_NAMESPACE_BENTLEY_RENDER
-
-BEGIN_UNNAMED_NAMESPACE
-
-constexpr double s_half2dDepthRange = 10.0;
-
-static bool s_doInstancing = true;
-
-<<<<<<< HEAD
-
-=======
->>>>>>> a300491a
-#if defined (BENTLEYCONFIG_PARASOLID) 
-
-// The ThreadLocalParasolidHandlerStorageMark sets up the local storage that will be used 
-// by all threads.
-
-typedef RefCountedPtr <struct ThreadedParasolidErrorHandlerInnerMark>       ThreadedParasolidErrorHandlerInnerMarkPtr;
-
-class   ParasolidException {};
-
-/*=================================================================================**//**
-* @bsiclass                                                     Ray.Bentley      10/2015
-*  Called from the main thread to register Thread Local Storage used by
-*  all threads for Parasolid error handling.
-+===============+===============+===============+===============+===============+======*/
-struct  ThreadedLocalParasolidHandlerStorageMark
-{
-    BeThreadLocalStorage*       m_previousLocalStorage;
-
-    ThreadedLocalParasolidHandlerStorageMark ();
-    ~ThreadedLocalParasolidHandlerStorageMark ();
-};
-
-
-/*=================================================================================**//**
-* @bsiclass                                                     Ray.Bentley      10/2015
-*  Inner mark.   Included around code sections that should be rolled back in case
-*                Of serious error.
-+===============+===============+===============+===============+===============+======*/
-struct  ThreadedParasolidErrorHandlerInnerMark : RefCountedBase
-{
-    static ThreadedParasolidErrorHandlerInnerMarkPtr Create () { return new ThreadedParasolidErrorHandlerInnerMark(); }                                                 
-
-protected:
-
-    ThreadedParasolidErrorHandlerInnerMark();
-    ~ThreadedParasolidErrorHandlerInnerMark();
-};
-      
-typedef RefCountedPtr <struct ThreadedParasolidErrorHandlerOuterMark>     ThreadedParasolidErrorHandlerOuterMarkPtr;
-
-/*=================================================================================**//**
-* @bsiclass                                                     RayBentley      10/2015
-*  Outer mark.   Included once to set up Parasolid error handling for a single thread.
-+===============+===============+===============+===============+===============+======*/
-struct  ThreadedParasolidErrorHandlerOuterMark  : RefCountedBase 
-{
-    PK_ERROR_frustrum_t     m_previousErrorFrustum;
-
-    static ThreadedParasolidErrorHandlerOuterMarkPtr Create () { return new ThreadedParasolidErrorHandlerOuterMark(); }
-
-protected:
-
-    ThreadedParasolidErrorHandlerOuterMark();
-    ~ThreadedParasolidErrorHandlerOuterMark();
-};
-    
-
-static      BeThreadLocalStorage*       s_threadLocalParasolidHandlerStorage;    
-
-/*---------------------------------------------------------------------------------**//**
-* @bsimethod                                                    Ray.Bentley      10/2015                                                                   
-+---------------+---------------+---------------+---------------+---------------+------*/
-ThreadedLocalParasolidHandlerStorageMark::ThreadedLocalParasolidHandlerStorageMark ()
-    {
-    if (nullptr == (m_previousLocalStorage = s_threadLocalParasolidHandlerStorage))
-        s_threadLocalParasolidHandlerStorage = new BeThreadLocalStorage;
-    }
-
-/*---------------------------------------------------------------------------------**//**
-* @bsimethod                                                    Ray.Bentley      10/2015
-+---------------+---------------+---------------+---------------+---------------+------*/
-ThreadedLocalParasolidHandlerStorageMark::~ThreadedLocalParasolidHandlerStorageMark () 
-    { 
-    if (nullptr == m_previousLocalStorage) 
-        DELETE_AND_CLEAR (s_threadLocalParasolidHandlerStorage);
-
-    }
-
-typedef bvector<PK_MARK_t>  T_RollbackMarks;
-
-
-/*---------------------------------------------------------------------------------**//**
-* @bsimethod                                                    Ray.Bentley      10/2015
-+---------------+---------------+---------------+---------------+---------------+------*/
-static T_RollbackMarks*  getRollbackMarks () 
-    { 
-    static T_RollbackMarks      s_unthreadedMarks;
-
-    return nullptr == s_threadLocalParasolidHandlerStorage ? &s_unthreadedMarks : reinterpret_cast <T_RollbackMarks*> (s_threadLocalParasolidHandlerStorage->GetValueAsPointer());   
-    }
-
-/*---------------------------------------------------------------------------------**//**
-* @bsimethod                                                    Ray.Bentley      10/2015
-+---------------+---------------+---------------+---------------+---------------+------*/
-static void clearRollbackMarks () 
-    {    
-    T_RollbackMarks*    rollbackMarks;
-             
-    if (nullptr != s_threadLocalParasolidHandlerStorage &&
-        nullptr != (rollbackMarks = reinterpret_cast <T_RollbackMarks*> (s_threadLocalParasolidHandlerStorage->GetValueAsPointer())))
-        {
-        delete rollbackMarks;
-        s_threadLocalParasolidHandlerStorage->SetValueAsPointer(nullptr);
-        } 
-    }
-
-/*---------------------------------------------------------------------------------**//**
-* @bsimethod                                                    Ray.Bentley      10/2015
-+---------------+---------------+---------------+---------------+---------------+------*/
-static void clearExclusions()
-    {
-    PK_THREAD_exclusion_t       clearedExclusion;
-    PK_LOGICAL_t                clearedThisThread;
-
-    PK_THREAD_clear_exclusion (PK_THREAD_exclusion_serious_c, &clearedExclusion, &clearedThisThread);
-    }
-
-/*---------------------------------------------------------------------------------**//**
-* @bsimethod                                                    Ray.Bentley      10/2015
-+---------------+---------------+---------------+---------------+---------------+------*/
-static PK_ERROR_code_t threadedParasolidErrorHandler (PK_ERROR_sf_t* errorSf)
-    {
-    if (errorSf->severity > PK_ERROR_mild)
-        {
-        switch (errorSf->code)
-            {
-            case 942:         // Edge crossing (constructing face from curve vector to perform intersections)
-            case 547:         // Nonmanifold  (constructing face from curve vector to perform intersections)
-            case 1083:        // Degenerate trim loop.
-                break;
-
-            default:
-                printf ("Error %d caught in parasolid error handler\n", errorSf->code);
-                BeAssert (false && "Severe error during threaded processing");
-                break;
-            }
-        PK_MARK_goto (getRollbackMarks()->back());
-        clearExclusions ();
-        
-        PK_THREAD_tidy();
-
-        throw ParasolidException();
-        }
-    
-    return 0; 
-    }
-
-/*---------------------------------------------------------------------------------**//**
-* @bsimethod                                                    Ray.Bentley      10/2015
-+---------------+---------------+---------------+---------------+---------------+------*/
-ThreadedParasolidErrorHandlerOuterMark::ThreadedParasolidErrorHandlerOuterMark ()
-    {
-    BeAssert (nullptr == getRollbackMarks());      // The outer mark is not nestable.
-
-    PK_THREAD_ask_error_cbs (&m_previousErrorFrustum);
-
-    PK_ERROR_frustrum_t     errorFrustum;
-
-    errorFrustum.handler_fn = threadedParasolidErrorHandler;
-    PK_THREAD_register_error_cbs (errorFrustum);
-
-    s_threadLocalParasolidHandlerStorage->SetValueAsPointer (new T_RollbackMarks());
-    };
-
-
-/*---------------------------------------------------------------------------------**//**
-* @bsimethod                                                    Ray.Bentley      10/2015
-+---------------+---------------+---------------+---------------+---------------+------*/
-ThreadedParasolidErrorHandlerOuterMark::~ThreadedParasolidErrorHandlerOuterMark ()
-    {
-    PK_THREAD_register_error_cbs (m_previousErrorFrustum);
-    clearRollbackMarks(); 
-    };
-
-/*---------------------------------------------------------------------------------**//**
-* @bsimethod                                                    Ray.Bentley      10/2015
-+---------------+---------------+---------------+---------------+---------------+------*/
-ThreadedParasolidErrorHandlerInnerMark::ThreadedParasolidErrorHandlerInnerMark ()
-    {
-    PK_MARK_t       mark;
-
-    PK_MARK_create (&mark);
-    getRollbackMarks()->push_back (mark);
-    }
-      
-/*---------------------------------------------------------------------------------**//**
-* @bsimethod                                                    Ray.Bentley      02/2012
-+---------------+---------------+---------------+---------------+---------------+------*/
-ThreadedParasolidErrorHandlerInnerMark::~ThreadedParasolidErrorHandlerInnerMark ()
-    {
-    PK_MARK_delete (getRollbackMarks()->back());
-    getRollbackMarks()->pop_back();
-    }
-
-#endif
-
-
-static ITileGenerationProgressMonitor   s_defaultProgressMeter;
-
-static const int    s_splitCount         = 3;       // 3 splits per parent (oct-trees).
-static const double s_minRangeBoxSize    = 0.5;     // Threshold below which we consider geometry/element too small to contribute to tile mesh
-static const size_t s_maxGeometryIdCount = 0xffff;  // Max batch table ID - 16-bit unsigned integers
-static const double s_minToleranceRatio = 100.0;
-
-static Render::GraphicSet s_unusedDummyGraphicSet;
-
-END_UNNAMED_NAMESPACE
-
-#define COMPARE_VALUES_TOLERANCE(val0, val1, tol)   if (val0 < val1 - tol) return true; if (val0 > val1 + tol) return false;
-#define COMPARE_VALUES(val0, val1) if (val0 < val1) { return true; } if (val0 > val1) { return false; }
-
-
-/*---------------------------------------------------------------------------------**//**
-* @bsimethod                                                    Ray.Bentley     08/2016
-+---------------+---------------+---------------+---------------+---------------+------*/
-Json::Value     TileModelDelta::ElementState::GetJsonValue () const
-    {
-    Json::Value value(Json::objectValue);
-
-    value["time"] = m_lastModifiedTime;
-    value["count"] = m_facetCount;
-
-    return value;
-    }
-
-/*---------------------------------------------------------------------------------**//**
-* @bsimethod                                                    Ray.Bentley     08/2016
-+---------------+---------------+---------------+---------------+---------------+------*/
-void TileModelDelta::Save()
-    {
-    Json::Value     value (Json::objectValue);
-
-    for (auto& curr : m_elementStates)
-        value[curr.first.ToString().c_str()] = curr.second.GetJsonValue();
-
-    if (SUCCESS != TileUtil::WriteJsonToFile (m_fileName.c_str(), value))
-        BeAssert (false && "Unable to open model state file");
-    }
-
-/*---------------------------------------------------------------------------------**//**
-* @bsimethod                                                    Ray.Bentley     08/2016
-+---------------+---------------+---------------+---------------+---------------+------*/
-TileModelDelta::TileModelDelta (DgnModelCR model, BeFileNameCR dataDirectory) : m_dataDirectory (dataDirectory), m_rootName(TileUtil::GetRootNameForModel(model))
-    {
-    for (auto& it : model.MakeIterator())
-        {
-        int64_t         milliseconds;
-
-        if (SUCCESS == it.GetLastModifyTime().ToUnixMilliseconds (milliseconds)) 
-            m_elementStates.Insert (it.GetElementId(), ElementState(milliseconds, 0));
-        }
-    
-    m_fileName = BeFileName (nullptr, dataDirectory.c_str(), L"ModelState", L"json");
-
-    BeFile          inputFile;
-    ByteStream      inputData;
-    Json::Value     value;
-    Json::Reader    reader;
-
-    if (BeFileStatus::Success != inputFile.Open (m_fileName.c_str(), BeFileAccess::Read) ||
-        BeFileStatus::Success != inputFile.ReadEntireFile (inputData) ||
-        !reader.parse ((char*) inputData.GetData(), (char*) (inputData.GetData() + inputData.GetSize()), value))
-        {
-        for (auto& element : m_elementStates)
-            m_added.insert (element.first);
-
-        return;
-        }
-
-
-    auto    members = value.getMemberNames();
-
-    for (auto& member : members)
-        {
-        DgnElementId    id;
-
-        if (SUCCESS == BeInt64Id::FromString (id, member.c_str()))
-            {
-            auto const&     found = m_elementStates.find(id);
-            Json::Value&    previousElementState = value[member.c_str()];
-            int64_t         previousTime = previousElementState["time"].asInt64();
-            int32_t         previousFacetCount = previousElementState["count"].asInt();
-
-            if (found != m_elementStates.end() && previousTime == found->second.GetLastModifiedTime())
-                found->second.SetFacetCount (previousFacetCount);
-            else
-                m_deleted.insert(id);
-            }
-        }
-    for (auto& elementState : m_elementStates)
-        if (0 == elementState.second.GetFacetCount())
-            m_added.insert (elementState.first);
-
-    TileUtil::ReadJsonFromFile (m_previousTileSet, BeFileName (nullptr, dataDirectory.c_str(), m_rootName.c_str(), L"json").c_str());
-    }
-
-/*---------------------------------------------------------------------------------**//**
-* @bsimethod                                                    Ray.Bentley     08/2016
-+---------------+---------------+---------------+---------------+---------------+------*/
-static BentleyStatus findTileValue (Json::Value& tile, Json::Value const& tileSet, bvector<size_t>& tilePath)
-    {
-    if (tilePath.empty())
-        {
-        tile = tileSet;
-        return SUCCESS;
-        }
-    
-    Json::Value     children = tileSet["children"];
-    uint32_t        index = tilePath.back();
-
-    if (children.isNull() || index >= children.size() )
-        return ERROR;
-
-
-    tilePath.pop_back();
-    return findTileValue (tile, children[index], tilePath);
-    }
-
-/*---------------------------------------------------------------------------------**//**
-* @bsimethod                                                    Ray.Bentley     08/2016
-+---------------+---------------+---------------+---------------+---------------+------*/
-bool TileModelDelta::DoIncremental (TileNodeCR tile) const
-    {
-    Json::Value     previousTile;
-    BeFile          testFile;
-    BeFileName      tileFileName (nullptr, m_dataDirectory.c_str(), tile.GetFileName (m_rootName.c_str(), L"b3dm").c_str(), nullptr);
-    bvector<size_t> tilePath;
-
-    for (TileNodeCP pathTile = &tile; nullptr != pathTile->GetParent(); pathTile = pathTile->GetParent())
-        tilePath.push_back (pathTile->GetSiblingIndex());
-
-    return SUCCESS == findTileValue (previousTile, m_previousTileSet["root"], tilePath) && 
-           fabs(previousTile["geometricError"].asDouble() - tile.GetTolerance()) < 1.0E-8 &&
-           BeFileStatus::Success == testFile.Open (tileFileName.c_str(), BeFileAccess::Read);
-    }
-
-
-/*---------------------------------------------------------------------------------**//**
-* @bsimethod                                                    Paul.Connelly   09/16
-+---------------+---------------+---------------+---------------+---------------+------*/
-TileGenerationCache::TileGenerationCache(Options options) : m_range(DRange3d::NullRange()), m_options(options),
-    m_dbMutex(BeSQLite::BeDbMutex::MutexType::Recursive)
-    {
-    // Caller will populate...
-    }
-
-/*---------------------------------------------------------------------------------**//**
-* @bsimethod                                                    Paul.Connelly   09/16
-+---------------+---------------+---------------+---------------+---------------+------*/
-void TileGenerationCache::AddCachedGeometry(DgnElementId elementId, TileGeometryList&& geometry) const
-    {
-    if (WantCacheGeometry())
-        {
-        BeMutexHolder lock(m_mutex);
-        m_geometry.Insert(elementId, geometry);
-        }
-    }
-
-/*---------------------------------------------------------------------------------**//**
-* @bsimethod                                                    Paul.Connelly   09/16
-+---------------+---------------+---------------+---------------+---------------+------*/
-bool TileGenerationCache::GetCachedGeometry(TileGeometryList& geometry, DgnElementId elementId) const
-    {
-    if (WantCacheGeometry())
-        {
-        BeMutexHolder lock(m_mutex);
-        auto iter = m_geometry.find(elementId);
-        if (m_geometry.end() != iter)
-            {
-            if (geometry.empty())
-                geometry = iter->second;
-            else
-                geometry.insert(geometry.end(), iter->second.begin(), iter->second.end());
-
-            return true;
-            }
-        }
-
-    return false;
-    }
-
-/*---------------------------------------------------------------------------------**//**
-* @bsimethod                                                    Paul.Connelly   09/16
-+---------------+---------------+---------------+---------------+---------------+------*/
-GeometrySourceCP TileGenerationCache::AddCachedGeometrySource(std::unique_ptr<GeometrySource>& source, DgnElementId elemId) const
-    {
-    if (!WantCacheGeometrySources())
-        return source.get();
-
-    BeMutexHolder lock(m_mutex);
-
-    // May already exist in cache...if so we've moved from it and it will be destroyed...otherwise it's now owned by cache
-    m_geometrySources.insert(GeometrySourceMap::value_type(elemId, std::move(source)));
-
-    // Either way, we know an now exists in cache for this element
-    auto existing = GetCachedGeometrySource(elemId);
-    BeAssert(nullptr != existing);
-    return existing;
-    }
-
-/*---------------------------------------------------------------------------------**//**
-* @bsimethod                                                    Paul.Connelly   09/16
-+---------------+---------------+---------------+---------------+---------------+------*/
-GeometrySourceCP TileGenerationCache::GetCachedGeometrySource(DgnElementId elemId) const
-    {
-    if (!WantCacheGeometrySources())
-        return nullptr;
-
-    BeMutexHolder lock(m_mutex);
-    auto iter = m_geometrySources.find(elemId);
-    return m_geometrySources.end() != iter ? iter->second.get() : nullptr;
-    }
-
-
-/*---------------------------------------------------------------------------------**//**
-* @bsimethod                                                    Paul.Connelly   09/16
-+---------------+---------------+---------------+---------------+---------------+------*/
-TileGenerationCache::~TileGenerationCache()
-    {
-    //
-    }
-
-
-//=======================================================================================
-// @bsistruct                                                   Paul.Connelly   11/16
-//=======================================================================================
-struct RangeAccumulator : RangeIndex::Traverser
-{
-    DRange3dR       m_range;
-    bool            m_is2d;
-
-    RangeAccumulator(DRange3dR range, bool is2d) : m_range(range), m_is2d(is2d) { m_range = DRange3d::NullRange(); }
-
-    virtual bool _AbortOnWriteRequest() const override { return true; }
-    virtual RangeIndex::Traverser::Accept _CheckRangeTreeNode(RangeIndex::FBoxCR, bool) const override { return RangeIndex::Traverser::Accept::Yes; }
-    virtual Stop _VisitRangeTreeEntry(RangeIndex::EntryCR entry) override
-        {
-        m_range.Extend(entry.m_range.ToRange3d());
-        return Stop::No;
-        }
-
-    TileGeneratorStatus Accumulate(RangeIndex::Tree& tree)
-        {
-        if (Stop::Yes == tree.Traverse(*this))
-            return TileGeneratorStatus::Aborted;
-        else if (m_range.IsNull())
-            return TileGeneratorStatus::NoGeometry;
-
-        if (m_is2d)
-            {
-            BeAssert(m_range.low.z == m_range.high.z == 0.0);
-            m_range.low.z = -s_half2dDepthRange*2;  // times 2 so we don't stick geometry right on the boundary...
-            m_range.high.z = s_half2dDepthRange*2;
-            }
-
-        return TileGeneratorStatus::Success;
-        }
-};
-
-/*---------------------------------------------------------------------------------**//**
-* @bsimethod                                                    Paul.Connelly   09/16
-+---------------+---------------+---------------+---------------+---------------+------*/
-TileGeneratorStatus TileGenerationCache::Populate(DgnDbR db, DgnModelR model)       
-    {
-    m_model = &model;
-    auto geomModel = model.ToGeometricModelP();
-    if (nullptr == geomModel || DgnDbStatus::Success != geomModel->FillRangeIndex())
-        return TileGeneratorStatus::NoGeometry;
-
-    RangeAccumulator accum(m_range, model.Is2dModel());
-    return accum.Accumulate(*geomModel->GetRangeIndex());
-    }
-
-/*---------------------------------------------------------------------------------**//**
-* @bsimethod                                                    Paul.Connelly   08/16
-+---------------+---------------+---------------+---------------+---------------+------*/
-DgnTextureCPtr TileDisplayParams::QueryTexture(DgnDbR db) const
-    {
-    JsonRenderMaterial mat;
-    if (!m_materialId.IsValid() || SUCCESS != mat.Load(m_materialId, db))
-        return nullptr;
-
-    auto texMap = mat.GetPatternMap();
-    DgnTextureId texId;
-    if (!texMap.IsValid() || !(texId = texMap.GetTextureId()).IsValid())
-        return nullptr;
-
-    return DgnTexture::Get(db, texId);
-    }
-
-/*---------------------------------------------------------------------------------**//**
-* @bsimethod                                                    Paul.Connelly   08/16
-+---------------+---------------+---------------+---------------+---------------+------*/
-TileDisplayParams::TileDisplayParams(GraphicParamsCP graphicParams, GeometryParamsCP geometryParams, bool ignoreLighting) :
-    m_fillColor(nullptr != graphicParams ? graphicParams->GetFillColor().GetValue() : 0x00ffffff), m_ignoreLighting (ignoreLighting), m_rasterWidth(nullptr != graphicParams ? graphicParams->GetWidth() : 0)
-    {
-    if (nullptr != geometryParams)
-        {
-        m_categoryId = geometryParams->GetCategoryId();
-        m_subCategoryId = geometryParams->GetSubCategoryId();
-        m_materialId = geometryParams->GetMaterialId();
-        }
-    }
-
-/*---------------------------------------------------------------------------------**//**
-* @bsimethod                                                    Ray.Bentley     08/2016
-+---------------+---------------+---------------+---------------+---------------+------*/
-bool TileDisplayParams::operator<(TileDisplayParams const& rhs) const
-    {
-    COMPARE_VALUES (m_fillColor, rhs.m_fillColor);
-    COMPARE_VALUES (m_rasterWidth, rhs.m_rasterWidth);                                                           
-    COMPARE_VALUES (m_materialId.GetValueUnchecked(), rhs.m_materialId.GetValueUnchecked());
-
-    // Note - do not compare category and subcategory - These are used only for 
-    // extracting BRep face attachments.  Comparing them would create seperate
-    // meshes for geometry with same symbology but different category.
-    // This was determined (empirically) to degrade performance. 
-
-    // No need to compare textures -- if materials match then textures must too.
-    return false;
-    }
-
-
-/*---------------------------------------------------------------------------------**//**
-* @bsimethod                                                    Paul.Connelly   08/16
-+---------------+---------------+---------------+---------------+---------------+------*/
-ImageSource TileTextureImage::Load(TileDisplayParamsCR params, DgnDbR db)
-    {
-    DgnTextureCPtr tex = params.QueryTexture(db);
-    return tex.IsValid() ? tex->GetImageSource() : ImageSource();
-    }
-
-/*---------------------------------------------------------------------------------**//**
-* @bsimethod                                                    Paul.Connelly   07/16
-+---------------+---------------+---------------+---------------+---------------+------*/
-void TileDisplayParams::ResolveTextureImage(DgnDbR db) const
-    {
-    if (m_textureImage.IsValid())
-        return;
-
-    ImageSource renderImage  = TileTextureImage::Load(*this, db);
-
-    if (renderImage.IsValid())
-        m_textureImage = TileTextureImage::Create(std::move(renderImage));
-    }
-
-
-/*---------------------------------------------------------------------------------**//**
-* @bsimethod                                                    Ray.Bentley     06/2016
-+---------------+---------------+---------------+---------------+---------------+------*/
-DRange3d TileMesh::GetTriangleRange(TileTriangleCR triangle) const
-    {
-    return DRange3d::From (m_points.at (triangle.m_indices[0]), 
-                           m_points.at (triangle.m_indices[1]),
-                           m_points.at (triangle.m_indices[2]));
-    }
-
-/*---------------------------------------------------------------------------------**//**
-* @bsimethod                                                    Ray.Bentley     06/2016
-+---------------+---------------+---------------+---------------+---------------+------*/
-DVec3d TileMesh::GetTriangleNormal(TileTriangleCR triangle) const
-    {
-    return DVec3d::FromNormalizedCrossProductToPoints (m_points.at (triangle.m_indices[0]), 
-                                                       m_points.at (triangle.m_indices[1]),
-                                                       m_points.at (triangle.m_indices[2]));
-    }
-
-/*---------------------------------------------------------------------------------**//**
-* @bsimethod                                                    Ray.Bentley     06/2016
-+---------------+---------------+---------------+---------------+---------------+------*/
-bool TileMesh::HasNonPlanarNormals() const
-    {
-    if (m_normals.empty())
-        return false;
-
-    for (auto& triangle : m_triangles)
-        if (!m_normals.at (triangle.m_indices[0]).IsEqual (m_normals.at (triangle.m_indices[1])) ||
-            !m_normals.at (triangle.m_indices[0]).IsEqual (m_normals.at (triangle.m_indices[2])) ||
-            !m_normals.at (triangle.m_indices[1]).IsEqual (m_normals.at (triangle.m_indices[2])))
-            return true;
-
-    return false;
-    }
-
-/*---------------------------------------------------------------------------------**//**
-* @bsimethod                                                    Ray.Bentley     11/2016
-+---------------+---------------+---------------+---------------+---------------+------*/
-void    TileMesh::AddMesh (TileMeshCR mesh)
-    {
-    if (mesh.m_points.empty() ||
-        m_normals.empty() != mesh.m_normals.empty() ||
-        m_uvParams.empty() != mesh.m_uvParams.empty() ||
-        m_entityIds.empty() != mesh.m_entityIds.empty())
-        {
-        BeAssert (false && "add mesh empty or not compatible");
-        }
-    size_t      baseIndex = m_points.size();
-
-    m_points.insert (m_points.end(), mesh.m_points.begin(), mesh.m_points.end());
-    if (!mesh.m_normals.empty())
-        m_normals.insert (m_normals.end(), mesh.m_normals.begin(), mesh.m_normals.end());
-
-    if (!mesh.m_uvParams.empty())
-        m_uvParams.insert (m_uvParams.end(), mesh.m_uvParams.begin(), mesh.m_uvParams.end());
-
-    if (!mesh.m_entityIds.empty())
-        m_entityIds.insert (m_entityIds.end(), mesh.m_entityIds.begin(), mesh.m_entityIds.end());
-
-    for (auto& triangle : mesh.m_triangles)
-        AddTriangle (TileTriangle (triangle.m_indices[0] + baseIndex, triangle.m_indices[1] + baseIndex, triangle.m_indices[2] + baseIndex, triangle.m_singleSided));
-    }
-
-/*---------------------------------------------------------------------------------**//**
-* @bsimethod                                                    Ray.Bentley     11/2016
-+---------------+---------------+---------------+---------------+---------------+------*/
-bool    TileMesh::RemoveEntityGeometry (bset<DgnElementId> const& deleteIds)
-    {
-    bool                        deleteGeometryFound = false;
-    bmap<uint32_t, uint32_t>    indexRemap;
-    bvector<DPoint3d>           savePoints = m_points;
-    bvector<DVec3d>             saveNormals = m_normals;
-    bvector<DPoint2d>           saveParams = m_uvParams;
-    bvector<DgnElementId>       saveEntityIds = m_entityIds;
-
-    m_points.clear();
-    m_normals.clear();
-    m_uvParams.clear();
-    m_entityIds.clear();
-
-    for (size_t index = 0; index<saveEntityIds.size(); index++)
-        {
-        auto&   entityId = saveEntityIds[index];
-
-        if (deleteIds.find(entityId) == deleteIds.end() &&
-            indexRemap.find(index) == indexRemap.end())
-            {
-            indexRemap.Insert(index, (uint32_t) m_points.size());
-            m_points.push_back(savePoints[index]);
-            m_entityIds.push_back(entityId);
-            if (!saveNormals.empty())
-                m_normals.push_back(saveNormals[index]);
-            if (!saveParams.empty())
-                m_uvParams.push_back(saveParams[index]);
-            }
-        else
-            {
-            deleteGeometryFound = true;
-            }
-        }
-    if (!deleteGeometryFound)
-        return false;
-        
-
-    for (bvector<TileTriangle>::iterator  triangle = m_triangles.begin(); triangle != m_triangles.end(); )
-        {
-        if (indexRemap.find(triangle->m_indices[0]) == indexRemap.end())
-            {
-            m_triangles.erase (triangle);
-            }
-        else
-            {
-            for (size_t i=0; i<3; i++)
-                triangle->m_indices[i] = indexRemap[triangle->m_indices[i]];
-
-            triangle++;
-            }
-        }
-    for (bvector<TilePolyline>::iterator  polyline = m_polylines.begin(); polyline != m_polylines.end(); )
-        {
-        if (indexRemap.find(polyline->m_indices[0]) == indexRemap.end())
-            {
-            m_polylines.erase (polyline);
-            }
-        else
-            {
-            for (size_t i=0; i<polyline->m_indices.size(); i++)
-                polyline->m_indices[i] = indexRemap[polyline->m_indices[i]];
-
-            polyline++;
-            }                                                                                                         
-        }
-    return true;
-    }
-
-/*---------------------------------------------------------------------------------**//**
-* @bsimethod                                                    Paul.Connelly   07/16
-+---------------+---------------+---------------+---------------+---------------+------*/
-uint32_t TileMesh::AddVertex(DPoint3dCR point, DVec3dCP normal, DPoint2dCP param, DgnElementId entityId)
-    {
-    auto index = static_cast<uint32_t>(m_points.size());
-
-    m_points.push_back(point);
-    m_entityIds.push_back(entityId);
-
-    if (nullptr != normal)
-        m_normals.push_back(*normal);
-                                                                                                                 
-
-    if (nullptr != param)
-        m_uvParams.push_back(*param);
-
-    m_validIdsPresent |= entityId.IsValid();
-    return index;
-    }
-
-/*---------------------------------------------------------------------------------**//**
-* @bsimethod                                                    Ray.Bentley     06/2016
-+---------------+---------------+---------------+---------------+---------------+------*/
-bool TileMeshBuilder::VertexKey::Comparator::operator()(VertexKey const& lhs, VertexKey const& rhs) const
-    {
-    static const double s_normalTolerance = .1;     
-    static const double s_paramTolerance  = .1;
-
-    COMPARE_VALUES (lhs.m_entityId, rhs.m_entityId);
-
-    COMPARE_VALUES_TOLERANCE (lhs.m_point.x, rhs.m_point.x, m_tolerance);
-    COMPARE_VALUES_TOLERANCE (lhs.m_point.y, rhs.m_point.y, m_tolerance);
-    COMPARE_VALUES_TOLERANCE (lhs.m_point.z, rhs.m_point.z, m_tolerance);
-
-    if (lhs.m_normalValid != rhs.m_normalValid)
-        return rhs.m_normalValid;
-
-    if (lhs.m_normalValid)
-        {
-        COMPARE_VALUES_TOLERANCE (lhs.m_normal.x, rhs.m_normal.x, s_normalTolerance);
-        COMPARE_VALUES_TOLERANCE (lhs.m_normal.y, rhs.m_normal.y, s_normalTolerance);
-        COMPARE_VALUES_TOLERANCE (lhs.m_normal.z, rhs.m_normal.z, s_normalTolerance);
-        }
-
-    if (lhs.m_paramValid != rhs.m_paramValid)
-        return rhs.m_paramValid;
-
-    if (lhs.m_paramValid)
-        {
-        COMPARE_VALUES_TOLERANCE (lhs.m_param.x, rhs.m_param.x, s_paramTolerance);
-        COMPARE_VALUES_TOLERANCE (lhs.m_param.y, rhs.m_param.y, s_paramTolerance);
-        }
-
-    return false;
-    }
-
-/*---------------------------------------------------------------------------------**//**
-* @bsimethod                                                    Ray.Bentley     06/2016
-+---------------+---------------+---------------+---------------+---------------+------*/
-TileMeshBuilder::TileTriangleKey::TileTriangleKey(TileTriangleCR triangle)
-    {
-    // Could just use std::sort - but this should be faster?
-    if (triangle.m_indices[0] < triangle.m_indices[1])
-        {
-        if (triangle.m_indices[0] < triangle.m_indices[2])
-            {
-            m_sortedIndices[0] = triangle.m_indices[0];
-            if (triangle.m_indices[1] < triangle.m_indices[2])
-                {
-                m_sortedIndices[1] = triangle.m_indices[1];
-                m_sortedIndices[2] = triangle.m_indices[2];
-                }
-            else
-                {
-                m_sortedIndices[1] = triangle.m_indices[2];
-                m_sortedIndices[2] = triangle.m_indices[1];
-                }
-            }
-        else
-            {
-            m_sortedIndices[0] = triangle.m_indices[2];
-            m_sortedIndices[1] = triangle.m_indices[0];
-            m_sortedIndices[2] = triangle.m_indices[1];
-            }
-        }
-    else
-        {
-        if (triangle.m_indices[1] < triangle.m_indices[2])
-            {
-            m_sortedIndices[0] = triangle.m_indices[1];
-            if (triangle.m_indices[0] < triangle.m_indices[2])
-                {
-                m_sortedIndices[1] = triangle.m_indices[0];
-                m_sortedIndices[2] = triangle.m_indices[2];
-                }
-            else
-                {
-                m_sortedIndices[1] = triangle.m_indices[2];
-                m_sortedIndices[2] = triangle.m_indices[0];
-                }
-            }
-        else
-            {
-            m_sortedIndices[0] = triangle.m_indices[2];
-            m_sortedIndices[1] = triangle.m_indices[1];
-            m_sortedIndices[2] = triangle.m_indices[0];
-            }
-        }
-    BeAssert (m_sortedIndices[0] < m_sortedIndices[1]);
-    BeAssert (m_sortedIndices[1] < m_sortedIndices[2]);
-    }
-
-/*---------------------------------------------------------------------------------**//**
-* @bsimethod                                                    Ray.Bentley     06/2016
-+---------------+---------------+---------------+---------------+---------------+------*/
-bool TileMeshBuilder::TileTriangleKey::operator<(TileTriangleKey const& rhs) const
-    {
-    COMPARE_VALUES (m_sortedIndices[0], rhs.m_sortedIndices[0]);
-    COMPARE_VALUES (m_sortedIndices[1], rhs.m_sortedIndices[1]);
-    COMPARE_VALUES (m_sortedIndices[2], rhs.m_sortedIndices[2]);
-
-    return false;
-    }
-
-/*---------------------------------------------------------------------------------**//**
-* @bsimethod                                                    Paul.Connelly   07/16
-+---------------+---------------+---------------+---------------+---------------+------*/
-void TileMeshBuilder::AddTriangle(TileTriangleCR triangle)
-    {
-    if (triangle.IsDegenerate())
-        return;
-
-    TileTriangleKey key(triangle);
-
-    if (m_triangleSet.insert(key).second)
-        m_mesh->AddTriangle(triangle);
-    }
-
-/*---------------------------------------------------------------------------------**//**
-* @bsimethod                                                    Paul.Connelly   07/16
-+---------------+---------------+---------------+---------------+---------------+------*/
-void TileMeshBuilder::AddTriangle(PolyfaceVisitorR visitor, DgnMaterialId materialId, DgnDbR dgnDb, DgnElementId entityId, bool doVertexCluster, bool duplicateTwoSidedTriangles, bool includeParams)
-    {
-    auto const&       points = visitor.Point();
-    BeAssert(3 == points.size());
-
-    if (doVertexCluster)
-        {
-        DVec3d      cross;
-
-        cross.CrossProductToPoints (points.at(0), points.at(1), points.at(2));
-        if (cross.MagnitudeSquared() < m_areaTolerance)
-            return;
-        }
-
-    TileTriangle            newTriangle(!visitor.GetTwoSided());
-    bvector<DPoint2d>       params = visitor.Param();
-
-    if (includeParams &&
-        !params.empty() &&
-        (m_material.IsValid() || (materialId.IsValid() && SUCCESS == m_material.Load (materialId, dgnDb))))
-        {
-        auto const&         patternMap = m_material.GetPatternMap();
-        bvector<DPoint2d>   computedParams;
-
-        if (patternMap.IsValid())
-            {
-            BeAssert (m_mesh->Points().empty() || !m_mesh->Params().empty());
-            if (SUCCESS == patternMap.ComputeUVParams (computedParams, visitor))
-                params = computedParams;
-            }
-        }
-            
-    bool haveNormals = !visitor.Normal().empty();
-    for (size_t i = 0; i < 3; i++)
-        {
-        VertexKey vertex(points.at(i), haveNormals ? &visitor.Normal().at(i) : nullptr, !includeParams || params.empty() ? nullptr : &params.at(i), entityId);
-        newTriangle.m_indices[i] = doVertexCluster ? AddClusteredVertex(vertex) : AddVertex(vertex);
-        }
-
-    BeAssert(m_mesh->Params().empty() || m_mesh->Params().size() == m_mesh->Points().size());
-    BeAssert(m_mesh->Normals().empty() || m_mesh->Normals().size() == m_mesh->Points().size());
-
-    AddTriangle(newTriangle);
-    ++m_triangleIndex;
-
-    if (visitor.GetTwoSided() && duplicateTwoSidedTriangles)
-        {
-        TileTriangle dupTriangle(false);
-
-        for (size_t i = 0; i < 3; i++)
-            {
-            size_t reverseIndex = 2 - i;
-            DVec3d reverseNormal;
-            if (haveNormals)
-                reverseNormal.Negate(visitor.Normal().at(reverseIndex));
-
-            VertexKey vertex(points.at(reverseIndex), haveNormals ? &reverseNormal : nullptr, includeParams || params.empty() ? nullptr : &params.at(reverseIndex), entityId);
-            dupTriangle.m_indices[i] = doVertexCluster ? AddClusteredVertex(vertex) : AddVertex(vertex);
-            }
-
-        AddTriangle(dupTriangle);
-        ++m_triangleIndex;
-        }
-    }
-
-/*---------------------------------------------------------------------------------**//**
-* @bsimethod                                                    Ray.Bentley     06/2016
-+---------------+---------------+---------------+---------------+---------------+------*/
-void TileMeshBuilder::AddPolyline (bvector<DPoint3d>const& points, DgnElementId entityId, bool doVertexCluster)
-    {
-    TilePolyline    newPolyline;
-
-    for (auto& point : points)
-        {
-        VertexKey vertex(point, nullptr, nullptr, entityId);
-
-        newPolyline.m_indices.push_back (doVertexCluster ? AddClusteredVertex(vertex) : AddVertex(vertex));
-        }
-    m_mesh->AddPolyline (newPolyline);
-    }
-
-/*---------------------------------------------------------------------------------**//**
-* @bsimethod                                                    Ray.Bentley     09/2016
-+---------------+---------------+---------------+---------------+---------------+------*/
-void TileMeshBuilder::AddPolyface (PolyfaceQueryCR polyface, DgnMaterialId materialId, DgnDbR dgnDb, DgnElementId entityId, bool twoSidedTriangles, bool includeParams)
-    {
-    for (PolyfaceVisitorPtr visitor = PolyfaceVisitor::Attach(polyface); visitor->AdvanceToNextFace(); )
-        AddTriangle(*visitor, materialId, dgnDb, entityId, false, twoSidedTriangles, includeParams);
-    }
-
-/*---------------------------------------------------------------------------------**//**
-* @bsimethod                                                    Paul.Connelly   07/16
-+---------------+---------------+---------------+---------------+---------------+------*/
-uint32_t TileMeshBuilder::AddVertex(VertexKey const& vertex)
-    {
-    auto found = m_unclusteredVertexMap.find(vertex);
-    if (m_unclusteredVertexMap.end() != found)
-        return found->second;
-
-    auto index = m_mesh->AddVertex(vertex.m_point, vertex.GetNormal(), vertex.GetParam(), vertex.m_entityId);
-    m_unclusteredVertexMap[vertex] = index;
-    return index;
-    }
-
-/*---------------------------------------------------------------------------------**//**
-* @bsimethod                                                    Paul.Connelly   07/16
-+---------------+---------------+---------------+---------------+---------------+------*/
-uint32_t TileMeshBuilder::AddClusteredVertex(VertexKey const& vertex)
-    {
-    auto found = m_clusteredVertexMap.find(vertex);
-    if (m_clusteredVertexMap.end() != found)
-        return found->second;
-
-    auto index = m_mesh->AddVertex(vertex.m_point, vertex.GetNormal(), vertex.GetParam(), vertex.m_entityId);
-    m_clusteredVertexMap[vertex] = index;
-    return index;
-    }
-
-/*---------------------------------------------------------------------------------**//**
-* @bsimethod                                                    Ray.Bentley     06/2016
-+---------------+---------------+---------------+---------------+---------------+------*/
-WString TileNode::GetNameSuffix() const
-    {
-    WString suffix;
-
-    if (nullptr != m_parent)
-        {
-        suffix = WPrintfString(L"%02d", static_cast<int>(m_siblingIndex));
-        for (auto parent = m_parent; nullptr != parent->GetParent(); parent = parent->GetParent())
-            suffix = WPrintfString(L"%02d", static_cast<int>(parent->GetSiblingIndex())) + suffix;
-        }
-
-    return suffix;
-    }
-
-/*---------------------------------------------------------------------------------**//**
-* @bsimethod                                                    Ray.Bentley     08/2016
-+---------------+---------------+---------------+---------------+---------------+------*/
-WString TileNode::GetFileName (WCharCP rootName, WCharCP extension) const
-    {
-    WString     fileName;
-
-    BeFileName::BuildName (fileName, nullptr, nullptr, (rootName + GetNameSuffix()).c_str(), extension);
-
-    return fileName;
-    }
-
-
-
-/*---------------------------------------------------------------------------------**//**
-* @bsimethod                                                    Ray.Bentley     06/2016
-+---------------+---------------+---------------+---------------+---------------+------*/
-static IFacetOptionsPtr createTileFacetOptions(double chordTolerance)
-    {
-    static double       s_defaultAngleTolerance = msGeomConst_piOver2;
-    IFacetOptionsPtr    opts = IFacetOptions::Create();
-
-    opts->SetChordTolerance(chordTolerance);
-    opts->SetAngleTolerance(s_defaultAngleTolerance);
-    opts->SetMaxPerFace(3);
-    opts->SetCurvedSurfaceMaxPerFace(3);
-    opts->SetParamsRequired(true);
-    opts->SetNormalsRequired(true);
-
-    return opts;
-    }
-
-typedef bmap<TileMeshMergeKey, TileMeshBuilderPtr> MeshBuilderMap;
-
-/*---------------------------------------------------------------------------------**//**
-* @bsimethod                                                    Ray.Bentley     06/2016
-+---------------+---------------+---------------+---------------+---------------+------*/
-size_t TileNode::GetNodeCount() const
-    {
-    size_t count = 1;
-    for (auto const& child : m_children)
-        count += child->GetNodeCount();
-
-    return count;
-    }
-
-/*---------------------------------------------------------------------------------**//**
-* @bsimethod                                                    Paul.Connelly   11/16
-+---------------+---------------+---------------+---------------+---------------+------*/
-TileNodeCP TileNode::GetRoot() const
-    {
-    auto cur = this;
-    auto parent = cur->GetParent();
-    while (nullptr != parent)
-        {
-        cur = parent;
-        parent = cur->GetParent();
-        }
-
-    return cur;
-    }
-
-/*---------------------------------------------------------------------------------**//**
-* @bsimethod                                                    Paul.Connelly   07/16
-+---------------+---------------+---------------+---------------+---------------+------*/
-size_t TileNode::GetMaxDepth() const
-    {
-    size_t maxChildDepth = 0;
-    for (auto const& child : m_children)
-        {
-        size_t childDepth = child->GetMaxDepth();
-        maxChildDepth = std::max(maxChildDepth, childDepth);
-        }
-
-    return 1 + maxChildDepth;
-    }
-
-/*---------------------------------------------------------------------------------**//**
-* @bsimethod                                                    Paul.Connelly   07/16
-+---------------+---------------+---------------+---------------+---------------+------*/
-void TileNode::GetTiles(TileNodePList& tiles)
-    {
-    tiles.push_back(this);
-    for (auto& child : m_children)
-        child->GetTiles(tiles);
-    }
-
-/*---------------------------------------------------------------------------------**//**
-* @bsimethod                                                    Paul.Connelly   07/16
-+---------------+---------------+---------------+---------------+---------------+------*/
-TileNodePList TileNode::GetTiles()
-    {
-    TileNodePList tiles;
-    GetTiles(tiles);
-    return tiles;
-    }
-
-/*---------------------------------------------------------------------------------**//**
-* @bsimethod                                                    Paul.Connelly   07/16
-+---------------+---------------+---------------+---------------+---------------+------*/
-TileGeometry::TileGeometry(TransformCR tf, DRange3dCR range, DgnElementId entityId, TileDisplayParamsPtr& params, bool isCurved, DgnDbR db)
-    : m_params(params), m_transform(tf), m_tileRange(range), m_entityId(entityId), m_isCurved(isCurved), m_facetCount(0), m_hasTexture(params.IsValid() && params->QueryTexture(db).IsValid())
-    {
-    }
-
-/*---------------------------------------------------------------------------------**//**
-* @bsimethod                                                    Ray.Bentley     11/2016
-+---------------+---------------+---------------+---------------+---------------+------*/
-size_t TileGeometry::GetFacetCount(IFacetOptionsR options) const
-    {
-    if (0 != m_facetCount)
-        return m_facetCount;
-    
-    FacetCounter counter(options);
-    return (m_facetCount = _GetFacetCount(counter));
-    }
-
-/*---------------------------------------------------------------------------------**//**
-* @bsimethod                                                    Ray.Bentley     11/2016
-+---------------+---------------+---------------+---------------+---------------+------*/
-static void collectCurveStrokes (bvector<bvector<DPoint3d>>& strokes, CurveVectorCR curve, IFacetOptionsR facetOptions, TransformCR transform)
-    {                    
-
-    bvector <bvector<bvector<DPoint3d>>> strokesArray;
-
-    curve.CollectLinearGeometry (strokesArray, &facetOptions);
-
-    for (auto& loop : strokesArray)
-        {
-        for (auto& loopStrokes : loop)
-            {
-            transform.Multiply(loopStrokes, loopStrokes);
-            strokes.push_back (std::move(loopStrokes));
-            }
-        }
-    }
-
-
-/*---------------------------------------------------------------------------------**//**
-* @bsimethod                                                    Ray.Bentley     11/2016
-+---------------+---------------+---------------+---------------+---------------+------*/
-void TileGeometry::TileStrokes::Transform(TransformCR transform)
-    {
-    for (auto& stroke : m_strokes)
-        transform.Multiply (stroke, stroke);
-    }
-
-//=======================================================================================
-// @bsistruct                                                   Paul.Connelly   08/16
-//=======================================================================================
-struct PrimitiveTileGeometry : TileGeometry
-{
-private:
-    IGeometryPtr        m_geometry;
-
-    PrimitiveTileGeometry(IGeometryR geometry, TransformCR tf, DRange3dCR range, DgnElementId elemId, TileDisplayParamsPtr& params, bool isCurved, DgnDbR db)
-        : TileGeometry(tf, range, elemId, params, isCurved, db), m_geometry(&geometry) { }
-
-    virtual T_TilePolyfaces _GetPolyfaces(IFacetOptionsR facetOptions) override;
-    virtual bool _DoDecimate () const override { return m_geometry->GetAsPolyfaceHeader().IsValid(); }
-    virtual size_t _GetFacetCount(FacetCounter& counter) const override { return counter.GetFacetCount(*m_geometry); }
-    virtual T_TileStrokes _GetStrokes (IFacetOptionsR facetOptions) override;
-public:
-    static TileGeometryPtr Create(IGeometryR geometry, TransformCR tf, DRange3dCR range, DgnElementId elemId, TileDisplayParamsPtr& params, bool isCurved, DgnDbR db)
-        {
-        return new PrimitiveTileGeometry(geometry, tf, range, elemId, params, isCurved, db);
-        }
-};
-
-    
-//=======================================================================================
-// @bsistruct                                                   Paul.Connelly   08/16
-//=======================================================================================
-struct SolidKernelTileGeometry : TileGeometry
-{
-private:
-    IBRepEntityPtr      m_entity;
-    BeMutex             m_mutex;
-
-    SolidKernelTileGeometry(IBRepEntityR solid, TransformCR tf, DRange3dCR range, DgnElementId elemId, TileDisplayParamsPtr& params, DgnDbR db)
-        : TileGeometry(tf, range, elemId, params, BRepUtil::HasCurvedFaceOrEdge(solid), db), m_entity(&solid) { }
-
-    virtual T_TilePolyfaces _GetPolyfaces(IFacetOptionsR facetOptions) override;
-    virtual size_t _GetFacetCount(FacetCounter& counter) const override { return counter.GetFacetCount(*m_entity); }
-public:
-    static TileGeometryPtr Create(IBRepEntityR solid, TransformCR tf, DRange3dCR range, DgnElementId elemId, TileDisplayParamsPtr& params, DgnDbR db)
-        {
-        return new SolidKernelTileGeometry(solid, tf, range, elemId, params, db);
-        }
-};
-
-//=======================================================================================
-// @bsistruct                                                   Ray.Bentley     11/2016
-//=======================================================================================
-struct TextStringTileGeometry : TileGeometry
-{
-private:
-    TextStringPtr                   m_text;
-    mutable bvector<CurveVectorPtr> m_glyphCurves;
-
-    TextStringTileGeometry(TextStringR text, TransformCR transform, DRange3dCR range, DgnElementId elemId, TileDisplayParamsPtr& params, DgnDbR db)
-        : TileGeometry(transform, range, elemId, params, true, db), m_text(&text) 
-        { 
-        InitGlyphCurves();     // Should be able to defer this when font threaded ness is resolved.
-        }
-
-    virtual bool _DoVertexCluster() const override { return false; }
-
-public:
-    static TileGeometryPtr Create(TextStringR textString, TransformCR transform, DRange3dCR range, DgnElementId elemId, TileDisplayParamsPtr& params, DgnDbR db)
-        {
-        return new TextStringTileGeometry(textString, transform, range, elemId, params, db);
-        }
-    
-/*---------------------------------------------------------------------------------**//**
-* @bsimethod                                                    Ray.Bentley     11/2016
-+---------------+---------------+---------------+---------------+---------------+------*/
-bool     DoGlyphBoxes (IFacetOptionsR facetOptions)
-    {
-    DRange2d            textRange = m_text->GetRange();
-    double              minDimension = std::min (textRange.high.x - textRange.low.x, textRange.high.y - textRange.low.y) * GetTransform().ColumnXMagnitude();
-    static const double s_minGlyphRatio = 1.0; 
-    
-    return minDimension < s_minGlyphRatio * facetOptions.GetChordTolerance();
-    }
-
-/*---------------------------------------------------------------------------------**//**
-* @bsimethod                                                    Ray.Bentley     11/2016
-+---------------+---------------+---------------+---------------+---------------+------*/
-virtual T_TilePolyfaces _GetPolyfaces(IFacetOptionsR facetOptions) override
-    {
-
-    T_TilePolyfaces             polyfaces;
-    IPolyfaceConstructionPtr    polyfaceBuilder = IPolyfaceConstruction::Create(facetOptions);
-
-    if (DoGlyphBoxes(facetOptions))
-        {
-        DVec3d              xAxis, yAxis;
-        DgnGlyphCP const*   glyphs = m_text->GetGlyphs();
-        DPoint3dCP          glyphOrigins = m_text->GetGlyphOrigins();
-
-        m_text->ComputeGlyphAxes(xAxis, yAxis);
-        Transform       rotationTransform = Transform::From (RotMatrix::From2Vectors(xAxis, yAxis));
-
-        for (size_t iGlyph = 0; iGlyph <  m_text->GetNumGlyphs(); ++iGlyph)
-            {
-            if (nullptr != glyphs[iGlyph])
-                {
-                DRange2d                range = glyphs[iGlyph]->GetExactRange();
-                bvector<DPoint3d>       box(5);
-
-                box[0].x = box[3].x = box[4].x = range.low.x;
-                box[1].x = box[2].x = range.high.x;
-
-                box[0].y = box[1].y = box[4].y = range.low.y;
-                box[2].y = box[3].y = range.high.y;
-
-                Transform::FromProduct (Transform::From(glyphOrigins[iGlyph]), rotationTransform).Multiply (box, box);
-
-                polyfaceBuilder->AddTriangulation (box);
-                }
-            }
-        }
-    else
-        {
-        for (auto& glyphCurve : m_glyphCurves)
-            polyfaceBuilder->AddRegion(*glyphCurve);
-        }
-
-    PolyfaceHeaderPtr   polyface = polyfaceBuilder->GetClientMeshPtr();
-
-    if (polyface.IsValid() && polyface->HasFacets())
-        {
-        polyface->Transform(Transform::FromProduct (GetTransform(), m_text->ComputeTransform()));
-        polyfaces.push_back (TileGeometry::TilePolyface (*GetDisplayParams(), *polyface));
-        }
-
-    return polyfaces;
-    }
-
-/*---------------------------------------------------------------------------------**//**
-* @bsimethod                                                    Ray.Bentley     11/2016
-+---------------+---------------+---------------+---------------+---------------+------*/
-virtual T_TileStrokes _GetStrokes (IFacetOptionsR facetOptions) override
-    {
-    T_TileStrokes               strokes;
-
-    if (DoGlyphBoxes(facetOptions))
-        return strokes;
-
-    InitGlyphCurves();
-
-    bvector<bvector<DPoint3d>>  strokePoints;
-    Transform                   transform = Transform::FromProduct (GetTransform(), m_text->ComputeTransform());
-
-    for (auto& glyphCurve : m_glyphCurves)
-        if (!glyphCurve->IsAnyRegionType())
-            collectCurveStrokes(strokePoints, *glyphCurve, facetOptions, transform);
-
-    if (!strokePoints.empty())
-        strokes.push_back (TileGeometry::TileStrokes (*GetDisplayParams(), std::move(strokePoints)));
-
-    return strokes;
-    }
-
-
-/*---------------------------------------------------------------------------------**//**
-* @bsimethod                                                    Ray.Bentley     11/2016
-+---------------+---------------+---------------+---------------+---------------+------*/
-virtual size_t _GetFacetCount(FacetCounter& counter) const override 
-    { 
-    InitGlyphCurves();
-    size_t              count = 0;
-
-    for (auto& glyphCurve : m_glyphCurves)
-        count += counter.GetFacetCount(*glyphCurve);
-
-    return count;
-    }
-
-/*---------------------------------------------------------------------------------**//**
-* @bsimethod                                                    Ray.Bentley     11/2016
-+---------------+---------------+---------------+---------------+---------------+------*/    
-void  InitGlyphCurves() const
-    {
-    if (!m_glyphCurves.empty())
-        return;
-
-    DVec3d              xAxis, yAxis;
-    DgnGlyphCP const*   glyphs = m_text->GetGlyphs();
-    DPoint3dCP          glyphOrigins = m_text->GetGlyphOrigins();
-
-    m_text->ComputeGlyphAxes(xAxis, yAxis);
-    Transform       rotationTransform = Transform::From (RotMatrix::From2Vectors(xAxis, yAxis));
-
-    for (size_t iGlyph = 0; iGlyph <  m_text->GetNumGlyphs(); ++iGlyph)
-        {
-        if (nullptr != glyphs[iGlyph])
-            {
-            bool            isFilled = false;
-            CurveVectorPtr  glyphCurveVector = glyphs[iGlyph]->GetCurveVector(isFilled);
-
-            if (glyphCurveVector.IsValid())
-                {
-                glyphCurveVector->TransformInPlace (Transform::FromProduct (Transform::From(glyphOrigins[iGlyph]), rotationTransform));
-                m_glyphCurves.push_back(glyphCurveVector);
-                }
-            }
-        }                                                                                                           
-    }
-};  // TextStringTileGeometry
-
-
-//=======================================================================================
-// @bsistruct                                                   Ray.Bentley     11/2016
-//=======================================================================================
-struct GeomPartInstanceTileGeometry : TileGeometry
-{
-private:
-    TileGeomPartPtr     m_part;
-
-    GeomPartInstanceTileGeometry(TileGeomPartR  part, TransformCR tf, DRange3dCR range, DgnElementId elemId, TileDisplayParamsPtr& params, DgnDbR db)
-        : TileGeometry(tf, range, elemId, params, part.IsCurved(), db), m_part(&part) { }
-
-public:
-    static TileGeometryPtr Create(TileGeomPartR  part, TransformCR tf, DRange3dCR range, DgnElementId elemId, TileDisplayParamsPtr& params, DgnDbR db)  { return new GeomPartInstanceTileGeometry(part, tf, range, elemId, params, db); }
-
-    virtual T_TilePolyfaces _GetPolyfaces(IFacetOptionsR facetOptions) override { return m_part->GetPolyfaces(facetOptions, *this); }
-    virtual T_TileStrokes _GetStrokes (IFacetOptionsR facetOptions) override { return m_part->GetStrokes(facetOptions, *this); }
-    virtual size_t _GetFacetCount(FacetCounter& counter) const override { return m_part->GetFacetCount (counter) / m_part->GetInstanceCount(); }
-    virtual TileGeomPartCPtr _GetPart() const override { return m_part; }
-
-};  // GeomPartInstanceTileGeometry 
-
-/*---------------------------------------------------------------------------------**//**
-* @bsimethod                                                    RayBentley   07/08
-+---------------+---------------+---------------+---------------+---------------+------*/
-static int     compareDoubleArray (double const* array1, double const* array2, size_t count, double tolerance)
-    {
-    for (uint32_t i=0; i<count; i++, array1++, array2++)
-        if (*array1 < *array2 - tolerance)
-            return -1;
-        else if (*array1 > *array2 + tolerance)
-            return 1;
-
-    return 0;
-    }
-
-    static const double     s_compareTolerance = 1.0E-5;
-
-//=======================================================================================
-// @bsistruct                                                   Ray.Bentley     12/2016
-//=======================================================================================
-struct SolidPrimitivePartMapKey 
-{
-    ISolidPrimitivePtr      m_solidPrimitive;
-    DRange3d                m_range;
-    TileDisplayParamsPtr    m_displayParams;
-
-
-    SolidPrimitivePartMapKey() { }
-    SolidPrimitivePartMapKey(ISolidPrimitiveR solidPrimitive, DRange3dCR range, TileDisplayParamsPtr& displayParams) : m_range(range), m_solidPrimitive(&solidPrimitive), m_displayParams(displayParams) { }
-
-    bool operator < (SolidPrimitivePartMapKey const& rhs) const { return compareDoubleArray (&m_range.low.x, &rhs.m_range.low.x, 6, s_compareTolerance) < 0; }
-    
-    bool IsEqual (SolidPrimitivePartMapKey const& other) const { return !(*m_displayParams < *other.m_displayParams) && !(*other.m_displayParams < *m_displayParams) && m_solidPrimitive->IsSameStructureAndGeometry(*other.m_solidPrimitive, s_compareTolerance); }
-
-};
-
-
-
-//=======================================================================================
-// @bsistruct                                                   Ray.Bentley     12/2016
-//=======================================================================================
-struct  SolidPrimitivePartMap : bmultimap<SolidPrimitivePartMapKey,  TileGeomPartPtr>
-{
-    TileGeomPartPtr Find (SolidPrimitivePartMapKey const& key)
-        {
-        auto const&   range = equal_range (key);
-
-        for (iterator curr = range.first; curr != range.second; ++curr)
-            {
-            if (curr->first.IsEqual(key))
-                return curr->second;
-            }
-
-        return TileGeomPartPtr();
-        }
-};
-
-/*---------------------------------------------------------------------------------**//**
-* @bsimethod                                                    Ray.Bentley     11/2016
-+---------------+---------------+---------------+---------------+---------------+------*/
-TileGeometryPtr TileGeometry::Create(TextStringR textString, TransformCR transform, DRange3dCR range, DgnElementId entityId, TileDisplayParamsPtr& params, DgnDbR db)
-    {
-    return TextStringTileGeometry::Create(textString, transform, range, entityId, params, db);
-    }
-
-/*---------------------------------------------------------------------------------**//**
-* @bsimethod                                                    Paul.Connelly   07/16
-+---------------+---------------+---------------+---------------+---------------+------*/
-TileGeometryPtr TileGeometry::Create(IGeometryR geometry, TransformCR tf, DRange3dCR range, DgnElementId entityId, TileDisplayParamsPtr& params, bool isCurved, DgnDbR db)
-    {
-    return PrimitiveTileGeometry::Create(geometry, tf, range, entityId, params, isCurved, db);
-    }
-
-/*---------------------------------------------------------------------------------**//**
-* @bsimethod                                                    Paul.Connelly   07/16
-+---------------+---------------+---------------+---------------+---------------+------*/
-TileGeometryPtr TileGeometry::Create(IBRepEntityR solid, TransformCR tf, DRange3dCR range, DgnElementId entityId, TileDisplayParamsPtr& params, DgnDbR db)
-    {
-    return SolidKernelTileGeometry::Create(solid, tf, range, entityId, params, db);
-    }
-
-
-/*---------------------------------------------------------------------------------**//**
-* @bsimethod                                                    Ray.Bentley     11/2016
-+---------------+---------------+---------------+---------------+---------------+------*/
-TileGeometryPtr TileGeometry::Create(TileGeomPartR part, TransformCR transform, DRange3dCR range, DgnElementId entityId, TileDisplayParamsPtr& params, DgnDbR db)
-    {
-    return GeomPartInstanceTileGeometry::Create(part, transform, range, entityId, params, db);
-    }
-
-/*---------------------------------------------------------------------------------**//**
-* @bsimethod                                                    Paul.Connelly   08/16
-+---------------+---------------+---------------+---------------+---------------+------*/
-TileGeometry::T_TilePolyfaces PrimitiveTileGeometry::_GetPolyfaces(IFacetOptionsR facetOptions)
-    {
-    PolyfaceHeaderPtr polyface = m_geometry->GetAsPolyfaceHeader();
-    
-
-    if (polyface.IsValid())
-        {
-        if (!HasTexture())
-            polyface->ClearParameters(false);
-
-        BeAssertOnce(GetTransform().IsIdentity()); // Polyfaces are transformed during collection.
-        return TileGeometry::T_TilePolyfaces (1, TileGeometry::TilePolyface (*GetDisplayParams(), *polyface));
-        }
-
-    CurveVectorPtr      curveVector = m_geometry->GetAsCurveVector();
-
-    if (curveVector.IsValid() && !curveVector->IsAnyRegionType())       // Non region curveVectors....
-        return T_TilePolyfaces();
-
-    IPolyfaceConstructionPtr polyfaceBuilder = IPolyfaceConstruction::Create(facetOptions);
-
-    ISolidPrimitivePtr  solidPrimitive = curveVector.IsNull() ? m_geometry->GetAsISolidPrimitive() : nullptr;
-    MSBsplineSurfacePtr bsplineSurface = solidPrimitive.IsNull() && curveVector.IsNull() ? m_geometry->GetAsMSBsplineSurface() : nullptr;
-
-    if (curveVector.IsValid())
-        polyfaceBuilder->AddRegion(*curveVector);
-    else if (solidPrimitive.IsValid())
-        polyfaceBuilder->AddSolidPrimitive(*solidPrimitive);
-    else if (bsplineSurface.IsValid())
-        polyfaceBuilder->Add(*bsplineSurface);
-
-    T_TilePolyfaces     polyfaces;
-
-    polyface = polyfaceBuilder->GetClientMeshPtr();
-    if (polyface.IsValid())
-        {
-        polyface->Transform(GetTransform());
-        polyfaces.push_back (TileGeometry::TilePolyface (*GetDisplayParams(), *polyface));
-        }
-    return polyfaces;
-    }
-
-/*---------------------------------------------------------------------------------**//**
-* @bsimethod                                                    Ray.Bentley     08/2016
-+---------------+---------------+---------------+---------------+---------------+------*/
-TileGeometry::T_TileStrokes PrimitiveTileGeometry::_GetStrokes (IFacetOptionsR facetOptions)
-    {
-    CurveVectorPtr      curveVector = m_geometry->GetAsCurveVector();
-    T_TileStrokes       tileStrokes;
-
-    if (curveVector.IsValid() && ! curveVector->IsAnyRegionType())
-        {
-        bvector<bvector<DPoint3d>>  strokePoints;
-
-        collectCurveStrokes(strokePoints, *curveVector, facetOptions, GetTransform());
-
-        if (!strokePoints.empty())
-            tileStrokes.push_back (TileGeometry::TileStrokes (*GetDisplayParams(), std::move(strokePoints)));
-        }
-
-    return tileStrokes;
-    }
-
-/*---------------------------------------------------------------------------------**//**
-* @bsimethod                                                    Paul.Connelly   08/16
-+---------------+---------------+---------------+---------------+---------------+------*/
-TileGeometry::T_TilePolyfaces SolidKernelTileGeometry::_GetPolyfaces(IFacetOptionsR facetOptions)
-    {
-#if defined (BENTLEYCONFIG_PARASOLID)    
-    // Cannot process the same solid entity simultaneously from multiple threads...
-    BeMutexHolder lock(m_mutex);
-
-    DRange3d entityRange = m_entity->GetEntityRange();
-    if (entityRange.IsNull())
-        return TileGeometry::T_TilePolyfaces();;
-
-    double              rangeDiagonal = entityRange.DiagonalDistance();
-    static double       s_minRangeRelTol = 1.0e-4;
-    double              minChordTolerance = rangeDiagonal * s_minRangeRelTol;
-    IFacetOptionsPtr    pFacetOptions = facetOptions.Clone();
-    
-    if (facetOptions.GetChordTolerance() < minChordTolerance)
-        pFacetOptions->SetChordTolerance (minChordTolerance);
-
-    pFacetOptions->SetParamsRequired (true); // Can't rely on HasTexture due to face attached material that may have texture.
-
-    TileGeometry::T_TilePolyfaces   tilePolyfaces;
-
-    if (nullptr != m_entity->GetFaceMaterialAttachments())
-        {
-        bvector<PolyfaceHeaderPtr>  polyfaces;
-        bvector<FaceAttachment>     params;
-
-        if (!BRepUtil::FacetEntity(*m_entity, polyfaces, params, *pFacetOptions))
-            return TileGeometry::T_TilePolyfaces();;
-
-        GeometryParams baseParams;
-
-        // Require valid category/subcategory for sub-category appearance color/material...
-        baseParams.SetCategoryId(GetDisplayParams()->GetCategoryId());
-        baseParams.SetSubCategoryId(GetDisplayParams()->GetSubCategoryId());
-
-        for (size_t i=0; i<polyfaces.size(); i++)
-            {
-            auto&   polyface = polyfaces[i];
-
-            if (polyface->HasFacets())
-                {
-                GeometryParams faceParams;
-
-                params[i].ToGeometryParams(faceParams, baseParams);
-
-                TileDisplayParamsPtr displayParams = TileDisplayParams::Create (GetDisplayParams()->GetFillColor(), faceParams);
-
-                tilePolyfaces.push_back (TileGeometry::TilePolyface (*displayParams, *polyface));
-                }
-            }
-        }
-    else
-        {
-        auto polyface = BRepUtil::FacetEntity(*m_entity, *pFacetOptions);
-    
-        if (polyface.IsValid() && polyface->HasFacets())
-            tilePolyfaces.push_back (TileGeometry::TilePolyface (*GetDisplayParams(), *polyface));
-
-        }
-
-    if (!GetTransform().IsIdentity())
-        for (auto& tilePolyface : tilePolyfaces)
-            tilePolyface.m_polyface->Transform (GetTransform());
-
-    return tilePolyfaces;
-
-#else
-    return TileGeometry::T_TilePolyfaces();
-#endif
-    }
-
-/*---------------------------------------------------------------------------------**//**
-* @bsimethod                                                    Paul.Connelly   07/16
-+---------------+---------------+---------------+---------------+---------------+------*/
-TileGeometry::T_TilePolyfaces TileGeometry::GetPolyfaces(double chordTolerance, NormalMode normalMode)
-    {
-    return _GetPolyfaces (*CreateFacetOptions(chordTolerance, normalMode));
-    }
-
-/*---------------------------------------------------------------------------------**//**
-* @bsimethod                                                    Paul.Connelly   08/16
-+---------------+---------------+---------------+---------------+---------------+------*/
-IFacetOptionsPtr TileGeometry::CreateFacetOptions(double chordTolerance, NormalMode normalMode) const
-    {
-    auto facetOptions = createTileFacetOptions(chordTolerance / m_transform.ColumnXMagnitude());
-    bool normalsRequired = false;
-
-    switch (normalMode)
-        {
-        case NormalMode::Always:    
-            normalsRequired = true; 
-            break;
-        case NormalMode::CurvedSurfacesOnly:    
-            normalsRequired = m_isCurved; 
-            break;
-        }
-
-    facetOptions->SetNormalsRequired(normalsRequired);
-    facetOptions->SetParamsRequired(HasTexture());
-
-    return facetOptions;
-    }
-
-/*---------------------------------------------------------------------------------**//**
-* @bsimethod                                                    Paul.Connelly   07/16
-+---------------+---------------+---------------+---------------+---------------+------*/
-TileGenerator::TileGenerator(TransformCR transformFromDgn, DgnDbR dgndb, ITileGenerationFilterP filter, ITileGenerationProgressMonitorP progress)
-    : m_progressMeter(nullptr != progress ? *progress : s_defaultProgressMeter), m_transformFromDgn(transformFromDgn), m_dgndb(dgndb), 
-      m_totalTiles(0), m_totalModels(0), m_completedModels(0)
-    {
-    }
-
-/*---------------------------------------------------------------------------------**//**
-* @bsimethod                                                    Ray.Bentley     10/2016
-+---------------+---------------+---------------+---------------+---------------+------*/
-TileGeneratorStatus TileGenerator::GenerateTiles(ITileCollector& collector, DgnModelIdSet const& modelIds, double leafTolerance, bool surfacesOnly, size_t maxPointsPerTile)
-    {
-    auto nModels = static_cast<uint32_t>(modelIds.size());
-    if (0 == nModels)
-        return TileGeneratorStatus::NoGeometry;
-
-    // unused - auto nCompletedModels = 0;
-
-    T_HOST.GetFontAdmin().EnsureInitialized();
-    GetDgnDb().Fonts().Update();
-
-#if defined (BENTLEYCONFIG_PARASOLID) 
-    ThreadedLocalParasolidHandlerStorageMark  parasolidParasolidHandlerStorageMark;
-    PSolidKernelManager::StartSession();
-#endif
-
-    StopWatch timer(true);
-
-    m_totalModels = nModels;
-    m_progressMeter._IndicateProgress(0, nModels);
-
-    auto future = GenerateTilesFromModels(collector, modelIds, leafTolerance, surfacesOnly, maxPointsPerTile);
-    /* unused - auto status = */ future.get();
-
-    m_completedModels.store(0);
-    m_totalModels = 0;
-
-    m_statistics.m_tileGenerationTime = timer.GetCurrentSeconds();
-    m_statistics.m_tileCount = m_totalTiles;
-    m_totalTiles.store(0);
-
-    m_progressMeter._IndicateProgress(nModels, nModels);
-
-    return TileGeneratorStatus::Success;
-    }
-
-/*---------------------------------------------------------------------------------**//**
-* @bsimethod                                                    Paul.Connelly   11/16
-+---------------+---------------+---------------+---------------+---------------+------*/
-TileGenerator::FutureStatus TileGenerator::GenerateTilesFromModels(ITileCollector& collector, DgnModelIdSet const& modelIds, double leafTolerance, bool surfacesOnly, size_t maxPointsPerTile)
-    {
-    std::vector<FutureStatus> modelFutures;
-    for (auto const& modelId : modelIds)
-        {
-        auto model = GetDgnDb().Models().GetModel(modelId);
-        if (model.IsValid())
-            modelFutures.push_back(GenerateTiles(collector, leafTolerance, surfacesOnly, maxPointsPerTile, *model));
-        }
-
-    return folly::unorderedReduce(modelFutures, TileGeneratorStatus::Success, [=](TileGeneratorStatus reduced, TileGeneratorStatus next)
-        {
-        return TileGeneratorStatus::Aborted == reduced || TileGeneratorStatus::Aborted == next ? TileGeneratorStatus::Aborted : TileGeneratorStatus::Success;
-        });
-    }
-
-/*---------------------------------------------------------------------------------**//**
-* @bsimethod                                                    Paul.Connelly   11/16
-+---------------+---------------+---------------+---------------+---------------+------*/
-TileGenerator::FutureStatus TileGenerator::GenerateTiles(ITileCollector& collector, double leafTolerance, bool surfacesOnly, size_t maxPointsPerTile, DgnModelR model)
-    {
-    DgnModelPtr     modelPtr(&model);
-    auto            pCollector = &collector;
-    auto            generateMeshTiles = dynamic_cast<IGenerateMeshTiles*>(&model);
-
-    if (nullptr != generateMeshTiles)
-        {
-        return folly::via(&BeFolly::ThreadPool::GetIoPool(), [=]()
-            {
-            auto status = pCollector->_BeginProcessModel(*modelPtr);
-            TileNodePtr root;
-            if (TileGeneratorStatus::Success == status)
-                {
-                if (root.IsValid())
-                    m_totalTiles += root->GetNodeCount();
-
-                status = generateMeshTiles->_GenerateMeshTiles(root, m_transformFromDgn, *pCollector, GetProgressMeter());
-                }
-
-            m_progressMeter._IndicateProgress(++m_completedModels, m_totalModels);
-            return pCollector->_EndProcessModel(*modelPtr, root.get(), status);
-            });
-        }
-    else
-        {
-        BeFileName          dataDirectory;
-        TileModelDeltaPtr   modelDelta;
-
-        if (pCollector->_DoIncrementalModelPublish (dataDirectory, *modelPtr))
-            modelDelta = TileModelDelta::Create (model, dataDirectory);
-
-        return folly::via(&BeFolly::ThreadPool::GetIoPool(), [=]()
-            {
-            return pCollector->_BeginProcessModel(*modelPtr);
-            })
-        .then([=](TileGeneratorStatus status)
-            {
-            if (TileGeneratorStatus::Success == status)
-                return GenerateElementTiles(*pCollector, leafTolerance, surfacesOnly, maxPointsPerTile, *modelPtr, modelDelta.get());
-
-            return folly::makeFuture(ElementTileResult(status, nullptr));
-            })
-        .then([=](ElementTileResult result)
-            {
-            if (result.m_tile.IsValid())
-                m_totalTiles += result.m_tile->GetNodeCount();
-
-            m_progressMeter._IndicateProgress(++m_completedModels, m_totalModels);
-            return pCollector->_EndProcessModel(*modelPtr, result.m_tile.get(), result.m_status);
-            })
-        .then([=](TileGeneratorStatus status)
-            {
-            if (modelDelta.IsValid())
-                modelDelta->Save ();
-
-            return status;
-            });
-        }
-    }
-
-/*---------------------------------------------------------------------------------**//**
-* @bsimethod                                                    Paul.Connelly   11/16
-+---------------+---------------+---------------+---------------+---------------+------*/
-TileGenerator::FutureElementTileResult TileGenerator::GenerateElementTiles(ITileCollector& collector, double leafTolerance, bool surfacesOnly, size_t maxPointsPerTile, DgnModelR model, TileModelDeltaP modelDelta)
-    {
-    auto                cache = TileGenerationCache::Create(TileGenerationCache::Options::CacheGeometrySources);
-    ElementTileContext  context(*cache, model, modelDelta, collector, leafTolerance, surfacesOnly, maxPointsPerTile);
-
-    return PopulateCache(context).then([=](TileGeneratorStatus status)
-        {
-        return GenerateTileset(status, context);
-        });
-    }
-
-/*---------------------------------------------------------------------------------**//**
-* @bsimethod                                                    Paul.Connelly   11/16
-+---------------+---------------+---------------+---------------+---------------+------*/
-TileGenerator::FutureStatus TileGenerator::PopulateCache(ElementTileContext context)
-    {
-    return folly::via(&BeFolly::ThreadPool::GetIoPool(), [=]                                                         
-        {
-        return context.m_cache->Populate(GetDgnDb(), *context.m_model);
-        });
-    }
-
-/*---------------------------------------------------------------------------------**//**
-* @bsimethod                                                    Paul.Connelly   11/16
-+---------------+---------------+---------------+---------------+---------------+------*/
-TileGenerator::FutureElementTileResult TileGenerator::GenerateTileset(TileGeneratorStatus status, ElementTileContext context)
-    {
-    auto& cache = *context.m_cache;
-    if (TileGeneratorStatus::Success != status)
-        {
-        ElementTileResult result(status, ElementTileNode::Create(*context.m_model, context.m_modelDelta, cache.GetRange(), GetTransformFromDgn(), 0, 0, nullptr).get());
-        return folly::makeFuture(result);
-        }
-
-    ElementTileNodePtr parent = ElementTileNode::Create(*context.m_model, context.m_modelDelta, cache.GetRange(), GetTransformFromDgn(), 0, 0, nullptr);
-    return ProcessParentTile(parent, context).then([=](ElementTileResult result) { return ProcessChildTiles(result.m_status, parent, context); });
-    }
-
-/*---------------------------------------------------------------------------------**//**
-* @bsimethod                                                    Paul.Connelly   11/16
-+---------------+---------------+---------------+---------------+---------------+------*/
-TileGenerator::FutureElementTileResult TileGenerator::ProcessParentTile(ElementTileNodePtr parent, ElementTileContext context)
-    {
-    return folly::via(&BeFolly::ThreadPool::GetIoPool(), [=]()
-        {
-    #if defined (BENTLEYCONFIG_PARASOLID) 
-        ThreadedParasolidErrorHandlerOuterMarkPtr  outerMark = ThreadedParasolidErrorHandlerOuterMark::Create();
-        ThreadedParasolidErrorHandlerInnerMarkPtr  innerMark = ThreadedParasolidErrorHandlerInnerMark::Create(); 
-    #endif
-
-        auto& tile = *parent;
-        auto& collector = *context.m_collector;
-        auto leafTolerance = context.m_leafTolerance;
-        auto maxPointsPerTile = context.m_maxPointsPerTile;
-        auto const& generationCache = *context.m_cache;
-
-        double          tileTolerance = tile.GetDgnRange().DiagonalDistance() / s_minToleranceRatio;
-        bool            isLeaf = tileTolerance < leafTolerance;
-        bool            leafThresholdExceeded = false;
-
-        // Always collect geometry at the target leaf tolerance.
-        // If maxPointsPerTile is exceeded, we will keep that geometry, but adjust this tile's target tolerance
-        // Later that tolerance will be used in _GenerateMeshes() to facet appropriately (and to filter out 
-        // elements too small to be included in this tile)
-        tile.CollectGeometry(generationCache, m_dgndb, context.m_modelDelta, &leafThresholdExceeded, leafTolerance, context.m_surfacesOnly, isLeaf ? 0 : maxPointsPerTile); // ###TODO: Check return status
-
-        if (!isLeaf && !leafThresholdExceeded)
-            isLeaf = true;
-
-        ElementTileResult result(m_progressMeter._WasAborted() ? TileGeneratorStatus::Aborted : TileGeneratorStatus::Success, static_cast<ElementTileNodeP>(tile.GetRoot()));
-        if (tile.GetGeometries().empty() && nullptr == tile.GetModelDelta())
-            return result;
-
-        tile.SetIsEmpty(false);
-        tile.SetIsLeaf(isLeaf);
-
-        if (isLeaf)
-            {
-            tile.SetTolerance(leafTolerance);
-            collector._AcceptTile(tile);
-            tile.ClearGeometry();
-
-            return result;
-            }
-
-        size_t              siblingIndex = 0;
-        bvector<DRange3d>   subRanges;
-
-        tile.ComputeChildTileRanges(subRanges, tile.GetDgnRange(), s_splitCount);
-        for (auto& subRange : subRanges)
-            {
-            ElementTileNodePtr child = ElementTileNode::Create(tile.GetModel(), tile.GetModelDelta(), subRange, m_transformFromDgn, tile.GetDepth()+1, siblingIndex++, &tile);
-
-            tile.GetChildren().push_back(child);
-            }
-
-        tile.AdjustTolerance(tileTolerance);
-
-        collector._AcceptTile(tile);
-        tile.ClearGeometry();
-
-        result.m_status = m_progressMeter._WasAborted() ? TileGeneratorStatus::Aborted : TileGeneratorStatus::Success;
-        return result;
-        });
-    }
-
-/*---------------------------------------------------------------------------------**//**
-* @bsimethod                                                    Paul.Connelly   11/16
-+---------------+---------------+---------------+---------------+---------------+------*/
-void ElementTileNode::AdjustTolerance(double newTolerance)
-    {
-    if (newTolerance <= GetTolerance())
-        return;
-
-    // Change the tolerance at which _GetPolyface() will facet
-    SetTolerance(newTolerance);
-
-    // Remove any geometries too small for inclusion in this tile
-    double minRangeDiagonal = s_minRangeBoxSize * newTolerance;
-    auto eraseAt = std::remove_if(m_geometries.begin(), m_geometries.end(), [=](TileGeometryPtr const& geom) { return geom->GetTileRange().DiagonalDistance() < minRangeDiagonal; });
-    if (eraseAt != m_geometries.end())
-        m_geometries.erase(eraseAt, m_geometries.end());
-    }
-
-/*---------------------------------------------------------------------------------**//**
-* @bsimethod                                                    Paul.Connelly   11/16
-+---------------+---------------+---------------+---------------+---------------+------*/
-TileGenerator::FutureElementTileResult TileGenerator::ProcessChildTiles(TileGeneratorStatus status, ElementTileNodePtr parent, ElementTileContext context)
-    {
-#if defined (BENTLEYCONFIG_PARASOLID) 
-    ThreadedParasolidErrorHandlerOuterMarkPtr  outerMark = ThreadedParasolidErrorHandlerOuterMark::Create();
-    ThreadedParasolidErrorHandlerInnerMarkPtr  innerMark = ThreadedParasolidErrorHandlerInnerMark::Create(); 
-#endif
-
-    auto root = static_cast<ElementTileNodeP>(parent->GetRoot());
-    if (parent->GetChildren().empty() || TileGeneratorStatus::Success != status)
-        return folly::makeFuture(ElementTileResult(status, root));
-
-    std::vector<FutureElementTileResult> childFutures;
-    for (auto& child : parent->GetChildren())
-        {
-        auto elemChild = static_cast<ElementTileNodeP>(child.get());
-        auto childFuture = ProcessParentTile(elemChild, context).then([=](ElementTileResult result) { return ProcessChildTiles(result.m_status, elemChild, context); });
-        childFutures.push_back(std::move(childFuture));
-        }
-
-    auto result = ElementTileResult(status, root);
-    return folly::unorderedReduce(childFutures, result, [=](ElementTileResult, ElementTileResult)
-        {
-        return ElementTileResult(m_progressMeter._WasAborted() ? TileGeneratorStatus::Aborted : TileGeneratorStatus::Success, root);
-        });
-    }
-
-/*---------------------------------------------------------------------------------**//**
-* @bsimethod                                                    Ray.Bentley     10/16
-+---------------+---------------+---------------+---------------+---------------+------*/
-void ElementTileNode::ComputeChildTileRanges(bvector<DRange3d>& subRanges, DRange3dCR range, size_t splitCount)
-    {
-    bvector<DRange3d> bisectRanges;
-    DVec3d diagonal = range.DiagonalVector();
-
-    if (diagonal.x > diagonal.y && diagonal.x > diagonal.z)
-        {
-        double bisectValue = (range.low.x + range.high.x) / 2.0;
-
-        bisectRanges.push_back (DRange3d::From (range.low.x, range.low.y, range.low.z, bisectValue, range.high.y, range.high.z));
-        bisectRanges.push_back (DRange3d::From (bisectValue, range.low.y, range.low.z, range.high.x, range.high.y, range.high.z));
-        }
-    else if (diagonal.y > diagonal.z)
-        {
-        double bisectValue = (range.low.y + range.high.y) / 2.0;
-
-        bisectRanges.push_back (DRange3d::From (range.low.x, range.low.y, range.low.z, range.high.x, bisectValue, range.high.z));
-        bisectRanges.push_back (DRange3d::From (range.low.x, bisectValue, range.low.z, range.high.x, range.high.y, range.high.z));
-        }
-    else
-        {
-        double bisectValue = (range.low.z + range.high.z) / 2.0;
-
-        bisectRanges.push_back (DRange3d::From (range.low.x, range.low.y, range.low.z, range.high.x, range.high.y, bisectValue));
-        bisectRanges.push_back (DRange3d::From (range.low.x, range.low.y, bisectValue, range.high.x, range.high.y, range.high.z));
-        }
-
-    splitCount--;
-    for (auto& bisectRange : bisectRanges)
-        {
-        if (0 == splitCount)
-            subRanges.push_back (bisectRange);
-        else
-            ComputeChildTileRanges(subRanges, bisectRange, splitCount);
-        }
-    }
-
-//=======================================================================================
-// @bsistruct                                                   Paul.Connelly   09/16
-//=======================================================================================
-struct TileGeometrySource
-{
-    struct GeomBlob
-    {
-        void const* m_blob;
-        int         m_size;
-
-        GeomBlob(void const* blob, int size) : m_blob(blob), m_size(size) { }
-        template<typename T> GeomBlob(T& stmt, int columnIndex)
-            {
-            m_blob = stmt.GetValueBlob(columnIndex);
-            m_size = stmt.GetColumnBytes(columnIndex);
-            }
-    };
-protected:
-    DgnCategoryId           m_categoryId;
-    GeometryStream          m_geom;
-    DgnDbR                  m_db;
-    bool                    m_isGeometryValid;
-
-    TileGeometrySource(DgnCategoryId categoryId, DgnDbR db, GeomBlob const& geomBlob) : m_categoryId(categoryId), m_db(db)
-        {
-        m_isGeometryValid = DgnDbStatus::Success == db.Elements().LoadGeometryStream(m_geom, geomBlob.m_blob, geomBlob.m_size);
-        }
-public:
-    bool IsGeometryValid() const { return m_isGeometryValid; }
-};
-
-//=======================================================================================
-// @bsistruct                                                   Paul.Connelly   09/16
-//=======================================================================================
-struct TileGeometrySource3d : TileGeometrySource, GeometrySource3d
-{
-private:
-    Placement3d     m_placement;
-
-    TileGeometrySource3d(DgnCategoryId categoryId, DgnDbR db, GeomBlob const& geomBlob, Placement3dCR placement)
-        : TileGeometrySource(categoryId, db, geomBlob), m_placement(placement) { }
-
-    virtual DgnDbR _GetSourceDgnDb() const override { return m_db; }
-    virtual DgnElementCP _ToElement() const override { return nullptr; }
-    virtual GeometrySource3dCP _GetAsGeometrySource3d() const override { return this; }
-    virtual DgnCategoryId _GetCategoryId() const override { return m_categoryId; }
-    virtual GeometryStreamCR _GetGeometryStream() const override { return m_geom; }
-    virtual Placement3dCR _GetPlacement() const override { return m_placement; }
-
-    virtual Render::GraphicSet& _Graphics() const override { BeAssert(false && "No reason to access this"); return s_unusedDummyGraphicSet; }
-    virtual DgnDbStatus _SetCategoryId(DgnCategoryId categoryId) override { BeAssert(false && "No reason to access this"); return DgnDbStatus::BadRequest; }
-    virtual DgnDbStatus _SetPlacement(Placement3dCR) override { BeAssert(false && "No reason to access this"); return DgnDbStatus::BadRequest; }
-public:
-    static std::unique_ptr<GeometrySource> Create(DgnCategoryId categoryId, DgnDbR db, GeomBlob const& geomBlob, Placement3dCR placement)
-        {
-        std::unique_ptr<GeometrySource> pSrc(new TileGeometrySource3d(categoryId, db, geomBlob, placement));
-        if (!static_cast<TileGeometrySource3d const&>(*pSrc).IsGeometryValid())
-            return nullptr;
-
-        return pSrc;
-        }
-};
-
-//=======================================================================================
-// @bsistruct                                                   Paul.Connelly   11/16
-//=======================================================================================
-struct TileGeometrySource2d : TileGeometrySource, GeometrySource2d
-{
-private:
-    Placement2d     m_placement;
-
-    TileGeometrySource2d(DgnCategoryId categoryId, DgnDbR db, GeomBlob const& geomBlob, Placement2dCR placement)
-        : TileGeometrySource(categoryId, db, geomBlob), m_placement(placement) { }
-
-    virtual DgnDbR _GetSourceDgnDb() const override { return m_db; }
-    virtual DgnElementCP _ToElement() const override { return nullptr; }
-    virtual GeometrySource2dCP _GetAsGeometrySource2d() const override { return this; }
-    virtual DgnCategoryId _GetCategoryId() const override { return m_categoryId; }
-    virtual GeometryStreamCR _GetGeometryStream() const override { return m_geom; }
-    virtual Placement2dCR _GetPlacement() const override { return m_placement; }
-
-    virtual Render::GraphicSet& _Graphics() const override { BeAssert(false && "No reason to access this"); return s_unusedDummyGraphicSet; }
-    virtual DgnDbStatus _SetCategoryId(DgnCategoryId categoryId) override { BeAssert(false && "No reason to access this"); return DgnDbStatus::BadRequest; }
-    virtual DgnDbStatus _SetPlacement(Placement2dCR) override { BeAssert(false && "No reason to access this"); return DgnDbStatus::BadRequest; }
-public:
-    static std::unique_ptr<GeometrySource> Create(DgnCategoryId categoryId, DgnDbR db, GeomBlob const& geomBlob, Placement2dCR placement)
-        {
-        std::unique_ptr<GeometrySource> pSrc(new TileGeometrySource2d(categoryId, db, geomBlob, placement));
-        if (!static_cast<TileGeometrySource2d const&>(*pSrc).IsGeometryValid())
-            return nullptr;
-
-        return pSrc;
-        }
-};
-
-//=======================================================================================
-// @bsistruct                                                   Paul.Connelly   11/16
-//=======================================================================================
-struct GeometrySelector3d
-{
-    static bool Is3d() { return true; }
-
-    static Utf8CP GetSql()
-        {
-        return "SELECT CategoryId,GeometryStream,Yaw,Pitch,Roll,Origin_X,Origin_Y,Origin_Z,BBoxLow_X,BBoxLow_Y,BBoxLow_Z,BBoxHigh_X,BBoxHigh_Y,BBoxHigh_Z FROM "
-                BIS_TABLE(BIS_CLASS_GeometricElement3d) " WHERE ElementId=?";
-        }
-
-    static std::unique_ptr<GeometrySource> ExtractGeometrySource(BeSQLite::CachedStatement& stmt, DgnDbR db)
-        {
-        auto categoryId = stmt.GetValueId<DgnCategoryId>(0);
-        TileGeometrySource::GeomBlob geomBlob(stmt, 1);
-
-        DPoint3d origin = DPoint3d::From(stmt.GetValueDouble(5), stmt.GetValueDouble(6), stmt.GetValueDouble(7)),
-                 boxLo  = DPoint3d::From(stmt.GetValueDouble(8), stmt.GetValueDouble(9), stmt.GetValueDouble(10)),
-                 boxHi  = DPoint3d::From(stmt.GetValueDouble(11), stmt.GetValueDouble(12), stmt.GetValueDouble(13));
-
-        Placement3d placement(origin,
-                YawPitchRollAngles(Angle::FromDegrees(stmt.GetValueDouble(2)), Angle::FromDegrees(stmt.GetValueDouble(3)), Angle::FromDegrees(stmt.GetValueDouble(4))),
-                ElementAlignedBox3d(boxLo.x, boxLo.y, boxLo.z, boxHi.x, boxHi.y, boxHi.z));
-
-        return TileGeometrySource3d::Create(categoryId, db, geomBlob, placement);
-        }
-};
-
-//=======================================================================================
-// @bsistruct                                                   Paul.Connelly   11/16
-//=======================================================================================
-struct GeometrySelector2d
-{
-    static bool Is3d() { return false; }
-
-    static Utf8CP GetSql()
-        {
-        return "SELECT CategoryId,GeometryStream,Rotation,Origin_X,Origin_Y,BBoxLow_X,BBoxLow_Y,BBoxHigh_X,BBoxHigh_Y FROM "
-                BIS_TABLE(BIS_CLASS_GeometricElement2d) " WHERE ElementId=?";
-        }
-
-    static std::unique_ptr<GeometrySource> ExtractGeometrySource(BeSQLite::CachedStatement& stmt, DgnDbR db)
-        {
-        auto categoryId = stmt.GetValueId<DgnCategoryId>(0);
-        TileGeometrySource::GeomBlob geomBlob(stmt, 1);
-
-        auto rotation = AngleInDegrees::FromDegrees(stmt.GetValueDouble(2));
-        DPoint2d origin = DPoint2d::From(stmt.GetValueDouble(3), stmt.GetValueDouble(4));
-        ElementAlignedBox2d bbox(stmt.GetValueDouble(5), stmt.GetValueDouble(6), stmt.GetValueDouble(7), stmt.GetValueDouble(8));
-
-        Placement2d placement(origin, rotation, bbox);
-        return TileGeometrySource2d::Create(categoryId, db, geomBlob, placement);
-        }
-};
-
-//=======================================================================================
-// @bsistruct                                                   Paul.Connelly   09/16
-//=======================================================================================
-struct TileGeometryProcessor : IGeometryProcessor
-{
-private:
-    typedef bmap<DgnGeometryPartId, TileGeomPartPtr>  GeomPartMap;
-
-    IFacetOptionsR              m_facetOptions;
-    IFacetOptionsPtr            m_targetFacetOptions;
-    DgnElementId                m_curElemId;
-    TileGenerationCacheCR       m_cache;
-    DgnDbR                      m_dgndb;
-    TileGeometryList&           m_geometries;
-    DRange3d                    m_range;
-    DRange3d                    m_tileRange;
-    Transform                   m_transformFromDgn;
-    TileGeometryList            m_curElemGeometries;
-    TileModelDeltaP             m_modelDelta;
-    double                      m_minRangeDiagonal;
-    double                      m_minTextBoxSize;
-    bool*                       m_leafThresholdExceeded;
-    size_t                      m_leafCountThreshold;
-    size_t                      m_leafCount;
-    bool                        m_is2d;
-    bool                        m_surfacesOnly;
-    GeomPartMap                 m_geomParts;
-    SolidPrimitivePartMap       m_solidPrimitiveParts;
-
-    void PushGeometry(TileGeometryR geom);
-    void AddElementGeometry(TileGeometryR geom);
-    bool ProcessGeometry(IGeometryR geometry, bool isCurved, SimplifyGraphic& gf);
-
-    virtual IFacetOptionsP _GetFacetOptionsP() override { return &m_facetOptions; }
-
-    virtual bool _ProcessCurveVector(CurveVectorCR curves, bool filled, SimplifyGraphic& gf) override;
-    virtual bool _ProcessSolidPrimitive(ISolidPrimitiveCR prim, SimplifyGraphic& gf) override;
-    virtual bool _ProcessSurface(MSBsplineSurfaceCR surface, SimplifyGraphic& gf) override;
-    virtual bool _ProcessPolyface(PolyfaceQueryCR polyface, bool filled, SimplifyGraphic& gf) override;
-    virtual bool _ProcessBody(IBRepEntityCR solid, SimplifyGraphic& gf) override;
-    virtual bool _ProcessTextString(TextStringCR, SimplifyGraphic&) override;
-
-    virtual double _AdjustZDepth(double zDepthIn) override
-        {
-        // zDepth is obtained from GeometryParams::GetNetDisplayPriority(), which returns an int32_t.
-        // Coming from mstn, priorities tend to be in [-500..500]
-        // Let's assume that mstn's range is the full range and clamp anything outside that.
-        // Map them to [-s_half2dDepthRange, s_half2dDepthRange]
-        constexpr double priorityRange = 500;
-        constexpr double ratio = s_half2dDepthRange / priorityRange;
-
-        auto zDepth = std::min(zDepthIn, priorityRange);
-        zDepth = std::max(zDepth, -priorityRange);
-
-        return zDepth * ratio;
-        }
-
-    virtual UnhandledPreference _GetUnhandledPreference(ISolidPrimitiveCR, SimplifyGraphic&) const override { return UnhandledPreference::Facet; }
-    virtual UnhandledPreference _GetUnhandledPreference(CurveVectorCR, SimplifyGraphic&)     const override { return UnhandledPreference::Facet; }
-    virtual UnhandledPreference _GetUnhandledPreference(IBRepEntityCR, SimplifyGraphic&)     const override { return UnhandledPreference::Facet; }
-
-public:
-    TileGeometryProcessor(TileGeometryList& geometries, TileGenerationCacheCR cache, DgnDbR db, DRange3dCR range, IFacetOptionsR facetOptions, TransformCR transformFromDgn, TileModelDeltaP modelDelta, bool* leafThresholdExceeded, double tolerance, bool surfacesOnly, size_t leafCountThreshold, bool is2d) 
-        : m_geometries (geometries), m_facetOptions(facetOptions), m_targetFacetOptions(facetOptions.Clone()), m_cache(cache), m_dgndb(db), m_range(range), m_transformFromDgn(transformFromDgn), m_modelDelta(modelDelta),
-          m_leafThresholdExceeded(leafThresholdExceeded), m_leafCountThreshold(leafCountThreshold), m_leafCount(0), m_is2d(is2d), m_surfacesOnly (surfacesOnly)
-        {
-        static const double s_minTextBoxSize = 1.0;     // Below this ratio to tolerance  text is rendered as box.
-
-        m_targetFacetOptions->SetChordTolerance(facetOptions.GetChordTolerance() * transformFromDgn.ColumnXMagnitude());
-        m_minRangeDiagonal = s_minRangeBoxSize * tolerance;
-        m_minTextBoxSize  = s_minTextBoxSize * tolerance;
-        m_transformFromDgn.Multiply (m_tileRange, m_range);
-        }
-
-    void ProcessElement(ViewContextR context, DgnElementId elementId, DRange3dCR range);
-    TileGeneratorStatus OutputGraphics(ViewContextR context);
-    void AddGeomPart (Render::GraphicBuilderR graphic, DgnGeometryPartId partId, TransformCR subToGraphic, GeometryParamsR geomParams, GraphicParamsR graphicParams, ViewContextR viewContext);
-
-
-    DgnDbR GetDgnDb() const { return m_dgndb; }
-    TileGenerationCacheCR GetCache() const { return m_cache; }
-
-    bool BelowMinRange(DRange3dCR range) const
-        {
-        // Avoid processing any elements with range smaller than roughly half a pixel...
-        return range.DiagonalDistance() < m_minRangeDiagonal;
-        }
-
-    /*---------------------------------------------------------------------------------**//**
-    * @bsimethod                                                    Ray.Bentley     11/2016
-    +---------------+---------------+---------------+---------------+---------------+------*/
-    virtual UnhandledPreference _GetUnhandledPreference(TextStringCR textString, SimplifyGraphic& simplifyGraphic) const override 
-        {
-        DRange2d        range = textString.GetRange();
-        Transform       transformToTile = Transform::FromProduct(m_transformFromDgn, simplifyGraphic.GetLocalToWorldTransform(), textString.ComputeTransform());
-        double          minTileDimension = transformToTile.ColumnXMagnitude() * std::min(range.XLength(), range.YLength());
-
-        return minTileDimension < m_minTextBoxSize ? UnhandledPreference::Box : UnhandledPreference::Curve;
-        }
-
-};
-
-/*---------------------------------------------------------------------------------**//**
-* @bsimethod                                                    Paul.Connelly   09/16
-+---------------+---------------+---------------+---------------+---------------+------*/
-void TileGeometryProcessor::AddElementGeometry(TileGeometryR geom)
-    {
-    // ###TODO: Only if geometry caching enabled...
-    m_curElemGeometries.push_back(&geom);
-    }
-
-/*---------------------------------------------------------------------------------**//**
-* @bsimethod                                                    Paul.Connelly   09/16
-+---------------+---------------+---------------+---------------+---------------+------*/
-void TileGeometryProcessor::PushGeometry(TileGeometryR geom)
-    {
-    if (BelowMinRange(geom.GetTileRange()))
-        return;
-
-    if (nullptr != m_leafThresholdExceeded && !(*m_leafThresholdExceeded))
-        {
-        DRange3d intersection = DRange3d::FromIntersection (geom.GetTileRange(), m_tileRange, true);
-
-        if (intersection.IsNull())
-            return;
-
-        m_leafCount += (size_t) ((double) geom.GetFacetCount(*m_targetFacetOptions) * intersection.DiagonalDistance() / geom.GetTileRange().DiagonalDistance());
-        *m_leafThresholdExceeded = (m_leafCount > m_leafCountThreshold);
-        }
-        
-    m_geometries.push_back(&geom);
-    }
-
-/*---------------------------------------------------------------------------------**//**
-* @bsimethod                                                    Ray.Bentley     12/2016
-+---------------+---------------+---------------+---------------+---------------+------*/
-void TileGeometryProcessor::AddGeomPart (Render::GraphicBuilderR graphic, DgnGeometryPartId partId, TransformCR subToGraphic, GeometryParamsR geomParams, GraphicParamsR graphicParams, ViewContextR viewContext)
-    {
-    TileGeomPartPtr         tileGeomPart;
-    Transform               partToWorld = Transform::FromProduct(graphic.GetLocalToWorldTransform(), subToGraphic);
-    TileDisplayParamsPtr    displayParams = TileDisplayParams::Create(&graphicParams, &geomParams);
-    DRange3d                range;
-    auto const&             foundPart = m_geomParts.find (partId);
-
-    if (foundPart == m_geomParts.end())
-        {
-        DgnGeometryPartCPtr geomPart = m_dgndb.Elements().Get<DgnGeometryPart>(partId);
-
-        if (!geomPart.IsValid())
-            return;
-
-        Transform                       inverseLocalToWorld;
-        AutoRestore<Transform>          saveTransform (&m_transformFromDgn, Transform::FromIdentity());
-        GeometryStreamIO::Collection    collection(geomPart->GetGeometryStream().GetData(), geomPart->GetGeometryStream().GetSize());
-        
-        inverseLocalToWorld.InverseOf (graphic.GetLocalToWorldTransform());
-
-        auto                            partBuilder = graphic.CreateSubGraphic(inverseLocalToWorld);
-        TileGeometryList                saveCurrGeometries = m_curElemGeometries;;
-        
-        m_curElemGeometries.clear();
-        collection.Draw(*partBuilder, viewContext, geomParams, false, geomPart.get());
-
-        m_geomParts.Insert (partId, tileGeomPart = TileGeomPart::Create(geomPart->GetBoundingBox(), m_curElemGeometries));
-        m_curElemGeometries = saveCurrGeometries;
-        }
-    else
-        {
-        tileGeomPart = foundPart->second;
-        }
-
-    tileGeomPart->IncrementInstanceCount();
-
-    Transform   tf = Transform::FromProduct(m_transformFromDgn, partToWorld);
-    
-    tf.Multiply(range, tileGeomPart->GetRange());
-    AddElementGeometry(*TileGeometry::Create(*tileGeomPart, tf, range, m_curElemId, displayParams, m_dgndb));
-    }
-
-/*---------------------------------------------------------------------------------**//**
-* @bsimethod                                                    Ray.Bentley     12/2016
-+---------------+---------------+---------------+---------------+---------------+------*/
-TileGeomPart::TileGeomPart(DRange3dCR range, TileGeometryList const& geometries) :  m_range (range), m_instanceCount(0), m_facetCount(0), m_geometries(geometries)
-    { 
-    }                
-
-/*---------------------------------------------------------------------------------**//**
-* @bsimethod                                                    Ray.Bentley     12/2016
-+---------------+---------------+---------------+---------------+---------------+------*/
-bool TileGeomPart::IsWorthInstancing (double chordTolerance) const
-    {
-    static size_t               s_minInstanceCount = 2;
-    static size_t               s_minFacetCompression = 5000;
-
-    if (GetInstanceCount() < s_minInstanceCount)
-        return false;
-
-    auto            facetOptions = createTileFacetOptions(chordTolerance);
-    FacetCounter    counter(*facetOptions);
-    size_t          facetCount = GetFacetCount(counter);
-
-    return (m_instanceCount - 1) * facetCount > s_minFacetCompression;
-    }
-
-/*---------------------------------------------------------------------------------**//**
-* @bsimethod                                                    Ray.Bentley     12/2016
-+---------------+---------------+---------------+---------------+---------------+------*/
-bool TileGeomPart::IsCurved() const
-    {
-    for (auto& geometry : m_geometries)
-        if (geometry->IsCurved())
-            return true;
-
-    return false;
-    }
-
-/*---------------------------------------------------------------------------------**//**
-* @bsimethod                                                    Ray.Bentley     12/2016
-+---------------+---------------+---------------+---------------+---------------+------*/
-TileGeometry::T_TilePolyfaces TileGeomPart::GetPolyfaces(IFacetOptionsR facetOptions, TileGeometryCR instance)
-    {
-    TileGeometry::T_TilePolyfaces polyfaces;
-    
-    for (auto& geometry : m_geometries) 
-        {
-        TileGeometry::T_TilePolyfaces thisPolyfaces = geometry->GetPolyfaces (facetOptions);
-
-        for (auto& thisPolyface : thisPolyfaces)
-            {
-            auto    polyface = thisPolyface.Clone();
-
-            polyface.Transform(instance.GetTransform());
-            polyfaces.push_back (polyface);
-            }
-        }
-
-
-    return polyfaces;
-    }
-
-/*---------------------------------------------------------------------------------**//**
-* @bsimethod                                                    Ray.Bentley     12/2016
-+---------------+---------------+---------------+---------------+---------------+------*/
-TileGeometry::T_TileStrokes TileGeomPart::GetStrokes (IFacetOptionsR facetOptions, TileGeometryCR instance)
-    {
-    TileGeometry::T_TileStrokes strokes;
-
-    for (auto& geometry : m_geometries) 
-        {
-        TileGeometry::T_TileStrokes   thisStrokes = geometry->GetStrokes(facetOptions);
-
-        if (!thisStrokes.empty())
-            strokes.insert (strokes.end(), thisStrokes.begin(), thisStrokes.end());
-        }
-
-    for (auto& stroke : strokes)
-        stroke.Transform(instance.GetTransform());
-
-    return strokes;
-    }
-
-/*---------------------------------------------------------------------------------**//**
-* @bsimethod                                                    Ray.Bentley     12/2016
-+---------------+---------------+---------------+---------------+---------------+------*/
-size_t TileGeomPart::GetFacetCount(FacetCounter& counter) const
-    {
-    if (0 == m_facetCount)
-        for (auto& geometry : m_geometries) 
-            m_facetCount += geometry->GetFacetCount(counter);
-            
-    return m_facetCount;
-    }
-
-
-/*---------------------------------------------------------------------------------**//**
-* @bsimethod                                                    Paul.Connelly   09/16
-+---------------+---------------+---------------+---------------+---------------+------*/
-void TileGeometryProcessor::ProcessElement(ViewContextR context, DgnElementId elemId, DRange3dCR dgnRange)
-    {
-    try
-        {
-        TileModelDelta::ElementState*    elementState = nullptr;
-        if (nullptr != m_modelDelta)
-            {
-            if (nullptr == (elementState = m_modelDelta->GetElementState(elemId)))
-                {
-                BeAssert (false && "Unexpected Element");
-                return;
-                }
-            if (!m_modelDelta->DoPublish(elemId))
-                {
-                DRange3d intersection = DRange3d::FromIntersection (dgnRange, m_range, true);
-
-                if (intersection.IsNull())
-                    return;
-
-                m_leafCount += (size_t) ((double) elementState->GetFacetCount() * intersection.DiagonalDistance() / dgnRange.DiagonalDistance());
-                *m_leafThresholdExceeded = (m_leafCount > m_leafCountThreshold);
-
-                return;
-                }
-            }
-        m_curElemGeometries.clear();
-        bool haveCached = m_cache.GetCachedGeometry(m_curElemGeometries, elemId);
-        if (!haveCached)
-            {
-            m_curElemId = elemId;
-            context.VisitElement(elemId, false);
-            }
-        for (auto& geom : m_curElemGeometries)
-            PushGeometry(*geom);
-
-        if (!haveCached)
-            {
-            if (nullptr != elementState && 0 == elementState->GetFacetCount())    
-                for (auto& geom : m_curElemGeometries)
-                    elementState->SetFacetCount(elementState->GetFacetCount() + geom->GetFacetCount(*m_targetFacetOptions));
-
-            m_cache.AddCachedGeometry(elemId, std::move(m_curElemGeometries));
-            }
-        }
-    catch (...)
-        {
-        // This shouldn't be necessary - but an uncaught interception will cause the processing to continue forever. (OpenCascade error in LargeHatchPlant.)
-        }
-    }
-
-/*---------------------------------------------------------------------------------**//**
-* @bsimethod                                                    Paul.Connelly   09/16
-+---------------+---------------+---------------+---------------+---------------+------*/
-bool TileGeometryProcessor::ProcessGeometry(IGeometryR geom, bool isCurved, SimplifyGraphic& gf)
-    {
-    DRange3d range;
-    if (!geom.TryGetRange(range))
-        return false;   // ignore and continue
-
-    auto tf = Transform::FromProduct(m_transformFromDgn, gf.GetLocalToWorldTransform());
-    tf.Multiply(range, range);
-    
-    TileDisplayParamsPtr displayParams = TileDisplayParams::Create(gf.GetCurrentGraphicParams(), gf.GetCurrentGeometryParams(), m_is2d);
-
-    AddElementGeometry(*TileGeometry::Create(geom, tf, range, m_curElemId, displayParams, isCurved, m_dgndb));
-    return true;
-    }
-
-/*---------------------------------------------------------------------------------**//**
-* @bsimethod                                                    Paul.Connelly   09/16
-+---------------+---------------+---------------+---------------+---------------+------*/
-bool TileGeometryProcessor::_ProcessCurveVector(CurveVectorCR curves, bool filled, SimplifyGraphic& gf)
-    {
-    if (m_surfacesOnly && !curves.IsAnyRegionType())
-        return true;
-
-    if (curves.IsAnyRegionType() && !curves.ContainsNonLinearPrimitive())
-        return false;   // process as facets.
-
-    CurveVectorPtr clone = curves.Clone();
-    IGeometryPtr geom = IGeometry::Create(clone);
-    return ProcessGeometry(*geom, false, gf);
-    }
-
-/*---------------------------------------------------------------------------------**//**
-* @bsimethod                                                    Ray.Bentley     06/2016
-+---------------+---------------+---------------+---------------+---------------+------*/
-bool TileGeometryProcessor::_ProcessSolidPrimitive(ISolidPrimitiveCR prim, SimplifyGraphic& gf) 
-    {
-    bool hasCurvedFaceOrEdge = prim.HasCurvedFaceOrEdge();
-#ifdef NOTNOW
-    if (!hasCurvedFaceOrEdge)
-        return false;   // Process as facets.
-#endif
-
-
-    DRange3d                range, thisTileRange;
-    ISolidPrimitivePtr      clone = prim.Clone();
-    Transform               tf = Transform::FromProduct(m_transformFromDgn, gf.GetLocalToWorldTransform());
-    TileDisplayParamsPtr    displayParams = TileDisplayParams::Create(gf.GetCurrentGraphicParams(), gf.GetCurrentGeometryParams(), m_is2d);
-
-    clone->GetRange(range);
-    tf.Multiply(thisTileRange, range);
-
-    if (!s_doInstancing || !thisTileRange.IsContained(m_tileRange))
-        {
-        IGeometryPtr geom = IGeometry::Create(clone);
-        return ProcessGeometry(*geom, hasCurvedFaceOrEdge, gf);
-        }
-
-    
-    SolidPrimitivePartMapKey    key(*clone, range, displayParams);
-    TileGeomPartPtr             tileGeomPart = m_solidPrimitiveParts.Find(key);
-
-    if (!tileGeomPart.IsValid())
-        {
-        IGeometryPtr        geom = IGeometry::Create(clone);
-        TileGeometryList    geometryList;
-
-        geometryList.push_back(TileGeometry::Create(*geom, Transform::FromIdentity(), range, m_curElemId, displayParams, true, m_dgndb));
-        
-        m_solidPrimitiveParts.Insert(key, tileGeomPart = TileGeomPart::Create(range, geometryList));
-        }
-    
-    tileGeomPart->IncrementInstanceCount();
-    AddElementGeometry(*TileGeometry::Create(*tileGeomPart, tf, thisTileRange, m_curElemId, displayParams, m_dgndb));
-    return true;
-    }
-
-/*---------------------------------------------------------------------------------**//**
-* @bsimethod                                                    Ray.Bentley     06/2016
-+---------------+---------------+---------------+---------------+---------------+------*/
-bool TileGeometryProcessor::_ProcessSurface(MSBsplineSurfaceCR surface, SimplifyGraphic& gf) 
-    {
-    MSBsplineSurfacePtr clone = MSBsplineSurface::CreatePtr();
-    clone->CopyFrom(surface);
-    IGeometryPtr geom = IGeometry::Create(clone);
-
-    bool isCurved = (clone->GetUOrder() > 2 || clone->GetVOrder() > 2);
-    return ProcessGeometry(*geom, isCurved, gf);
-    }
-
-/*---------------------------------------------------------------------------------**//**
-* @bsimethod                                                    Ray.Bentley     06/2016
-+---------------+---------------+---------------+---------------+---------------+------*/
-bool TileGeometryProcessor::_ProcessPolyface(PolyfaceQueryCR polyface, bool filled, SimplifyGraphic& gf) 
-    {
-    PolyfaceHeaderPtr clone = polyface.Clone();
-    if (!clone->IsTriangulated())
-        clone->Triangulate();
-
-    clone->Transform(Transform::FromProduct(m_transformFromDgn, gf.GetLocalToWorldTransform()));
-
-    DRange3d range = clone->PointRange();
-
-    TileDisplayParamsPtr displayParams = TileDisplayParams::Create(gf.GetCurrentGraphicParams(), gf.GetCurrentGeometryParams(), m_is2d);
-
-    IGeometryPtr geom = IGeometry::Create(clone);
-    AddElementGeometry(*TileGeometry::Create(*geom, Transform::FromIdentity(), range, m_curElemId, displayParams, false, m_dgndb));
-
-    return true;
-    }
-
-/*---------------------------------------------------------------------------------**//**
-* @bsimethod                                                    Ray.Bentley     06/2016
-+---------------+---------------+---------------+---------------+---------------+------*/
-bool TileGeometryProcessor::_ProcessBody(IBRepEntityCR solid, SimplifyGraphic& gf) 
-    {
-    IBRepEntityPtr  clone = const_cast<IBRepEntityP>(&solid);
-    DRange3d        range = clone->GetEntityRange();
-    Transform       localToTile = Transform::FromProduct(m_transformFromDgn, gf.GetLocalToWorldTransform());
-
-    localToTile.Multiply(range, range);
-
-    TileDisplayParamsPtr displayParams = TileDisplayParams::Create(gf.GetCurrentGraphicParams(), gf.GetCurrentGeometryParams(), m_is2d);
-
-    AddElementGeometry(*TileGeometry::Create(*clone, localToTile, range, m_curElemId, displayParams, m_dgndb));
-
-    return true;
-    }
-
-/*---------------------------------------------------------------------------------**//**
-* @bsimethod                                                    Ray.Bentley     06/2016
-+---------------+---------------+---------------+---------------+---------------+------*/
-bool TileGeometryProcessor::_ProcessTextString(TextStringCR textString, SimplifyGraphic& gf) 
-    {
-    if (m_surfacesOnly)
-        return true;
-
-    static BeMutex s_tempFontMutex;
-    BeMutexHolder lock(s_tempFontMutex);        // Temporary - until we resolve the font threading issues.
-
-    TextStringPtr   clone = textString.Clone();
-    Transform       localToTile = Transform::FromProduct(m_transformFromDgn, gf.GetLocalToWorldTransform());
-    DRange2d        range2d   = clone->GetRange();
-    DRange3d        range     = DRange3d::From (range2d.low.x, range2d.low.y, 0.0, range2d.high.x, range2d.high.y, 0.0);
-
-    Transform::FromProduct (localToTile, clone->ComputeTransform()).Multiply (range, range);
-                               
-    TileDisplayParamsPtr displayParams = TileDisplayParams::Create(gf.GetCurrentGraphicParams(), gf.GetCurrentGeometryParams(), true /* Ignore lighting */);
-
-    AddElementGeometry(*TileGeometry::Create(*clone, localToTile, range, m_curElemId, displayParams, m_dgndb));
-
-    return true;
-
-    }
-
-//=======================================================================================
-// @bsistruct                                                   Paul.Connelly   11/16
-//=======================================================================================
-struct GeometryCollector : RangeIndex::Traverser
-{
-    TileGeometryProcessor&  m_processor;
-    ViewContextR            m_context;
-    RangeIndex::FBox        m_range;
-
-    GeometryCollector(DRange3dCR range, TileGeometryProcessor& proc, ViewContextR context)
-        : m_range(range), m_processor(proc), m_context(context) { }
-
-    RangeIndex::Traverser::Accept _CheckRangeTreeNode(RangeIndex::FBoxCR box, bool is3d) const override
-        {
-        return box.IntersectsWith(m_range) ? RangeIndex::Traverser::Accept::Yes : RangeIndex::Traverser::Accept::No;
-        }
-
-    Stop _VisitRangeTreeEntry(RangeIndex::EntryCR entry) override
-        {
-        if (entry.m_range.IntersectsWith(m_range))
-            {
-            auto entryRange = entry.m_range.ToRange3d();
-            if (!m_processor.BelowMinRange(entryRange))
-                m_processor.ProcessElement(m_context, entry.m_id, entryRange);
-            }
-
-        return Stop::No;
-        }
-
-    TileGeneratorStatus Collect()
-        {
-        auto model = m_processor.GetCache().GetModel().ToGeometricModelP();
-        if (nullptr == model || DgnDbStatus::Success != model->FillRangeIndex())
-            return TileGeneratorStatus::NoGeometry;
-
-        return Stop::Yes == model->GetRangeIndex()->Traverse(*this) ? TileGeneratorStatus::Aborted : TileGeneratorStatus::Success;
-        }
-};
-
-/*---------------------------------------------------------------------------------**//**
-* @bsimethod                                                    Paul.Connelly   09/16
-+---------------+---------------+---------------+---------------+---------------+------*/
-TileGeneratorStatus TileGeometryProcessor::OutputGraphics(ViewContextR context)
-    {
-    GeometryCollector collector(m_range, *this, context);
-    auto status = collector.Collect();
-    if (TileGeneratorStatus::Aborted == status)
-        {
-        m_geometries.clear();
-        }
-    else if (TileGeneratorStatus::Success == status)
-        {
-        // We sort by size in order to ensure the largest geometries are assigned batch IDs
-        // If the number of geometries does not exceed the max number of batch IDs, they will all get batch IDs so sorting is unnecessary
-        if (m_geometries.size() > s_maxGeometryIdCount)
-            {
-            std::sort(m_geometries.begin(), m_geometries.end(), [&](TileGeometryPtr const& lhs, TileGeometryPtr const& rhs)
-                {
-                DRange3d lhsRange, rhsRange;
-                lhsRange.IntersectionOf(lhs->GetTileRange(), m_range);
-                rhsRange.IntersectionOf(rhs->GetTileRange(), m_range);
-                return lhsRange.DiagonalDistance() < rhsRange.DiagonalDistance();
-                });
-            }
-        }
-
-    return status;
-    }
-
-
-//=======================================================================================
-// @bsistruct                                                   Paul.Connelly   11/16
-//=======================================================================================
-template<typename T> struct TileGeometryProcessorContext : NullContext
-{
-DEFINE_T_SUPER(NullContext);
-
-private:
-    TileGeometryProcessor&          m_processor;
-    TileGenerationCacheCR           m_cache;
-    BeSQLite::CachedStatementPtr    m_statement;
-
-    bool IsValueNull(int index) { return m_statement->IsColumnNull(index); }
-
-    virtual Render::GraphicBuilderPtr _CreateGraphic(Render::Graphic::CreateParams const& params) override
-        {
-        return new SimplifyGraphic(params, m_processor, *this);
-        }
-
-    virtual StatusInt _VisitElement(DgnElementId elementId, bool allowLoad) override;
-    virtual Render::GraphicPtr _StrokeGeometry(GeometrySourceCR, double) override;
-public:
-    TileGeometryProcessorContext(TileGeometryProcessor& processor, DgnDbR db, TileGenerationCacheCR cache) : m_processor(processor), m_cache(cache),
-    m_statement(db.GetCachedStatement(T::GetSql()))
-        {
-        SetDgnDb(db);
-    m_is3dView = T::Is3d(); // force Brien to call _AddArc2d() if we're in a 2d model...
-        }
-
-/*---------------------------------------------------------------------------------**//**
-* @bsimethod                                                    Ray.Bentley     12/2016
-+---------------+---------------+---------------+---------------+---------------+------*/
-virtual Render::GraphicPtr _AddSubGraphic(Render::GraphicBuilderR graphic, DgnGeometryPartId partId, TransformCR subToGraphic, GeometryParamsR geomParams) override
-    {
-    if (s_doInstancing)  // && graphic.GetLocalToWorldTransform().Determinant() > 0.0)  Mirroring???
-        {
-        GraphicParams graphicParams;
-        _CookGeometryParams(geomParams, graphicParams);
-
-        m_processor.AddGeomPart(graphic, partId, subToGraphic, geomParams, graphicParams, *this);
-        }
-    else
-        {
-        return T_Super::_AddSubGraphic(graphic, partId, subToGraphic, geomParams);
-        }
-    return nullptr;
-    }
-};
-
-/*---------------------------------------------------------------------------------**//**
-* @bsimethod                                                    Paul.Connelly   09/16
-+---------------+---------------+---------------+---------------+---------------+------*/
-template<typename T> StatusInt TileGeometryProcessorContext<T>::_VisitElement(DgnElementId elementId, bool allowLoad)
-    {
-    GeometrySourceCP pSrc = m_cache.GetCachedGeometrySource(elementId);
-    if (nullptr != pSrc)
-        return VisitGeometry(*pSrc);
-
-    // Never load elements - but do use them if they're already loaded
-    DgnElementCPtr el = GetDgnDb().Elements().FindLoadedElement(elementId);
-    if (el.IsValid())
-        {
-        GeometrySourceCP geomElem = el->ToGeometrySource();
-        return (nullptr == geomElem) ? ERROR : VisitGeometry(*geomElem);
-        }
-
-    // Load only the data we actually need for processing geometry
-    // NB: The Step() below as well as each column access requires acquiring the sqlite mutex.
-    // Prevent micro-contention by locking the db here
-    // Note we do not use a mutex holder because we want to release the mutex before processing the geometry.
-    m_cache.GetDbMutex().Enter();
-    StatusInt status = ERROR;
-    auto& stmt = *m_statement;
-    stmt.BindInt64(1, static_cast<int64_t>(elementId.GetValueUnchecked()));
-
-    if (BeSQLite::BE_SQLITE_ROW == stmt.Step() && !IsValueNull(1))
-        {
-        auto geomSrcPtr = T::ExtractGeometrySource(stmt, GetDgnDb());
-
-        stmt.Reset();
-        m_cache.GetDbMutex().Leave();
-
-        pSrc = m_cache.AddCachedGeometrySource(geomSrcPtr, elementId);
-
-        if (nullptr != pSrc)
-            status = VisitGeometry(*pSrc);
-        }
-    else
-        {
-        stmt.Reset();
-        m_cache.GetDbMutex().Leave();
-        }
-
-    return status;
-    }
-
-/*---------------------------------------------------------------------------------**//**
-* @bsimethod                                                    Paul.Connelly   09/16
-+---------------+---------------+---------------+---------------+---------------+------*/
-template<typename T> Render::GraphicPtr TileGeometryProcessorContext<T>::_StrokeGeometry(GeometrySourceCR source, double pixelSize)
-    {
-    Render::GraphicPtr graphic = source.Draw(*this, pixelSize);
-    return WasAborted() ? nullptr : graphic;
-    }
-
-/*---------------------------------------------------------------------------------**//**
-* @bsimethod                                                    Ray.Bentley     10/2016
-+---------------+---------------+---------------+---------------+---------------+------*/
-TileGeneratorStatus ElementTileNode::_CollectGeometry(TileGenerationCacheCR cache, DgnDbR db, TileModelDeltaP modelDelta, bool* leafThresholdExceeded, double tolerance, bool surfacesOnly, size_t leafCountThreshold)
-    {
-    // Collect geometry from elements in this node, sorted by size
-    auto is2d = cache.GetModel().Is2dModel();
-    IFacetOptionsPtr                facetOptions = createTileFacetOptions(tolerance);
-    TileGeometryProcessor           processor(m_geometries, cache, db, GetDgnRange(), *facetOptions, m_transformFromDgn, modelDelta, leafThresholdExceeded, tolerance, surfacesOnly, leafCountThreshold, is2d);
-
-    if (is2d)
-        {
-        TileGeometryProcessorContext<GeometrySelector2d> context(processor, db, cache);
-        return processor.OutputGraphics(context);
-        }
-    else
-        {
-        TileGeometryProcessorContext<GeometrySelector3d> context(processor, db, cache);
-        return processor.OutputGraphics(context);
-        }
-    }
-
-/*---------------------------------------------------------------------------------**//**
-* @bsimethod                                                    Ray.Bentley     12/2015
-+---------------+---------------+---------------+---------------+---------------+------*/
-PublishableTileGeometry ElementTileNode::_GeneratePublishableGeometry(DgnDbR db, TileGeometry::NormalMode normalMode, bool twoSidedTriangles, bool doSurfacesOnly, ITileGenerationFilterCP filter) const
-    {
-    bmap<TileGeomPartCP, TileMeshPartPtr>   partMap;
-    TileGeometryList            uninstancedGeometry;
-    PublishableTileGeometry     publishedTileGeometry;
-    TileMeshList&               meshes = publishedTileGeometry.Meshes();
-
-    // Extract instances first...
-    for (auto& geom : m_geometries)
-        {
-        auto const&   part = geom->GetPart();
-
-        if (part.IsValid() && part->IsWorthInstancing(GetTolerance()))
-            {
-            auto const&         found = partMap.find(part.get());
-            TileMeshPartPtr     meshPart;
-
-            if (found == partMap.end())
-                {           
-                TileMeshList    partMeshes = GenerateMeshes(db, normalMode, twoSidedTriangles, doSurfacesOnly, false, filter, part->GetGeometries());
-
-                if (partMeshes.empty())
-                    continue;
-                
-                for (auto& partMesh : partMeshes)
-                    partMesh->SetValidIdsPresent(false);    // Ids are included on the instances only.
-
-                publishedTileGeometry.Parts().push_back(meshPart = TileMeshPart::Create (std::move(partMeshes)));
-                partMap.Insert(part.get(), meshPart);
-                }
-            else
-                {
-                meshPart = found->second;
-                }
-
-            meshPart->AddInstance (TileMeshInstance(geom->GetEntityId(), geom->GetTransform()));
-            }
-        else
-            {
-            uninstancedGeometry.push_back(geom);
-            }
-        }
-    TileMeshList    uninstancedMeshes = GenerateMeshes (db, normalMode, twoSidedTriangles, doSurfacesOnly, true, filter, uninstancedGeometry);
-
-    meshes.insert (meshes.end(), uninstancedMeshes.begin(), uninstancedMeshes.end());
-
-    static bool                 s_omitInstances = false, s_omitUninstanced = false;
-
-    if (s_omitInstances)
-        publishedTileGeometry.Parts().clear();
-
-    if (s_omitUninstanced)
-        publishedTileGeometry.Meshes().clear();
-
-    return publishedTileGeometry;
-    }
-
-/*---------------------------------------------------------------------------------**//**
-* @bsimethod                                                    Paul.Connelly   09/16
-+---------------+---------------+---------------+---------------+---------------+------*/
-TileMeshList ElementTileNode::GenerateMeshes(DgnDbR db, TileGeometry::NormalMode normalMode, bool twoSidedTriangles, bool doSurfacesOnly, bool doRangeTest, ITileGenerationFilterCP filter, TileGeometryList const& geometries) const
-    {
-    static const double         s_vertexToleranceRatio    = .1;
-    static const double         s_vertexClusterThresholdPixels = 5.0;
-    static const double         s_facetAreaToleranceRatio = .1;
-    static const size_t         s_decimatePolyfacePointCount = 100;
-
-    double                      tolerance = GetTolerance();
-    double                      vertexTolerance = tolerance * s_vertexToleranceRatio;
-    double                      facetAreaTolerance   = tolerance * tolerance * s_facetAreaToleranceRatio;
-
-    // Convert to meshes
-    MeshBuilderMap      builderMap;
-    size_t              geometryCount = 0;
-    DRange3d            myTileRange = GetTileRange();
-
-
-    for (auto& geom : geometries)
-        {
-        if (nullptr != filter && !filter->AcceptElement(DgnElementId(geom->GetEntityId().GetValue())))
-            continue;
-
-        DRange3dCR  geomRange = geom->GetTileRange();
-        double      rangePixels = geomRange.DiagonalDistance() / tolerance;
-
-        if (rangePixels < s_minRangeBoxSize)
-            continue;   // ###TODO: -- Produce an artifact from optimized bounding box to approximate from range.
-
-        auto        polyfaces = geom->GetPolyfaces(tolerance, normalMode);
-        bool        isContained = !doRangeTest || geomRange.IsContained(myTileRange);
-        bool        maxGeometryCountExceeded = (++geometryCount > s_maxGeometryIdCount);
-
-        for (auto& tilePolyface : polyfaces)
-            {
-            TileDisplayParamsPtr    displayParams = tilePolyface.m_displayParams;
-            PolyfaceHeaderPtr       polyface = tilePolyface.m_polyface;
-            bool                    hasTexture = displayParams.IsValid() && displayParams->QueryTexture(db).IsValid();  // Can't rely on geom.HasTexture - this may come from a face attachment to a B-Rep.
-
-            if (0 == polyface->GetPointCount())
-                continue;
-
-            TileMeshMergeKey key(*displayParams, polyface.IsValid() && nullptr != polyface->GetNormalIndexCP(), polyface.IsValid());
-
-            TileMeshBuilderPtr meshBuilder;
-            auto found = builderMap.find(key);
-            if (builderMap.end() != found)
-                meshBuilder = found->second;
-            else
-                builderMap[key] = meshBuilder = TileMeshBuilder::Create(displayParams, vertexTolerance, facetAreaTolerance);
-
-            if (polyface.IsValid())
-                {
-                // Decimate if the range of the geometry is small in the tile OR we are not in a leaf and we have geometry originating from polyface with many points (railings from Penn state building).
-                // A polyface with many points is likely a tesselation from an outside source.
-                bool        doDecimate          = !m_isLeaf && geom->DoDecimate() && polyface->GetPointCount() > s_decimatePolyfacePointCount;
-                bool        doVertexCluster     = !doDecimate && geom->DoVertexCluster() && rangePixels < s_vertexClusterThresholdPixels;
-
-                if (doDecimate)
-                    polyface->DecimateByEdgeCollapse (tolerance, 0.0);
-
-                for (PolyfaceVisitorPtr visitor = PolyfaceVisitor::Attach(*polyface); visitor->AdvanceToNextFace(); /**/)
-                    {
-                    if (isContained || myTileRange.IntersectsWith(DRange3d::From(visitor->GetPointCP(), static_cast<int32_t>(visitor->Point().size()))))
-                        {
-                        DgnElementId elemId;
-                        if (!maxGeometryCountExceeded)
-                            elemId = geom->GetEntityId();
-
-                        meshBuilder->AddTriangle (*visitor, displayParams->GetMaterialId(), db, elemId, doVertexCluster, twoSidedTriangles, hasTexture);
-                        }
-                    }
-                }
-            }
-        if (!doSurfacesOnly)
-            {
-            auto                tileStrokesArray = geom->GetStrokes(*geom->CreateFacetOptions (tolerance, TileGeometry::NormalMode::Never));
-        
-            for (auto& tileStrokes : tileStrokesArray)
-                {
-                TileDisplayParamsPtr    displayParams = tileStrokes.m_displayParams;
-                TileMeshMergeKey key(*displayParams, false, false);
-
-                TileMeshBuilderPtr meshBuilder;
-                auto found = builderMap.find(key);
-                if (builderMap.end() != found)
-                    meshBuilder = found->second;
-                else
-                    builderMap[key] = meshBuilder = TileMeshBuilder::Create(displayParams, vertexTolerance, facetAreaTolerance);
-
-                DgnElementId elemId;
-                if (geometryCount < s_maxGeometryIdCount)
-                    elemId = geom->GetEntityId();
-
-                for (auto& strokePoints : tileStrokes.m_strokes)
-                    meshBuilder->AddPolyline (strokePoints, elemId, rangePixels < s_vertexClusterThresholdPixels);
-                }
-            }
-        }
-
-    TileMeshList meshes;
-       
-    for (auto& builder : builderMap)
-        if (!builder.second->GetMesh()->IsEmpty())
-            meshes.push_back (builder.second->GetMesh());
-
-    return meshes;
-    }
-
-/*---------------------------------------------------------------------------------**//**
-* @bsimethod                                                    Ray.Bentley     11/2016
-+---------------+---------------+---------------+---------------+---------------+------*/
-BentleyStatus TileUtil::WriteJsonToFile (WCharCP fileName, Json::Value const& value)
-    {
-    BeFile          outputFile;
-
-    if (BeFileStatus::Success != outputFile.Create (fileName))
-        return ERROR;
-   
-    Utf8String  string = Json::FastWriter().write(value);
-
-    return BeFileStatus::Success == outputFile.Write (nullptr, string.data(), string.size()) ? SUCCESS : ERROR;
-    }
-
-
-/*---------------------------------------------------------------------------------**//**
-* @bsimethod                                                    Ray.Bentley     11/2016
-+---------------+---------------+---------------+---------------+---------------+------*/
-BentleyStatus TileUtil::ReadJsonFromFile (Json::Value& value, WCharCP fileName)
-    {
-    Json::Reader    reader;
-    ByteStream      inputData;
-    BeFile          inputFile;
-
-    return BeFileStatus::Success == inputFile.Open (fileName, BeFileAccess::Read) &&
-           BeFileStatus::Success == inputFile.ReadEntireFile (inputData) &&
-           reader.parse ((char*) inputData.GetData(), (char*) (inputData.GetData() + inputData.GetSize()), value) ? SUCCESS : ERROR;
-    }
-
-/*---------------------------------------------------------------------------------**//**
-* @bsimethod                                                    Paul.Connelly   11/16
-+---------------+---------------+---------------+---------------+---------------+------*/
-WString TileUtil::GetRootNameForModel(DgnModelCR model)
-    {
-    static const WString s_prefix(L"Model_");
-    return s_prefix + WString(model.GetName().c_str(), BentleyCharEncoding::Utf8);
-    }
-
- 
+/*--------------------------------------------------------------------------------------+                                                                                           
+|
+|     $Source: DgnCore/MeshTile.cpp $
+|
+|  $Copyright: (c) 2016 Bentley Systems, Incorporated. All rights reserved. $
+|
++--------------------------------------------------------------------------------------*/
+#include "DgnPlatformInternal.h"
+#include <folly/BeFolly.h>
+#include <DgnPlatform/RangeIndex.h>
+#if defined (BENTLEYCONFIG_PARASOLID) 
+#include <DgnPlatform/DgnBRep/PSolidUtil.h>
+#endif
+
+#if defined(BENTLEYCONFIG_OS_WINDOWS)
+#include <windows.h>
+#endif
+
+USING_NAMESPACE_BENTLEY_RENDER
+
+BEGIN_UNNAMED_NAMESPACE
+
+constexpr double s_half2dDepthRange = 10.0;
+
+static bool s_doInstancing = true;
+
+#if defined (BENTLEYCONFIG_PARASOLID) 
+
+// The ThreadLocalParasolidHandlerStorageMark sets up the local storage that will be used 
+// by all threads.
+
+typedef RefCountedPtr <struct ThreadedParasolidErrorHandlerInnerMark>       ThreadedParasolidErrorHandlerInnerMarkPtr;
+
+class   ParasolidException {};
+
+/*=================================================================================**//**
+* @bsiclass                                                     Ray.Bentley      10/2015
+*  Called from the main thread to register Thread Local Storage used by
+*  all threads for Parasolid error handling.
++===============+===============+===============+===============+===============+======*/
+struct  ThreadedLocalParasolidHandlerStorageMark
+{
+    BeThreadLocalStorage*       m_previousLocalStorage;
+
+    ThreadedLocalParasolidHandlerStorageMark ();
+    ~ThreadedLocalParasolidHandlerStorageMark ();
+};
+
+
+/*=================================================================================**//**
+* @bsiclass                                                     Ray.Bentley      10/2015
+*  Inner mark.   Included around code sections that should be rolled back in case
+*                Of serious error.
++===============+===============+===============+===============+===============+======*/
+struct  ThreadedParasolidErrorHandlerInnerMark : RefCountedBase
+{
+    static ThreadedParasolidErrorHandlerInnerMarkPtr Create () { return new ThreadedParasolidErrorHandlerInnerMark(); }                                                 
+
+protected:
+
+    ThreadedParasolidErrorHandlerInnerMark();
+    ~ThreadedParasolidErrorHandlerInnerMark();
+};
+      
+typedef RefCountedPtr <struct ThreadedParasolidErrorHandlerOuterMark>     ThreadedParasolidErrorHandlerOuterMarkPtr;
+
+/*=================================================================================**//**
+* @bsiclass                                                     RayBentley      10/2015
+*  Outer mark.   Included once to set up Parasolid error handling for a single thread.
++===============+===============+===============+===============+===============+======*/
+struct  ThreadedParasolidErrorHandlerOuterMark  : RefCountedBase 
+{
+    PK_ERROR_frustrum_t     m_previousErrorFrustum;
+
+    static ThreadedParasolidErrorHandlerOuterMarkPtr Create () { return new ThreadedParasolidErrorHandlerOuterMark(); }
+
+protected:
+
+    ThreadedParasolidErrorHandlerOuterMark();
+    ~ThreadedParasolidErrorHandlerOuterMark();
+};
+    
+
+static      BeThreadLocalStorage*       s_threadLocalParasolidHandlerStorage;    
+
+/*---------------------------------------------------------------------------------**//**
+* @bsimethod                                                    Ray.Bentley      10/2015                                                                   
++---------------+---------------+---------------+---------------+---------------+------*/
+ThreadedLocalParasolidHandlerStorageMark::ThreadedLocalParasolidHandlerStorageMark ()
+    {
+    if (nullptr == (m_previousLocalStorage = s_threadLocalParasolidHandlerStorage))
+        s_threadLocalParasolidHandlerStorage = new BeThreadLocalStorage;
+    }
+
+/*---------------------------------------------------------------------------------**//**
+* @bsimethod                                                    Ray.Bentley      10/2015
++---------------+---------------+---------------+---------------+---------------+------*/
+ThreadedLocalParasolidHandlerStorageMark::~ThreadedLocalParasolidHandlerStorageMark () 
+    { 
+    if (nullptr == m_previousLocalStorage) 
+        DELETE_AND_CLEAR (s_threadLocalParasolidHandlerStorage);
+
+    }
+
+typedef bvector<PK_MARK_t>  T_RollbackMarks;
+
+
+/*---------------------------------------------------------------------------------**//**
+* @bsimethod                                                    Ray.Bentley      10/2015
++---------------+---------------+---------------+---------------+---------------+------*/
+static T_RollbackMarks*  getRollbackMarks () 
+    { 
+    static T_RollbackMarks      s_unthreadedMarks;
+
+    return nullptr == s_threadLocalParasolidHandlerStorage ? &s_unthreadedMarks : reinterpret_cast <T_RollbackMarks*> (s_threadLocalParasolidHandlerStorage->GetValueAsPointer());   
+    }
+
+/*---------------------------------------------------------------------------------**//**
+* @bsimethod                                                    Ray.Bentley      10/2015
++---------------+---------------+---------------+---------------+---------------+------*/
+static void clearRollbackMarks () 
+    {    
+    T_RollbackMarks*    rollbackMarks;
+             
+    if (nullptr != s_threadLocalParasolidHandlerStorage &&
+        nullptr != (rollbackMarks = reinterpret_cast <T_RollbackMarks*> (s_threadLocalParasolidHandlerStorage->GetValueAsPointer())))
+        {
+        delete rollbackMarks;
+        s_threadLocalParasolidHandlerStorage->SetValueAsPointer(nullptr);
+        } 
+    }
+
+/*---------------------------------------------------------------------------------**//**
+* @bsimethod                                                    Ray.Bentley      10/2015
++---------------+---------------+---------------+---------------+---------------+------*/
+static void clearExclusions()
+    {
+    PK_THREAD_exclusion_t       clearedExclusion;
+    PK_LOGICAL_t                clearedThisThread;
+
+    PK_THREAD_clear_exclusion (PK_THREAD_exclusion_serious_c, &clearedExclusion, &clearedThisThread);
+    }
+
+/*---------------------------------------------------------------------------------**//**
+* @bsimethod                                                    Ray.Bentley      10/2015
++---------------+---------------+---------------+---------------+---------------+------*/
+static PK_ERROR_code_t threadedParasolidErrorHandler (PK_ERROR_sf_t* errorSf)
+    {
+    if (errorSf->severity > PK_ERROR_mild)
+        {
+        switch (errorSf->code)
+            {
+            case 942:         // Edge crossing (constructing face from curve vector to perform intersections)
+            case 547:         // Nonmanifold  (constructing face from curve vector to perform intersections)
+            case 1083:        // Degenerate trim loop.
+                break;
+
+            default:
+                printf ("Error %d caught in parasolid error handler\n", errorSf->code);
+                BeAssert (false && "Severe error during threaded processing");
+                break;
+            }
+        PK_MARK_goto (getRollbackMarks()->back());
+        clearExclusions ();
+        
+        PK_THREAD_tidy();
+
+        throw ParasolidException();
+        }
+    
+    return 0; 
+    }
+
+/*---------------------------------------------------------------------------------**//**
+* @bsimethod                                                    Ray.Bentley      10/2015
++---------------+---------------+---------------+---------------+---------------+------*/
+ThreadedParasolidErrorHandlerOuterMark::ThreadedParasolidErrorHandlerOuterMark ()
+    {
+    BeAssert (nullptr == getRollbackMarks());      // The outer mark is not nestable.
+
+    PK_THREAD_ask_error_cbs (&m_previousErrorFrustum);
+
+    PK_ERROR_frustrum_t     errorFrustum;
+
+    errorFrustum.handler_fn = threadedParasolidErrorHandler;
+    PK_THREAD_register_error_cbs (errorFrustum);
+
+    s_threadLocalParasolidHandlerStorage->SetValueAsPointer (new T_RollbackMarks());
+    };
+
+
+/*---------------------------------------------------------------------------------**//**
+* @bsimethod                                                    Ray.Bentley      10/2015
++---------------+---------------+---------------+---------------+---------------+------*/
+ThreadedParasolidErrorHandlerOuterMark::~ThreadedParasolidErrorHandlerOuterMark ()
+    {
+    PK_THREAD_register_error_cbs (m_previousErrorFrustum);
+    clearRollbackMarks(); 
+    };
+
+/*---------------------------------------------------------------------------------**//**
+* @bsimethod                                                    Ray.Bentley      10/2015
++---------------+---------------+---------------+---------------+---------------+------*/
+ThreadedParasolidErrorHandlerInnerMark::ThreadedParasolidErrorHandlerInnerMark ()
+    {
+    PK_MARK_t       mark;
+
+    PK_MARK_create (&mark);
+    getRollbackMarks()->push_back (mark);
+    }
+      
+/*---------------------------------------------------------------------------------**//**
+* @bsimethod                                                    Ray.Bentley      02/2012
++---------------+---------------+---------------+---------------+---------------+------*/
+ThreadedParasolidErrorHandlerInnerMark::~ThreadedParasolidErrorHandlerInnerMark ()
+    {
+    PK_MARK_delete (getRollbackMarks()->back());
+    getRollbackMarks()->pop_back();
+    }
+
+#endif
+
+
+static ITileGenerationProgressMonitor   s_defaultProgressMeter;
+
+static const int    s_splitCount         = 3;       // 3 splits per parent (oct-trees).
+static const double s_minRangeBoxSize    = 0.5;     // Threshold below which we consider geometry/element too small to contribute to tile mesh
+static const size_t s_maxGeometryIdCount = 0xffff;  // Max batch table ID - 16-bit unsigned integers
+static const double s_minToleranceRatio = 100.0;
+
+static Render::GraphicSet s_unusedDummyGraphicSet;
+
+END_UNNAMED_NAMESPACE
+
+#define COMPARE_VALUES_TOLERANCE(val0, val1, tol)   if (val0 < val1 - tol) return true; if (val0 > val1 + tol) return false;
+#define COMPARE_VALUES(val0, val1) if (val0 < val1) { return true; } if (val0 > val1) { return false; }
+
+
+/*---------------------------------------------------------------------------------**//**
+* @bsimethod                                                    Ray.Bentley     08/2016
++---------------+---------------+---------------+---------------+---------------+------*/
+Json::Value     TileModelDelta::ElementState::GetJsonValue () const
+    {
+    Json::Value value(Json::objectValue);
+
+    value["time"] = m_lastModifiedTime;
+    value["count"] = m_facetCount;
+
+    return value;
+    }
+
+/*---------------------------------------------------------------------------------**//**
+* @bsimethod                                                    Ray.Bentley     08/2016
++---------------+---------------+---------------+---------------+---------------+------*/
+void TileModelDelta::Save()
+    {
+    Json::Value     value (Json::objectValue);
+
+    for (auto& curr : m_elementStates)
+        value[curr.first.ToString().c_str()] = curr.second.GetJsonValue();
+
+    if (SUCCESS != TileUtil::WriteJsonToFile (m_fileName.c_str(), value))
+        BeAssert (false && "Unable to open model state file");
+    }
+
+/*---------------------------------------------------------------------------------**//**
+* @bsimethod                                                    Ray.Bentley     08/2016
++---------------+---------------+---------------+---------------+---------------+------*/
+TileModelDelta::TileModelDelta (DgnModelCR model, BeFileNameCR dataDirectory) : m_dataDirectory (dataDirectory), m_rootName(TileUtil::GetRootNameForModel(model))
+    {
+    for (auto& it : model.MakeIterator())
+        {
+        int64_t         milliseconds;
+
+        if (SUCCESS == it.GetLastModifyTime().ToUnixMilliseconds (milliseconds)) 
+            m_elementStates.Insert (it.GetElementId(), ElementState(milliseconds, 0));
+        }
+    
+    m_fileName = BeFileName (nullptr, dataDirectory.c_str(), L"ModelState", L"json");
+
+    BeFile          inputFile;
+    ByteStream      inputData;
+    Json::Value     value;
+    Json::Reader    reader;
+
+    if (BeFileStatus::Success != inputFile.Open (m_fileName.c_str(), BeFileAccess::Read) ||
+        BeFileStatus::Success != inputFile.ReadEntireFile (inputData) ||
+        !reader.parse ((char*) inputData.GetData(), (char*) (inputData.GetData() + inputData.GetSize()), value))
+        {
+        for (auto& element : m_elementStates)
+            m_added.insert (element.first);
+
+        return;
+        }
+
+
+    auto    members = value.getMemberNames();
+
+    for (auto& member : members)
+        {
+        DgnElementId    id;
+
+        if (SUCCESS == BeInt64Id::FromString (id, member.c_str()))
+            {
+            auto const&     found = m_elementStates.find(id);
+            Json::Value&    previousElementState = value[member.c_str()];
+            int64_t         previousTime = previousElementState["time"].asInt64();
+            int32_t         previousFacetCount = previousElementState["count"].asInt();
+
+            if (found != m_elementStates.end() && previousTime == found->second.GetLastModifiedTime())
+                found->second.SetFacetCount (previousFacetCount);
+            else
+                m_deleted.insert(id);
+            }
+        }
+    for (auto& elementState : m_elementStates)
+        if (0 == elementState.second.GetFacetCount())
+            m_added.insert (elementState.first);
+
+    TileUtil::ReadJsonFromFile (m_previousTileSet, BeFileName (nullptr, dataDirectory.c_str(), m_rootName.c_str(), L"json").c_str());
+    }
+
+/*---------------------------------------------------------------------------------**//**
+* @bsimethod                                                    Ray.Bentley     08/2016
++---------------+---------------+---------------+---------------+---------------+------*/
+static BentleyStatus findTileValue (Json::Value& tile, Json::Value const& tileSet, bvector<size_t>& tilePath)
+    {
+    if (tilePath.empty())
+        {
+        tile = tileSet;
+        return SUCCESS;
+        }
+    
+    Json::Value     children = tileSet["children"];
+    uint32_t        index = tilePath.back();
+
+    if (children.isNull() || index >= children.size() )
+        return ERROR;
+
+
+    tilePath.pop_back();
+    return findTileValue (tile, children[index], tilePath);
+    }
+
+/*---------------------------------------------------------------------------------**//**
+* @bsimethod                                                    Ray.Bentley     08/2016
++---------------+---------------+---------------+---------------+---------------+------*/
+bool TileModelDelta::DoIncremental (TileNodeCR tile) const
+    {
+    Json::Value     previousTile;
+    BeFile          testFile;
+    BeFileName      tileFileName (nullptr, m_dataDirectory.c_str(), tile.GetFileName (m_rootName.c_str(), L"b3dm").c_str(), nullptr);
+    bvector<size_t> tilePath;
+
+    for (TileNodeCP pathTile = &tile; nullptr != pathTile->GetParent(); pathTile = pathTile->GetParent())
+        tilePath.push_back (pathTile->GetSiblingIndex());
+
+    return SUCCESS == findTileValue (previousTile, m_previousTileSet["root"], tilePath) && 
+           fabs(previousTile["geometricError"].asDouble() - tile.GetTolerance()) < 1.0E-8 &&
+           BeFileStatus::Success == testFile.Open (tileFileName.c_str(), BeFileAccess::Read);
+    }
+
+
+/*---------------------------------------------------------------------------------**//**
+* @bsimethod                                                    Paul.Connelly   09/16
++---------------+---------------+---------------+---------------+---------------+------*/
+TileGenerationCache::TileGenerationCache(Options options) : m_range(DRange3d::NullRange()), m_options(options),
+    m_dbMutex(BeSQLite::BeDbMutex::MutexType::Recursive)
+    {
+    // Caller will populate...
+    }
+
+/*---------------------------------------------------------------------------------**//**
+* @bsimethod                                                    Paul.Connelly   09/16
++---------------+---------------+---------------+---------------+---------------+------*/
+void TileGenerationCache::AddCachedGeometry(DgnElementId elementId, TileGeometryList&& geometry) const
+    {
+    if (WantCacheGeometry())
+        {
+        BeMutexHolder lock(m_mutex);
+        m_geometry.Insert(elementId, geometry);
+        }
+    }
+
+/*---------------------------------------------------------------------------------**//**
+* @bsimethod                                                    Paul.Connelly   09/16
++---------------+---------------+---------------+---------------+---------------+------*/
+bool TileGenerationCache::GetCachedGeometry(TileGeometryList& geometry, DgnElementId elementId) const
+    {
+    if (WantCacheGeometry())
+        {
+        BeMutexHolder lock(m_mutex);
+        auto iter = m_geometry.find(elementId);
+        if (m_geometry.end() != iter)
+            {
+            if (geometry.empty())
+                geometry = iter->second;
+            else
+                geometry.insert(geometry.end(), iter->second.begin(), iter->second.end());
+
+            return true;
+            }
+        }
+
+    return false;
+    }
+
+/*---------------------------------------------------------------------------------**//**
+* @bsimethod                                                    Paul.Connelly   09/16
++---------------+---------------+---------------+---------------+---------------+------*/
+GeometrySourceCP TileGenerationCache::AddCachedGeometrySource(std::unique_ptr<GeometrySource>& source, DgnElementId elemId) const
+    {
+    if (!WantCacheGeometrySources())
+        return source.get();
+
+    BeMutexHolder lock(m_mutex);
+
+    // May already exist in cache...if so we've moved from it and it will be destroyed...otherwise it's now owned by cache
+    m_geometrySources.insert(GeometrySourceMap::value_type(elemId, std::move(source)));
+
+    // Either way, we know an now exists in cache for this element
+    auto existing = GetCachedGeometrySource(elemId);
+    BeAssert(nullptr != existing);
+    return existing;
+    }
+
+/*---------------------------------------------------------------------------------**//**
+* @bsimethod                                                    Paul.Connelly   09/16
++---------------+---------------+---------------+---------------+---------------+------*/
+GeometrySourceCP TileGenerationCache::GetCachedGeometrySource(DgnElementId elemId) const
+    {
+    if (!WantCacheGeometrySources())
+        return nullptr;
+
+    BeMutexHolder lock(m_mutex);
+    auto iter = m_geometrySources.find(elemId);
+    return m_geometrySources.end() != iter ? iter->second.get() : nullptr;
+    }
+
+
+/*---------------------------------------------------------------------------------**//**
+* @bsimethod                                                    Paul.Connelly   09/16
++---------------+---------------+---------------+---------------+---------------+------*/
+TileGenerationCache::~TileGenerationCache()
+    {
+    //
+    }
+
+
+//=======================================================================================
+// @bsistruct                                                   Paul.Connelly   11/16
+//=======================================================================================
+struct RangeAccumulator : RangeIndex::Traverser
+{
+    DRange3dR       m_range;
+    bool            m_is2d;
+
+    RangeAccumulator(DRange3dR range, bool is2d) : m_range(range), m_is2d(is2d) { m_range = DRange3d::NullRange(); }
+
+    virtual bool _AbortOnWriteRequest() const override { return true; }
+    virtual RangeIndex::Traverser::Accept _CheckRangeTreeNode(RangeIndex::FBoxCR, bool) const override { return RangeIndex::Traverser::Accept::Yes; }
+    virtual Stop _VisitRangeTreeEntry(RangeIndex::EntryCR entry) override
+        {
+        m_range.Extend(entry.m_range.ToRange3d());
+        return Stop::No;
+        }
+
+    TileGeneratorStatus Accumulate(RangeIndex::Tree& tree)
+        {
+        if (Stop::Yes == tree.Traverse(*this))
+            return TileGeneratorStatus::Aborted;
+        else if (m_range.IsNull())
+            return TileGeneratorStatus::NoGeometry;
+
+        if (m_is2d)
+            {
+            BeAssert(m_range.low.z == m_range.high.z == 0.0);
+            m_range.low.z = -s_half2dDepthRange*2;  // times 2 so we don't stick geometry right on the boundary...
+            m_range.high.z = s_half2dDepthRange*2;
+            }
+
+        return TileGeneratorStatus::Success;
+        }
+};
+
+/*---------------------------------------------------------------------------------**//**
+* @bsimethod                                                    Paul.Connelly   09/16
++---------------+---------------+---------------+---------------+---------------+------*/
+TileGeneratorStatus TileGenerationCache::Populate(DgnDbR db, DgnModelR model)       
+    {
+    m_model = &model;
+    auto geomModel = model.ToGeometricModelP();
+    if (nullptr == geomModel || DgnDbStatus::Success != geomModel->FillRangeIndex())
+        return TileGeneratorStatus::NoGeometry;
+
+    RangeAccumulator accum(m_range, model.Is2dModel());
+    return accum.Accumulate(*geomModel->GetRangeIndex());
+    }
+
+/*---------------------------------------------------------------------------------**//**
+* @bsimethod                                                    Paul.Connelly   08/16
++---------------+---------------+---------------+---------------+---------------+------*/
+DgnTextureCPtr TileDisplayParams::QueryTexture(DgnDbR db) const
+    {
+    JsonRenderMaterial mat;
+    if (!m_materialId.IsValid() || SUCCESS != mat.Load(m_materialId, db))
+        return nullptr;
+
+    auto texMap = mat.GetPatternMap();
+    DgnTextureId texId;
+    if (!texMap.IsValid() || !(texId = texMap.GetTextureId()).IsValid())
+        return nullptr;
+
+    return DgnTexture::Get(db, texId);
+    }
+
+/*---------------------------------------------------------------------------------**//**
+* @bsimethod                                                    Paul.Connelly   08/16
++---------------+---------------+---------------+---------------+---------------+------*/
+TileDisplayParams::TileDisplayParams(GraphicParamsCP graphicParams, GeometryParamsCP geometryParams, bool ignoreLighting) :
+    m_fillColor(nullptr != graphicParams ? graphicParams->GetFillColor().GetValue() : 0x00ffffff), m_ignoreLighting (ignoreLighting), m_rasterWidth(nullptr != graphicParams ? graphicParams->GetWidth() : 0)
+    {
+    if (nullptr != geometryParams)
+        {
+        m_categoryId = geometryParams->GetCategoryId();
+        m_subCategoryId = geometryParams->GetSubCategoryId();
+        m_materialId = geometryParams->GetMaterialId();
+        }
+    }
+
+/*---------------------------------------------------------------------------------**//**
+* @bsimethod                                                    Ray.Bentley     08/2016
++---------------+---------------+---------------+---------------+---------------+------*/
+bool TileDisplayParams::operator<(TileDisplayParams const& rhs) const
+    {
+    COMPARE_VALUES (m_fillColor, rhs.m_fillColor);
+    COMPARE_VALUES (m_rasterWidth, rhs.m_rasterWidth);                                                           
+    COMPARE_VALUES (m_materialId.GetValueUnchecked(), rhs.m_materialId.GetValueUnchecked());
+
+    // Note - do not compare category and subcategory - These are used only for 
+    // extracting BRep face attachments.  Comparing them would create seperate
+    // meshes for geometry with same symbology but different category.
+    // This was determined (empirically) to degrade performance. 
+
+    // No need to compare textures -- if materials match then textures must too.
+    return false;
+    }
+
+
+/*---------------------------------------------------------------------------------**//**
+* @bsimethod                                                    Paul.Connelly   08/16
++---------------+---------------+---------------+---------------+---------------+------*/
+ImageSource TileTextureImage::Load(TileDisplayParamsCR params, DgnDbR db)
+    {
+    DgnTextureCPtr tex = params.QueryTexture(db);
+    return tex.IsValid() ? tex->GetImageSource() : ImageSource();
+    }
+
+/*---------------------------------------------------------------------------------**//**
+* @bsimethod                                                    Paul.Connelly   07/16
++---------------+---------------+---------------+---------------+---------------+------*/
+void TileDisplayParams::ResolveTextureImage(DgnDbR db) const
+    {
+    if (m_textureImage.IsValid())
+        return;
+
+    ImageSource renderImage  = TileTextureImage::Load(*this, db);
+
+    if (renderImage.IsValid())
+        m_textureImage = TileTextureImage::Create(std::move(renderImage));
+    }
+
+
+/*---------------------------------------------------------------------------------**//**
+* @bsimethod                                                    Ray.Bentley     06/2016
++---------------+---------------+---------------+---------------+---------------+------*/
+DRange3d TileMesh::GetTriangleRange(TileTriangleCR triangle) const
+    {
+    return DRange3d::From (m_points.at (triangle.m_indices[0]), 
+                           m_points.at (triangle.m_indices[1]),
+                           m_points.at (triangle.m_indices[2]));
+    }
+
+/*---------------------------------------------------------------------------------**//**
+* @bsimethod                                                    Ray.Bentley     06/2016
++---------------+---------------+---------------+---------------+---------------+------*/
+DVec3d TileMesh::GetTriangleNormal(TileTriangleCR triangle) const
+    {
+    return DVec3d::FromNormalizedCrossProductToPoints (m_points.at (triangle.m_indices[0]), 
+                                                       m_points.at (triangle.m_indices[1]),
+                                                       m_points.at (triangle.m_indices[2]));
+    }
+
+/*---------------------------------------------------------------------------------**//**
+* @bsimethod                                                    Ray.Bentley     06/2016
++---------------+---------------+---------------+---------------+---------------+------*/
+bool TileMesh::HasNonPlanarNormals() const
+    {
+    if (m_normals.empty())
+        return false;
+
+    for (auto& triangle : m_triangles)
+        if (!m_normals.at (triangle.m_indices[0]).IsEqual (m_normals.at (triangle.m_indices[1])) ||
+            !m_normals.at (triangle.m_indices[0]).IsEqual (m_normals.at (triangle.m_indices[2])) ||
+            !m_normals.at (triangle.m_indices[1]).IsEqual (m_normals.at (triangle.m_indices[2])))
+            return true;
+
+    return false;
+    }
+
+/*---------------------------------------------------------------------------------**//**
+* @bsimethod                                                    Ray.Bentley     11/2016
++---------------+---------------+---------------+---------------+---------------+------*/
+void    TileMesh::AddMesh (TileMeshCR mesh)
+    {
+    if (mesh.m_points.empty() ||
+        m_normals.empty() != mesh.m_normals.empty() ||
+        m_uvParams.empty() != mesh.m_uvParams.empty() ||
+        m_entityIds.empty() != mesh.m_entityIds.empty())
+        {
+        BeAssert (false && "add mesh empty or not compatible");
+        }
+    size_t      baseIndex = m_points.size();
+
+    m_points.insert (m_points.end(), mesh.m_points.begin(), mesh.m_points.end());
+    if (!mesh.m_normals.empty())
+        m_normals.insert (m_normals.end(), mesh.m_normals.begin(), mesh.m_normals.end());
+
+    if (!mesh.m_uvParams.empty())
+        m_uvParams.insert (m_uvParams.end(), mesh.m_uvParams.begin(), mesh.m_uvParams.end());
+
+    if (!mesh.m_entityIds.empty())
+        m_entityIds.insert (m_entityIds.end(), mesh.m_entityIds.begin(), mesh.m_entityIds.end());
+
+    for (auto& triangle : mesh.m_triangles)
+        AddTriangle (TileTriangle (triangle.m_indices[0] + baseIndex, triangle.m_indices[1] + baseIndex, triangle.m_indices[2] + baseIndex, triangle.m_singleSided));
+    }
+
+/*---------------------------------------------------------------------------------**//**
+* @bsimethod                                                    Ray.Bentley     11/2016
++---------------+---------------+---------------+---------------+---------------+------*/
+bool    TileMesh::RemoveEntityGeometry (bset<DgnElementId> const& deleteIds)
+    {
+    bool                        deleteGeometryFound = false;
+    bmap<uint32_t, uint32_t>    indexRemap;
+    bvector<DPoint3d>           savePoints = m_points;
+    bvector<DVec3d>             saveNormals = m_normals;
+    bvector<DPoint2d>           saveParams = m_uvParams;
+    bvector<DgnElementId>       saveEntityIds = m_entityIds;
+
+    m_points.clear();
+    m_normals.clear();
+    m_uvParams.clear();
+    m_entityIds.clear();
+
+    for (size_t index = 0; index<saveEntityIds.size(); index++)
+        {
+        auto&   entityId = saveEntityIds[index];
+
+        if (deleteIds.find(entityId) == deleteIds.end() &&
+            indexRemap.find(index) == indexRemap.end())
+            {
+            indexRemap.Insert(index, (uint32_t) m_points.size());
+            m_points.push_back(savePoints[index]);
+            m_entityIds.push_back(entityId);
+            if (!saveNormals.empty())
+                m_normals.push_back(saveNormals[index]);
+            if (!saveParams.empty())
+                m_uvParams.push_back(saveParams[index]);
+            }
+        else
+            {
+            deleteGeometryFound = true;
+            }
+        }
+    if (!deleteGeometryFound)
+        return false;
+        
+
+    for (bvector<TileTriangle>::iterator  triangle = m_triangles.begin(); triangle != m_triangles.end(); )
+        {
+        if (indexRemap.find(triangle->m_indices[0]) == indexRemap.end())
+            {
+            m_triangles.erase (triangle);
+            }
+        else
+            {
+            for (size_t i=0; i<3; i++)
+                triangle->m_indices[i] = indexRemap[triangle->m_indices[i]];
+
+            triangle++;
+            }
+        }
+    for (bvector<TilePolyline>::iterator  polyline = m_polylines.begin(); polyline != m_polylines.end(); )
+        {
+        if (indexRemap.find(polyline->m_indices[0]) == indexRemap.end())
+            {
+            m_polylines.erase (polyline);
+            }
+        else
+            {
+            for (size_t i=0; i<polyline->m_indices.size(); i++)
+                polyline->m_indices[i] = indexRemap[polyline->m_indices[i]];
+
+            polyline++;
+            }                                                                                                         
+        }
+    return true;
+    }
+
+/*---------------------------------------------------------------------------------**//**
+* @bsimethod                                                    Paul.Connelly   07/16
++---------------+---------------+---------------+---------------+---------------+------*/
+uint32_t TileMesh::AddVertex(DPoint3dCR point, DVec3dCP normal, DPoint2dCP param, DgnElementId entityId)
+    {
+    auto index = static_cast<uint32_t>(m_points.size());
+
+    m_points.push_back(point);
+    m_entityIds.push_back(entityId);
+
+    if (nullptr != normal)
+        m_normals.push_back(*normal);
+                                                                                                                 
+
+    if (nullptr != param)
+        m_uvParams.push_back(*param);
+
+    m_validIdsPresent |= entityId.IsValid();
+    return index;
+    }
+
+/*---------------------------------------------------------------------------------**//**
+* @bsimethod                                                    Ray.Bentley     06/2016
++---------------+---------------+---------------+---------------+---------------+------*/
+bool TileMeshBuilder::VertexKey::Comparator::operator()(VertexKey const& lhs, VertexKey const& rhs) const
+    {
+    static const double s_normalTolerance = .1;     
+    static const double s_paramTolerance  = .1;
+
+    COMPARE_VALUES (lhs.m_entityId, rhs.m_entityId);
+
+    COMPARE_VALUES_TOLERANCE (lhs.m_point.x, rhs.m_point.x, m_tolerance);
+    COMPARE_VALUES_TOLERANCE (lhs.m_point.y, rhs.m_point.y, m_tolerance);
+    COMPARE_VALUES_TOLERANCE (lhs.m_point.z, rhs.m_point.z, m_tolerance);
+
+    if (lhs.m_normalValid != rhs.m_normalValid)
+        return rhs.m_normalValid;
+
+    if (lhs.m_normalValid)
+        {
+        COMPARE_VALUES_TOLERANCE (lhs.m_normal.x, rhs.m_normal.x, s_normalTolerance);
+        COMPARE_VALUES_TOLERANCE (lhs.m_normal.y, rhs.m_normal.y, s_normalTolerance);
+        COMPARE_VALUES_TOLERANCE (lhs.m_normal.z, rhs.m_normal.z, s_normalTolerance);
+        }
+
+    if (lhs.m_paramValid != rhs.m_paramValid)
+        return rhs.m_paramValid;
+
+    if (lhs.m_paramValid)
+        {
+        COMPARE_VALUES_TOLERANCE (lhs.m_param.x, rhs.m_param.x, s_paramTolerance);
+        COMPARE_VALUES_TOLERANCE (lhs.m_param.y, rhs.m_param.y, s_paramTolerance);
+        }
+
+    return false;
+    }
+
+/*---------------------------------------------------------------------------------**//**
+* @bsimethod                                                    Ray.Bentley     06/2016
++---------------+---------------+---------------+---------------+---------------+------*/
+TileMeshBuilder::TileTriangleKey::TileTriangleKey(TileTriangleCR triangle)
+    {
+    // Could just use std::sort - but this should be faster?
+    if (triangle.m_indices[0] < triangle.m_indices[1])
+        {
+        if (triangle.m_indices[0] < triangle.m_indices[2])
+            {
+            m_sortedIndices[0] = triangle.m_indices[0];
+            if (triangle.m_indices[1] < triangle.m_indices[2])
+                {
+                m_sortedIndices[1] = triangle.m_indices[1];
+                m_sortedIndices[2] = triangle.m_indices[2];
+                }
+            else
+                {
+                m_sortedIndices[1] = triangle.m_indices[2];
+                m_sortedIndices[2] = triangle.m_indices[1];
+                }
+            }
+        else
+            {
+            m_sortedIndices[0] = triangle.m_indices[2];
+            m_sortedIndices[1] = triangle.m_indices[0];
+            m_sortedIndices[2] = triangle.m_indices[1];
+            }
+        }
+    else
+        {
+        if (triangle.m_indices[1] < triangle.m_indices[2])
+            {
+            m_sortedIndices[0] = triangle.m_indices[1];
+            if (triangle.m_indices[0] < triangle.m_indices[2])
+                {
+                m_sortedIndices[1] = triangle.m_indices[0];
+                m_sortedIndices[2] = triangle.m_indices[2];
+                }
+            else
+                {
+                m_sortedIndices[1] = triangle.m_indices[2];
+                m_sortedIndices[2] = triangle.m_indices[0];
+                }
+            }
+        else
+            {
+            m_sortedIndices[0] = triangle.m_indices[2];
+            m_sortedIndices[1] = triangle.m_indices[1];
+            m_sortedIndices[2] = triangle.m_indices[0];
+            }
+        }
+    BeAssert (m_sortedIndices[0] < m_sortedIndices[1]);
+    BeAssert (m_sortedIndices[1] < m_sortedIndices[2]);
+    }
+
+/*---------------------------------------------------------------------------------**//**
+* @bsimethod                                                    Ray.Bentley     06/2016
++---------------+---------------+---------------+---------------+---------------+------*/
+bool TileMeshBuilder::TileTriangleKey::operator<(TileTriangleKey const& rhs) const
+    {
+    COMPARE_VALUES (m_sortedIndices[0], rhs.m_sortedIndices[0]);
+    COMPARE_VALUES (m_sortedIndices[1], rhs.m_sortedIndices[1]);
+    COMPARE_VALUES (m_sortedIndices[2], rhs.m_sortedIndices[2]);
+
+    return false;
+    }
+
+/*---------------------------------------------------------------------------------**//**
+* @bsimethod                                                    Paul.Connelly   07/16
++---------------+---------------+---------------+---------------+---------------+------*/
+void TileMeshBuilder::AddTriangle(TileTriangleCR triangle)
+    {
+    if (triangle.IsDegenerate())
+        return;
+
+    TileTriangleKey key(triangle);
+
+    if (m_triangleSet.insert(key).second)
+        m_mesh->AddTriangle(triangle);
+    }
+
+/*---------------------------------------------------------------------------------**//**
+* @bsimethod                                                    Paul.Connelly   07/16
++---------------+---------------+---------------+---------------+---------------+------*/
+void TileMeshBuilder::AddTriangle(PolyfaceVisitorR visitor, DgnMaterialId materialId, DgnDbR dgnDb, DgnElementId entityId, bool doVertexCluster, bool duplicateTwoSidedTriangles, bool includeParams)
+    {
+    auto const&       points = visitor.Point();
+    BeAssert(3 == points.size());
+
+    if (doVertexCluster)
+        {
+        DVec3d      cross;
+
+        cross.CrossProductToPoints (points.at(0), points.at(1), points.at(2));
+        if (cross.MagnitudeSquared() < m_areaTolerance)
+            return;
+        }
+
+    TileTriangle            newTriangle(!visitor.GetTwoSided());
+    bvector<DPoint2d>       params = visitor.Param();
+
+    if (includeParams &&
+        !params.empty() &&
+        (m_material.IsValid() || (materialId.IsValid() && SUCCESS == m_material.Load (materialId, dgnDb))))
+        {
+        auto const&         patternMap = m_material.GetPatternMap();
+        bvector<DPoint2d>   computedParams;
+
+        if (patternMap.IsValid())
+            {
+            BeAssert (m_mesh->Points().empty() || !m_mesh->Params().empty());
+            if (SUCCESS == patternMap.ComputeUVParams (computedParams, visitor))
+                params = computedParams;
+            }
+        }
+            
+    bool haveNormals = !visitor.Normal().empty();
+    for (size_t i = 0; i < 3; i++)
+        {
+        VertexKey vertex(points.at(i), haveNormals ? &visitor.Normal().at(i) : nullptr, !includeParams || params.empty() ? nullptr : &params.at(i), entityId);
+        newTriangle.m_indices[i] = doVertexCluster ? AddClusteredVertex(vertex) : AddVertex(vertex);
+        }
+
+    BeAssert(m_mesh->Params().empty() || m_mesh->Params().size() == m_mesh->Points().size());
+    BeAssert(m_mesh->Normals().empty() || m_mesh->Normals().size() == m_mesh->Points().size());
+
+    AddTriangle(newTriangle);
+    ++m_triangleIndex;
+
+    if (visitor.GetTwoSided() && duplicateTwoSidedTriangles)
+        {
+        TileTriangle dupTriangle(false);
+
+        for (size_t i = 0; i < 3; i++)
+            {
+            size_t reverseIndex = 2 - i;
+            DVec3d reverseNormal;
+            if (haveNormals)
+                reverseNormal.Negate(visitor.Normal().at(reverseIndex));
+
+            VertexKey vertex(points.at(reverseIndex), haveNormals ? &reverseNormal : nullptr, includeParams || params.empty() ? nullptr : &params.at(reverseIndex), entityId);
+            dupTriangle.m_indices[i] = doVertexCluster ? AddClusteredVertex(vertex) : AddVertex(vertex);
+            }
+
+        AddTriangle(dupTriangle);
+        ++m_triangleIndex;
+        }
+    }
+
+/*---------------------------------------------------------------------------------**//**
+* @bsimethod                                                    Ray.Bentley     06/2016
++---------------+---------------+---------------+---------------+---------------+------*/
+void TileMeshBuilder::AddPolyline (bvector<DPoint3d>const& points, DgnElementId entityId, bool doVertexCluster)
+    {
+    TilePolyline    newPolyline;
+
+    for (auto& point : points)
+        {
+        VertexKey vertex(point, nullptr, nullptr, entityId);
+
+        newPolyline.m_indices.push_back (doVertexCluster ? AddClusteredVertex(vertex) : AddVertex(vertex));
+        }
+    m_mesh->AddPolyline (newPolyline);
+    }
+
+/*---------------------------------------------------------------------------------**//**
+* @bsimethod                                                    Ray.Bentley     09/2016
++---------------+---------------+---------------+---------------+---------------+------*/
+void TileMeshBuilder::AddPolyface (PolyfaceQueryCR polyface, DgnMaterialId materialId, DgnDbR dgnDb, DgnElementId entityId, bool twoSidedTriangles, bool includeParams)
+    {
+    for (PolyfaceVisitorPtr visitor = PolyfaceVisitor::Attach(polyface); visitor->AdvanceToNextFace(); )
+        AddTriangle(*visitor, materialId, dgnDb, entityId, false, twoSidedTriangles, includeParams);
+    }
+
+/*---------------------------------------------------------------------------------**//**
+* @bsimethod                                                    Paul.Connelly   07/16
++---------------+---------------+---------------+---------------+---------------+------*/
+uint32_t TileMeshBuilder::AddVertex(VertexKey const& vertex)
+    {
+    auto found = m_unclusteredVertexMap.find(vertex);
+    if (m_unclusteredVertexMap.end() != found)
+        return found->second;
+
+    auto index = m_mesh->AddVertex(vertex.m_point, vertex.GetNormal(), vertex.GetParam(), vertex.m_entityId);
+    m_unclusteredVertexMap[vertex] = index;
+    return index;
+    }
+
+/*---------------------------------------------------------------------------------**//**
+* @bsimethod                                                    Paul.Connelly   07/16
++---------------+---------------+---------------+---------------+---------------+------*/
+uint32_t TileMeshBuilder::AddClusteredVertex(VertexKey const& vertex)
+    {
+    auto found = m_clusteredVertexMap.find(vertex);
+    if (m_clusteredVertexMap.end() != found)
+        return found->second;
+
+    auto index = m_mesh->AddVertex(vertex.m_point, vertex.GetNormal(), vertex.GetParam(), vertex.m_entityId);
+    m_clusteredVertexMap[vertex] = index;
+    return index;
+    }
+
+/*---------------------------------------------------------------------------------**//**
+* @bsimethod                                                    Ray.Bentley     06/2016
++---------------+---------------+---------------+---------------+---------------+------*/
+WString TileNode::GetNameSuffix() const
+    {
+    WString suffix;
+
+    if (nullptr != m_parent)
+        {
+        suffix = WPrintfString(L"%02d", static_cast<int>(m_siblingIndex));
+        for (auto parent = m_parent; nullptr != parent->GetParent(); parent = parent->GetParent())
+            suffix = WPrintfString(L"%02d", static_cast<int>(parent->GetSiblingIndex())) + suffix;
+        }
+
+    return suffix;
+    }
+
+/*---------------------------------------------------------------------------------**//**
+* @bsimethod                                                    Ray.Bentley     08/2016
++---------------+---------------+---------------+---------------+---------------+------*/
+WString TileNode::GetFileName (WCharCP rootName, WCharCP extension) const
+    {
+    WString     fileName;
+
+    BeFileName::BuildName (fileName, nullptr, nullptr, (rootName + GetNameSuffix()).c_str(), extension);
+
+    return fileName;
+    }
+
+
+
+/*---------------------------------------------------------------------------------**//**
+* @bsimethod                                                    Ray.Bentley     06/2016
++---------------+---------------+---------------+---------------+---------------+------*/
+static IFacetOptionsPtr createTileFacetOptions(double chordTolerance)
+    {
+    static double       s_defaultAngleTolerance = msGeomConst_piOver2;
+    IFacetOptionsPtr    opts = IFacetOptions::Create();
+
+    opts->SetChordTolerance(chordTolerance);
+    opts->SetAngleTolerance(s_defaultAngleTolerance);
+    opts->SetMaxPerFace(3);
+    opts->SetCurvedSurfaceMaxPerFace(3);
+    opts->SetParamsRequired(true);
+    opts->SetNormalsRequired(true);
+
+    return opts;
+    }
+
+typedef bmap<TileMeshMergeKey, TileMeshBuilderPtr> MeshBuilderMap;
+
+/*---------------------------------------------------------------------------------**//**
+* @bsimethod                                                    Ray.Bentley     06/2016
++---------------+---------------+---------------+---------------+---------------+------*/
+size_t TileNode::GetNodeCount() const
+    {
+    size_t count = 1;
+    for (auto const& child : m_children)
+        count += child->GetNodeCount();
+
+    return count;
+    }
+
+/*---------------------------------------------------------------------------------**//**
+* @bsimethod                                                    Paul.Connelly   11/16
++---------------+---------------+---------------+---------------+---------------+------*/
+TileNodeCP TileNode::GetRoot() const
+    {
+    auto cur = this;
+    auto parent = cur->GetParent();
+    while (nullptr != parent)
+        {
+        cur = parent;
+        parent = cur->GetParent();
+        }
+
+    return cur;
+    }
+
+/*---------------------------------------------------------------------------------**//**
+* @bsimethod                                                    Paul.Connelly   07/16
++---------------+---------------+---------------+---------------+---------------+------*/
+size_t TileNode::GetMaxDepth() const
+    {
+    size_t maxChildDepth = 0;
+    for (auto const& child : m_children)
+        {
+        size_t childDepth = child->GetMaxDepth();
+        maxChildDepth = std::max(maxChildDepth, childDepth);
+        }
+
+    return 1 + maxChildDepth;
+    }
+
+/*---------------------------------------------------------------------------------**//**
+* @bsimethod                                                    Paul.Connelly   07/16
++---------------+---------------+---------------+---------------+---------------+------*/
+void TileNode::GetTiles(TileNodePList& tiles)
+    {
+    tiles.push_back(this);
+    for (auto& child : m_children)
+        child->GetTiles(tiles);
+    }
+
+/*---------------------------------------------------------------------------------**//**
+* @bsimethod                                                    Paul.Connelly   07/16
++---------------+---------------+---------------+---------------+---------------+------*/
+TileNodePList TileNode::GetTiles()
+    {
+    TileNodePList tiles;
+    GetTiles(tiles);
+    return tiles;
+    }
+
+/*---------------------------------------------------------------------------------**//**
+* @bsimethod                                                    Paul.Connelly   07/16
++---------------+---------------+---------------+---------------+---------------+------*/
+TileGeometry::TileGeometry(TransformCR tf, DRange3dCR range, DgnElementId entityId, TileDisplayParamsPtr& params, bool isCurved, DgnDbR db)
+    : m_params(params), m_transform(tf), m_tileRange(range), m_entityId(entityId), m_isCurved(isCurved), m_facetCount(0), m_hasTexture(params.IsValid() && params->QueryTexture(db).IsValid())
+    {
+    }
+
+/*---------------------------------------------------------------------------------**//**
+* @bsimethod                                                    Ray.Bentley     11/2016
++---------------+---------------+---------------+---------------+---------------+------*/
+size_t TileGeometry::GetFacetCount(IFacetOptionsR options) const
+    {
+    if (0 != m_facetCount)
+        return m_facetCount;
+    
+    FacetCounter counter(options);
+    return (m_facetCount = _GetFacetCount(counter));
+    }
+
+/*---------------------------------------------------------------------------------**//**
+* @bsimethod                                                    Ray.Bentley     11/2016
++---------------+---------------+---------------+---------------+---------------+------*/
+static void collectCurveStrokes (bvector<bvector<DPoint3d>>& strokes, CurveVectorCR curve, IFacetOptionsR facetOptions, TransformCR transform)
+    {                    
+
+    bvector <bvector<bvector<DPoint3d>>> strokesArray;
+
+    curve.CollectLinearGeometry (strokesArray, &facetOptions);
+
+    for (auto& loop : strokesArray)
+        {
+        for (auto& loopStrokes : loop)
+            {
+            transform.Multiply(loopStrokes, loopStrokes);
+            strokes.push_back (std::move(loopStrokes));
+            }
+        }
+    }
+
+
+/*---------------------------------------------------------------------------------**//**
+* @bsimethod                                                    Ray.Bentley     11/2016
++---------------+---------------+---------------+---------------+---------------+------*/
+void TileGeometry::TileStrokes::Transform(TransformCR transform)
+    {
+    for (auto& stroke : m_strokes)
+        transform.Multiply (stroke, stroke);
+    }
+
+//=======================================================================================
+// @bsistruct                                                   Paul.Connelly   08/16
+//=======================================================================================
+struct PrimitiveTileGeometry : TileGeometry
+{
+private:
+    IGeometryPtr        m_geometry;
+
+    PrimitiveTileGeometry(IGeometryR geometry, TransformCR tf, DRange3dCR range, DgnElementId elemId, TileDisplayParamsPtr& params, bool isCurved, DgnDbR db)
+        : TileGeometry(tf, range, elemId, params, isCurved, db), m_geometry(&geometry) { }
+
+    virtual T_TilePolyfaces _GetPolyfaces(IFacetOptionsR facetOptions) override;
+    virtual bool _DoDecimate () const override { return m_geometry->GetAsPolyfaceHeader().IsValid(); }
+    virtual size_t _GetFacetCount(FacetCounter& counter) const override { return counter.GetFacetCount(*m_geometry); }
+    virtual T_TileStrokes _GetStrokes (IFacetOptionsR facetOptions) override;
+public:
+    static TileGeometryPtr Create(IGeometryR geometry, TransformCR tf, DRange3dCR range, DgnElementId elemId, TileDisplayParamsPtr& params, bool isCurved, DgnDbR db)
+        {
+        return new PrimitiveTileGeometry(geometry, tf, range, elemId, params, isCurved, db);
+        }
+};
+
+    
+//=======================================================================================
+// @bsistruct                                                   Paul.Connelly   08/16
+//=======================================================================================
+struct SolidKernelTileGeometry : TileGeometry
+{
+private:
+    IBRepEntityPtr      m_entity;
+    BeMutex             m_mutex;
+
+    SolidKernelTileGeometry(IBRepEntityR solid, TransformCR tf, DRange3dCR range, DgnElementId elemId, TileDisplayParamsPtr& params, DgnDbR db)
+        : TileGeometry(tf, range, elemId, params, BRepUtil::HasCurvedFaceOrEdge(solid), db), m_entity(&solid) { }
+
+    virtual T_TilePolyfaces _GetPolyfaces(IFacetOptionsR facetOptions) override;
+    virtual size_t _GetFacetCount(FacetCounter& counter) const override { return counter.GetFacetCount(*m_entity); }
+public:
+    static TileGeometryPtr Create(IBRepEntityR solid, TransformCR tf, DRange3dCR range, DgnElementId elemId, TileDisplayParamsPtr& params, DgnDbR db)
+        {
+        return new SolidKernelTileGeometry(solid, tf, range, elemId, params, db);
+        }
+};
+
+//=======================================================================================
+// @bsistruct                                                   Ray.Bentley     11/2016
+//=======================================================================================
+struct TextStringTileGeometry : TileGeometry
+{
+private:
+    TextStringPtr                   m_text;
+    mutable bvector<CurveVectorPtr> m_glyphCurves;
+
+    TextStringTileGeometry(TextStringR text, TransformCR transform, DRange3dCR range, DgnElementId elemId, TileDisplayParamsPtr& params, DgnDbR db)
+        : TileGeometry(transform, range, elemId, params, true, db), m_text(&text) 
+        { 
+        InitGlyphCurves();     // Should be able to defer this when font threaded ness is resolved.
+        }
+
+    virtual bool _DoVertexCluster() const override { return false; }
+
+public:
+    static TileGeometryPtr Create(TextStringR textString, TransformCR transform, DRange3dCR range, DgnElementId elemId, TileDisplayParamsPtr& params, DgnDbR db)
+        {
+        return new TextStringTileGeometry(textString, transform, range, elemId, params, db);
+        }
+    
+/*---------------------------------------------------------------------------------**//**
+* @bsimethod                                                    Ray.Bentley     11/2016
++---------------+---------------+---------------+---------------+---------------+------*/
+bool     DoGlyphBoxes (IFacetOptionsR facetOptions)
+    {
+    DRange2d            textRange = m_text->GetRange();
+    double              minDimension = std::min (textRange.high.x - textRange.low.x, textRange.high.y - textRange.low.y) * GetTransform().ColumnXMagnitude();
+    static const double s_minGlyphRatio = 1.0; 
+    
+    return minDimension < s_minGlyphRatio * facetOptions.GetChordTolerance();
+    }
+
+/*---------------------------------------------------------------------------------**//**
+* @bsimethod                                                    Ray.Bentley     11/2016
++---------------+---------------+---------------+---------------+---------------+------*/
+virtual T_TilePolyfaces _GetPolyfaces(IFacetOptionsR facetOptions) override
+    {
+
+    T_TilePolyfaces             polyfaces;
+    IPolyfaceConstructionPtr    polyfaceBuilder = IPolyfaceConstruction::Create(facetOptions);
+
+    if (DoGlyphBoxes(facetOptions))
+        {
+        DVec3d              xAxis, yAxis;
+        DgnGlyphCP const*   glyphs = m_text->GetGlyphs();
+        DPoint3dCP          glyphOrigins = m_text->GetGlyphOrigins();
+
+        m_text->ComputeGlyphAxes(xAxis, yAxis);
+        Transform       rotationTransform = Transform::From (RotMatrix::From2Vectors(xAxis, yAxis));
+
+        for (size_t iGlyph = 0; iGlyph <  m_text->GetNumGlyphs(); ++iGlyph)
+            {
+            if (nullptr != glyphs[iGlyph])
+                {
+                DRange2d                range = glyphs[iGlyph]->GetExactRange();
+                bvector<DPoint3d>       box(5);
+
+                box[0].x = box[3].x = box[4].x = range.low.x;
+                box[1].x = box[2].x = range.high.x;
+
+                box[0].y = box[1].y = box[4].y = range.low.y;
+                box[2].y = box[3].y = range.high.y;
+
+                Transform::FromProduct (Transform::From(glyphOrigins[iGlyph]), rotationTransform).Multiply (box, box);
+
+                polyfaceBuilder->AddTriangulation (box);
+                }
+            }
+        }
+    else
+        {
+        for (auto& glyphCurve : m_glyphCurves)
+            polyfaceBuilder->AddRegion(*glyphCurve);
+        }
+
+    PolyfaceHeaderPtr   polyface = polyfaceBuilder->GetClientMeshPtr();
+
+    if (polyface.IsValid() && polyface->HasFacets())
+        {
+        polyface->Transform(Transform::FromProduct (GetTransform(), m_text->ComputeTransform()));
+        polyfaces.push_back (TileGeometry::TilePolyface (*GetDisplayParams(), *polyface));
+        }
+
+    return polyfaces;
+    }
+
+/*---------------------------------------------------------------------------------**//**
+* @bsimethod                                                    Ray.Bentley     11/2016
++---------------+---------------+---------------+---------------+---------------+------*/
+virtual T_TileStrokes _GetStrokes (IFacetOptionsR facetOptions) override
+    {
+    T_TileStrokes               strokes;
+
+    if (DoGlyphBoxes(facetOptions))
+        return strokes;
+
+    InitGlyphCurves();
+
+    bvector<bvector<DPoint3d>>  strokePoints;
+    Transform                   transform = Transform::FromProduct (GetTransform(), m_text->ComputeTransform());
+
+    for (auto& glyphCurve : m_glyphCurves)
+        if (!glyphCurve->IsAnyRegionType())
+            collectCurveStrokes(strokePoints, *glyphCurve, facetOptions, transform);
+
+    if (!strokePoints.empty())
+        strokes.push_back (TileGeometry::TileStrokes (*GetDisplayParams(), std::move(strokePoints)));
+
+    return strokes;
+    }
+
+
+/*---------------------------------------------------------------------------------**//**
+* @bsimethod                                                    Ray.Bentley     11/2016
++---------------+---------------+---------------+---------------+---------------+------*/
+virtual size_t _GetFacetCount(FacetCounter& counter) const override 
+    { 
+    InitGlyphCurves();
+    size_t              count = 0;
+
+    for (auto& glyphCurve : m_glyphCurves)
+        count += counter.GetFacetCount(*glyphCurve);
+
+    return count;
+    }
+
+/*---------------------------------------------------------------------------------**//**
+* @bsimethod                                                    Ray.Bentley     11/2016
++---------------+---------------+---------------+---------------+---------------+------*/    
+void  InitGlyphCurves() const
+    {
+    if (!m_glyphCurves.empty())
+        return;
+
+    DVec3d              xAxis, yAxis;
+    DgnGlyphCP const*   glyphs = m_text->GetGlyphs();
+    DPoint3dCP          glyphOrigins = m_text->GetGlyphOrigins();
+
+    m_text->ComputeGlyphAxes(xAxis, yAxis);
+    Transform       rotationTransform = Transform::From (RotMatrix::From2Vectors(xAxis, yAxis));
+
+    for (size_t iGlyph = 0; iGlyph <  m_text->GetNumGlyphs(); ++iGlyph)
+        {
+        if (nullptr != glyphs[iGlyph])
+            {
+            bool            isFilled = false;
+            CurveVectorPtr  glyphCurveVector = glyphs[iGlyph]->GetCurveVector(isFilled);
+
+            if (glyphCurveVector.IsValid())
+                {
+                glyphCurveVector->TransformInPlace (Transform::FromProduct (Transform::From(glyphOrigins[iGlyph]), rotationTransform));
+                m_glyphCurves.push_back(glyphCurveVector);
+                }
+            }
+        }                                                                                                           
+    }
+};  // TextStringTileGeometry
+
+
+//=======================================================================================
+// @bsistruct                                                   Ray.Bentley     11/2016
+//=======================================================================================
+struct GeomPartInstanceTileGeometry : TileGeometry
+{
+private:
+    TileGeomPartPtr     m_part;
+
+    GeomPartInstanceTileGeometry(TileGeomPartR  part, TransformCR tf, DRange3dCR range, DgnElementId elemId, TileDisplayParamsPtr& params, DgnDbR db)
+        : TileGeometry(tf, range, elemId, params, part.IsCurved(), db), m_part(&part) { }
+
+public:
+    static TileGeometryPtr Create(TileGeomPartR  part, TransformCR tf, DRange3dCR range, DgnElementId elemId, TileDisplayParamsPtr& params, DgnDbR db)  { return new GeomPartInstanceTileGeometry(part, tf, range, elemId, params, db); }
+
+    virtual T_TilePolyfaces _GetPolyfaces(IFacetOptionsR facetOptions) override { return m_part->GetPolyfaces(facetOptions, *this); }
+    virtual T_TileStrokes _GetStrokes (IFacetOptionsR facetOptions) override { return m_part->GetStrokes(facetOptions, *this); }
+    virtual size_t _GetFacetCount(FacetCounter& counter) const override { return m_part->GetFacetCount (counter) / m_part->GetInstanceCount(); }
+    virtual TileGeomPartCPtr _GetPart() const override { return m_part; }
+
+};  // GeomPartInstanceTileGeometry 
+
+/*---------------------------------------------------------------------------------**//**
+* @bsimethod                                                    RayBentley   07/08
++---------------+---------------+---------------+---------------+---------------+------*/
+static int     compareDoubleArray (double const* array1, double const* array2, size_t count, double tolerance)
+    {
+    for (uint32_t i=0; i<count; i++, array1++, array2++)
+        if (*array1 < *array2 - tolerance)
+            return -1;
+        else if (*array1 > *array2 + tolerance)
+            return 1;
+
+    return 0;
+    }
+
+    static const double     s_compareTolerance = 1.0E-5;
+
+//=======================================================================================
+// @bsistruct                                                   Ray.Bentley     12/2016
+//=======================================================================================
+struct SolidPrimitivePartMapKey 
+{
+    ISolidPrimitivePtr      m_solidPrimitive;
+    DRange3d                m_range;
+    TileDisplayParamsPtr    m_displayParams;
+
+
+    SolidPrimitivePartMapKey() { }
+    SolidPrimitivePartMapKey(ISolidPrimitiveR solidPrimitive, DRange3dCR range, TileDisplayParamsPtr& displayParams) : m_range(range), m_solidPrimitive(&solidPrimitive), m_displayParams(displayParams) { }
+
+    bool operator < (SolidPrimitivePartMapKey const& rhs) const { return compareDoubleArray (&m_range.low.x, &rhs.m_range.low.x, 6, s_compareTolerance) < 0; }
+    
+    bool IsEqual (SolidPrimitivePartMapKey const& other) const { return !(*m_displayParams < *other.m_displayParams) && !(*other.m_displayParams < *m_displayParams) && m_solidPrimitive->IsSameStructureAndGeometry(*other.m_solidPrimitive, s_compareTolerance); }
+
+};
+
+
+
+//=======================================================================================
+// @bsistruct                                                   Ray.Bentley     12/2016
+//=======================================================================================
+struct  SolidPrimitivePartMap : bmultimap<SolidPrimitivePartMapKey,  TileGeomPartPtr>
+{
+    TileGeomPartPtr Find (SolidPrimitivePartMapKey const& key)
+        {
+        auto const&   range = equal_range (key);
+
+        for (iterator curr = range.first; curr != range.second; ++curr)
+            {
+            if (curr->first.IsEqual(key))
+                return curr->second;
+            }
+
+        return TileGeomPartPtr();
+        }
+};
+
+/*---------------------------------------------------------------------------------**//**
+* @bsimethod                                                    Ray.Bentley     11/2016
++---------------+---------------+---------------+---------------+---------------+------*/
+TileGeometryPtr TileGeometry::Create(TextStringR textString, TransformCR transform, DRange3dCR range, DgnElementId entityId, TileDisplayParamsPtr& params, DgnDbR db)
+    {
+    return TextStringTileGeometry::Create(textString, transform, range, entityId, params, db);
+    }
+
+/*---------------------------------------------------------------------------------**//**
+* @bsimethod                                                    Paul.Connelly   07/16
++---------------+---------------+---------------+---------------+---------------+------*/
+TileGeometryPtr TileGeometry::Create(IGeometryR geometry, TransformCR tf, DRange3dCR range, DgnElementId entityId, TileDisplayParamsPtr& params, bool isCurved, DgnDbR db)
+    {
+    return PrimitiveTileGeometry::Create(geometry, tf, range, entityId, params, isCurved, db);
+    }
+
+/*---------------------------------------------------------------------------------**//**
+* @bsimethod                                                    Paul.Connelly   07/16
++---------------+---------------+---------------+---------------+---------------+------*/
+TileGeometryPtr TileGeometry::Create(IBRepEntityR solid, TransformCR tf, DRange3dCR range, DgnElementId entityId, TileDisplayParamsPtr& params, DgnDbR db)
+    {
+    return SolidKernelTileGeometry::Create(solid, tf, range, entityId, params, db);
+    }
+
+
+/*---------------------------------------------------------------------------------**//**
+* @bsimethod                                                    Ray.Bentley     11/2016
++---------------+---------------+---------------+---------------+---------------+------*/
+TileGeometryPtr TileGeometry::Create(TileGeomPartR part, TransformCR transform, DRange3dCR range, DgnElementId entityId, TileDisplayParamsPtr& params, DgnDbR db)
+    {
+    return GeomPartInstanceTileGeometry::Create(part, transform, range, entityId, params, db);
+    }
+
+/*---------------------------------------------------------------------------------**//**
+* @bsimethod                                                    Paul.Connelly   08/16
++---------------+---------------+---------------+---------------+---------------+------*/
+TileGeometry::T_TilePolyfaces PrimitiveTileGeometry::_GetPolyfaces(IFacetOptionsR facetOptions)
+    {
+    PolyfaceHeaderPtr polyface = m_geometry->GetAsPolyfaceHeader();
+    
+
+    if (polyface.IsValid())
+        {
+        if (!HasTexture())
+            polyface->ClearParameters(false);
+
+        BeAssertOnce(GetTransform().IsIdentity()); // Polyfaces are transformed during collection.
+        return TileGeometry::T_TilePolyfaces (1, TileGeometry::TilePolyface (*GetDisplayParams(), *polyface));
+        }
+
+    CurveVectorPtr      curveVector = m_geometry->GetAsCurveVector();
+
+    if (curveVector.IsValid() && !curveVector->IsAnyRegionType())       // Non region curveVectors....
+        return T_TilePolyfaces();
+
+    IPolyfaceConstructionPtr polyfaceBuilder = IPolyfaceConstruction::Create(facetOptions);
+
+    ISolidPrimitivePtr  solidPrimitive = curveVector.IsNull() ? m_geometry->GetAsISolidPrimitive() : nullptr;
+    MSBsplineSurfacePtr bsplineSurface = solidPrimitive.IsNull() && curveVector.IsNull() ? m_geometry->GetAsMSBsplineSurface() : nullptr;
+
+    if (curveVector.IsValid())
+        polyfaceBuilder->AddRegion(*curveVector);
+    else if (solidPrimitive.IsValid())
+        polyfaceBuilder->AddSolidPrimitive(*solidPrimitive);
+    else if (bsplineSurface.IsValid())
+        polyfaceBuilder->Add(*bsplineSurface);
+
+    T_TilePolyfaces     polyfaces;
+
+    polyface = polyfaceBuilder->GetClientMeshPtr();
+    if (polyface.IsValid())
+        {
+        polyface->Transform(GetTransform());
+        polyfaces.push_back (TileGeometry::TilePolyface (*GetDisplayParams(), *polyface));
+        }
+    return polyfaces;
+    }
+
+/*---------------------------------------------------------------------------------**//**
+* @bsimethod                                                    Ray.Bentley     08/2016
++---------------+---------------+---------------+---------------+---------------+------*/
+TileGeometry::T_TileStrokes PrimitiveTileGeometry::_GetStrokes (IFacetOptionsR facetOptions)
+    {
+    CurveVectorPtr      curveVector = m_geometry->GetAsCurveVector();
+    T_TileStrokes       tileStrokes;
+
+    if (curveVector.IsValid() && ! curveVector->IsAnyRegionType())
+        {
+        bvector<bvector<DPoint3d>>  strokePoints;
+
+        collectCurveStrokes(strokePoints, *curveVector, facetOptions, GetTransform());
+
+        if (!strokePoints.empty())
+            tileStrokes.push_back (TileGeometry::TileStrokes (*GetDisplayParams(), std::move(strokePoints)));
+        }
+
+    return tileStrokes;
+    }
+
+/*---------------------------------------------------------------------------------**//**
+* @bsimethod                                                    Paul.Connelly   08/16
++---------------+---------------+---------------+---------------+---------------+------*/
+TileGeometry::T_TilePolyfaces SolidKernelTileGeometry::_GetPolyfaces(IFacetOptionsR facetOptions)
+    {
+#if defined (BENTLEYCONFIG_PARASOLID)    
+    // Cannot process the same solid entity simultaneously from multiple threads...
+    BeMutexHolder lock(m_mutex);
+
+    DRange3d entityRange = m_entity->GetEntityRange();
+    if (entityRange.IsNull())
+        return TileGeometry::T_TilePolyfaces();;
+
+    double              rangeDiagonal = entityRange.DiagonalDistance();
+    static double       s_minRangeRelTol = 1.0e-4;
+    double              minChordTolerance = rangeDiagonal * s_minRangeRelTol;
+    IFacetOptionsPtr    pFacetOptions = facetOptions.Clone();
+    
+    if (facetOptions.GetChordTolerance() < minChordTolerance)
+        pFacetOptions->SetChordTolerance (minChordTolerance);
+
+    pFacetOptions->SetParamsRequired (true); // Can't rely on HasTexture due to face attached material that may have texture.
+
+    TileGeometry::T_TilePolyfaces   tilePolyfaces;
+
+    if (nullptr != m_entity->GetFaceMaterialAttachments())
+        {
+        bvector<PolyfaceHeaderPtr>  polyfaces;
+        bvector<FaceAttachment>     params;
+
+        if (!BRepUtil::FacetEntity(*m_entity, polyfaces, params, *pFacetOptions))
+            return TileGeometry::T_TilePolyfaces();;
+
+        GeometryParams baseParams;
+
+        // Require valid category/subcategory for sub-category appearance color/material...
+        baseParams.SetCategoryId(GetDisplayParams()->GetCategoryId());
+        baseParams.SetSubCategoryId(GetDisplayParams()->GetSubCategoryId());
+
+        for (size_t i=0; i<polyfaces.size(); i++)
+            {
+            auto&   polyface = polyfaces[i];
+
+            if (polyface->HasFacets())
+                {
+                GeometryParams faceParams;
+
+                params[i].ToGeometryParams(faceParams, baseParams);
+
+                TileDisplayParamsPtr displayParams = TileDisplayParams::Create (GetDisplayParams()->GetFillColor(), faceParams);
+
+                tilePolyfaces.push_back (TileGeometry::TilePolyface (*displayParams, *polyface));
+                }
+            }
+        }
+    else
+        {
+        auto polyface = BRepUtil::FacetEntity(*m_entity, *pFacetOptions);
+    
+        if (polyface.IsValid() && polyface->HasFacets())
+            tilePolyfaces.push_back (TileGeometry::TilePolyface (*GetDisplayParams(), *polyface));
+
+        }
+
+    if (!GetTransform().IsIdentity())
+        for (auto& tilePolyface : tilePolyfaces)
+            tilePolyface.m_polyface->Transform (GetTransform());
+
+    return tilePolyfaces;
+
+#else
+    return TileGeometry::T_TilePolyfaces();
+#endif
+    }
+
+/*---------------------------------------------------------------------------------**//**
+* @bsimethod                                                    Paul.Connelly   07/16
++---------------+---------------+---------------+---------------+---------------+------*/
+TileGeometry::T_TilePolyfaces TileGeometry::GetPolyfaces(double chordTolerance, NormalMode normalMode)
+    {
+    return _GetPolyfaces (*CreateFacetOptions(chordTolerance, normalMode));
+    }
+
+/*---------------------------------------------------------------------------------**//**
+* @bsimethod                                                    Paul.Connelly   08/16
++---------------+---------------+---------------+---------------+---------------+------*/
+IFacetOptionsPtr TileGeometry::CreateFacetOptions(double chordTolerance, NormalMode normalMode) const
+    {
+    auto facetOptions = createTileFacetOptions(chordTolerance / m_transform.ColumnXMagnitude());
+    bool normalsRequired = false;
+
+    switch (normalMode)
+        {
+        case NormalMode::Always:    
+            normalsRequired = true; 
+            break;
+        case NormalMode::CurvedSurfacesOnly:    
+            normalsRequired = m_isCurved; 
+            break;
+        }
+
+    facetOptions->SetNormalsRequired(normalsRequired);
+    facetOptions->SetParamsRequired(HasTexture());
+
+    return facetOptions;
+    }
+
+/*---------------------------------------------------------------------------------**//**
+* @bsimethod                                                    Paul.Connelly   07/16
++---------------+---------------+---------------+---------------+---------------+------*/
+TileGenerator::TileGenerator(TransformCR transformFromDgn, DgnDbR dgndb, ITileGenerationFilterP filter, ITileGenerationProgressMonitorP progress)
+    : m_progressMeter(nullptr != progress ? *progress : s_defaultProgressMeter), m_transformFromDgn(transformFromDgn), m_dgndb(dgndb), 
+      m_totalTiles(0), m_totalModels(0), m_completedModels(0)
+    {
+    }
+
+/*---------------------------------------------------------------------------------**//**
+* @bsimethod                                                    Ray.Bentley     10/2016
++---------------+---------------+---------------+---------------+---------------+------*/
+TileGeneratorStatus TileGenerator::GenerateTiles(ITileCollector& collector, DgnModelIdSet const& modelIds, double leafTolerance, bool surfacesOnly, size_t maxPointsPerTile)
+    {
+    auto nModels = static_cast<uint32_t>(modelIds.size());
+    if (0 == nModels)
+        return TileGeneratorStatus::NoGeometry;
+
+    // unused - auto nCompletedModels = 0;
+
+    T_HOST.GetFontAdmin().EnsureInitialized();
+    GetDgnDb().Fonts().Update();
+
+#if defined (BENTLEYCONFIG_PARASOLID) 
+    ThreadedLocalParasolidHandlerStorageMark  parasolidParasolidHandlerStorageMark;
+    PSolidKernelManager::StartSession();
+#endif
+
+    StopWatch timer(true);
+
+    m_totalModels = nModels;
+    m_progressMeter._IndicateProgress(0, nModels);
+
+    auto future = GenerateTilesFromModels(collector, modelIds, leafTolerance, surfacesOnly, maxPointsPerTile);
+    /* unused - auto status = */ future.get();
+
+    m_completedModels.store(0);
+    m_totalModels = 0;
+
+    m_statistics.m_tileGenerationTime = timer.GetCurrentSeconds();
+    m_statistics.m_tileCount = m_totalTiles;
+    m_totalTiles.store(0);
+
+    m_progressMeter._IndicateProgress(nModels, nModels);
+
+    return TileGeneratorStatus::Success;
+    }
+
+/*---------------------------------------------------------------------------------**//**
+* @bsimethod                                                    Paul.Connelly   11/16
++---------------+---------------+---------------+---------------+---------------+------*/
+TileGenerator::FutureStatus TileGenerator::GenerateTilesFromModels(ITileCollector& collector, DgnModelIdSet const& modelIds, double leafTolerance, bool surfacesOnly, size_t maxPointsPerTile)
+    {
+    std::vector<FutureStatus> modelFutures;
+    for (auto const& modelId : modelIds)
+        {
+        auto model = GetDgnDb().Models().GetModel(modelId);
+        if (model.IsValid())
+            modelFutures.push_back(GenerateTiles(collector, leafTolerance, surfacesOnly, maxPointsPerTile, *model));
+        }
+
+    return folly::unorderedReduce(modelFutures, TileGeneratorStatus::Success, [=](TileGeneratorStatus reduced, TileGeneratorStatus next)
+        {
+        return TileGeneratorStatus::Aborted == reduced || TileGeneratorStatus::Aborted == next ? TileGeneratorStatus::Aborted : TileGeneratorStatus::Success;
+        });
+    }
+
+/*---------------------------------------------------------------------------------**//**
+* @bsimethod                                                    Paul.Connelly   11/16
++---------------+---------------+---------------+---------------+---------------+------*/
+TileGenerator::FutureStatus TileGenerator::GenerateTiles(ITileCollector& collector, double leafTolerance, bool surfacesOnly, size_t maxPointsPerTile, DgnModelR model)
+    {
+    DgnModelPtr     modelPtr(&model);
+    auto            pCollector = &collector;
+    auto            generateMeshTiles = dynamic_cast<IGenerateMeshTiles*>(&model);
+
+    if (nullptr != generateMeshTiles)
+        {
+        return folly::via(&BeFolly::ThreadPool::GetIoPool(), [=]()
+            {
+            auto status = pCollector->_BeginProcessModel(*modelPtr);
+            TileNodePtr root;
+            if (TileGeneratorStatus::Success == status)
+                {
+                if (root.IsValid())
+                    m_totalTiles += root->GetNodeCount();
+
+                status = generateMeshTiles->_GenerateMeshTiles(root, m_transformFromDgn, *pCollector, GetProgressMeter());
+                }
+
+            m_progressMeter._IndicateProgress(++m_completedModels, m_totalModels);
+            return pCollector->_EndProcessModel(*modelPtr, root.get(), status);
+            });
+        }
+    else
+        {
+        BeFileName          dataDirectory;
+        TileModelDeltaPtr   modelDelta;
+
+        if (pCollector->_DoIncrementalModelPublish (dataDirectory, *modelPtr))
+            modelDelta = TileModelDelta::Create (model, dataDirectory);
+
+        return folly::via(&BeFolly::ThreadPool::GetIoPool(), [=]()
+            {
+            return pCollector->_BeginProcessModel(*modelPtr);
+            })
+        .then([=](TileGeneratorStatus status)
+            {
+            if (TileGeneratorStatus::Success == status)
+                return GenerateElementTiles(*pCollector, leafTolerance, surfacesOnly, maxPointsPerTile, *modelPtr, modelDelta.get());
+
+            return folly::makeFuture(ElementTileResult(status, nullptr));
+            })
+        .then([=](ElementTileResult result)
+            {
+            if (result.m_tile.IsValid())
+                m_totalTiles += result.m_tile->GetNodeCount();
+
+            m_progressMeter._IndicateProgress(++m_completedModels, m_totalModels);
+            return pCollector->_EndProcessModel(*modelPtr, result.m_tile.get(), result.m_status);
+            })
+        .then([=](TileGeneratorStatus status)
+            {
+            if (modelDelta.IsValid())
+                modelDelta->Save ();
+
+            return status;
+            });
+        }
+    }
+
+/*---------------------------------------------------------------------------------**//**
+* @bsimethod                                                    Paul.Connelly   11/16
++---------------+---------------+---------------+---------------+---------------+------*/
+TileGenerator::FutureElementTileResult TileGenerator::GenerateElementTiles(ITileCollector& collector, double leafTolerance, bool surfacesOnly, size_t maxPointsPerTile, DgnModelR model, TileModelDeltaP modelDelta)
+    {
+    auto                cache = TileGenerationCache::Create(TileGenerationCache::Options::CacheGeometrySources);
+    ElementTileContext  context(*cache, model, modelDelta, collector, leafTolerance, surfacesOnly, maxPointsPerTile);
+
+    return PopulateCache(context).then([=](TileGeneratorStatus status)
+        {
+        return GenerateTileset(status, context);
+        });
+    }
+
+/*---------------------------------------------------------------------------------**//**
+* @bsimethod                                                    Paul.Connelly   11/16
++---------------+---------------+---------------+---------------+---------------+------*/
+TileGenerator::FutureStatus TileGenerator::PopulateCache(ElementTileContext context)
+    {
+    return folly::via(&BeFolly::ThreadPool::GetIoPool(), [=]                                                         
+        {
+        return context.m_cache->Populate(GetDgnDb(), *context.m_model);
+        });
+    }
+
+/*---------------------------------------------------------------------------------**//**
+* @bsimethod                                                    Paul.Connelly   11/16
++---------------+---------------+---------------+---------------+---------------+------*/
+TileGenerator::FutureElementTileResult TileGenerator::GenerateTileset(TileGeneratorStatus status, ElementTileContext context)
+    {
+    auto& cache = *context.m_cache;
+    if (TileGeneratorStatus::Success != status)
+        {
+        ElementTileResult result(status, ElementTileNode::Create(*context.m_model, context.m_modelDelta, cache.GetRange(), GetTransformFromDgn(), 0, 0, nullptr).get());
+        return folly::makeFuture(result);
+        }
+
+    ElementTileNodePtr parent = ElementTileNode::Create(*context.m_model, context.m_modelDelta, cache.GetRange(), GetTransformFromDgn(), 0, 0, nullptr);
+    return ProcessParentTile(parent, context).then([=](ElementTileResult result) { return ProcessChildTiles(result.m_status, parent, context); });
+    }
+
+/*---------------------------------------------------------------------------------**//**
+* @bsimethod                                                    Paul.Connelly   11/16
++---------------+---------------+---------------+---------------+---------------+------*/
+TileGenerator::FutureElementTileResult TileGenerator::ProcessParentTile(ElementTileNodePtr parent, ElementTileContext context)
+    {
+    return folly::via(&BeFolly::ThreadPool::GetIoPool(), [=]()
+        {
+    #if defined (BENTLEYCONFIG_PARASOLID) 
+        ThreadedParasolidErrorHandlerOuterMarkPtr  outerMark = ThreadedParasolidErrorHandlerOuterMark::Create();
+        ThreadedParasolidErrorHandlerInnerMarkPtr  innerMark = ThreadedParasolidErrorHandlerInnerMark::Create(); 
+    #endif
+
+        auto& tile = *parent;
+        auto& collector = *context.m_collector;
+        auto leafTolerance = context.m_leafTolerance;
+        auto maxPointsPerTile = context.m_maxPointsPerTile;
+        auto const& generationCache = *context.m_cache;
+
+        double          tileTolerance = tile.GetDgnRange().DiagonalDistance() / s_minToleranceRatio;
+        bool            isLeaf = tileTolerance < leafTolerance;
+        bool            leafThresholdExceeded = false;
+
+        // Always collect geometry at the target leaf tolerance.
+        // If maxPointsPerTile is exceeded, we will keep that geometry, but adjust this tile's target tolerance
+        // Later that tolerance will be used in _GenerateMeshes() to facet appropriately (and to filter out 
+        // elements too small to be included in this tile)
+        tile.CollectGeometry(generationCache, m_dgndb, context.m_modelDelta, &leafThresholdExceeded, leafTolerance, context.m_surfacesOnly, isLeaf ? 0 : maxPointsPerTile); // ###TODO: Check return status
+
+        if (!isLeaf && !leafThresholdExceeded)
+            isLeaf = true;
+
+        ElementTileResult result(m_progressMeter._WasAborted() ? TileGeneratorStatus::Aborted : TileGeneratorStatus::Success, static_cast<ElementTileNodeP>(tile.GetRoot()));
+        if (tile.GetGeometries().empty() && nullptr == tile.GetModelDelta())
+            return result;
+
+        tile.SetIsEmpty(false);
+        tile.SetIsLeaf(isLeaf);
+
+        if (isLeaf)
+            {
+            tile.SetTolerance(leafTolerance);
+            collector._AcceptTile(tile);
+            tile.ClearGeometry();
+
+            return result;
+            }
+
+        size_t              siblingIndex = 0;
+        bvector<DRange3d>   subRanges;
+
+        tile.ComputeChildTileRanges(subRanges, tile.GetDgnRange(), s_splitCount);
+        for (auto& subRange : subRanges)
+            {
+            ElementTileNodePtr child = ElementTileNode::Create(tile.GetModel(), tile.GetModelDelta(), subRange, m_transformFromDgn, tile.GetDepth()+1, siblingIndex++, &tile);
+
+            tile.GetChildren().push_back(child);
+            }
+
+        tile.AdjustTolerance(tileTolerance);
+
+        collector._AcceptTile(tile);
+        tile.ClearGeometry();
+
+        result.m_status = m_progressMeter._WasAborted() ? TileGeneratorStatus::Aborted : TileGeneratorStatus::Success;
+        return result;
+        });
+    }
+
+/*---------------------------------------------------------------------------------**//**
+* @bsimethod                                                    Paul.Connelly   11/16
++---------------+---------------+---------------+---------------+---------------+------*/
+void ElementTileNode::AdjustTolerance(double newTolerance)
+    {
+    if (newTolerance <= GetTolerance())
+        return;
+
+    // Change the tolerance at which _GetPolyface() will facet
+    SetTolerance(newTolerance);
+
+    // Remove any geometries too small for inclusion in this tile
+    double minRangeDiagonal = s_minRangeBoxSize * newTolerance;
+    auto eraseAt = std::remove_if(m_geometries.begin(), m_geometries.end(), [=](TileGeometryPtr const& geom) { return geom->GetTileRange().DiagonalDistance() < minRangeDiagonal; });
+    if (eraseAt != m_geometries.end())
+        m_geometries.erase(eraseAt, m_geometries.end());
+    }
+
+/*---------------------------------------------------------------------------------**//**
+* @bsimethod                                                    Paul.Connelly   11/16
++---------------+---------------+---------------+---------------+---------------+------*/
+TileGenerator::FutureElementTileResult TileGenerator::ProcessChildTiles(TileGeneratorStatus status, ElementTileNodePtr parent, ElementTileContext context)
+    {
+#if defined (BENTLEYCONFIG_PARASOLID) 
+    ThreadedParasolidErrorHandlerOuterMarkPtr  outerMark = ThreadedParasolidErrorHandlerOuterMark::Create();
+    ThreadedParasolidErrorHandlerInnerMarkPtr  innerMark = ThreadedParasolidErrorHandlerInnerMark::Create(); 
+#endif
+
+    auto root = static_cast<ElementTileNodeP>(parent->GetRoot());
+    if (parent->GetChildren().empty() || TileGeneratorStatus::Success != status)
+        return folly::makeFuture(ElementTileResult(status, root));
+
+    std::vector<FutureElementTileResult> childFutures;
+    for (auto& child : parent->GetChildren())
+        {
+        auto elemChild = static_cast<ElementTileNodeP>(child.get());
+        auto childFuture = ProcessParentTile(elemChild, context).then([=](ElementTileResult result) { return ProcessChildTiles(result.m_status, elemChild, context); });
+        childFutures.push_back(std::move(childFuture));
+        }
+
+    auto result = ElementTileResult(status, root);
+    return folly::unorderedReduce(childFutures, result, [=](ElementTileResult, ElementTileResult)
+        {
+        return ElementTileResult(m_progressMeter._WasAborted() ? TileGeneratorStatus::Aborted : TileGeneratorStatus::Success, root);
+        });
+    }
+
+/*---------------------------------------------------------------------------------**//**
+* @bsimethod                                                    Ray.Bentley     10/16
++---------------+---------------+---------------+---------------+---------------+------*/
+void ElementTileNode::ComputeChildTileRanges(bvector<DRange3d>& subRanges, DRange3dCR range, size_t splitCount)
+    {
+    bvector<DRange3d> bisectRanges;
+    DVec3d diagonal = range.DiagonalVector();
+
+    if (diagonal.x > diagonal.y && diagonal.x > diagonal.z)
+        {
+        double bisectValue = (range.low.x + range.high.x) / 2.0;
+
+        bisectRanges.push_back (DRange3d::From (range.low.x, range.low.y, range.low.z, bisectValue, range.high.y, range.high.z));
+        bisectRanges.push_back (DRange3d::From (bisectValue, range.low.y, range.low.z, range.high.x, range.high.y, range.high.z));
+        }
+    else if (diagonal.y > diagonal.z)
+        {
+        double bisectValue = (range.low.y + range.high.y) / 2.0;
+
+        bisectRanges.push_back (DRange3d::From (range.low.x, range.low.y, range.low.z, range.high.x, bisectValue, range.high.z));
+        bisectRanges.push_back (DRange3d::From (range.low.x, bisectValue, range.low.z, range.high.x, range.high.y, range.high.z));
+        }
+    else
+        {
+        double bisectValue = (range.low.z + range.high.z) / 2.0;
+
+        bisectRanges.push_back (DRange3d::From (range.low.x, range.low.y, range.low.z, range.high.x, range.high.y, bisectValue));
+        bisectRanges.push_back (DRange3d::From (range.low.x, range.low.y, bisectValue, range.high.x, range.high.y, range.high.z));
+        }
+
+    splitCount--;
+    for (auto& bisectRange : bisectRanges)
+        {
+        if (0 == splitCount)
+            subRanges.push_back (bisectRange);
+        else
+            ComputeChildTileRanges(subRanges, bisectRange, splitCount);
+        }
+    }
+
+//=======================================================================================
+// @bsistruct                                                   Paul.Connelly   09/16
+//=======================================================================================
+struct TileGeometrySource
+{
+    struct GeomBlob
+    {
+        void const* m_blob;
+        int         m_size;
+
+        GeomBlob(void const* blob, int size) : m_blob(blob), m_size(size) { }
+        template<typename T> GeomBlob(T& stmt, int columnIndex)
+            {
+            m_blob = stmt.GetValueBlob(columnIndex);
+            m_size = stmt.GetColumnBytes(columnIndex);
+            }
+    };
+protected:
+    DgnCategoryId           m_categoryId;
+    GeometryStream          m_geom;
+    DgnDbR                  m_db;
+    bool                    m_isGeometryValid;
+
+    TileGeometrySource(DgnCategoryId categoryId, DgnDbR db, GeomBlob const& geomBlob) : m_categoryId(categoryId), m_db(db)
+        {
+        m_isGeometryValid = DgnDbStatus::Success == db.Elements().LoadGeometryStream(m_geom, geomBlob.m_blob, geomBlob.m_size);
+        }
+public:
+    bool IsGeometryValid() const { return m_isGeometryValid; }
+};
+
+//=======================================================================================
+// @bsistruct                                                   Paul.Connelly   09/16
+//=======================================================================================
+struct TileGeometrySource3d : TileGeometrySource, GeometrySource3d
+{
+private:
+    Placement3d     m_placement;
+
+    TileGeometrySource3d(DgnCategoryId categoryId, DgnDbR db, GeomBlob const& geomBlob, Placement3dCR placement)
+        : TileGeometrySource(categoryId, db, geomBlob), m_placement(placement) { }
+
+    virtual DgnDbR _GetSourceDgnDb() const override { return m_db; }
+    virtual DgnElementCP _ToElement() const override { return nullptr; }
+    virtual GeometrySource3dCP _GetAsGeometrySource3d() const override { return this; }
+    virtual DgnCategoryId _GetCategoryId() const override { return m_categoryId; }
+    virtual GeometryStreamCR _GetGeometryStream() const override { return m_geom; }
+    virtual Placement3dCR _GetPlacement() const override { return m_placement; }
+
+    virtual Render::GraphicSet& _Graphics() const override { BeAssert(false && "No reason to access this"); return s_unusedDummyGraphicSet; }
+    virtual DgnDbStatus _SetCategoryId(DgnCategoryId categoryId) override { BeAssert(false && "No reason to access this"); return DgnDbStatus::BadRequest; }
+    virtual DgnDbStatus _SetPlacement(Placement3dCR) override { BeAssert(false && "No reason to access this"); return DgnDbStatus::BadRequest; }
+public:
+    static std::unique_ptr<GeometrySource> Create(DgnCategoryId categoryId, DgnDbR db, GeomBlob const& geomBlob, Placement3dCR placement)
+        {
+        std::unique_ptr<GeometrySource> pSrc(new TileGeometrySource3d(categoryId, db, geomBlob, placement));
+        if (!static_cast<TileGeometrySource3d const&>(*pSrc).IsGeometryValid())
+            return nullptr;
+
+        return pSrc;
+        }
+};
+
+//=======================================================================================
+// @bsistruct                                                   Paul.Connelly   11/16
+//=======================================================================================
+struct TileGeometrySource2d : TileGeometrySource, GeometrySource2d
+{
+private:
+    Placement2d     m_placement;
+
+    TileGeometrySource2d(DgnCategoryId categoryId, DgnDbR db, GeomBlob const& geomBlob, Placement2dCR placement)
+        : TileGeometrySource(categoryId, db, geomBlob), m_placement(placement) { }
+
+    virtual DgnDbR _GetSourceDgnDb() const override { return m_db; }
+    virtual DgnElementCP _ToElement() const override { return nullptr; }
+    virtual GeometrySource2dCP _GetAsGeometrySource2d() const override { return this; }
+    virtual DgnCategoryId _GetCategoryId() const override { return m_categoryId; }
+    virtual GeometryStreamCR _GetGeometryStream() const override { return m_geom; }
+    virtual Placement2dCR _GetPlacement() const override { return m_placement; }
+
+    virtual Render::GraphicSet& _Graphics() const override { BeAssert(false && "No reason to access this"); return s_unusedDummyGraphicSet; }
+    virtual DgnDbStatus _SetCategoryId(DgnCategoryId categoryId) override { BeAssert(false && "No reason to access this"); return DgnDbStatus::BadRequest; }
+    virtual DgnDbStatus _SetPlacement(Placement2dCR) override { BeAssert(false && "No reason to access this"); return DgnDbStatus::BadRequest; }
+public:
+    static std::unique_ptr<GeometrySource> Create(DgnCategoryId categoryId, DgnDbR db, GeomBlob const& geomBlob, Placement2dCR placement)
+        {
+        std::unique_ptr<GeometrySource> pSrc(new TileGeometrySource2d(categoryId, db, geomBlob, placement));
+        if (!static_cast<TileGeometrySource2d const&>(*pSrc).IsGeometryValid())
+            return nullptr;
+
+        return pSrc;
+        }
+};
+
+//=======================================================================================
+// @bsistruct                                                   Paul.Connelly   11/16
+//=======================================================================================
+struct GeometrySelector3d
+{
+    static bool Is3d() { return true; }
+
+    static Utf8CP GetSql()
+        {
+        return "SELECT CategoryId,GeometryStream,Yaw,Pitch,Roll,Origin_X,Origin_Y,Origin_Z,BBoxLow_X,BBoxLow_Y,BBoxLow_Z,BBoxHigh_X,BBoxHigh_Y,BBoxHigh_Z FROM "
+                BIS_TABLE(BIS_CLASS_GeometricElement3d) " WHERE ElementId=?";
+        }
+
+    static std::unique_ptr<GeometrySource> ExtractGeometrySource(BeSQLite::CachedStatement& stmt, DgnDbR db)
+        {
+        auto categoryId = stmt.GetValueId<DgnCategoryId>(0);
+        TileGeometrySource::GeomBlob geomBlob(stmt, 1);
+
+        DPoint3d origin = DPoint3d::From(stmt.GetValueDouble(5), stmt.GetValueDouble(6), stmt.GetValueDouble(7)),
+                 boxLo  = DPoint3d::From(stmt.GetValueDouble(8), stmt.GetValueDouble(9), stmt.GetValueDouble(10)),
+                 boxHi  = DPoint3d::From(stmt.GetValueDouble(11), stmt.GetValueDouble(12), stmt.GetValueDouble(13));
+
+        Placement3d placement(origin,
+                YawPitchRollAngles(Angle::FromDegrees(stmt.GetValueDouble(2)), Angle::FromDegrees(stmt.GetValueDouble(3)), Angle::FromDegrees(stmt.GetValueDouble(4))),
+                ElementAlignedBox3d(boxLo.x, boxLo.y, boxLo.z, boxHi.x, boxHi.y, boxHi.z));
+
+        return TileGeometrySource3d::Create(categoryId, db, geomBlob, placement);
+        }
+};
+
+//=======================================================================================
+// @bsistruct                                                   Paul.Connelly   11/16
+//=======================================================================================
+struct GeometrySelector2d
+{
+    static bool Is3d() { return false; }
+
+    static Utf8CP GetSql()
+        {
+        return "SELECT CategoryId,GeometryStream,Rotation,Origin_X,Origin_Y,BBoxLow_X,BBoxLow_Y,BBoxHigh_X,BBoxHigh_Y FROM "
+                BIS_TABLE(BIS_CLASS_GeometricElement2d) " WHERE ElementId=?";
+        }
+
+    static std::unique_ptr<GeometrySource> ExtractGeometrySource(BeSQLite::CachedStatement& stmt, DgnDbR db)
+        {
+        auto categoryId = stmt.GetValueId<DgnCategoryId>(0);
+        TileGeometrySource::GeomBlob geomBlob(stmt, 1);
+
+        auto rotation = AngleInDegrees::FromDegrees(stmt.GetValueDouble(2));
+        DPoint2d origin = DPoint2d::From(stmt.GetValueDouble(3), stmt.GetValueDouble(4));
+        ElementAlignedBox2d bbox(stmt.GetValueDouble(5), stmt.GetValueDouble(6), stmt.GetValueDouble(7), stmt.GetValueDouble(8));
+
+        Placement2d placement(origin, rotation, bbox);
+        return TileGeometrySource2d::Create(categoryId, db, geomBlob, placement);
+        }
+};
+
+//=======================================================================================
+// @bsistruct                                                   Paul.Connelly   09/16
+//=======================================================================================
+struct TileGeometryProcessor : IGeometryProcessor
+{
+private:
+    typedef bmap<DgnGeometryPartId, TileGeomPartPtr>  GeomPartMap;
+
+    IFacetOptionsR              m_facetOptions;
+    IFacetOptionsPtr            m_targetFacetOptions;
+    DgnElementId                m_curElemId;
+    TileGenerationCacheCR       m_cache;
+    DgnDbR                      m_dgndb;
+    TileGeometryList&           m_geometries;
+    DRange3d                    m_range;
+    DRange3d                    m_tileRange;
+    Transform                   m_transformFromDgn;
+    TileGeometryList            m_curElemGeometries;
+    TileModelDeltaP             m_modelDelta;
+    double                      m_minRangeDiagonal;
+    double                      m_minTextBoxSize;
+    bool*                       m_leafThresholdExceeded;
+    size_t                      m_leafCountThreshold;
+    size_t                      m_leafCount;
+    bool                        m_is2d;
+    bool                        m_surfacesOnly;
+    GeomPartMap                 m_geomParts;
+    SolidPrimitivePartMap       m_solidPrimitiveParts;
+
+    void PushGeometry(TileGeometryR geom);
+    void AddElementGeometry(TileGeometryR geom);
+    bool ProcessGeometry(IGeometryR geometry, bool isCurved, SimplifyGraphic& gf);
+
+    virtual IFacetOptionsP _GetFacetOptionsP() override { return &m_facetOptions; }
+
+    virtual bool _ProcessCurveVector(CurveVectorCR curves, bool filled, SimplifyGraphic& gf) override;
+    virtual bool _ProcessSolidPrimitive(ISolidPrimitiveCR prim, SimplifyGraphic& gf) override;
+    virtual bool _ProcessSurface(MSBsplineSurfaceCR surface, SimplifyGraphic& gf) override;
+    virtual bool _ProcessPolyface(PolyfaceQueryCR polyface, bool filled, SimplifyGraphic& gf) override;
+    virtual bool _ProcessBody(IBRepEntityCR solid, SimplifyGraphic& gf) override;
+    virtual bool _ProcessTextString(TextStringCR, SimplifyGraphic&) override;
+
+    virtual double _AdjustZDepth(double zDepthIn) override
+        {
+        // zDepth is obtained from GeometryParams::GetNetDisplayPriority(), which returns an int32_t.
+        // Coming from mstn, priorities tend to be in [-500..500]
+        // Let's assume that mstn's range is the full range and clamp anything outside that.
+        // Map them to [-s_half2dDepthRange, s_half2dDepthRange]
+        constexpr double priorityRange = 500;
+        constexpr double ratio = s_half2dDepthRange / priorityRange;
+
+        auto zDepth = std::min(zDepthIn, priorityRange);
+        zDepth = std::max(zDepth, -priorityRange);
+
+        return zDepth * ratio;
+        }
+
+    virtual UnhandledPreference _GetUnhandledPreference(ISolidPrimitiveCR, SimplifyGraphic&) const override { return UnhandledPreference::Facet; }
+    virtual UnhandledPreference _GetUnhandledPreference(CurveVectorCR, SimplifyGraphic&)     const override { return UnhandledPreference::Facet; }
+    virtual UnhandledPreference _GetUnhandledPreference(IBRepEntityCR, SimplifyGraphic&)     const override { return UnhandledPreference::Facet; }
+
+public:
+    TileGeometryProcessor(TileGeometryList& geometries, TileGenerationCacheCR cache, DgnDbR db, DRange3dCR range, IFacetOptionsR facetOptions, TransformCR transformFromDgn, TileModelDeltaP modelDelta, bool* leafThresholdExceeded, double tolerance, bool surfacesOnly, size_t leafCountThreshold, bool is2d) 
+        : m_geometries (geometries), m_facetOptions(facetOptions), m_targetFacetOptions(facetOptions.Clone()), m_cache(cache), m_dgndb(db), m_range(range), m_transformFromDgn(transformFromDgn), m_modelDelta(modelDelta),
+          m_leafThresholdExceeded(leafThresholdExceeded), m_leafCountThreshold(leafCountThreshold), m_leafCount(0), m_is2d(is2d), m_surfacesOnly (surfacesOnly)
+        {
+        static const double s_minTextBoxSize = 1.0;     // Below this ratio to tolerance  text is rendered as box.
+
+        m_targetFacetOptions->SetChordTolerance(facetOptions.GetChordTolerance() * transformFromDgn.ColumnXMagnitude());
+        m_minRangeDiagonal = s_minRangeBoxSize * tolerance;
+        m_minTextBoxSize  = s_minTextBoxSize * tolerance;
+        m_transformFromDgn.Multiply (m_tileRange, m_range);
+        }
+
+    void ProcessElement(ViewContextR context, DgnElementId elementId, DRange3dCR range);
+    TileGeneratorStatus OutputGraphics(ViewContextR context);
+    void AddGeomPart (Render::GraphicBuilderR graphic, DgnGeometryPartId partId, TransformCR subToGraphic, GeometryParamsR geomParams, GraphicParamsR graphicParams, ViewContextR viewContext);
+
+
+    DgnDbR GetDgnDb() const { return m_dgndb; }
+    TileGenerationCacheCR GetCache() const { return m_cache; }
+
+    bool BelowMinRange(DRange3dCR range) const
+        {
+        // Avoid processing any elements with range smaller than roughly half a pixel...
+        return range.DiagonalDistance() < m_minRangeDiagonal;
+        }
+
+    /*---------------------------------------------------------------------------------**//**
+    * @bsimethod                                                    Ray.Bentley     11/2016
+    +---------------+---------------+---------------+---------------+---------------+------*/
+    virtual UnhandledPreference _GetUnhandledPreference(TextStringCR textString, SimplifyGraphic& simplifyGraphic) const override 
+        {
+        DRange2d        range = textString.GetRange();
+        Transform       transformToTile = Transform::FromProduct(m_transformFromDgn, simplifyGraphic.GetLocalToWorldTransform(), textString.ComputeTransform());
+        double          minTileDimension = transformToTile.ColumnXMagnitude() * std::min(range.XLength(), range.YLength());
+
+        return minTileDimension < m_minTextBoxSize ? UnhandledPreference::Box : UnhandledPreference::Curve;
+        }
+
+};
+
+/*---------------------------------------------------------------------------------**//**
+* @bsimethod                                                    Paul.Connelly   09/16
++---------------+---------------+---------------+---------------+---------------+------*/
+void TileGeometryProcessor::AddElementGeometry(TileGeometryR geom)
+    {
+    // ###TODO: Only if geometry caching enabled...
+    m_curElemGeometries.push_back(&geom);
+    }
+
+/*---------------------------------------------------------------------------------**//**
+* @bsimethod                                                    Paul.Connelly   09/16
++---------------+---------------+---------------+---------------+---------------+------*/
+void TileGeometryProcessor::PushGeometry(TileGeometryR geom)
+    {
+    if (BelowMinRange(geom.GetTileRange()))
+        return;
+
+    if (nullptr != m_leafThresholdExceeded && !(*m_leafThresholdExceeded))
+        {
+        DRange3d intersection = DRange3d::FromIntersection (geom.GetTileRange(), m_tileRange, true);
+
+        if (intersection.IsNull())
+            return;
+
+        m_leafCount += (size_t) ((double) geom.GetFacetCount(*m_targetFacetOptions) * intersection.DiagonalDistance() / geom.GetTileRange().DiagonalDistance());
+        *m_leafThresholdExceeded = (m_leafCount > m_leafCountThreshold);
+        }
+        
+    m_geometries.push_back(&geom);
+    }
+
+/*---------------------------------------------------------------------------------**//**
+* @bsimethod                                                    Ray.Bentley     12/2016
++---------------+---------------+---------------+---------------+---------------+------*/
+void TileGeometryProcessor::AddGeomPart (Render::GraphicBuilderR graphic, DgnGeometryPartId partId, TransformCR subToGraphic, GeometryParamsR geomParams, GraphicParamsR graphicParams, ViewContextR viewContext)
+    {
+    TileGeomPartPtr         tileGeomPart;
+    Transform               partToWorld = Transform::FromProduct(graphic.GetLocalToWorldTransform(), subToGraphic);
+    TileDisplayParamsPtr    displayParams = TileDisplayParams::Create(&graphicParams, &geomParams);
+    DRange3d                range;
+    auto const&             foundPart = m_geomParts.find (partId);
+
+    if (foundPart == m_geomParts.end())
+        {
+        DgnGeometryPartCPtr geomPart = m_dgndb.Elements().Get<DgnGeometryPart>(partId);
+
+        if (!geomPart.IsValid())
+            return;
+
+        Transform                       inverseLocalToWorld;
+        AutoRestore<Transform>          saveTransform (&m_transformFromDgn, Transform::FromIdentity());
+        GeometryStreamIO::Collection    collection(geomPart->GetGeometryStream().GetData(), geomPart->GetGeometryStream().GetSize());
+        
+        inverseLocalToWorld.InverseOf (graphic.GetLocalToWorldTransform());
+
+        auto                            partBuilder = graphic.CreateSubGraphic(inverseLocalToWorld);
+        TileGeometryList                saveCurrGeometries = m_curElemGeometries;;
+        
+        m_curElemGeometries.clear();
+        collection.Draw(*partBuilder, viewContext, geomParams, false, geomPart.get());
+
+        m_geomParts.Insert (partId, tileGeomPart = TileGeomPart::Create(geomPart->GetBoundingBox(), m_curElemGeometries));
+        m_curElemGeometries = saveCurrGeometries;
+        }
+    else
+        {
+        tileGeomPart = foundPart->second;
+        }
+
+    tileGeomPart->IncrementInstanceCount();
+
+    Transform   tf = Transform::FromProduct(m_transformFromDgn, partToWorld);
+    
+    tf.Multiply(range, tileGeomPart->GetRange());
+    AddElementGeometry(*TileGeometry::Create(*tileGeomPart, tf, range, m_curElemId, displayParams, m_dgndb));
+    }
+
+/*---------------------------------------------------------------------------------**//**
+* @bsimethod                                                    Ray.Bentley     12/2016
++---------------+---------------+---------------+---------------+---------------+------*/
+TileGeomPart::TileGeomPart(DRange3dCR range, TileGeometryList const& geometries) :  m_range (range), m_instanceCount(0), m_facetCount(0), m_geometries(geometries)
+    { 
+    }                
+
+/*---------------------------------------------------------------------------------**//**
+* @bsimethod                                                    Ray.Bentley     12/2016
++---------------+---------------+---------------+---------------+---------------+------*/
+bool TileGeomPart::IsWorthInstancing (double chordTolerance) const
+    {
+    static size_t               s_minInstanceCount = 2;
+    static size_t               s_minFacetCompression = 5000;
+
+    if (GetInstanceCount() < s_minInstanceCount)
+        return false;
+
+    auto            facetOptions = createTileFacetOptions(chordTolerance);
+    FacetCounter    counter(*facetOptions);
+    size_t          facetCount = GetFacetCount(counter);
+
+    return (m_instanceCount - 1) * facetCount > s_minFacetCompression;
+    }
+
+/*---------------------------------------------------------------------------------**//**
+* @bsimethod                                                    Ray.Bentley     12/2016
++---------------+---------------+---------------+---------------+---------------+------*/
+bool TileGeomPart::IsCurved() const
+    {
+    for (auto& geometry : m_geometries)
+        if (geometry->IsCurved())
+            return true;
+
+    return false;
+    }
+
+/*---------------------------------------------------------------------------------**//**
+* @bsimethod                                                    Ray.Bentley     12/2016
++---------------+---------------+---------------+---------------+---------------+------*/
+TileGeometry::T_TilePolyfaces TileGeomPart::GetPolyfaces(IFacetOptionsR facetOptions, TileGeometryCR instance)
+    {
+    TileGeometry::T_TilePolyfaces polyfaces;
+    
+    for (auto& geometry : m_geometries) 
+        {
+        TileGeometry::T_TilePolyfaces thisPolyfaces = geometry->GetPolyfaces (facetOptions);
+
+        for (auto& thisPolyface : thisPolyfaces)
+            {
+            auto    polyface = thisPolyface.Clone();
+
+            polyface.Transform(instance.GetTransform());
+            polyfaces.push_back (polyface);
+            }
+        }
+
+
+    return polyfaces;
+    }
+
+/*---------------------------------------------------------------------------------**//**
+* @bsimethod                                                    Ray.Bentley     12/2016
++---------------+---------------+---------------+---------------+---------------+------*/
+TileGeometry::T_TileStrokes TileGeomPart::GetStrokes (IFacetOptionsR facetOptions, TileGeometryCR instance)
+    {
+    TileGeometry::T_TileStrokes strokes;
+
+    for (auto& geometry : m_geometries) 
+        {
+        TileGeometry::T_TileStrokes   thisStrokes = geometry->GetStrokes(facetOptions);
+
+        if (!thisStrokes.empty())
+            strokes.insert (strokes.end(), thisStrokes.begin(), thisStrokes.end());
+        }
+
+    for (auto& stroke : strokes)
+        stroke.Transform(instance.GetTransform());
+
+    return strokes;
+    }
+
+/*---------------------------------------------------------------------------------**//**
+* @bsimethod                                                    Ray.Bentley     12/2016
++---------------+---------------+---------------+---------------+---------------+------*/
+size_t TileGeomPart::GetFacetCount(FacetCounter& counter) const
+    {
+    if (0 == m_facetCount)
+        for (auto& geometry : m_geometries) 
+            m_facetCount += geometry->GetFacetCount(counter);
+            
+    return m_facetCount;
+    }
+
+
+/*---------------------------------------------------------------------------------**//**
+* @bsimethod                                                    Paul.Connelly   09/16
++---------------+---------------+---------------+---------------+---------------+------*/
+void TileGeometryProcessor::ProcessElement(ViewContextR context, DgnElementId elemId, DRange3dCR dgnRange)
+    {
+    try
+        {
+        TileModelDelta::ElementState*    elementState = nullptr;
+        if (nullptr != m_modelDelta)
+            {
+            if (nullptr == (elementState = m_modelDelta->GetElementState(elemId)))
+                {
+                BeAssert (false && "Unexpected Element");
+                return;
+                }
+            if (!m_modelDelta->DoPublish(elemId))
+                {
+                DRange3d intersection = DRange3d::FromIntersection (dgnRange, m_range, true);
+
+                if (intersection.IsNull())
+                    return;
+
+                m_leafCount += (size_t) ((double) elementState->GetFacetCount() * intersection.DiagonalDistance() / dgnRange.DiagonalDistance());
+                *m_leafThresholdExceeded = (m_leafCount > m_leafCountThreshold);
+
+                return;
+                }
+            }
+        m_curElemGeometries.clear();
+        bool haveCached = m_cache.GetCachedGeometry(m_curElemGeometries, elemId);
+        if (!haveCached)
+            {
+            m_curElemId = elemId;
+            context.VisitElement(elemId, false);
+            }
+        for (auto& geom : m_curElemGeometries)
+            PushGeometry(*geom);
+
+        if (!haveCached)
+            {
+            if (nullptr != elementState && 0 == elementState->GetFacetCount())    
+                for (auto& geom : m_curElemGeometries)
+                    elementState->SetFacetCount(elementState->GetFacetCount() + geom->GetFacetCount(*m_targetFacetOptions));
+
+            m_cache.AddCachedGeometry(elemId, std::move(m_curElemGeometries));
+            }
+        }
+    catch (...)
+        {
+        // This shouldn't be necessary - but an uncaught interception will cause the processing to continue forever. (OpenCascade error in LargeHatchPlant.)
+        }
+    }
+
+/*---------------------------------------------------------------------------------**//**
+* @bsimethod                                                    Paul.Connelly   09/16
++---------------+---------------+---------------+---------------+---------------+------*/
+bool TileGeometryProcessor::ProcessGeometry(IGeometryR geom, bool isCurved, SimplifyGraphic& gf)
+    {
+    DRange3d range;
+    if (!geom.TryGetRange(range))
+        return false;   // ignore and continue
+
+    auto tf = Transform::FromProduct(m_transformFromDgn, gf.GetLocalToWorldTransform());
+    tf.Multiply(range, range);
+    
+    TileDisplayParamsPtr displayParams = TileDisplayParams::Create(gf.GetCurrentGraphicParams(), gf.GetCurrentGeometryParams(), m_is2d);
+
+    AddElementGeometry(*TileGeometry::Create(geom, tf, range, m_curElemId, displayParams, isCurved, m_dgndb));
+    return true;
+    }
+
+/*---------------------------------------------------------------------------------**//**
+* @bsimethod                                                    Paul.Connelly   09/16
++---------------+---------------+---------------+---------------+---------------+------*/
+bool TileGeometryProcessor::_ProcessCurveVector(CurveVectorCR curves, bool filled, SimplifyGraphic& gf)
+    {
+    if (m_surfacesOnly && !curves.IsAnyRegionType())
+        return true;
+
+    if (curves.IsAnyRegionType() && !curves.ContainsNonLinearPrimitive())
+        return false;   // process as facets.
+
+    CurveVectorPtr clone = curves.Clone();
+    IGeometryPtr geom = IGeometry::Create(clone);
+    return ProcessGeometry(*geom, false, gf);
+    }
+
+/*---------------------------------------------------------------------------------**//**
+* @bsimethod                                                    Ray.Bentley     06/2016
++---------------+---------------+---------------+---------------+---------------+------*/
+bool TileGeometryProcessor::_ProcessSolidPrimitive(ISolidPrimitiveCR prim, SimplifyGraphic& gf) 
+    {
+    bool hasCurvedFaceOrEdge = prim.HasCurvedFaceOrEdge();
+#ifdef NOTNOW
+    if (!hasCurvedFaceOrEdge)
+        return false;   // Process as facets.
+#endif
+
+
+    DRange3d                range, thisTileRange;
+    ISolidPrimitivePtr      clone = prim.Clone();
+    Transform               tf = Transform::FromProduct(m_transformFromDgn, gf.GetLocalToWorldTransform());
+    TileDisplayParamsPtr    displayParams = TileDisplayParams::Create(gf.GetCurrentGraphicParams(), gf.GetCurrentGeometryParams(), m_is2d);
+
+    clone->GetRange(range);
+    tf.Multiply(thisTileRange, range);
+
+    if (!s_doInstancing || !thisTileRange.IsContained(m_tileRange))
+        {
+        IGeometryPtr geom = IGeometry::Create(clone);
+        return ProcessGeometry(*geom, hasCurvedFaceOrEdge, gf);
+        }
+
+    
+    SolidPrimitivePartMapKey    key(*clone, range, displayParams);
+    TileGeomPartPtr             tileGeomPart = m_solidPrimitiveParts.Find(key);
+
+    if (!tileGeomPart.IsValid())
+        {
+        IGeometryPtr        geom = IGeometry::Create(clone);
+        TileGeometryList    geometryList;
+
+        geometryList.push_back(TileGeometry::Create(*geom, Transform::FromIdentity(), range, m_curElemId, displayParams, true, m_dgndb));
+        
+        m_solidPrimitiveParts.Insert(key, tileGeomPart = TileGeomPart::Create(range, geometryList));
+        }
+    
+    tileGeomPart->IncrementInstanceCount();
+    AddElementGeometry(*TileGeometry::Create(*tileGeomPart, tf, thisTileRange, m_curElemId, displayParams, m_dgndb));
+    return true;
+    }
+
+/*---------------------------------------------------------------------------------**//**
+* @bsimethod                                                    Ray.Bentley     06/2016
++---------------+---------------+---------------+---------------+---------------+------*/
+bool TileGeometryProcessor::_ProcessSurface(MSBsplineSurfaceCR surface, SimplifyGraphic& gf) 
+    {
+    MSBsplineSurfacePtr clone = MSBsplineSurface::CreatePtr();
+    clone->CopyFrom(surface);
+    IGeometryPtr geom = IGeometry::Create(clone);
+
+    bool isCurved = (clone->GetUOrder() > 2 || clone->GetVOrder() > 2);
+    return ProcessGeometry(*geom, isCurved, gf);
+    }
+
+/*---------------------------------------------------------------------------------**//**
+* @bsimethod                                                    Ray.Bentley     06/2016
++---------------+---------------+---------------+---------------+---------------+------*/
+bool TileGeometryProcessor::_ProcessPolyface(PolyfaceQueryCR polyface, bool filled, SimplifyGraphic& gf) 
+    {
+    PolyfaceHeaderPtr clone = polyface.Clone();
+    if (!clone->IsTriangulated())
+        clone->Triangulate();
+
+    clone->Transform(Transform::FromProduct(m_transformFromDgn, gf.GetLocalToWorldTransform()));
+
+    DRange3d range = clone->PointRange();
+
+    TileDisplayParamsPtr displayParams = TileDisplayParams::Create(gf.GetCurrentGraphicParams(), gf.GetCurrentGeometryParams(), m_is2d);
+
+    IGeometryPtr geom = IGeometry::Create(clone);
+    AddElementGeometry(*TileGeometry::Create(*geom, Transform::FromIdentity(), range, m_curElemId, displayParams, false, m_dgndb));
+
+    return true;
+    }
+
+/*---------------------------------------------------------------------------------**//**
+* @bsimethod                                                    Ray.Bentley     06/2016
++---------------+---------------+---------------+---------------+---------------+------*/
+bool TileGeometryProcessor::_ProcessBody(IBRepEntityCR solid, SimplifyGraphic& gf) 
+    {
+    IBRepEntityPtr  clone = const_cast<IBRepEntityP>(&solid);
+    DRange3d        range = clone->GetEntityRange();
+    Transform       localToTile = Transform::FromProduct(m_transformFromDgn, gf.GetLocalToWorldTransform());
+
+    localToTile.Multiply(range, range);
+
+    TileDisplayParamsPtr displayParams = TileDisplayParams::Create(gf.GetCurrentGraphicParams(), gf.GetCurrentGeometryParams(), m_is2d);
+
+    AddElementGeometry(*TileGeometry::Create(*clone, localToTile, range, m_curElemId, displayParams, m_dgndb));
+
+    return true;
+    }
+
+/*---------------------------------------------------------------------------------**//**
+* @bsimethod                                                    Ray.Bentley     06/2016
++---------------+---------------+---------------+---------------+---------------+------*/
+bool TileGeometryProcessor::_ProcessTextString(TextStringCR textString, SimplifyGraphic& gf) 
+    {
+    if (m_surfacesOnly)
+        return true;
+
+    static BeMutex s_tempFontMutex;
+    BeMutexHolder lock(s_tempFontMutex);        // Temporary - until we resolve the font threading issues.
+
+    TextStringPtr   clone = textString.Clone();
+    Transform       localToTile = Transform::FromProduct(m_transformFromDgn, gf.GetLocalToWorldTransform());
+    DRange2d        range2d   = clone->GetRange();
+    DRange3d        range     = DRange3d::From (range2d.low.x, range2d.low.y, 0.0, range2d.high.x, range2d.high.y, 0.0);
+
+    Transform::FromProduct (localToTile, clone->ComputeTransform()).Multiply (range, range);
+                               
+    TileDisplayParamsPtr displayParams = TileDisplayParams::Create(gf.GetCurrentGraphicParams(), gf.GetCurrentGeometryParams(), true /* Ignore lighting */);
+
+    AddElementGeometry(*TileGeometry::Create(*clone, localToTile, range, m_curElemId, displayParams, m_dgndb));
+
+    return true;
+
+    }
+
+//=======================================================================================
+// @bsistruct                                                   Paul.Connelly   11/16
+//=======================================================================================
+struct GeometryCollector : RangeIndex::Traverser
+{
+    TileGeometryProcessor&  m_processor;
+    ViewContextR            m_context;
+    RangeIndex::FBox        m_range;
+
+    GeometryCollector(DRange3dCR range, TileGeometryProcessor& proc, ViewContextR context)
+        : m_range(range), m_processor(proc), m_context(context) { }
+
+    RangeIndex::Traverser::Accept _CheckRangeTreeNode(RangeIndex::FBoxCR box, bool is3d) const override
+        {
+        return box.IntersectsWith(m_range) ? RangeIndex::Traverser::Accept::Yes : RangeIndex::Traverser::Accept::No;
+        }
+
+    Stop _VisitRangeTreeEntry(RangeIndex::EntryCR entry) override
+        {
+        if (entry.m_range.IntersectsWith(m_range))
+            {
+            auto entryRange = entry.m_range.ToRange3d();
+            if (!m_processor.BelowMinRange(entryRange))
+                m_processor.ProcessElement(m_context, entry.m_id, entryRange);
+            }
+
+        return Stop::No;
+        }
+
+    TileGeneratorStatus Collect()
+        {
+        auto model = m_processor.GetCache().GetModel().ToGeometricModelP();
+        if (nullptr == model || DgnDbStatus::Success != model->FillRangeIndex())
+            return TileGeneratorStatus::NoGeometry;
+
+        return Stop::Yes == model->GetRangeIndex()->Traverse(*this) ? TileGeneratorStatus::Aborted : TileGeneratorStatus::Success;
+        }
+};
+
+/*---------------------------------------------------------------------------------**//**
+* @bsimethod                                                    Paul.Connelly   09/16
++---------------+---------------+---------------+---------------+---------------+------*/
+TileGeneratorStatus TileGeometryProcessor::OutputGraphics(ViewContextR context)
+    {
+    GeometryCollector collector(m_range, *this, context);
+    auto status = collector.Collect();
+    if (TileGeneratorStatus::Aborted == status)
+        {
+        m_geometries.clear();
+        }
+    else if (TileGeneratorStatus::Success == status)
+        {
+        // We sort by size in order to ensure the largest geometries are assigned batch IDs
+        // If the number of geometries does not exceed the max number of batch IDs, they will all get batch IDs so sorting is unnecessary
+        if (m_geometries.size() > s_maxGeometryIdCount)
+            {
+            std::sort(m_geometries.begin(), m_geometries.end(), [&](TileGeometryPtr const& lhs, TileGeometryPtr const& rhs)
+                {
+                DRange3d lhsRange, rhsRange;
+                lhsRange.IntersectionOf(lhs->GetTileRange(), m_range);
+                rhsRange.IntersectionOf(rhs->GetTileRange(), m_range);
+                return lhsRange.DiagonalDistance() < rhsRange.DiagonalDistance();
+                });
+            }
+        }
+
+    return status;
+    }
+
+
+//=======================================================================================
+// @bsistruct                                                   Paul.Connelly   11/16
+//=======================================================================================
+template<typename T> struct TileGeometryProcessorContext : NullContext
+{
+DEFINE_T_SUPER(NullContext);
+
+private:
+    TileGeometryProcessor&          m_processor;
+    TileGenerationCacheCR           m_cache;
+    BeSQLite::CachedStatementPtr    m_statement;
+
+    bool IsValueNull(int index) { return m_statement->IsColumnNull(index); }
+
+    virtual Render::GraphicBuilderPtr _CreateGraphic(Render::Graphic::CreateParams const& params) override
+        {
+        return new SimplifyGraphic(params, m_processor, *this);
+        }
+
+    virtual StatusInt _VisitElement(DgnElementId elementId, bool allowLoad) override;
+    virtual Render::GraphicPtr _StrokeGeometry(GeometrySourceCR, double) override;
+public:
+    TileGeometryProcessorContext(TileGeometryProcessor& processor, DgnDbR db, TileGenerationCacheCR cache) : m_processor(processor), m_cache(cache),
+    m_statement(db.GetCachedStatement(T::GetSql()))
+        {
+        SetDgnDb(db);
+    m_is3dView = T::Is3d(); // force Brien to call _AddArc2d() if we're in a 2d model...
+        }
+
+/*---------------------------------------------------------------------------------**//**
+* @bsimethod                                                    Ray.Bentley     12/2016
++---------------+---------------+---------------+---------------+---------------+------*/
+virtual Render::GraphicPtr _AddSubGraphic(Render::GraphicBuilderR graphic, DgnGeometryPartId partId, TransformCR subToGraphic, GeometryParamsR geomParams) override
+    {
+    if (s_doInstancing)  // && graphic.GetLocalToWorldTransform().Determinant() > 0.0)  Mirroring???
+        {
+        GraphicParams graphicParams;
+        _CookGeometryParams(geomParams, graphicParams);
+
+        m_processor.AddGeomPart(graphic, partId, subToGraphic, geomParams, graphicParams, *this);
+        }
+    else
+        {
+        return T_Super::_AddSubGraphic(graphic, partId, subToGraphic, geomParams);
+        }
+    return nullptr;
+    }
+};
+
+/*---------------------------------------------------------------------------------**//**
+* @bsimethod                                                    Paul.Connelly   09/16
++---------------+---------------+---------------+---------------+---------------+------*/
+template<typename T> StatusInt TileGeometryProcessorContext<T>::_VisitElement(DgnElementId elementId, bool allowLoad)
+    {
+    GeometrySourceCP pSrc = m_cache.GetCachedGeometrySource(elementId);
+    if (nullptr != pSrc)
+        return VisitGeometry(*pSrc);
+
+    // Never load elements - but do use them if they're already loaded
+    DgnElementCPtr el = GetDgnDb().Elements().FindLoadedElement(elementId);
+    if (el.IsValid())
+        {
+        GeometrySourceCP geomElem = el->ToGeometrySource();
+        return (nullptr == geomElem) ? ERROR : VisitGeometry(*geomElem);
+        }
+
+    // Load only the data we actually need for processing geometry
+    // NB: The Step() below as well as each column access requires acquiring the sqlite mutex.
+    // Prevent micro-contention by locking the db here
+    // Note we do not use a mutex holder because we want to release the mutex before processing the geometry.
+    m_cache.GetDbMutex().Enter();
+    StatusInt status = ERROR;
+    auto& stmt = *m_statement;
+    stmt.BindInt64(1, static_cast<int64_t>(elementId.GetValueUnchecked()));
+
+    if (BeSQLite::BE_SQLITE_ROW == stmt.Step() && !IsValueNull(1))
+        {
+        auto geomSrcPtr = T::ExtractGeometrySource(stmt, GetDgnDb());
+
+        stmt.Reset();
+        m_cache.GetDbMutex().Leave();
+
+        pSrc = m_cache.AddCachedGeometrySource(geomSrcPtr, elementId);
+
+        if (nullptr != pSrc)
+            status = VisitGeometry(*pSrc);
+        }
+    else
+        {
+        stmt.Reset();
+        m_cache.GetDbMutex().Leave();
+        }
+
+    return status;
+    }
+
+/*---------------------------------------------------------------------------------**//**
+* @bsimethod                                                    Paul.Connelly   09/16
++---------------+---------------+---------------+---------------+---------------+------*/
+template<typename T> Render::GraphicPtr TileGeometryProcessorContext<T>::_StrokeGeometry(GeometrySourceCR source, double pixelSize)
+    {
+    Render::GraphicPtr graphic = source.Draw(*this, pixelSize);
+    return WasAborted() ? nullptr : graphic;
+    }
+
+/*---------------------------------------------------------------------------------**//**
+* @bsimethod                                                    Ray.Bentley     10/2016
++---------------+---------------+---------------+---------------+---------------+------*/
+TileGeneratorStatus ElementTileNode::_CollectGeometry(TileGenerationCacheCR cache, DgnDbR db, TileModelDeltaP modelDelta, bool* leafThresholdExceeded, double tolerance, bool surfacesOnly, size_t leafCountThreshold)
+    {
+    // Collect geometry from elements in this node, sorted by size
+    auto is2d = cache.GetModel().Is2dModel();
+    IFacetOptionsPtr                facetOptions = createTileFacetOptions(tolerance);
+    TileGeometryProcessor           processor(m_geometries, cache, db, GetDgnRange(), *facetOptions, m_transformFromDgn, modelDelta, leafThresholdExceeded, tolerance, surfacesOnly, leafCountThreshold, is2d);
+
+    if (is2d)
+        {
+        TileGeometryProcessorContext<GeometrySelector2d> context(processor, db, cache);
+        return processor.OutputGraphics(context);
+        }
+    else
+        {
+        TileGeometryProcessorContext<GeometrySelector3d> context(processor, db, cache);
+        return processor.OutputGraphics(context);
+        }
+    }
+
+/*---------------------------------------------------------------------------------**//**
+* @bsimethod                                                    Ray.Bentley     12/2015
++---------------+---------------+---------------+---------------+---------------+------*/
+PublishableTileGeometry ElementTileNode::_GeneratePublishableGeometry(DgnDbR db, TileGeometry::NormalMode normalMode, bool twoSidedTriangles, bool doSurfacesOnly, ITileGenerationFilterCP filter) const
+    {
+    bmap<TileGeomPartCP, TileMeshPartPtr>   partMap;
+    TileGeometryList            uninstancedGeometry;
+    PublishableTileGeometry     publishedTileGeometry;
+    TileMeshList&               meshes = publishedTileGeometry.Meshes();
+
+    // Extract instances first...
+    for (auto& geom : m_geometries)
+        {
+        auto const&   part = geom->GetPart();
+
+        if (part.IsValid() && part->IsWorthInstancing(GetTolerance()))
+            {
+            auto const&         found = partMap.find(part.get());
+            TileMeshPartPtr     meshPart;
+
+            if (found == partMap.end())
+                {           
+                TileMeshList    partMeshes = GenerateMeshes(db, normalMode, twoSidedTriangles, doSurfacesOnly, false, filter, part->GetGeometries());
+
+                if (partMeshes.empty())
+                    continue;
+                
+                for (auto& partMesh : partMeshes)
+                    partMesh->SetValidIdsPresent(false);    // Ids are included on the instances only.
+
+                publishedTileGeometry.Parts().push_back(meshPart = TileMeshPart::Create (std::move(partMeshes)));
+                partMap.Insert(part.get(), meshPart);
+                }
+            else
+                {
+                meshPart = found->second;
+                }
+
+            meshPart->AddInstance (TileMeshInstance(geom->GetEntityId(), geom->GetTransform()));
+            }
+        else
+            {
+            uninstancedGeometry.push_back(geom);
+            }
+        }
+    TileMeshList    uninstancedMeshes = GenerateMeshes (db, normalMode, twoSidedTriangles, doSurfacesOnly, true, filter, uninstancedGeometry);
+
+    meshes.insert (meshes.end(), uninstancedMeshes.begin(), uninstancedMeshes.end());
+
+    static bool                 s_omitInstances = false, s_omitUninstanced = false;
+
+    if (s_omitInstances)
+        publishedTileGeometry.Parts().clear();
+
+    if (s_omitUninstanced)
+        publishedTileGeometry.Meshes().clear();
+
+    return publishedTileGeometry;
+    }
+
+/*---------------------------------------------------------------------------------**//**
+* @bsimethod                                                    Paul.Connelly   09/16
++---------------+---------------+---------------+---------------+---------------+------*/
+TileMeshList ElementTileNode::GenerateMeshes(DgnDbR db, TileGeometry::NormalMode normalMode, bool twoSidedTriangles, bool doSurfacesOnly, bool doRangeTest, ITileGenerationFilterCP filter, TileGeometryList const& geometries) const
+    {
+    static const double         s_vertexToleranceRatio    = .1;
+    static const double         s_vertexClusterThresholdPixels = 5.0;
+    static const double         s_facetAreaToleranceRatio = .1;
+    static const size_t         s_decimatePolyfacePointCount = 100;
+
+    double                      tolerance = GetTolerance();
+    double                      vertexTolerance = tolerance * s_vertexToleranceRatio;
+    double                      facetAreaTolerance   = tolerance * tolerance * s_facetAreaToleranceRatio;
+
+    // Convert to meshes
+    MeshBuilderMap      builderMap;
+    size_t              geometryCount = 0;
+    DRange3d            myTileRange = GetTileRange();
+
+
+    for (auto& geom : geometries)
+        {
+        if (nullptr != filter && !filter->AcceptElement(DgnElementId(geom->GetEntityId().GetValue())))
+            continue;
+
+        DRange3dCR  geomRange = geom->GetTileRange();
+        double      rangePixels = geomRange.DiagonalDistance() / tolerance;
+
+        if (rangePixels < s_minRangeBoxSize)
+            continue;   // ###TODO: -- Produce an artifact from optimized bounding box to approximate from range.
+
+        auto        polyfaces = geom->GetPolyfaces(tolerance, normalMode);
+        bool        isContained = !doRangeTest || geomRange.IsContained(myTileRange);
+        bool        maxGeometryCountExceeded = (++geometryCount > s_maxGeometryIdCount);
+
+        for (auto& tilePolyface : polyfaces)
+            {
+            TileDisplayParamsPtr    displayParams = tilePolyface.m_displayParams;
+            PolyfaceHeaderPtr       polyface = tilePolyface.m_polyface;
+            bool                    hasTexture = displayParams.IsValid() && displayParams->QueryTexture(db).IsValid();  // Can't rely on geom.HasTexture - this may come from a face attachment to a B-Rep.
+
+            if (0 == polyface->GetPointCount())
+                continue;
+
+            TileMeshMergeKey key(*displayParams, polyface.IsValid() && nullptr != polyface->GetNormalIndexCP(), polyface.IsValid());
+
+            TileMeshBuilderPtr meshBuilder;
+            auto found = builderMap.find(key);
+            if (builderMap.end() != found)
+                meshBuilder = found->second;
+            else
+                builderMap[key] = meshBuilder = TileMeshBuilder::Create(displayParams, vertexTolerance, facetAreaTolerance);
+
+            if (polyface.IsValid())
+                {
+                // Decimate if the range of the geometry is small in the tile OR we are not in a leaf and we have geometry originating from polyface with many points (railings from Penn state building).
+                // A polyface with many points is likely a tesselation from an outside source.
+                bool        doDecimate          = !m_isLeaf && geom->DoDecimate() && polyface->GetPointCount() > s_decimatePolyfacePointCount;
+                bool        doVertexCluster     = !doDecimate && geom->DoVertexCluster() && rangePixels < s_vertexClusterThresholdPixels;
+
+                if (doDecimate)
+                    polyface->DecimateByEdgeCollapse (tolerance, 0.0);
+
+                for (PolyfaceVisitorPtr visitor = PolyfaceVisitor::Attach(*polyface); visitor->AdvanceToNextFace(); /**/)
+                    {
+                    if (isContained || myTileRange.IntersectsWith(DRange3d::From(visitor->GetPointCP(), static_cast<int32_t>(visitor->Point().size()))))
+                        {
+                        DgnElementId elemId;
+                        if (!maxGeometryCountExceeded)
+                            elemId = geom->GetEntityId();
+
+                        meshBuilder->AddTriangle (*visitor, displayParams->GetMaterialId(), db, elemId, doVertexCluster, twoSidedTriangles, hasTexture);
+                        }
+                    }
+                }
+            }
+        if (!doSurfacesOnly)
+            {
+            auto                tileStrokesArray = geom->GetStrokes(*geom->CreateFacetOptions (tolerance, TileGeometry::NormalMode::Never));
+        
+            for (auto& tileStrokes : tileStrokesArray)
+                {
+                TileDisplayParamsPtr    displayParams = tileStrokes.m_displayParams;
+                TileMeshMergeKey key(*displayParams, false, false);
+
+                TileMeshBuilderPtr meshBuilder;
+                auto found = builderMap.find(key);
+                if (builderMap.end() != found)
+                    meshBuilder = found->second;
+                else
+                    builderMap[key] = meshBuilder = TileMeshBuilder::Create(displayParams, vertexTolerance, facetAreaTolerance);
+
+                DgnElementId elemId;
+                if (geometryCount < s_maxGeometryIdCount)
+                    elemId = geom->GetEntityId();
+
+                for (auto& strokePoints : tileStrokes.m_strokes)
+                    meshBuilder->AddPolyline (strokePoints, elemId, rangePixels < s_vertexClusterThresholdPixels);
+                }
+            }
+        }
+
+    TileMeshList meshes;
+       
+    for (auto& builder : builderMap)
+        if (!builder.second->GetMesh()->IsEmpty())
+            meshes.push_back (builder.second->GetMesh());
+
+    return meshes;
+    }
+
+/*---------------------------------------------------------------------------------**//**
+* @bsimethod                                                    Ray.Bentley     11/2016
++---------------+---------------+---------------+---------------+---------------+------*/
+BentleyStatus TileUtil::WriteJsonToFile (WCharCP fileName, Json::Value const& value)
+    {
+    BeFile          outputFile;
+
+    if (BeFileStatus::Success != outputFile.Create (fileName))
+        return ERROR;
+   
+    Utf8String  string = Json::FastWriter().write(value);
+
+    return BeFileStatus::Success == outputFile.Write (nullptr, string.data(), string.size()) ? SUCCESS : ERROR;
+    }
+
+
+/*---------------------------------------------------------------------------------**//**
+* @bsimethod                                                    Ray.Bentley     11/2016
++---------------+---------------+---------------+---------------+---------------+------*/
+BentleyStatus TileUtil::ReadJsonFromFile (Json::Value& value, WCharCP fileName)
+    {
+    Json::Reader    reader;
+    ByteStream      inputData;
+    BeFile          inputFile;
+
+    return BeFileStatus::Success == inputFile.Open (fileName, BeFileAccess::Read) &&
+           BeFileStatus::Success == inputFile.ReadEntireFile (inputData) &&
+           reader.parse ((char*) inputData.GetData(), (char*) (inputData.GetData() + inputData.GetSize()), value) ? SUCCESS : ERROR;
+    }
+
+/*---------------------------------------------------------------------------------**//**
+* @bsimethod                                                    Paul.Connelly   11/16
++---------------+---------------+---------------+---------------+---------------+------*/
+WString TileUtil::GetRootNameForModel(DgnModelCR model)
+    {
+    static const WString s_prefix(L"Model_");
+    return s_prefix + WString(model.GetName().c_str(), BentleyCharEncoding::Utf8);
+    }
+
+ 