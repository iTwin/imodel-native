--- conflicted
+++ resolved
@@ -1,1523 +1,1503 @@
-/*--------------------------------------------------------------------------------------+
-|
-|     $Source: DgnCore/MeshTile.cpp $
-|
-|  $Copyright: (c) 2016 Bentley Systems, Incorporated. All rights reserved. $
-|
-+--------------------------------------------------------------------------------------*/
-#include "DgnPlatformInternal.h"
-#include <folly/BeFolly.h>
-#include <folly/futures/Future.h>
-#include <Geom/XYZRangeTree.h>
-
-#if defined (BENTLEYCONFIG_OPENCASCADE)
-#include <DgnPlatform/DgnBRep/OCBRep.h>
-#endif
-
-#if defined(BENTLEYCONFIG_OS_WINDOWS)
-#include <windows.h>
-#endif
-
-USING_NAMESPACE_BENTLEY_RENDER
-
-BEGIN_UNNAMED_NAMESPACE
-    static ITileGenerationProgressMonitor   s_defaultProgressMeter;
-    static UnconditionalTileGenerationFilter s_defaultFilter;
-
-    struct RangeTreeNode
-    {
-        size_t          m_facetCount;
-        DgnElementId    m_elementId;
-
-        RangeTreeNode(DgnElementId elemId, size_t facetCount) : m_facetCount(facetCount), m_elementId(elemId) { }
-    };
-
-    static const double s_minRangeBoxSize = 0.5; // Threshold below which we consider geometry/element too small to contribute to tile mesh
-
-END_UNNAMED_NAMESPACE
-
-#define COMPARE_VALUES_TOLERANCE(val0, val1, tol)   if (val0 < val1 - tol) return true; if (val0 > val1 + tol) return false;
-#define COMPARE_VALUES(val0, val1) if (val0 < val1) { return true; } if (val0 > val1) { return false; }
-
-/*---------------------------------------------------------------------------------**//**
-* @bsimethod                                                    Paul.Connelly   09/16
-+---------------+---------------+---------------+---------------+---------------+------*/
-TileGenerationCache::TileGenerationCache(CacheGeometry cacheGeometry) : m_tree(XYZRangeTreeRoot::Allocate()), m_wantCacheGeometry(CacheGeometry::Yes==cacheGeometry)
-    {
-    // Caller will populate...
-    }
-
-/*---------------------------------------------------------------------------------**//**
-* @bsimethod                                                    Paul.Connelly   09/16
-+---------------+---------------+---------------+---------------+---------------+------*/
-void TileGenerationCache::AddCachedGeometry(DgnElementId elementId, TileGeometryList&& geometry) const
-    {
-    if (m_wantCacheGeometry)
-        {
-        BeMutexHolder lock(m_mutex);
-
-        m_geometry.Insert(elementId, std::move(geometry));
-        }
-    }
-
-/*---------------------------------------------------------------------------------**//**
-* @bsimethod                                                    Paul.Connelly   09/16
-+---------------+---------------+---------------+---------------+---------------+------*/
-bool TileGenerationCache::GetCachedGeometry(TileGeometryList& geometry, DgnElementId elementId) const
-    {
-    if (m_wantCacheGeometry)
-        {
-        BeMutexHolder lock(m_mutex);
-        auto iter = m_geometry.find(elementId);
-        if (m_geometry.end() != iter)
-            {
-            if (geometry.empty())
-                geometry = iter->second;
-            else
-                geometry.insert(geometry.end(), iter->second.begin(), iter->second.end());
-
-            return true;
-            }
-        }
-
-    return false;
-    }
-
-//=======================================================================================
-// @bsistruct                                                   Paul.Connelly   09/16
-//=======================================================================================
-struct FreeLeafDataTreeHandler : XYZRangeTreeHandler
-{
-    virtual bool ShouldContinueAfterLeaf(XYZRangeTreeRootP pRoot, XYZRangeTreeInteriorP pInterior, XYZRangeTreeLeafP pLeaf) override
-        {
-        delete reinterpret_cast<RangeTreeNode*>(pLeaf->GetData());
-        return true;
-        }
-};
-
-/*---------------------------------------------------------------------------------**//**
-* @bsimethod                                                    Paul.Connelly   09/16
-+---------------+---------------+---------------+---------------+---------------+------*/
-TileGenerationCache::~TileGenerationCache()
-    {
-    FreeLeafDataTreeHandler handler;
-    m_tree->Traverse(handler);
-
-    XYZRangeTreeRoot::Free(m_tree);
-    }
-
-/*---------------------------------------------------------------------------------**//**
-* @bsimethod                                                    Paul.Connelly   09/16
-+---------------+---------------+---------------+---------------+---------------+------*/
-DRange3d TileGenerationCache::GetRange() const
-    {
-    return GetTree().Range();
-    }
-
-/*---------------------------------------------------------------------------------**//**
-* @bsimethod                                                    Paul.Connelly   09/16
-+---------------+---------------+---------------+---------------+---------------+------*/
-void TileGenerationCache::Populate(DgnDbR db, size_t maxPointsPerTile, ITileGenerationFilterR filter)
-    {
-    // ###TODO_FACET_COUNT: Assumes 3d spatial view for now...
-    static const Utf8CP s_sql =
-        "SELECT r.ECInstanceId,g.FacetCount,r.MinX,r.MinY,r.MinZ,r.MaxX,r.MaxY,r.MaxZ "
-        "FROM " BIS_SCHEMA(BIS_CLASS_SpatialIndex) " AS r JOIN " BIS_SCHEMA(BIS_CLASS_GeometricElement3d) " AS g ON (g.ECInstanceId = r.ECInstanceId)";
-
-    auto stmt = db.GetPreparedECSqlStatement(s_sql);
-    while (BE_SQLITE_ROW == stmt->Step())
-        {
-        auto elemId = stmt->GetValueId<DgnElementId>(0);
-        if (!filter.AcceptElement(elemId))
-            continue;
-
-        size_t facetCount = stmt->GetValueUInt64(1);
-        DRange3d elRange = DRange3d::From(stmt->GetValueDouble(2), stmt->GetValueDouble(3), stmt->GetValueDouble(4),
-                stmt->GetValueDouble(5), stmt->GetValueDouble(6), stmt->GetValueDouble(7));
-
-        m_tree->Add(new RangeTreeNode(elemId, facetCount), elRange);
-        }
-    }
-
-/*---------------------------------------------------------------------------------**//**
-* @bsimethod                                                    Paul.Connelly   08/16
-+---------------+---------------+---------------+---------------+---------------+------*/
-DgnTextureCPtr TileDisplayParams::QueryTexture(DgnDbR db) const
-    {
-    JsonRenderMaterial mat;
-    if (!m_materialId.IsValid() || SUCCESS != mat.Load(m_materialId, db))
-        return nullptr;
-
-    auto texMap = mat.GetPatternMap();
-    DgnTextureId texId;
-    if (!texMap.IsValid() || !(texId = texMap.GetTextureId()).IsValid())
-        return nullptr;
-
-    return DgnTexture::QueryTexture(texId, db);
-    }
-
-/*---------------------------------------------------------------------------------**//**
-* @bsimethod                                                    Paul.Connelly   08/16
-+---------------+---------------+---------------+---------------+---------------+------*/
-TileDisplayParams::TileDisplayParams(GraphicParamsCP graphicParams, GeometryParamsCP geometryParams) : m_fillColor(nullptr != graphicParams ? graphicParams->GetFillColor().GetValue() : 0x00ffffff), m_ignoreLighting (false)
-        {
-        if (nullptr != geometryParams)
-            m_materialId = geometryParams->GetMaterialId();
-        }
-
-/*---------------------------------------------------------------------------------**//**
-* @bsimethod                                                    Ray.Bentley     08/2016
-+---------------+---------------+---------------+---------------+---------------+------*/
-bool TileDisplayParams::operator<(TileDisplayParams const& rhs) const
-    {
-    COMPARE_VALUES (m_fillColor, rhs.m_fillColor);
-    COMPARE_VALUES (m_materialId.GetValueUnchecked(), rhs.m_materialId.GetValueUnchecked());
-    COMPARE_VALUES (m_textureImage.get(), rhs.m_textureImage.get());
-
-    return false;
-    }
-
-
-/*---------------------------------------------------------------------------------**//**
-* @bsimethod                                                    Paul.Connelly   08/16
-+---------------+---------------+---------------+---------------+---------------+------*/
-ImageSource TileTextureImage::Load(TileDisplayParamsCR params, DgnDbR db)
-    {
-    DgnTextureCPtr tex = params.QueryTexture(db);
-    return tex.IsValid() ? tex->GetImageSource() : ImageSource();
-    }
-
-/*---------------------------------------------------------------------------------**//**
-* @bsimethod                                                    Paul.Connelly   07/16
-+---------------+---------------+---------------+---------------+---------------+------*/
-void TileTextureImage::ResolveTexture(TileDisplayParamsR params, DgnDbR db)
-    {
-    if (params.TextureImage().IsValid())
-        return;
-
-    ImageSource renderImage  = TileTextureImage::Load(params, db);
-
-    if (renderImage.IsValid())
-        params.TextureImage() = TileTextureImage::Create(std::move(renderImage));
-    }
-
-
-/*---------------------------------------------------------------------------------**//**
-* @bsimethod                                                    Ray.Bentley     06/2016
-+---------------+---------------+---------------+---------------+---------------+------*/
-DRange3d TileMesh::GetTriangleRange(TriangleCR triangle) const
-    {
-    return DRange3d::From (m_points.at (triangle.m_indices[0]), 
-                           m_points.at (triangle.m_indices[1]),
-                           m_points.at (triangle.m_indices[2]));
-    }
-
-/*---------------------------------------------------------------------------------**//**
-* @bsimethod                                                    Ray.Bentley     06/2016
-+---------------+---------------+---------------+---------------+---------------+------*/
-DVec3d TileMesh::GetTriangleNormal(TriangleCR triangle) const
-    {
-    return DVec3d::FromNormalizedCrossProductToPoints (m_points.at (triangle.m_indices[0]), 
-                                                       m_points.at (triangle.m_indices[1]),
-                                                       m_points.at (triangle.m_indices[2]));
-    }
-
-/*---------------------------------------------------------------------------------**//**
-* @bsimethod                                                    Ray.Bentley     06/2016
-+---------------+---------------+---------------+---------------+---------------+------*/
-bool TileMesh::HasNonPlanarNormals() const
-    {
-    if (m_normals.empty())
-        return false;
-
-    for (auto& triangle : m_triangles)
-        if (!m_normals.at (triangle.m_indices[0]).IsEqual (m_normals.at (triangle.m_indices[1])) ||
-            !m_normals.at (triangle.m_indices[0]).IsEqual (m_normals.at (triangle.m_indices[2])) ||
-            !m_normals.at (triangle.m_indices[1]).IsEqual (m_normals.at (triangle.m_indices[2])))
-            return true;
-
-    return false;
-    }
-
-/*---------------------------------------------------------------------------------**//**
-* @bsimethod                                                    Paul.Connelly   07/16
-+---------------+---------------+---------------+---------------+---------------+------*/
-uint32_t TileMesh::AddVertex(DPoint3dCR point, DVec3dCP normal, DPoint2dCP param, DgnElementId elemId)
-    {
-    auto index = static_cast<uint32_t>(m_points.size());
-
-    m_points.push_back(point);
-    m_elementIds.push_back(elemId);
-
-    if (nullptr != normal)
-        m_normals.push_back(*normal);
-
-    if (nullptr != param)
-        m_uvParams.push_back(*param);
-
-    m_validIdsPresent |= (elemId.IsValid());
-    return index;
-    }
-
-/*---------------------------------------------------------------------------------**//**
-* @bsimethod                                                    Ray.Bentley     06/2016
-+---------------+---------------+---------------+---------------+---------------+------*/
-bool TileMeshBuilder::VertexKey::Comparator::operator()(VertexKey const& lhs, VertexKey const& rhs) const
-    {
-    static const double s_normalTolerance = 1.0E-6;
-    static const double s_paramTolerance  = 1.0E-6;
-
-    COMPARE_VALUES (lhs.m_elementId, rhs.m_elementId);
-
-    COMPARE_VALUES_TOLERANCE (lhs.m_point.x, rhs.m_point.x, m_tolerance);
-    COMPARE_VALUES_TOLERANCE (lhs.m_point.y, rhs.m_point.y, m_tolerance);
-    COMPARE_VALUES_TOLERANCE (lhs.m_point.z, rhs.m_point.z, m_tolerance);
-
-    if (lhs.m_normalValid != rhs.m_normalValid)
-        return rhs.m_normalValid;
-
-    if (lhs.m_normalValid)
-        {
-        COMPARE_VALUES_TOLERANCE (lhs.m_normal.x, rhs.m_normal.x, s_normalTolerance);
-        COMPARE_VALUES_TOLERANCE (lhs.m_normal.y, rhs.m_normal.y, s_normalTolerance);
-        COMPARE_VALUES_TOLERANCE (lhs.m_normal.z, rhs.m_normal.z, s_normalTolerance);
-        }
-
-    if (lhs.m_paramValid != rhs.m_paramValid)
-        return rhs.m_paramValid;
-
-    if (lhs.m_paramValid)
-        {
-        COMPARE_VALUES_TOLERANCE (lhs.m_param.x, rhs.m_param.x, s_paramTolerance);
-        COMPARE_VALUES_TOLERANCE (lhs.m_param.y, rhs.m_param.y, s_paramTolerance);
-        }
-
-    return false;
-    }
-
-/*---------------------------------------------------------------------------------**//**
-* @bsimethod                                                    Ray.Bentley     06/2016
-+---------------+---------------+---------------+---------------+---------------+------*/
-TileMeshBuilder::TriangleKey::TriangleKey(TriangleCR triangle)
-    {
-    // Could just use std::sort - but this should be faster?
-    if (triangle.m_indices[0] < triangle.m_indices[1])
-        {
-        if (triangle.m_indices[0] < triangle.m_indices[2])
-            {
-            m_sortedIndices[0] = triangle.m_indices[0];
-            if (triangle.m_indices[1] < triangle.m_indices[2])
-                {
-                m_sortedIndices[1] = triangle.m_indices[1];
-                m_sortedIndices[2] = triangle.m_indices[2];
-                }
-            else
-                {
-                m_sortedIndices[1] = triangle.m_indices[2];
-                m_sortedIndices[2] = triangle.m_indices[1];
-                }
-            }
-        else
-            {
-            m_sortedIndices[0] = triangle.m_indices[2];
-            m_sortedIndices[1] = triangle.m_indices[0];
-            m_sortedIndices[2] = triangle.m_indices[1];
-            }
-        }
-    else
-        {
-        if (triangle.m_indices[1] < triangle.m_indices[2])
-            {
-            m_sortedIndices[0] = triangle.m_indices[1];
-            if (triangle.m_indices[0] < triangle.m_indices[2])
-                {
-                m_sortedIndices[1] = triangle.m_indices[0];
-                m_sortedIndices[2] = triangle.m_indices[2];
-                }
-            else
-                {
-                m_sortedIndices[1] = triangle.m_indices[2];
-                m_sortedIndices[2] = triangle.m_indices[0];
-                }
-            }
-        else
-            {
-            m_sortedIndices[0] = triangle.m_indices[2];
-            m_sortedIndices[1] = triangle.m_indices[1];
-            m_sortedIndices[2] = triangle.m_indices[0];
-            }
-        }
-    BeAssert (m_sortedIndices[0] < m_sortedIndices[1]);
-    BeAssert (m_sortedIndices[1] < m_sortedIndices[2]);
-    }
-
-/*---------------------------------------------------------------------------------**//**
-* @bsimethod                                                    Ray.Bentley     06/2016
-+---------------+---------------+---------------+---------------+---------------+------*/
-bool TileMeshBuilder::TriangleKey::operator<(TriangleKey const& rhs) const
-    {
-    COMPARE_VALUES (m_sortedIndices[0], rhs.m_sortedIndices[0]);
-    COMPARE_VALUES (m_sortedIndices[1], rhs.m_sortedIndices[1]);
-    COMPARE_VALUES (m_sortedIndices[2], rhs.m_sortedIndices[2]);
-
-    return false;
-    }
-
-/*---------------------------------------------------------------------------------**//**
-* @bsimethod                                                    Paul.Connelly   07/16
-+---------------+---------------+---------------+---------------+---------------+------*/
-void TileMeshBuilder::AddTriangle(PolyfaceVisitorR visitor, DgnElementId elemId, bool doVertexClustering, bool duplicateTwoSidedTriangles)
-    {
-    BeAssert(3 == visitor.Point().size());
-
-    Triangle newTriangle(!visitor.GetTwoSided());
-    bvector<DPoint2d> params;
-
-    // ###TODO: If have material: Material::ComputeUVParams()
-
-    params = visitor.Param();
-    bool haveNormals = !visitor.Normal().empty();
-    for (size_t i = 0; i < 3; i++)
-        {
-        VertexKey vertex(visitor.Point().at(i), haveNormals ? &visitor.Normal().at(i) : nullptr, params.empty() ? nullptr : &params.at(i), elemId);
-        newTriangle.m_indices[i] = doVertexClustering ? AddClusteredVertex(vertex) : AddVertex(vertex);
-        }
-
-    BeAssert(m_mesh->Params().empty() || m_mesh->Params().size() == m_mesh->Points().size());
-    BeAssert(m_mesh->Normals().empty() || m_mesh->Normals().size() == m_mesh->Points().size());
-
-    AddTriangle(newTriangle);
-    ++m_triangleIndex;
-
-    if (visitor.GetTwoSided() && duplicateTwoSidedTriangles)
-        {
-        Triangle dupTriangle(false);
-        for (size_t i = 0; i < 3; i++)
-            {
-            size_t reverseIndex = 2 - i;
-            DVec3d reverseNormal;
-            if (haveNormals)
-                reverseNormal.Negate(visitor.Normal().at(reverseIndex));
-
-            VertexKey vertex(visitor.Point().at(reverseIndex), haveNormals ? &reverseNormal : nullptr, params.empty() ? nullptr : &params.at(reverseIndex), elemId);
-            dupTriangle.m_indices[i] = doVertexClustering ? AddClusteredVertex(vertex) : AddVertex(vertex);
-            }
-
-        AddTriangle(dupTriangle);
-        ++m_triangleIndex;
-        }
-    }
-
-/*---------------------------------------------------------------------------------**//**
-* @bsimethod                                                    Ray.Bentley     06/2016
-+---------------+---------------+---------------+---------------+---------------+------*/
-void TileMeshBuilder::AddPolyline (bvector<DPoint3d>const& points, DgnElementId elemId, bool doVertexClustering)
-    {
-    TilePolyline    newPolyline;
-
-    for (auto& point : points)
-        {
-        VertexKey vertex(point, nullptr, nullptr, elemId);
-
-        newPolyline.m_indices.push_back (doVertexClustering ? AddClusteredVertex(vertex) : AddVertex(vertex));
-        }
-    m_mesh->AddPolyline (newPolyline);
-    }
-
-/*---------------------------------------------------------------------------------**//**
-* @bsimethod                                                    Paul.Connelly   07/16
-+---------------+---------------+---------------+---------------+---------------+------*/
-void TileMeshBuilder::AddTriangle(TriangleCR triangle, TileMeshCR mesh)
-    {
-    Triangle newTriangle(triangle.m_singleSided);
-    for (size_t i = 0; i < 3; i++)
-        {
-        uint32_t index = triangle.m_indices[i];
-        VertexKey vertex(*mesh.GetPoint(index), mesh.GetNormal(index), mesh.GetParam(index), mesh.GetElementId(index));
-        newTriangle.m_indices[i] = AddVertex(vertex);
-        }
-
-    m_mesh->AddTriangle(newTriangle);
-    }
-
-/*---------------------------------------------------------------------------------**//**
-* @bsimethod                                                    Ray.Bentley     09/2016
-+---------------+---------------+---------------+---------------+---------------+------*/
-void TileMeshBuilder::AddPolyface (PolyfaceQueryCR polyface, DgnElementId elementId, bool twoSidedTriangles)
-    {
-    for (PolyfaceVisitorPtr visitor = PolyfaceVisitor::Attach(polyface); visitor->AdvanceToNextFace(); )
-        AddTriangle(*visitor, elementId, false, twoSidedTriangles);
-    }
-
-/*---------------------------------------------------------------------------------**//**
-* @bsimethod                                                    Paul.Connelly   07/16
-+---------------+---------------+---------------+---------------+---------------+------*/
-void TileMeshBuilder::AddTriangle(TriangleCR triangle)
-    {
-    if (triangle.IsDegenerate())
-        return;
-
-    TriangleKey key(triangle);
-
-    if (m_triangleSet.insert(key).second)
-        m_mesh->AddTriangle(triangle);
-    }
-
-/*---------------------------------------------------------------------------------**//**
-* @bsimethod                                                    Paul.Connelly   07/16
-+---------------+---------------+---------------+---------------+---------------+------*/
-uint32_t TileMeshBuilder::AddVertex(VertexKey const& vertex)
-    {
-    return m_mesh->AddVertex(vertex.m_point, vertex.GetNormal(), vertex.GetParam(), vertex.m_elementId);
-    }
-
-/*---------------------------------------------------------------------------------**//**
-* @bsimethod                                                    Paul.Connelly   07/16
-+---------------+---------------+---------------+---------------+---------------+------*/
-uint32_t TileMeshBuilder::AddClusteredVertex(VertexKey const& vertex)
-    {
-    auto found = m_vertexMap.find(vertex);
-    if (m_vertexMap.end() != found)
-        return found->second;
-
-    auto index = AddVertex(vertex);
-    m_vertexMap[vertex] = index;
-    return index;
-    }
-
-/*---------------------------------------------------------------------------------**//**
-* @bsimethod                                                    Ray.Bentley     06/2016
-+---------------+---------------+---------------+---------------+---------------+------*/
-WString TileNode::GetNameSuffix() const
-    {
-    WString suffix;
-
-    if (nullptr != m_parent)
-        {
-        suffix = WPrintfString(L"%02d", static_cast<int>(m_siblingIndex));
-        for (auto parent = m_parent; nullptr != parent->GetParent(); parent = parent->GetParent())
-            suffix = WPrintfString(L"%02d", static_cast<int>(parent->GetSiblingIndex())) + suffix;
-        }
-
-    return suffix;
-    }
-
-/*---------------------------------------------------------------------------------**//**
-* @bsimethod                                                    Ray.Bentley     08/2016
-+---------------+---------------+---------------+---------------+---------------+------*/
-static void setSubDirectoryRecursive (TileNodeR tile, WStringCR subdirectory)
-    {
-    tile.SetSubdirectory (subdirectory);
-    for (auto& child : tile.GetChildren())
-        setSubDirectoryRecursive(*child, subdirectory);
-    }
-
-/*---------------------------------------------------------------------------------**//**
-* @bsimethod                                                    Ray.Bentley     08/2016
-+---------------+---------------+---------------+---------------+---------------+------*/
-BeFileNameStatus TileNode::GenerateSubdirectories (size_t maxTilesPerDirectory, BeFileNameCR dataDirectory)
-    {
-    if (GetNodeCount () < maxTilesPerDirectory)
-        return BeFileNameStatus::Success;
-        
-    for (auto& child : m_children)
-        {
-        if (child->GetNodeCount() < maxTilesPerDirectory)
-            {
-            BeFileName  childDataDirectory = dataDirectory;
-            WString     subdirectoryName = L"Tile"  + child->GetNameSuffix();
-
-            childDataDirectory.AppendToPath (subdirectoryName.c_str());
-            BeFileNameStatus  status;
-            if (BeFileNameStatus::Success != (status = BeFileName::CreateNewDirectory (childDataDirectory)))
-                return status;
-
-            setSubDirectoryRecursive (*child, subdirectoryName);
-            }
-        else
-            {
-            child->GenerateSubdirectories (maxTilesPerDirectory, dataDirectory);
-            }
-        }
-    return BeFileNameStatus::Success;
-    }
-
-/*---------------------------------------------------------------------------------**//**
-* @bsimethod                                                    Ray.Bentley     08/2016
-+---------------+---------------+---------------+---------------+---------------+------*/
-WString TileNode::GetRelativePath (WCharCP rootName, WCharCP extension) const
-    {
-    WString     relativePath;
-
-    BeFileName::BuildName (relativePath, nullptr, m_subdirectory.empty() ? nullptr : m_subdirectory.c_str(), (rootName + GetNameSuffix()).c_str(), extension);
-
-    return relativePath;
-    }
-
-
-/*=================================================================================**//**
-* @bsiclass                                                     Ray.Bentley     06/2016
-+===============+===============+===============+===============+===============+======*/
-struct MeshBuilderKey
-{
-    TileDisplayParamsCP m_params;
-    bool                m_hasNormals;
-    bool                m_hasFacets;
-
-    MeshBuilderKey() : m_params(nullptr), m_hasNormals(false), m_hasFacets (false) { }
-    MeshBuilderKey(TileDisplayParamsCR params, bool hasNormals, bool hasFacets) : m_params(&params), m_hasNormals(hasNormals), m_hasFacets (hasFacets) { }
-
-    bool operator<(MeshBuilderKey const& rhs) const
-        {
-        BeAssert(nullptr != m_params && nullptr != rhs.m_params);
-        if (m_hasNormals != rhs.m_hasNormals)
-            return !m_hasNormals;
-
-        if (m_hasFacets != rhs.m_hasFacets)
-            return !m_hasFacets;
-
-        return *m_params < *rhs.m_params;
-        }
-};
-
-/*---------------------------------------------------------------------------------**//**
-* @bsimethod                                                    Ray.Bentley     06/2016
-+---------------+---------------+---------------+---------------+---------------+------*/
-static IFacetOptionsPtr createTileFacetOptions(double chordTolerance)
-    {
-    IFacetOptionsPtr opts = IFacetOptions::Create();
-
-    opts->SetChordTolerance(chordTolerance);
-    opts->SetMaxPerFace(3);
-    opts->SetCurvedSurfaceMaxPerFace(3);
-    opts->SetParamsRequired(true);
-    opts->SetNormalsRequired(true);
-
-    return opts;
-    }
-
-typedef bmap<MeshBuilderKey, TileMeshBuilderPtr> MeshBuilderMap;
-
-/*---------------------------------------------------------------------------------**//**
-* @bsimethod                                                    Ray.Bentley     06/2016
-+---------------+---------------+---------------+---------------+---------------+------*/
-size_t TileNode::GetNodeCount() const
-    {
-    size_t count = 1;
-    for (auto const& child : m_children)
-        count += child->GetNodeCount();
-
-    return count;
-    }
-
-/*---------------------------------------------------------------------------------**//**
-* @bsimethod                                                    Paul.Connelly   07/16
-+---------------+---------------+---------------+---------------+---------------+------*/
-size_t TileNode::GetMaxDepth() const
-    {
-    size_t maxChildDepth = 0;
-    for (auto const& child : m_children)
-        {
-        size_t childDepth = child->GetMaxDepth();
-        maxChildDepth = std::max(maxChildDepth, childDepth);
-        }
-
-    return 1 + maxChildDepth;
-    }
-
-/*---------------------------------------------------------------------------------**//**
-* @bsimethod                                                    Paul.Connelly   07/16
-+---------------+---------------+---------------+---------------+---------------+------*/
-void TileNode::GetTiles(TileNodePList& tiles)
-    {
-    tiles.push_back(this);
-    for (auto& child : m_children)
-        child->GetTiles(tiles);
-    }
-
-/*---------------------------------------------------------------------------------**//**
-* @bsimethod                                                    Paul.Connelly   07/16
-+---------------+---------------+---------------+---------------+---------------+------*/
-TileNodePList TileNode::GetTiles()
-    {
-    TileNodePList tiles;
-    GetTiles(tiles);
-    return tiles;
-    }
-
-/*---------------------------------------------------------------------------------**//**
-* @bsimethod                                                    Paul.Connelly   07/16
-+---------------+---------------+---------------+---------------+---------------+------*/
-TileGeometry::TileGeometry(TransformCR tf, DRange3dCR range, DgnElementId elemId, TileDisplayParamsPtr& params, bool isCurved, DgnDbR db)
-    : m_params(params), m_transform(tf), m_tileRange(range), m_elementId(elemId), m_isCurved(isCurved), m_hasTexture(params.IsValid() && params->QueryTexture(db).IsValid())
-    {
-    //
-    }
-
-/*---------------------------------------------------------------------------------**//**
-* @bsimethod                                                    Paul.Connelly   08/16
-+---------------+---------------+---------------+---------------+---------------+------*/
-void TileGeometry::SetFacetCount(size_t numFacets)
-    {
-    m_facetCount = numFacets;
-    double rangeVolume = m_tileRange.Volume();
-    m_facetCountDensity = (0.0 != rangeVolume) ? static_cast<double>(m_facetCount) / rangeVolume : 0.0;
-    }
-
-//=======================================================================================
-// @bsistruct                                                   Paul.Connelly   08/16
-//=======================================================================================
-struct PrimitiveTileGeometry : TileGeometry
-{
-private:
-    IGeometryPtr        m_geometry;
-
-    PrimitiveTileGeometry(IGeometryR geometry, TransformCR tf, DRange3dCR range, DgnElementId elemId, TileDisplayParamsPtr& params, IFacetOptionsR facetOptions, bool isCurved, DgnDbR db)
-        : TileGeometry(tf, range, elemId, params, isCurved, db), m_geometry(&geometry)
-        {
-        FacetCounter counter(facetOptions);
-        SetFacetCount(counter.GetFacetCount(geometry));
-        }
-
-    virtual PolyfaceHeaderPtr _GetPolyface(IFacetOptionsR facetOptions) override;
-    virtual CurveVectorPtr _GetStrokedCurve(double chordTolerance) override;
-public:
-    static TileGeometryPtr Create(IGeometryR geometry, TransformCR tf, DRange3dCR range, DgnElementId elemId, TileDisplayParamsPtr& params, IFacetOptionsR facetOptions, bool isCurved, DgnDbR db)
-        {
-        return new PrimitiveTileGeometry(geometry, tf, range, elemId, params, facetOptions, isCurved, db);
-        }
-};
-
-//=======================================================================================
-// @bsistruct                                                   Paul.Connelly   08/16
-//=======================================================================================
-struct SolidKernelTileGeometry : TileGeometry
-{
-private:
-    ISolidKernelEntityPtr   m_entity;
-    BeMutex                 m_mutex;
-
-    SolidKernelTileGeometry(ISolidKernelEntityR solid, TransformCR tf, DRange3dCR range, DgnElementId elemId, TileDisplayParamsPtr& params, IFacetOptionsR facetOptions, DgnDbR db)
-        : TileGeometry(tf, range, elemId, params, SolidKernelUtil::HasCurvedFaceOrEdge(solid), db), m_entity(&solid)
-        {
-#if defined (BENTLEYCONFIG_OPENCASCADE)
-        FacetCounter counter(facetOptions);
-        SetFacetCount(counter.GetFacetCount(solid));
-#else
-        SetFacetCount(0);
-#endif
-        }
-
-    virtual PolyfaceHeaderPtr _GetPolyface(IFacetOptionsR facetOptions) override;
-    virtual CurveVectorPtr _GetStrokedCurve(double) override { return nullptr; }
-public:
-    static TileGeometryPtr Create(ISolidKernelEntityR solid, TransformCR tf, DRange3dCR range, DgnElementId elemId, TileDisplayParamsPtr& params, IFacetOptionsR facetOptions, DgnDbR db)
-        {
-        return new SolidKernelTileGeometry(solid, tf, range, elemId, params, facetOptions, db);
-        }
-};
-
-/*---------------------------------------------------------------------------------**//**
-* @bsimethod                                                    Paul.Connelly   07/16
-+---------------+---------------+---------------+---------------+---------------+------*/
-TileGeometryPtr TileGeometry::Create(IGeometryR geometry, TransformCR tf, DRange3dCR range, DgnElementId elemId, TileDisplayParamsPtr& params, IFacetOptionsR facetOptions, bool isCurved, DgnDbR db)
-    {
-    return PrimitiveTileGeometry::Create(geometry, tf, range, elemId, params, facetOptions, isCurved, db);
-    }
-
-/*---------------------------------------------------------------------------------**//**
-* @bsimethod                                                    Paul.Connelly   07/16
-+---------------+---------------+---------------+---------------+---------------+------*/
-TileGeometryPtr TileGeometry::Create(ISolidKernelEntityR solid, TransformCR tf, DRange3dCR range, DgnElementId elemId, TileDisplayParamsPtr& params, IFacetOptionsR facetOptions, DgnDbR db)
-    {
-    return SolidKernelTileGeometry::Create(solid, tf, range, elemId, params, facetOptions, db);
-    }
-
-/*---------------------------------------------------------------------------------**//**
-* @bsimethod                                                    Paul.Connelly   08/16
-+---------------+---------------+---------------+---------------+---------------+------*/
-PolyfaceHeaderPtr PrimitiveTileGeometry::_GetPolyface(IFacetOptionsR facetOptions)
-    {
-    PolyfaceHeaderPtr polyface = m_geometry->GetAsPolyfaceHeader();
-    if (polyface.IsValid())
-        {
-        if (!HasTexture())
-            polyface->ClearParameters(false);
-
-        BeAssertOnce(GetTransform().IsIdentity()); // Polyfaces are transformed during collection.
-        return polyface;
-        }
-
-    IPolyfaceConstructionPtr polyfaceBuilder = IPolyfaceConstruction::Create(facetOptions);
-
-    CurveVectorPtr curveVector = m_geometry->GetAsCurveVector();
-    ISolidPrimitivePtr solidPrimitive = curveVector.IsNull() ? m_geometry->GetAsISolidPrimitive() : nullptr;
-    MSBsplineSurfacePtr bsplineSurface = solidPrimitive.IsNull() && curveVector.IsNull() ? m_geometry->GetAsMSBsplineSurface() : nullptr;
-
-    if (curveVector.IsValid())
-        polyfaceBuilder->AddRegion(*curveVector);
-    else if (solidPrimitive.IsValid())
-        polyfaceBuilder->AddSolidPrimitive(*solidPrimitive);
-    else if (bsplineSurface.IsValid())
-        polyfaceBuilder->Add(*bsplineSurface);
-
-    polyface = polyfaceBuilder->GetClientMeshPtr();
-    if (polyface.IsValid())
-        polyface->Transform(GetTransform());
-
-    return polyface;
-    }
-
-/*---------------------------------------------------------------------------------**//**
-* @bsimethod                                                    Ray.Bentley     08/2016
-+---------------+---------------+---------------+---------------+---------------+------*/
-CurveVectorPtr  PrimitiveTileGeometry::_GetStrokedCurve (double chordTolerance)
-    {
-    CurveVectorPtr  curveVector = m_geometry->GetAsCurveVector();
-
-    if (!curveVector.IsValid() || curveVector->IsAnyRegionType())
-        return nullptr;
-
-    IFacetOptionsPtr    facetOptions = CreateFacetOptions (chordTolerance, NormalMode::Never);
-    CurveVectorPtr      strokedCurveVector = curveVector->Stroke (*facetOptions);
-
-    if (strokedCurveVector.IsValid())
-        strokedCurveVector->TransformInPlace (GetTransform());
-            
-    return strokedCurveVector;
-    }
-
-/*---------------------------------------------------------------------------------**//**
-* @bsimethod                                                    Paul.Connelly   08/16
-+---------------+---------------+---------------+---------------+---------------+------*/
-PolyfaceHeaderPtr SolidKernelTileGeometry::_GetPolyface(IFacetOptionsR facetOptions)
-    {
-#if defined (BENTLEYCONFIG_OPENCASCADE)
-    // Cannot process the same solid entity simultaneously from multiple threads...
-    BeMutexHolder lock(m_mutex);
-
-    TopoDS_Shape const* shape = SolidKernelUtil::GetShape(*m_entity);
-    auto polyface = nullptr != shape ? OCBRep::IncrementalMesh(*shape, facetOptions) : nullptr;
-    if (polyface.IsValid())
-        {
-        polyface->SetTwoSided(ISolidKernelEntity::EntityType::Solid != m_entity->GetEntityType());
-        polyface->Transform(Transform::FromProduct(GetTransform(), m_entity->GetEntityTransform()));
-        }
-
-    return polyface;
-#else
-    return nullptr;
-#endif
-    }
-
-/*---------------------------------------------------------------------------------**//**
-* @bsimethod                                                    Paul.Connelly   07/16
-+---------------+---------------+---------------+---------------+---------------+------*/
-PolyfaceHeaderPtr TileGeometry::GetPolyface(double chordTolerance, NormalMode normalMode)
-    {
-    auto facetOptions = CreateFacetOptions(chordTolerance, normalMode);
-    auto polyface = _GetPolyface(*facetOptions);
-
-    return polyface.IsValid() && 0 != polyface->GetPointCount() ? polyface : nullptr;
-    }
-
-/*---------------------------------------------------------------------------------**//**
-* @bsimethod                                                    Paul.Connelly   08/16
-+---------------+---------------+---------------+---------------+---------------+------*/
-IFacetOptionsPtr TileGeometry::CreateFacetOptions(double chordTolerance, NormalMode normalMode) const
-    {
-    auto facetOptions = createTileFacetOptions(chordTolerance / m_transform.ColumnXMagnitude());
-
-    bool normalsRequired = false;
-    switch (normalMode)
-        {
-        case NormalMode::Always:    normalsRequired = true; break;
-        case NormalMode::CurvedSurfacesOnly:    normalsRequired = m_isCurved; break;
-        }
-
-    facetOptions->SetNormalsRequired(normalsRequired);
-    facetOptions->SetParamsRequired(HasTexture());
-
-    return facetOptions;
-    }
-
-/*---------------------------------------------------------------------------------**//**
-* @bsimethod                                                    Paul.Connelly   07/16
-+---------------+---------------+---------------+---------------+---------------+------*/
-TileGenerator::TileGenerator(TransformCR transformFromDgn, DgnDbR dgndb, size_t maxPointsPerTile, ITileGenerationFilterP filter, ITileGenerationProgressMonitorP progress)
-    : m_progressMeter(nullptr != progress ? *progress : s_defaultProgressMeter), m_transformFromDgn(transformFromDgn), m_dgndb(dgndb),
-    m_maxPointsPerTile(maxPointsPerTile), m_cache(TileGenerationCache::CacheGeometry::No)
-    {
-    StopWatch timer(true);
-    m_progressMeter._SetTaskName(ITileGenerationProgressMonitor::TaskName::PopulatingCache);
-    m_progressMeter._IndicateProgress(0, 1);
-
-    m_cache.Populate(m_dgndb, maxPointsPerTile, nullptr != filter ? *filter : s_defaultFilter);
-
-    m_progressMeter._IndicateProgress(1, 1);
-
-    m_statistics.m_cachePopulationTime = timer.GetCurrentSeconds();
-    }
-
-/*---------------------------------------------------------------------------------**//**
-* @bsimethod                                                    Paul.Connelly   07/16
-+---------------+---------------+---------------+---------------+---------------+------*/
-TileGenerator::Status TileGenerator::CollectTiles(TileNodeR root, ITileCollector& collector)
-    {
-    m_progressMeter._SetTaskName(ITileGenerationProgressMonitor::TaskName::CollectingTileMeshes);
-
-    // Enqueue all tiles for processing on the IO thread pool...
-    bvector<TileNodeP> tiles = root.GetTiles();
-    m_statistics.m_tileCount = tiles.size();
-    m_statistics.m_tileDepth = root.GetMaxDepth();
-
-    auto numTotalTiles = static_cast<uint32_t>(tiles.size());
-    BeAtomic<uint32_t> numCompletedTiles;
-
-// ###TODO_FACET_COUNT: Make geometry processing thread-safe...
-// Known issues:
-//  ECDb LightweightCache.cpp - cache not thread-safe
-// These issues are not specific to mesh tile generation...need to be fixed.
-//#define MESHTILE_SINGLE_THREADED
-#if !defined(MESHTILE_SINGLE_THREADED)
-    // Worker threads will adopt host. Ensure no race conditions in FontAdmin when processing TextString geometry.
-    auto& host = T_HOST;
-    host.GetFontAdmin().EnsureInitialized();
-
-    if (!tiles.empty())
-        {
-        // For now, we can cross our fingers and hope that processing one tile before entering multi-threaded context
-        // will allow ECDb to do it's non-thread-safe stuff and avoid the race condition on its cache.
-        collector._AcceptTile(*tiles.back());
-        ++numCompletedTiles;
-        tiles.pop_back();
-        }
-
-    auto threadPool = &BeFolly::IOThreadPool::GetPool();
-    for (auto& tile : tiles)
-        folly::via(threadPool, [&]()
-            {
-            DgnPlatformLib::AdoptHost(host);
-
-            // Once the tile tasks are enqueued we must process them...do nothing if we've already aborted...
-            auto status = m_progressMeter._WasAborted() ? TileGenerator::Status::Aborted : collector._AcceptTile(*tile);
-            ++numCompletedTiles;
-
-            DgnPlatformLib::ForgetHost();
-
-            return status;
-            });
-
-    // Spin until all tiles complete, periodically notifying progress meter
-    // Note that we cannot abort any tasks which may still be 'pending' on the thread pool...but we can skip processing them if the abort flag is set
-    static const uint32_t s_sleepMillis = 1000.0;
-    StopWatch timer(true);
-    do
-        {
-        m_progressMeter._IndicateProgress(numCompletedTiles, numTotalTiles);
-        BeThreadUtilities::BeSleep(s_sleepMillis);
-        }
-    while (numCompletedTiles < numTotalTiles);
-#else
-    StopWatch timer(true);
-    for (auto& tile : tiles)
-        {
-        collector._AcceptTile(*tile);
-        ++numCompletedTiles;
-        m_progressMeter._IndicateProgress(numCompletedTiles, numTotalTiles);
-        }
-#endif
-
-    m_statistics.m_tileCreationTime = timer.GetCurrentSeconds();
-
-    m_progressMeter._IndicateProgress(numTotalTiles, numTotalTiles);
-
-    return m_progressMeter._WasAborted() ? Status::Aborted : Status::Success;
-    }
-
-/*---------------------------------------------------------------------------------**//**
-* @bsimethod                                                    Ray.Bentley     06/2016
-+---------------+---------------+---------------+---------------+---------------+------*/
-void TileGenerator::SplitMeshToMaximumSize(TileMeshList& meshes, TileMeshR mesh, size_t maxPoints)
-    {
-    auto const& points = mesh.Points();
-    if (points.size() <= maxPoints)
-        {
-        meshes.push_back(&mesh);
-        return;
-        }
-
-    bvector<DRange3d>       subRanges;
-    TileDisplayParamsPtr    displayParams = mesh.GetDisplayParamsPtr();
-
-    ComputeSubRanges(subRanges, points, maxPoints, DRange3d::From(points));
-    for (auto const& subRange : subRanges)
-        {
-        auto meshBuilder = TileMeshBuilder::Create(displayParams, 1.0E-6);
-        for (auto const& triangle : mesh.Triangles())
-            if (subRange.IntersectsWith(mesh.GetTriangleRange(triangle)))
-                meshBuilder->AddTriangle(triangle, mesh);
-
-        meshes.push_back(meshBuilder->GetMesh());
-        }
-    }
-
-/*---------------------------------------------------------------------------------**//**
-* @bsimethod                                                    Ray.Bentley     06/2016
-+---------------+---------------+---------------+---------------+---------------+------*/
-void TileGenerator::ComputeSubRanges(bvector<DRange3d>& subRanges, bvector<DPoint3d> const& points, size_t maxPoints, DRange3dCR range)
-    {
-    size_t pointCount = 0;
-    DPoint3d centroid = DPoint3d::FromZero();
-
-    for (auto const& point : points)
-        {
-        if (range.IsContained(point))
-            {
-            ++pointCount;
-            centroid.Add(point);
-            }
-        }
-
-    if (pointCount < maxPoints)
-        {
-        subRanges.push_back(range);
-        }
-    else
-        {
-        centroid.Scale(1.0 / static_cast<double>(pointCount));
-
-        DVec3d diagonal = range.DiagonalVector();
-        if (diagonal.x > diagonal.y && diagonal.x > diagonal.z)
-            {
-            ComputeSubRanges (subRanges, points, maxPoints, DRange3d::From (range.low.x, range.low.y, range.low.z, centroid.x, range.high.y,  range.high.z));
-            ComputeSubRanges (subRanges, points, maxPoints, DRange3d::From (centroid.x, range.low.y, range.low.z, range.high.x, range.high.y, range.high.z));
-            }
-        else if (diagonal.y > diagonal.z)
-            {
-            ComputeSubRanges (subRanges, points, maxPoints, DRange3d::From (range.low.x, range.low.y, range.low.z, range.high.x, centroid.y, range.high.z));
-            ComputeSubRanges (subRanges, points, maxPoints, DRange3d::From (range.low.x, centroid.y, range.low.z, range.high.x, range.high.y, range.high.z));
-            }
-        else
-            {
-            ComputeSubRanges (subRanges, points, maxPoints, DRange3d::From (range.low.x, range.low.y, range.low.z, range.high.x, range.high.y, centroid.z));
-            ComputeSubRanges (subRanges, points, maxPoints, DRange3d::From (range.low.x, range.low.y, centroid.z, range.high.x, range.high.y, range.high.z));
-            }
-        }
-    }
-
-/*---------------------------------------------------------------------------------**//**
-* @bsimethod                                                    Paul.Connelly   09/16
-+---------------+---------------+---------------+---------------+---------------+------*/
-TileGenerator::Status TileGenerator::GenerateTiles(TileNodePtr& root, size_t maxPointsPerTile)
-    {
-    root = TileNode::Create(GetTransformFromDgn());
-
-    m_progressMeter._SetTaskName(ITileGenerationProgressMonitor::TaskName::GeneratingTileNodes);
-    m_progressMeter._IndicateProgress(0, 1);
-    StopWatch timer(true);
-
-    DRange3d viewRange = m_cache.GetRange();
-    if (viewRange.IsNull())
-        {
-        m_statistics.m_collectionTime = timer.GetCurrentSeconds();
-        m_progressMeter._IndicateProgress(1, 1);
-        return Status::NoGeometry;
-        }
-
-    // Collect the tiles
-    static const double s_leafTolerance = 0.01;
-    double tolerance = pow(viewRange.Volume()/maxPointsPerTile, 1.0/3.0);
-    root = TileNode::Create(viewRange, GetTransformFromDgn(), 0, 0, tolerance, nullptr);
-    root->ComputeTiles(s_leafTolerance, maxPointsPerTile, m_cache);
-
-    m_statistics.m_collectionTime = timer.GetCurrentSeconds();
-    m_progressMeter._IndicateProgress(1, 1);
-
-    return Status::Success;
-    }
-
-//=======================================================================================
-// @bsistruct                                                   Paul.Connelly   09/16
-//=======================================================================================
-struct ComputeFacetCountTreeHandler : XYZRangeTreeHandler
-{
-    DRange3d        m_range;
-    size_t          m_facetCount = 0;
-
-    ComputeFacetCountTreeHandler(DRange3dCR range) : m_range(range) { }
-
-    virtual bool ShouldRecurseIntoSubtree(XYZRangeTreeRootP, XYZRangeTreeInteriorP pInterior) override
-        {
-        return pInterior->Range().IntersectsWith(m_range);
-        }
-    virtual bool ShouldContinueAfterLeaf(XYZRangeTreeRootP, XYZRangeTreeInteriorP pInterior, XYZRangeTreeLeafP pLeaf) override
-        {
-        DRange3d intersection;
-        intersection.IntersectionOf(pLeaf->Range(), m_range);
-        if (!intersection.IsNull())
-            {
-            auto const& node = *reinterpret_cast<RangeTreeNode const*>(pLeaf->GetData());
-            double rangeVolume = pLeaf->Range().Volume();
-            BeAssert(0.0 != rangeVolume);   // or we would not have an intersection...
-            double facetCountDensity = static_cast<double>(node.m_facetCount) / rangeVolume;
-            m_facetCount += static_cast<size_t>(facetCountDensity * intersection.Volume());
-            }
-
-        return true;
-        }
-};
-
-/*---------------------------------------------------------------------------------**//**
-* @bsimethod                                                    Paul.Connelly   09/16
-+---------------+---------------+---------------+---------------+---------------+------*/
-void TileNode::ComputeTiles(double chordTolerance, size_t maxPointsPerTile, TileGenerationCacheCR cache)
-    {
-    static const size_t s_depthLimit = 0xffff;
-    static const double s_targetChildCount = 5.0;
-
-    ComputeFacetCountTreeHandler handler(GetDgnRange());
-    cache.GetTree().Traverse(handler);
-
-
-    size_t facetCount = handler.m_facetCount;
-    if (facetCount < maxPointsPerTile)
-        {
-        m_tolerance = chordTolerance;
-        }
-    else if (m_depth < s_depthLimit)
-        {
-        bvector<DRange3d> subRanges;
-        size_t targetChildFacetCount = static_cast<size_t>(static_cast<double>(facetCount) / s_targetChildCount);
-        size_t siblingIndex = 0;
-
-        ComputeSubTiles(subRanges, m_dgnRange, targetChildFacetCount, cache);
-        for (auto& subRange : subRanges)
-            {
-            double childTolerance = pow(subRange.Volume() / maxPointsPerTile, 1.0 / 3.0);
-            m_children.push_back(TileNode::Create(subRange, m_transformFromDgn, m_depth+1, siblingIndex++, childTolerance, this));
-            }
-
-        for (auto& child : m_children)
-            child->ComputeTiles(chordTolerance, maxPointsPerTile, cache);
-        }
-    }
-
-/*---------------------------------------------------------------------------------**//**
-* @bsimethod                                                    Paul.Connelly   09/16
-+---------------+---------------+---------------+---------------+---------------+------*/
-void TileNode::ComputeSubTiles(bvector<DRange3d>& subRanges, DRange3dCR range, size_t maxPointsPerSubTile, TileGenerationCacheCR cache)
-    {
-    bvector<DRange3d> bisectRanges;
-    DVec3d diagonal = range.DiagonalVector();
-
-    if (diagonal.x > diagonal.y && diagonal.x > diagonal.z)
-        {
-        double bisectValue = (range.low.x + range.high.x) / 2.0;
-
-        bisectRanges.push_back (DRange3d::From (range.low.x, range.low.y, range.low.z, bisectValue, range.high.y, range.high.z));
-        bisectRanges.push_back (DRange3d::From (bisectValue, range.low.y, range.low.z, range.high.x, range.high.y, range.high.z));
-        }
-    else if (diagonal.y > diagonal.z)
-        {
-        double bisectValue = (range.low.y + range.high.y) / 2.0;
-
-        bisectRanges.push_back (DRange3d::From (range.low.x, range.low.y, range.low.z, range.high.x, bisectValue, range.high.z));
-        bisectRanges.push_back (DRange3d::From (range.low.x, bisectValue, range.low.z, range.high.x, range.high.y, range.high.z));
-        }
-    else
-        {
-        double bisectValue = (range.low.z + range.high.z) / 2.0;
-
-        bisectRanges.push_back (DRange3d::From (range.low.x, range.low.y, range.low.z, range.high.x, range.high.y, bisectValue));
-        bisectRanges.push_back (DRange3d::From (range.low.x, range.low.y, bisectValue, range.high.x, range.high.y, range.high.z));
-        }
-
-    for (auto& bisectRange : bisectRanges)
-        {
-        ComputeFacetCountTreeHandler handler(bisectRange);
-        cache.GetTree().Traverse(handler);
-
-        size_t facetCount = handler.m_facetCount;
-        if (facetCount < maxPointsPerSubTile)
-            {
-            if (facetCount != 0)
-                subRanges.push_back(bisectRange);
-            }
-        else
-            {
-            ComputeSubTiles(subRanges, bisectRange, maxPointsPerSubTile, cache);
-            }
-        }
-    }
-
-//=======================================================================================
-// @bsistruct                                                   Paul.Connelly   09/16
-//=======================================================================================
-struct TileGeometryProcessor : IGeometryProcessor
-{
-private:
-    IFacetOptionsR          m_facetOptions;
-    IFacetOptionsPtr        m_targetFacetOptions;
-    DgnElementId            m_curElemId;
-    TileGenerationCacheCR   m_cache;
-    DgnDbR                  m_dgndb;
-    TileGeometryList        m_geometries;
-    DRange3d                m_range;
-    Transform               m_transformFromDgn;
-<<<<<<< HEAD
-    bool                    m_processPolylines;
-=======
-    TileGeometryList        m_curElemGeometries;
-    double                  m_minRangeDiagonal;
->>>>>>> 64ad7b7d
-
-    void PushGeometry(TileGeometryR geom);
-    void AddElementGeometry(TileGeometryR geom);
-    bool ProcessGeometry(IGeometryR geometry, bool isCurved, SimplifyGraphic& gf);
-
-    virtual IFacetOptionsP _GetFacetOptionsP() override { return &m_facetOptions; }
-    virtual void _OutputGraphics(ViewContextR context) override;
-
-    virtual bool _ProcessCurveVector(CurveVectorCR curves, bool filled, SimplifyGraphic& gf) override;
-    virtual bool _ProcessSolidPrimitive(ISolidPrimitiveCR prim, SimplifyGraphic& gf) override;
-    virtual bool _ProcessSurface(MSBsplineSurfaceCR surface, SimplifyGraphic& gf) override;
-    virtual bool _ProcessPolyface(PolyfaceQueryCR polyface, bool filled, SimplifyGraphic& gf) override;
-    virtual bool _ProcessBody(ISolidKernelEntityCR solid, SimplifyGraphic& gf) override;
-
-    virtual UnhandledPreference _GetUnhandledPreference(ISolidPrimitiveCR, SimplifyGraphic&) const override {return UnhandledPreference::Facet;}
-    virtual UnhandledPreference _GetUnhandledPreference(CurveVectorCR, SimplifyGraphic&)     const override {return UnhandledPreference::Facet;}
-    virtual UnhandledPreference _GetUnhandledPreference(ISolidKernelEntityCR, SimplifyGraphic&) const override { return UnhandledPreference::Facet; }
-public:
-<<<<<<< HEAD
-    TileGeometryProcessor(ITileGenerationFilterR filter, DgnDbR db, DRange3dCR range, IFacetOptionsR facetOptions, TransformCR transformFromDgn, bool processPolylines)
-        : m_facetOptions(facetOptions), m_targetFacetOptions(facetOptions.Clone()), m_filter(filter), m_dgndb(db), m_range(range), m_transformFromDgn(transformFromDgn), m_processPolylines (processPolylines)
-=======
-    TileGeometryProcessor(TileGenerationCacheCR cache, DgnDbR db, DRange3dCR range, IFacetOptionsR facetOptions, TransformCR transformFromDgn)
-        : m_facetOptions(facetOptions), m_targetFacetOptions(facetOptions.Clone()), m_cache(cache), m_dgndb(db), m_range(range), m_transformFromDgn(transformFromDgn)
->>>>>>> 64ad7b7d
-        {
-        m_targetFacetOptions->SetChordTolerance(facetOptions.GetChordTolerance() * transformFromDgn.ColumnXMagnitude());
-        m_minRangeDiagonal = s_minRangeBoxSize * facetOptions.GetChordTolerance();
-        }
-
-    TileGeometryList const& GetGeometries() const { return m_geometries; }
-
-    void ProcessElement(ViewContextR context, DgnElementId elementId);
-
-    bool BelowMinRange(DRange3dCR range) const
-        {
-        // Avoid processing any elements with range smaller than roughly half a pixel...
-        return range.DiagonalDistance() < m_minRangeDiagonal;
-        }
-};
-
-/*---------------------------------------------------------------------------------**//**
-* @bsimethod                                                    Paul.Connelly   09/16
-+---------------+---------------+---------------+---------------+---------------+------*/
-void TileGeometryProcessor::AddElementGeometry(TileGeometryR geom)
-    {
-    // ###TODO: Only if geometry caching enabled...
-    m_curElemGeometries.push_back(&geom);
-    }
-
-/*---------------------------------------------------------------------------------**//**
-* @bsimethod                                                    Paul.Connelly   09/16
-+---------------+---------------+---------------+---------------+---------------+------*/
-void TileGeometryProcessor::PushGeometry(TileGeometryR geom)
-    {
-    if (!BelowMinRange(geom.GetTileRange()))
-        m_geometries.push_back(&geom);
-    }
-
-/*---------------------------------------------------------------------------------**//**
-* @bsimethod                                                    Paul.Connelly   09/16
-+---------------+---------------+---------------+---------------+---------------+------*/
-void TileGeometryProcessor::ProcessElement(ViewContextR context, DgnElementId elemId)
-    {
-    m_curElemGeometries.clear();
-    bool haveCached = m_cache.GetCachedGeometry(m_curElemGeometries, elemId);
-    if (!haveCached)
-        {
-        m_curElemId = elemId;
-        context.VisitElement(elemId, true);
-        }
-
-    for (auto& geom : m_curElemGeometries)
-        PushGeometry(*geom);
-
-    if (!haveCached)
-        m_cache.AddCachedGeometry(elemId, std::move(m_curElemGeometries));
-    }
-
-/*---------------------------------------------------------------------------------**//**
-* @bsimethod                                                    Paul.Connelly   09/16
-+---------------+---------------+---------------+---------------+---------------+------*/
-bool TileGeometryProcessor::ProcessGeometry(IGeometryR geom, bool isCurved, SimplifyGraphic& gf)
-    {
-    DRange3d range;
-    if (!geom.TryGetRange(range))
-        return false;   // ignore and continue
-
-    auto tf = Transform::FromProduct(m_transformFromDgn, gf.GetLocalToWorldTransform());
-    tf.Multiply(range, range);
-    
-    TileDisplayParamsPtr displayParams = TileDisplayParams::Create(gf.GetCurrentGraphicParams(), gf.GetCurrentGeometryParams());
-    TileTextureImage::ResolveTexture(*displayParams, m_dgndb);
-
-    AddElementGeometry(*TileGeometry::Create(geom, tf, range, m_curElemId, displayParams, *m_targetFacetOptions, isCurved, m_dgndb));
-    return true;
-    }
-
-/*---------------------------------------------------------------------------------**//**
-* @bsimethod                                                    Paul.Connelly   09/16
-+---------------+---------------+---------------+---------------+---------------+------*/
-bool TileGeometryProcessor::_ProcessCurveVector(CurveVectorCR curves, bool filled, SimplifyGraphic& gf)                                                                               
-    {
-    if (curves.IsAnyRegionType() && !curves.ContainsNonLinearPrimitive())
-        return false;   // process as facets.
-
-    if (!m_processPolylines)
-        return true;
-
-    CurveVectorPtr clone = curves.Clone();
-    IGeometryPtr geom = IGeometry::Create(clone);
-    return ProcessGeometry(*geom, false, gf);
-    }
-
-/*---------------------------------------------------------------------------------**//**
-* @bsimethod                                                    Ray.Bentley     06/2016
-+---------------+---------------+---------------+---------------+---------------+------*/
-bool TileGeometryProcessor::_ProcessSolidPrimitive(ISolidPrimitiveCR prim, SimplifyGraphic& gf) 
-    {
-    bool hasCurvedFaceOrEdge = prim.HasCurvedFaceOrEdge();
-    if (!hasCurvedFaceOrEdge)
-        return false;   // Process as facets.
-
-    ISolidPrimitivePtr clone = prim.Clone();
-    IGeometryPtr geom = IGeometry::Create(clone);
-    return ProcessGeometry(*geom, hasCurvedFaceOrEdge, gf);
-    }
-
-/*---------------------------------------------------------------------------------**//**
-* @bsimethod                                                    Ray.Bentley     06/2016
-+---------------+---------------+---------------+---------------+---------------+------*/
-bool TileGeometryProcessor::_ProcessSurface(MSBsplineSurfaceCR surface, SimplifyGraphic& gf) 
-    {
-    MSBsplineSurfacePtr clone = MSBsplineSurface::CreatePtr();
-    clone->CopyFrom(surface);
-    IGeometryPtr geom = IGeometry::Create(clone);
-
-    bool isCurved = (clone->GetUOrder() > 2 || clone->GetVOrder() > 2);
-    return ProcessGeometry(*geom, isCurved, gf);
-    }
-
-/*---------------------------------------------------------------------------------**//**
-* @bsimethod                                                    Ray.Bentley     06/2016
-+---------------+---------------+---------------+---------------+---------------+------*/
-bool TileGeometryProcessor::_ProcessPolyface(PolyfaceQueryCR polyface, bool filled, SimplifyGraphic& gf) 
-    {
-    PolyfaceHeaderPtr clone = polyface.Clone();
-    if (!clone->IsTriangulated())
-        clone->Triangulate();
-
-    clone->Transform(Transform::FromProduct(m_transformFromDgn, gf.GetLocalToWorldTransform()));
-
-    DRange3d range = clone->PointRange();
-
-    TileDisplayParamsPtr displayParams = TileDisplayParams::Create(gf.GetCurrentGraphicParams(), gf.GetCurrentGeometryParams());
-    TileTextureImage::ResolveTexture(*displayParams, m_dgndb);
-
-    IGeometryPtr geom = IGeometry::Create(clone);
-    AddElementGeometry(*TileGeometry::Create(*geom, Transform::FromIdentity(), range, m_curElemId, displayParams, *m_targetFacetOptions, false, m_dgndb));
-
-    return true;
-    }
-
-/*---------------------------------------------------------------------------------**//**
-* @bsimethod                                                    Ray.Bentley     06/2016
-+---------------+---------------+---------------+---------------+---------------+------*/
-bool TileGeometryProcessor::_ProcessBody(ISolidKernelEntityCR solid, SimplifyGraphic& gf) 
-    {
-    ISolidKernelEntityPtr clone = const_cast<ISolidKernelEntityP>(&solid);
-    DRange3d range = clone->GetEntityRange();
-
-    Transform localTo3mx = Transform::FromProduct(m_transformFromDgn, gf.GetLocalToWorldTransform());
-    Transform solidTo3mx = Transform::FromProduct(localTo3mx, clone->GetEntityTransform());
-
-    solidTo3mx.Multiply(range, range);
-
-    TileDisplayParamsPtr displayParams = TileDisplayParams::Create(gf.GetCurrentGraphicParams(), gf.GetCurrentGeometryParams());
-    TileTextureImage::ResolveTexture(*displayParams, m_dgndb);
-
-    AddElementGeometry(*TileGeometry::Create(*clone, localTo3mx, range, m_curElemId, displayParams, *m_targetFacetOptions, m_dgndb));
-
-    return true;
-    }
-
-//=======================================================================================
-// @bsistruct                                                   Paul.Connelly   09/16
-//=======================================================================================
-struct GatherGeometryHandler : XYZRangeTreeHandler
-{
-    TileGeometryProcessor&  m_processor;
-    ViewContextR            m_context;
-    DRange3d                m_range;
-    double                  m_tolerance;
-
-    GatherGeometryHandler(DRange3dCR range, TileGeometryProcessor& proc, ViewContextR viewContext)
-        : m_range(range), m_processor(proc), m_context(viewContext) { }
-
-    virtual bool ShouldRecurseIntoSubtree(XYZRangeTreeRootP, XYZRangeTreeInteriorP pInterior) override
-        {
-        return pInterior->Range().IntersectsWith(m_range);
-        }
-    virtual bool ShouldContinueAfterLeaf(XYZRangeTreeRootP, XYZRangeTreeInteriorP pInterior, XYZRangeTreeLeafP pLeaf) override
-        {
-        if (pLeaf->Range().IntersectsWith(m_range) && !m_processor.BelowMinRange(pLeaf->Range()))
-            {
-            auto const& node = *reinterpret_cast<RangeTreeNode const*>(pLeaf->GetData());
-            m_processor.ProcessElement(m_context, node.m_elementId);
-            }
-
-        return true;
-        }
-};
-
-/*---------------------------------------------------------------------------------**//**
-* @bsimethod                                                    Paul.Connelly   09/16
-+---------------+---------------+---------------+---------------+---------------+------*/
-void TileGeometryProcessor::_OutputGraphics(ViewContextR context)
-    {
-    GatherGeometryHandler handler(m_range, *this, context);
-    m_cache.GetTree().Traverse(handler);
-    std::sort(m_geometries.begin(), m_geometries.end(), [&](TileGeometryPtr const& lhs, TileGeometryPtr const& rhs) { return lhs->GetFacetCountDensity() < rhs->GetFacetCountDensity(); });
-    }
-
-/*---------------------------------------------------------------------------------**//**
-* @bsimethod                                                    Paul.Connelly   09/16
-+---------------+---------------+---------------+---------------+---------------+------*/
-<<<<<<< HEAD
-TileMeshList TileNode::_GenerateMeshes(ITileGenerationFilterR filter, DgnDbR db, TileGeometry::NormalMode normalMode, bool twoSidedTriangles, bool generatePolylines) const
-=======
-TileMeshList TileNode::_GenerateMeshes(TileGenerationCacheCR cache, DgnDbR db, TileGeometry::NormalMode normalMode, bool twoSidedTriangles) const
->>>>>>> 64ad7b7d
-    {
-    static const double s_vertexToleranceRatio = 1.0;
-    static const double s_decimateThresholdPixels = 50.0;
-    static const size_t s_maxGeometryIdCount = 0xffff;
-
-    double tolerance = GetTolerance();
-    double vertexTolerance = tolerance * s_vertexToleranceRatio;
-
-    // Collect geometry from elements in this node, sorted by facet count density
-    IFacetOptionsPtr facetOptions = createTileFacetOptions(tolerance);
-<<<<<<< HEAD
-    TileGeometryProcessor processor(filter, db, GetDgnRange(), *facetOptions, m_transformFromDgn, generatePolylines);
-=======
-    TileGeometryProcessor processor(cache, db, GetDgnRange(), *facetOptions, m_transformFromDgn);
->>>>>>> 64ad7b7d
-
-    GeometryProcessor::Process(processor, db);
-
-    // Convert to meshes
-    MeshBuilderMap builderMap;
-    size_t geometryCount = 0;
-    DRange3d myTileRange = GetTileRange();
-
-    for (auto& geom : processor.GetGeometries())
-        {
-        DRange3dCR geomRange = geom->GetTileRange();
-        double rangePixels = geomRange.DiagonalDistance() / tolerance;
-        if (rangePixels < s_minRangeBoxSize)
-            continue;   // ###TODO: -- Produce an artifact from optimized bounding box to approximate from range.
-
-        CurveVectorPtr strokes = geom->GetStrokedCurve(tolerance);
-        PolyfaceHeaderPtr polyface = geom->GetPolyface(tolerance, normalMode);
-        if (strokes.IsNull() && polyface.IsNull())
-            continue;
-
-        TileDisplayParamsPtr displayParams = geom->GetDisplayParams();
-        MeshBuilderKey key(*displayParams, polyface.IsValid() && nullptr != polyface->GetNormalIndexCP(), polyface.IsValid());
-
-        TileMeshBuilderPtr meshBuilder;
-        auto found = builderMap.find(key);
-        if (builderMap.end() != found)
-            meshBuilder = found->second;
-        else
-            builderMap[key] = meshBuilder = TileMeshBuilder::Create(displayParams, vertexTolerance);
-
-        bool isContained = geomRange.IsContained(myTileRange);
-        bool doVertexClustering = rangePixels < s_decimateThresholdPixels;
-
-        ++geometryCount;
-        bool maxGeometryCountExceeded = geometryCount > s_maxGeometryIdCount;
-
-        if (polyface.IsValid())
-            {
-            for (PolyfaceVisitorPtr visitor = PolyfaceVisitor::Attach(*polyface); visitor->AdvanceToNextFace(); /**/)
-                {
-                if (isContained || myTileRange.IntersectsWith(DRange3d::From(visitor->GetPointCP(), static_cast<int32_t>(visitor->Point().size()))))
-                    {
-                    DgnElementId elemId;
-                    if (!maxGeometryCountExceeded)
-                        elemId = geom->GetElementId();
-
-                    meshBuilder->AddTriangle (*visitor, elemId, doVertexClustering, twoSidedTriangles);
-                    }
-                }
-            }
-
-        if (strokes.IsValid())
-            {
-            for (auto& curvePrimitive : *strokes)
-                {
-                bvector<DPoint3d> const* lineString = curvePrimitive->GetLineStringCP ();
-
-                if (nullptr == lineString)
-                    {
-                    BeAssert (false);
-                    continue;
-                    }
-
-                DgnElementId elemId;
-                if (!maxGeometryCountExceeded)
-                    elemId = geom->GetElementId();
-
-                meshBuilder->AddPolyline (*lineString, elemId, doVertexClustering);
-                }
-            }
-        }
-
-    TileMeshList meshes;
-    for (auto& builder : builderMap)
-        if (!builder.second->GetMesh()->IsEmpty())
-            meshes.push_back (builder.second->GetMesh());
-
-    // ###TODO: statistics: record empty node...
-
-    return meshes;
-    }
-
-/*---------------------------------------------------------------------------------**//**
-* @bsimethod                                                    Paul.Connelly   09/16
-+---------------+---------------+---------------+---------------+---------------+------*/
-TileViewControllerFilter::TileViewControllerFilter(ViewControllerCR view) : m_set(view)
-    {
-    static const Utf8CP s_sql = "SELECT g.ECInstanceId FROM " BIS_SCHEMA(BIS_CLASS_GeometricElement3d) " As g, " BIS_SCHEMA(BIS_CLASS_Element) " AS e "
-                                " WHERE g.ECInstanceId=e.ECInstanceId AND InVirtualSet(?,e.ModelId,g.CategoryId)";
-
-    m_stmt = view.GetDgnDb().GetPreparedECSqlStatement(s_sql);
-    }
-
-/*---------------------------------------------------------------------------------**//**
-* @bsimethod                                                    Paul.Connelly   09/16
-+---------------+---------------+---------------+---------------+---------------+------*/
-bool TileViewControllerFilter::_AcceptElement(DgnElementId elementId)
-    {
-    m_stmt->BindVirtualSet(1, m_set);
-    bool accepted = BE_SQLITE_ROW == m_stmt->Step();
-    m_stmt->Reset();
-    return accepted;
-    }
-
+/*--------------------------------------------------------------------------------------+
+|
+|     $Source: DgnCore/MeshTile.cpp $
+|
+|  $Copyright: (c) 2016 Bentley Systems, Incorporated. All rights reserved. $
+|
++--------------------------------------------------------------------------------------*/
+#include "DgnPlatformInternal.h"
+#include <folly/BeFolly.h>
+#include <folly/futures/Future.h>
+#include <Geom/XYZRangeTree.h>
+
+#if defined (BENTLEYCONFIG_OPENCASCADE)
+#include <DgnPlatform/DgnBRep/OCBRep.h>
+#endif
+
+#if defined(BENTLEYCONFIG_OS_WINDOWS)
+#include <windows.h>
+#endif
+
+USING_NAMESPACE_BENTLEY_RENDER
+
+BEGIN_UNNAMED_NAMESPACE
+    static ITileGenerationProgressMonitor   s_defaultProgressMeter;
+    static UnconditionalTileGenerationFilter s_defaultFilter;
+
+    struct RangeTreeNode
+    {
+        size_t          m_facetCount;
+        DgnElementId    m_elementId;
+
+        RangeTreeNode(DgnElementId elemId, size_t facetCount) : m_facetCount(facetCount), m_elementId(elemId) { }
+    };
+
+    static const double s_minRangeBoxSize = 0.5; // Threshold below which we consider geometry/element too small to contribute to tile mesh
+
+END_UNNAMED_NAMESPACE
+
+#define COMPARE_VALUES_TOLERANCE(val0, val1, tol)   if (val0 < val1 - tol) return true; if (val0 > val1 + tol) return false;
+#define COMPARE_VALUES(val0, val1) if (val0 < val1) { return true; } if (val0 > val1) { return false; }
+
+/*---------------------------------------------------------------------------------**//**
+* @bsimethod                                                    Paul.Connelly   09/16
++---------------+---------------+---------------+---------------+---------------+------*/
+TileGenerationCache::TileGenerationCache(CacheGeometry cacheGeometry) : m_tree(XYZRangeTreeRoot::Allocate()), m_wantCacheGeometry(CacheGeometry::Yes==cacheGeometry)
+    {
+    // Caller will populate...
+    }
+
+/*---------------------------------------------------------------------------------**//**
+* @bsimethod                                                    Paul.Connelly   09/16
++---------------+---------------+---------------+---------------+---------------+------*/
+void TileGenerationCache::AddCachedGeometry(DgnElementId elementId, TileGeometryList&& geometry) const
+    {
+    if (m_wantCacheGeometry)
+        {
+        BeMutexHolder lock(m_mutex);
+
+        m_geometry.Insert(elementId, std::move(geometry));
+        }
+    }
+
+/*---------------------------------------------------------------------------------**//**
+* @bsimethod                                                    Paul.Connelly   09/16
++---------------+---------------+---------------+---------------+---------------+------*/
+bool TileGenerationCache::GetCachedGeometry(TileGeometryList& geometry, DgnElementId elementId) const
+    {
+    if (m_wantCacheGeometry)
+        {
+        BeMutexHolder lock(m_mutex);
+        auto iter = m_geometry.find(elementId);
+        if (m_geometry.end() != iter)
+            {
+            if (geometry.empty())
+                geometry = iter->second;
+            else
+                geometry.insert(geometry.end(), iter->second.begin(), iter->second.end());
+
+            return true;
+            }
+        }
+
+    return false;
+    }
+
+//=======================================================================================
+// @bsistruct                                                   Paul.Connelly   09/16
+//=======================================================================================
+struct FreeLeafDataTreeHandler : XYZRangeTreeHandler
+{
+    virtual bool ShouldContinueAfterLeaf(XYZRangeTreeRootP pRoot, XYZRangeTreeInteriorP pInterior, XYZRangeTreeLeafP pLeaf) override
+        {
+        delete reinterpret_cast<RangeTreeNode*>(pLeaf->GetData());
+        return true;
+        }
+};
+
+/*---------------------------------------------------------------------------------**//**
+* @bsimethod                                                    Paul.Connelly   09/16
++---------------+---------------+---------------+---------------+---------------+------*/
+TileGenerationCache::~TileGenerationCache()
+    {
+    FreeLeafDataTreeHandler handler;
+    m_tree->Traverse(handler);
+
+    XYZRangeTreeRoot::Free(m_tree);
+    }
+
+/*---------------------------------------------------------------------------------**//**
+* @bsimethod                                                    Paul.Connelly   09/16
++---------------+---------------+---------------+---------------+---------------+------*/
+DRange3d TileGenerationCache::GetRange() const
+    {
+    return GetTree().Range();
+    }
+
+/*---------------------------------------------------------------------------------**//**
+* @bsimethod                                                    Paul.Connelly   09/16
++---------------+---------------+---------------+---------------+---------------+------*/
+void TileGenerationCache::Populate(DgnDbR db, size_t maxPointsPerTile, ITileGenerationFilterR filter)
+    {
+    // ###TODO_FACET_COUNT: Assumes 3d spatial view for now...
+    static const Utf8CP s_sql =
+        "SELECT r.ECInstanceId,g.FacetCount,r.MinX,r.MinY,r.MinZ,r.MaxX,r.MaxY,r.MaxZ "
+        "FROM " BIS_SCHEMA(BIS_CLASS_SpatialIndex) " AS r JOIN " BIS_SCHEMA(BIS_CLASS_GeometricElement3d) " AS g ON (g.ECInstanceId = r.ECInstanceId)";
+
+    auto stmt = db.GetPreparedECSqlStatement(s_sql);
+    while (BE_SQLITE_ROW == stmt->Step())
+        {
+        auto elemId = stmt->GetValueId<DgnElementId>(0);
+        if (!filter.AcceptElement(elemId))
+            continue;
+
+        size_t facetCount = stmt->GetValueUInt64(1);
+        DRange3d elRange = DRange3d::From(stmt->GetValueDouble(2), stmt->GetValueDouble(3), stmt->GetValueDouble(4),
+                stmt->GetValueDouble(5), stmt->GetValueDouble(6), stmt->GetValueDouble(7));
+
+        m_tree->Add(new RangeTreeNode(elemId, facetCount), elRange);
+        }
+    }
+
+/*---------------------------------------------------------------------------------**//**
+* @bsimethod                                                    Paul.Connelly   08/16
++---------------+---------------+---------------+---------------+---------------+------*/
+DgnTextureCPtr TileDisplayParams::QueryTexture(DgnDbR db) const
+    {
+    JsonRenderMaterial mat;
+    if (!m_materialId.IsValid() || SUCCESS != mat.Load(m_materialId, db))
+        return nullptr;
+
+    auto texMap = mat.GetPatternMap();
+    DgnTextureId texId;
+    if (!texMap.IsValid() || !(texId = texMap.GetTextureId()).IsValid())
+        return nullptr;
+
+    return DgnTexture::QueryTexture(texId, db);
+    }
+
+/*---------------------------------------------------------------------------------**//**
+* @bsimethod                                                    Paul.Connelly   08/16
++---------------+---------------+---------------+---------------+---------------+------*/
+TileDisplayParams::TileDisplayParams(GraphicParamsCP graphicParams, GeometryParamsCP geometryParams) : m_fillColor(nullptr != graphicParams ? graphicParams->GetFillColor().GetValue() : 0x00ffffff), m_ignoreLighting (false)
+        {
+        if (nullptr != geometryParams)
+            m_materialId = geometryParams->GetMaterialId();
+        }
+
+/*---------------------------------------------------------------------------------**//**
+* @bsimethod                                                    Ray.Bentley     08/2016
++---------------+---------------+---------------+---------------+---------------+------*/
+bool TileDisplayParams::operator<(TileDisplayParams const& rhs) const
+    {
+    COMPARE_VALUES (m_fillColor, rhs.m_fillColor);
+    COMPARE_VALUES (m_materialId.GetValueUnchecked(), rhs.m_materialId.GetValueUnchecked());
+    COMPARE_VALUES (m_textureImage.get(), rhs.m_textureImage.get());
+
+    return false;
+    }
+
+
+/*---------------------------------------------------------------------------------**//**
+* @bsimethod                                                    Paul.Connelly   08/16
++---------------+---------------+---------------+---------------+---------------+------*/
+ImageSource TileTextureImage::Load(TileDisplayParamsCR params, DgnDbR db)
+    {
+    DgnTextureCPtr tex = params.QueryTexture(db);
+    return tex.IsValid() ? tex->GetImageSource() : ImageSource();
+    }
+
+/*---------------------------------------------------------------------------------**//**
+* @bsimethod                                                    Paul.Connelly   07/16
++---------------+---------------+---------------+---------------+---------------+------*/
+void TileTextureImage::ResolveTexture(TileDisplayParamsR params, DgnDbR db)
+    {
+    if (params.TextureImage().IsValid())
+        return;
+
+    ImageSource renderImage  = TileTextureImage::Load(params, db);
+
+    if (renderImage.IsValid())
+        params.TextureImage() = TileTextureImage::Create(std::move(renderImage));
+    }
+
+
+/*---------------------------------------------------------------------------------**//**
+* @bsimethod                                                    Ray.Bentley     06/2016
++---------------+---------------+---------------+---------------+---------------+------*/
+DRange3d TileMesh::GetTriangleRange(TriangleCR triangle) const
+    {
+    return DRange3d::From (m_points.at (triangle.m_indices[0]), 
+                           m_points.at (triangle.m_indices[1]),
+                           m_points.at (triangle.m_indices[2]));
+    }
+
+/*---------------------------------------------------------------------------------**//**
+* @bsimethod                                                    Ray.Bentley     06/2016
++---------------+---------------+---------------+---------------+---------------+------*/
+DVec3d TileMesh::GetTriangleNormal(TriangleCR triangle) const
+    {
+    return DVec3d::FromNormalizedCrossProductToPoints (m_points.at (triangle.m_indices[0]), 
+                                                       m_points.at (triangle.m_indices[1]),
+                                                       m_points.at (triangle.m_indices[2]));
+    }
+
+/*---------------------------------------------------------------------------------**//**
+* @bsimethod                                                    Ray.Bentley     06/2016
++---------------+---------------+---------------+---------------+---------------+------*/
+bool TileMesh::HasNonPlanarNormals() const
+    {
+    if (m_normals.empty())
+        return false;
+
+    for (auto& triangle : m_triangles)
+        if (!m_normals.at (triangle.m_indices[0]).IsEqual (m_normals.at (triangle.m_indices[1])) ||
+            !m_normals.at (triangle.m_indices[0]).IsEqual (m_normals.at (triangle.m_indices[2])) ||
+            !m_normals.at (triangle.m_indices[1]).IsEqual (m_normals.at (triangle.m_indices[2])))
+            return true;
+
+    return false;
+    }
+
+/*---------------------------------------------------------------------------------**//**
+* @bsimethod                                                    Paul.Connelly   07/16
++---------------+---------------+---------------+---------------+---------------+------*/
+uint32_t TileMesh::AddVertex(DPoint3dCR point, DVec3dCP normal, DPoint2dCP param, DgnElementId elemId)
+    {
+    auto index = static_cast<uint32_t>(m_points.size());
+
+    m_points.push_back(point);
+    m_elementIds.push_back(elemId);
+
+    if (nullptr != normal)
+        m_normals.push_back(*normal);
+
+    if (nullptr != param)
+        m_uvParams.push_back(*param);
+
+    m_validIdsPresent |= (elemId.IsValid());
+    return index;
+    }
+
+/*---------------------------------------------------------------------------------**//**
+* @bsimethod                                                    Ray.Bentley     06/2016
++---------------+---------------+---------------+---------------+---------------+------*/
+bool TileMeshBuilder::VertexKey::Comparator::operator()(VertexKey const& lhs, VertexKey const& rhs) const
+    {
+    static const double s_normalTolerance = 1.0E-6;
+    static const double s_paramTolerance  = 1.0E-6;
+
+    COMPARE_VALUES (lhs.m_elementId, rhs.m_elementId);
+
+    COMPARE_VALUES_TOLERANCE (lhs.m_point.x, rhs.m_point.x, m_tolerance);
+    COMPARE_VALUES_TOLERANCE (lhs.m_point.y, rhs.m_point.y, m_tolerance);
+    COMPARE_VALUES_TOLERANCE (lhs.m_point.z, rhs.m_point.z, m_tolerance);
+
+    if (lhs.m_normalValid != rhs.m_normalValid)
+        return rhs.m_normalValid;
+
+    if (lhs.m_normalValid)
+        {
+        COMPARE_VALUES_TOLERANCE (lhs.m_normal.x, rhs.m_normal.x, s_normalTolerance);
+        COMPARE_VALUES_TOLERANCE (lhs.m_normal.y, rhs.m_normal.y, s_normalTolerance);
+        COMPARE_VALUES_TOLERANCE (lhs.m_normal.z, rhs.m_normal.z, s_normalTolerance);
+        }
+
+    if (lhs.m_paramValid != rhs.m_paramValid)
+        return rhs.m_paramValid;
+
+    if (lhs.m_paramValid)
+        {
+        COMPARE_VALUES_TOLERANCE (lhs.m_param.x, rhs.m_param.x, s_paramTolerance);
+        COMPARE_VALUES_TOLERANCE (lhs.m_param.y, rhs.m_param.y, s_paramTolerance);
+        }
+
+    return false;
+    }
+
+/*---------------------------------------------------------------------------------**//**
+* @bsimethod                                                    Ray.Bentley     06/2016
++---------------+---------------+---------------+---------------+---------------+------*/
+TileMeshBuilder::TriangleKey::TriangleKey(TriangleCR triangle)
+    {
+    // Could just use std::sort - but this should be faster?
+    if (triangle.m_indices[0] < triangle.m_indices[1])
+        {
+        if (triangle.m_indices[0] < triangle.m_indices[2])
+            {
+            m_sortedIndices[0] = triangle.m_indices[0];
+            if (triangle.m_indices[1] < triangle.m_indices[2])
+                {
+                m_sortedIndices[1] = triangle.m_indices[1];
+                m_sortedIndices[2] = triangle.m_indices[2];
+                }
+            else
+                {
+                m_sortedIndices[1] = triangle.m_indices[2];
+                m_sortedIndices[2] = triangle.m_indices[1];
+                }
+            }
+        else
+            {
+            m_sortedIndices[0] = triangle.m_indices[2];
+            m_sortedIndices[1] = triangle.m_indices[0];
+            m_sortedIndices[2] = triangle.m_indices[1];
+            }
+        }
+    else
+        {
+        if (triangle.m_indices[1] < triangle.m_indices[2])
+            {
+            m_sortedIndices[0] = triangle.m_indices[1];
+            if (triangle.m_indices[0] < triangle.m_indices[2])
+                {
+                m_sortedIndices[1] = triangle.m_indices[0];
+                m_sortedIndices[2] = triangle.m_indices[2];
+                }
+            else
+                {
+                m_sortedIndices[1] = triangle.m_indices[2];
+                m_sortedIndices[2] = triangle.m_indices[0];
+                }
+            }
+        else
+            {
+            m_sortedIndices[0] = triangle.m_indices[2];
+            m_sortedIndices[1] = triangle.m_indices[1];
+            m_sortedIndices[2] = triangle.m_indices[0];
+            }
+        }
+    BeAssert (m_sortedIndices[0] < m_sortedIndices[1]);
+    BeAssert (m_sortedIndices[1] < m_sortedIndices[2]);
+    }
+
+/*---------------------------------------------------------------------------------**//**
+* @bsimethod                                                    Ray.Bentley     06/2016
++---------------+---------------+---------------+---------------+---------------+------*/
+bool TileMeshBuilder::TriangleKey::operator<(TriangleKey const& rhs) const
+    {
+    COMPARE_VALUES (m_sortedIndices[0], rhs.m_sortedIndices[0]);
+    COMPARE_VALUES (m_sortedIndices[1], rhs.m_sortedIndices[1]);
+    COMPARE_VALUES (m_sortedIndices[2], rhs.m_sortedIndices[2]);
+
+    return false;
+    }
+
+/*---------------------------------------------------------------------------------**//**
+* @bsimethod                                                    Paul.Connelly   07/16
++---------------+---------------+---------------+---------------+---------------+------*/
+void TileMeshBuilder::AddTriangle(PolyfaceVisitorR visitor, DgnElementId elemId, bool doVertexClustering, bool duplicateTwoSidedTriangles)
+    {
+    BeAssert(3 == visitor.Point().size());
+
+    Triangle newTriangle(!visitor.GetTwoSided());
+    bvector<DPoint2d> params;
+
+    // ###TODO: If have material: Material::ComputeUVParams()
+
+    params = visitor.Param();
+    bool haveNormals = !visitor.Normal().empty();
+    for (size_t i = 0; i < 3; i++)
+        {
+        VertexKey vertex(visitor.Point().at(i), haveNormals ? &visitor.Normal().at(i) : nullptr, params.empty() ? nullptr : &params.at(i), elemId);
+        newTriangle.m_indices[i] = doVertexClustering ? AddClusteredVertex(vertex) : AddVertex(vertex);
+        }
+
+    BeAssert(m_mesh->Params().empty() || m_mesh->Params().size() == m_mesh->Points().size());
+    BeAssert(m_mesh->Normals().empty() || m_mesh->Normals().size() == m_mesh->Points().size());
+
+    AddTriangle(newTriangle);
+    ++m_triangleIndex;
+
+    if (visitor.GetTwoSided() && duplicateTwoSidedTriangles)
+        {
+        Triangle dupTriangle(false);
+        for (size_t i = 0; i < 3; i++)
+            {
+            size_t reverseIndex = 2 - i;
+            DVec3d reverseNormal;
+            if (haveNormals)
+                reverseNormal.Negate(visitor.Normal().at(reverseIndex));
+
+            VertexKey vertex(visitor.Point().at(reverseIndex), haveNormals ? &reverseNormal : nullptr, params.empty() ? nullptr : &params.at(reverseIndex), elemId);
+            dupTriangle.m_indices[i] = doVertexClustering ? AddClusteredVertex(vertex) : AddVertex(vertex);
+            }
+
+        AddTriangle(dupTriangle);
+        ++m_triangleIndex;
+        }
+    }
+
+/*---------------------------------------------------------------------------------**//**
+* @bsimethod                                                    Ray.Bentley     06/2016
++---------------+---------------+---------------+---------------+---------------+------*/
+void TileMeshBuilder::AddPolyline (bvector<DPoint3d>const& points, DgnElementId elemId, bool doVertexClustering)
+    {
+    TilePolyline    newPolyline;
+
+    for (auto& point : points)
+        {
+        VertexKey vertex(point, nullptr, nullptr, elemId);
+
+        newPolyline.m_indices.push_back (doVertexClustering ? AddClusteredVertex(vertex) : AddVertex(vertex));
+        }
+    m_mesh->AddPolyline (newPolyline);
+    }
+
+/*---------------------------------------------------------------------------------**//**
+* @bsimethod                                                    Paul.Connelly   07/16
++---------------+---------------+---------------+---------------+---------------+------*/
+void TileMeshBuilder::AddTriangle(TriangleCR triangle, TileMeshCR mesh)
+    {
+    Triangle newTriangle(triangle.m_singleSided);
+    for (size_t i = 0; i < 3; i++)
+        {
+        uint32_t index = triangle.m_indices[i];
+        VertexKey vertex(*mesh.GetPoint(index), mesh.GetNormal(index), mesh.GetParam(index), mesh.GetElementId(index));
+        newTriangle.m_indices[i] = AddVertex(vertex);
+        }
+
+    m_mesh->AddTriangle(newTriangle);
+    }
+
+/*---------------------------------------------------------------------------------**//**
+* @bsimethod                                                    Ray.Bentley     09/2016
++---------------+---------------+---------------+---------------+---------------+------*/
+void TileMeshBuilder::AddPolyface (PolyfaceQueryCR polyface, DgnElementId elementId, bool twoSidedTriangles)
+    {
+    for (PolyfaceVisitorPtr visitor = PolyfaceVisitor::Attach(polyface); visitor->AdvanceToNextFace(); )
+        AddTriangle(*visitor, elementId, false, twoSidedTriangles);
+    }
+
+/*---------------------------------------------------------------------------------**//**
+* @bsimethod                                                    Paul.Connelly   07/16
++---------------+---------------+---------------+---------------+---------------+------*/
+void TileMeshBuilder::AddTriangle(TriangleCR triangle)
+    {
+    if (triangle.IsDegenerate())
+        return;
+
+    TriangleKey key(triangle);
+
+    if (m_triangleSet.insert(key).second)
+        m_mesh->AddTriangle(triangle);
+    }
+
+/*---------------------------------------------------------------------------------**//**
+* @bsimethod                                                    Paul.Connelly   07/16
++---------------+---------------+---------------+---------------+---------------+------*/
+uint32_t TileMeshBuilder::AddVertex(VertexKey const& vertex)
+    {
+    return m_mesh->AddVertex(vertex.m_point, vertex.GetNormal(), vertex.GetParam(), vertex.m_elementId);
+    }
+
+/*---------------------------------------------------------------------------------**//**
+* @bsimethod                                                    Paul.Connelly   07/16
++---------------+---------------+---------------+---------------+---------------+------*/
+uint32_t TileMeshBuilder::AddClusteredVertex(VertexKey const& vertex)
+    {
+    auto found = m_vertexMap.find(vertex);
+    if (m_vertexMap.end() != found)
+        return found->second;
+
+    auto index = AddVertex(vertex);
+    m_vertexMap[vertex] = index;
+    return index;
+    }
+
+/*---------------------------------------------------------------------------------**//**
+* @bsimethod                                                    Ray.Bentley     06/2016
++---------------+---------------+---------------+---------------+---------------+------*/
+WString TileNode::GetNameSuffix() const
+    {
+    WString suffix;
+
+    if (nullptr != m_parent)
+        {
+        suffix = WPrintfString(L"%02d", static_cast<int>(m_siblingIndex));
+        for (auto parent = m_parent; nullptr != parent->GetParent(); parent = parent->GetParent())
+            suffix = WPrintfString(L"%02d", static_cast<int>(parent->GetSiblingIndex())) + suffix;
+        }
+
+    return suffix;
+    }
+
+/*---------------------------------------------------------------------------------**//**
+* @bsimethod                                                    Ray.Bentley     08/2016
++---------------+---------------+---------------+---------------+---------------+------*/
+static void setSubDirectoryRecursive (TileNodeR tile, WStringCR subdirectory)
+    {
+    tile.SetSubdirectory (subdirectory);
+    for (auto& child : tile.GetChildren())
+        setSubDirectoryRecursive(*child, subdirectory);
+    }
+
+/*---------------------------------------------------------------------------------**//**
+* @bsimethod                                                    Ray.Bentley     08/2016
++---------------+---------------+---------------+---------------+---------------+------*/
+BeFileNameStatus TileNode::GenerateSubdirectories (size_t maxTilesPerDirectory, BeFileNameCR dataDirectory)
+    {
+    if (GetNodeCount () < maxTilesPerDirectory)
+        return BeFileNameStatus::Success;
+        
+    for (auto& child : m_children)
+        {
+        if (child->GetNodeCount() < maxTilesPerDirectory)
+            {
+            BeFileName  childDataDirectory = dataDirectory;
+            WString     subdirectoryName = L"Tile"  + child->GetNameSuffix();
+
+            childDataDirectory.AppendToPath (subdirectoryName.c_str());
+            BeFileNameStatus  status;
+            if (BeFileNameStatus::Success != (status = BeFileName::CreateNewDirectory (childDataDirectory)))
+                return status;
+
+            setSubDirectoryRecursive (*child, subdirectoryName);
+            }
+        else
+            {
+            child->GenerateSubdirectories (maxTilesPerDirectory, dataDirectory);
+            }
+        }
+    return BeFileNameStatus::Success;
+    }
+
+/*---------------------------------------------------------------------------------**//**
+* @bsimethod                                                    Ray.Bentley     08/2016
++---------------+---------------+---------------+---------------+---------------+------*/
+WString TileNode::GetRelativePath (WCharCP rootName, WCharCP extension) const
+    {
+    WString     relativePath;
+
+    BeFileName::BuildName (relativePath, nullptr, m_subdirectory.empty() ? nullptr : m_subdirectory.c_str(), (rootName + GetNameSuffix()).c_str(), extension);
+
+    return relativePath;
+    }
+
+
+/*=================================================================================**//**
+* @bsiclass                                                     Ray.Bentley     06/2016
++===============+===============+===============+===============+===============+======*/
+struct MeshBuilderKey
+{
+    TileDisplayParamsCP m_params;
+    bool                m_hasNormals;
+    bool                m_hasFacets;
+
+    MeshBuilderKey() : m_params(nullptr), m_hasNormals(false), m_hasFacets (false) { }
+    MeshBuilderKey(TileDisplayParamsCR params, bool hasNormals, bool hasFacets) : m_params(&params), m_hasNormals(hasNormals), m_hasFacets (hasFacets) { }
+
+    bool operator<(MeshBuilderKey const& rhs) const
+        {
+        BeAssert(nullptr != m_params && nullptr != rhs.m_params);
+        if (m_hasNormals != rhs.m_hasNormals)
+            return !m_hasNormals;
+
+        if (m_hasFacets != rhs.m_hasFacets)
+            return !m_hasFacets;
+
+        return *m_params < *rhs.m_params;
+        }
+};
+
+/*---------------------------------------------------------------------------------**//**
+* @bsimethod                                                    Ray.Bentley     06/2016
++---------------+---------------+---------------+---------------+---------------+------*/
+static IFacetOptionsPtr createTileFacetOptions(double chordTolerance)
+    {
+    IFacetOptionsPtr opts = IFacetOptions::Create();
+
+    opts->SetChordTolerance(chordTolerance);
+    opts->SetMaxPerFace(3);
+    opts->SetCurvedSurfaceMaxPerFace(3);
+    opts->SetParamsRequired(true);
+    opts->SetNormalsRequired(true);
+
+    return opts;
+    }
+
+typedef bmap<MeshBuilderKey, TileMeshBuilderPtr> MeshBuilderMap;
+
+/*---------------------------------------------------------------------------------**//**
+* @bsimethod                                                    Ray.Bentley     06/2016
++---------------+---------------+---------------+---------------+---------------+------*/
+size_t TileNode::GetNodeCount() const
+    {
+    size_t count = 1;
+    for (auto const& child : m_children)
+        count += child->GetNodeCount();
+
+    return count;
+    }
+
+/*---------------------------------------------------------------------------------**//**
+* @bsimethod                                                    Paul.Connelly   07/16
++---------------+---------------+---------------+---------------+---------------+------*/
+size_t TileNode::GetMaxDepth() const
+    {
+    size_t maxChildDepth = 0;
+    for (auto const& child : m_children)
+        {
+        size_t childDepth = child->GetMaxDepth();
+        maxChildDepth = std::max(maxChildDepth, childDepth);
+        }
+
+    return 1 + maxChildDepth;
+    }
+
+/*---------------------------------------------------------------------------------**//**
+* @bsimethod                                                    Paul.Connelly   07/16
++---------------+---------------+---------------+---------------+---------------+------*/
+void TileNode::GetTiles(TileNodePList& tiles)
+    {
+    tiles.push_back(this);
+    for (auto& child : m_children)
+        child->GetTiles(tiles);
+    }
+
+/*---------------------------------------------------------------------------------**//**
+* @bsimethod                                                    Paul.Connelly   07/16
++---------------+---------------+---------------+---------------+---------------+------*/
+TileNodePList TileNode::GetTiles()
+    {
+    TileNodePList tiles;
+    GetTiles(tiles);
+    return tiles;
+    }
+
+/*---------------------------------------------------------------------------------**//**
+* @bsimethod                                                    Paul.Connelly   07/16
++---------------+---------------+---------------+---------------+---------------+------*/
+TileGeometry::TileGeometry(TransformCR tf, DRange3dCR range, DgnElementId elemId, TileDisplayParamsPtr& params, bool isCurved, DgnDbR db)
+    : m_params(params), m_transform(tf), m_tileRange(range), m_elementId(elemId), m_isCurved(isCurved), m_hasTexture(params.IsValid() && params->QueryTexture(db).IsValid())
+    {
+    //
+    }
+
+/*---------------------------------------------------------------------------------**//**
+* @bsimethod                                                    Paul.Connelly   08/16
++---------------+---------------+---------------+---------------+---------------+------*/
+void TileGeometry::SetFacetCount(size_t numFacets)
+    {
+    m_facetCount = numFacets;
+    double rangeVolume = m_tileRange.Volume();
+    m_facetCountDensity = (0.0 != rangeVolume) ? static_cast<double>(m_facetCount) / rangeVolume : 0.0;
+    }
+
+//=======================================================================================
+// @bsistruct                                                   Paul.Connelly   08/16
+//=======================================================================================
+struct PrimitiveTileGeometry : TileGeometry
+{
+private:
+    IGeometryPtr        m_geometry;
+
+    PrimitiveTileGeometry(IGeometryR geometry, TransformCR tf, DRange3dCR range, DgnElementId elemId, TileDisplayParamsPtr& params, IFacetOptionsR facetOptions, bool isCurved, DgnDbR db)
+        : TileGeometry(tf, range, elemId, params, isCurved, db), m_geometry(&geometry)
+        {
+        FacetCounter counter(facetOptions);
+        SetFacetCount(counter.GetFacetCount(geometry));
+        }
+
+    virtual PolyfaceHeaderPtr _GetPolyface(IFacetOptionsR facetOptions) override;
+    virtual CurveVectorPtr _GetStrokedCurve(double chordTolerance) override;
+public:
+    static TileGeometryPtr Create(IGeometryR geometry, TransformCR tf, DRange3dCR range, DgnElementId elemId, TileDisplayParamsPtr& params, IFacetOptionsR facetOptions, bool isCurved, DgnDbR db)
+        {
+        return new PrimitiveTileGeometry(geometry, tf, range, elemId, params, facetOptions, isCurved, db);
+        }
+};
+
+//=======================================================================================
+// @bsistruct                                                   Paul.Connelly   08/16
+//=======================================================================================
+struct SolidKernelTileGeometry : TileGeometry
+{
+private:
+    ISolidKernelEntityPtr   m_entity;
+    BeMutex                 m_mutex;
+
+    SolidKernelTileGeometry(ISolidKernelEntityR solid, TransformCR tf, DRange3dCR range, DgnElementId elemId, TileDisplayParamsPtr& params, IFacetOptionsR facetOptions, DgnDbR db)
+        : TileGeometry(tf, range, elemId, params, SolidKernelUtil::HasCurvedFaceOrEdge(solid), db), m_entity(&solid)
+        {
+#if defined (BENTLEYCONFIG_OPENCASCADE)
+        FacetCounter counter(facetOptions);
+        SetFacetCount(counter.GetFacetCount(solid));
+#else
+        SetFacetCount(0);
+#endif
+        }
+
+    virtual PolyfaceHeaderPtr _GetPolyface(IFacetOptionsR facetOptions) override;
+    virtual CurveVectorPtr _GetStrokedCurve(double) override { return nullptr; }
+public:
+    static TileGeometryPtr Create(ISolidKernelEntityR solid, TransformCR tf, DRange3dCR range, DgnElementId elemId, TileDisplayParamsPtr& params, IFacetOptionsR facetOptions, DgnDbR db)
+        {
+        return new SolidKernelTileGeometry(solid, tf, range, elemId, params, facetOptions, db);
+        }
+};
+
+/*---------------------------------------------------------------------------------**//**
+* @bsimethod                                                    Paul.Connelly   07/16
++---------------+---------------+---------------+---------------+---------------+------*/
+TileGeometryPtr TileGeometry::Create(IGeometryR geometry, TransformCR tf, DRange3dCR range, DgnElementId elemId, TileDisplayParamsPtr& params, IFacetOptionsR facetOptions, bool isCurved, DgnDbR db)
+    {
+    return PrimitiveTileGeometry::Create(geometry, tf, range, elemId, params, facetOptions, isCurved, db);
+    }
+
+/*---------------------------------------------------------------------------------**//**
+* @bsimethod                                                    Paul.Connelly   07/16
++---------------+---------------+---------------+---------------+---------------+------*/
+TileGeometryPtr TileGeometry::Create(ISolidKernelEntityR solid, TransformCR tf, DRange3dCR range, DgnElementId elemId, TileDisplayParamsPtr& params, IFacetOptionsR facetOptions, DgnDbR db)
+    {
+    return SolidKernelTileGeometry::Create(solid, tf, range, elemId, params, facetOptions, db);
+    }
+
+/*---------------------------------------------------------------------------------**//**
+* @bsimethod                                                    Paul.Connelly   08/16
++---------------+---------------+---------------+---------------+---------------+------*/
+PolyfaceHeaderPtr PrimitiveTileGeometry::_GetPolyface(IFacetOptionsR facetOptions)
+    {
+    PolyfaceHeaderPtr polyface = m_geometry->GetAsPolyfaceHeader();
+    if (polyface.IsValid())
+        {
+        if (!HasTexture())
+            polyface->ClearParameters(false);
+
+        BeAssertOnce(GetTransform().IsIdentity()); // Polyfaces are transformed during collection.
+        return polyface;
+        }
+
+    IPolyfaceConstructionPtr polyfaceBuilder = IPolyfaceConstruction::Create(facetOptions);
+
+    CurveVectorPtr curveVector = m_geometry->GetAsCurveVector();
+    ISolidPrimitivePtr solidPrimitive = curveVector.IsNull() ? m_geometry->GetAsISolidPrimitive() : nullptr;
+    MSBsplineSurfacePtr bsplineSurface = solidPrimitive.IsNull() && curveVector.IsNull() ? m_geometry->GetAsMSBsplineSurface() : nullptr;
+
+    if (curveVector.IsValid())
+        polyfaceBuilder->AddRegion(*curveVector);
+    else if (solidPrimitive.IsValid())
+        polyfaceBuilder->AddSolidPrimitive(*solidPrimitive);
+    else if (bsplineSurface.IsValid())
+        polyfaceBuilder->Add(*bsplineSurface);
+
+    polyface = polyfaceBuilder->GetClientMeshPtr();
+    if (polyface.IsValid())
+        polyface->Transform(GetTransform());
+
+    return polyface;
+    }
+
+/*---------------------------------------------------------------------------------**//**
+* @bsimethod                                                    Ray.Bentley     08/2016
++---------------+---------------+---------------+---------------+---------------+------*/
+CurveVectorPtr  PrimitiveTileGeometry::_GetStrokedCurve (double chordTolerance)
+    {
+    CurveVectorPtr  curveVector = m_geometry->GetAsCurveVector();
+
+    if (!curveVector.IsValid() || curveVector->IsAnyRegionType())
+        return nullptr;
+
+    IFacetOptionsPtr    facetOptions = CreateFacetOptions (chordTolerance, NormalMode::Never);
+    CurveVectorPtr      strokedCurveVector = curveVector->Stroke (*facetOptions);
+
+    if (strokedCurveVector.IsValid())
+        strokedCurveVector->TransformInPlace (GetTransform());
+            
+    return strokedCurveVector;
+    }
+
+/*---------------------------------------------------------------------------------**//**
+* @bsimethod                                                    Paul.Connelly   08/16
++---------------+---------------+---------------+---------------+---------------+------*/
+PolyfaceHeaderPtr SolidKernelTileGeometry::_GetPolyface(IFacetOptionsR facetOptions)
+    {
+#if defined (BENTLEYCONFIG_OPENCASCADE)
+    // Cannot process the same solid entity simultaneously from multiple threads...
+    BeMutexHolder lock(m_mutex);
+
+    TopoDS_Shape const* shape = SolidKernelUtil::GetShape(*m_entity);
+    auto polyface = nullptr != shape ? OCBRep::IncrementalMesh(*shape, facetOptions) : nullptr;
+    if (polyface.IsValid())
+        {
+        polyface->SetTwoSided(ISolidKernelEntity::EntityType::Solid != m_entity->GetEntityType());
+        polyface->Transform(Transform::FromProduct(GetTransform(), m_entity->GetEntityTransform()));
+        }
+
+    return polyface;
+#else
+    return nullptr;
+#endif
+    }
+
+/*---------------------------------------------------------------------------------**//**
+* @bsimethod                                                    Paul.Connelly   07/16
++---------------+---------------+---------------+---------------+---------------+------*/
+PolyfaceHeaderPtr TileGeometry::GetPolyface(double chordTolerance, NormalMode normalMode)
+    {
+    auto facetOptions = CreateFacetOptions(chordTolerance, normalMode);
+    auto polyface = _GetPolyface(*facetOptions);
+
+    return polyface.IsValid() && 0 != polyface->GetPointCount() ? polyface : nullptr;
+    }
+
+/*---------------------------------------------------------------------------------**//**
+* @bsimethod                                                    Paul.Connelly   08/16
++---------------+---------------+---------------+---------------+---------------+------*/
+IFacetOptionsPtr TileGeometry::CreateFacetOptions(double chordTolerance, NormalMode normalMode) const
+    {
+    auto facetOptions = createTileFacetOptions(chordTolerance / m_transform.ColumnXMagnitude());
+
+    bool normalsRequired = false;
+    switch (normalMode)
+        {
+        case NormalMode::Always:    normalsRequired = true; break;
+        case NormalMode::CurvedSurfacesOnly:    normalsRequired = m_isCurved; break;
+        }
+
+    facetOptions->SetNormalsRequired(normalsRequired);
+    facetOptions->SetParamsRequired(HasTexture());
+
+    return facetOptions;
+    }
+
+/*---------------------------------------------------------------------------------**//**
+* @bsimethod                                                    Paul.Connelly   07/16
++---------------+---------------+---------------+---------------+---------------+------*/
+TileGenerator::TileGenerator(TransformCR transformFromDgn, DgnDbR dgndb, size_t maxPointsPerTile, ITileGenerationFilterP filter, ITileGenerationProgressMonitorP progress)
+    : m_progressMeter(nullptr != progress ? *progress : s_defaultProgressMeter), m_transformFromDgn(transformFromDgn), m_dgndb(dgndb),
+    m_maxPointsPerTile(maxPointsPerTile), m_cache(TileGenerationCache::CacheGeometry::No)
+    {
+    StopWatch timer(true);
+    m_progressMeter._SetTaskName(ITileGenerationProgressMonitor::TaskName::PopulatingCache);
+    m_progressMeter._IndicateProgress(0, 1);
+
+    m_cache.Populate(m_dgndb, maxPointsPerTile, nullptr != filter ? *filter : s_defaultFilter);
+
+    m_progressMeter._IndicateProgress(1, 1);
+
+    m_statistics.m_cachePopulationTime = timer.GetCurrentSeconds();
+    }
+
+/*---------------------------------------------------------------------------------**//**
+* @bsimethod                                                    Paul.Connelly   07/16
++---------------+---------------+---------------+---------------+---------------+------*/
+TileGenerator::Status TileGenerator::CollectTiles(TileNodeR root, ITileCollector& collector)
+    {
+    m_progressMeter._SetTaskName(ITileGenerationProgressMonitor::TaskName::CollectingTileMeshes);
+
+    // Enqueue all tiles for processing on the IO thread pool...
+    bvector<TileNodeP> tiles = root.GetTiles();
+    m_statistics.m_tileCount = tiles.size();
+    m_statistics.m_tileDepth = root.GetMaxDepth();
+
+    auto numTotalTiles = static_cast<uint32_t>(tiles.size());
+    BeAtomic<uint32_t> numCompletedTiles;
+
+// ###TODO_FACET_COUNT: Make geometry processing thread-safe...
+// Known issues:
+//  ECDb LightweightCache.cpp - cache not thread-safe
+// These issues are not specific to mesh tile generation...need to be fixed.
+//#define MESHTILE_SINGLE_THREADED
+#if !defined(MESHTILE_SINGLE_THREADED)
+    // Worker threads will adopt host. Ensure no race conditions in FontAdmin when processing TextString geometry.
+    auto& host = T_HOST;
+    host.GetFontAdmin().EnsureInitialized();
+
+    if (!tiles.empty())
+        {
+        // For now, we can cross our fingers and hope that processing one tile before entering multi-threaded context
+        // will allow ECDb to do it's non-thread-safe stuff and avoid the race condition on its cache.
+        collector._AcceptTile(*tiles.back());
+        ++numCompletedTiles;
+        tiles.pop_back();
+        }
+
+    auto threadPool = &BeFolly::IOThreadPool::GetPool();
+    for (auto& tile : tiles)
+        folly::via(threadPool, [&]()
+            {
+            DgnPlatformLib::AdoptHost(host);
+
+            // Once the tile tasks are enqueued we must process them...do nothing if we've already aborted...
+            auto status = m_progressMeter._WasAborted() ? TileGenerator::Status::Aborted : collector._AcceptTile(*tile);
+            ++numCompletedTiles;
+
+            DgnPlatformLib::ForgetHost();
+
+            return status;
+            });
+
+    // Spin until all tiles complete, periodically notifying progress meter
+    // Note that we cannot abort any tasks which may still be 'pending' on the thread pool...but we can skip processing them if the abort flag is set
+    static const uint32_t s_sleepMillis = 1000.0;
+    StopWatch timer(true);
+    do
+        {
+        m_progressMeter._IndicateProgress(numCompletedTiles, numTotalTiles);
+        BeThreadUtilities::BeSleep(s_sleepMillis);
+        }
+    while (numCompletedTiles < numTotalTiles);
+#else
+    StopWatch timer(true);
+    for (auto& tile : tiles)
+        {
+        collector._AcceptTile(*tile);
+        ++numCompletedTiles;
+        m_progressMeter._IndicateProgress(numCompletedTiles, numTotalTiles);
+        }
+#endif
+
+    m_statistics.m_tileCreationTime = timer.GetCurrentSeconds();
+
+    m_progressMeter._IndicateProgress(numTotalTiles, numTotalTiles);
+
+    return m_progressMeter._WasAborted() ? Status::Aborted : Status::Success;
+    }
+
+/*---------------------------------------------------------------------------------**//**
+* @bsimethod                                                    Ray.Bentley     06/2016
++---------------+---------------+---------------+---------------+---------------+------*/
+void TileGenerator::SplitMeshToMaximumSize(TileMeshList& meshes, TileMeshR mesh, size_t maxPoints)
+    {
+    auto const& points = mesh.Points();
+    if (points.size() <= maxPoints)
+        {
+        meshes.push_back(&mesh);
+        return;
+        }
+
+    bvector<DRange3d>       subRanges;
+    TileDisplayParamsPtr    displayParams = mesh.GetDisplayParamsPtr();
+
+    ComputeSubRanges(subRanges, points, maxPoints, DRange3d::From(points));
+    for (auto const& subRange : subRanges)
+        {
+        auto meshBuilder = TileMeshBuilder::Create(displayParams, 1.0E-6);
+        for (auto const& triangle : mesh.Triangles())
+            if (subRange.IntersectsWith(mesh.GetTriangleRange(triangle)))
+                meshBuilder->AddTriangle(triangle, mesh);
+
+        meshes.push_back(meshBuilder->GetMesh());
+        }
+    }
+
+/*---------------------------------------------------------------------------------**//**
+* @bsimethod                                                    Ray.Bentley     06/2016
++---------------+---------------+---------------+---------------+---------------+------*/
+void TileGenerator::ComputeSubRanges(bvector<DRange3d>& subRanges, bvector<DPoint3d> const& points, size_t maxPoints, DRange3dCR range)
+    {
+    size_t pointCount = 0;
+    DPoint3d centroid = DPoint3d::FromZero();
+
+    for (auto const& point : points)
+        {
+        if (range.IsContained(point))
+            {
+            ++pointCount;
+            centroid.Add(point);
+            }
+        }
+
+    if (pointCount < maxPoints)
+        {
+        subRanges.push_back(range);
+        }
+    else
+        {
+        centroid.Scale(1.0 / static_cast<double>(pointCount));
+
+        DVec3d diagonal = range.DiagonalVector();
+        if (diagonal.x > diagonal.y && diagonal.x > diagonal.z)
+            {
+            ComputeSubRanges (subRanges, points, maxPoints, DRange3d::From (range.low.x, range.low.y, range.low.z, centroid.x, range.high.y,  range.high.z));
+            ComputeSubRanges (subRanges, points, maxPoints, DRange3d::From (centroid.x, range.low.y, range.low.z, range.high.x, range.high.y, range.high.z));
+            }
+        else if (diagonal.y > diagonal.z)
+            {
+            ComputeSubRanges (subRanges, points, maxPoints, DRange3d::From (range.low.x, range.low.y, range.low.z, range.high.x, centroid.y, range.high.z));
+            ComputeSubRanges (subRanges, points, maxPoints, DRange3d::From (range.low.x, centroid.y, range.low.z, range.high.x, range.high.y, range.high.z));
+            }
+        else
+            {
+            ComputeSubRanges (subRanges, points, maxPoints, DRange3d::From (range.low.x, range.low.y, range.low.z, range.high.x, range.high.y, centroid.z));
+            ComputeSubRanges (subRanges, points, maxPoints, DRange3d::From (range.low.x, range.low.y, centroid.z, range.high.x, range.high.y, range.high.z));
+            }
+        }
+    }
+
+/*---------------------------------------------------------------------------------**//**
+* @bsimethod                                                    Paul.Connelly   09/16
++---------------+---------------+---------------+---------------+---------------+------*/
+TileGenerator::Status TileGenerator::GenerateTiles(TileNodePtr& root, size_t maxPointsPerTile)
+    {
+    root = TileNode::Create(GetTransformFromDgn());
+
+    m_progressMeter._SetTaskName(ITileGenerationProgressMonitor::TaskName::GeneratingTileNodes);
+    m_progressMeter._IndicateProgress(0, 1);
+    StopWatch timer(true);
+
+    DRange3d viewRange = m_cache.GetRange();
+    if (viewRange.IsNull())
+        {
+        m_statistics.m_collectionTime = timer.GetCurrentSeconds();
+        m_progressMeter._IndicateProgress(1, 1);
+        return Status::NoGeometry;
+        }
+
+    // Collect the tiles
+    static const double s_leafTolerance = 0.01;
+    double tolerance = pow(viewRange.Volume()/maxPointsPerTile, 1.0/3.0);
+    root = TileNode::Create(viewRange, GetTransformFromDgn(), 0, 0, tolerance, nullptr);
+    root->ComputeTiles(s_leafTolerance, maxPointsPerTile, m_cache);
+
+    m_statistics.m_collectionTime = timer.GetCurrentSeconds();
+    m_progressMeter._IndicateProgress(1, 1);
+
+    return Status::Success;
+    }
+
+//=======================================================================================
+// @bsistruct                                                   Paul.Connelly   09/16
+//=======================================================================================
+struct ComputeFacetCountTreeHandler : XYZRangeTreeHandler
+{
+    DRange3d        m_range;
+    size_t          m_facetCount = 0;
+
+    ComputeFacetCountTreeHandler(DRange3dCR range) : m_range(range) { }
+
+    virtual bool ShouldRecurseIntoSubtree(XYZRangeTreeRootP, XYZRangeTreeInteriorP pInterior) override
+        {
+        return pInterior->Range().IntersectsWith(m_range);
+        }
+    virtual bool ShouldContinueAfterLeaf(XYZRangeTreeRootP, XYZRangeTreeInteriorP pInterior, XYZRangeTreeLeafP pLeaf) override
+        {
+        DRange3d intersection;
+        intersection.IntersectionOf(pLeaf->Range(), m_range);
+        if (!intersection.IsNull())
+            {
+            auto const& node = *reinterpret_cast<RangeTreeNode const*>(pLeaf->GetData());
+            double rangeVolume = pLeaf->Range().Volume();
+            BeAssert(0.0 != rangeVolume);   // or we would not have an intersection...
+            double facetCountDensity = static_cast<double>(node.m_facetCount) / rangeVolume;
+            m_facetCount += static_cast<size_t>(facetCountDensity * intersection.Volume());
+            }
+
+        return true;
+        }
+};
+
+/*---------------------------------------------------------------------------------**//**
+* @bsimethod                                                    Paul.Connelly   09/16
++---------------+---------------+---------------+---------------+---------------+------*/
+void TileNode::ComputeTiles(double chordTolerance, size_t maxPointsPerTile, TileGenerationCacheCR cache)
+    {
+    static const size_t s_depthLimit = 0xffff;
+    static const double s_targetChildCount = 5.0;
+
+    ComputeFacetCountTreeHandler handler(GetDgnRange());
+    cache.GetTree().Traverse(handler);
+
+
+    size_t facetCount = handler.m_facetCount;
+    if (facetCount < maxPointsPerTile)
+        {
+        m_tolerance = chordTolerance;
+        }
+    else if (m_depth < s_depthLimit)
+        {
+        bvector<DRange3d> subRanges;
+        size_t targetChildFacetCount = static_cast<size_t>(static_cast<double>(facetCount) / s_targetChildCount);
+        size_t siblingIndex = 0;
+
+        ComputeSubTiles(subRanges, m_dgnRange, targetChildFacetCount, cache);
+        for (auto& subRange : subRanges)
+            {
+            double childTolerance = pow(subRange.Volume() / maxPointsPerTile, 1.0 / 3.0);
+            m_children.push_back(TileNode::Create(subRange, m_transformFromDgn, m_depth+1, siblingIndex++, childTolerance, this));
+            }
+
+        for (auto& child : m_children)
+            child->ComputeTiles(chordTolerance, maxPointsPerTile, cache);
+        }
+    }
+
+/*---------------------------------------------------------------------------------**//**
+* @bsimethod                                                    Paul.Connelly   09/16
++---------------+---------------+---------------+---------------+---------------+------*/
+void TileNode::ComputeSubTiles(bvector<DRange3d>& subRanges, DRange3dCR range, size_t maxPointsPerSubTile, TileGenerationCacheCR cache)
+    {
+    bvector<DRange3d> bisectRanges;
+    DVec3d diagonal = range.DiagonalVector();
+
+    if (diagonal.x > diagonal.y && diagonal.x > diagonal.z)
+        {
+        double bisectValue = (range.low.x + range.high.x) / 2.0;
+
+        bisectRanges.push_back (DRange3d::From (range.low.x, range.low.y, range.low.z, bisectValue, range.high.y, range.high.z));
+        bisectRanges.push_back (DRange3d::From (bisectValue, range.low.y, range.low.z, range.high.x, range.high.y, range.high.z));
+        }
+    else if (diagonal.y > diagonal.z)
+        {
+        double bisectValue = (range.low.y + range.high.y) / 2.0;
+
+        bisectRanges.push_back (DRange3d::From (range.low.x, range.low.y, range.low.z, range.high.x, bisectValue, range.high.z));
+        bisectRanges.push_back (DRange3d::From (range.low.x, bisectValue, range.low.z, range.high.x, range.high.y, range.high.z));
+        }
+    else
+        {
+        double bisectValue = (range.low.z + range.high.z) / 2.0;
+
+        bisectRanges.push_back (DRange3d::From (range.low.x, range.low.y, range.low.z, range.high.x, range.high.y, bisectValue));
+        bisectRanges.push_back (DRange3d::From (range.low.x, range.low.y, bisectValue, range.high.x, range.high.y, range.high.z));
+        }
+
+    for (auto& bisectRange : bisectRanges)
+        {
+        ComputeFacetCountTreeHandler handler(bisectRange);
+        cache.GetTree().Traverse(handler);
+
+        size_t facetCount = handler.m_facetCount;
+        if (facetCount < maxPointsPerSubTile)
+            {
+            if (facetCount != 0)
+                subRanges.push_back(bisectRange);
+            }
+        else
+            {
+            ComputeSubTiles(subRanges, bisectRange, maxPointsPerSubTile, cache);
+            }
+        }
+    }
+
+//=======================================================================================
+// @bsistruct                                                   Paul.Connelly   09/16
+//=======================================================================================
+struct TileGeometryProcessor : IGeometryProcessor
+{
+private:
+    IFacetOptionsR          m_facetOptions;
+    IFacetOptionsPtr        m_targetFacetOptions;
+    DgnElementId            m_curElemId;
+    TileGenerationCacheCR   m_cache;
+    DgnDbR                  m_dgndb;
+    TileGeometryList        m_geometries;
+    DRange3d                m_range;
+    Transform               m_transformFromDgn;
+    TileGeometryList        m_curElemGeometries;
+    double                  m_minRangeDiagonal;
+
+    void PushGeometry(TileGeometryR geom);
+    void AddElementGeometry(TileGeometryR geom);
+    bool ProcessGeometry(IGeometryR geometry, bool isCurved, SimplifyGraphic& gf);
+
+    virtual IFacetOptionsP _GetFacetOptionsP() override { return &m_facetOptions; }
+    virtual void _OutputGraphics(ViewContextR context) override;
+
+    virtual bool _ProcessCurveVector(CurveVectorCR curves, bool filled, SimplifyGraphic& gf) override;
+    virtual bool _ProcessSolidPrimitive(ISolidPrimitiveCR prim, SimplifyGraphic& gf) override;
+    virtual bool _ProcessSurface(MSBsplineSurfaceCR surface, SimplifyGraphic& gf) override;
+    virtual bool _ProcessPolyface(PolyfaceQueryCR polyface, bool filled, SimplifyGraphic& gf) override;
+    virtual bool _ProcessBody(ISolidKernelEntityCR solid, SimplifyGraphic& gf) override;
+
+    virtual UnhandledPreference _GetUnhandledPreference(ISolidPrimitiveCR, SimplifyGraphic&) const override {return UnhandledPreference::Facet;}
+    virtual UnhandledPreference _GetUnhandledPreference(CurveVectorCR, SimplifyGraphic&)     const override {return UnhandledPreference::Facet;}
+    virtual UnhandledPreference _GetUnhandledPreference(ISolidKernelEntityCR, SimplifyGraphic&) const override { return UnhandledPreference::Facet; }
+public:
+    TileGeometryProcessor(TileGenerationCacheCR cache, DgnDbR db, DRange3dCR range, IFacetOptionsR facetOptions, TransformCR transformFromDgn)
+        : m_facetOptions(facetOptions), m_targetFacetOptions(facetOptions.Clone()), m_cache(cache), m_dgndb(db), m_range(range), m_transformFromDgn(transformFromDgn)
+        {
+        m_targetFacetOptions->SetChordTolerance(facetOptions.GetChordTolerance() * transformFromDgn.ColumnXMagnitude());
+        m_minRangeDiagonal = s_minRangeBoxSize * facetOptions.GetChordTolerance();
+        }
+
+    TileGeometryList const& GetGeometries() const { return m_geometries; }
+
+    void ProcessElement(ViewContextR context, DgnElementId elementId);
+
+    bool BelowMinRange(DRange3dCR range) const
+        {
+        // Avoid processing any elements with range smaller than roughly half a pixel...
+        return range.DiagonalDistance() < m_minRangeDiagonal;
+        }
+};
+
+/*---------------------------------------------------------------------------------**//**
+* @bsimethod                                                    Paul.Connelly   09/16
++---------------+---------------+---------------+---------------+---------------+------*/
+void TileGeometryProcessor::AddElementGeometry(TileGeometryR geom)
+    {
+    // ###TODO: Only if geometry caching enabled...
+    m_curElemGeometries.push_back(&geom);
+    }
+
+/*---------------------------------------------------------------------------------**//**
+* @bsimethod                                                    Paul.Connelly   09/16
++---------------+---------------+---------------+---------------+---------------+------*/
+void TileGeometryProcessor::PushGeometry(TileGeometryR geom)
+    {
+    if (!BelowMinRange(geom.GetTileRange()))
+        m_geometries.push_back(&geom);
+    }
+
+/*---------------------------------------------------------------------------------**//**
+* @bsimethod                                                    Paul.Connelly   09/16
++---------------+---------------+---------------+---------------+---------------+------*/
+void TileGeometryProcessor::ProcessElement(ViewContextR context, DgnElementId elemId)
+    {
+    m_curElemGeometries.clear();
+    bool haveCached = m_cache.GetCachedGeometry(m_curElemGeometries, elemId);
+    if (!haveCached)
+        {
+        m_curElemId = elemId;
+        context.VisitElement(elemId, true);
+        }
+
+    for (auto& geom : m_curElemGeometries)
+        PushGeometry(*geom);
+
+    if (!haveCached)
+        m_cache.AddCachedGeometry(elemId, std::move(m_curElemGeometries));
+    }
+
+/*---------------------------------------------------------------------------------**//**
+* @bsimethod                                                    Paul.Connelly   09/16
++---------------+---------------+---------------+---------------+---------------+------*/
+bool TileGeometryProcessor::ProcessGeometry(IGeometryR geom, bool isCurved, SimplifyGraphic& gf)
+    {
+    DRange3d range;
+    if (!geom.TryGetRange(range))
+        return false;   // ignore and continue
+
+    auto tf = Transform::FromProduct(m_transformFromDgn, gf.GetLocalToWorldTransform());
+    tf.Multiply(range, range);
+    
+    TileDisplayParamsPtr displayParams = TileDisplayParams::Create(gf.GetCurrentGraphicParams(), gf.GetCurrentGeometryParams());
+    TileTextureImage::ResolveTexture(*displayParams, m_dgndb);
+
+    AddElementGeometry(*TileGeometry::Create(geom, tf, range, m_curElemId, displayParams, *m_targetFacetOptions, isCurved, m_dgndb));
+    return true;
+    }
+
+/*---------------------------------------------------------------------------------**//**
+* @bsimethod                                                    Paul.Connelly   09/16
++---------------+---------------+---------------+---------------+---------------+------*/
+bool TileGeometryProcessor::_ProcessCurveVector(CurveVectorCR curves, bool filled, SimplifyGraphic& gf)
+    {
+    if (curves.IsAnyRegionType() && !curves.ContainsNonLinearPrimitive())
+        return false;   // process as facets.
+
+    CurveVectorPtr clone = curves.Clone();
+    IGeometryPtr geom = IGeometry::Create(clone);
+    return ProcessGeometry(*geom, false, gf);
+    }
+
+/*---------------------------------------------------------------------------------**//**
+* @bsimethod                                                    Ray.Bentley     06/2016
++---------------+---------------+---------------+---------------+---------------+------*/
+bool TileGeometryProcessor::_ProcessSolidPrimitive(ISolidPrimitiveCR prim, SimplifyGraphic& gf) 
+    {
+    bool hasCurvedFaceOrEdge = prim.HasCurvedFaceOrEdge();
+    if (!hasCurvedFaceOrEdge)
+        return false;   // Process as facets.
+
+    ISolidPrimitivePtr clone = prim.Clone();
+    IGeometryPtr geom = IGeometry::Create(clone);
+    return ProcessGeometry(*geom, hasCurvedFaceOrEdge, gf);
+    }
+
+/*---------------------------------------------------------------------------------**//**
+* @bsimethod                                                    Ray.Bentley     06/2016
++---------------+---------------+---------------+---------------+---------------+------*/
+bool TileGeometryProcessor::_ProcessSurface(MSBsplineSurfaceCR surface, SimplifyGraphic& gf) 
+    {
+    MSBsplineSurfacePtr clone = MSBsplineSurface::CreatePtr();
+    clone->CopyFrom(surface);
+    IGeometryPtr geom = IGeometry::Create(clone);
+
+    bool isCurved = (clone->GetUOrder() > 2 || clone->GetVOrder() > 2);
+    return ProcessGeometry(*geom, isCurved, gf);
+    }
+
+/*---------------------------------------------------------------------------------**//**
+* @bsimethod                                                    Ray.Bentley     06/2016
++---------------+---------------+---------------+---------------+---------------+------*/
+bool TileGeometryProcessor::_ProcessPolyface(PolyfaceQueryCR polyface, bool filled, SimplifyGraphic& gf) 
+    {
+    PolyfaceHeaderPtr clone = polyface.Clone();
+    if (!clone->IsTriangulated())
+        clone->Triangulate();
+
+    clone->Transform(Transform::FromProduct(m_transformFromDgn, gf.GetLocalToWorldTransform()));
+
+    DRange3d range = clone->PointRange();
+
+    TileDisplayParamsPtr displayParams = TileDisplayParams::Create(gf.GetCurrentGraphicParams(), gf.GetCurrentGeometryParams());
+    TileTextureImage::ResolveTexture(*displayParams, m_dgndb);
+
+    IGeometryPtr geom = IGeometry::Create(clone);
+    AddElementGeometry(*TileGeometry::Create(*geom, Transform::FromIdentity(), range, m_curElemId, displayParams, *m_targetFacetOptions, false, m_dgndb));
+
+    return true;
+    }
+
+/*---------------------------------------------------------------------------------**//**
+* @bsimethod                                                    Ray.Bentley     06/2016
++---------------+---------------+---------------+---------------+---------------+------*/
+bool TileGeometryProcessor::_ProcessBody(ISolidKernelEntityCR solid, SimplifyGraphic& gf) 
+    {
+    ISolidKernelEntityPtr clone = const_cast<ISolidKernelEntityP>(&solid);
+    DRange3d range = clone->GetEntityRange();
+
+    Transform localTo3mx = Transform::FromProduct(m_transformFromDgn, gf.GetLocalToWorldTransform());
+    Transform solidTo3mx = Transform::FromProduct(localTo3mx, clone->GetEntityTransform());
+
+    solidTo3mx.Multiply(range, range);
+
+    TileDisplayParamsPtr displayParams = TileDisplayParams::Create(gf.GetCurrentGraphicParams(), gf.GetCurrentGeometryParams());
+    TileTextureImage::ResolveTexture(*displayParams, m_dgndb);
+
+    AddElementGeometry(*TileGeometry::Create(*clone, localTo3mx, range, m_curElemId, displayParams, *m_targetFacetOptions, m_dgndb));
+
+    return true;
+    }
+
+//=======================================================================================
+// @bsistruct                                                   Paul.Connelly   09/16
+//=======================================================================================
+struct GatherGeometryHandler : XYZRangeTreeHandler
+{
+    TileGeometryProcessor&  m_processor;
+    ViewContextR            m_context;
+    DRange3d                m_range;
+    double                  m_tolerance;
+
+    GatherGeometryHandler(DRange3dCR range, TileGeometryProcessor& proc, ViewContextR viewContext)
+        : m_range(range), m_processor(proc), m_context(viewContext) { }
+
+    virtual bool ShouldRecurseIntoSubtree(XYZRangeTreeRootP, XYZRangeTreeInteriorP pInterior) override
+        {
+        return pInterior->Range().IntersectsWith(m_range);
+        }
+    virtual bool ShouldContinueAfterLeaf(XYZRangeTreeRootP, XYZRangeTreeInteriorP pInterior, XYZRangeTreeLeafP pLeaf) override
+        {
+        if (pLeaf->Range().IntersectsWith(m_range) && !m_processor.BelowMinRange(pLeaf->Range()))
+            {
+            auto const& node = *reinterpret_cast<RangeTreeNode const*>(pLeaf->GetData());
+            m_processor.ProcessElement(m_context, node.m_elementId);
+            }
+
+        return true;
+        }
+};
+
+/*---------------------------------------------------------------------------------**//**
+* @bsimethod                                                    Paul.Connelly   09/16
++---------------+---------------+---------------+---------------+---------------+------*/
+void TileGeometryProcessor::_OutputGraphics(ViewContextR context)
+    {
+    GatherGeometryHandler handler(m_range, *this, context);
+    m_cache.GetTree().Traverse(handler);
+    std::sort(m_geometries.begin(), m_geometries.end(), [&](TileGeometryPtr const& lhs, TileGeometryPtr const& rhs) { return lhs->GetFacetCountDensity() < rhs->GetFacetCountDensity(); });
+    }
+
+/*---------------------------------------------------------------------------------**//**
+* @bsimethod                                                    Paul.Connelly   09/16
++---------------+---------------+---------------+---------------+---------------+------*/
+TileMeshList TileNode::_GenerateMeshes(TileGenerationCacheCR cache, DgnDbR db, TileGeometry::NormalMode normalMode, bool twoSidedTriangles) const
+    {
+    static const double s_vertexToleranceRatio = 1.0;
+    static const double s_decimateThresholdPixels = 50.0;
+    static const size_t s_maxGeometryIdCount = 0xffff;
+
+    double tolerance = GetTolerance();
+    double vertexTolerance = tolerance * s_vertexToleranceRatio;
+
+    // Collect geometry from elements in this node, sorted by facet count density
+    IFacetOptionsPtr facetOptions = createTileFacetOptions(tolerance);
+    TileGeometryProcessor processor(cache, db, GetDgnRange(), *facetOptions, m_transformFromDgn);
+
+    GeometryProcessor::Process(processor, db);
+
+    // Convert to meshes
+    MeshBuilderMap builderMap;
+    size_t geometryCount = 0;
+    DRange3d myTileRange = GetTileRange();
+
+    for (auto& geom : processor.GetGeometries())
+        {
+        DRange3dCR geomRange = geom->GetTileRange();
+        double rangePixels = geomRange.DiagonalDistance() / tolerance;
+        if (rangePixels < s_minRangeBoxSize)
+            continue;   // ###TODO: -- Produce an artifact from optimized bounding box to approximate from range.
+
+        CurveVectorPtr strokes = geom->GetStrokedCurve(tolerance);
+        PolyfaceHeaderPtr polyface = geom->GetPolyface(tolerance, normalMode);
+        if (strokes.IsNull() && polyface.IsNull())
+            continue;
+
+        TileDisplayParamsPtr displayParams = geom->GetDisplayParams();
+        MeshBuilderKey key(*displayParams, polyface.IsValid() && nullptr != polyface->GetNormalIndexCP(), polyface.IsValid());
+
+        TileMeshBuilderPtr meshBuilder;
+        auto found = builderMap.find(key);
+        if (builderMap.end() != found)
+            meshBuilder = found->second;
+        else
+            builderMap[key] = meshBuilder = TileMeshBuilder::Create(displayParams, vertexTolerance);
+
+        bool isContained = geomRange.IsContained(myTileRange);
+        bool doVertexClustering = rangePixels < s_decimateThresholdPixels;
+
+        ++geometryCount;
+        bool maxGeometryCountExceeded = geometryCount > s_maxGeometryIdCount;
+
+        if (polyface.IsValid())
+            {
+            for (PolyfaceVisitorPtr visitor = PolyfaceVisitor::Attach(*polyface); visitor->AdvanceToNextFace(); /**/)
+                {
+                if (isContained || myTileRange.IntersectsWith(DRange3d::From(visitor->GetPointCP(), static_cast<int32_t>(visitor->Point().size()))))
+                    {
+                    DgnElementId elemId;
+                    if (!maxGeometryCountExceeded)
+                        elemId = geom->GetElementId();
+
+                    meshBuilder->AddTriangle (*visitor, elemId, doVertexClustering, twoSidedTriangles);
+                    }
+                }
+            }
+
+        if (strokes.IsValid())
+            {
+            for (auto& curvePrimitive : *strokes)
+                {
+                bvector<DPoint3d> const* lineString = curvePrimitive->GetLineStringCP ();
+
+                if (nullptr == lineString)
+                    {
+                    BeAssert (false);
+                    continue;
+                    }
+
+                DgnElementId elemId;
+                if (!maxGeometryCountExceeded)
+                    elemId = geom->GetElementId();
+
+                meshBuilder->AddPolyline (*lineString, elemId, doVertexClustering);
+                }
+            }
+        }
+
+    TileMeshList meshes;
+    for (auto& builder : builderMap)
+        if (!builder.second->GetMesh()->IsEmpty())
+            meshes.push_back (builder.second->GetMesh());
+
+    // ###TODO: statistics: record empty node...
+
+    return meshes;
+    }
+
+/*---------------------------------------------------------------------------------**//**
+* @bsimethod                                                    Paul.Connelly   09/16
++---------------+---------------+---------------+---------------+---------------+------*/
+TileViewControllerFilter::TileViewControllerFilter(ViewControllerCR view) : m_set(view)
+    {
+    static const Utf8CP s_sql = "SELECT g.ECInstanceId FROM " BIS_SCHEMA(BIS_CLASS_GeometricElement3d) " As g, " BIS_SCHEMA(BIS_CLASS_Element) " AS e "
+                                " WHERE g.ECInstanceId=e.ECInstanceId AND InVirtualSet(?,e.ModelId,g.CategoryId)";
+
+    m_stmt = view.GetDgnDb().GetPreparedECSqlStatement(s_sql);
+    }
+
+/*---------------------------------------------------------------------------------**//**
+* @bsimethod                                                    Paul.Connelly   09/16
++---------------+---------------+---------------+---------------+---------------+------*/
+bool TileViewControllerFilter::_AcceptElement(DgnElementId elementId)
+    {
+    m_stmt->BindVirtualSet(1, m_set);
+    bool accepted = BE_SQLITE_ROW == m_stmt->Step();
+    m_stmt->Reset();
+    return accepted;
+    }
+