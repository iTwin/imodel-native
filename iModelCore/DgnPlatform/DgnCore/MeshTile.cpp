--- conflicted
+++ resolved
@@ -1,3727 +1,3715 @@
-/*-------------------------------------------------------------------------------------+
-|
-|     $Source: DgnCore/MeshTile.cpp $
-|
-|  $Copyright: (c) 2018 Bentley Systems, Incorporated. All rights reserved. $
-|
-+--------------------------------------------------------------------------------------*/
-#include "DgnPlatformInternal.h"
-#include <folly/BeFolly.h>
-#if defined (BENTLEYCONFIG_PARASOLID) 
-#include <DgnPlatform/DgnBRep/PSolidUtil.h>
-#endif
-
-USING_NAMESPACE_BENTLEY_RENDER
-
-BEGIN_UNNAMED_NAMESPACE
-
-constexpr double s_half2dDepthRange = 10.0;
-
-static ITileGenerationProgressMonitor   s_defaultProgressMeter;
-static const double s_minRangeBoxSize    = 2.5;     // Threshold below which we consider geometry/element too small to contribute to tile mesh
-static const double s_minToleranceRatio  = 256.0;   // Nominally the screen size of a tile.  Increasing generally increases performance (fewer draw calls) at expense of higher load times.
-
-/*---------------------------------------------------------------------------------**//**
-* @bsimethod                                                    Paul.Connelly   03/18
-+---------------+---------------+---------------+---------------+---------------+------*/
-static DPoint2d getSheetSize(Sheet::Model const& sheet)
-    {
-    // Cheap workaround for TFS#743687. Not going to invest in a better fix because MeshTile.cpp is going bye-bye very soon.
-    DPoint2d sheetSize = sheet.GetSheetSize();
-    if (0.0 == sheetSize.x)
-        sheetSize.x = 0.1;
-
-    if (0.0 == sheetSize.y)
-        sheetSize.y = 0.1;
-
-    return sheetSize;
-    }
-
-/*---------------------------------------------------------------------------------**//**
-* @bsimethod                                                    Paul.Connelly   03/18
-+---------------+---------------+---------------+---------------+---------------+------*/
-static bool wantPublishViewAttachments()
-    {
-    return T_HOST._IsFeatureEnabled("TilePublisher.PublishViewAttachments");
-    }
-
-END_UNNAMED_NAMESPACE
-
-//#define POINT_SUPPORT
-
-static bool s_doCurveVectorDecimation = false;
-
-/*---------------------------------------------------------------------------------**//**
-* @bsimethod                                                    Paul.Connelly   09/16
-+---------------+---------------+---------------+---------------+---------------+------*/
-TileGenerationCache::TileGenerationCache(Options options) : m_range(DRange3d::NullRange()), m_options(options),
-    m_dbMutex(BeSQLite::BeDbMutex::MutexType::Recursive)
-    {
-    // Caller will populate...
-    }
-
-/*---------------------------------------------------------------------------------**//**
-* @bsimethod                                                    Paul.Connelly   09/16
-+---------------+---------------+---------------+---------------+---------------+------*/
-void TileGenerationCache::AddCachedGeometry(DgnElementId elementId, TileGeometryList&& geometry) const
-    {
-    if (WantCacheGeometry())
-        {
-        BeMutexHolder lock(m_mutex);
-        m_geometry.Insert(elementId, geometry);
-        }
-    }
-
-/*---------------------------------------------------------------------------------**//**
-* @bsimethod                                                    Paul.Connelly   09/16
-+---------------+---------------+---------------+---------------+---------------+------*/
-bool TileGenerationCache::GetCachedGeometry(TileGeometryList& geometry, DgnElementId elementId) const
-    {
-    if (WantCacheGeometry())
-        {
-        BeMutexHolder lock(m_mutex);
-        auto iter = m_geometry.find(elementId);
-        if (m_geometry.end() != iter)
-            {
-            if (geometry.empty())
-                geometry = iter->second;
-            else
-                geometry.insert(geometry.end(), iter->second.begin(), iter->second.end());
-
-            return true;
-            }
-        }
-
-    return false;
-    }
-
-/*---------------------------------------------------------------------------------**//**
-* @bsimethod                                                    Paul.Connelly   09/16
-+---------------+---------------+---------------+---------------+---------------+------*/
-TileGenerationCache::~TileGenerationCache()
-    {
-    //
-    }
-
-
-//=======================================================================================
-// @bsistruct                                                   Paul.Connelly   11/16
-//=======================================================================================
-struct RangeAccumulator
-{
-private:
-    void AddElement(DRange3dCR range, DgnElementId elemId, bool is2d)
-        {
-        TileElementEntry entry(range, elemId, is2d);
-        if (entry.m_sizeSq > 0.0)
-            {
-            m_range.Extend(range);
-            m_elements.insert(entry);
-            }
-        }
-
-    void Accumulate3d()
-        {
-        auto stmt = m_model.GetDgnDb().GetPreparedECSqlStatement("SELECT ECInstanceId,Origin,Yaw,Pitch,Roll,BBoxLow,BBoxHigh FROM " BIS_SCHEMA(BIS_CLASS_GeometricElement3d) " WHERE Model.Id=?");
-        stmt->BindId(1, m_model.GetModelId());
-        while (BE_SQLITE_ROW == stmt->Step())
-            {
-            if (stmt->IsValueNull(1)) // has no placement
-                continue;
-
-            double yaw   = stmt->GetValueDouble(2);
-            double pitch = stmt->GetValueDouble(3);
-            double roll  = stmt->GetValueDouble(4);
-
-            DPoint3d low = stmt->GetValuePoint3d(5);
-            DPoint3d high = stmt->GetValuePoint3d(6);
-
-            Placement3d placement(stmt->GetValuePoint3d(1),
-                                  YawPitchRollAngles(Angle::FromDegrees(yaw), Angle::FromDegrees(pitch), Angle::FromDegrees(roll)),
-                                  ElementAlignedBox3d(low.x, low.y, low.z, high.x, high.y, high.z));
-
-            AddElement(placement.CalculateRange(), stmt->GetValueId<DgnElementId>(0), false);
-            }
-        }
-
-    void Accumulate2d()
-        {
-        auto stmt = m_model.GetDgnDb().GetPreparedECSqlStatement("SELECT ECInstanceId,Origin,Rotation,BBoxLow,BBoxHigh FROM " BIS_SCHEMA(BIS_CLASS_GeometricElement2d) " WHERE Model.Id=?");
-        stmt->BindId(1, m_model.GetModelId());
-        while (BE_SQLITE_ROW == stmt->Step())
-            {
-            if (stmt->IsValueNull(1)) // has no placement
-                continue;
-
-            DPoint2d low  = stmt->GetValuePoint2d(3);
-            DPoint2d high = stmt->GetValuePoint2d(4);
-
-            Placement2d placement(stmt->GetValuePoint2d(1),
-                                  AngleInDegrees::FromDegrees(stmt->GetValueDouble(2)),
-                                  ElementAlignedBox2d(low.x, low.y, high.x, high.y));
-
-            AddElement(placement.CalculateRange(), stmt->GetValueId<DgnElementId>(0), true);
-            }
-
-        if (!m_range.IsNull())
-            {
-            m_range.low.z = -s_half2dDepthRange*2;  // times 2 so we don't stick geometry right on the boundary...
-            m_range.high.z = s_half2dDepthRange*2;
-            }
-
-        auto sheet = m_model.ToSheetModel();
-        if (nullptr != sheet)
-            {
-            // Want to ensure the sheet border decoration is not clipped...the decoration's range exceeds the sheet extents due to drop-shadow
-            // - just create the border and grab its range (scaled a bit to prevent clipping edges).
-            Sheet::Border border(getSheetSize(*sheet));
-            DRange2d borderRange2d = border.GetRange();
-            borderRange2d.ScaleAboutCenter(borderRange2d, 1.001);
-
-            DRange3d borderRange;
-            borderRange.low = DPoint3d::From(borderRange2d.low);
-            borderRange.high = DPoint3d::From(borderRange2d.high);
-
-            m_range.Extend(borderRange);
-
-            // Also include the range of all view attachments
-            bvector<DgnElementId> attachIds = sheet->GetSheetAttachmentIds();
-            for (auto attachId : attachIds)
-                {
-                auto attach = sheet->GetDgnDb().Elements().Get<Sheet::ViewAttachment>(attachId);
-                if (attach.IsValid())
-                    {
-                    DRange3d attachRange = attach->GetPlacement().CalculateRange();
-                    DRange3d clipRange;
-                    auto clip = attach->GetClip();
-                    if (clip.IsValid() && clip->GetRange(clipRange, nullptr))
-                        attachRange.IntersectionOf(attachRange, clipRange);
-
-                    if (!attachRange.IsNull())
-                        m_range.Extend(attachRange);
-                    }
-                }
-            }
-        }
-public:
-    TileElementSet& m_elements;
-    DRange3dR       m_range;
-    GeometricModel& m_model;
-
-    RangeAccumulator(DRange3dR range, GeometricModel& model, TileElementSet& elements) : m_elements(elements), m_range(range), m_model(model)
-        {
-        m_range = DRange3d::NullRange();
-        }
-
-    TileGeneratorStatus Accumulate()
-        {
-        if (m_model.Is2dModel())
-            Accumulate2d();
-        else
-            Accumulate3d();
-
-        return m_elements.empty() ? TileGeneratorStatus::NoGeometry : TileGeneratorStatus::Success;
-        }
-};
-
-/*---------------------------------------------------------------------------------**//**
-* @bsimethod                                                    Paul.Connelly   09/16
-+---------------+---------------+---------------+---------------+---------------+------*/
-TileGeneratorStatus TileGenerationCache::Populate(DgnDbR db, DgnModelR model)       
-    {
-    m_model = &model;
-    auto geomModel = model.ToGeometricModelP();
-    if (nullptr == geomModel)
-        return TileGeneratorStatus::NoGeometry;
-
-    RangeAccumulator accum(m_range, *geomModel, m_elements);
-    return accum.Accumulate();
-    }
-
-/*---------------------------------------------------------------------------------**//**
-* @bsimethod                                                    Paul.Connelly   08/16
-+---------------+---------------+---------------+---------------+---------------+------*/
-DgnTextureCPtr TileDisplayParams::QueryTexture(DgnDbR db) const
-    {
-    RenderMaterialCPtr material = RenderMaterial::Get(db, m_materialId);
-    if (!material.IsValid())
-        return nullptr;
-
-    auto& mat = material->GetRenderingAsset();
-    auto texMap = mat.GetPatternMap();
-    DgnTextureId texId;
-    if (!texMap.IsValid() || !(texId = texMap.GetTextureId()).IsValid())
-        return nullptr;
-
-    return DgnTexture::Get(db, texId);
-    }
-
-/*---------------------------------------------------------------------------------**//**
-* @bsimethod                                                    Paul.Connelly   08/16
-+---------------+---------------+---------------+---------------+---------------+------*/
-TileDisplayParams::TileDisplayParams(GraphicParamsCP graphicParams, GeometryParamsCP geometryParams, bool ignoreLighting, bool useLineParams) :
-                   m_color(0x00ffffff), m_ignoreLighting (ignoreLighting), m_rasterWidth(0), m_linePixels(0)
-    {
-    if (nullptr != geometryParams)
-        {
-        m_categoryId = geometryParams->GetCategoryId();
-        m_subCategoryId = geometryParams->GetSubCategoryId();
-        m_materialId = geometryParams->GetMaterialId();
-        m_class = geometryParams->GetGeometryClass();
-        m_isColorFromBackground = geometryParams->IsFillColorFromViewBackground();
-        }
-    if (nullptr != graphicParams)
-        {
-        if (useLineParams)
-            {
-            m_color            = graphicParams->GetLineColor().GetValue();
-            m_rasterWidth      = graphicParams->GetWidth();
-            m_linePixels       = graphicParams->GetLinePixels();
-            }
-        else
-            {
-            m_color = graphicParams->GetFillColor().GetValue(); 
-            if (nullptr != graphicParams->GetGradientSymb())
-                {
-                m_gradient = GradientSymb::Create();
-                m_gradient->CopyFrom(*graphicParams->GetGradientSymb());
-                }
-            }
-        }
-    }
-
-/*---------------------------------------------------------------------------------**//**
-* @bsimethod                                                    Paul.Connelly   03/18
-+---------------+---------------+---------------+---------------+---------------+------*/
-TileDisplayParamsCPtr TileDisplayParams::CreateForAttachment(GraphicParamsCR gfParams, GeometryParamsCR geomParams, TileTextureImageR texture)
-    {
-    auto params = new TileDisplayParams(&gfParams, &geomParams, true, false);
-    params->m_textureImage = &texture;
-    return params;
-    }
-
-/*---------------------------------------------------------------------------------**//**
-* @bsimethod                                                    Ray.Bentley     08/2016
-+---------------+---------------+---------------+---------------+---------------+------*/
-bool TileDisplayParams::IsLessThan(TileDisplayParams const& rhs, bool compareColor) const
-    {
-    if (m_ignoreLighting != rhs.m_ignoreLighting)
-        return m_ignoreLighting;
-
-    if (m_isColorFromBackground != rhs.m_isColorFromBackground)
-        return m_isColorFromBackground != rhs.m_isColorFromBackground;
-
-    if (m_linePixels != rhs.m_linePixels)
-        return m_linePixels < rhs.m_linePixels;                                                                                        
-
-    if (m_textureImage.get() != rhs.m_textureImage.get())
-        return m_textureImage.get() < rhs.m_textureImage.get();
-
-    if (m_gradient.get() != rhs.m_gradient.get())
-        {
-        if (!m_gradient.IsValid() || !rhs.m_gradient.IsValid() || ! (*m_gradient == *rhs.m_gradient))
-            return m_gradient.get() < rhs.m_gradient.get();
-        }
-
-    if (m_color != rhs.m_color)
-        {
-        if (compareColor)
-            return m_color < rhs.m_color;
-
-        // cannot batch translucent and opaque meshes
-        ColorDef lhsColor(m_color), rhsColor(rhs.m_color);
-        bool lhsHasAlpha = 0 != lhsColor.GetAlpha(),
-             rhsHasAlpha = 0 != rhsColor.GetAlpha();
-
-        if (lhsHasAlpha != rhsHasAlpha)
-            return lhsHasAlpha;
-
-        }
-
-    if (m_rasterWidth != rhs.m_rasterWidth)
-        return m_rasterWidth < rhs.m_rasterWidth;
-
-    if (m_materialId.GetValueUnchecked() != rhs.m_materialId.GetValueUnchecked())
-        return m_materialId.GetValueUnchecked() < rhs.m_materialId.GetValueUnchecked();
-
-    // Note - do not compare category and subcategory - These are used only for 
-    // extracting BRep face attachments.  Comparing them would create seperate
-    // meshes for geometry with same symbology but different category.
-    // This was determined (empirically) to degrade performance. 
-
-    // No need to compare textures -- if materials match then textures must too.
-    return false;
-    }
-
-
-/*---------------------------------------------------------------------------------**//**
-* @bsimethod                                                    Paul.Connelly   08/16
-+---------------+---------------+---------------+---------------+---------------+------*/
-ImageSource TileTextureImage::Load(TileDisplayParamsCR params, DgnDbR db)
-    {
-    DgnTextureCPtr tex = params.QueryTexture(db);
-    return tex.IsValid() ? tex->GetImageSource() : ImageSource();
-    }
-
-/*---------------------------------------------------------------------------------**//**
-* @bsimethod                                                    Ray.Bentley     06/2016
-+---------------+---------------+---------------+---------------+---------------+------*/
-TileTextureImagePtr TileTextureImage::Create(GradientSymbCR gradient)
-    {
-    static const size_t     s_size = 256;
-
-    return TileTextureImage::Create(Render::ImageSource (gradient.GetImage(s_size, s_size), Render::ImageSource::Format::Png), false);
-    }
-
-/*---------------------------------------------------------------------------------**//**
-* @bsimethod                                                    Paul.Connelly   07/16
-+---------------+---------------+---------------+---------------+---------------+------*/
-void TileDisplayParams::ResolveTextureImage(DgnDbR db) const
-    {
-    if (m_textureImage.IsValid())
-        return;
-
-    if (m_gradient.IsValid())
-        {
-        m_textureImage = TileTextureImage::Create(*m_gradient);
-        return;
-        }
-
-    ImageSource renderImage  = TileTextureImage::Load(*this, db);
-
-    if (renderImage.IsValid())
-        m_textureImage = TileTextureImage::Create(std::move(renderImage));
-    }
-
-/*---------------------------------------------------------------------------------**//**
-* @bsimethod                                                    Ray.Bentley     06/2016
-+---------------+---------------+---------------+---------------+---------------+------*/
-DRange3d TileMesh::GetTriangleRange(TileTriangleCR triangle) const
-    {
-    return DRange3d::From (m_points.at (triangle.m_indices[0]), 
-                           m_points.at (triangle.m_indices[1]),
-                           m_points.at (triangle.m_indices[2]));
-    }
-
-/*---------------------------------------------------------------------------------**//**
-* @bsimethod                                                    Ray.Bentley     06/2016
-+---------------+---------------+---------------+---------------+---------------+------*/
-DVec3d TileMesh::GetTriangleNormal(TileTriangleCR triangle) const
-    {
-    return DVec3d::FromNormalizedCrossProductToPoints (m_points.at (triangle.m_indices[0]), 
-                                                       m_points.at (triangle.m_indices[1]),
-                                                       m_points.at (triangle.m_indices[2]));
-    }
-
-/*---------------------------------------------------------------------------------**//**
-* @bsimethod                                                    Ray.Bentley     06/2016
-+---------------+---------------+---------------+---------------+---------------+------*/
-bool TileMesh::HasNonPlanarNormals() const
-    {
-    if (m_normals.empty())
-        return false;
-
-    for (auto& triangle : m_triangles)
-        if (!m_normals.at (triangle.m_indices[0]).IsEqual (m_normals.at (triangle.m_indices[1])) ||
-            !m_normals.at (triangle.m_indices[0]).IsEqual (m_normals.at (triangle.m_indices[2])) ||
-            !m_normals.at (triangle.m_indices[1]).IsEqual (m_normals.at (triangle.m_indices[2])))
-            return true;
-
-    return false;
-    }
-
-/*----------------------------------------------------------------------------------*//**
-* @bsimethod                                                    Ray.Bentley     04/2017
-+---------------+---------------+---------------+---------------+---------------+------*/
-void TileMesh::AddTriMesh(Render::TriMeshArgs const& triMesh, TransformCR transform, bool invertVParam)
-    {
-    m_points.resize(triMesh.m_numPoints);
-
-    if (nullptr != triMesh.m_normals)
-        m_normals.resize(triMesh.m_numPoints);
-
-    if (nullptr != triMesh.m_textureUV)
-        m_uvParams.resize(triMesh.m_numPoints);
-
-    for (uint32_t i=0; i<triMesh.m_numPoints; i++)
-        {
-        DPoint3d unquantizedPoint = triMesh.m_points[i].Unquantize(triMesh.m_pointParams);
-        transform.Multiply (m_points.at(i), unquantizedPoint.x, unquantizedPoint.y, unquantizedPoint.z);
-
-        if (nullptr != triMesh.m_normals)
-            m_normals[i] = triMesh.m_normals[i].Decode();
-
-        if (nullptr != triMesh.m_textureUV)
-            m_uvParams[i].Init((double) triMesh.m_textureUV[i].x, (double) (invertVParam ? (1.0 - triMesh.m_textureUV[i].y) : triMesh.m_textureUV[i].y));
-        }
-#define DEFAULT_ATTRIBUTE_VALUE 1
-#ifdef DEFAULT_ATTRIBUTE_VALUE
-        m_attributes.resize(triMesh.m_numPoints);
-
-        for (uint32_t i=0; i<triMesh.m_numPoints; i++)
-            m_attributes[i] = DEFAULT_ATTRIBUTE_VALUE;
-
-        m_validIdsPresent = true;
-#endif
-    
-    for (uint32_t i=0; i<triMesh.m_numIndices; i += 3)
-        AddTriangle(TileTriangle(triMesh.m_vertIndex[i], triMesh.m_vertIndex[i+1], triMesh.m_vertIndex[i+2], false));
-    }
-
-/*---------------------------------------------------------------------------------**//**
-* @bsimethod                                                    Ray.Bentley     11/2016
-+---------------+---------------+---------------+---------------+---------------+------*/
-void    TileMesh::AddMesh (TileMeshCR mesh)
-    {
-    if (mesh.m_points.empty() ||
-        m_normals.empty() != mesh.m_normals.empty() ||
-        m_uvParams.empty() != mesh.m_uvParams.empty() ||
-        m_attributes.empty() != mesh.m_attributes.empty())
-        {
-        BeAssert (false && "add mesh empty or not compatible");
-        }
-    size_t      baseIndex = m_points.size();
-
-    m_points.insert (m_points.end(), mesh.m_points.begin(), mesh.m_points.end());
-    if (!mesh.m_normals.empty())
-        m_normals.insert (m_normals.end(), mesh.m_normals.begin(), mesh.m_normals.end());
-
-    if (!mesh.m_uvParams.empty())
-        m_uvParams.insert (m_uvParams.end(), mesh.m_uvParams.begin(), mesh.m_uvParams.end());
-
-    if (!mesh.m_attributes.empty())
-        m_attributes.insert(m_attributes.end(), mesh.m_attributes.begin(), mesh.m_attributes.end());
-
-    for (auto& triangle : mesh.m_triangles)
-        AddTriangle (TileTriangle (triangle.m_indices[0] + baseIndex, triangle.m_indices[1] + baseIndex, triangle.m_indices[2] + baseIndex, triangle.m_singleSided));
-    }
-
-/*---------------------------------------------------------------------------------**//**
-* @bsimethod                                                    Ray.Bentley     01/2017
-+---------------+---------------+---------------+---------------+---------------+------*/
-TileMeshPointCloud::TileMeshPointCloud(TileDisplayParamsCR params, DPoint3dCP points, Rgb const* colors, FPoint3dCP normals, size_t nPoints, TransformCR transform, double clusterTolerance) :  m_displayParams(&params)
-    {
-    TileUtil::PointComparator                       comparator(clusterTolerance);
-    bset <DPoint3d, TileUtil::PointComparator>      clusteredPointSet(comparator);
-
-    for (size_t i=0; i<nPoints; i++)
-        {
-        DPoint3d        testPoint;
-
-        transform.Multiply (testPoint, points[i]);
-
-        if (clusteredPointSet.find(testPoint) == clusteredPointSet.end())
-            {
-            m_points.push_back(testPoint);
-            if (nullptr != colors)
-                m_colors.push_back(colors[i]);
-
-            if (nullptr != normals)
-                m_normals.push_back(normals[i]);
-    
-            clusteredPointSet.insert(testPoint);
-            }
-        }
-    }
-
-/*---------------------------------------------------------------------------------**//**
-* @bsimethod                                                    Ray.Bentley     11/2016
-+---------------+---------------+---------------+---------------+---------------+------*/
-bool    TileMesh::RemoveEntityGeometry (bset<DgnElementId> const& deleteIds)
-    {
-#if defined(TODO_ATTRIBUTES)
-    bool                        deleteGeometryFound = false;
-    bmap<uint32_t, uint32_t>    indexRemap;
-    bvector<DPoint3d>           savePoints = m_points;
-    bvector<DVec3d>             saveNormals = m_normals;
-    bvector<DPoint2d>           saveParams = m_uvParams;
-    bvector<DgnElementId>       saveEntityIds = m_entityIds;
-
-    m_points.clear();
-    m_normals.clear();
-    m_uvParams.clear();
-    m_entityIds.clear();
-
-    for (size_t index = 0; index<saveEntityIds.size(); index++)
-        {
-        auto&   entityId = saveEntityIds[index];
-
-        if (deleteIds.find(entityId) == deleteIds.end() &&
-            indexRemap.find(index) == indexRemap.end())
-            {
-            indexRemap.Insert(index, (uint32_t) m_points.size());
-            m_points.push_back(savePoints[index]);
-            m_entityIds.push_back(entityId);
-            if (!saveNormals.empty())
-                m_normals.push_back(saveNormals[index]);
-            if (!saveParams.empty())
-                m_uvParams.push_back(saveParams[index]);
-            }
-        else
-            {
-            deleteGeometryFound = true;
-            }
-        }
-    if (!deleteGeometryFound)
-        return false;
-        
-
-    for (bvector<TileTriangle>::iterator  triangle = m_triangles.begin(); triangle != m_triangles.end(); )
-        {
-        if (indexRemap.find(triangle->m_indices[0]) == indexRemap.end())
-            {
-            m_triangles.erase (triangle);
-            }
-        else
-            {
-            for (size_t i=0; i<3; i++)
-                triangle->m_indices[i] = indexRemap[triangle->m_indices[i]];
-
-            triangle++;
-            }
-        }
-    for (bvector<TilePolyline>::iterator  polyline = m_polylines.begin(); polyline != m_polylines.end(); )
-        {
-        if (indexRemap.find(polyline->m_indices[0]) == indexRemap.end())
-            {
-            m_polylines.erase (polyline);
-            }
-        else
-            {
-            for (size_t i=0; i<polyline->m_indices.size(); i++)
-                polyline->m_indices[i] = indexRemap[polyline->m_indices[i]];
-
-            polyline++;
-            }                                                                                                         
-        }
-#endif
-
-    return true;
-    }
-
-/*---------------------------------------------------------------------------------**//**
-* @bsimethod                                                    Paul.Connelly   07/16
-+---------------+---------------+---------------+---------------+---------------+------*/
-uint32_t TileMesh::AddVertex(DPoint3dCR point, DVec3dCP normal, DPoint2dCP param, uint32_t attribute, uint32_t color)
-    {
-    auto index = static_cast<uint32_t>(m_points.size());
-
-    m_points.push_back(point);
-    m_attributes.push_back(attribute);
-
-    if (nullptr != normal)
-        m_normals.push_back(*normal);
-
-    if (nullptr != param)
-        m_uvParams.push_back(*param);
-    else
-        m_colors.push_back(m_colorIndex.GetIndex(color));
-
-    m_validIdsPresent |= (0 != attribute);
-    return index;
-    }
-
-/*---------------------------------------------------------------------------------**//**
-* @bsimethod                                                    Ray.Bentley     06/2016
-+---------------+---------------+---------------+---------------+---------------+------*/
-bool TileMeshBuilder::VertexKey::Comparator::operator()(VertexKey const& lhs, VertexKey const& rhs) const
-    {
-    static const double s_normalTolerance = .1;     
-    static const double s_paramTolerance  = .1;
-
-    COMPARE_VALUES(lhs.m_color, rhs.m_color);
-
-    COMPARE_VALUES (lhs.m_attributes.GetElementId(), rhs.m_attributes.GetElementId());
-    COMPARE_VALUES (lhs.m_attributes.GetSubCategoryId(), rhs.m_attributes.GetSubCategoryId());
-    COMPARE_VALUES (lhs.m_attributes.GetClass(), rhs.m_attributes.GetClass());
-
-    COMPARE_VALUES_TOLERANCE (lhs.m_point.x, rhs.m_point.x, m_tolerance);
-    COMPARE_VALUES_TOLERANCE (lhs.m_point.y, rhs.m_point.y, m_tolerance);
-    COMPARE_VALUES_TOLERANCE (lhs.m_point.z, rhs.m_point.z, m_tolerance);
-
-    if (lhs.m_normalValid != rhs.m_normalValid)
-        return rhs.m_normalValid;
-
-    if (lhs.m_normalValid)
-        {
-        COMPARE_VALUES_TOLERANCE (lhs.m_normal.x, rhs.m_normal.x, s_normalTolerance);
-        COMPARE_VALUES_TOLERANCE (lhs.m_normal.y, rhs.m_normal.y, s_normalTolerance);
-        COMPARE_VALUES_TOLERANCE (lhs.m_normal.z, rhs.m_normal.z, s_normalTolerance);
-        }
-
-    if (lhs.m_paramValid != rhs.m_paramValid)
-        return rhs.m_paramValid;
-
-    if (lhs.m_paramValid)
-        {
-        COMPARE_VALUES_TOLERANCE (lhs.m_param.x, rhs.m_param.x, s_paramTolerance);
-        COMPARE_VALUES_TOLERANCE (lhs.m_param.y, rhs.m_param.y, s_paramTolerance);
-        }
-
-    return false;
-    }
-
-/*---------------------------------------------------------------------------------**//**
-* @bsimethod                                                    Ray.Bentley     06/2016
-+---------------+---------------+---------------+---------------+---------------+------*/
-TileMeshBuilder::TileTriangleKey::TileTriangleKey(TileTriangleCR triangle)
-    {
-    // Could just use std::sort - but this should be faster?
-    if (triangle.m_indices[0] < triangle.m_indices[1])
-        {
-        if (triangle.m_indices[0] < triangle.m_indices[2])
-            {
-            m_sortedIndices[0] = triangle.m_indices[0];
-            if (triangle.m_indices[1] < triangle.m_indices[2])
-                {
-                m_sortedIndices[1] = triangle.m_indices[1];
-                m_sortedIndices[2] = triangle.m_indices[2];
-                }
-            else
-                {
-                m_sortedIndices[1] = triangle.m_indices[2];
-                m_sortedIndices[2] = triangle.m_indices[1];
-                }
-            }
-        else
-            {
-            m_sortedIndices[0] = triangle.m_indices[2];
-            m_sortedIndices[1] = triangle.m_indices[0];
-            m_sortedIndices[2] = triangle.m_indices[1];
-            }
-        }
-    else
-        {
-        if (triangle.m_indices[1] < triangle.m_indices[2])
-            {
-            m_sortedIndices[0] = triangle.m_indices[1];
-            if (triangle.m_indices[0] < triangle.m_indices[2])
-                {
-                m_sortedIndices[1] = triangle.m_indices[0];
-                m_sortedIndices[2] = triangle.m_indices[2];
-                }
-            else
-                {
-                m_sortedIndices[1] = triangle.m_indices[2];
-                m_sortedIndices[2] = triangle.m_indices[0];
-                }
-            }
-        else
-            {
-            m_sortedIndices[0] = triangle.m_indices[2];
-            m_sortedIndices[1] = triangle.m_indices[1];
-            m_sortedIndices[2] = triangle.m_indices[0];
-            }
-        }
-    BeAssert (m_sortedIndices[0] < m_sortedIndices[1]);
-    BeAssert (m_sortedIndices[1] < m_sortedIndices[2]);
-    }
-
-/*---------------------------------------------------------------------------------**//**
-* @bsimethod                                                    Ray.Bentley     06/2016
-+---------------+---------------+---------------+---------------+---------------+------*/
-bool TileMeshBuilder::TileTriangleKey::operator<(TileTriangleKey const& rhs) const
-    {
-    COMPARE_VALUES (m_sortedIndices[0], rhs.m_sortedIndices[0]);
-    COMPARE_VALUES (m_sortedIndices[1], rhs.m_sortedIndices[1]);
-    COMPARE_VALUES (m_sortedIndices[2], rhs.m_sortedIndices[2]);
-
-    return false;
-    }
-
-/*---------------------------------------------------------------------------------**//**
-* @bsimethod                                                    Paul.Connelly   07/16
-+---------------+---------------+---------------+---------------+---------------+------*/
-void TileMeshBuilder::AddTriangle(TileTriangleCR triangle)
-    {
-    if (triangle.IsDegenerate())
-        return;
-
-    TileTriangleKey key(triangle);
-
-    if (m_triangleSet.insert(key).second)
-        m_mesh->AddTriangle(triangle);
-    }
-
-/*---------------------------------------------------------------------------------**//**
-* @bsimethod                                    Keith.Bentley                   03/17
-+---------------+---------------+---------------+---------------+---------------+------*/
-bool TileMeshBuilder::GetMaterial(RenderMaterialId materialId, DgnDbR dgnDb)
-    {
-    if (!materialId.IsValid())
-        return false;
-
-    m_materialEl = RenderMaterial::Get(dgnDb, materialId);
-    BeAssert(m_materialEl.IsValid());
-    m_material = &m_materialEl->GetRenderingAsset();
-    return true;
-    }
-
-/*---------------------------------------------------------------------------------**//**
-* @bsimethod                                                    Paul.Connelly   07/16
-+---------------+---------------+---------------+---------------+---------------+------*/
-void TileMeshBuilder::AddTriangle(PolyfaceVisitorR visitor, RenderMaterialId materialId, DgnDbR dgnDb, FeatureAttributesCR attributes, bool includeParams, uint32_t fillColor, bool requireNormals)
-    {
-    auto const&         points = visitor.Point();
-    bool const*         visitorVisibility = visitor.GetVisibleCP();
-    size_t              nTriangles = points.size() - 2;
-
-    if (requireNormals && visitor.Normal().size() < points.size())
-        return; // TFS#790263: Degenerate triangle - ignore
-
-    for (size_t iTriangle =0; iTriangle< nTriangles; iTriangle++)
-        {
-        TileTriangle        newTriangle(!visitor.GetTwoSided());
-        bvector<DPoint2d>   params = visitor.Param();
-
-        newTriangle.m_edgeVisible[0] = (0 == iTriangle) ? visitorVisibility[0] : false;
-        newTriangle.m_edgeVisible[1] = visitorVisibility[iTriangle+1];
-        newTriangle.m_edgeVisible[2] = (iTriangle == nTriangles-1) ? visitorVisibility[iTriangle+2] : false;
-
-        if (includeParams &&
-            !params.empty() &&
-            (m_material || GetMaterial(materialId, dgnDb)))
-            {
-            auto patternMap = m_material->GetPatternMap();
-            bvector<DPoint2d>   computedParams;
-
-            if (patternMap.IsValid())
-                {
-                BeAssert (m_mesh->Points().empty() || !m_mesh->Params().empty());
-                if (SUCCESS == patternMap.ComputeUVParams (computedParams, visitor, &m_transformToDgn))
-                    params = computedParams;
-                }
-            }
-                
-        for (size_t i = 0; i < 3; i++)
-            {
-            size_t index = (0 == i) ? 0 : iTriangle + i; 
-            VertexKey vertex(points.at(index), requireNormals ? &visitor.Normal().at(index) : nullptr, !includeParams || params.empty() ? nullptr : &params.at(index), attributes, fillColor);
-            newTriangle.m_indices[i] = AddVertex(vertex);
-            }
-
-        BeAssert(m_mesh->Params().empty() || m_mesh->Params().size() == m_mesh->Points().size());
-        BeAssert(m_mesh->Normals().empty() || m_mesh->Normals().size() == m_mesh->Points().size());
-
-        AddTriangle(newTriangle);
-        ++m_triangleIndex;
-        }
-     }
-
-/*---------------------------------------------------------------------------------**//**
-* @bsimethod                                                    Ray.Bentley     06/2016
-+---------------+---------------+---------------+---------------+---------------+------*/
-void TileMeshBuilder::AddPolyline (bvector<DPoint3d>const& points, FeatureAttributesCR attributes, uint32_t fillColor)
-    {
-    TilePolyline    newPolyline;
-
-    for (auto& point : points)
-        {
-        VertexKey vertex(point, nullptr, nullptr, attributes, fillColor);
-        newPolyline.m_indices.push_back (AddVertex(vertex));
-        }
-
-    m_mesh->AddPolyline (newPolyline);
-    }
-
-/*---------------------------------------------------------------------------------**//**
-* @bsimethod                                                    Ray.Bentley     09/2016
-+---------------+---------------+---------------+---------------+---------------+------*/
-void TileMeshBuilder::AddPolyface (PolyfaceQueryCR polyface, RenderMaterialId materialId, DgnDbR dgnDb, FeatureAttributesCR attributes, bool includeParams, uint32_t fillColor)
-    {
-    for (PolyfaceVisitorPtr visitor = PolyfaceVisitor::Attach(polyface); visitor->AdvanceToNextFace(); )
-        AddTriangle(*visitor, materialId, dgnDb, attributes,  includeParams, fillColor, nullptr != polyface.GetNormalCP());
-    }
-
-/*---------------------------------------------------------------------------------**//**
-* @bsimethod                                                    Paul.Connelly   07/16
-+---------------+---------------+---------------+---------------+---------------+------*/
-uint32_t TileMeshBuilder::AddVertex(VertexKey const& vertex)
-    {
-    auto found = m_vertexMap.find(vertex);
-    if (m_vertexMap.end() != found)
-        return found->second;
-
-    auto index = m_mesh->AddVertex(vertex.m_point, vertex.GetNormal(), vertex.GetParam(), m_attributes.GetIndex(vertex.m_attributes), vertex.m_color);
-    m_vertexMap[vertex] = index;
-    return index;
-    }
-
-
-
-/*---------------------------------------------------------------------------------**//**
-* @bsimethod                                                    Ray.Bentley     06/2016
-+---------------+---------------+---------------+---------------+---------------+------*/
-WString TileNode::GetNameSuffix() const
-    {
-    WString suffix;
-
-    if (nullptr != m_parent)
-        {
-        suffix = WPrintfString(L"%02d", static_cast<int>(m_siblingIndex));
-        for (auto parent = m_parent; nullptr != parent->GetParent(); parent = parent->GetParent())
-            suffix = WPrintfString(L"%02d", static_cast<int>(parent->GetSiblingIndex())) + suffix;
-        }
-
-    return suffix;
-    }
-
-/*---------------------------------------------------------------------------------**//**
-* @bsimethod                                                    Ray.Bentley     08/2016
-+---------------+---------------+---------------+---------------+---------------+------*/
-WString TileNode::GetFileName (WCharCP rootName, WCharCP extension) const
-    {
-    WString     fileName;
-
-    BeFileName::BuildName (fileName, nullptr, nullptr, (rootName + GetNameSuffix()).c_str(), extension);
-
-    return fileName;
-    }
-
-
-
-/*---------------------------------------------------------------------------------**//**
-* @bsimethod                                                    Ray.Bentley     06/2016
-+---------------+---------------+---------------+---------------+---------------+------*/
-IFacetOptionsPtr TileGenerator::CreateTileFacetOptions(double chordTolerance)
-    {
-    static double       s_defaultAngleTolerance = msGeomConst_piOver2;
-    IFacetOptionsPtr    opts = IFacetOptions::Create();
-
-    opts->SetChordTolerance(chordTolerance);
-    opts->SetAngleTolerance(s_defaultAngleTolerance);
-    opts->SetMaxPerFace(100);
-    opts->SetConvexFacetsRequired(true);
-    opts->SetCurvedSurfaceMaxPerFace(3);
-    opts->SetParamsRequired(true);
-    opts->SetNormalsRequired(true);
-    opts->SetBsplineSurfaceEdgeHiding(0);
-
-    // Avoid Parasolid concurrency bottlenecks.
-    opts->SetIgnoreHiddenBRepEntities(true);
-    opts->SetOmitBRepEdgeChainIds(true);
-
-    return opts;
-    }
-
-typedef bmap<TileMeshMergeKey, TileMeshBuilderPtr> MeshBuilderMap;
-
-/*---------------------------------------------------------------------------------**//**
-* @bsimethod                                                    Ray.Bentley     06/2016
-+---------------+---------------+---------------+---------------+---------------+------*/
-size_t TileNode::GetNodeCount() const
-    {
-    size_t count = 1;
-    for (auto const& child : m_children)
-        count += child->GetNodeCount();
-
-    return count;
-    }
-
-/*---------------------------------------------------------------------------------**//**
-* @bsimethod                                                    Paul.Connelly   11/16
-+---------------+---------------+---------------+---------------+---------------+------*/
-TileNodeCP TileNode::GetRoot() const
-    {
-    auto cur = this;
-    auto parent = cur->GetParent();
-    while (nullptr != parent)
-        {
-        cur = parent;
-        parent = cur->GetParent();
-        }
-
-    return cur;
-    }
-
-/*---------------------------------------------------------------------------------**//**
-* @bsimethod                                                    Paul.Connelly   07/16
-+---------------+---------------+---------------+---------------+---------------+------*/
-size_t TileNode::GetMaxDepth() const
-    {
-    size_t maxChildDepth = 0;
-    for (auto const& child : m_children)
-        {
-        size_t childDepth = child->GetMaxDepth();
-        maxChildDepth = std::max(maxChildDepth, childDepth);
-        }
-
-    return 1 + maxChildDepth;
-    }
-
-/*---------------------------------------------------------------------------------**//**
-* @bsimethod                                                    Paul.Connelly   07/16
-+---------------+---------------+---------------+---------------+---------------+------*/
-void TileNode::GetTiles(TileNodePList& tiles)
-    {
-    tiles.push_back(this);
-    for (auto& child : m_children)
-        child->GetTiles(tiles);
-    }
-
-/*---------------------- -----------------------------------------------------------**//**
-* @bsimethod                                                    Paul.Connelly   07/16
-+---------------+---------------+---------------+---------------+---------------+------*/
-TileNodePList TileNode::GetTiles()
-    {
-    TileNodePList tiles;
-    GetTiles(tiles);
-    return tiles;
-    }
-
-/*---------------------------------------------------------------------------------**//**
-* @bsimethod                                                    Paul.Connelly   07/16
-+---------------+---------------+---------------+---------------+---------------+------*/
-TileGeometry::TileGeometry(TransformCR tf, DRange3dCR range, DgnElementId entityId, TileDisplayParamsCR params, bool isCurved, DgnDbR db)
-    : m_params(&params), m_transform(tf), m_tileRange(range), m_entityId(entityId), m_isCurved(isCurved), m_facetCount(0), m_hasTexture(params.HasTexture(db))
-    {
-    }
-
-/*---------------------------------------------------------------------------------**//**
-* @bsimethod                                                    Ray.Bentley     11/2016
-+---------------+---------------+---------------+---------------+---------------+------*/
-size_t TileGeometry::GetFacetCount(IFacetOptionsR options) const
-    {
-    if (0 != m_facetCount)
-        return m_facetCount;
-    
-    FacetCounter counter(options);
-    return (m_facetCount = _GetFacetCount(counter));
-    }
-
-/*---------------------------------------------------------------------------------**//**
-* @bsimethod                                                    Ray.Bentley     11/2016
-+---------------+---------------+---------------+---------------+---------------+------*/
-static void collectCurveStrokes (bvector<bvector<DPoint3d>>& strokes, CurveVectorCR curve, IFacetOptionsR facetOptions, TransformCR transform)
-    {              
-    bool                    isCurved = curve.ContainsNonLinearPrimitive();
-    constexpr double        s_minDecimateCount = 25;
-    bvector <bvector<bvector<DPoint3d>>> strokesArray;
-
-    curve.CollectLinearGeometry (strokesArray, &facetOptions);
-
-    for (auto& loop : strokesArray)
-        {
-        for (auto& loopStrokes : loop)
-            {
-            transform.Multiply(loopStrokes, loopStrokes);
-
-            if (s_doCurveVectorDecimation && !isCurved && loopStrokes.size() > s_minDecimateCount) 
-                {
-                bvector<DPoint3d>       compressed;
-                
-                DPoint3dOps::CompressByChordError(compressed, loopStrokes, facetOptions.GetChordTolerance());
-                strokes.push_back (std::move(compressed));
-                }
-            else
-                {
-                strokes.push_back (std::move(loopStrokes));
-                }
-            }
-        }
-    }
-
-
-
-/*---------------------------------------------------------------------------------**//**
-* @bsimethod                                                    Ray.Bentley     11/2016
-+---------------+---------------+---------------+---------------+---------------+------*/
-void TileGeometry::TileStrokes::Transform(TransformCR transform)
-    {
-    for (auto& stroke : m_strokes)
-        transform.Multiply (stroke, stroke);
-    }
-
-//=======================================================================================
-// @bsistruct                                                   Paul.Connelly   08/16
-//=======================================================================================
-struct PrimitiveTileGeometry : TileGeometry
-{
-private:
-    IGeometryPtr        m_geometry;
-    bool                m_curvesAsWire;
-
-    PrimitiveTileGeometry(IGeometryR geometry, TransformCR tf, DRange3dCR range, DgnElementId elemId, TileDisplayParamsCR params, bool isCurved, bool curvesAsWire, DgnDbR db)
-        : TileGeometry(tf, range, elemId, params, isCurved, db), m_geometry(&geometry), m_curvesAsWire(curvesAsWire) { }
-
-    T_TilePolyfaces _GetPolyfaces(IFacetOptionsR facetOptions) override;
-    bool _DoDecimate () const override { return m_geometry->GetAsPolyfaceHeader().IsValid(); }
-    T_TileStrokes _GetStrokes (IFacetOptionsR facetOptions) override;
-
-    static PolyfaceHeaderPtr FixPolyface(PolyfaceHeaderR, IFacetOptionsR);
-    static void AddNormals(PolyfaceHeaderR, IFacetOptionsR);
-    static void AddParams(PolyfaceHeaderR, IFacetOptionsR);
-
-/*---------------------------------------------------------------------------------**//**
-* @bsimethod                                                    Ray.Bentley     01/2017
-+---------------+---------------+---------------+---------------+---------------+------*/
-size_t _GetFacetCount(FacetCounter& counter) const override 
-    { 
-    // Limit polyfaces to count to 10000 facets - This may make more of them appear in leaves
-    // but else they can cause overly deep trees (as their count is not dependent on tolerance).
-    // Scene_3d from TFS# 805023 - XFrog trees.
-    constexpr       size_t      s_maxPolyfaceCount = 5000;
-    size_t          facetCount =  counter.GetFacetCount(*m_geometry);
-
-    return (m_geometry->GetAsPolyfaceHeader().IsValid()) ? std::min(s_maxPolyfaceCount, facetCount) : facetCount;
-    }
-
-/*---------------------------------------------------------------------------------**//**
-* @bsimethod                                                    Paul.Connelly   10/17
-+---------------+---------------+---------------+---------------+---------------+------*/
-static bool isDisjointCurvePrimitive(ICurvePrimitiveCR prim)
-    {
-    switch (prim.GetCurvePrimitiveType())
-        {
-        case ICurvePrimitive::CURVE_PRIMITIVE_TYPE_PointString:
-            return true;
-        case ICurvePrimitive::CURVE_PRIMITIVE_TYPE_Line:
-            {
-            DSegment3dCR segment = *prim.GetLineCP();
-            return segment.IsAlmostSinglePoint();
-            }
-        case ICurvePrimitive::CURVE_PRIMITIVE_TYPE_LineString:
-            {
-            bvector<DPoint3d> const& points = *prim.GetLineStringCP();
-            return 1 == points.size() || (2 == points.size() && points[0].AlmostEqual(points[1]));
-            }
-        default:
-            return false;
-        }
-    }
-
-
-/*---------------------------------------------------------------------------------**//**
-* @bsimethod                                                    Ray.Bentley     11/2016
-+---------------+---------------+---------------+---------------+---------------+------*/
-bool _IsPoint() const override
-    {
-#ifdef POINT_SUPPORT
-    CurveVectorPtr      curveVector = m_geometry->GetAsCurveVector();
-    double              length = 0.0;
-
-    if (!curveVector.IsValid() ||
-        1 != curveVector->size() ||
-        !isDisjointCurvePrimitive(*curveVector->front()))
-        return false;
-#endif
-    return false;
-    }
-
-public:
-    static TileGeometryPtr Create(IGeometryR geometry, TransformCR tf, DRange3dCR range, DgnElementId elemId, TileDisplayParamsCR params, bool isCurved, bool curvesAsWire, DgnDbR db)
-        {
-        return new PrimitiveTileGeometry(geometry, tf, range, elemId, params, isCurved, curvesAsWire, db);
-        }
-};
-
-    
-/*---------------------------------------------------------------------------------**//**
-* @bsimethod                                                    Ray.Bentley     03/2018
-+---------------+---------------+---------------+---------------+---------------+------*/
-static void addRegion (IPolyfaceConstructionR builder, CurveVectorR curveVector)
-    {
-    bvector<DPoint3d>   points;
-    size_t              numLoop;
-    constexpr size_t    s_minDecimateCount = 25;
-
-    builder.Stroke (curveVector, points, numLoop);
-
-#ifndef NDEBUG    
-    DRange3d        range = DRange3d::From(points);
-    static          double s_sizeTest = 1.0E3;
-
-    BeAssert (range.DiagonalDistance() < s_sizeTest);
-#endif
-
-    if (s_doCurveVectorDecimation && 1 == numLoop && points.size() > s_minDecimateCount)
-        {
-        bvector<DPoint3d>       compressed;
-                
-        DPoint3dOps::CompressByChordError(compressed, points, builder.GetFacetOptionsR().GetChordTolerance());
-        builder.AddTriangulation (compressed);
-        }
-    else
-        {
-        builder.AddTriangulation (points);
-        }
-    }
-
-//=======================================================================================
-// @bsistruct                                                   Paul.Connelly   08/16
-//=======================================================================================
-struct SolidKernelTileGeometry : TileGeometry
-{
-private:
-    IBRepEntityPtr      m_entity;
-    BeMutex             m_mutex;
-#if defined (BENTLEYCONFIG_PARASOLID) 
-    // Otherwise, 'unused private member' warning from clang...
-    DgnDbR              m_db;
-#endif
-
-    SolidKernelTileGeometry(IBRepEntityR solid, TransformCR tf, DRange3dCR range, DgnElementId elemId, TileDisplayParamsCR params, DgnDbR db)
-        : TileGeometry(tf, range, elemId, params, BRepUtil::HasCurvedFaceOrEdge(solid), db), m_entity(&solid)
-#if defined (BENTLEYCONFIG_PARASOLID) 
-        , m_db(db)
-#endif
-        {
-#if defined (BENTLEYCONFIG_PARASOLID)    
-        PK_BODY_change_partition(PSolidUtil::GetEntityTag (*m_entity), PSolidThreadUtil::GetThreadPartition());
-#endif
-        }
-
-    T_TilePolyfaces _GetPolyfaces(IFacetOptionsR facetOptions) override;
-    size_t _GetFacetCount(FacetCounter& counter) const override { return counter.GetFacetCount(*m_entity); }
-public:
-    static TileGeometryPtr Create(IBRepEntityR solid, TransformCR tf, DRange3dCR range, DgnElementId elemId, TileDisplayParamsCR params, DgnDbR db)
-        {
-        return new SolidKernelTileGeometry(solid, tf, range, elemId, params, db);
-        }
-};
-
-//=======================================================================================
-// @bsistruct                                                   Ray.Bentley     11/2016
-//=======================================================================================
-struct TextStringTileGeometry : TileGeometry
-{
-private:
-    TextStringPtr                   m_text;
-    mutable bvector<CurveVectorPtr> m_glyphCurves;
-
-    TextStringTileGeometry(TextStringR text, TransformCR transform, DRange3dCR range, DgnElementId elemId, TileDisplayParamsCR params, DgnDbR db)
-        : TileGeometry(transform, range, elemId, params, true, db), m_text(&text) 
-        { 
-        InitGlyphCurves();     // Should be able to defer this when font threaded ness is resolved.
-        }
-
-public:
-    static TileGeometryPtr Create(TextStringR textString, TransformCR transform, DRange3dCR range, DgnElementId elemId, TileDisplayParamsCR params, DgnDbR db)
-        {
-        return new TextStringTileGeometry(textString, transform, range, elemId, params, db);
-        }
-    
-/*---------------------------------------------------------------------------------**//**
-* @bsimethod                                                    Ray.Bentley     11/2016
-+---------------+---------------+---------------+---------------+---------------+------*/
-bool     DoGlyphBoxes (IFacetOptionsR facetOptions)
-    {
-    DRange2d            textRange = m_text->GetRange();
-    double              minDimension = std::min (textRange.high.x - textRange.low.x, textRange.high.y - textRange.low.y) * GetTransform().ColumnXMagnitude();
-    static const double s_minGlyphRatio = 1.0; 
-    
-    return minDimension < s_minGlyphRatio * facetOptions.GetChordTolerance();
-    }
-
-
-/*---------------------------------------------------------------------------------**//**
-* @bsimethod                                                    Ray.Bentley     11/2016
-+---------------+---------------+---------------+---------------+---------------+------*/
-T_TilePolyfaces _GetPolyfaces(IFacetOptionsR facetOptions) override
-    {
-    T_TilePolyfaces             polyfaces;
-    IPolyfaceConstructionPtr    polyfaceBuilder = IPolyfaceConstruction::Create(facetOptions);
-
-    if (DoGlyphBoxes(facetOptions))
-        {
-        DVec3d              xAxis, yAxis;
-        DgnGlyphCP const*   glyphs = m_text->GetGlyphs();
-        DPoint3dCP          glyphOrigins = m_text->GetGlyphOrigins();
-
-        m_text->ComputeGlyphAxes(xAxis, yAxis);
-        Transform       rotationTransform = Transform::From (RotMatrix::From2Vectors(xAxis, yAxis));
-
-        for (size_t iGlyph = 0; iGlyph <  m_text->GetNumGlyphs(); ++iGlyph)
-            {
-            if (nullptr != glyphs[iGlyph])
-                {
-                DRange2d                range = glyphs[iGlyph]->GetExactRange();
-                bvector<DPoint3d>       box(5);
-
-                box[0].x = box[3].x = box[4].x = range.low.x;
-                box[1].x = box[2].x = range.high.x;
-
-                box[0].y = box[1].y = box[4].y = range.low.y;
-                box[2].y = box[3].y = range.high.y;
-
-                Transform::FromProduct (Transform::From(glyphOrigins[iGlyph]), rotationTransform).Multiply (box, box);
-
-                polyfaceBuilder->AddTriangulation (box);
-                }
-            }
-        }
-    else
-        {
-        for (auto& glyphCurve : m_glyphCurves)
-            if (glyphCurve->IsAnyRegionType())
-                addRegion(*polyfaceBuilder, *glyphCurve);
-        }
-
-    PolyfaceHeaderPtr   polyface = polyfaceBuilder->GetClientMeshPtr();
-
-    if (polyface.IsValid() && polyface->HasFacets())
-        {
-        polyface->Transform(Transform::FromProduct (GetTransform(), m_text->ComputeTransform()));
-        polyfaces.push_back (TileGeometry::TilePolyface (GetDisplayParams(), *polyface));
-        }
-
-    return polyfaces;
-    }
-
-/*---------------------------------------------------------------------------------**//**
-* @bsimethod                                                    Ray.Bentley     11/2016
-+---------------+---------------+---------------+---------------+---------------+------*/
-T_TileStrokes _GetStrokes (IFacetOptionsR facetOptions) override
-    {
-    T_TileStrokes               strokes;
-
-    if (DoGlyphBoxes(facetOptions))
-        return strokes;
-
-    InitGlyphCurves();
-
-    bvector<bvector<DPoint3d>>  strokePoints;
-    Transform                   transform = Transform::FromProduct (GetTransform(), m_text->ComputeTransform());
-
-    for (auto& glyphCurve : m_glyphCurves)
-        if (!glyphCurve->IsAnyRegionType())
-            collectCurveStrokes(strokePoints, *glyphCurve, facetOptions, transform);
-
-    if (!strokePoints.empty())             
-        strokes.push_back (TileGeometry::TileStrokes (GetDisplayParams(), std::move(strokePoints)));
-
-    return strokes;
-    }
-
-
-/*---------------------------------------------------------------------------------**//**
-* @bsimethod                                                    Ray.Bentley     11/2016
-+---------------+---------------+---------------+---------------+---------------+------*/
-size_t _GetFacetCount(FacetCounter& counter) const override 
-    { 
-    InitGlyphCurves();
-    size_t              count = 0;
-
-    for (auto& glyphCurve : m_glyphCurves)
-        count += counter.GetFacetCount(*glyphCurve);
-
-    return count;
-    }
-
-/*---------------------------------------------------------------------------------**//**
-* @bsimethod                                                    Ray.Bentley     11/2016
-+---------------+---------------+---------------+---------------+---------------+------*/    
-void  InitGlyphCurves() const
-    {
-    if (!m_glyphCurves.empty())
-        return;
-
-    DVec3d              xAxis, yAxis;
-    DgnGlyphCP const*   glyphs = m_text->GetGlyphs();
-    DPoint3dCP          glyphOrigins = m_text->GetGlyphOrigins();
-
-    m_text->ComputeGlyphAxes(xAxis, yAxis);
-    Transform       rotationTransform = Transform::From (RotMatrix::From2Vectors(xAxis, yAxis));
-
-    for (size_t iGlyph = 0; iGlyph <  m_text->GetNumGlyphs(); ++iGlyph)
-        {
-        if (nullptr != glyphs[iGlyph])
-            {
-            bool            isFilled = false;
-            CurveVectorPtr  glyphCurveVector = glyphs[iGlyph]->GetCurveVector(isFilled);
-
-            if (glyphCurveVector.IsValid())
-                {
-                glyphCurveVector->TransformInPlace (Transform::FromProduct (Transform::From(glyphOrigins[iGlyph]), rotationTransform));
-                m_glyphCurves.push_back(glyphCurveVector);
-                }
-            }
-        }                                                                                                           
-    }
-};  // TextStringTileGeometry
-
-
-//=======================================================================================
-// @bsistruct                                                   Ray.Bentley     11/2016
-//=======================================================================================
-struct GeomPartInstanceTileGeometry : TileGeometry
-{
-private:
-    TileGeomPartPtr     m_part;
-
-    GeomPartInstanceTileGeometry(TileGeomPartR  part, TransformCR tf, DRange3dCR range, DgnElementId elemId, TileDisplayParamsCR params, DgnDbR db)
-        : TileGeometry(tf, range, elemId, params, part.IsCurved(), db), m_part(&part) { }
-
-public:
-    static TileGeometryPtr Create(TileGeomPartR  part, TransformCR tf, DRange3dCR range, DgnElementId elemId, TileDisplayParamsCR params, DgnDbR db)  { return new GeomPartInstanceTileGeometry(part, tf, range, elemId, params, db); }
-
-    T_TilePolyfaces _GetPolyfaces(IFacetOptionsR facetOptions) override { return m_part->GetPolyfaces(facetOptions, *this); }
-    T_TileStrokes _GetStrokes (IFacetOptionsR facetOptions) override { return m_part->GetStrokes(facetOptions, *this); }
-    size_t _GetFacetCount(FacetCounter& counter) const override { return m_part->GetInstanceCount() == 1 ? m_part->GetFacetCount (counter) : 0; }  // Only count a single definition rather than true instanced count. (TFS# 805023).
-    TileGeomPartCPtr _GetPart() const override { return m_part; }
-
-};  // GeomPartInstanceTileGeometry 
-
-/*---------------------------------------------------------------------------------**//**
-* @bsimethod                                                    Paul.Connelly   03/18
-+---------------+---------------+---------------+---------------+---------------+------*/
-struct AttachmentTileGeometry : TileGeometry
-{
-private:
-    Sheet::ViewAttachmentCPtr m_attachment;
-
-    T_TilePolyfaces _GetPolyfaces(IFacetOptionsR) override;
-    T_TileStrokes _GetStrokes(IFacetOptionsR) override;
-    size_t _GetFacetCount(FacetCounter&) const override;
-    
-    bvector<DPoint3d> GetBox() const;
-public:
-    AttachmentTileGeometry(Sheet::ViewAttachmentCR attachment, TransformCR tf, DRange3dCR range, TileDisplayParamsCR params)
-        : TileGeometry(tf, range, attachment.GetElementId(), params, false, attachment.GetDgnDb()), m_attachment(&attachment)
-        {
-        //
-        }
-};
-
-/*---------------------------------------------------------------------------------**//**
-* @bsimethod                                                    Paul.Connelly   03/18
-+---------------+---------------+---------------+---------------+---------------+------*/
-size_t AttachmentTileGeometry::_GetFacetCount(FacetCounter&) const
-    {
-    return 4; // ignores clip.
-    }
-
-/*---------------------------------------------------------------------------------**//**
-* @bsimethod                                                    Paul.Connelly   03/18
-+---------------+---------------+---------------+---------------+---------------+------*/
-bvector<DPoint3d> AttachmentTileGeometry::GetBox() const
-    {
-    DRange3d range = GetTileRange();
-    ////Transform tf = GetTransform();
-    ////DRange3d clipRange;
-    ////auto clip = m_attachment->GetClip();
-    ////if (clip.IsValid() && clip->GetRange(clipRange, &tf))
-    ////    range.IntersectionOf(range, clipRange);
-
-    bvector<DPoint3d> box;
-    range.low.z = range.high.z = 0.0; // ###TODO: display priority...
-    box.push_back(DPoint3d::FromXYZ(range.high.x, range.low.y, range.low.z));
-    box.push_back(range.low);
-    box.push_back(DPoint3d::FromXYZ(range.low.x, range.high.y, range.low.z));
-    box.push_back(range.high);
-#if defined(VIEW_ATTACHMENTS_AS_STROKES)
-    box.push_back(range.low);
-#endif
-
-    return box;
-    }
-
-/*---------------------------------------------------------------------------------**//**
-* @bsimethod                                                    Paul.Connelly   03/18
-+---------------+---------------+---------------+---------------+---------------+------*/
-TileGeometry::T_TileStrokes AttachmentTileGeometry::_GetStrokes(IFacetOptionsR facetOptions)
-    {
-    T_TileStrokes strokes;
-
-#if defined(VIEW_ATTACHMENTS_AS_STROKES)
-    auto box = GetBox();
-    bvector<bvector<DPoint3d>> strokesList;
-    strokesList.push_back(box);
-    strokes.push_back(TileStrokes(GetDisplayParams(), std::move(strokesList), false));
-#endif
-
-    return strokes;
-    }
-
-/*---------------------------------------------------------------------------------**//**
-* @bsimethod                                                    Paul.Connelly   03/18
-+---------------+---------------+---------------+---------------+---------------+------*/
-TileGeometry::T_TilePolyfaces AttachmentTileGeometry::_GetPolyfaces(IFacetOptionsR facetOptions)
-    {
-    T_TilePolyfaces polyfaces;
-
-#if !defined(VIEW_ATTACHMENTS_AS_STROKES)
-    auto box = GetBox();
-    auto builder = IPolyfaceConstruction::Create(facetOptions);
-    builder->AddTriangulation(box);
-    auto polyface = builder->GetClientMeshPtr();
-
-    auto clip = m_attachment->GetClip();
-    if (clip.IsNull())
-        {
-        polyfaces.push_back(TilePolyface(GetDisplayParams(), *polyface));
-        return polyfaces;
-        }
-
-    auto tf = GetTransform();
-    clip = clip->Clone(&tf);
-    Render::Primitives::GeometryClipper::PolyfaceClipper clipper;
-    clipper.ClipPolyface(*polyface, clip.get(), true);
-
-    // We've either got our original unclipped polyface, or any number of clipped polyfaces.
-    if (!clipper.HasClipped())
-        {
-        if (clipper.HasOutput())
-            polyfaces.push_back(TilePolyface(GetDisplayParams(), *polyface));
-        }
-    else
-        {
-        BeAssert(clipper.GetOutput().size() == clipper.GetClipped().size());
-        for (auto& clippedPolyface : clipper.GetClipped())
-            polyfaces.push_back(TilePolyface(GetDisplayParams(), *clippedPolyface));
-        }
-#endif
-
-    return polyfaces;
-    }
-
-/*---------------------------------------------------------------------------------**//**
-* @bsimethod                                                    RayBentley   07/08
-+---------------+---------------+---------------+---------------+---------------+------*/
-static int     compareDoubleArray (double const* array1, double const* array2, size_t count, double tolerance)
-    {
-    for (uint32_t i=0; i<count; i++, array1++, array2++)
-        if (*array1 < *array2 - tolerance)
-            return -1;
-        else if (*array1 > *array2 + tolerance)
-            return 1;
-
-    return 0;
-    }
-
-    static const double     s_compareTolerance = 1.0E-5;
-
-//=======================================================================================
-// @bsistruct                                                   Ray.Bentley     12/2016
-//=======================================================================================
-struct SolidPrimitivePartMapKey 
-{
-    ISolidPrimitivePtr      m_solidPrimitive;
-    DRange3d                m_range;
-    TileDisplayParamsCPtr   m_displayParams;
-
-
-    SolidPrimitivePartMapKey() { }
-    SolidPrimitivePartMapKey(ISolidPrimitiveR solidPrimitive, DRange3dCR range, TileDisplayParamsCR displayParams) : m_range(range), m_solidPrimitive(&solidPrimitive), m_displayParams(&displayParams) { }
-
-    bool operator < (SolidPrimitivePartMapKey const& rhs) const { return compareDoubleArray (&m_range.low.x, &rhs.m_range.low.x, 6, s_compareTolerance) < 0; }
-    
-    bool IsEqual (SolidPrimitivePartMapKey const& other) const { return !(*m_displayParams < *other.m_displayParams) && !(*other.m_displayParams < *m_displayParams) && m_solidPrimitive->IsSameStructureAndGeometry(*other.m_solidPrimitive, s_compareTolerance); }
-
-};
-
-
-
-//=======================================================================================
-// @bsistruct                                                   Ray.Bentley     12/2016
-//=======================================================================================
-struct  SolidPrimitivePartMap : bmultimap<SolidPrimitivePartMapKey,  TileGeomPartPtr>
-{
-    TileGeomPartPtr Find (SolidPrimitivePartMapKey const& key)
-        {
-        auto const&   range = equal_range (key);
-
-        for (iterator curr = range.first; curr != range.second; ++curr)
-            {
-            if (curr->first.IsEqual(key))
-                return curr->second;
-            }
-
-        return TileGeomPartPtr();
-        }
-};
-
-/*---------------------------------------------------------------------------------**//**
-* @bsimethod                                                    Ray.Bentley     11/2016
-+---------------+---------------+---------------+---------------+---------------+------*/
-TileGeometryPtr TileGeometry::Create(TextStringR textString, TransformCR transform, DRange3dCR range, DgnElementId entityId, TileDisplayParamsCR params, DgnDbR db)
-    {
-    return TextStringTileGeometry::Create(textString, transform, range, entityId, params, db);
-    }
-
-/*---------------------------------------------------------------------------------**//**
-* @bsimethod                                                    Paul.Connelly   07/16
-+---------------+---------------+---------------+---------------+---------------+------*/
-TileGeometryPtr TileGeometry::Create(IGeometryR geometry, TransformCR tf, DRange3dCR range, DgnElementId entityId, TileDisplayParamsCR params, bool isCurved, bool curvesAsWire, DgnDbR db)
-    {
-    return PrimitiveTileGeometry::Create(geometry, tf, range, entityId, params, isCurved, curvesAsWire, db);
-    }
-
-/*---------------------------------------------------------------------------------**//**
-* @bsimethod                                                    Paul.Connelly   07/16
-+---------------+---------------+---------------+---------------+---------------+------*/
-TileGeometryPtr TileGeometry::Create(IBRepEntityR solid, TransformCR tf, DRange3dCR range, DgnElementId entityId, TileDisplayParamsCR params, DgnDbR db)
-    {
-    return SolidKernelTileGeometry::Create(solid, tf, range, entityId, params, db);
-    }
-
-
-/*---------------------------------------------------------------------------------**//**
-* @bsimethod                                                    Ray.Bentley     11/2016
-+---------------+---------------+---------------+---------------+---------------+------*/
-TileGeometryPtr TileGeometry::Create(TileGeomPartR part, TransformCR transform, DRange3dCR range, DgnElementId entityId, TileDisplayParamsCR params, DgnDbR db)
-    {
-    return GeomPartInstanceTileGeometry::Create(part, transform, range, entityId, params, db);
-    }
-
-/*---------------------------------------------------------------------------------**//**
-* @bsimethod                                                    Paul.Connelly   03/18
-+---------------+---------------+---------------+---------------+---------------+------*/
-TileGeometryPtr TileGeometry::Create(Sheet::ViewAttachmentCR attach, TransformCR tf, DRange3dCR range, TileDisplayParamsCR params)
-    {
-    return new AttachmentTileGeometry(attach, tf, range, params);
-    }
-
-/*---------------------------------------------------------------------------------**//**
-* @bsimethod                                                    Paul.Connelly   11/17
-+---------------+---------------+---------------+---------------+---------------+------*/
-PolyfaceHeaderPtr PrimitiveTileGeometry::FixPolyface(PolyfaceHeaderR geom, IFacetOptionsR facetOptions)
-    {
-    // Avoid IPolyfaceConstruction if possible...AddPolyface_matched() does a ton of expensive remapping which is unnecessary for our use case.
-    // (Plus we can avoid cloning the input if caller owns it)
-    PolyfaceHeaderPtr polyface(&geom);
-    size_t maxPerFace;
-    if (geom.GetNumFacet(maxPerFace) > 0 && (int)maxPerFace > facetOptions.GetMaxPerFace())
-        {
-        IPolyfaceConstructionPtr builder = PolyfaceConstruction::New(facetOptions);
-        builder->AddPolyface(geom);
-        polyface = &builder->GetClientMeshR();
-        }
-    else
-        {
-        bool addNormals = facetOptions.GetNormalsRequired() && 0 == geom.GetNormalCount(),
-             addParams = facetOptions.GetParamsRequired() && 0 == geom.GetParamCount(),
-             addFaceData = addParams && 0 == geom.GetFaceCount();
-
-        if (addNormals)
-            AddNormals(*polyface, facetOptions);
-
-        if (addParams)
-            AddParams(*polyface, facetOptions);
-
-        if (addFaceData)
-            polyface->BuildPerFaceFaceData();
-
-        if (!geom.HasConvexFacets() && facetOptions.GetConvexFacetsRequired())
-            polyface->Triangulate(3);
-        }
-
-    return polyface;
-    }
-
-/*---------------------------------------------------------------------------------**//**
-* @bsimethod                                                    Paul.Connelly   10/17
-+---------------+---------------+---------------+---------------+---------------+------*/
-void PrimitiveTileGeometry::AddNormals(PolyfaceHeaderR polyface, IFacetOptionsR facetOptions)
-    {
-    static double   s_defaultCreaseRadians = Angle::DegreesToRadians(45.0);       
-    static double   s_sharedNormalSizeRatio = 5.0;      // Omit expensive shared normal if below this ratio of tolerance.
-
-    polyface.BuildNormalsFast(s_defaultCreaseRadians, s_sharedNormalSizeRatio * facetOptions.GetChordTolerance());
-    }
-
-/*---------------------------------------------------------------------------------**//**
-* @bsimethod                                                    Paul.Connelly   10/17
-+---------------+---------------+---------------+---------------+---------------+------*/
-void PrimitiveTileGeometry::AddParams(PolyfaceHeaderR polyface, IFacetOptionsR facetOptions)
-    {
-    LocalCoordinateSelect selector;
-    switch (facetOptions.GetParamMode())
-        {
-        case FACET_PARAM_01BothAxes:
-            selector = LOCAL_COORDINATE_SCALE_01RangeBothAxes;
-            break;
-        case FACET_PARAM_01LargerAxis:
-            selector = LOCAL_COORDINATE_SCALE_01RangeLargerAxis;
-            break;
-        default:
-            selector = LOCAL_COORDINATE_SCALE_UnitAxesAtLowerLeft;
-            break;
-        }
-
-    polyface.BuildPerFaceParameters(selector);
-    }
-
-/*---------------------------------------------------------------------------------**//**
-* @bsimethod                                                    Paul.Connelly   08/16
-+---------------+---------------+---------------+---------------+---------------+------*/
-TileGeometry::T_TilePolyfaces PrimitiveTileGeometry::_GetPolyfaces(IFacetOptionsR facetOptions)
-    {
-    PolyfaceHeaderPtr polyface = m_geometry->GetAsPolyfaceHeader();
-    
-    if (polyface.IsValid())
-        {
-        if (!HasTexture())
-            polyface->ClearParameters(false);
-
-        polyface = FixPolyface(*polyface, facetOptions);
-
-        BeAssertOnce(GetTransform().IsIdentity()); // Polyfaces are transformed during collection.
-        return TileGeometry::T_TilePolyfaces (1, TileGeometry::TilePolyface (GetDisplayParams(), *polyface));
-        }
-
-    CurveVectorPtr      curveVector = m_geometry->GetAsCurveVector();
-
-    if (curveVector.IsValid() && !curveVector->IsAnyRegionType())       // Non region curveVectors....
-        return T_TilePolyfaces();
-
-    IPolyfaceConstructionPtr polyfaceBuilder = IPolyfaceConstruction::Create(facetOptions);
-
-    ISolidPrimitivePtr  solidPrimitive = curveVector.IsNull() ? m_geometry->GetAsISolidPrimitive() : nullptr;
-    MSBsplineSurfacePtr bsplineSurface = solidPrimitive.IsNull() && curveVector.IsNull() ? m_geometry->GetAsMSBsplineSurface() : nullptr;
-
-    if (curveVector.IsValid() && !m_curvesAsWire)
-        addRegion(*polyfaceBuilder, *curveVector);
-    else if (solidPrimitive.IsValid())
-        polyfaceBuilder->AddSolidPrimitive(*solidPrimitive);
-    else if (bsplineSurface.IsValid())
-        polyfaceBuilder->Add(*bsplineSurface);
-
-    T_TilePolyfaces     polyfaces;
-
-    polyface = polyfaceBuilder->GetClientMeshPtr();
-    if (polyface.IsValid())
-        {
-        polyface->Transform(GetTransform());
-        polyfaces.push_back (TileGeometry::TilePolyface (GetDisplayParams(), *polyface));
-        }
-    return polyfaces;
-    }
-
-/*---------------------------------------------------------------------------------**//**
-* @bsimethod                                                    Ray.Bentley     08/2016
-+---------------+---------------+---------------+---------------+---------------+------*/
-TileGeometry::T_TileStrokes PrimitiveTileGeometry::_GetStrokes (IFacetOptionsR facetOptions)
-    {
-    CurveVectorPtr      curveVector = m_geometry->GetAsCurveVector();
-    T_TileStrokes       tileStrokes;
-
-    if (!curveVector.IsValid())
-        return tileStrokes;
-    
-    if (curveVector.IsValid() && (m_curvesAsWire || !curveVector->IsAnyRegionType()))
-        {
-        bvector<bvector<DPoint3d>>  strokePoints;
-
-        collectCurveStrokes(strokePoints, *curveVector, facetOptions, GetTransform());
-
-        if (!strokePoints.empty())
-            tileStrokes.push_back (TileGeometry::TileStrokes (GetDisplayParams(), std::move(strokePoints), (1 == curveVector->size() && isDisjointCurvePrimitive(*curveVector->front()))));
-        }
-
-    return tileStrokes;
-    }
-
-/*---------------------------------------------------------------------------------**//**
-* @bsimethod                                                    Paul.Connelly   08/16
-+---------------+---------------+---------------+---------------+---------------+------*/
-TileGeometry::T_TilePolyfaces SolidKernelTileGeometry::_GetPolyfaces(IFacetOptionsR facetOptions)
-    {
-#if defined (BENTLEYCONFIG_PARASOLID)    
-    // Set mark so that we can roll back if severe error occurs.
-    PSolidThreadUtil::SetThreadPartitionMark();
-
-    // Cannot process the same solid entity simultaneously from multiple threads...
-    BeMutexHolder lock(m_mutex);
-
-    DRange3d entityRange = m_entity->GetEntityRange();
-    if (entityRange.IsNull())
-        return TileGeometry::T_TilePolyfaces();;
-
-    double              rangeDiagonal = entityRange.DiagonalDistance();
-    static double       s_minRangeRelTol = 1.0e-4;
-    double              minChordTolerance = rangeDiagonal * s_minRangeRelTol;
-    IFacetOptionsPtr    pFacetOptions = facetOptions.Clone();
-    
-    if (facetOptions.GetChordTolerance() < minChordTolerance)
-        pFacetOptions->SetChordTolerance (minChordTolerance);
-
-    pFacetOptions->SetParamsRequired (true); // Can't rely on HasTexture due to face attached material that may have texture.
-
-    TileGeometry::T_TilePolyfaces   tilePolyfaces;
-
-    if (nullptr != m_entity->GetFaceMaterialAttachments())
-        {
-        bvector<PolyfaceHeaderPtr>  polyfaces;
-        bvector<FaceAttachment>     params;
-        NullContext                 nullContext;        // Needed to cook faceParams.
-
-        nullContext.SetDgnDb(m_db);
-<<<<<<< HEAD
-
-=======
->>>>>>> b988c0bf
-
-        if (!BRepUtil::FacetEntity(*m_entity, polyfaces, params, *pFacetOptions))
-            return TileGeometry::T_TilePolyfaces();;
-
-        GeometryParams baseParams;
-
-        // Require valid category/subcategory for sub-category appearance color/material...
-        baseParams.SetCategoryId(GetDisplayParams().GetCategoryId());
-        baseParams.SetSubCategoryId(GetDisplayParams().GetSubCategoryId());
-        baseParams.SetGeometryClass(GetDisplayParams().GetClass());
-
-        for (size_t i=0; i<polyfaces.size(); i++)
-            {
-            auto&   polyface = polyfaces[i];
-
-            if (polyface->HasFacets())
-<<<<<<< HEAD
-                { 
-                GeometryParams faceParams;
-                params[i].ToGeometryParams(faceParams, baseParams);
-                
-                GraphicParams gfParams;
-                nullContext.CookGeometryParams(faceParams, gfParams);
-=======
-                {
-                GeometryParams faceParams;
-                params[i].ToGeometryParams(faceParams, baseParams);
->>>>>>> b988c0bf
-
-                GraphicParams gfParams;
-                nullContext.CookGeometryParams(faceParams, gfParams);
-
-                TileDisplayParamsCPtr displayParams = TileDisplayParams::Create(gfParams.GetFillColor().GetValue(), faceParams);
-                tilePolyfaces.push_back (TileGeometry::TilePolyface (*displayParams, *polyface));
-                }
-            }
-        }
-    else
-        {
-        auto polyface = BRepUtil::FacetEntity(*m_entity, *pFacetOptions);
-    
-        if (polyface.IsValid() && polyface->HasFacets())
-            tilePolyfaces.push_back (TileGeometry::TilePolyface (GetDisplayParams(), *polyface));
-
-        }
-
-    if (!GetTransform().IsIdentity())
-        for (auto& tilePolyface : tilePolyfaces)
-            tilePolyface.m_polyface->Transform (GetTransform());
-
-    return tilePolyfaces;
-
-#else
-    return TileGeometry::T_TilePolyfaces();
-#endif
-    }
-
-/*---------------------------------------------------------------------------------**//**
-* @bsimethod                                                    Paul.Connelly   07/16
-+---------------+---------------+---------------+---------------+---------------+------*/
-TileGeometry::T_TilePolyfaces TileGeometry::GetPolyfaces(double chordTolerance, NormalMode normalMode)
-    {
-    return _GetPolyfaces (*CreateFacetOptions(chordTolerance, normalMode));
-    }
-
-/*---------------------------------------------------------------------------------**//**
-* @bsimethod                                                    Paul.Connelly   08/16
-+---------------+---------------+---------------+---------------+---------------+------*/
-IFacetOptionsPtr TileGeometry::CreateFacetOptions(double chordTolerance, NormalMode normalMode) const
-    {
-    auto facetOptions = TileGenerator::CreateTileFacetOptions(chordTolerance / m_transform.ColumnXMagnitude());
-    bool normalsRequired = false;
-
-    switch (normalMode)
-        {
-        case NormalMode::Always:    
-            normalsRequired = true; 
-            break;
-        case NormalMode::CurvedSurfacesOnly:    
-            normalsRequired = m_isCurved; 
-            break;
-        }
-
-    facetOptions->SetNormalsRequired(normalsRequired);
-    facetOptions->SetParamsRequired(HasTexture());
-
-    return facetOptions;
-    }
-
-/*---------------------------------------------------------------------------------**//**
-* @bsimethod                                                    Paul.Connelly   07/16
-+---------------+---------------+---------------+---------------+---------------+------*/
-TileGenerator::TileGenerator(DgnDbR dgndb, AxisAlignedBox3dCR projectExtents, ITileCollectionFilterCP filter, ITileGenerationProgressMonitorP progress)
-    : m_progressMeter(nullptr != progress ? *progress : s_defaultProgressMeter), m_dgndb(dgndb), m_totalTiles(0), m_totalModels(0), m_completedModels(0), m_filter(filter)
-    {
-#if defined(WIP_MESHTILE_3SM)
-    m_spatialTransformFromDgn.InitIdentity();
-#else
-    DPoint3d origin = projectExtents.GetCenter();
-    m_spatialTransformFromDgn = Transform::From(-origin.x, -origin.y, -origin.z);
-#endif
-    }
-
-/*---------------------------------------------------------------------------------**//**
-* @bsimethod                                                    Ray.Bentley     10/2016
-+---------------+---------------+---------------+---------------+---------------+------*/
-TileGeneratorStatus TileGenerator::GenerateTiles(ITileCollector& collector, DgnModelIdSet const& modelIds, double leafTolerance, bool surfacesOnly, size_t maxPointsPerTile)
-    {
-    auto nModels = static_cast<uint32_t>(modelIds.size());
-    if (0 == nModels)
-        return TileGeneratorStatus::NoGeometry;
-
-    // unused - auto nCompletedModels = 0;
-
-#if defined (BENTLEYCONFIG_PARASOLID) 
-    PSolidKernelManager::StartSession();
-    PSolidThreadUtil::MainThreadMark    psolidMainThreadMark;
-#endif
-
-    StopWatch timer(true);
-
-    m_totalModels = nModels;
-    m_progressMeter._IndicateProgress(0, nModels);
-
-    auto future = GenerateTilesFromModels(collector, modelIds, leafTolerance, surfacesOnly, maxPointsPerTile);
-    /* unused - auto status = */ future.get();
-
-    m_completedModels.store(0);
-    m_totalModels = 0;
-
-    m_statistics.m_tileGenerationTime = timer.GetCurrentSeconds();
-    m_statistics.m_tileCount = m_totalTiles;
-    m_totalTiles.store(0);
-
-    m_progressMeter._IndicateProgress(nModels, nModels);
-
-    return TileGeneratorStatus::Success;
-    }
-
-/*---------------------------------------------------------------------------------**//**
-* @bsimethod                                                    Paul.Connelly   11/16
-+---------------+---------------+---------------+---------------+---------------+------*/
-TileGenerator::FutureStatus TileGenerator::GenerateTilesFromModels(ITileCollector& collector, DgnModelIdSet const& modelIds, double leafTolerance, bool surfacesOnly, size_t maxPointsPerTile)
-    {
-    std::vector<FutureStatus> modelFutures;
-    for (auto const& modelId : modelIds)
-        {
-        auto model = GetDgnDb().Models().GetModel(modelId);
-        if (model.IsValid()) // && 0xca == modelId.GetValue())
-            modelFutures.push_back(GenerateTiles(collector, leafTolerance, surfacesOnly, maxPointsPerTile, *model));
-        }
-
-    return folly::unorderedReduce(modelFutures, TileGeneratorStatus::Success, [=](TileGeneratorStatus reduced, TileGeneratorStatus next)
-        {
-        return TileGeneratorStatus::Aborted == reduced || TileGeneratorStatus::Aborted == next ? TileGeneratorStatus::Aborted : TileGeneratorStatus::Success;
-        });
-    }
-/*---------------------------------------------------------------------------------**//**
-* @bsimethod                                                    Paul.Connelly   11/16
-+---------------+---------------+---------------+---------------+---------------+------*/
-TileGenerator::FutureStatus TileGenerator::GenerateTiles(ITileCollector& collector, double leafTolerance, bool surfacesOnly, size_t maxPointsPerTile, DgnModelR model)
-    {
-    // ###TODO: This is not ready for primetime...
-    DgnModelPtr         modelPtr(&model);
-    auto                pCollector = &collector;
-    auto                generateMeshTiles = dynamic_cast<IGenerateMeshTiles*>(&model);
-    auto                getTileTree = dynamic_cast<IGetTileTreeForPublishing*>(&model); // ###TODO: empty interface; remove this once no longer needed
-    auto                getPublishedURL = dynamic_cast<IGetPublishedTilesetInfo*>(&model);
-    GeometricModelP     geometricModel = model.ToGeometricModelP();
-    bool                isModel3d = nullptr != geometricModel->ToGeometricModel3d();
-    
-    if (!isModel3d)
-        surfacesOnly = false;
-
-    if (nullptr != geometricModel)
-        {
-        double          rangeDiagonal = geometricModel->QueryModelRange().DiagonalDistance();
-        double          minDiagonalToleranceRatio = isModel3d ? 1.0E-3 : 1.0E-5;   // Don't allow leaf tolerance to be less than this factor times range diagonal.
-        static  double  s_minLeafTolerance = 1.0E-6;
-
-        leafTolerance = std::max(s_minLeafTolerance, std::min(leafTolerance, rangeDiagonal * minDiagonalToleranceRatio));
-        }
-
-
-    if (nullptr != getTileTree)
-        {
-        // ###TODO: Change point clouds to go through this path instead of _GenerateMeshTiles below.
-        if (getTileTree->_AllowPublishing())
-            return GenerateTilesFromTileTree(&collector, leafTolerance, surfacesOnly, geometricModel);
-        else if (nullptr != getPublishedURL)
-            return collector._AcceptPublishedTilesetInfo(model, *getPublishedURL);
-        else
-            return TileGeneratorStatus::NoGeometry;
-        }
-    else if (nullptr != generateMeshTiles)
-        {
-        return folly::via(&BeFolly::ThreadPool::GetCpuPool(), [=]()
-            {
-            auto status = pCollector->_BeginProcessModel(*modelPtr);
-            TileNodePtr root;
-            if (TileGeneratorStatus::Success == status)
-                {
-                if (root.IsValid())
-                    m_totalTiles += root->GetNodeCount();
-
-                status = generateMeshTiles->_GenerateMeshTiles(root, m_spatialTransformFromDgn, leafTolerance, *pCollector, GetProgressMeter());
-                }
-
-            m_progressMeter._IndicateProgress(++m_completedModels, m_totalModels);
-            return pCollector->_EndProcessModel(*modelPtr, root.get(), status);
-            });
-        }
-    else
-        {
-        BeFileName          dataDirectory;
-
-        return folly::via(&BeFolly::ThreadPool::GetCpuPool(), [=]()
-            {
-            return pCollector->_BeginProcessModel(*modelPtr);
-            })
-        .then([=](TileGeneratorStatus status)
-            {
-            if (TileGeneratorStatus::Success == status)
-                return GenerateElementTiles(*pCollector, leafTolerance, surfacesOnly, maxPointsPerTile, *modelPtr);
-
-            return folly::makeFuture(GenerateTileResult(status, nullptr));
-            })
-        .then([=](GenerateTileResult result)
-            {
-            if (result.m_tile.IsValid())
-                m_totalTiles += result.m_tile->GetNodeCount();
-
-            m_progressMeter._IndicateProgress(++m_completedModels, m_totalModels);
-            return pCollector->_EndProcessModel(*modelPtr, result.m_tile.get(), result.m_status);
-            })
-        .then([=](TileGeneratorStatus status)
-            {
-            return status;                           
-            });
-        }
-    }
-
-
-
-/*---------------------------------------------------------------------------------**//**
-* @bsimethod                                                    Paul.Connelly   11/16
-+---------------+---------------+---------------+---------------+---------------+------*/
-TileGenerator::FutureGenerateTileResult TileGenerator::GenerateElementTiles(ITileCollector& collector, double leafTolerance, bool surfacesOnly, size_t maxPointsPerTile, DgnModelR model)
-    {
-    auto                cache = TileGenerationCache::Create(TileGenerationCache::Options::None);
-    ElementTileContext  context(*cache, model, collector, leafTolerance, model.Is3dModel() && surfacesOnly, maxPointsPerTile);
-
-    return PopulateCache(context).then([=](TileGeneratorStatus status)
-        {
-        return GenerateTileset(status, context);
-        });
-    }
-
-/*---------------------------------------------------------------------------------**//**
-* @bsimethod                                                    Paul.Connelly   11/16
-+---------------+---------------+---------------+---------------+---------------+------*/
-TileGenerator::FutureStatus TileGenerator::PopulateCache(ElementTileContext context)
-    {
-    return folly::via(&BeFolly::ThreadPool::GetCpuPool(), [=]                                                         
-        {
-        return context.m_cache->Populate(GetDgnDb(), *context.m_model);
-        });
-    }
-
-
-/*---------------------------------------------------------------------------------**//**
-* @bsimethod                                                    Ray.Bentley     04/2017
-+---------------+---------------+---------------+---------------+---------------+------*/
-Transform   TileGenerator::GetTransformFromDgn(DgnModelCR model) const
-    {
-    return model.IsSpatialModel() ?  GetSpatialTransformFromDgn() : Transform::FromIdentity(); 
-    }
-
-/*---------------------------------------------------------------------------------**//**
-* @bsimethod                                                    Paul.Connelly   11/16
-+---------------+---------------+---------------+---------------+---------------+------*/
-TileGenerator::FutureGenerateTileResult TileGenerator::GenerateTileset(TileGeneratorStatus status, ElementTileContext context)
-    {
-    auto& cache = *context.m_cache;
-    auto sheet = context.m_model->ToSheetModel();
-
-    DRange3d        range = cache.GetRange();
-    if (nullptr != sheet)
-        range.Extend(sheet->GetSheetExtents());
-
-    if (TileGeneratorStatus::Success != status && nullptr == sheet)
-        {
-        GenerateTileResult result(status, ElementTileNode::Create(*context.m_model, range, GetTransformFromDgn(*context.m_model), 0, 0, nullptr).get());
-        return folly::makeFuture(result);
-        }
-    
-    ElementTileNodePtr parent = ElementTileNode::Create(*context.m_model, range, GetTransformFromDgn(*context.m_model), 0, 0, nullptr);
-    return ProcessParentTile(parent, context).then([=](GenerateTileResult result) { return ProcessChildTiles(result.m_status, parent, context); });
-    }
-
-/*---------------------------------------------------------------------------------**//**
-* @bsimethod                                                    Paul.Connelly   11/16
-+---------------+---------------+---------------+---------------+---------------+------*/
-TileGenerator::FutureGenerateTileResult TileGenerator::ProcessParentTile (ElementTileNodePtr parent, ElementTileContext context)
-    {
-    return folly::via(&BeFolly::ThreadPool::GetCpuPool(), [=]()
-        {
-    #if defined (BENTLEYCONFIG_PARASOLID) 
-        PSolidThreadUtil::WorkerThreadOuterMark     psolidWorkerThreadOuterMark;
-    #endif
-
-        auto& tile = *parent;
-        auto& collector = *context.m_collector;
-        auto leafTolerance = context.m_leafTolerance;
-        auto maxPointsPerTile = context.m_maxPointsPerTile;
-        auto const& generationCache = *context.m_cache;
-
-        double          tileTolerance = tile.GetDgnRange().DiagonalDistance() / s_minToleranceRatio;
-        bool            isLeaf = tileTolerance < leafTolerance && parent->GetChildren().empty();
-        bool            leafThresholdExceeded = false;
-
-        // Always collect geometry at the target leaf tolerance.
-        // If maxPointsPerTile is exceeded, we will keep that geometry, but adjust this tile's target tolerance
-        // Later that tolerance will be used in _GenerateMeshes() to facet appropriately (and to filter out 
-        // elements too small to be included in this tile)
-        tile.SetTolerance(leafTolerance);
-        tile.CollectGeometry(generationCache, m_dgndb, &leafThresholdExceeded, leafTolerance, tileTolerance, context.m_surfacesOnly, isLeaf ? 0 : maxPointsPerTile, m_filter); // ###TODO: Check return status
-
-        if (!isLeaf && !leafThresholdExceeded)
-            isLeaf = true;
-
-        GenerateTileResult result(m_progressMeter._WasAborted() ? TileGeneratorStatus::Aborted : TileGeneratorStatus::Success, tile.GetRoot());
-
-        // If all the geometry was too small for this tile's tolerance, and geometry collected at leaf tolerance exceeded max facet count,
-        // produce an empty parent tile and process children...
-        tile.SetIsEmpty(tile.GetGeometries().empty());
-        if (tile.GetIsEmpty() && isLeaf)
-            return result;
-
-        tile.SetIsLeaf(isLeaf);
-
-        if (isLeaf)
-            {
-            collector._AcceptTile(tile);
-            tile.ClearGeometry();
-
-            return result;
-            }
-
-        bvector<DRange3d>   subRanges;
-
-        tile.ComputeChildTileRanges(subRanges, tile.GetDgnRange());
-        for (auto& subRange : subRanges)
-            {
-            ElementTileNodePtr child = ElementTileNode::Create(tile.GetModel(), subRange, tile.GetTransformFromDgn(), tile.GetDepth()+1, tile.GetChildren().size(), &tile);
-
-            tile.GetChildren().push_back(child);
-            }
-
-        tile.SetTolerance(tileTolerance);
-
-        collector._AcceptTile(tile);
-        tile.ClearGeometry();
-
-        result.m_status = m_progressMeter._WasAborted() ? TileGeneratorStatus::Aborted : TileGeneratorStatus::Success;
-        return result;
-        });
-    }
-
-
-/*---------------------------------------------------------------------------------**//**
-* @bsimethod                                                    Paul.Connelly   11/16
-+---------------+---------------+---------------+---------------+---------------+------*/
-void ElementTileNode::AdjustTolerance(double newTolerance)
-    {
-    if (newTolerance <= GetTolerance())
-        return;
-
-    // Change the tolerance at which _GetPolyface() will facet
-    SetTolerance(newTolerance);
-
-    // Remove any geometries too small for inclusion in this tile
-    double minRangeDiagonal = s_minRangeBoxSize * newTolerance;
-    auto eraseAt = std::remove_if(m_geometries.begin(), m_geometries.end(), [=](TileGeometryPtr const& geom) { return geom->GetTileRange().DiagonalDistance() < minRangeDiagonal; });
-    if (eraseAt != m_geometries.end())
-        m_geometries.erase(eraseAt, m_geometries.end());
-    }
-
-/*---------------------------------------------------------------------------------**//**
-* @bsimethod                                                    Paul.Connelly   11/16
-+---------------+---------------+---------------+---------------+---------------+------*/
-TileGenerator::FutureGenerateTileResult TileGenerator::ProcessChildTiles(TileGeneratorStatus status, ElementTileNodePtr parent, ElementTileContext context)
-    {
-    auto root = static_cast<ElementTileNodeP>(parent->GetRoot());
-    if (parent->GetChildren().empty() || TileGeneratorStatus::Success != status)
-        return folly::makeFuture(GenerateTileResult(status, root));
-
-    std::vector<FutureGenerateTileResult> childFutures;
-    for (auto& child : parent->GetChildren())
-        {
-        auto elemChild = static_cast<ElementTileNodeP>(child.get());
-        auto childFuture = ProcessParentTile(elemChild, context).then([=](GenerateTileResult result) { return ProcessChildTiles(result.m_status, elemChild, context); });
-        childFutures.push_back(std::move(childFuture));
-        }
-
-    auto result = GenerateTileResult(status, root);
-    return folly::unorderedReduce(childFutures, result, [=](GenerateTileResult, GenerateTileResult)
-        {
-        return GenerateTileResult(m_progressMeter._WasAborted() ? TileGeneratorStatus::Aborted : TileGeneratorStatus::Success, root);
-        });
-    }
-
-
-/*---------------------------------------------------------------------------------**//**
-* @bsimethod                                                    Ray.Bentley     10/16
-+---------------+---------------+---------------+---------------+---------------+------*/
-void TileNode::ComputeChildTileRanges(bvector<DRange3d>& subRanges, DRange3dCR range, size_t splitCount)
-    {
-    bvector<DRange3d> bisectRanges;
-    DVec3d diagonal = range.DiagonalVector();
-
-    if (diagonal.x > diagonal.y && diagonal.x > diagonal.z)
-        {
-        double bisectValue = (range.low.x + range.high.x) / 2.0;
-
-        bisectRanges.push_back (DRange3d::From (range.low.x, range.low.y, range.low.z, bisectValue, range.high.y, range.high.z));
-        bisectRanges.push_back (DRange3d::From (bisectValue, range.low.y, range.low.z, range.high.x, range.high.y, range.high.z));
-        }
-    else if (diagonal.y > diagonal.z)
-        {
-        double bisectValue = (range.low.y + range.high.y) / 2.0;
-
-        bisectRanges.push_back (DRange3d::From (range.low.x, range.low.y, range.low.z, range.high.x, bisectValue, range.high.z));
-        bisectRanges.push_back (DRange3d::From (range.low.x, bisectValue, range.low.z, range.high.x, range.high.y, range.high.z));
-        }
-    else
-        {
-        double bisectValue = (range.low.z + range.high.z) / 2.0;
-
-        bisectRanges.push_back (DRange3d::From (range.low.x, range.low.y, range.low.z, range.high.x, range.high.y, bisectValue));
-        bisectRanges.push_back (DRange3d::From (range.low.x, range.low.y, bisectValue, range.high.x, range.high.y, range.high.z));
-        }
-
-    splitCount--;
-    for (auto& bisectRange : bisectRanges)
-        {
-        if (0 == splitCount)
-            subRanges.push_back (bisectRange);
-        else
-            ComputeChildTileRanges(subRanges, bisectRange, splitCount);
-        }
-    }
-
-/*---------------------------------------------------------------------------------**//**
-* @bsimethod                                                    Paul.Connelly   03/18
-+---------------+---------------+---------------+---------------+---------------+------*/
-void TileNode::SetPublishedRange(DRange3dCR publishedRange) const
-    {
-    m_publishedRange = publishedRange;
-    if (m_model->IsSheetModel())
-        {
-        // The z range of view attachments may exceed that of the sheet itself...
-        auto tileRange = GetTileRange();
-        m_publishedRange.low.z = tileRange.low.z;
-        m_publishedRange.high.z = tileRange.high.z;
-        }
-    }
-
-//=======================================================================================
-// @bsistruct                                                   Paul.Connelly   09/16
-//=======================================================================================
-struct TileGeometrySource
-{
-    struct GeomBlob
-    {
-        void const* m_blob;
-        int         m_size;
-
-        GeomBlob(void const* blob, int size) : m_blob(blob), m_size(size) { }
-        template<typename T> GeomBlob(T& stmt, int columnIndex)
-            {
-            m_blob = stmt.GetValueBlob(columnIndex);
-            m_size = stmt.GetColumnBytes(columnIndex);
-            }
-    };
-protected:
-    DgnCategoryId           m_categoryId;
-    GeometryStream          m_geom;
-    DgnDbR                  m_db;
-    bool                    m_isGeometryValid;
-
-    TileGeometrySource(DgnCategoryId categoryId, DgnDbR db, GeomBlob const& geomBlob) : m_categoryId(categoryId), m_db(db)
-        {
-        m_isGeometryValid = DgnDbStatus::Success == db.Elements().LoadGeometryStream(m_geom, geomBlob.m_blob, geomBlob.m_size);
-        }
-public:
-    bool IsGeometryValid() const { return m_isGeometryValid; }
-};
-
-//=======================================================================================
-// @bsistruct                                                   Paul.Connelly   09/16
-//=======================================================================================
-struct TileGeometrySource3d : TileGeometrySource, GeometrySource3d
-{
-private:
-    Placement3d     m_placement;
-
-    DgnDbR _GetSourceDgnDb() const override { return m_db; }
-    DgnElementCP _ToElement() const override { return nullptr; }
-    GeometrySource3dCP _GetAsGeometrySource3d() const override { return this; }
-    DgnCategoryId _GetCategoryId() const override { return m_categoryId; }
-    GeometryStreamCR _GetGeometryStream() const override { return m_geom; }
-    Placement3dCR _GetPlacement() const override { return m_placement; }
-
-    DgnDbStatus _SetCategoryId(DgnCategoryId categoryId) override { BeAssert(false && "No reason to access this"); return DgnDbStatus::BadRequest; }
-    DgnDbStatus _SetPlacement(Placement3dCR) override { BeAssert(false && "No reason to access this"); return DgnDbStatus::BadRequest; }
-public:
-    TileGeometrySource3d(DgnCategoryId categoryId, DgnDbR db, GeomBlob const& geomBlob, Placement3dCR placement)
-        : TileGeometrySource(categoryId, db, geomBlob), m_placement(placement) { }
-
-    static std::unique_ptr<TileGeometrySource3d> Create(DgnCategoryId categoryId, DgnDbR db, GeomBlob const& geomBlob, Placement3dCR placement)
-        {
-        auto src = std::make_unique<TileGeometrySource3d>(categoryId, db, geomBlob, placement);
-        if (!src->IsGeometryValid())
-            return nullptr;
-
-        return src;
-        }
-};
-
-//=======================================================================================
-// @bsistruct                                                   Paul.Connelly   11/16
-//=======================================================================================
-struct TileGeometrySource2d : TileGeometrySource, GeometrySource2d
-{
-private:
-    Placement2d     m_placement;
-
-    DgnDbR _GetSourceDgnDb() const override { return m_db; }
-    DgnElementCP _ToElement() const override { return nullptr; }
-    GeometrySource2dCP _GetAsGeometrySource2d() const override { return this; }
-    DgnCategoryId _GetCategoryId() const override { return m_categoryId; }
-    GeometryStreamCR _GetGeometryStream() const override { return m_geom; }
-    Placement2dCR _GetPlacement() const override { return m_placement; }
-
-    DgnDbStatus _SetCategoryId(DgnCategoryId categoryId) override { BeAssert(false && "No reason to access this"); return DgnDbStatus::BadRequest; }
-    DgnDbStatus _SetPlacement(Placement2dCR) override { BeAssert(false && "No reason to access this"); return DgnDbStatus::BadRequest; }
-public:
-    TileGeometrySource2d(DgnCategoryId categoryId, DgnDbR db, GeomBlob const& geomBlob, Placement2dCR placement)
-        : TileGeometrySource(categoryId, db, geomBlob), m_placement(placement) { }
-
-    static std::unique_ptr<TileGeometrySource2d> Create(DgnCategoryId categoryId, DgnDbR db, GeomBlob const& geomBlob, Placement2dCR placement)
-        {
-        auto src = std::make_unique<TileGeometrySource2d>(categoryId, db, geomBlob, placement);
-        if (!src->IsGeometryValid())
-            return nullptr;
-
-        return src;
-        }
-};
-
-//=======================================================================================
-// @bsistruct                                                   Paul.Connelly   11/16
-//=======================================================================================
-struct GeometrySelector3d
-{
-    static bool Is3d() { return true; }
-
-    static Utf8CP GetSql()
-        {
-        return "SELECT CategoryId,GeometryStream,Yaw,Pitch,Roll,Origin_X,Origin_Y,Origin_Z,BBoxLow_X,BBoxLow_Y,BBoxLow_Z,BBoxHigh_X,BBoxHigh_Y,BBoxHigh_Z FROM "
-                BIS_TABLE(BIS_CLASS_GeometricElement3d) " WHERE ElementId=?";
-        }
-
-    static std::unique_ptr<TileGeometrySource3d> ExtractGeometrySource(BeSQLite::CachedStatement& stmt, DgnDbR db)
-        {
-        auto categoryId = stmt.GetValueId<DgnCategoryId>(0);
-        TileGeometrySource::GeomBlob geomBlob(stmt, 1);
-
-        DPoint3d origin = DPoint3d::From(stmt.GetValueDouble(5), stmt.GetValueDouble(6), stmt.GetValueDouble(7)),
-                 boxLo  = DPoint3d::From(stmt.GetValueDouble(8), stmt.GetValueDouble(9), stmt.GetValueDouble(10)),
-                 boxHi  = DPoint3d::From(stmt.GetValueDouble(11), stmt.GetValueDouble(12), stmt.GetValueDouble(13));
-
-        Placement3d placement(origin,
-                YawPitchRollAngles(Angle::FromDegrees(stmt.GetValueDouble(2)), Angle::FromDegrees(stmt.GetValueDouble(3)), Angle::FromDegrees(stmt.GetValueDouble(4))),
-                ElementAlignedBox3d(boxLo.x, boxLo.y, boxLo.z, boxHi.x, boxHi.y, boxHi.z));
-
-        return TileGeometrySource3d::Create(categoryId, db, geomBlob, placement);
-        }
-};
-
-//=======================================================================================
-// @bsistruct                                                   Paul.Connelly   11/16
-//=======================================================================================
-struct GeometrySelector2d
-{
-    static bool Is3d() { return false; }
-
-    static Utf8CP GetSql()
-        {
-        return "SELECT CategoryId,GeometryStream,Rotation,Origin_X,Origin_Y,BBoxLow_X,BBoxLow_Y,BBoxHigh_X,BBoxHigh_Y FROM "
-                BIS_TABLE(BIS_CLASS_GeometricElement2d) " WHERE ElementId=?";
-        }
-
-    static std::unique_ptr<TileGeometrySource2d> ExtractGeometrySource(BeSQLite::CachedStatement& stmt, DgnDbR db)
-        {
-        auto categoryId = stmt.GetValueId<DgnCategoryId>(0);
-        TileGeometrySource::GeomBlob geomBlob(stmt, 1);
-
-        auto rotation = AngleInDegrees::FromDegrees(stmt.GetValueDouble(2));
-        DPoint2d origin = DPoint2d::From(stmt.GetValueDouble(3), stmt.GetValueDouble(4));
-        ElementAlignedBox2d bbox(stmt.GetValueDouble(5), stmt.GetValueDouble(6), stmt.GetValueDouble(7), stmt.GetValueDouble(8));
-
-        Placement2d placement(origin, rotation, bbox);
-        return TileGeometrySource2d::Create(categoryId, db, geomBlob, placement);
-        }
-};
-
-//=======================================================================================
-// @bsistruct                                                   Paul.Connelly   09/16
-//=======================================================================================
-struct TileGeometryProcessor : IGeometryProcessor
-{
-private:
-    typedef bmap<DgnGeometryPartId, TileGeomPartPtr>  GeomPartMap;
-
-    IFacetOptionsR              m_leafFacetOptions;
-    IFacetOptionsPtr            m_targetFacetOptions;
-    DgnElementId                m_curElemId;
-    TileGenerationCacheCR       m_cache;
-    TileDisplayParamsCache      m_displayParamsCache;
-    DgnDbR                      m_dgndb;
-    TileGeometryList&           m_tileGeometries;
-    mutable TileGeometryList    m_leafGeometries;
-    DRange3d                    m_range;
-    DRange3d                    m_tileRange;
-    Transform                   m_transformFromDgn;
-    TileGeometryList            m_curTileGeometries;
-    TileGeometryList            m_curLeafGeometries;
-    double                      m_minRangeDiagonal;
-    double                      m_minTextBoxSize;
-    bool*                       m_leafThresholdExceeded;
-    size_t                      m_leafCountThreshold;
-    size_t                      m_leafCount;
-    bool                        m_is2d;
-    bool                        m_surfacesOnly;
-    GeomPartMap                 m_geomParts;
-    SolidPrimitivePartMap       m_solidPrimitiveParts;
-    ITileCollectionFilterCP     m_filter;
-    bool                        m_processingPart = false;
-
-    void AddElementGeometry(TileGeometryR geom);
-    bool ProcessGeometry(IGeometryR geometry, bool isCurved, bool curvesAsWire, SimplifyGraphic& gf);
-
-    IFacetOptionsP _GetFacetOptionsP() override { return &GetFacetOptions(); }
-    IFacetOptionsR GetFacetOptions() const { return LeafThresholdExceeded() ? *m_targetFacetOptions : m_leafFacetOptions; }
-
-    bool _ProcessCurveVector(CurveVectorCR curves, bool filled, SimplifyGraphic& gf) override;
-    bool _ProcessSolidPrimitive(ISolidPrimitiveCR prim, SimplifyGraphic& gf) override;
-    bool _ProcessSurface(MSBsplineSurfaceCR surface, SimplifyGraphic& gf) override;
-    bool _ProcessPolyface(PolyfaceQueryCR polyface, bool filled, SimplifyGraphic& gf) override;
-    bool _ProcessBody(IBRepEntityCR solid, SimplifyGraphic& gf) override;
-    bool _ProcessTextString(TextStringCR, SimplifyGraphic&) override;
-
-    double _AdjustZDepth(double zDepthIn) override
-        {
-        // zDepth is obtained from GeometryParams::GetNetDisplayPriority(), which returns an int32_t.
-        // Coming from mstn, priorities tend to be in [-500..500]
-        // Let's assume that mstn's range is the full range and clamp anything outside that.
-        // Map them to [-s_half2dDepthRange, s_half2dDepthRange]
-        constexpr double priorityRange = 500;
-        constexpr double ratio = s_half2dDepthRange / priorityRange;
-
-        auto zDepth = std::min(zDepthIn, priorityRange);
-        zDepth = std::max(zDepth, -priorityRange);
-
-        return zDepth * ratio;
-        }
-
-    IncompatiblePolyfacePreference _GetIncompatiblePolyfacePreference(PolyfaceQueryCR, SimplifyGraphic&) const override
-        {
-        // We'll fix it up if necessary in PrimitiveTileGeometry::FixPolyface() - otherwise Brien uses IPolyfaceConstruction which is slow and eats memory.
-        return IncompatiblePolyfacePreference::Original;
-        }
-
-    UnhandledPreference _GetUnhandledPreference(ISolidPrimitiveCR, SimplifyGraphic&) const override { return UnhandledPreference::Facet; }
-    UnhandledPreference _GetUnhandledPreference(CurveVectorCR, SimplifyGraphic&)     const override { return UnhandledPreference::Facet; }
-    UnhandledPreference _GetUnhandledPreference(IBRepEntityCR, SimplifyGraphic&)     const override { return UnhandledPreference::Facet; }
-
-public:
-    TileGeometryProcessor(TileGeometryList& geometries, TileGenerationCacheCR cache, DgnDbR db, ITileCollectionFilterCP filter, DRange3dCR range, IFacetOptionsR facetOptions, TransformCR transformFromDgn, bool* leafThresholdExceeded, double tolerance, bool surfacesOnly, size_t leafCountThreshold, bool is2d) 
-        : m_tileGeometries(geometries), m_leafFacetOptions(facetOptions), m_targetFacetOptions(facetOptions.Clone()), m_cache(cache), m_dgndb(db), m_filter(filter), m_range(range), m_transformFromDgn(transformFromDgn),
-          m_leafThresholdExceeded(leafThresholdExceeded), m_leafCountThreshold(leafCountThreshold), m_leafCount(0), m_is2d(is2d), m_surfacesOnly (surfacesOnly)
-        {
-        static const double s_minTextBoxToleranceRatio = 1.0;           // Below this ratio to tolerance text is rendered as box.
-
-        double targetTolerance = tolerance * transformFromDgn.ColumnXMagnitude();
-        m_targetFacetOptions->SetChordTolerance(targetTolerance);
-        m_minRangeDiagonal = s_minRangeBoxSize * targetTolerance;
-        m_minTextBoxSize  = s_minTextBoxToleranceRatio * targetTolerance;
-
-        m_transformFromDgn.Multiply (m_tileRange, m_range);
-        }
-
-    void ProcessElement(ViewContextR context, DgnElementId elementId, DRange3dCR range);
-    void ProcessAttachment(ViewContextR context, Sheet::ViewAttachmentCR);
-    TileGeneratorStatus OutputGraphics(ViewContextR context);
-
-    void AddGeomPart (Render::GraphicBuilderR graphic, DgnGeometryPartCR geomPart, TransformCR subToGraphic, GeometryParamsR geomParams, GraphicParamsR graphicParams, ViewContextR viewContext);
-    bool IsGeomPartContained (Render::GraphicBuilderR graphic, DgnGeometryPartCR geomPart, TransformCR subToGraphic) const;
-    bool _DoLineStyleStroke(Render::LineStyleSymbCR lineStyleSymb, IFacetOptionsPtr& options, SimplifyGraphic&) const override;
-
-    DgnDbR GetDgnDb() const { return m_dgndb; }
-    TileGenerationCacheCR GetCache() const { return m_cache; }
-    DRange3dCR GetRange() const { return m_range; }
-    double& GetMinRangeDiagonalR() { return m_minRangeDiagonal; }
-
-    bool BelowMinRange(DRange3dCR range) const
-        {
-        // Avoid processing any elements with range smaller than roughly half a pixel...
-       return range.DiagonalDistance() < m_minRangeDiagonal;
-        }
-    
-    void PushCurrentGeometry()
-        {
-        for (auto& geom : m_curLeafGeometries)
-            m_leafGeometries.push_back(geom);
-
-        for (auto& geom : m_curTileGeometries)
-            m_tileGeometries.push_back(geom);
-        }
-
-
-    /*---------------------------------------------------------------------------------**//**
-    * @bsimethod                                                    Ray.Bentley     11/2016
-    +---------------+---------------+---------------+---------------+---------------+------*/
-    UnhandledPreference _GetUnhandledPreference(TextStringCR textString, SimplifyGraphic& simplifyGraphic) const override 
-        {
-        DRange2d        range = textString.GetRange();
-        Transform       transformToTile = Transform::FromProduct(m_transformFromDgn, simplifyGraphic.GetLocalToWorldTransform(), textString.ComputeTransform());
-        double          minTileDimension = transformToTile.ColumnXMagnitude() * std::min(range.XLength(), range.YLength());
-
-        return minTileDimension < m_minTextBoxSize ? UnhandledPreference::Box : UnhandledPreference::Curve;
-        }
-
-    bool LeafThresholdExceeded() const { return nullptr != m_leafThresholdExceeded && *m_leafThresholdExceeded; }
-    void SetLeafThresholdExceeded() const
-        {
-        if (nullptr != m_leafThresholdExceeded)
-            {
-            *m_leafThresholdExceeded = true;
-            m_leafGeometries.clear();
-            }
-        }
-};
-
-/*---------------------------------------------------------------------------------**//**
-* @bsimethod                                                    Ray.Bentley     03/2018
-+---------------+---------------+---------------+---------------+---------------+------*/
-bool TileGeometryProcessor::_DoLineStyleStroke(Render::LineStyleSymbCR lsSymb, IFacetOptionsPtr& options, SimplifyGraphic& gf) const
-    {
-    if (!lsSymb.GetUseStroker())
-        return false;
-
-    // We need to stroke if either the stroke length or width exceeds tolerance...
-    ILineStyleCP        lineStyle;
-    double              maxDimension = (nullptr == (lineStyle = lsSymb.GetILineStyle())) ? 0.0 : std::max(lineStyle->GetMaxWidth(), lineStyle->GetLength());
-    constexpr double    s_strokeLineStylePixels = 5.0;      // Stroke if max dimension exceeds 5 pixels.
-
-    if (maxDimension > s_strokeLineStylePixels * GetFacetOptions().GetChordTolerance())
-        {
-        options = &GetFacetOptions();
-        return true;
-        }
-
-    return false;
-    }
-
-/*---------------------------------------------------------------------------------**//**
-* @bsimethod                                                    Paul.Connelly   09/16
-+---------------+---------------+---------------+---------------+---------------+------*/
-void TileGeometryProcessor::AddElementGeometry(TileGeometryR geom)
-    {
-    if (m_processingPart)
-        {
-        // We're just accumulating part geometry into our list - afterward we will use AddElementGeometry to
-        // actually add the part instance. Our tile range is temporarily out of sync with our transform
-        // anyway so we can't determine intersection, and geom's facet count is currently unavailable
-        m_curTileGeometries.push_back(&geom);
-        return;
-        }
-
-    bool tooSmall = !geom.IsPoint() && BelowMinRange(geom.GetTileRange());
-    if (tooSmall && LeafThresholdExceeded())
-        return;
-
-    if (nullptr != m_leafThresholdExceeded)
-        {
-        DRange3d intersection = DRange3d::FromIntersection (geom.GetTileRange(), m_tileRange, true);
-        if (intersection.IsNull())
-            return;
-
-        if (!geom.IsPoint())
-            {
-            // We don't publish point strings. Avoid divide-by-zero below.
-            // Was causing TFS#799974 - division caused facetCount to become huge, preventing subdivision from ever terminating.
-            double tileRangeDiagonalDistance = geom.GetTileRange().DiagonalDistance();
-            if (0.0 >= tileRangeDiagonalDistance)
-                return;
-
-            double facetCount = static_cast<double>(geom.GetFacetCount(*m_targetFacetOptions)) * intersection.DiagonalDistance() / tileRangeDiagonalDistance;
-            BeAssert(facetCount >= 0.0);
-
-            m_leafCount += static_cast<size_t>(facetCount);
-            if (m_leafCount > m_leafCountThreshold)
-                SetLeafThresholdExceeded();
-            }
-        }
-        
-    if (!tooSmall)
-        m_curTileGeometries.push_back(&geom);
-    else if (!LeafThresholdExceeded())
-        m_curLeafGeometries.push_back(&geom);
-    }
-
-/*---------------------------------------------------------------------------------**//**
-* @bsimethod                                                    Ray.Bentley     02/2017
-+---------------+---------------+---------------+---------------+---------------+------*/
-bool TileGeometryProcessor::IsGeomPartContained (Render::GraphicBuilderR graphic, DgnGeometryPartCR geomPart, TransformCR subToGraphic) const
-    {
-    Transform               partToTile = Transform::FromProduct(m_transformFromDgn, graphic.GetLocalToWorldTransform(), subToGraphic);
-    DRange3d                partTileRange;
-
-    partToTile.Multiply (partTileRange, geomPart.GetBoundingBox());
-
-    return partTileRange.IsContained (m_tileRange);
-    }
-
-/*---------------------------------------------------------------------------------**//**
-* @bsimethod                                                    Ray.Bentley     12/2016
-+---------------+---------------+---------------+---------------+---------------+------*/
-void TileGeometryProcessor::AddGeomPart (Render::GraphicBuilderR graphic, DgnGeometryPartCR geomPart, TransformCR subToGraphic, GeometryParamsR geomParams, GraphicParamsR graphicParams, ViewContextR viewContext)
-    {
-    TileGeomPartPtr         tileGeomPart;
-    Transform               partToWorld = Transform::FromProduct(graphic.GetLocalToWorldTransform(), subToGraphic);
-    TileDisplayParamsCR     displayParams = m_displayParamsCache.Get(graphicParams, geomParams);
-    DRange3d                range;
-    auto const&             foundPart = m_geomParts.find (geomPart.GetId());
-
-    if (foundPart == m_geomParts.end())
-        {
-        Transform                       inverseLocalToWorld;
-        AutoRestore<Transform>          saveTransform (&m_transformFromDgn, Transform::FromIdentity());
-        AutoRestore<bool>               saveProcessingPart(&m_processingPart, true);
-        GeometryStreamIO::Collection    collection(geomPart.GetGeometryStream().GetData(), geomPart.GetGeometryStream().GetSize());
-        
-        inverseLocalToWorld.InverseOf (graphic.GetLocalToWorldTransform());
-
-        auto                            partBuilder = graphic.CreateSubGraphic(inverseLocalToWorld);
-        TileGeometryList                saveLeafGeometries = m_curLeafGeometries;
-        TileGeometryList                saveTileGeometries = m_curTileGeometries;
-        
-        m_curLeafGeometries.clear();
-        m_curTileGeometries.clear();
-        collection.Draw(*partBuilder, viewContext, geomParams, false, &geomPart);
-
-        for (auto& leafGeom : m_curLeafGeometries)
-            m_curTileGeometries.push_back(leafGeom);
-
-        m_geomParts.Insert (geomPart.GetId(), tileGeomPart = TileGeomPart::Create(geomPart.GetBoundingBox(), m_curTileGeometries));
-        m_curLeafGeometries = saveLeafGeometries;
-        m_curTileGeometries = saveTileGeometries;
-        }
-    else
-        {
-        tileGeomPart = foundPart->second;
-        }
-
-    tileGeomPart->IncrementInstanceCount();
-
-    Transform   tf = Transform::FromProduct(m_transformFromDgn, partToWorld);
-    
-    tf.Multiply(range, tileGeomPart->GetRange());
-    AddElementGeometry(*TileGeometry::Create(*tileGeomPart, tf, range, m_curElemId, displayParams, m_dgndb));
-    }
-
-/*---------------------------------------------------------------------------------**//**
-* @bsimethod                                                    Ray.Bentley     12/2016
-+---------------+---------------+---------------+---------------+---------------+------*/
-TileGeomPart::TileGeomPart(DRange3dCR range, TileGeometryList const& geometries) :  m_range (range), m_instanceCount(0), m_facetCount(0), m_geometries(geometries)
-    { 
-    }                
-
-/*---------------------------------------------------------------------------------**//**
-* @bsimethod                                                    Ray.Bentley     12/2016
-+---------------+---------------+---------------+---------------+---------------+------*/
-bool TileGeomPart::IsWorthInstancing (double chordTolerance) const
-    {
-    static size_t               s_minInstanceCount = 2;
-    static size_t               s_minFacetCompression = 50000;
-
-    if (GetInstanceCount() < s_minInstanceCount)
-        return false;
-
-    auto            facetOptions = TileGenerator::CreateTileFacetOptions(chordTolerance);
-    FacetCounter    counter(*facetOptions);
-    size_t          facetCount = GetFacetCount(counter);
-
-    return (m_instanceCount - 1) * facetCount > s_minFacetCompression;
-    }
-
-/*---------------------------------------------------------------------------------**//**
-* @bsimethod                                                    Ray.Bentley     12/2016
-+---------------+---------------+---------------+---------------+---------------+------*/
-bool TileGeomPart::IsCurved() const
-    {
-    for (auto& geometry : m_geometries)
-        if (geometry->IsCurved())
-            return true;
-
-    return false;
-    }
-
-/*---------------------------------------------------------------------------------**//**
-* @bsimethod                                                    Ray.Bentley     12/2016
-+---------------+---------------+---------------+---------------+---------------+------*/
-TileGeometry::T_TilePolyfaces TileGeomPart::GetPolyfaces(IFacetOptionsR facetOptions, TileGeometryCR instance)
-    {
-    TileGeometry::T_TilePolyfaces polyfaces;
-    
-    for (auto& geometry : m_geometries) 
-        {
-        TileGeometry::T_TilePolyfaces thisPolyfaces = geometry->GetPolyfaces (facetOptions);
-
-        for (auto& thisPolyface : thisPolyfaces)
-            {
-            auto    polyface = thisPolyface.Clone();
-
-            polyface.Transform(instance.GetTransform());
-            polyfaces.push_back (polyface);
-            }
-        }
-
-
-    return polyfaces;
-    }
-
-/*---------------------------------------------------------------------------------**//**
-* @bsimethod                                                    Ray.Bentley     12/2016
-+---------------+---------------+---------------+---------------+---------------+------*/
-TileGeometry::T_TileStrokes TileGeomPart::GetStrokes (IFacetOptionsR facetOptions, TileGeometryCR instance)
-    {
-    TileGeometry::T_TileStrokes strokes;
-
-    for (auto& geometry : m_geometries) 
-        {
-        TileGeometry::T_TileStrokes   thisStrokes = geometry->GetStrokes(facetOptions);
-
-        if (!thisStrokes.empty())
-            strokes.insert (strokes.end(), thisStrokes.begin(), thisStrokes.end());
-        }
-
-    for (auto& stroke : strokes)
-        stroke.Transform(instance.GetTransform());
-
-    return strokes;
-    }
-
-/*---------------------------------------------------------------------------------**//**
-* @bsimethod                                                    Ray.Bentley     12/2016
-+---------------+---------------+---------------+---------------+---------------+------*/
-size_t TileGeomPart::GetFacetCount(FacetCounter& counter) const
-    {
-    if (0 == m_facetCount)
-        for (auto& geometry : m_geometries) 
-            m_facetCount += geometry->GetFacetCount(counter);
-            
-    return m_facetCount;
-    }
-
-
-/*---------------------------------------------------------------------------------**//**
-* @bsimethod                                                    Paul.Connelly   09/16
-+---------------+---------------+---------------+---------------+---------------+------*/
-void TileGeometryProcessor::ProcessElement(ViewContextR context, DgnElementId elemId, DRange3dCR dgnRange)
-    {
-    if (nullptr != m_filter && !m_filter->_AcceptElement(elemId))
-        return;
-
-    try
-        {
-        m_curTileGeometries.clear();
-        m_curLeafGeometries.clear();
-        bool haveCached = m_cache.GetCachedGeometry(m_curTileGeometries, elemId);
-        if (!haveCached)
-            {
-            m_curElemId = elemId;
-            context.VisitElement(elemId, false);
-            }
-
-        PushCurrentGeometry();
-        if (!haveCached)
-            m_cache.AddCachedGeometry(elemId, std::move(m_curTileGeometries));
-        }
-    catch (...)
-        {
-        // This shouldn't be necessary - but an uncaught exception will cause the processing to continue forever and our ParaSolid error handler will throw.
-        }
-    }
-
-/*---------------------------------------------------------------------------------**//**
-* @bsimethod                                                    Paul.Connelly   03/18
-+---------------+---------------+---------------+---------------+---------------+------*/
-void TileGeometryProcessor::ProcessAttachment(ViewContextR context, Sheet::ViewAttachmentCR attach)
-    {
-    if (!wantPublishViewAttachments())
-        return;
-
-    auto elemId = attach.GetElementId();
-    if (nullptr != m_filter && !m_filter->_AcceptElement(elemId))
-        return;
-
-    // Create an offscreen viewport to render the attached view to a texture
-    auto viewId = attach.GetAttachedViewId();
-    auto vc = ViewDefinition::LoadViewController(viewId, attach.GetDgnDb());
-    if (vc.IsNull() || !vc->Is3d())
-        return;
-
-    auto vp = T_HOST._CreateSheetAttachViewport();
-    if (vp.IsNull())
-        return;
-
-    BeAssert(nullptr != vp->GetRenderTarget());
-    auto& renderSys = vp->GetRenderTarget()->GetSystem();
-
-    DRange3d range = attach.GetPlacement().CalculateRange();
-    auto clip = attach.GetClip();
-    if (clip.IsValid())
-        {
-        DRange3d clipRange;
-        if (clip->GetRange(clipRange, nullptr))
-            range.IntersectionOf(range, clipRange);
-        }
-
-    // Ensure square power-of-two texture dimensions
-    uint32_t dim = 512;
-    vp->SetRect(BSIRect::From(0, 0, dim, dim));
-    vp->ChangeViewController(*vc);
-    vp->SetupFromViewController();
-
-    DPoint2d scale;
-    auto& def = vc->GetViewDefinitionR();
-    double aspect = def.GetAspectRatio();
-    if (aspect < 1.0)
-        scale.Init(1.0 / aspect, 1.0);
-    else
-        scale.Init(1.0, aspect);
-
-    Frustum frust = vp->GetFrustum(DgnCoordSystem::Npc).TransformBy(Transform::FromScaleFactors(scale.x, scale.y, 1.0));
-    vp->NpcToWorld(frust.m_pts, frust.m_pts, NPC_CORNER_COUNT);
-    vp->SetupFromFrustum(frust);
-
-    ColorDef bgColor = ColorDef::White(); // ###TODO: Assuming white sheet bg...reasonable but not necessarily true...
-    bgColor.SetAlpha(0xff);
-    def.GetDisplayStyle().SetBackgroundColor(bgColor);
-
-    auto spatial = def.ToSpatialViewP();
-    if (nullptr != spatial)
-        {
-        auto& env = spatial->GetDisplayStyle3d().GetEnvironmentDisplayR();
-        env.m_groundPlane.m_enabled = env.m_skybox.m_enabled = false;
-        }
-
-    // Set up the scene
-    UpdatePlan plan;
-    plan.SetQuitTime(BeTimePoint::FromNow(BeDuration::FromSeconds(60.0)));
-    plan.SetWait(true);
-    plan.SetWantDecorators(false);
-
-    Sheet::Attachment::State state = vp->_CreateScene(plan, Sheet::Attachment::State::NotLoaded);
-    if (Sheet::Attachment::State::Ready != state)
-        state = vp->_CreateScene(plan, Sheet::Attachment::State::NotLoaded);
-
-    if (Sheet::Attachment::State::Ready != state)
-        return;
-
-    // Render the scene into the texture
-    Image image = vp->_RenderImage();
-    if (!image.IsValid())
-        return;
-
-    TileTextureImagePtr texture = TileTextureImage::Create(ImageSource(image, ImageSource::Format::Png), false);
-
-    m_curTileGeometries.clear();
-    m_curLeafGeometries.clear();
-    m_curElemId = elemId;
-
-    GeometryParams geomParams;
-    geomParams.SetCategoryId(attach.GetCategoryId());
-    geomParams.SetSubCategoryId(DgnCategory::GetDefaultSubCategoryId(attach.GetCategoryId()));
-    geomParams.SetLineColor(ColorDef::White());
-    geomParams.SetFillColor(ColorDef::White());
-
-    GraphicParams gfParams;
-    context.CookGeometryParams(geomParams, gfParams);
-
-    // Add the texture to the graphics
-    Material::CreateParams matParams;
-    matParams.MapTexture(*vp->m_texture, TextureMapping::Params());
-    auto material = renderSys._CreateMaterial(matParams, attach.GetDgnDb());
-    gfParams.SetMaterial(material.get());
-
-    // Create the tile geometry
-    auto tf = m_transformFromDgn;
-    tf.Multiply(range, range);
-
-    TileDisplayParamsCPtr displayParams = TileDisplayParams::CreateForAttachment(gfParams, geomParams, *texture);
-
-    AddElementGeometry(*TileGeometry::Create(attach, tf, range, *displayParams));
-    PushCurrentGeometry();
-    }
-
-/*---------------------------------------------------------------------------------**//**
-* @bsimethod                                                    Paul.Connelly   09/16
-+---------------+---------------+---------------+---------------+---------------+------*/
-bool TileGeometryProcessor::ProcessGeometry(IGeometryR geom, bool isCurved, bool curvesAsWire, SimplifyGraphic& gf)
-    {
-    DRange3d range;
-    if (!geom.TryGetRange(range))
-        return false;   // ignore and continue
-
-    auto tf = Transform::FromProduct(m_transformFromDgn, gf.GetLocalToWorldTransform());
-    tf.Multiply(range, range);
-    
-    TileDisplayParamsCR displayParams = m_displayParamsCache.Get(gf.GetCurrentGraphicParams(), gf.GetCurrentGeometryParams(), m_is2d /* Ignore lighting */, curvesAsWire && geom.GetAsCurveVector().IsValid());
-
-    AddElementGeometry(*TileGeometry::Create(geom, tf, range, m_curElemId, displayParams, isCurved, curvesAsWire, m_dgndb));
-    return true;
-    }
-
-/*---------------------------------------------------------------------------------**//**
-* @bsimethod                                                    Paul.Connelly   09/16
-+---------------+---------------+---------------+---------------+---------------+------*/
-bool TileGeometryProcessor::_ProcessCurveVector(CurveVectorCR curves, bool filled, SimplifyGraphic& gf)
-    {
-    bool        isRegion = curves.IsAnyRegionType();
-    bool        isCurved = curves.ContainsNonLinearPrimitive();
-
-    if (m_surfacesOnly && !isRegion)
-        return true;
-
-    if (m_is2d)
-        {
-        CurveVectorPtr clone = curves.Clone();
-
-        // Always treat 2D models as with MicroStation wireframe mode.
-        if (filled && isRegion)
-            {
-            CurveVectorPtr  fillRegion = clone;
-            static double   s_blankingRegionOffset = s_half2dDepthRange / 2000.0;  // Arbitrary - but below the a single priority (-500,500).
-
-            if (gf.GetCurrentGraphicParams().IsBlankingRegion())
-                fillRegion = clone->Clone(Transform::From(0.0, 0.0, -s_blankingRegionOffset));
-
-            ProcessGeometry(*IGeometry::Create(fillRegion), isCurved, false, gf);
-            if (gf.GetCurrentGraphicParams().GetLineColor() == gf.GetCurrentGraphicParams().GetFillColor())
-                return true;
-            }
-        return ProcessGeometry(*IGeometry::Create(clone), isCurved, true, gf);
-        }
-    else
-        {
-        if (curves.IsAnyRegionType() && !isCurved && !m_is2d)
-            return false;   // process as facets (optimization).
-
-        CurveVectorPtr clone = curves.Clone();
-        return ProcessGeometry(*IGeometry::Create(clone), true, !isRegion, gf);
-        }
-    }
-
-/*---------------------------------------------------------------------------------**//**
-* @bsimethod                                                    Ray.Bentley     06/2016
-+---------------+---------------+---------------+---------------+---------------+------*/
-bool TileGeometryProcessor::_ProcessSolidPrimitive(ISolidPrimitiveCR prim, SimplifyGraphic& gf) 
-    {
-    bool hasCurvedFaceOrEdge = prim.HasCurvedFaceOrEdge();
-
-    DRange3d                range, thisTileRange;
-    ISolidPrimitivePtr      clone = prim.Clone();
-    Transform               tf = Transform::FromProduct(m_transformFromDgn, gf.GetLocalToWorldTransform());
-    TileDisplayParamsCR     displayParams = m_displayParamsCache.Get(gf.GetCurrentGraphicParams(), gf.GetCurrentGeometryParams(), m_is2d);
-
-    clone->GetRange(range);
-    tf.Multiply(thisTileRange, range);
-
-    if (!thisTileRange.IsContained(m_tileRange))
-        {
-        IGeometryPtr geom = IGeometry::Create(clone);
-        return ProcessGeometry(*geom, hasCurvedFaceOrEdge, false, gf);
-        }
-
-    
-    SolidPrimitivePartMapKey    key(*clone, range, displayParams);
-    TileGeomPartPtr             tileGeomPart = m_solidPrimitiveParts.Find(key);
-
-    if (!tileGeomPart.IsValid())
-        {
-        IGeometryPtr        geom = IGeometry::Create(clone);
-        TileGeometryList    geometryList;
-
-        geometryList.push_back(TileGeometry::Create(*geom, Transform::FromIdentity(), range, m_curElemId, displayParams, hasCurvedFaceOrEdge, false, m_dgndb));
-        
-        m_solidPrimitiveParts.Insert(key, tileGeomPart = TileGeomPart::Create(range, geometryList));
-        }
-    
-    tileGeomPart->IncrementInstanceCount();
-    AddElementGeometry(*TileGeometry::Create(*tileGeomPart, tf, thisTileRange, m_curElemId, displayParams, m_dgndb));
-    return true;
-    }
-
-/*---------------------------------------------------------------------------------**//**
-* @bsimethod                                                    Ray.Bentley     06/2016
-+---------------+---------------+---------------+---------------+---------------+------*/
-bool TileGeometryProcessor::_ProcessSurface(MSBsplineSurfaceCR surface, SimplifyGraphic& gf) 
-    {
-    MSBsplineSurfacePtr clone = MSBsplineSurface::CreatePtr();
-    clone->CopyFrom(surface);
-    IGeometryPtr geom = IGeometry::Create(clone);
-
-    bool isCurved = (clone->GetUOrder() > 2 || clone->GetVOrder() > 2);
-    return ProcessGeometry(*geom, isCurved, false, gf);
-    }
-
-/*---------------------------------------------------------------------------------**//**
-* @bsimethod                                                    Ray.Bentley     06/2016
-+---------------+---------------+---------------+---------------+---------------+------*/
-bool TileGeometryProcessor::_ProcessPolyface(PolyfaceQueryCR polyface, bool filled, SimplifyGraphic& gf) 
-    {
-    PolyfaceHeaderPtr clone = polyface.Clone();
-
-#ifdef PRE_TRIANGLE_CONVEX
-    if (!clone->IsTriangulated())
-        clone->Triangulate();
-#endif
-
-    clone->Transform(Transform::FromProduct(m_transformFromDgn, gf.GetLocalToWorldTransform()));
-
-    TileDisplayParamsCR displayParams = m_displayParamsCache.Get(gf.GetCurrentGraphicParams(), gf.GetCurrentGeometryParams(), m_is2d);
-    DRange3d range = clone->PointRange();
-    IGeometryPtr geom = IGeometry::Create(clone);
-    AddElementGeometry(*TileGeometry::Create(*geom, Transform::FromIdentity(), range, m_curElemId, displayParams, false, false, m_dgndb));
- 
-    return true;
-    }
-
-/*---------------------------------------------------------------------------------**//**
-* @bsimethod                                                    Ray.Bentley     06/2016
-+---------------+---------------+---------------+---------------+---------------+------*/
-bool TileGeometryProcessor::_ProcessBody(IBRepEntityCR solid, SimplifyGraphic& gf) 
-    {
-    // We need to generate these in this threads parasolid partition so that we 
-    // can roll them back correctly in the event of a server parasolid error.
-
-    IBRepEntityPtr  clone = const_cast<IBRepEntityP>(&solid);
-    DRange3d        range = clone->GetEntityRange();
-    Transform       localToTile = Transform::FromProduct(m_transformFromDgn, gf.GetLocalToWorldTransform());
-
-    localToTile.Multiply(range, range);
-
-    TileDisplayParamsCR displayParams = m_displayParamsCache.Get(gf.GetCurrentGraphicParams(), gf.GetCurrentGeometryParams(), m_is2d);
-
-    AddElementGeometry(*TileGeometry::Create(*clone, localToTile, range, m_curElemId, displayParams, m_dgndb));
-
-    return true;
-    }
-
-/*---------------------------------------------------------------------------------**//**
-* @bsimethod                                                    Ray.Bentley     06/2016
-+---------------+---------------+---------------+---------------+---------------+------*/
-bool TileGeometryProcessor::_ProcessTextString(TextStringCR textString, SimplifyGraphic& gf) 
-    {
-    if (m_surfacesOnly)
-        return true;
-
-    TextStringPtr   clone = textString.Clone();
-    Transform       localToTile = Transform::FromProduct(m_transformFromDgn, gf.GetLocalToWorldTransform());
-    DRange2d        range2d   = clone->GetRange();
-    DRange3d        range     = DRange3d::From (range2d.low.x, range2d.low.y, 0.0, range2d.high.x, range2d.high.y, 0.0);
-
-    Transform::FromProduct (localToTile, clone->ComputeTransform()).Multiply (range, range);
-                               
-    TileDisplayParamsCR displayParams = m_displayParamsCache.Get(gf.GetCurrentGraphicParams(), gf.GetCurrentGeometryParams(), true /* Ignore lighting */);
-
-    AddElementGeometry(*TileGeometry::Create(*clone, localToTile, range, m_curElemId, displayParams, m_dgndb));
-
-    return true;
-    }
-
-//=======================================================================================
-// @bsistruct                                                   Paul.Connelly   11/16
-//=======================================================================================
-struct GeometryCollector
-{
-    TileElementSet const&   m_elements;
-    TileGeometryProcessor&  m_processor;
-    ViewContextR            m_context;
-    RangeIndex::FBox        m_range;
-
-    GeometryCollector(DRange3dCR range, TileGeometryProcessor& proc, ViewContextR context, TileElementSet const& elements)
-        : m_elements(elements), m_range(range), m_processor(proc), m_context(context) { }
-
-    TileGeneratorStatus Collect()
-        {
-        for (auto const& entry : m_elements)
-            {
-            if (entry.m_range.IntersectsWith(m_range))
-                {
-                DRange3d range = entry.m_range.ToRange3d();
-                bool belowMinRange = m_processor.BelowMinRange(range);
-                if (belowMinRange && m_processor.LeafThresholdExceeded())
-                    break;
-
-                m_processor.ProcessElement(m_context, entry.m_id, range);
-                }
-            }
-
-        return TileGeneratorStatus::Success;
-        }
-};
-         
-/*---------------------------------------------------------------------------------**//**
-* @bsimethod                                                    Paul.Connelly   09/16
-+---------------+---------------+---------------+---------------+---------------+------*/
-TileGeneratorStatus TileGeometryProcessor::OutputGraphics(ViewContextR context)
-    {
-    GeometryCollector collector(m_range, *this, context, m_cache.GetElements());
-
-    auto status = collector.Collect();
-    if (TileGeneratorStatus::Aborted == status)
-        {
-        m_tileGeometries.clear();
-        m_leafGeometries.clear();
-        }
-    else if (TileGeneratorStatus::Success == status)
-        {
-        Sheet::ModelCP sheetModel = m_cache.GetModel().ToSheetModel();
-
-        if (nullptr != sheetModel)
-            {
-            m_curElemId.Invalidate();
-            DPoint2d sheetSize = getSheetSize(*sheetModel);
-
-            auto gf = context.CreateSceneGraphic();
-            Sheet::Border border(context, sheetSize, Sheet::Border::CoordSystem::World);
-            border.AddToBuilder(*gf);
-            context.OutputGraphic(*gf->Finish(), nullptr);
-            PushCurrentGeometry();
-            }
-        }
-
-    if (!LeafThresholdExceeded())
-        {
-        for (auto& leafGeom : m_leafGeometries)
-            m_tileGeometries.push_back(leafGeom);
-
-        m_leafGeometries.clear();
-        }
-
-    return status;
-    }
-
-
-//=======================================================================================
-// @bsistruct                                                   Paul.Connelly   11/16
-//=======================================================================================
-template<typename T> struct TileGeometryProcessorContext : NullContext
-{
-DEFINE_T_SUPER(NullContext);
-
-protected:
-    TileGeometryProcessor&          m_processor;
-    TileGenerationCacheCR           m_cache;
-    BeSQLite::CachedStatementPtr    m_statement;
-
-    bool IsValueNull(int index) { return m_statement->IsColumnNull(index); }
-
-    Render::GraphicBuilderPtr _CreateGraphic(Render::GraphicBuilder::CreateParams const& params) override
-        {
-        return new SimplifyGraphic(params, m_processor, *this);
-        }
-
-    StatusInt _VisitElement(DgnElementId elementId, bool allowLoad) override;
-    bool _WantUndisplayed() override {return true;}
-
-    static Render::ViewFlags GetDefaultViewFlags()
-        {
-        // Ensure all classes/types of elements included...visibility can be controlled by declarative styling.
-        // Most default to on.
-        Render::ViewFlags flags;
-        flags.SetShowConstructions(true);
-        return flags;
-        }
-public:
-    TileGeometryProcessorContext(TileGeometryProcessor& processor, DgnDbR db, TileGenerationCacheCR cache) : m_processor(processor), m_cache(cache),
-    m_statement(db.GetCachedStatement(T::GetSql()))
-        {
-        SetDgnDb(db);
-        m_is3dView = T::Is3d(); // force Brien to call _AddArc2d() if we're in a 2d model...
-        SetViewFlags(GetDefaultViewFlags());
-        }
-
-/*---------------------------------------------------------------------------------**//**
-* @bsimethod                                                    Ray.Bentley     01/2018
-+---------------+---------------+---------------+---------------+---------------+------*/
-virtual bool _AnyPointVisible(DPoint3dCP worldPoints, int nPts, double tolerance) override
-    {
-    DRange3d        pointRange = DRange3d::From(worldPoints, nPts);
-
-    return pointRange.IntersectsWith(m_processor.GetRange());
-    }
-
-/*---------------------------------------------------------------------------------**//**
-* @bsimethod                                                    Ray.Bentley     12/2016
-+---------------+---------------+---------------+---------------+---------------+------*/
-void _AddSubGraphic(Render::GraphicBuilderR graphic, DgnGeometryPartId partId, TransformCR subToGraphic, GeometryParamsR geomParams) override
-    {
-    DgnGeometryPartCPtr     geomPart = m_processor.GetDgnDb().Elements().template Get<DgnGeometryPart>(partId);
-
-    if (!geomPart.IsValid())
-        {
-//      BeAssert(false);
-        return;
-        }
-
-    static  size_t  s_minInstancePartSize = 2000;
-    double          scale;
-
-    if (geomPart->GetGeometryStream().size() > s_minInstancePartSize &&
-        m_processor.IsGeomPartContained(graphic, *geomPart, subToGraphic) && 
-        graphic.GetLocalToWorldTransform().IsRigidScale(scale))
-        {
-        GraphicParams graphicParams;
-        _CookGeometryParams(geomParams, graphicParams);
-
-        m_processor.AddGeomPart(graphic, *geomPart, subToGraphic, geomParams, graphicParams, *this);
-        }
-    else
-        {
-        T_Super::_AddSubGraphic(graphic, partId, subToGraphic, geomParams);
-        }
-    }
-
-/*---------------------------------------------------------------------------------**//**
-* @bsimethod                                                    Ray.Bentley     03/2018
-+---------------+---------------+---------------+---------------+---------------+------*/
-void _DrawStyledCurveVector(Render::GraphicBuilderR builder, CurveVectorCR curve, Render::GeometryParamsR params, bool doCook) override
-    {
-    if (doCook)
-        CookGeometryParams(params, builder);
-
-    // Arggh.... Turn off the size filter while stroking linestyle so the components aren't filtered.
-    IFacetOptionsPtr    facetOptions;
-    if (nullptr != params.GetLineStyle() &&
-        CurveVector::BOUNDARY_TYPE_None != curve.GetBoundaryType() &&
-        params.GetLineStyle()->GetLineStyleSymb().GetUseStroker() && 
-        builder.WantStrokeLineStyle(params.GetLineStyle()->GetLineStyleSymb(), facetOptions))
-        {
-        AutoRestore<double>     saveMinRangeDiagonal(&m_processor.GetMinRangeDiagonalR(), 0.0);
-
-        T_Super::_DrawStyledCurveVector(builder, curve, params, false);
-        }
-    else
-        {
-        T_Super::_DrawStyledCurveVector(builder, curve, params, false);
-        }
-    }
-};
-
-/*---------------------------------------------------------------------------------**//**
-* @bsimethod                                                    Paul.Connelly   09/16
-+---------------+---------------+---------------+---------------+---------------+------*/
-template<typename T> StatusInt TileGeometryProcessorContext<T>::_VisitElement(DgnElementId elementId, bool allowLoad)
-    {
-//#define DEBUG_ELEMENT_FILTER
-#ifdef DEBUG_ELEMENT_FILTER
-    static  DgnElementId s_debugId = DgnElementId((uint64_t) 73634);
-
-    if (s_debugId.IsValid() && s_debugId != elementId)
-        return SUCCESS;
-#endif
-
-    // Never load elements - but do use them if they're already loaded
-    DgnElementCPtr el = GetDgnDb().Elements().FindLoadedElement(elementId);
-    if (el.IsValid())
-        {
-        GeometrySourceCP geomElem = el->ToGeometrySource();
-        return (nullptr == geomElem) ? ERROR : VisitGeometry(*geomElem);
-        }
-
-    // Load only the data we actually need for processing geometry
-    // NB: The Step() below as well as each column access requires acquiring the sqlite mutex.
-    // Prevent micro-contention by locking the db here
-    // Note we do not use a mutex holder because we want to release the mutex before processing the geometry.
-    m_cache.GetDbMutex().Enter();
-    StatusInt status = ERROR;
-    auto& stmt = *m_statement;
-    stmt.BindInt64(1, static_cast<int64_t>(elementId.GetValueUnchecked()));
-
-    if (BeSQLite::BE_SQLITE_ROW == stmt.Step() && !IsValueNull(1))
-        {
-        auto geomSrc = T::ExtractGeometrySource(stmt, GetDgnDb());
-
-        stmt.Reset();
-        m_cache.GetDbMutex().Leave();
-
-        if (nullptr != geomSrc)
-            status = VisitGeometry(*geomSrc);
-        }
-    else
-        {
-        stmt.Reset();
-        m_cache.GetDbMutex().Leave();
-        }
-
-    return status;
-    }
-
-using TileGeometryProcessorContext3d = TileGeometryProcessorContext<GeometrySelector3d>;
-
-//=======================================================================================
-// @bsistruct                                                   Paul.Connelly   03/18
-//=======================================================================================
-struct TileGeometryProcessorContext2d : TileGeometryProcessorContext<GeometrySelector2d>
-{
-    DEFINE_T_SUPER(TileGeometryProcessorContext<GeometrySelector2d>);
-
-    bool m_isSheet;
-
-    TileGeometryProcessorContext2d(TileGeometryProcessor& proc, DgnDbR db, TileGenerationCacheCR cache) : T_Super(proc, db, cache), m_isSheet(cache.GetModel().IsSheetModel()) { }
-
-    StatusInt _VisitElement(DgnElementId elementId, bool allowLoad) override
-        {
-        auto result = T_Super::_VisitElement(elementId, allowLoad);
-        if (SUCCESS == result || !m_isSheet)
-            return result;
-
-        auto attach = GetDgnDb().Elements().Get<Sheet::ViewAttachment>(elementId);
-        if (attach.IsNull())
-            return result;
-
-        m_processor.ProcessAttachment(*this, *attach);
-        return SUCCESS;
-        }
-};
-
-/*---------------------------------------------------------------------------------**//**
-* @bsimethod                                                    Ray.Bentley     10/2016
-+---------------+---------------+---------------+---------------+---------------+------*/
-TileGeneratorStatus ElementTileNode::_CollectGeometry(TileGenerationCacheCR cache, DgnDbR db, bool* leafThresholdExceeded, double leafTolerance, double tileTolerance, bool surfacesOnly, size_t leafCountThreshold, ITileCollectionFilterCP filter)
-    {
-    // Collect geometry from elements in this node, sorted by size
-    auto is2d = cache.GetModel().Is2dModel();
-    IFacetOptionsPtr                facetOptions = TileGenerator::CreateTileFacetOptions(leafTolerance);
-    TileGeometryProcessor           processor(m_geometries, cache, db, filter, GetDgnRange(), *facetOptions, m_transformFromDgn, leafThresholdExceeded, tileTolerance, surfacesOnly, leafCountThreshold, is2d);
-
-    if (is2d)
-        {
-        TileGeometryProcessorContext2d context(processor, db, cache);
-
-        return processor.OutputGraphics(context);
-        }
-    else
-        {
-        TileGeometryProcessorContext3d context(processor, db, cache);
-        return processor.OutputGraphics(context);
-        }
-    }
-
-/*---------------------------------------------------------------------------------**//**
-* @bsimethod                                                    Ray.Bentley     12/2015
-+---------------+---------------+---------------+---------------+---------------+------*/
-PublishableTileGeometry ElementTileNode::_GeneratePublishableGeometry(DgnDbR db, TileGeometry::NormalMode normalMode,  bool doSurfacesOnly, bool doInstancing, ITileGenerationFilterCP filter) const
-    {
-    bmap<TileGeomPartCP, TileMeshPartPtr>   partMap;
-    TileGeometryList            uninstancedGeometry;
-    PublishableTileGeometry     publishedTileGeometry;
-    TileMeshList&               meshes = publishedTileGeometry.Meshes();
-    size_t                      minInstanceCount = m_geometries.size() / 50;               // If the part will include 1/50th of geometry, do instancing (even if part does not deem it worthy).
-    minInstanceCount = std::max(minInstanceCount, (size_t)2);
-
-    // Extract instances first...
-    for (auto& geom : m_geometries)
-        {
-        auto const&     part = geom->GetPart();
-
-        if (doInstancing && (part.IsValid() && (part->GetInstanceCount() > minInstanceCount || part->IsWorthInstancing(GetTolerance()))))
-            {
-            auto const&         found = partMap.find(part.get());
-            TileMeshPartPtr     meshPart;
-
-            if (found == partMap.end())
-                {           
-                TileMeshList    partMeshes = GenerateMeshes(db, normalMode, doSurfacesOnly, false, filter, part->GetGeometries());
-
-                if (partMeshes.empty())
-                    continue;
-                
-                for (auto& partMesh : partMeshes)
-                    partMesh->SetValidIdsPresent(false);    // Ids are included on the instances only.
-
-                publishedTileGeometry.Parts().push_back(meshPart = TileMeshPart::Create (std::move(partMeshes)));
-                partMap.Insert(part.get(), meshPart);
-                }
-            else
-                {
-                meshPart = found->second;
-                }
-
-            meshPart->AddInstance (TileMeshInstance(geom->GetAttributes(), geom->GetTransform()));
-            m_containsParts = true;
-            }
-        else
-            {
-            uninstancedGeometry.push_back(geom);
-            }
-        }
-    TileMeshList    uninstancedMeshes = GenerateMeshes (db, normalMode, doSurfacesOnly, true, filter, uninstancedGeometry);
-
-    meshes.insert (meshes.end(), uninstancedMeshes.begin(), uninstancedMeshes.end());
-
-    return publishedTileGeometry;
-    }
-
-/*=================================================================================**//**
-* @bsiclass                                                     Ray.Bentley     12/2017
-+===============+===============+===============+===============+===============+======*/
-struct MeshTileClipOutput : PolyfaceQuery::IClipToPlaneSetOutput
-{
-    bvector<PolyfaceHeaderPtr>  m_clipped;
-    bvector<PolyfaceQueryCP>    m_output;
-
-    StatusInt _ProcessUnclippedPolyface(PolyfaceQueryCR mesh) override { m_output.push_back(&mesh); ; return SUCCESS; }
-    StatusInt _ProcessClippedPolyface(PolyfaceHeaderR mesh) override { m_output.push_back(&mesh); m_clipped.push_back(&mesh); return SUCCESS; }
-};
-/*---------------------------------------------------------------------------------**//**
-* @bsimethod                                                    Paul.Connelly   12/17
-+---------------+---------------+---------------+---------------+---------------+------*/
-TileGeometry::TileStrokes clipSegments(TileGeometry::TileStrokes input, DRange3dCR tileRange) 
-    {
-    TileGeometry::TileStrokes output(*input.m_displayParams, false);
-    output.m_strokes.reserve(input.m_strokes.size());
-
-    for (auto const& points : input.m_strokes)
-        {
-        // unused - DRange3d    range = DRange3d::From(points);
-        // unused - DPoint3d    rangeCenter = DPoint3d::FromInterpolate(range.low, .5, range.high);
-
-        DPoint3d prevPt = points.front();
-        bool prevOutside = !tileRange.IsContained(prevPt);
-        if (!prevOutside)
-            {
-            bvector<DPoint3d>   points(1, prevPt);
-            output.m_strokes.push_back(points);
-            }
-
-        for (size_t i = 1; i < points.size(); i++)
-            {
-            auto nextPt = points[i];
-            bool nextOutside = !tileRange.IsContained(nextPt);
-            DSegment3d clippedSegment;
-            if (prevOutside || nextOutside)
-                {
-                double param0, param1;
-                DSegment3d unclippedSegment = DSegment3d::From(prevPt, nextPt);
-                if (!tileRange.IntersectBounded(param0, param1, clippedSegment, unclippedSegment))
-                    {
-                    // entire segment clipped
-                    prevPt = nextPt;
-                    continue;
-                    }
-                }
-
-            DPoint3d startPt = prevOutside ? clippedSegment.point[0] : prevPt;
-            DPoint3d endPt = nextOutside ? clippedSegment.point[1] : nextPt;
-
-            if (prevOutside)
-                {
-                bvector<DPoint3d>   points(1, startPt);
-                output.m_strokes.push_back(points);
-                }
-
-            output.m_strokes.back().push_back(endPt);
-
-            prevPt = nextPt;
-            prevOutside = nextOutside;
-            }
-
-        BeAssert(output.m_strokes.empty() || 1 < output.m_strokes.back().size());
-        }
-
-    return output;
-    }
-
-/*---------------------------------------------------------------------------------**//**
-* @bsimethod                                                    Paul.Connelly   09/16
-+---------------+---------------+---------------+---------------+---------------+------*/
-TileMeshList ElementTileNode::GenerateMeshes(DgnDbR db, TileGeometry::NormalMode normalMode, bool doSurfacesOnly, bool doRangeTest, ITileGenerationFilterCP filter, TileGeometryList const& geometries) const
-    {
-    static const double         s_vertexToleranceRatio    = .1;
-    static const double         s_facetAreaToleranceRatio = .1;
-    static const size_t         s_decimatePolyfacePointCount = 100;
-
-    double                      tolerance = GetTolerance();
-    double                      vertexTolerance = tolerance * s_vertexToleranceRatio;
-    double                      facetAreaTolerance   = tolerance * tolerance * s_facetAreaToleranceRatio;
-
-    // Convert to meshes
-    MeshBuilderMap      builderMap;
-    DRange3d            myTileRange = GetTileRange();
-
-    for (auto& geom : geometries)
-        {
-#ifdef DEBUG_GEOMETRY_FILTER
-        auto        entityId = geom->GetEntityId().GetValue();
-        static      uint64_t    s_debugEntityId = 74285;
-
-        if (0 != s_debugEntityId && entityId != s_debugEntityId)
-            continue;
-#endif
-
-        if (nullptr != filter && !filter->AcceptElement(DgnElementId(geom->GetEntityId().GetValue()), geom->GetDisplayParams()))
-            continue;
-
-        DRange3dCR  geomRange = geom->GetTileRange();
-        double      rangePixels = geomRange.DiagonalDistance() / tolerance;
-
-        if (!geom->IsPoint() && rangePixels < s_minRangeBoxSize)
-            continue;   // ###TODO: -- Produce an artifact from optimized bounding box to approximate from range.
-
-        auto        polyfaces = geom->GetPolyfaces(tolerance, normalMode);
-
-        FeatureAttributes attributes = geom->GetAttributes();
-        for (auto& tilePolyface : polyfaces)
-            {
-            TileDisplayParamsCPtr   displayParams = tilePolyface.m_displayParams;
-            PolyfaceHeaderPtr       polyface = tilePolyface.m_polyface;
-            bool                    hasTexture = displayParams.IsValid() && displayParams->HasTexture(db);  // Can't rely on geom.HasTexture - this may come from a face attachment to a B-Rep.
-
-            if (0 != polyface->NormalIndex().size() && polyface->GetPointIndexCount() != polyface->NormalIndex().size())
-                {
-                BeAssert(false && "mismatched Normal and Point index counts");        // Crash in ChinaPlant...
-                continue;
-                }
-
-            if (0 == polyface->GetPointCount())
-                continue;
-
-            TileMeshMergeKey key(*displayParams, polyface.IsValid() && nullptr != polyface->GetNormalIndexCP(), polyface.IsValid(), geom->GetEntityId().IsValid());
-
-            TileMeshBuilderPtr meshBuilder;
-            auto found = builderMap.find(key);
-            if (builderMap.end() != found)
-                meshBuilder = found->second;
-            else
-                builderMap[key] = meshBuilder = TileMeshBuilder::Create(*displayParams, m_transformFromDgn, vertexTolerance, facetAreaTolerance, const_cast<FeatureAttributesMapR>(m_attributes));
-
-            if (polyface.IsValid())
-                {
-                // Decimate if the range of the geometry is small in the tile OR we are not in a leaf and we have geometry originating from polyface with many points (railings from Penn state building).
-                // A polyface with many points is likely a tesselation from an outside source.
-                bool                doDecimate           = !m_isLeaf && geom->DoDecimate() && polyface->GetPointCount() > s_decimatePolyfacePointCount;
-                PolyfaceHeaderPtr   decimated;
-
-                if (doDecimate && (decimated = polyface->ClusteredVertexDecimate(tolerance * 2.0)).IsValid())
-                    polyface = decimated;
-                
-                MeshTileClipOutput  clipOutput;
-
-                if (doRangeTest)
-                    polyface->ClipToRange(myTileRange, clipOutput, false);
-                else
-                    clipOutput.m_output.push_back(polyface.get());     // Skip clipping if not range test (instances).
-
-                for (auto& outputPolyface : clipOutput.m_output)
-                    for (PolyfaceVisitorPtr visitor = PolyfaceVisitor::Attach(*outputPolyface); visitor->AdvanceToNextFace(); /**/)
-                        meshBuilder->AddTriangle (*visitor, displayParams->GetRenderMaterialId(), db, attributes, hasTexture, hasTexture ? 0 : displayParams->GetColor(), nullptr != outputPolyface->GetNormalCP());
-                }
-            }
-
-        if (!doSurfacesOnly)
-            {
-            auto                tileStrokesArray = geom->GetStrokes(*geom->CreateFacetOptions (tolerance, TileGeometry::NormalMode::Never));
-        
-            for (auto& inTileStrokes : tileStrokesArray)
-                {
-                auto    tileStrokes = clipSegments (inTileStrokes, myTileRange);
-                TileDisplayParamsCPtr   displayParams = tileStrokes.m_displayParams;
-                TileMeshMergeKey key(*displayParams, false, false, geom->GetEntityId().IsValid());
-
-                TileMeshBuilderPtr meshBuilder;
-                auto found = builderMap.find(key);
-                if (builderMap.end() != found)
-                    meshBuilder = found->second;
-                else
-                    builderMap[key] = meshBuilder = TileMeshBuilder::Create(*displayParams, m_transformFromDgn, vertexTolerance, facetAreaTolerance, const_cast<FeatureAttributesMapR>(m_attributes));
-
-                for (auto& strokePoints : tileStrokes.m_strokes)
-                    meshBuilder->AddPolyline (strokePoints, attributes,  displayParams->GetColor());
-                }
-            }
-        }
-
-    TileMeshList meshes;
-       
-    for (auto& builder : builderMap)
-        if (!builder.second->GetMesh()->IsEmpty())
-            meshes.push_back (builder.second->GetMesh());
-
-    return meshes;
-    }
-/*---------------------------------------------------------------------------------**//**
-* @bsimethod                                                    Paul.Connelly   02/1
-+---------------+---------------+---------------+---------------+---------------+------*/
-bool FeatureAttributes::operator<(FeatureAttributesCR rhs) const
-    {
-    if (IsUndefined())
-        return rhs.IsDefined();
-    else if (rhs.IsUndefined())
-        return false;
-    else if (GetElementId() != rhs.GetElementId())
-        return GetElementId() < rhs.GetElementId();
-    else if (GetSubCategoryId() != rhs.GetSubCategoryId())
-        return GetSubCategoryId() < rhs.GetSubCategoryId();
-    else if (GetClass() != rhs.GetClass())
-        return static_cast<uint8_t>(GetClass()) < static_cast<uint8_t>(rhs.GetClass());
-    else
-        return false;
-    }
- 
-/*---------------------------------------------------------------------------------**//**
-* @bsimethod                                                    Paul.Connelly   02/17
-+---------------+---------------+---------------+---------------+---------------+------*/
-FeatureAttributesMap::FeatureAttributesMap()
-    {
-    // 0 always maps to "no attributes defined"
-    FeatureAttributes undefined;
-    m_map[undefined] = 0;
-
-    BeAssert(1 == GetNumIndices());
-    BeAssert(0 == GetIndex(undefined));
-    BeAssert(1 == GetNumIndices());
-    BeAssert(!AnyDefined());
-    BeAssert(!IsFull());
-    }
-
-/*---------------------------------------------------------------------------------**//**
-* @bsimethod                                                    Paul.Connelly   02/17
-+---------------+---------------+---------------+---------------+---------------+------*/
-uint32_t FeatureAttributesMap::GetIndex(TileGeometryCR geom)
-    {
-    return GetIndex(geom.GetAttributes());
-    }
-
-/*---------------------------------------------------------------------------------**//**
-* @bsimethod                                                    Paul.Connelly   02/17
-+---------------+---------------+---------------+---------------+---------------+------*/
-void FeatureAttributesMap::RemoveUndefined()
-    {
-    // Cesium's instanced models require that indices range from [0, nInstances). Must remove the "undefined" entry for that to work.
-    BeAssert(AnyDefined());
-
-    FeatureAttributes undefined;
-    m_map.erase(undefined);
-
-    for (auto& kvp : m_map)
-        kvp.second -= 1;
-    }
-
-/*---------------------------------------------------------------------------------**//**
-* @bsimethod                                                    Paul.Connelly   03/17
-+---------------+---------------+---------------+---------------+---------------+------*/
-TileDisplayParamsCR TileDisplayParamsCache::Get(TileDisplayParamsR toFind)
-    {
-    toFind.AddRef();
-    TileDisplayParamsCPtr pToFind(&toFind);
-    auto iter = m_set.find(pToFind);
-    if (m_set.end() == iter)
-        iter = m_set.insert(toFind.Clone()).first;
-
-    return **iter;
-    }
-
-/*---------------------------------------------------------------------------------**//**
-* @bsimethod                                                    Paul.Connelly   03/17
-+---------------+---------------+---------------+---------------+---------------+------*/
-TileDisplayParamsCPtr TileDisplayParams::Clone() const
-    {
-    TileDisplayParamsPtr clone(new TileDisplayParams());
-    clone->m_categoryId = m_categoryId;
-    clone->m_subCategoryId = m_subCategoryId;
-    clone->m_color = m_color;
-    clone->m_rasterWidth = m_rasterWidth;
-    clone->m_materialId = m_materialId;
-    clone->m_class = m_class;
-    clone->m_ignoreLighting = m_ignoreLighting;
-    clone->m_textureImage = m_textureImage;
-    clone->m_linePixels = m_linePixels;
-    clone->m_isColorFromBackground = m_isColorFromBackground;
-    if (m_gradient.IsValid())
-        {
-        clone->m_gradient = GradientSymb::Create();
-        clone->m_gradient->CopyFrom(*m_gradient);
-        }
-    return clone;
-    }
-
-/*---------------------------------------------------------------------------------**//**
-* @bsimethod                                                    Paul.Connelly   03/17
-+---------------+---------------+---------------+---------------+---------------+------*/
-template<typename T> static int compareValues(T const& lhs, T const& rhs)
-    {
-    return lhs == rhs ? 0 : (lhs < rhs ? -1 : 1);
-    }
-
-#define TEST_LESS_THAN(LHS, RHS) \
-    { \
-    int cmp = compareValues(LHS, RHS); \
-    if (0 != cmp) \
-        return cmp < 0; \
-    }
-
-/*---------------------------------------------------------------------------------**//**
-* @bsimethod                                                    Paul.Connelly   03/17
-+---------------+---------------+---------------+---------------+---------------+------*/
-bool TileDisplayParams::IsStrictlyLessThan(TileDisplayParamsCR rhs) const
-    {
-    TEST_LESS_THAN(m_categoryId.GetValueUnchecked(), rhs.m_categoryId.GetValueUnchecked());
-    TEST_LESS_THAN(m_subCategoryId.GetValueUnchecked(), rhs.m_subCategoryId.GetValueUnchecked());
-    TEST_LESS_THAN(m_color, rhs.m_color);
-    TEST_LESS_THAN(m_rasterWidth, rhs.m_rasterWidth);
-    TEST_LESS_THAN(m_materialId.GetValueUnchecked(), rhs.m_materialId.GetValueUnchecked());
-    TEST_LESS_THAN(m_textureImage.get(), rhs.m_textureImage.get());
-    TEST_LESS_THAN(m_linePixels, rhs.m_linePixels);
-    TEST_LESS_THAN(static_cast<uint32_t>(m_class), static_cast<uint32_t>(rhs.m_class));
-    TEST_LESS_THAN(m_gradient.get(), rhs.m_gradient.get());
-
-    if (m_ignoreLighting != rhs.m_ignoreLighting)
-        return m_ignoreLighting;
-
-    return false;
-    }
-
-#define TEST_EQUAL(MEMBER) if (MEMBER != rhs.MEMBER) return false
-
-/*---------------------------------------------------------------------------------**//**
-* @bsimethod                                                    Paul.Connelly   03/17
-+---------------+---------------+---------------+---------------+---------------+------*/
-bool TileDisplayParams::IsStrictlyEqualTo(TileDisplayParamsCR rhs) const
-    {
-    TEST_EQUAL(m_categoryId.GetValueUnchecked());
-    TEST_EQUAL(m_subCategoryId.GetValueUnchecked());
-    TEST_EQUAL(m_color);
-    TEST_EQUAL(m_rasterWidth);
-    TEST_EQUAL(m_materialId.GetValueUnchecked());
-    TEST_EQUAL(m_textureImage.get());
-    TEST_EQUAL(m_ignoreLighting);
-    TEST_EQUAL(m_class);
-    TEST_EQUAL(m_linePixels);
-    TEST_EQUAL(m_gradient);
-    TEST_EQUAL(m_class);
-
-    return true;
-    }
-
+/*-------------------------------------------------------------------------------------+
+|
+|     $Source: DgnCore/MeshTile.cpp $
+|
+|  $Copyright: (c) 2018 Bentley Systems, Incorporated. All rights reserved. $
+|
++--------------------------------------------------------------------------------------*/
+#include "DgnPlatformInternal.h"
+#include <folly/BeFolly.h>
+#if defined (BENTLEYCONFIG_PARASOLID) 
+#include <DgnPlatform/DgnBRep/PSolidUtil.h>
+#endif
+
+USING_NAMESPACE_BENTLEY_RENDER
+
+BEGIN_UNNAMED_NAMESPACE
+
+constexpr double s_half2dDepthRange = 10.0;
+
+static ITileGenerationProgressMonitor   s_defaultProgressMeter;
+static const double s_minRangeBoxSize    = 2.5;     // Threshold below which we consider geometry/element too small to contribute to tile mesh
+static const double s_minToleranceRatio  = 256.0;   // Nominally the screen size of a tile.  Increasing generally increases performance (fewer draw calls) at expense of higher load times.
+
+/*---------------------------------------------------------------------------------**//**
+* @bsimethod                                                    Paul.Connelly   03/18
++---------------+---------------+---------------+---------------+---------------+------*/
+static DPoint2d getSheetSize(Sheet::Model const& sheet)
+    {
+    // Cheap workaround for TFS#743687. Not going to invest in a better fix because MeshTile.cpp is going bye-bye very soon.
+    DPoint2d sheetSize = sheet.GetSheetSize();
+    if (0.0 == sheetSize.x)
+        sheetSize.x = 0.1;
+
+    if (0.0 == sheetSize.y)
+        sheetSize.y = 0.1;
+
+    return sheetSize;
+    }
+
+/*---------------------------------------------------------------------------------**//**
+* @bsimethod                                                    Paul.Connelly   03/18
++---------------+---------------+---------------+---------------+---------------+------*/
+static bool wantPublishViewAttachments()
+    {
+    return T_HOST._IsFeatureEnabled("TilePublisher.PublishViewAttachments");
+    }
+
+END_UNNAMED_NAMESPACE
+
+//#define POINT_SUPPORT
+
+static bool s_doCurveVectorDecimation = false;
+
+/*---------------------------------------------------------------------------------**//**
+* @bsimethod                                                    Paul.Connelly   09/16
++---------------+---------------+---------------+---------------+---------------+------*/
+TileGenerationCache::TileGenerationCache(Options options) : m_range(DRange3d::NullRange()), m_options(options),
+    m_dbMutex(BeSQLite::BeDbMutex::MutexType::Recursive)
+    {
+    // Caller will populate...
+    }
+
+/*---------------------------------------------------------------------------------**//**
+* @bsimethod                                                    Paul.Connelly   09/16
++---------------+---------------+---------------+---------------+---------------+------*/
+void TileGenerationCache::AddCachedGeometry(DgnElementId elementId, TileGeometryList&& geometry) const
+    {
+    if (WantCacheGeometry())
+        {
+        BeMutexHolder lock(m_mutex);
+        m_geometry.Insert(elementId, geometry);
+        }
+    }
+
+/*---------------------------------------------------------------------------------**//**
+* @bsimethod                                                    Paul.Connelly   09/16
++---------------+---------------+---------------+---------------+---------------+------*/
+bool TileGenerationCache::GetCachedGeometry(TileGeometryList& geometry, DgnElementId elementId) const
+    {
+    if (WantCacheGeometry())
+        {
+        BeMutexHolder lock(m_mutex);
+        auto iter = m_geometry.find(elementId);
+        if (m_geometry.end() != iter)
+            {
+            if (geometry.empty())
+                geometry = iter->second;
+            else
+                geometry.insert(geometry.end(), iter->second.begin(), iter->second.end());
+
+            return true;
+            }
+        }
+
+    return false;
+    }
+
+/*---------------------------------------------------------------------------------**//**
+* @bsimethod                                                    Paul.Connelly   09/16
++---------------+---------------+---------------+---------------+---------------+------*/
+TileGenerationCache::~TileGenerationCache()
+    {
+    //
+    }
+
+
+//=======================================================================================
+// @bsistruct                                                   Paul.Connelly   11/16
+//=======================================================================================
+struct RangeAccumulator
+{
+private:
+    void AddElement(DRange3dCR range, DgnElementId elemId, bool is2d)
+        {
+        TileElementEntry entry(range, elemId, is2d);
+        if (entry.m_sizeSq > 0.0)
+            {
+            m_range.Extend(range);
+            m_elements.insert(entry);
+            }
+        }
+
+    void Accumulate3d()
+        {
+        auto stmt = m_model.GetDgnDb().GetPreparedECSqlStatement("SELECT ECInstanceId,Origin,Yaw,Pitch,Roll,BBoxLow,BBoxHigh FROM " BIS_SCHEMA(BIS_CLASS_GeometricElement3d) " WHERE Model.Id=?");
+        stmt->BindId(1, m_model.GetModelId());
+        while (BE_SQLITE_ROW == stmt->Step())
+            {
+            if (stmt->IsValueNull(1)) // has no placement
+                continue;
+
+            double yaw   = stmt->GetValueDouble(2);
+            double pitch = stmt->GetValueDouble(3);
+            double roll  = stmt->GetValueDouble(4);
+
+            DPoint3d low = stmt->GetValuePoint3d(5);
+            DPoint3d high = stmt->GetValuePoint3d(6);
+
+            Placement3d placement(stmt->GetValuePoint3d(1),
+                                  YawPitchRollAngles(Angle::FromDegrees(yaw), Angle::FromDegrees(pitch), Angle::FromDegrees(roll)),
+                                  ElementAlignedBox3d(low.x, low.y, low.z, high.x, high.y, high.z));
+
+            AddElement(placement.CalculateRange(), stmt->GetValueId<DgnElementId>(0), false);
+            }
+        }
+
+    void Accumulate2d()
+        {
+        auto stmt = m_model.GetDgnDb().GetPreparedECSqlStatement("SELECT ECInstanceId,Origin,Rotation,BBoxLow,BBoxHigh FROM " BIS_SCHEMA(BIS_CLASS_GeometricElement2d) " WHERE Model.Id=?");
+        stmt->BindId(1, m_model.GetModelId());
+        while (BE_SQLITE_ROW == stmt->Step())
+            {
+            if (stmt->IsValueNull(1)) // has no placement
+                continue;
+
+            DPoint2d low  = stmt->GetValuePoint2d(3);
+            DPoint2d high = stmt->GetValuePoint2d(4);
+
+            Placement2d placement(stmt->GetValuePoint2d(1),
+                                  AngleInDegrees::FromDegrees(stmt->GetValueDouble(2)),
+                                  ElementAlignedBox2d(low.x, low.y, high.x, high.y));
+
+            AddElement(placement.CalculateRange(), stmt->GetValueId<DgnElementId>(0), true);
+            }
+
+        if (!m_range.IsNull())
+            {
+            m_range.low.z = -s_half2dDepthRange*2;  // times 2 so we don't stick geometry right on the boundary...
+            m_range.high.z = s_half2dDepthRange*2;
+            }
+
+        auto sheet = m_model.ToSheetModel();
+        if (nullptr != sheet)
+            {
+            // Want to ensure the sheet border decoration is not clipped...the decoration's range exceeds the sheet extents due to drop-shadow
+            // - just create the border and grab its range (scaled a bit to prevent clipping edges).
+            Sheet::Border border(getSheetSize(*sheet));
+            DRange2d borderRange2d = border.GetRange();
+            borderRange2d.ScaleAboutCenter(borderRange2d, 1.001);
+
+            DRange3d borderRange;
+            borderRange.low = DPoint3d::From(borderRange2d.low);
+            borderRange.high = DPoint3d::From(borderRange2d.high);
+
+            m_range.Extend(borderRange);
+
+            // Also include the range of all view attachments
+            bvector<DgnElementId> attachIds = sheet->GetSheetAttachmentIds();
+            for (auto attachId : attachIds)
+                {
+                auto attach = sheet->GetDgnDb().Elements().Get<Sheet::ViewAttachment>(attachId);
+                if (attach.IsValid())
+                    {
+                    DRange3d attachRange = attach->GetPlacement().CalculateRange();
+                    DRange3d clipRange;
+                    auto clip = attach->GetClip();
+                    if (clip.IsValid() && clip->GetRange(clipRange, nullptr))
+                        attachRange.IntersectionOf(attachRange, clipRange);
+
+                    if (!attachRange.IsNull())
+                        m_range.Extend(attachRange);
+                    }
+                }
+            }
+        }
+public:
+    TileElementSet& m_elements;
+    DRange3dR       m_range;
+    GeometricModel& m_model;
+
+    RangeAccumulator(DRange3dR range, GeometricModel& model, TileElementSet& elements) : m_elements(elements), m_range(range), m_model(model)
+        {
+        m_range = DRange3d::NullRange();
+        }
+
+    TileGeneratorStatus Accumulate()
+        {
+        if (m_model.Is2dModel())
+            Accumulate2d();
+        else
+            Accumulate3d();
+
+        return m_elements.empty() ? TileGeneratorStatus::NoGeometry : TileGeneratorStatus::Success;
+        }
+};
+
+/*---------------------------------------------------------------------------------**//**
+* @bsimethod                                                    Paul.Connelly   09/16
++---------------+---------------+---------------+---------------+---------------+------*/
+TileGeneratorStatus TileGenerationCache::Populate(DgnDbR db, DgnModelR model)       
+    {
+    m_model = &model;
+    auto geomModel = model.ToGeometricModelP();
+    if (nullptr == geomModel)
+        return TileGeneratorStatus::NoGeometry;
+
+    RangeAccumulator accum(m_range, *geomModel, m_elements);
+    return accum.Accumulate();
+    }
+
+/*---------------------------------------------------------------------------------**//**
+* @bsimethod                                                    Paul.Connelly   08/16
++---------------+---------------+---------------+---------------+---------------+------*/
+DgnTextureCPtr TileDisplayParams::QueryTexture(DgnDbR db) const
+    {
+    RenderMaterialCPtr material = RenderMaterial::Get(db, m_materialId);
+    if (!material.IsValid())
+        return nullptr;
+
+    auto& mat = material->GetRenderingAsset();
+    auto texMap = mat.GetPatternMap();
+    DgnTextureId texId;
+    if (!texMap.IsValid() || !(texId = texMap.GetTextureId()).IsValid())
+        return nullptr;
+
+    return DgnTexture::Get(db, texId);
+    }
+
+/*---------------------------------------------------------------------------------**//**
+* @bsimethod                                                    Paul.Connelly   08/16
++---------------+---------------+---------------+---------------+---------------+------*/
+TileDisplayParams::TileDisplayParams(GraphicParamsCP graphicParams, GeometryParamsCP geometryParams, bool ignoreLighting, bool useLineParams) :
+                   m_color(0x00ffffff), m_ignoreLighting (ignoreLighting), m_rasterWidth(0), m_linePixels(0)
+    {
+    if (nullptr != geometryParams)
+        {
+        m_categoryId = geometryParams->GetCategoryId();
+        m_subCategoryId = geometryParams->GetSubCategoryId();
+        m_materialId = geometryParams->GetMaterialId();
+        m_class = geometryParams->GetGeometryClass();
+        m_isColorFromBackground = geometryParams->IsFillColorFromViewBackground();
+        }
+    if (nullptr != graphicParams)
+        {
+        if (useLineParams)
+            {
+            m_color            = graphicParams->GetLineColor().GetValue();
+            m_rasterWidth      = graphicParams->GetWidth();
+            m_linePixels       = graphicParams->GetLinePixels();
+            }
+        else
+            {
+            m_color = graphicParams->GetFillColor().GetValue(); 
+            if (nullptr != graphicParams->GetGradientSymb())
+                {
+                m_gradient = GradientSymb::Create();
+                m_gradient->CopyFrom(*graphicParams->GetGradientSymb());
+                }
+            }
+        }
+    }
+
+/*---------------------------------------------------------------------------------**//**
+* @bsimethod                                                    Paul.Connelly   03/18
++---------------+---------------+---------------+---------------+---------------+------*/
+TileDisplayParamsCPtr TileDisplayParams::CreateForAttachment(GraphicParamsCR gfParams, GeometryParamsCR geomParams, TileTextureImageR texture)
+    {
+    auto params = new TileDisplayParams(&gfParams, &geomParams, true, false);
+    params->m_textureImage = &texture;
+    return params;
+    }
+
+/*---------------------------------------------------------------------------------**//**
+* @bsimethod                                                    Ray.Bentley     08/2016
++---------------+---------------+---------------+---------------+---------------+------*/
+bool TileDisplayParams::IsLessThan(TileDisplayParams const& rhs, bool compareColor) const
+    {
+    if (m_ignoreLighting != rhs.m_ignoreLighting)
+        return m_ignoreLighting;
+
+    if (m_isColorFromBackground != rhs.m_isColorFromBackground)
+        return m_isColorFromBackground != rhs.m_isColorFromBackground;
+
+    if (m_linePixels != rhs.m_linePixels)
+        return m_linePixels < rhs.m_linePixels;                                                                                        
+
+    if (m_textureImage.get() != rhs.m_textureImage.get())
+        return m_textureImage.get() < rhs.m_textureImage.get();
+
+    if (m_gradient.get() != rhs.m_gradient.get())
+        {
+        if (!m_gradient.IsValid() || !rhs.m_gradient.IsValid() || ! (*m_gradient == *rhs.m_gradient))
+            return m_gradient.get() < rhs.m_gradient.get();
+        }
+
+    if (m_color != rhs.m_color)
+        {
+        if (compareColor)
+            return m_color < rhs.m_color;
+
+        // cannot batch translucent and opaque meshes
+        ColorDef lhsColor(m_color), rhsColor(rhs.m_color);
+        bool lhsHasAlpha = 0 != lhsColor.GetAlpha(),
+             rhsHasAlpha = 0 != rhsColor.GetAlpha();
+
+        if (lhsHasAlpha != rhsHasAlpha)
+            return lhsHasAlpha;
+
+        }
+
+    if (m_rasterWidth != rhs.m_rasterWidth)
+        return m_rasterWidth < rhs.m_rasterWidth;
+
+    if (m_materialId.GetValueUnchecked() != rhs.m_materialId.GetValueUnchecked())
+        return m_materialId.GetValueUnchecked() < rhs.m_materialId.GetValueUnchecked();
+
+    // Note - do not compare category and subcategory - These are used only for 
+    // extracting BRep face attachments.  Comparing them would create seperate
+    // meshes for geometry with same symbology but different category.
+    // This was determined (empirically) to degrade performance. 
+
+    // No need to compare textures -- if materials match then textures must too.
+    return false;
+    }
+
+
+/*---------------------------------------------------------------------------------**//**
+* @bsimethod                                                    Paul.Connelly   08/16
++---------------+---------------+---------------+---------------+---------------+------*/
+ImageSource TileTextureImage::Load(TileDisplayParamsCR params, DgnDbR db)
+    {
+    DgnTextureCPtr tex = params.QueryTexture(db);
+    return tex.IsValid() ? tex->GetImageSource() : ImageSource();
+    }
+
+/*---------------------------------------------------------------------------------**//**
+* @bsimethod                                                    Ray.Bentley     06/2016
++---------------+---------------+---------------+---------------+---------------+------*/
+TileTextureImagePtr TileTextureImage::Create(GradientSymbCR gradient)
+    {
+    static const size_t     s_size = 256;
+
+    return TileTextureImage::Create(Render::ImageSource (gradient.GetImage(s_size, s_size), Render::ImageSource::Format::Png), false);
+    }
+
+/*---------------------------------------------------------------------------------**//**
+* @bsimethod                                                    Paul.Connelly   07/16
++---------------+---------------+---------------+---------------+---------------+------*/
+void TileDisplayParams::ResolveTextureImage(DgnDbR db) const
+    {
+    if (m_textureImage.IsValid())
+        return;
+
+    if (m_gradient.IsValid())
+        {
+        m_textureImage = TileTextureImage::Create(*m_gradient);
+        return;
+        }
+
+    ImageSource renderImage  = TileTextureImage::Load(*this, db);
+
+    if (renderImage.IsValid())
+        m_textureImage = TileTextureImage::Create(std::move(renderImage));
+    }
+
+/*---------------------------------------------------------------------------------**//**
+* @bsimethod                                                    Ray.Bentley     06/2016
++---------------+---------------+---------------+---------------+---------------+------*/
+DRange3d TileMesh::GetTriangleRange(TileTriangleCR triangle) const
+    {
+    return DRange3d::From (m_points.at (triangle.m_indices[0]), 
+                           m_points.at (triangle.m_indices[1]),
+                           m_points.at (triangle.m_indices[2]));
+    }
+
+/*---------------------------------------------------------------------------------**//**
+* @bsimethod                                                    Ray.Bentley     06/2016
++---------------+---------------+---------------+---------------+---------------+------*/
+DVec3d TileMesh::GetTriangleNormal(TileTriangleCR triangle) const
+    {
+    return DVec3d::FromNormalizedCrossProductToPoints (m_points.at (triangle.m_indices[0]), 
+                                                       m_points.at (triangle.m_indices[1]),
+                                                       m_points.at (triangle.m_indices[2]));
+    }
+
+/*---------------------------------------------------------------------------------**//**
+* @bsimethod                                                    Ray.Bentley     06/2016
++---------------+---------------+---------------+---------------+---------------+------*/
+bool TileMesh::HasNonPlanarNormals() const
+    {
+    if (m_normals.empty())
+        return false;
+
+    for (auto& triangle : m_triangles)
+        if (!m_normals.at (triangle.m_indices[0]).IsEqual (m_normals.at (triangle.m_indices[1])) ||
+            !m_normals.at (triangle.m_indices[0]).IsEqual (m_normals.at (triangle.m_indices[2])) ||
+            !m_normals.at (triangle.m_indices[1]).IsEqual (m_normals.at (triangle.m_indices[2])))
+            return true;
+
+    return false;
+    }
+
+/*----------------------------------------------------------------------------------*//**
+* @bsimethod                                                    Ray.Bentley     04/2017
++---------------+---------------+---------------+---------------+---------------+------*/
+void TileMesh::AddTriMesh(Render::TriMeshArgs const& triMesh, TransformCR transform, bool invertVParam)
+    {
+    m_points.resize(triMesh.m_numPoints);
+
+    if (nullptr != triMesh.m_normals)
+        m_normals.resize(triMesh.m_numPoints);
+
+    if (nullptr != triMesh.m_textureUV)
+        m_uvParams.resize(triMesh.m_numPoints);
+
+    for (uint32_t i=0; i<triMesh.m_numPoints; i++)
+        {
+        DPoint3d unquantizedPoint = triMesh.m_points[i].Unquantize(triMesh.m_pointParams);
+        transform.Multiply (m_points.at(i), unquantizedPoint.x, unquantizedPoint.y, unquantizedPoint.z);
+
+        if (nullptr != triMesh.m_normals)
+            m_normals[i] = triMesh.m_normals[i].Decode();
+
+        if (nullptr != triMesh.m_textureUV)
+            m_uvParams[i].Init((double) triMesh.m_textureUV[i].x, (double) (invertVParam ? (1.0 - triMesh.m_textureUV[i].y) : triMesh.m_textureUV[i].y));
+        }
+#define DEFAULT_ATTRIBUTE_VALUE 1
+#ifdef DEFAULT_ATTRIBUTE_VALUE
+        m_attributes.resize(triMesh.m_numPoints);
+
+        for (uint32_t i=0; i<triMesh.m_numPoints; i++)
+            m_attributes[i] = DEFAULT_ATTRIBUTE_VALUE;
+
+        m_validIdsPresent = true;
+#endif
+    
+    for (uint32_t i=0; i<triMesh.m_numIndices; i += 3)
+        AddTriangle(TileTriangle(triMesh.m_vertIndex[i], triMesh.m_vertIndex[i+1], triMesh.m_vertIndex[i+2], false));
+    }
+
+/*---------------------------------------------------------------------------------**//**
+* @bsimethod                                                    Ray.Bentley     11/2016
++---------------+---------------+---------------+---------------+---------------+------*/
+void    TileMesh::AddMesh (TileMeshCR mesh)
+    {
+    if (mesh.m_points.empty() ||
+        m_normals.empty() != mesh.m_normals.empty() ||
+        m_uvParams.empty() != mesh.m_uvParams.empty() ||
+        m_attributes.empty() != mesh.m_attributes.empty())
+        {
+        BeAssert (false && "add mesh empty or not compatible");
+        }
+    size_t      baseIndex = m_points.size();
+
+    m_points.insert (m_points.end(), mesh.m_points.begin(), mesh.m_points.end());
+    if (!mesh.m_normals.empty())
+        m_normals.insert (m_normals.end(), mesh.m_normals.begin(), mesh.m_normals.end());
+
+    if (!mesh.m_uvParams.empty())
+        m_uvParams.insert (m_uvParams.end(), mesh.m_uvParams.begin(), mesh.m_uvParams.end());
+
+    if (!mesh.m_attributes.empty())
+        m_attributes.insert(m_attributes.end(), mesh.m_attributes.begin(), mesh.m_attributes.end());
+
+    for (auto& triangle : mesh.m_triangles)
+        AddTriangle (TileTriangle (triangle.m_indices[0] + baseIndex, triangle.m_indices[1] + baseIndex, triangle.m_indices[2] + baseIndex, triangle.m_singleSided));
+    }
+
+/*---------------------------------------------------------------------------------**//**
+* @bsimethod                                                    Ray.Bentley     01/2017
++---------------+---------------+---------------+---------------+---------------+------*/
+TileMeshPointCloud::TileMeshPointCloud(TileDisplayParamsCR params, DPoint3dCP points, Rgb const* colors, FPoint3dCP normals, size_t nPoints, TransformCR transform, double clusterTolerance) :  m_displayParams(&params)
+    {
+    TileUtil::PointComparator                       comparator(clusterTolerance);
+    bset <DPoint3d, TileUtil::PointComparator>      clusteredPointSet(comparator);
+
+    for (size_t i=0; i<nPoints; i++)
+        {
+        DPoint3d        testPoint;
+
+        transform.Multiply (testPoint, points[i]);
+
+        if (clusteredPointSet.find(testPoint) == clusteredPointSet.end())
+            {
+            m_points.push_back(testPoint);
+            if (nullptr != colors)
+                m_colors.push_back(colors[i]);
+
+            if (nullptr != normals)
+                m_normals.push_back(normals[i]);
+    
+            clusteredPointSet.insert(testPoint);
+            }
+        }
+    }
+
+/*---------------------------------------------------------------------------------**//**
+* @bsimethod                                                    Ray.Bentley     11/2016
++---------------+---------------+---------------+---------------+---------------+------*/
+bool    TileMesh::RemoveEntityGeometry (bset<DgnElementId> const& deleteIds)
+    {
+#if defined(TODO_ATTRIBUTES)
+    bool                        deleteGeometryFound = false;
+    bmap<uint32_t, uint32_t>    indexRemap;
+    bvector<DPoint3d>           savePoints = m_points;
+    bvector<DVec3d>             saveNormals = m_normals;
+    bvector<DPoint2d>           saveParams = m_uvParams;
+    bvector<DgnElementId>       saveEntityIds = m_entityIds;
+
+    m_points.clear();
+    m_normals.clear();
+    m_uvParams.clear();
+    m_entityIds.clear();
+
+    for (size_t index = 0; index<saveEntityIds.size(); index++)
+        {
+        auto&   entityId = saveEntityIds[index];
+
+        if (deleteIds.find(entityId) == deleteIds.end() &&
+            indexRemap.find(index) == indexRemap.end())
+            {
+            indexRemap.Insert(index, (uint32_t) m_points.size());
+            m_points.push_back(savePoints[index]);
+            m_entityIds.push_back(entityId);
+            if (!saveNormals.empty())
+                m_normals.push_back(saveNormals[index]);
+            if (!saveParams.empty())
+                m_uvParams.push_back(saveParams[index]);
+            }
+        else
+            {
+            deleteGeometryFound = true;
+            }
+        }
+    if (!deleteGeometryFound)
+        return false;
+        
+
+    for (bvector<TileTriangle>::iterator  triangle = m_triangles.begin(); triangle != m_triangles.end(); )
+        {
+        if (indexRemap.find(triangle->m_indices[0]) == indexRemap.end())
+            {
+            m_triangles.erase (triangle);
+            }
+        else
+            {
+            for (size_t i=0; i<3; i++)
+                triangle->m_indices[i] = indexRemap[triangle->m_indices[i]];
+
+            triangle++;
+            }
+        }
+    for (bvector<TilePolyline>::iterator  polyline = m_polylines.begin(); polyline != m_polylines.end(); )
+        {
+        if (indexRemap.find(polyline->m_indices[0]) == indexRemap.end())
+            {
+            m_polylines.erase (polyline);
+            }
+        else
+            {
+            for (size_t i=0; i<polyline->m_indices.size(); i++)
+                polyline->m_indices[i] = indexRemap[polyline->m_indices[i]];
+
+            polyline++;
+            }                                                                                                         
+        }
+#endif
+
+    return true;
+    }
+
+/*---------------------------------------------------------------------------------**//**
+* @bsimethod                                                    Paul.Connelly   07/16
++---------------+---------------+---------------+---------------+---------------+------*/
+uint32_t TileMesh::AddVertex(DPoint3dCR point, DVec3dCP normal, DPoint2dCP param, uint32_t attribute, uint32_t color)
+    {
+    auto index = static_cast<uint32_t>(m_points.size());
+
+    m_points.push_back(point);
+    m_attributes.push_back(attribute);
+
+    if (nullptr != normal)
+        m_normals.push_back(*normal);
+
+    if (nullptr != param)
+        m_uvParams.push_back(*param);
+    else
+        m_colors.push_back(m_colorIndex.GetIndex(color));
+
+    m_validIdsPresent |= (0 != attribute);
+    return index;
+    }
+
+/*---------------------------------------------------------------------------------**//**
+* @bsimethod                                                    Ray.Bentley     06/2016
++---------------+---------------+---------------+---------------+---------------+------*/
+bool TileMeshBuilder::VertexKey::Comparator::operator()(VertexKey const& lhs, VertexKey const& rhs) const
+    {
+    static const double s_normalTolerance = .1;     
+    static const double s_paramTolerance  = .1;
+
+    COMPARE_VALUES(lhs.m_color, rhs.m_color);
+
+    COMPARE_VALUES (lhs.m_attributes.GetElementId(), rhs.m_attributes.GetElementId());
+    COMPARE_VALUES (lhs.m_attributes.GetSubCategoryId(), rhs.m_attributes.GetSubCategoryId());
+    COMPARE_VALUES (lhs.m_attributes.GetClass(), rhs.m_attributes.GetClass());
+
+    COMPARE_VALUES_TOLERANCE (lhs.m_point.x, rhs.m_point.x, m_tolerance);
+    COMPARE_VALUES_TOLERANCE (lhs.m_point.y, rhs.m_point.y, m_tolerance);
+    COMPARE_VALUES_TOLERANCE (lhs.m_point.z, rhs.m_point.z, m_tolerance);
+
+    if (lhs.m_normalValid != rhs.m_normalValid)
+        return rhs.m_normalValid;
+
+    if (lhs.m_normalValid)
+        {
+        COMPARE_VALUES_TOLERANCE (lhs.m_normal.x, rhs.m_normal.x, s_normalTolerance);
+        COMPARE_VALUES_TOLERANCE (lhs.m_normal.y, rhs.m_normal.y, s_normalTolerance);
+        COMPARE_VALUES_TOLERANCE (lhs.m_normal.z, rhs.m_normal.z, s_normalTolerance);
+        }
+
+    if (lhs.m_paramValid != rhs.m_paramValid)
+        return rhs.m_paramValid;
+
+    if (lhs.m_paramValid)
+        {
+        COMPARE_VALUES_TOLERANCE (lhs.m_param.x, rhs.m_param.x, s_paramTolerance);
+        COMPARE_VALUES_TOLERANCE (lhs.m_param.y, rhs.m_param.y, s_paramTolerance);
+        }
+
+    return false;
+    }
+
+/*---------------------------------------------------------------------------------**//**
+* @bsimethod                                                    Ray.Bentley     06/2016
++---------------+---------------+---------------+---------------+---------------+------*/
+TileMeshBuilder::TileTriangleKey::TileTriangleKey(TileTriangleCR triangle)
+    {
+    // Could just use std::sort - but this should be faster?
+    if (triangle.m_indices[0] < triangle.m_indices[1])
+        {
+        if (triangle.m_indices[0] < triangle.m_indices[2])
+            {
+            m_sortedIndices[0] = triangle.m_indices[0];
+            if (triangle.m_indices[1] < triangle.m_indices[2])
+                {
+                m_sortedIndices[1] = triangle.m_indices[1];
+                m_sortedIndices[2] = triangle.m_indices[2];
+                }
+            else
+                {
+                m_sortedIndices[1] = triangle.m_indices[2];
+                m_sortedIndices[2] = triangle.m_indices[1];
+                }
+            }
+        else
+            {
+            m_sortedIndices[0] = triangle.m_indices[2];
+            m_sortedIndices[1] = triangle.m_indices[0];
+            m_sortedIndices[2] = triangle.m_indices[1];
+            }
+        }
+    else
+        {
+        if (triangle.m_indices[1] < triangle.m_indices[2])
+            {
+            m_sortedIndices[0] = triangle.m_indices[1];
+            if (triangle.m_indices[0] < triangle.m_indices[2])
+                {
+                m_sortedIndices[1] = triangle.m_indices[0];
+                m_sortedIndices[2] = triangle.m_indices[2];
+                }
+            else
+                {
+                m_sortedIndices[1] = triangle.m_indices[2];
+                m_sortedIndices[2] = triangle.m_indices[0];
+                }
+            }
+        else
+            {
+            m_sortedIndices[0] = triangle.m_indices[2];
+            m_sortedIndices[1] = triangle.m_indices[1];
+            m_sortedIndices[2] = triangle.m_indices[0];
+            }
+        }
+    BeAssert (m_sortedIndices[0] < m_sortedIndices[1]);
+    BeAssert (m_sortedIndices[1] < m_sortedIndices[2]);
+    }
+
+/*---------------------------------------------------------------------------------**//**
+* @bsimethod                                                    Ray.Bentley     06/2016
++---------------+---------------+---------------+---------------+---------------+------*/
+bool TileMeshBuilder::TileTriangleKey::operator<(TileTriangleKey const& rhs) const
+    {
+    COMPARE_VALUES (m_sortedIndices[0], rhs.m_sortedIndices[0]);
+    COMPARE_VALUES (m_sortedIndices[1], rhs.m_sortedIndices[1]);
+    COMPARE_VALUES (m_sortedIndices[2], rhs.m_sortedIndices[2]);
+
+    return false;
+    }
+
+/*---------------------------------------------------------------------------------**//**
+* @bsimethod                                                    Paul.Connelly   07/16
++---------------+---------------+---------------+---------------+---------------+------*/
+void TileMeshBuilder::AddTriangle(TileTriangleCR triangle)
+    {
+    if (triangle.IsDegenerate())
+        return;
+
+    TileTriangleKey key(triangle);
+
+    if (m_triangleSet.insert(key).second)
+        m_mesh->AddTriangle(triangle);
+    }
+
+/*---------------------------------------------------------------------------------**//**
+* @bsimethod                                    Keith.Bentley                   03/17
++---------------+---------------+---------------+---------------+---------------+------*/
+bool TileMeshBuilder::GetMaterial(RenderMaterialId materialId, DgnDbR dgnDb)
+    {
+    if (!materialId.IsValid())
+        return false;
+
+    m_materialEl = RenderMaterial::Get(dgnDb, materialId);
+    BeAssert(m_materialEl.IsValid());
+    m_material = &m_materialEl->GetRenderingAsset();
+    return true;
+    }
+
+/*---------------------------------------------------------------------------------**//**
+* @bsimethod                                                    Paul.Connelly   07/16
++---------------+---------------+---------------+---------------+---------------+------*/
+void TileMeshBuilder::AddTriangle(PolyfaceVisitorR visitor, RenderMaterialId materialId, DgnDbR dgnDb, FeatureAttributesCR attributes, bool includeParams, uint32_t fillColor, bool requireNormals)
+    {
+    auto const&         points = visitor.Point();
+    bool const*         visitorVisibility = visitor.GetVisibleCP();
+    size_t              nTriangles = points.size() - 2;
+
+    if (requireNormals && visitor.Normal().size() < points.size())
+        return; // TFS#790263: Degenerate triangle - ignore
+
+    for (size_t iTriangle =0; iTriangle< nTriangles; iTriangle++)
+        {
+        TileTriangle        newTriangle(!visitor.GetTwoSided());
+        bvector<DPoint2d>   params = visitor.Param();
+
+        newTriangle.m_edgeVisible[0] = (0 == iTriangle) ? visitorVisibility[0] : false;
+        newTriangle.m_edgeVisible[1] = visitorVisibility[iTriangle+1];
+        newTriangle.m_edgeVisible[2] = (iTriangle == nTriangles-1) ? visitorVisibility[iTriangle+2] : false;
+
+        if (includeParams &&
+            !params.empty() &&
+            (m_material || GetMaterial(materialId, dgnDb)))
+            {
+            auto patternMap = m_material->GetPatternMap();
+            bvector<DPoint2d>   computedParams;
+
+            if (patternMap.IsValid())
+                {
+                BeAssert (m_mesh->Points().empty() || !m_mesh->Params().empty());
+                if (SUCCESS == patternMap.ComputeUVParams (computedParams, visitor, &m_transformToDgn))
+                    params = computedParams;
+                }
+            }
+                
+        for (size_t i = 0; i < 3; i++)
+            {
+            size_t index = (0 == i) ? 0 : iTriangle + i; 
+            VertexKey vertex(points.at(index), requireNormals ? &visitor.Normal().at(index) : nullptr, !includeParams || params.empty() ? nullptr : &params.at(index), attributes, fillColor);
+            newTriangle.m_indices[i] = AddVertex(vertex);
+            }
+
+        BeAssert(m_mesh->Params().empty() || m_mesh->Params().size() == m_mesh->Points().size());
+        BeAssert(m_mesh->Normals().empty() || m_mesh->Normals().size() == m_mesh->Points().size());
+
+        AddTriangle(newTriangle);
+        ++m_triangleIndex;
+        }
+     }
+
+/*---------------------------------------------------------------------------------**//**
+* @bsimethod                                                    Ray.Bentley     06/2016
++---------------+---------------+---------------+---------------+---------------+------*/
+void TileMeshBuilder::AddPolyline (bvector<DPoint3d>const& points, FeatureAttributesCR attributes, uint32_t fillColor)
+    {
+    TilePolyline    newPolyline;
+
+    for (auto& point : points)
+        {
+        VertexKey vertex(point, nullptr, nullptr, attributes, fillColor);
+        newPolyline.m_indices.push_back (AddVertex(vertex));
+        }
+
+    m_mesh->AddPolyline (newPolyline);
+    }
+
+/*---------------------------------------------------------------------------------**//**
+* @bsimethod                                                    Ray.Bentley     09/2016
++---------------+---------------+---------------+---------------+---------------+------*/
+void TileMeshBuilder::AddPolyface (PolyfaceQueryCR polyface, RenderMaterialId materialId, DgnDbR dgnDb, FeatureAttributesCR attributes, bool includeParams, uint32_t fillColor)
+    {
+    for (PolyfaceVisitorPtr visitor = PolyfaceVisitor::Attach(polyface); visitor->AdvanceToNextFace(); )
+        AddTriangle(*visitor, materialId, dgnDb, attributes,  includeParams, fillColor, nullptr != polyface.GetNormalCP());
+    }
+
+/*---------------------------------------------------------------------------------**//**
+* @bsimethod                                                    Paul.Connelly   07/16
++---------------+---------------+---------------+---------------+---------------+------*/
+uint32_t TileMeshBuilder::AddVertex(VertexKey const& vertex)
+    {
+    auto found = m_vertexMap.find(vertex);
+    if (m_vertexMap.end() != found)
+        return found->second;
+
+    auto index = m_mesh->AddVertex(vertex.m_point, vertex.GetNormal(), vertex.GetParam(), m_attributes.GetIndex(vertex.m_attributes), vertex.m_color);
+    m_vertexMap[vertex] = index;
+    return index;
+    }
+
+
+
+/*---------------------------------------------------------------------------------**//**
+* @bsimethod                                                    Ray.Bentley     06/2016
++---------------+---------------+---------------+---------------+---------------+------*/
+WString TileNode::GetNameSuffix() const
+    {
+    WString suffix;
+
+    if (nullptr != m_parent)
+        {
+        suffix = WPrintfString(L"%02d", static_cast<int>(m_siblingIndex));
+        for (auto parent = m_parent; nullptr != parent->GetParent(); parent = parent->GetParent())
+            suffix = WPrintfString(L"%02d", static_cast<int>(parent->GetSiblingIndex())) + suffix;
+        }
+
+    return suffix;
+    }
+
+/*---------------------------------------------------------------------------------**//**
+* @bsimethod                                                    Ray.Bentley     08/2016
++---------------+---------------+---------------+---------------+---------------+------*/
+WString TileNode::GetFileName (WCharCP rootName, WCharCP extension) const
+    {
+    WString     fileName;
+
+    BeFileName::BuildName (fileName, nullptr, nullptr, (rootName + GetNameSuffix()).c_str(), extension);
+
+    return fileName;
+    }
+
+
+
+/*---------------------------------------------------------------------------------**//**
+* @bsimethod                                                    Ray.Bentley     06/2016
++---------------+---------------+---------------+---------------+---------------+------*/
+IFacetOptionsPtr TileGenerator::CreateTileFacetOptions(double chordTolerance)
+    {
+    static double       s_defaultAngleTolerance = msGeomConst_piOver2;
+    IFacetOptionsPtr    opts = IFacetOptions::Create();
+
+    opts->SetChordTolerance(chordTolerance);
+    opts->SetAngleTolerance(s_defaultAngleTolerance);
+    opts->SetMaxPerFace(100);
+    opts->SetConvexFacetsRequired(true);
+    opts->SetCurvedSurfaceMaxPerFace(3);
+    opts->SetParamsRequired(true);
+    opts->SetNormalsRequired(true);
+    opts->SetBsplineSurfaceEdgeHiding(0);
+
+    // Avoid Parasolid concurrency bottlenecks.
+    opts->SetIgnoreHiddenBRepEntities(true);
+    opts->SetOmitBRepEdgeChainIds(true);
+
+    return opts;
+    }
+
+typedef bmap<TileMeshMergeKey, TileMeshBuilderPtr> MeshBuilderMap;
+
+/*---------------------------------------------------------------------------------**//**
+* @bsimethod                                                    Ray.Bentley     06/2016
++---------------+---------------+---------------+---------------+---------------+------*/
+size_t TileNode::GetNodeCount() const
+    {
+    size_t count = 1;
+    for (auto const& child : m_children)
+        count += child->GetNodeCount();
+
+    return count;
+    }
+
+/*---------------------------------------------------------------------------------**//**
+* @bsimethod                                                    Paul.Connelly   11/16
++---------------+---------------+---------------+---------------+---------------+------*/
+TileNodeCP TileNode::GetRoot() const
+    {
+    auto cur = this;
+    auto parent = cur->GetParent();
+    while (nullptr != parent)
+        {
+        cur = parent;
+        parent = cur->GetParent();
+        }
+
+    return cur;
+    }
+
+/*---------------------------------------------------------------------------------**//**
+* @bsimethod                                                    Paul.Connelly   07/16
++---------------+---------------+---------------+---------------+---------------+------*/
+size_t TileNode::GetMaxDepth() const
+    {
+    size_t maxChildDepth = 0;
+    for (auto const& child : m_children)
+        {
+        size_t childDepth = child->GetMaxDepth();
+        maxChildDepth = std::max(maxChildDepth, childDepth);
+        }
+
+    return 1 + maxChildDepth;
+    }
+
+/*---------------------------------------------------------------------------------**//**
+* @bsimethod                                                    Paul.Connelly   07/16
++---------------+---------------+---------------+---------------+---------------+------*/
+void TileNode::GetTiles(TileNodePList& tiles)
+    {
+    tiles.push_back(this);
+    for (auto& child : m_children)
+        child->GetTiles(tiles);
+    }
+
+/*---------------------- -----------------------------------------------------------**//**
+* @bsimethod                                                    Paul.Connelly   07/16
++---------------+---------------+---------------+---------------+---------------+------*/
+TileNodePList TileNode::GetTiles()
+    {
+    TileNodePList tiles;
+    GetTiles(tiles);
+    return tiles;
+    }
+
+/*---------------------------------------------------------------------------------**//**
+* @bsimethod                                                    Paul.Connelly   07/16
++---------------+---------------+---------------+---------------+---------------+------*/
+TileGeometry::TileGeometry(TransformCR tf, DRange3dCR range, DgnElementId entityId, TileDisplayParamsCR params, bool isCurved, DgnDbR db)
+    : m_params(&params), m_transform(tf), m_tileRange(range), m_entityId(entityId), m_isCurved(isCurved), m_facetCount(0), m_hasTexture(params.HasTexture(db))
+    {
+    }
+
+/*---------------------------------------------------------------------------------**//**
+* @bsimethod                                                    Ray.Bentley     11/2016
++---------------+---------------+---------------+---------------+---------------+------*/
+size_t TileGeometry::GetFacetCount(IFacetOptionsR options) const
+    {
+    if (0 != m_facetCount)
+        return m_facetCount;
+    
+    FacetCounter counter(options);
+    return (m_facetCount = _GetFacetCount(counter));
+    }
+
+/*---------------------------------------------------------------------------------**//**
+* @bsimethod                                                    Ray.Bentley     11/2016
++---------------+---------------+---------------+---------------+---------------+------*/
+static void collectCurveStrokes (bvector<bvector<DPoint3d>>& strokes, CurveVectorCR curve, IFacetOptionsR facetOptions, TransformCR transform)
+    {              
+    bool                    isCurved = curve.ContainsNonLinearPrimitive();
+    constexpr double        s_minDecimateCount = 25;
+    bvector <bvector<bvector<DPoint3d>>> strokesArray;
+
+    curve.CollectLinearGeometry (strokesArray, &facetOptions);
+
+    for (auto& loop : strokesArray)
+        {
+        for (auto& loopStrokes : loop)
+            {
+            transform.Multiply(loopStrokes, loopStrokes);
+
+            if (s_doCurveVectorDecimation && !isCurved && loopStrokes.size() > s_minDecimateCount) 
+                {
+                bvector<DPoint3d>       compressed;
+                
+                DPoint3dOps::CompressByChordError(compressed, loopStrokes, facetOptions.GetChordTolerance());
+                strokes.push_back (std::move(compressed));
+                }
+            else
+                {
+                strokes.push_back (std::move(loopStrokes));
+                }
+            }
+        }
+    }
+
+
+
+/*---------------------------------------------------------------------------------**//**
+* @bsimethod                                                    Ray.Bentley     11/2016
++---------------+---------------+---------------+---------------+---------------+------*/
+void TileGeometry::TileStrokes::Transform(TransformCR transform)
+    {
+    for (auto& stroke : m_strokes)
+        transform.Multiply (stroke, stroke);
+    }
+
+//=======================================================================================
+// @bsistruct                                                   Paul.Connelly   08/16
+//=======================================================================================
+struct PrimitiveTileGeometry : TileGeometry
+{
+private:
+    IGeometryPtr        m_geometry;
+    bool                m_curvesAsWire;
+
+    PrimitiveTileGeometry(IGeometryR geometry, TransformCR tf, DRange3dCR range, DgnElementId elemId, TileDisplayParamsCR params, bool isCurved, bool curvesAsWire, DgnDbR db)
+        : TileGeometry(tf, range, elemId, params, isCurved, db), m_geometry(&geometry), m_curvesAsWire(curvesAsWire) { }
+
+    T_TilePolyfaces _GetPolyfaces(IFacetOptionsR facetOptions) override;
+    bool _DoDecimate () const override { return m_geometry->GetAsPolyfaceHeader().IsValid(); }
+    T_TileStrokes _GetStrokes (IFacetOptionsR facetOptions) override;
+
+    static PolyfaceHeaderPtr FixPolyface(PolyfaceHeaderR, IFacetOptionsR);
+    static void AddNormals(PolyfaceHeaderR, IFacetOptionsR);
+    static void AddParams(PolyfaceHeaderR, IFacetOptionsR);
+
+/*---------------------------------------------------------------------------------**//**
+* @bsimethod                                                    Ray.Bentley     01/2017
++---------------+---------------+---------------+---------------+---------------+------*/
+size_t _GetFacetCount(FacetCounter& counter) const override 
+    { 
+    // Limit polyfaces to count to 10000 facets - This may make more of them appear in leaves
+    // but else they can cause overly deep trees (as their count is not dependent on tolerance).
+    // Scene_3d from TFS# 805023 - XFrog trees.
+    constexpr       size_t      s_maxPolyfaceCount = 5000;
+    size_t          facetCount =  counter.GetFacetCount(*m_geometry);
+
+    return (m_geometry->GetAsPolyfaceHeader().IsValid()) ? std::min(s_maxPolyfaceCount, facetCount) : facetCount;
+    }
+
+/*---------------------------------------------------------------------------------**//**
+* @bsimethod                                                    Paul.Connelly   10/17
++---------------+---------------+---------------+---------------+---------------+------*/
+static bool isDisjointCurvePrimitive(ICurvePrimitiveCR prim)
+    {
+    switch (prim.GetCurvePrimitiveType())
+        {
+        case ICurvePrimitive::CURVE_PRIMITIVE_TYPE_PointString:
+            return true;
+        case ICurvePrimitive::CURVE_PRIMITIVE_TYPE_Line:
+            {
+            DSegment3dCR segment = *prim.GetLineCP();
+            return segment.IsAlmostSinglePoint();
+            }
+        case ICurvePrimitive::CURVE_PRIMITIVE_TYPE_LineString:
+            {
+            bvector<DPoint3d> const& points = *prim.GetLineStringCP();
+            return 1 == points.size() || (2 == points.size() && points[0].AlmostEqual(points[1]));
+            }
+        default:
+            return false;
+        }
+    }
+
+
+/*---------------------------------------------------------------------------------**//**
+* @bsimethod                                                    Ray.Bentley     11/2016
++---------------+---------------+---------------+---------------+---------------+------*/
+bool _IsPoint() const override
+    {
+#ifdef POINT_SUPPORT
+    CurveVectorPtr      curveVector = m_geometry->GetAsCurveVector();
+    double              length = 0.0;
+
+    if (!curveVector.IsValid() ||
+        1 != curveVector->size() ||
+        !isDisjointCurvePrimitive(*curveVector->front()))
+        return false;
+#endif
+    return false;
+    }
+
+public:
+    static TileGeometryPtr Create(IGeometryR geometry, TransformCR tf, DRange3dCR range, DgnElementId elemId, TileDisplayParamsCR params, bool isCurved, bool curvesAsWire, DgnDbR db)
+        {
+        return new PrimitiveTileGeometry(geometry, tf, range, elemId, params, isCurved, curvesAsWire, db);
+        }
+};
+
+    
+/*---------------------------------------------------------------------------------**//**
+* @bsimethod                                                    Ray.Bentley     03/2018
++---------------+---------------+---------------+---------------+---------------+------*/
+static void addRegion (IPolyfaceConstructionR builder, CurveVectorR curveVector)
+    {
+    bvector<DPoint3d>   points;
+    size_t              numLoop;
+    constexpr size_t    s_minDecimateCount = 25;
+
+    builder.Stroke (curveVector, points, numLoop);
+
+#ifndef NDEBUG    
+    DRange3d        range = DRange3d::From(points);
+    static          double s_sizeTest = 1.0E3;
+
+    BeAssert (range.DiagonalDistance() < s_sizeTest);
+#endif
+
+    if (s_doCurveVectorDecimation && 1 == numLoop && points.size() > s_minDecimateCount)
+        {
+        bvector<DPoint3d>       compressed;
+                
+        DPoint3dOps::CompressByChordError(compressed, points, builder.GetFacetOptionsR().GetChordTolerance());
+        builder.AddTriangulation (compressed);
+        }
+    else
+        {
+        builder.AddTriangulation (points);
+        }
+    }
+
+//=======================================================================================
+// @bsistruct                                                   Paul.Connelly   08/16
+//=======================================================================================
+struct SolidKernelTileGeometry : TileGeometry
+{
+private:
+    IBRepEntityPtr      m_entity;
+    BeMutex             m_mutex;
+#if defined (BENTLEYCONFIG_PARASOLID) 
+    // Otherwise, 'unused private member' warning from clang...
+    DgnDbR              m_db;
+#endif
+
+    SolidKernelTileGeometry(IBRepEntityR solid, TransformCR tf, DRange3dCR range, DgnElementId elemId, TileDisplayParamsCR params, DgnDbR db)
+        : TileGeometry(tf, range, elemId, params, BRepUtil::HasCurvedFaceOrEdge(solid), db), m_entity(&solid)
+#if defined (BENTLEYCONFIG_PARASOLID) 
+        , m_db(db)
+#endif
+        {
+#if defined (BENTLEYCONFIG_PARASOLID)    
+        PK_BODY_change_partition(PSolidUtil::GetEntityTag (*m_entity), PSolidThreadUtil::GetThreadPartition());
+#endif
+        }
+
+    T_TilePolyfaces _GetPolyfaces(IFacetOptionsR facetOptions) override;
+    size_t _GetFacetCount(FacetCounter& counter) const override { return counter.GetFacetCount(*m_entity); }
+public:
+    static TileGeometryPtr Create(IBRepEntityR solid, TransformCR tf, DRange3dCR range, DgnElementId elemId, TileDisplayParamsCR params, DgnDbR db)
+        {
+        return new SolidKernelTileGeometry(solid, tf, range, elemId, params, db);
+        }
+};
+
+//=======================================================================================
+// @bsistruct                                                   Ray.Bentley     11/2016
+//=======================================================================================
+struct TextStringTileGeometry : TileGeometry
+{
+private:
+    TextStringPtr                   m_text;
+    mutable bvector<CurveVectorPtr> m_glyphCurves;
+
+    TextStringTileGeometry(TextStringR text, TransformCR transform, DRange3dCR range, DgnElementId elemId, TileDisplayParamsCR params, DgnDbR db)
+        : TileGeometry(transform, range, elemId, params, true, db), m_text(&text) 
+        { 
+        InitGlyphCurves();     // Should be able to defer this when font threaded ness is resolved.
+        }
+
+public:
+    static TileGeometryPtr Create(TextStringR textString, TransformCR transform, DRange3dCR range, DgnElementId elemId, TileDisplayParamsCR params, DgnDbR db)
+        {
+        return new TextStringTileGeometry(textString, transform, range, elemId, params, db);
+        }
+    
+/*---------------------------------------------------------------------------------**//**
+* @bsimethod                                                    Ray.Bentley     11/2016
++---------------+---------------+---------------+---------------+---------------+------*/
+bool     DoGlyphBoxes (IFacetOptionsR facetOptions)
+    {
+    DRange2d            textRange = m_text->GetRange();
+    double              minDimension = std::min (textRange.high.x - textRange.low.x, textRange.high.y - textRange.low.y) * GetTransform().ColumnXMagnitude();
+    static const double s_minGlyphRatio = 1.0; 
+    
+    return minDimension < s_minGlyphRatio * facetOptions.GetChordTolerance();
+    }
+
+
+/*---------------------------------------------------------------------------------**//**
+* @bsimethod                                                    Ray.Bentley     11/2016
++---------------+---------------+---------------+---------------+---------------+------*/
+T_TilePolyfaces _GetPolyfaces(IFacetOptionsR facetOptions) override
+    {
+    T_TilePolyfaces             polyfaces;
+    IPolyfaceConstructionPtr    polyfaceBuilder = IPolyfaceConstruction::Create(facetOptions);
+
+    if (DoGlyphBoxes(facetOptions))
+        {
+        DVec3d              xAxis, yAxis;
+        DgnGlyphCP const*   glyphs = m_text->GetGlyphs();
+        DPoint3dCP          glyphOrigins = m_text->GetGlyphOrigins();
+
+        m_text->ComputeGlyphAxes(xAxis, yAxis);
+        Transform       rotationTransform = Transform::From (RotMatrix::From2Vectors(xAxis, yAxis));
+
+        for (size_t iGlyph = 0; iGlyph <  m_text->GetNumGlyphs(); ++iGlyph)
+            {
+            if (nullptr != glyphs[iGlyph])
+                {
+                DRange2d                range = glyphs[iGlyph]->GetExactRange();
+                bvector<DPoint3d>       box(5);
+
+                box[0].x = box[3].x = box[4].x = range.low.x;
+                box[1].x = box[2].x = range.high.x;
+
+                box[0].y = box[1].y = box[4].y = range.low.y;
+                box[2].y = box[3].y = range.high.y;
+
+                Transform::FromProduct (Transform::From(glyphOrigins[iGlyph]), rotationTransform).Multiply (box, box);
+
+                polyfaceBuilder->AddTriangulation (box);
+                }
+            }
+        }
+    else
+        {
+        for (auto& glyphCurve : m_glyphCurves)
+            if (glyphCurve->IsAnyRegionType())
+                addRegion(*polyfaceBuilder, *glyphCurve);
+        }
+
+    PolyfaceHeaderPtr   polyface = polyfaceBuilder->GetClientMeshPtr();
+
+    if (polyface.IsValid() && polyface->HasFacets())
+        {
+        polyface->Transform(Transform::FromProduct (GetTransform(), m_text->ComputeTransform()));
+        polyfaces.push_back (TileGeometry::TilePolyface (GetDisplayParams(), *polyface));
+        }
+
+    return polyfaces;
+    }
+
+/*---------------------------------------------------------------------------------**//**
+* @bsimethod                                                    Ray.Bentley     11/2016
++---------------+---------------+---------------+---------------+---------------+------*/
+T_TileStrokes _GetStrokes (IFacetOptionsR facetOptions) override
+    {
+    T_TileStrokes               strokes;
+
+    if (DoGlyphBoxes(facetOptions))
+        return strokes;
+
+    InitGlyphCurves();
+
+    bvector<bvector<DPoint3d>>  strokePoints;
+    Transform                   transform = Transform::FromProduct (GetTransform(), m_text->ComputeTransform());
+
+    for (auto& glyphCurve : m_glyphCurves)
+        if (!glyphCurve->IsAnyRegionType())
+            collectCurveStrokes(strokePoints, *glyphCurve, facetOptions, transform);
+
+    if (!strokePoints.empty())             
+        strokes.push_back (TileGeometry::TileStrokes (GetDisplayParams(), std::move(strokePoints)));
+
+    return strokes;
+    }
+
+
+/*---------------------------------------------------------------------------------**//**
+* @bsimethod                                                    Ray.Bentley     11/2016
++---------------+---------------+---------------+---------------+---------------+------*/
+size_t _GetFacetCount(FacetCounter& counter) const override 
+    { 
+    InitGlyphCurves();
+    size_t              count = 0;
+
+    for (auto& glyphCurve : m_glyphCurves)
+        count += counter.GetFacetCount(*glyphCurve);
+
+    return count;
+    }
+
+/*---------------------------------------------------------------------------------**//**
+* @bsimethod                                                    Ray.Bentley     11/2016
++---------------+---------------+---------------+---------------+---------------+------*/    
+void  InitGlyphCurves() const
+    {
+    if (!m_glyphCurves.empty())
+        return;
+
+    DVec3d              xAxis, yAxis;
+    DgnGlyphCP const*   glyphs = m_text->GetGlyphs();
+    DPoint3dCP          glyphOrigins = m_text->GetGlyphOrigins();
+
+    m_text->ComputeGlyphAxes(xAxis, yAxis);
+    Transform       rotationTransform = Transform::From (RotMatrix::From2Vectors(xAxis, yAxis));
+
+    for (size_t iGlyph = 0; iGlyph <  m_text->GetNumGlyphs(); ++iGlyph)
+        {
+        if (nullptr != glyphs[iGlyph])
+            {
+            bool            isFilled = false;
+            CurveVectorPtr  glyphCurveVector = glyphs[iGlyph]->GetCurveVector(isFilled);
+
+            if (glyphCurveVector.IsValid())
+                {
+                glyphCurveVector->TransformInPlace (Transform::FromProduct (Transform::From(glyphOrigins[iGlyph]), rotationTransform));
+                m_glyphCurves.push_back(glyphCurveVector);
+                }
+            }
+        }                                                                                                           
+    }
+};  // TextStringTileGeometry
+
+
+//=======================================================================================
+// @bsistruct                                                   Ray.Bentley     11/2016
+//=======================================================================================
+struct GeomPartInstanceTileGeometry : TileGeometry
+{
+private:
+    TileGeomPartPtr     m_part;
+
+    GeomPartInstanceTileGeometry(TileGeomPartR  part, TransformCR tf, DRange3dCR range, DgnElementId elemId, TileDisplayParamsCR params, DgnDbR db)
+        : TileGeometry(tf, range, elemId, params, part.IsCurved(), db), m_part(&part) { }
+
+public:
+    static TileGeometryPtr Create(TileGeomPartR  part, TransformCR tf, DRange3dCR range, DgnElementId elemId, TileDisplayParamsCR params, DgnDbR db)  { return new GeomPartInstanceTileGeometry(part, tf, range, elemId, params, db); }
+
+    T_TilePolyfaces _GetPolyfaces(IFacetOptionsR facetOptions) override { return m_part->GetPolyfaces(facetOptions, *this); }
+    T_TileStrokes _GetStrokes (IFacetOptionsR facetOptions) override { return m_part->GetStrokes(facetOptions, *this); }
+    size_t _GetFacetCount(FacetCounter& counter) const override { return m_part->GetInstanceCount() == 1 ? m_part->GetFacetCount (counter) : 0; }  // Only count a single definition rather than true instanced count. (TFS# 805023).
+    TileGeomPartCPtr _GetPart() const override { return m_part; }
+
+};  // GeomPartInstanceTileGeometry 
+
+/*---------------------------------------------------------------------------------**//**
+* @bsimethod                                                    Paul.Connelly   03/18
++---------------+---------------+---------------+---------------+---------------+------*/
+struct AttachmentTileGeometry : TileGeometry
+{
+private:
+    Sheet::ViewAttachmentCPtr m_attachment;
+
+    T_TilePolyfaces _GetPolyfaces(IFacetOptionsR) override;
+    T_TileStrokes _GetStrokes(IFacetOptionsR) override;
+    size_t _GetFacetCount(FacetCounter&) const override;
+    
+    bvector<DPoint3d> GetBox() const;
+public:
+    AttachmentTileGeometry(Sheet::ViewAttachmentCR attachment, TransformCR tf, DRange3dCR range, TileDisplayParamsCR params)
+        : TileGeometry(tf, range, attachment.GetElementId(), params, false, attachment.GetDgnDb()), m_attachment(&attachment)
+        {
+        //
+        }
+};
+
+/*---------------------------------------------------------------------------------**//**
+* @bsimethod                                                    Paul.Connelly   03/18
++---------------+---------------+---------------+---------------+---------------+------*/
+size_t AttachmentTileGeometry::_GetFacetCount(FacetCounter&) const
+    {
+    return 4; // ignores clip.
+    }
+
+/*---------------------------------------------------------------------------------**//**
+* @bsimethod                                                    Paul.Connelly   03/18
++---------------+---------------+---------------+---------------+---------------+------*/
+bvector<DPoint3d> AttachmentTileGeometry::GetBox() const
+    {
+    DRange3d range = GetTileRange();
+    ////Transform tf = GetTransform();
+    ////DRange3d clipRange;
+    ////auto clip = m_attachment->GetClip();
+    ////if (clip.IsValid() && clip->GetRange(clipRange, &tf))
+    ////    range.IntersectionOf(range, clipRange);
+
+    bvector<DPoint3d> box;
+    range.low.z = range.high.z = 0.0; // ###TODO: display priority...
+    box.push_back(DPoint3d::FromXYZ(range.high.x, range.low.y, range.low.z));
+    box.push_back(range.low);
+    box.push_back(DPoint3d::FromXYZ(range.low.x, range.high.y, range.low.z));
+    box.push_back(range.high);
+#if defined(VIEW_ATTACHMENTS_AS_STROKES)
+    box.push_back(range.low);
+#endif
+
+    return box;
+    }
+
+/*---------------------------------------------------------------------------------**//**
+* @bsimethod                                                    Paul.Connelly   03/18
++---------------+---------------+---------------+---------------+---------------+------*/
+TileGeometry::T_TileStrokes AttachmentTileGeometry::_GetStrokes(IFacetOptionsR facetOptions)
+    {
+    T_TileStrokes strokes;
+
+#if defined(VIEW_ATTACHMENTS_AS_STROKES)
+    auto box = GetBox();
+    bvector<bvector<DPoint3d>> strokesList;
+    strokesList.push_back(box);
+    strokes.push_back(TileStrokes(GetDisplayParams(), std::move(strokesList), false));
+#endif
+
+    return strokes;
+    }
+
+/*---------------------------------------------------------------------------------**//**
+* @bsimethod                                                    Paul.Connelly   03/18
++---------------+---------------+---------------+---------------+---------------+------*/
+TileGeometry::T_TilePolyfaces AttachmentTileGeometry::_GetPolyfaces(IFacetOptionsR facetOptions)
+    {
+    T_TilePolyfaces polyfaces;
+
+#if !defined(VIEW_ATTACHMENTS_AS_STROKES)
+    auto box = GetBox();
+    auto builder = IPolyfaceConstruction::Create(facetOptions);
+    builder->AddTriangulation(box);
+    auto polyface = builder->GetClientMeshPtr();
+
+    auto clip = m_attachment->GetClip();
+    if (clip.IsNull())
+        {
+        polyfaces.push_back(TilePolyface(GetDisplayParams(), *polyface));
+        return polyfaces;
+        }
+
+    auto tf = GetTransform();
+    clip = clip->Clone(&tf);
+    Render::Primitives::GeometryClipper::PolyfaceClipper clipper;
+    clipper.ClipPolyface(*polyface, clip.get(), true);
+
+    // We've either got our original unclipped polyface, or any number of clipped polyfaces.
+    if (!clipper.HasClipped())
+        {
+        if (clipper.HasOutput())
+            polyfaces.push_back(TilePolyface(GetDisplayParams(), *polyface));
+        }
+    else
+        {
+        BeAssert(clipper.GetOutput().size() == clipper.GetClipped().size());
+        for (auto& clippedPolyface : clipper.GetClipped())
+            polyfaces.push_back(TilePolyface(GetDisplayParams(), *clippedPolyface));
+        }
+#endif
+
+    return polyfaces;
+    }
+
+/*---------------------------------------------------------------------------------**//**
+* @bsimethod                                                    RayBentley   07/08
++---------------+---------------+---------------+---------------+---------------+------*/
+static int     compareDoubleArray (double const* array1, double const* array2, size_t count, double tolerance)
+    {
+    for (uint32_t i=0; i<count; i++, array1++, array2++)
+        if (*array1 < *array2 - tolerance)
+            return -1;
+        else if (*array1 > *array2 + tolerance)
+            return 1;
+
+    return 0;
+    }
+
+    static const double     s_compareTolerance = 1.0E-5;
+
+//=======================================================================================
+// @bsistruct                                                   Ray.Bentley     12/2016
+//=======================================================================================
+struct SolidPrimitivePartMapKey 
+{
+    ISolidPrimitivePtr      m_solidPrimitive;
+    DRange3d                m_range;
+    TileDisplayParamsCPtr   m_displayParams;
+
+
+    SolidPrimitivePartMapKey() { }
+    SolidPrimitivePartMapKey(ISolidPrimitiveR solidPrimitive, DRange3dCR range, TileDisplayParamsCR displayParams) : m_range(range), m_solidPrimitive(&solidPrimitive), m_displayParams(&displayParams) { }
+
+    bool operator < (SolidPrimitivePartMapKey const& rhs) const { return compareDoubleArray (&m_range.low.x, &rhs.m_range.low.x, 6, s_compareTolerance) < 0; }
+    
+    bool IsEqual (SolidPrimitivePartMapKey const& other) const { return !(*m_displayParams < *other.m_displayParams) && !(*other.m_displayParams < *m_displayParams) && m_solidPrimitive->IsSameStructureAndGeometry(*other.m_solidPrimitive, s_compareTolerance); }
+
+};
+
+
+
+//=======================================================================================
+// @bsistruct                                                   Ray.Bentley     12/2016
+//=======================================================================================
+struct  SolidPrimitivePartMap : bmultimap<SolidPrimitivePartMapKey,  TileGeomPartPtr>
+{
+    TileGeomPartPtr Find (SolidPrimitivePartMapKey const& key)
+        {
+        auto const&   range = equal_range (key);
+
+        for (iterator curr = range.first; curr != range.second; ++curr)
+            {
+            if (curr->first.IsEqual(key))
+                return curr->second;
+            }
+
+        return TileGeomPartPtr();
+        }
+};
+
+/*---------------------------------------------------------------------------------**//**
+* @bsimethod                                                    Ray.Bentley     11/2016
++---------------+---------------+---------------+---------------+---------------+------*/
+TileGeometryPtr TileGeometry::Create(TextStringR textString, TransformCR transform, DRange3dCR range, DgnElementId entityId, TileDisplayParamsCR params, DgnDbR db)
+    {
+    return TextStringTileGeometry::Create(textString, transform, range, entityId, params, db);
+    }
+
+/*---------------------------------------------------------------------------------**//**
+* @bsimethod                                                    Paul.Connelly   07/16
++---------------+---------------+---------------+---------------+---------------+------*/
+TileGeometryPtr TileGeometry::Create(IGeometryR geometry, TransformCR tf, DRange3dCR range, DgnElementId entityId, TileDisplayParamsCR params, bool isCurved, bool curvesAsWire, DgnDbR db)
+    {
+    return PrimitiveTileGeometry::Create(geometry, tf, range, entityId, params, isCurved, curvesAsWire, db);
+    }
+
+/*---------------------------------------------------------------------------------**//**
+* @bsimethod                                                    Paul.Connelly   07/16
++---------------+---------------+---------------+---------------+---------------+------*/
+TileGeometryPtr TileGeometry::Create(IBRepEntityR solid, TransformCR tf, DRange3dCR range, DgnElementId entityId, TileDisplayParamsCR params, DgnDbR db)
+    {
+    return SolidKernelTileGeometry::Create(solid, tf, range, entityId, params, db);
+    }
+
+
+/*---------------------------------------------------------------------------------**//**
+* @bsimethod                                                    Ray.Bentley     11/2016
++---------------+---------------+---------------+---------------+---------------+------*/
+TileGeometryPtr TileGeometry::Create(TileGeomPartR part, TransformCR transform, DRange3dCR range, DgnElementId entityId, TileDisplayParamsCR params, DgnDbR db)
+    {
+    return GeomPartInstanceTileGeometry::Create(part, transform, range, entityId, params, db);
+    }
+
+/*---------------------------------------------------------------------------------**//**
+* @bsimethod                                                    Paul.Connelly   03/18
++---------------+---------------+---------------+---------------+---------------+------*/
+TileGeometryPtr TileGeometry::Create(Sheet::ViewAttachmentCR attach, TransformCR tf, DRange3dCR range, TileDisplayParamsCR params)
+    {
+    return new AttachmentTileGeometry(attach, tf, range, params);
+    }
+
+/*---------------------------------------------------------------------------------**//**
+* @bsimethod                                                    Paul.Connelly   11/17
++---------------+---------------+---------------+---------------+---------------+------*/
+PolyfaceHeaderPtr PrimitiveTileGeometry::FixPolyface(PolyfaceHeaderR geom, IFacetOptionsR facetOptions)
+    {
+    // Avoid IPolyfaceConstruction if possible...AddPolyface_matched() does a ton of expensive remapping which is unnecessary for our use case.
+    // (Plus we can avoid cloning the input if caller owns it)
+    PolyfaceHeaderPtr polyface(&geom);
+    size_t maxPerFace;
+    if (geom.GetNumFacet(maxPerFace) > 0 && (int)maxPerFace > facetOptions.GetMaxPerFace())
+        {
+        IPolyfaceConstructionPtr builder = PolyfaceConstruction::New(facetOptions);
+        builder->AddPolyface(geom);
+        polyface = &builder->GetClientMeshR();
+        }
+    else
+        {
+        bool addNormals = facetOptions.GetNormalsRequired() && 0 == geom.GetNormalCount(),
+             addParams = facetOptions.GetParamsRequired() && 0 == geom.GetParamCount(),
+             addFaceData = addParams && 0 == geom.GetFaceCount();
+
+        if (addNormals)
+            AddNormals(*polyface, facetOptions);
+
+        if (addParams)
+            AddParams(*polyface, facetOptions);
+
+        if (addFaceData)
+            polyface->BuildPerFaceFaceData();
+
+        if (!geom.HasConvexFacets() && facetOptions.GetConvexFacetsRequired())
+            polyface->Triangulate(3);
+        }
+
+    return polyface;
+    }
+
+/*---------------------------------------------------------------------------------**//**
+* @bsimethod                                                    Paul.Connelly   10/17
++---------------+---------------+---------------+---------------+---------------+------*/
+void PrimitiveTileGeometry::AddNormals(PolyfaceHeaderR polyface, IFacetOptionsR facetOptions)
+    {
+    static double   s_defaultCreaseRadians = Angle::DegreesToRadians(45.0);       
+    static double   s_sharedNormalSizeRatio = 5.0;      // Omit expensive shared normal if below this ratio of tolerance.
+
+    polyface.BuildNormalsFast(s_defaultCreaseRadians, s_sharedNormalSizeRatio * facetOptions.GetChordTolerance());
+    }
+
+/*---------------------------------------------------------------------------------**//**
+* @bsimethod                                                    Paul.Connelly   10/17
++---------------+---------------+---------------+---------------+---------------+------*/
+void PrimitiveTileGeometry::AddParams(PolyfaceHeaderR polyface, IFacetOptionsR facetOptions)
+    {
+    LocalCoordinateSelect selector;
+    switch (facetOptions.GetParamMode())
+        {
+        case FACET_PARAM_01BothAxes:
+            selector = LOCAL_COORDINATE_SCALE_01RangeBothAxes;
+            break;
+        case FACET_PARAM_01LargerAxis:
+            selector = LOCAL_COORDINATE_SCALE_01RangeLargerAxis;
+            break;
+        default:
+            selector = LOCAL_COORDINATE_SCALE_UnitAxesAtLowerLeft;
+            break;
+        }
+
+    polyface.BuildPerFaceParameters(selector);
+    }
+
+/*---------------------------------------------------------------------------------**//**
+* @bsimethod                                                    Paul.Connelly   08/16
++---------------+---------------+---------------+---------------+---------------+------*/
+TileGeometry::T_TilePolyfaces PrimitiveTileGeometry::_GetPolyfaces(IFacetOptionsR facetOptions)
+    {
+    PolyfaceHeaderPtr polyface = m_geometry->GetAsPolyfaceHeader();
+    
+    if (polyface.IsValid())
+        {
+        if (!HasTexture())
+            polyface->ClearParameters(false);
+
+        polyface = FixPolyface(*polyface, facetOptions);
+
+        BeAssertOnce(GetTransform().IsIdentity()); // Polyfaces are transformed during collection.
+        return TileGeometry::T_TilePolyfaces (1, TileGeometry::TilePolyface (GetDisplayParams(), *polyface));
+        }
+
+    CurveVectorPtr      curveVector = m_geometry->GetAsCurveVector();
+
+    if (curveVector.IsValid() && !curveVector->IsAnyRegionType())       // Non region curveVectors....
+        return T_TilePolyfaces();
+
+    IPolyfaceConstructionPtr polyfaceBuilder = IPolyfaceConstruction::Create(facetOptions);
+
+    ISolidPrimitivePtr  solidPrimitive = curveVector.IsNull() ? m_geometry->GetAsISolidPrimitive() : nullptr;
+    MSBsplineSurfacePtr bsplineSurface = solidPrimitive.IsNull() && curveVector.IsNull() ? m_geometry->GetAsMSBsplineSurface() : nullptr;
+
+    if (curveVector.IsValid() && !m_curvesAsWire)
+        addRegion(*polyfaceBuilder, *curveVector);
+    else if (solidPrimitive.IsValid())
+        polyfaceBuilder->AddSolidPrimitive(*solidPrimitive);
+    else if (bsplineSurface.IsValid())
+        polyfaceBuilder->Add(*bsplineSurface);
+
+    T_TilePolyfaces     polyfaces;
+
+    polyface = polyfaceBuilder->GetClientMeshPtr();
+    if (polyface.IsValid())
+        {
+        polyface->Transform(GetTransform());
+        polyfaces.push_back (TileGeometry::TilePolyface (GetDisplayParams(), *polyface));
+        }
+    return polyfaces;
+    }
+
+/*---------------------------------------------------------------------------------**//**
+* @bsimethod                                                    Ray.Bentley     08/2016
++---------------+---------------+---------------+---------------+---------------+------*/
+TileGeometry::T_TileStrokes PrimitiveTileGeometry::_GetStrokes (IFacetOptionsR facetOptions)
+    {
+    CurveVectorPtr      curveVector = m_geometry->GetAsCurveVector();
+    T_TileStrokes       tileStrokes;
+
+    if (!curveVector.IsValid())
+        return tileStrokes;
+    
+    if (curveVector.IsValid() && (m_curvesAsWire || !curveVector->IsAnyRegionType()))
+        {
+        bvector<bvector<DPoint3d>>  strokePoints;
+
+        collectCurveStrokes(strokePoints, *curveVector, facetOptions, GetTransform());
+
+        if (!strokePoints.empty())
+            tileStrokes.push_back (TileGeometry::TileStrokes (GetDisplayParams(), std::move(strokePoints), (1 == curveVector->size() && isDisjointCurvePrimitive(*curveVector->front()))));
+        }
+
+    return tileStrokes;
+    }
+
+/*---------------------------------------------------------------------------------**//**
+* @bsimethod                                                    Paul.Connelly   08/16
++---------------+---------------+---------------+---------------+---------------+------*/
+TileGeometry::T_TilePolyfaces SolidKernelTileGeometry::_GetPolyfaces(IFacetOptionsR facetOptions)
+    {
+#if defined (BENTLEYCONFIG_PARASOLID)    
+    // Set mark so that we can roll back if severe error occurs.
+    PSolidThreadUtil::SetThreadPartitionMark();
+
+    // Cannot process the same solid entity simultaneously from multiple threads...
+    BeMutexHolder lock(m_mutex);
+
+    DRange3d entityRange = m_entity->GetEntityRange();
+    if (entityRange.IsNull())
+        return TileGeometry::T_TilePolyfaces();;
+
+    double              rangeDiagonal = entityRange.DiagonalDistance();
+    static double       s_minRangeRelTol = 1.0e-4;
+    double              minChordTolerance = rangeDiagonal * s_minRangeRelTol;
+    IFacetOptionsPtr    pFacetOptions = facetOptions.Clone();
+    
+    if (facetOptions.GetChordTolerance() < minChordTolerance)
+        pFacetOptions->SetChordTolerance (minChordTolerance);
+
+    pFacetOptions->SetParamsRequired (true); // Can't rely on HasTexture due to face attached material that may have texture.
+
+    TileGeometry::T_TilePolyfaces   tilePolyfaces;
+
+    if (nullptr != m_entity->GetFaceMaterialAttachments())
+        {
+        bvector<PolyfaceHeaderPtr>  polyfaces;
+        bvector<FaceAttachment>     params;
+        NullContext                 nullContext;        // Needed to cook faceParams.
+
+        nullContext.SetDgnDb(m_db);
+
+
+        if (!BRepUtil::FacetEntity(*m_entity, polyfaces, params, *pFacetOptions))
+            return TileGeometry::T_TilePolyfaces();;
+
+        GeometryParams baseParams;
+
+        // Require valid category/subcategory for sub-category appearance color/material...
+        baseParams.SetCategoryId(GetDisplayParams().GetCategoryId());
+        baseParams.SetSubCategoryId(GetDisplayParams().GetSubCategoryId());
+        baseParams.SetGeometryClass(GetDisplayParams().GetClass());
+
+        for (size_t i=0; i<polyfaces.size(); i++)
+            {
+            auto&   polyface = polyfaces[i];
+
+            if (polyface->HasFacets())
+                {
+                GeometryParams faceParams;
+                params[i].ToGeometryParams(faceParams, baseParams);
+
+                GraphicParams gfParams;
+                nullContext.CookGeometryParams(faceParams, gfParams);
+
+                TileDisplayParamsCPtr displayParams = TileDisplayParams::Create(gfParams.GetFillColor().GetValue(), faceParams);
+                tilePolyfaces.push_back (TileGeometry::TilePolyface (*displayParams, *polyface));
+                }
+            }
+        }
+    else
+        {
+        auto polyface = BRepUtil::FacetEntity(*m_entity, *pFacetOptions);
+    
+        if (polyface.IsValid() && polyface->HasFacets())
+            tilePolyfaces.push_back (TileGeometry::TilePolyface (GetDisplayParams(), *polyface));
+
+        }
+
+    if (!GetTransform().IsIdentity())
+        for (auto& tilePolyface : tilePolyfaces)
+            tilePolyface.m_polyface->Transform (GetTransform());
+
+    return tilePolyfaces;
+
+#else
+    return TileGeometry::T_TilePolyfaces();
+#endif
+    }
+
+/*---------------------------------------------------------------------------------**//**
+* @bsimethod                                                    Paul.Connelly   07/16
++---------------+---------------+---------------+---------------+---------------+------*/
+TileGeometry::T_TilePolyfaces TileGeometry::GetPolyfaces(double chordTolerance, NormalMode normalMode)
+    {
+    return _GetPolyfaces (*CreateFacetOptions(chordTolerance, normalMode));
+    }
+
+/*---------------------------------------------------------------------------------**//**
+* @bsimethod                                                    Paul.Connelly   08/16
++---------------+---------------+---------------+---------------+---------------+------*/
+IFacetOptionsPtr TileGeometry::CreateFacetOptions(double chordTolerance, NormalMode normalMode) const
+    {
+    auto facetOptions = TileGenerator::CreateTileFacetOptions(chordTolerance / m_transform.ColumnXMagnitude());
+    bool normalsRequired = false;
+
+    switch (normalMode)
+        {
+        case NormalMode::Always:    
+            normalsRequired = true; 
+            break;
+        case NormalMode::CurvedSurfacesOnly:    
+            normalsRequired = m_isCurved; 
+            break;
+        }
+
+    facetOptions->SetNormalsRequired(normalsRequired);
+    facetOptions->SetParamsRequired(HasTexture());
+
+    return facetOptions;
+    }
+
+/*---------------------------------------------------------------------------------**//**
+* @bsimethod                                                    Paul.Connelly   07/16
++---------------+---------------+---------------+---------------+---------------+------*/
+TileGenerator::TileGenerator(DgnDbR dgndb, AxisAlignedBox3dCR projectExtents, ITileCollectionFilterCP filter, ITileGenerationProgressMonitorP progress)
+    : m_progressMeter(nullptr != progress ? *progress : s_defaultProgressMeter), m_dgndb(dgndb), m_totalTiles(0), m_totalModels(0), m_completedModels(0), m_filter(filter)
+    {
+#if defined(WIP_MESHTILE_3SM)
+    m_spatialTransformFromDgn.InitIdentity();
+#else
+    DPoint3d origin = projectExtents.GetCenter();
+    m_spatialTransformFromDgn = Transform::From(-origin.x, -origin.y, -origin.z);
+#endif
+    }
+
+/*---------------------------------------------------------------------------------**//**
+* @bsimethod                                                    Ray.Bentley     10/2016
++---------------+---------------+---------------+---------------+---------------+------*/
+TileGeneratorStatus TileGenerator::GenerateTiles(ITileCollector& collector, DgnModelIdSet const& modelIds, double leafTolerance, bool surfacesOnly, size_t maxPointsPerTile)
+    {
+    auto nModels = static_cast<uint32_t>(modelIds.size());
+    if (0 == nModels)
+        return TileGeneratorStatus::NoGeometry;
+
+    // unused - auto nCompletedModels = 0;
+
+#if defined (BENTLEYCONFIG_PARASOLID) 
+    PSolidKernelManager::StartSession();
+    PSolidThreadUtil::MainThreadMark    psolidMainThreadMark;
+#endif
+
+    StopWatch timer(true);
+
+    m_totalModels = nModels;
+    m_progressMeter._IndicateProgress(0, nModels);
+
+    auto future = GenerateTilesFromModels(collector, modelIds, leafTolerance, surfacesOnly, maxPointsPerTile);
+    /* unused - auto status = */ future.get();
+
+    m_completedModels.store(0);
+    m_totalModels = 0;
+
+    m_statistics.m_tileGenerationTime = timer.GetCurrentSeconds();
+    m_statistics.m_tileCount = m_totalTiles;
+    m_totalTiles.store(0);
+
+    m_progressMeter._IndicateProgress(nModels, nModels);
+
+    return TileGeneratorStatus::Success;
+    }
+
+/*---------------------------------------------------------------------------------**//**
+* @bsimethod                                                    Paul.Connelly   11/16
++---------------+---------------+---------------+---------------+---------------+------*/
+TileGenerator::FutureStatus TileGenerator::GenerateTilesFromModels(ITileCollector& collector, DgnModelIdSet const& modelIds, double leafTolerance, bool surfacesOnly, size_t maxPointsPerTile)
+    {
+    std::vector<FutureStatus> modelFutures;
+    for (auto const& modelId : modelIds)
+        {
+        auto model = GetDgnDb().Models().GetModel(modelId);
+        if (model.IsValid()) // && 0xca == modelId.GetValue())
+            modelFutures.push_back(GenerateTiles(collector, leafTolerance, surfacesOnly, maxPointsPerTile, *model));
+        }
+
+    return folly::unorderedReduce(modelFutures, TileGeneratorStatus::Success, [=](TileGeneratorStatus reduced, TileGeneratorStatus next)
+        {
+        return TileGeneratorStatus::Aborted == reduced || TileGeneratorStatus::Aborted == next ? TileGeneratorStatus::Aborted : TileGeneratorStatus::Success;
+        });
+    }
+/*---------------------------------------------------------------------------------**//**
+* @bsimethod                                                    Paul.Connelly   11/16
++---------------+---------------+---------------+---------------+---------------+------*/
+TileGenerator::FutureStatus TileGenerator::GenerateTiles(ITileCollector& collector, double leafTolerance, bool surfacesOnly, size_t maxPointsPerTile, DgnModelR model)
+    {
+    // ###TODO: This is not ready for primetime...
+    DgnModelPtr         modelPtr(&model);
+    auto                pCollector = &collector;
+    auto                generateMeshTiles = dynamic_cast<IGenerateMeshTiles*>(&model);
+    auto                getTileTree = dynamic_cast<IGetTileTreeForPublishing*>(&model); // ###TODO: empty interface; remove this once no longer needed
+    auto                getPublishedURL = dynamic_cast<IGetPublishedTilesetInfo*>(&model);
+    GeometricModelP     geometricModel = model.ToGeometricModelP();
+    bool                isModel3d = nullptr != geometricModel->ToGeometricModel3d();
+    
+    if (!isModel3d)
+        surfacesOnly = false;
+
+    if (nullptr != geometricModel)
+        {
+        double          rangeDiagonal = geometricModel->QueryModelRange().DiagonalDistance();
+        double          minDiagonalToleranceRatio = isModel3d ? 1.0E-3 : 1.0E-5;   // Don't allow leaf tolerance to be less than this factor times range diagonal.
+        static  double  s_minLeafTolerance = 1.0E-6;
+
+        leafTolerance = std::max(s_minLeafTolerance, std::min(leafTolerance, rangeDiagonal * minDiagonalToleranceRatio));
+        }
+
+
+    if (nullptr != getTileTree)
+        {
+        // ###TODO: Change point clouds to go through this path instead of _GenerateMeshTiles below.
+        if (getTileTree->_AllowPublishing())
+            return GenerateTilesFromTileTree(&collector, leafTolerance, surfacesOnly, geometricModel);
+        else if (nullptr != getPublishedURL)
+            return collector._AcceptPublishedTilesetInfo(model, *getPublishedURL);
+        else
+            return TileGeneratorStatus::NoGeometry;
+        }
+    else if (nullptr != generateMeshTiles)
+        {
+        return folly::via(&BeFolly::ThreadPool::GetCpuPool(), [=]()
+            {
+            auto status = pCollector->_BeginProcessModel(*modelPtr);
+            TileNodePtr root;
+            if (TileGeneratorStatus::Success == status)
+                {
+                if (root.IsValid())
+                    m_totalTiles += root->GetNodeCount();
+
+                status = generateMeshTiles->_GenerateMeshTiles(root, m_spatialTransformFromDgn, leafTolerance, *pCollector, GetProgressMeter());
+                }
+
+            m_progressMeter._IndicateProgress(++m_completedModels, m_totalModels);
+            return pCollector->_EndProcessModel(*modelPtr, root.get(), status);
+            });
+        }
+    else
+        {
+        BeFileName          dataDirectory;
+
+        return folly::via(&BeFolly::ThreadPool::GetCpuPool(), [=]()
+            {
+            return pCollector->_BeginProcessModel(*modelPtr);
+            })
+        .then([=](TileGeneratorStatus status)
+            {
+            if (TileGeneratorStatus::Success == status)
+                return GenerateElementTiles(*pCollector, leafTolerance, surfacesOnly, maxPointsPerTile, *modelPtr);
+
+            return folly::makeFuture(GenerateTileResult(status, nullptr));
+            })
+        .then([=](GenerateTileResult result)
+            {
+            if (result.m_tile.IsValid())
+                m_totalTiles += result.m_tile->GetNodeCount();
+
+            m_progressMeter._IndicateProgress(++m_completedModels, m_totalModels);
+            return pCollector->_EndProcessModel(*modelPtr, result.m_tile.get(), result.m_status);
+            })
+        .then([=](TileGeneratorStatus status)
+            {
+            return status;                           
+            });
+        }
+    }
+
+
+
+/*---------------------------------------------------------------------------------**//**
+* @bsimethod                                                    Paul.Connelly   11/16
++---------------+---------------+---------------+---------------+---------------+------*/
+TileGenerator::FutureGenerateTileResult TileGenerator::GenerateElementTiles(ITileCollector& collector, double leafTolerance, bool surfacesOnly, size_t maxPointsPerTile, DgnModelR model)
+    {
+    auto                cache = TileGenerationCache::Create(TileGenerationCache::Options::None);
+    ElementTileContext  context(*cache, model, collector, leafTolerance, model.Is3dModel() && surfacesOnly, maxPointsPerTile);
+
+    return PopulateCache(context).then([=](TileGeneratorStatus status)
+        {
+        return GenerateTileset(status, context);
+        });
+    }
+
+/*---------------------------------------------------------------------------------**//**
+* @bsimethod                                                    Paul.Connelly   11/16
++---------------+---------------+---------------+---------------+---------------+------*/
+TileGenerator::FutureStatus TileGenerator::PopulateCache(ElementTileContext context)
+    {
+    return folly::via(&BeFolly::ThreadPool::GetCpuPool(), [=]                                                         
+        {
+        return context.m_cache->Populate(GetDgnDb(), *context.m_model);
+        });
+    }
+
+
+/*---------------------------------------------------------------------------------**//**
+* @bsimethod                                                    Ray.Bentley     04/2017
++---------------+---------------+---------------+---------------+---------------+------*/
+Transform   TileGenerator::GetTransformFromDgn(DgnModelCR model) const
+    {
+    return model.IsSpatialModel() ?  GetSpatialTransformFromDgn() : Transform::FromIdentity(); 
+    }
+
+/*---------------------------------------------------------------------------------**//**
+* @bsimethod                                                    Paul.Connelly   11/16
++---------------+---------------+---------------+---------------+---------------+------*/
+TileGenerator::FutureGenerateTileResult TileGenerator::GenerateTileset(TileGeneratorStatus status, ElementTileContext context)
+    {
+    auto& cache = *context.m_cache;
+    auto sheet = context.m_model->ToSheetModel();
+
+    DRange3d        range = cache.GetRange();
+    if (nullptr != sheet)
+        range.Extend(sheet->GetSheetExtents());
+
+    if (TileGeneratorStatus::Success != status && nullptr == sheet)
+        {
+        GenerateTileResult result(status, ElementTileNode::Create(*context.m_model, range, GetTransformFromDgn(*context.m_model), 0, 0, nullptr).get());
+        return folly::makeFuture(result);
+        }
+    
+    ElementTileNodePtr parent = ElementTileNode::Create(*context.m_model, range, GetTransformFromDgn(*context.m_model), 0, 0, nullptr);
+    return ProcessParentTile(parent, context).then([=](GenerateTileResult result) { return ProcessChildTiles(result.m_status, parent, context); });
+    }
+
+/*---------------------------------------------------------------------------------**//**
+* @bsimethod                                                    Paul.Connelly   11/16
++---------------+---------------+---------------+---------------+---------------+------*/
+TileGenerator::FutureGenerateTileResult TileGenerator::ProcessParentTile (ElementTileNodePtr parent, ElementTileContext context)
+    {
+    return folly::via(&BeFolly::ThreadPool::GetCpuPool(), [=]()
+        {
+    #if defined (BENTLEYCONFIG_PARASOLID) 
+        PSolidThreadUtil::WorkerThreadOuterMark     psolidWorkerThreadOuterMark;
+    #endif
+
+        auto& tile = *parent;
+        auto& collector = *context.m_collector;
+        auto leafTolerance = context.m_leafTolerance;
+        auto maxPointsPerTile = context.m_maxPointsPerTile;
+        auto const& generationCache = *context.m_cache;
+
+        double          tileTolerance = tile.GetDgnRange().DiagonalDistance() / s_minToleranceRatio;
+        bool            isLeaf = tileTolerance < leafTolerance && parent->GetChildren().empty();
+        bool            leafThresholdExceeded = false;
+
+        // Always collect geometry at the target leaf tolerance.
+        // If maxPointsPerTile is exceeded, we will keep that geometry, but adjust this tile's target tolerance
+        // Later that tolerance will be used in _GenerateMeshes() to facet appropriately (and to filter out 
+        // elements too small to be included in this tile)
+        tile.SetTolerance(leafTolerance);
+        tile.CollectGeometry(generationCache, m_dgndb, &leafThresholdExceeded, leafTolerance, tileTolerance, context.m_surfacesOnly, isLeaf ? 0 : maxPointsPerTile, m_filter); // ###TODO: Check return status
+
+        if (!isLeaf && !leafThresholdExceeded)
+            isLeaf = true;
+
+        GenerateTileResult result(m_progressMeter._WasAborted() ? TileGeneratorStatus::Aborted : TileGeneratorStatus::Success, tile.GetRoot());
+
+        // If all the geometry was too small for this tile's tolerance, and geometry collected at leaf tolerance exceeded max facet count,
+        // produce an empty parent tile and process children...
+        tile.SetIsEmpty(tile.GetGeometries().empty());
+        if (tile.GetIsEmpty() && isLeaf)
+            return result;
+
+        tile.SetIsLeaf(isLeaf);
+
+        if (isLeaf)
+            {
+            collector._AcceptTile(tile);
+            tile.ClearGeometry();
+
+            return result;
+            }
+
+        bvector<DRange3d>   subRanges;
+
+        tile.ComputeChildTileRanges(subRanges, tile.GetDgnRange());
+        for (auto& subRange : subRanges)
+            {
+            ElementTileNodePtr child = ElementTileNode::Create(tile.GetModel(), subRange, tile.GetTransformFromDgn(), tile.GetDepth()+1, tile.GetChildren().size(), &tile);
+
+            tile.GetChildren().push_back(child);
+            }
+
+        tile.SetTolerance(tileTolerance);
+
+        collector._AcceptTile(tile);
+        tile.ClearGeometry();
+
+        result.m_status = m_progressMeter._WasAborted() ? TileGeneratorStatus::Aborted : TileGeneratorStatus::Success;
+        return result;
+        });
+    }
+
+
+/*---------------------------------------------------------------------------------**//**
+* @bsimethod                                                    Paul.Connelly   11/16
++---------------+---------------+---------------+---------------+---------------+------*/
+void ElementTileNode::AdjustTolerance(double newTolerance)
+    {
+    if (newTolerance <= GetTolerance())
+        return;
+
+    // Change the tolerance at which _GetPolyface() will facet
+    SetTolerance(newTolerance);
+
+    // Remove any geometries too small for inclusion in this tile
+    double minRangeDiagonal = s_minRangeBoxSize * newTolerance;
+    auto eraseAt = std::remove_if(m_geometries.begin(), m_geometries.end(), [=](TileGeometryPtr const& geom) { return geom->GetTileRange().DiagonalDistance() < minRangeDiagonal; });
+    if (eraseAt != m_geometries.end())
+        m_geometries.erase(eraseAt, m_geometries.end());
+    }
+
+/*---------------------------------------------------------------------------------**//**
+* @bsimethod                                                    Paul.Connelly   11/16
++---------------+---------------+---------------+---------------+---------------+------*/
+TileGenerator::FutureGenerateTileResult TileGenerator::ProcessChildTiles(TileGeneratorStatus status, ElementTileNodePtr parent, ElementTileContext context)
+    {
+    auto root = static_cast<ElementTileNodeP>(parent->GetRoot());
+    if (parent->GetChildren().empty() || TileGeneratorStatus::Success != status)
+        return folly::makeFuture(GenerateTileResult(status, root));
+
+    std::vector<FutureGenerateTileResult> childFutures;
+    for (auto& child : parent->GetChildren())
+        {
+        auto elemChild = static_cast<ElementTileNodeP>(child.get());
+        auto childFuture = ProcessParentTile(elemChild, context).then([=](GenerateTileResult result) { return ProcessChildTiles(result.m_status, elemChild, context); });
+        childFutures.push_back(std::move(childFuture));
+        }
+
+    auto result = GenerateTileResult(status, root);
+    return folly::unorderedReduce(childFutures, result, [=](GenerateTileResult, GenerateTileResult)
+        {
+        return GenerateTileResult(m_progressMeter._WasAborted() ? TileGeneratorStatus::Aborted : TileGeneratorStatus::Success, root);
+        });
+    }
+
+
+/*---------------------------------------------------------------------------------**//**
+* @bsimethod                                                    Ray.Bentley     10/16
++---------------+---------------+---------------+---------------+---------------+------*/
+void TileNode::ComputeChildTileRanges(bvector<DRange3d>& subRanges, DRange3dCR range, size_t splitCount)
+    {
+    bvector<DRange3d> bisectRanges;
+    DVec3d diagonal = range.DiagonalVector();
+
+    if (diagonal.x > diagonal.y && diagonal.x > diagonal.z)
+        {
+        double bisectValue = (range.low.x + range.high.x) / 2.0;
+
+        bisectRanges.push_back (DRange3d::From (range.low.x, range.low.y, range.low.z, bisectValue, range.high.y, range.high.z));
+        bisectRanges.push_back (DRange3d::From (bisectValue, range.low.y, range.low.z, range.high.x, range.high.y, range.high.z));
+        }
+    else if (diagonal.y > diagonal.z)
+        {
+        double bisectValue = (range.low.y + range.high.y) / 2.0;
+
+        bisectRanges.push_back (DRange3d::From (range.low.x, range.low.y, range.low.z, range.high.x, bisectValue, range.high.z));
+        bisectRanges.push_back (DRange3d::From (range.low.x, bisectValue, range.low.z, range.high.x, range.high.y, range.high.z));
+        }
+    else
+        {
+        double bisectValue = (range.low.z + range.high.z) / 2.0;
+
+        bisectRanges.push_back (DRange3d::From (range.low.x, range.low.y, range.low.z, range.high.x, range.high.y, bisectValue));
+        bisectRanges.push_back (DRange3d::From (range.low.x, range.low.y, bisectValue, range.high.x, range.high.y, range.high.z));
+        }
+
+    splitCount--;
+    for (auto& bisectRange : bisectRanges)
+        {
+        if (0 == splitCount)
+            subRanges.push_back (bisectRange);
+        else
+            ComputeChildTileRanges(subRanges, bisectRange, splitCount);
+        }
+    }
+
+/*---------------------------------------------------------------------------------**//**
+* @bsimethod                                                    Paul.Connelly   03/18
++---------------+---------------+---------------+---------------+---------------+------*/
+void TileNode::SetPublishedRange(DRange3dCR publishedRange) const
+    {
+    m_publishedRange = publishedRange;
+    if (m_model->IsSheetModel())
+        {
+        // The z range of view attachments may exceed that of the sheet itself...
+        auto tileRange = GetTileRange();
+        m_publishedRange.low.z = tileRange.low.z;
+        m_publishedRange.high.z = tileRange.high.z;
+        }
+    }
+
+//=======================================================================================
+// @bsistruct                                                   Paul.Connelly   09/16
+//=======================================================================================
+struct TileGeometrySource
+{
+    struct GeomBlob
+    {
+        void const* m_blob;
+        int         m_size;
+
+        GeomBlob(void const* blob, int size) : m_blob(blob), m_size(size) { }
+        template<typename T> GeomBlob(T& stmt, int columnIndex)
+            {
+            m_blob = stmt.GetValueBlob(columnIndex);
+            m_size = stmt.GetColumnBytes(columnIndex);
+            }
+    };
+protected:
+    DgnCategoryId           m_categoryId;
+    GeometryStream          m_geom;
+    DgnDbR                  m_db;
+    bool                    m_isGeometryValid;
+
+    TileGeometrySource(DgnCategoryId categoryId, DgnDbR db, GeomBlob const& geomBlob) : m_categoryId(categoryId), m_db(db)
+        {
+        m_isGeometryValid = DgnDbStatus::Success == db.Elements().LoadGeometryStream(m_geom, geomBlob.m_blob, geomBlob.m_size);
+        }
+public:
+    bool IsGeometryValid() const { return m_isGeometryValid; }
+};
+
+//=======================================================================================
+// @bsistruct                                                   Paul.Connelly   09/16
+//=======================================================================================
+struct TileGeometrySource3d : TileGeometrySource, GeometrySource3d
+{
+private:
+    Placement3d     m_placement;
+
+    DgnDbR _GetSourceDgnDb() const override { return m_db; }
+    DgnElementCP _ToElement() const override { return nullptr; }
+    GeometrySource3dCP _GetAsGeometrySource3d() const override { return this; }
+    DgnCategoryId _GetCategoryId() const override { return m_categoryId; }
+    GeometryStreamCR _GetGeometryStream() const override { return m_geom; }
+    Placement3dCR _GetPlacement() const override { return m_placement; }
+
+    DgnDbStatus _SetCategoryId(DgnCategoryId categoryId) override { BeAssert(false && "No reason to access this"); return DgnDbStatus::BadRequest; }
+    DgnDbStatus _SetPlacement(Placement3dCR) override { BeAssert(false && "No reason to access this"); return DgnDbStatus::BadRequest; }
+public:
+    TileGeometrySource3d(DgnCategoryId categoryId, DgnDbR db, GeomBlob const& geomBlob, Placement3dCR placement)
+        : TileGeometrySource(categoryId, db, geomBlob), m_placement(placement) { }
+
+    static std::unique_ptr<TileGeometrySource3d> Create(DgnCategoryId categoryId, DgnDbR db, GeomBlob const& geomBlob, Placement3dCR placement)
+        {
+        auto src = std::make_unique<TileGeometrySource3d>(categoryId, db, geomBlob, placement);
+        if (!src->IsGeometryValid())
+            return nullptr;
+
+        return src;
+        }
+};
+
+//=======================================================================================
+// @bsistruct                                                   Paul.Connelly   11/16
+//=======================================================================================
+struct TileGeometrySource2d : TileGeometrySource, GeometrySource2d
+{
+private:
+    Placement2d     m_placement;
+
+    DgnDbR _GetSourceDgnDb() const override { return m_db; }
+    DgnElementCP _ToElement() const override { return nullptr; }
+    GeometrySource2dCP _GetAsGeometrySource2d() const override { return this; }
+    DgnCategoryId _GetCategoryId() const override { return m_categoryId; }
+    GeometryStreamCR _GetGeometryStream() const override { return m_geom; }
+    Placement2dCR _GetPlacement() const override { return m_placement; }
+
+    DgnDbStatus _SetCategoryId(DgnCategoryId categoryId) override { BeAssert(false && "No reason to access this"); return DgnDbStatus::BadRequest; }
+    DgnDbStatus _SetPlacement(Placement2dCR) override { BeAssert(false && "No reason to access this"); return DgnDbStatus::BadRequest; }
+public:
+    TileGeometrySource2d(DgnCategoryId categoryId, DgnDbR db, GeomBlob const& geomBlob, Placement2dCR placement)
+        : TileGeometrySource(categoryId, db, geomBlob), m_placement(placement) { }
+
+    static std::unique_ptr<TileGeometrySource2d> Create(DgnCategoryId categoryId, DgnDbR db, GeomBlob const& geomBlob, Placement2dCR placement)
+        {
+        auto src = std::make_unique<TileGeometrySource2d>(categoryId, db, geomBlob, placement);
+        if (!src->IsGeometryValid())
+            return nullptr;
+
+        return src;
+        }
+};
+
+//=======================================================================================
+// @bsistruct                                                   Paul.Connelly   11/16
+//=======================================================================================
+struct GeometrySelector3d
+{
+    static bool Is3d() { return true; }
+
+    static Utf8CP GetSql()
+        {
+        return "SELECT CategoryId,GeometryStream,Yaw,Pitch,Roll,Origin_X,Origin_Y,Origin_Z,BBoxLow_X,BBoxLow_Y,BBoxLow_Z,BBoxHigh_X,BBoxHigh_Y,BBoxHigh_Z FROM "
+                BIS_TABLE(BIS_CLASS_GeometricElement3d) " WHERE ElementId=?";
+        }
+
+    static std::unique_ptr<TileGeometrySource3d> ExtractGeometrySource(BeSQLite::CachedStatement& stmt, DgnDbR db)
+        {
+        auto categoryId = stmt.GetValueId<DgnCategoryId>(0);
+        TileGeometrySource::GeomBlob geomBlob(stmt, 1);
+
+        DPoint3d origin = DPoint3d::From(stmt.GetValueDouble(5), stmt.GetValueDouble(6), stmt.GetValueDouble(7)),
+                 boxLo  = DPoint3d::From(stmt.GetValueDouble(8), stmt.GetValueDouble(9), stmt.GetValueDouble(10)),
+                 boxHi  = DPoint3d::From(stmt.GetValueDouble(11), stmt.GetValueDouble(12), stmt.GetValueDouble(13));
+
+        Placement3d placement(origin,
+                YawPitchRollAngles(Angle::FromDegrees(stmt.GetValueDouble(2)), Angle::FromDegrees(stmt.GetValueDouble(3)), Angle::FromDegrees(stmt.GetValueDouble(4))),
+                ElementAlignedBox3d(boxLo.x, boxLo.y, boxLo.z, boxHi.x, boxHi.y, boxHi.z));
+
+        return TileGeometrySource3d::Create(categoryId, db, geomBlob, placement);
+        }
+};
+
+//=======================================================================================
+// @bsistruct                                                   Paul.Connelly   11/16
+//=======================================================================================
+struct GeometrySelector2d
+{
+    static bool Is3d() { return false; }
+
+    static Utf8CP GetSql()
+        {
+        return "SELECT CategoryId,GeometryStream,Rotation,Origin_X,Origin_Y,BBoxLow_X,BBoxLow_Y,BBoxHigh_X,BBoxHigh_Y FROM "
+                BIS_TABLE(BIS_CLASS_GeometricElement2d) " WHERE ElementId=?";
+        }
+
+    static std::unique_ptr<TileGeometrySource2d> ExtractGeometrySource(BeSQLite::CachedStatement& stmt, DgnDbR db)
+        {
+        auto categoryId = stmt.GetValueId<DgnCategoryId>(0);
+        TileGeometrySource::GeomBlob geomBlob(stmt, 1);
+
+        auto rotation = AngleInDegrees::FromDegrees(stmt.GetValueDouble(2));
+        DPoint2d origin = DPoint2d::From(stmt.GetValueDouble(3), stmt.GetValueDouble(4));
+        ElementAlignedBox2d bbox(stmt.GetValueDouble(5), stmt.GetValueDouble(6), stmt.GetValueDouble(7), stmt.GetValueDouble(8));
+
+        Placement2d placement(origin, rotation, bbox);
+        return TileGeometrySource2d::Create(categoryId, db, geomBlob, placement);
+        }
+};
+
+//=======================================================================================
+// @bsistruct                                                   Paul.Connelly   09/16
+//=======================================================================================
+struct TileGeometryProcessor : IGeometryProcessor
+{
+private:
+    typedef bmap<DgnGeometryPartId, TileGeomPartPtr>  GeomPartMap;
+
+    IFacetOptionsR              m_leafFacetOptions;
+    IFacetOptionsPtr            m_targetFacetOptions;
+    DgnElementId                m_curElemId;
+    TileGenerationCacheCR       m_cache;
+    TileDisplayParamsCache      m_displayParamsCache;
+    DgnDbR                      m_dgndb;
+    TileGeometryList&           m_tileGeometries;
+    mutable TileGeometryList    m_leafGeometries;
+    DRange3d                    m_range;
+    DRange3d                    m_tileRange;
+    Transform                   m_transformFromDgn;
+    TileGeometryList            m_curTileGeometries;
+    TileGeometryList            m_curLeafGeometries;
+    double                      m_minRangeDiagonal;
+    double                      m_minTextBoxSize;
+    bool*                       m_leafThresholdExceeded;
+    size_t                      m_leafCountThreshold;
+    size_t                      m_leafCount;
+    bool                        m_is2d;
+    bool                        m_surfacesOnly;
+    GeomPartMap                 m_geomParts;
+    SolidPrimitivePartMap       m_solidPrimitiveParts;
+    ITileCollectionFilterCP     m_filter;
+    bool                        m_processingPart = false;
+
+    void AddElementGeometry(TileGeometryR geom);
+    bool ProcessGeometry(IGeometryR geometry, bool isCurved, bool curvesAsWire, SimplifyGraphic& gf);
+
+    IFacetOptionsP _GetFacetOptionsP() override { return &GetFacetOptions(); }
+    IFacetOptionsR GetFacetOptions() const { return LeafThresholdExceeded() ? *m_targetFacetOptions : m_leafFacetOptions; }
+
+    bool _ProcessCurveVector(CurveVectorCR curves, bool filled, SimplifyGraphic& gf) override;
+    bool _ProcessSolidPrimitive(ISolidPrimitiveCR prim, SimplifyGraphic& gf) override;
+    bool _ProcessSurface(MSBsplineSurfaceCR surface, SimplifyGraphic& gf) override;
+    bool _ProcessPolyface(PolyfaceQueryCR polyface, bool filled, SimplifyGraphic& gf) override;
+    bool _ProcessBody(IBRepEntityCR solid, SimplifyGraphic& gf) override;
+    bool _ProcessTextString(TextStringCR, SimplifyGraphic&) override;
+
+    double _AdjustZDepth(double zDepthIn) override
+        {
+        // zDepth is obtained from GeometryParams::GetNetDisplayPriority(), which returns an int32_t.
+        // Coming from mstn, priorities tend to be in [-500..500]
+        // Let's assume that mstn's range is the full range and clamp anything outside that.
+        // Map them to [-s_half2dDepthRange, s_half2dDepthRange]
+        constexpr double priorityRange = 500;
+        constexpr double ratio = s_half2dDepthRange / priorityRange;
+
+        auto zDepth = std::min(zDepthIn, priorityRange);
+        zDepth = std::max(zDepth, -priorityRange);
+
+        return zDepth * ratio;
+        }
+
+    IncompatiblePolyfacePreference _GetIncompatiblePolyfacePreference(PolyfaceQueryCR, SimplifyGraphic&) const override
+        {
+        // We'll fix it up if necessary in PrimitiveTileGeometry::FixPolyface() - otherwise Brien uses IPolyfaceConstruction which is slow and eats memory.
+        return IncompatiblePolyfacePreference::Original;
+        }
+
+    UnhandledPreference _GetUnhandledPreference(ISolidPrimitiveCR, SimplifyGraphic&) const override { return UnhandledPreference::Facet; }
+    UnhandledPreference _GetUnhandledPreference(CurveVectorCR, SimplifyGraphic&)     const override { return UnhandledPreference::Facet; }
+    UnhandledPreference _GetUnhandledPreference(IBRepEntityCR, SimplifyGraphic&)     const override { return UnhandledPreference::Facet; }
+
+public:
+    TileGeometryProcessor(TileGeometryList& geometries, TileGenerationCacheCR cache, DgnDbR db, ITileCollectionFilterCP filter, DRange3dCR range, IFacetOptionsR facetOptions, TransformCR transformFromDgn, bool* leafThresholdExceeded, double tolerance, bool surfacesOnly, size_t leafCountThreshold, bool is2d) 
+        : m_tileGeometries(geometries), m_leafFacetOptions(facetOptions), m_targetFacetOptions(facetOptions.Clone()), m_cache(cache), m_dgndb(db), m_filter(filter), m_range(range), m_transformFromDgn(transformFromDgn),
+          m_leafThresholdExceeded(leafThresholdExceeded), m_leafCountThreshold(leafCountThreshold), m_leafCount(0), m_is2d(is2d), m_surfacesOnly (surfacesOnly)
+        {
+        static const double s_minTextBoxToleranceRatio = 1.0;           // Below this ratio to tolerance text is rendered as box.
+
+        double targetTolerance = tolerance * transformFromDgn.ColumnXMagnitude();
+        m_targetFacetOptions->SetChordTolerance(targetTolerance);
+        m_minRangeDiagonal = s_minRangeBoxSize * targetTolerance;
+        m_minTextBoxSize  = s_minTextBoxToleranceRatio * targetTolerance;
+
+        m_transformFromDgn.Multiply (m_tileRange, m_range);
+        }
+
+    void ProcessElement(ViewContextR context, DgnElementId elementId, DRange3dCR range);
+    void ProcessAttachment(ViewContextR context, Sheet::ViewAttachmentCR);
+    TileGeneratorStatus OutputGraphics(ViewContextR context);
+
+    void AddGeomPart (Render::GraphicBuilderR graphic, DgnGeometryPartCR geomPart, TransformCR subToGraphic, GeometryParamsR geomParams, GraphicParamsR graphicParams, ViewContextR viewContext);
+    bool IsGeomPartContained (Render::GraphicBuilderR graphic, DgnGeometryPartCR geomPart, TransformCR subToGraphic) const;
+    bool _DoLineStyleStroke(Render::LineStyleSymbCR lineStyleSymb, IFacetOptionsPtr& options, SimplifyGraphic&) const override;
+
+    DgnDbR GetDgnDb() const { return m_dgndb; }
+    TileGenerationCacheCR GetCache() const { return m_cache; }
+    DRange3dCR GetRange() const { return m_range; }
+    double& GetMinRangeDiagonalR() { return m_minRangeDiagonal; }
+
+    bool BelowMinRange(DRange3dCR range) const
+        {
+        // Avoid processing any elements with range smaller than roughly half a pixel...
+       return range.DiagonalDistance() < m_minRangeDiagonal;
+        }
+    
+    void PushCurrentGeometry()
+        {
+        for (auto& geom : m_curLeafGeometries)
+            m_leafGeometries.push_back(geom);
+
+        for (auto& geom : m_curTileGeometries)
+            m_tileGeometries.push_back(geom);
+        }
+
+
+    /*---------------------------------------------------------------------------------**//**
+    * @bsimethod                                                    Ray.Bentley     11/2016
+    +---------------+---------------+---------------+---------------+---------------+------*/
+    UnhandledPreference _GetUnhandledPreference(TextStringCR textString, SimplifyGraphic& simplifyGraphic) const override 
+        {
+        DRange2d        range = textString.GetRange();
+        Transform       transformToTile = Transform::FromProduct(m_transformFromDgn, simplifyGraphic.GetLocalToWorldTransform(), textString.ComputeTransform());
+        double          minTileDimension = transformToTile.ColumnXMagnitude() * std::min(range.XLength(), range.YLength());
+
+        return minTileDimension < m_minTextBoxSize ? UnhandledPreference::Box : UnhandledPreference::Curve;
+        }
+
+    bool LeafThresholdExceeded() const { return nullptr != m_leafThresholdExceeded && *m_leafThresholdExceeded; }
+    void SetLeafThresholdExceeded() const
+        {
+        if (nullptr != m_leafThresholdExceeded)
+            {
+            *m_leafThresholdExceeded = true;
+            m_leafGeometries.clear();
+            }
+        }
+};
+
+/*---------------------------------------------------------------------------------**//**
+* @bsimethod                                                    Ray.Bentley     03/2018
++---------------+---------------+---------------+---------------+---------------+------*/
+bool TileGeometryProcessor::_DoLineStyleStroke(Render::LineStyleSymbCR lsSymb, IFacetOptionsPtr& options, SimplifyGraphic& gf) const
+    {
+    if (!lsSymb.GetUseStroker())
+        return false;
+
+    // We need to stroke if either the stroke length or width exceeds tolerance...
+    ILineStyleCP        lineStyle;
+    double              maxDimension = (nullptr == (lineStyle = lsSymb.GetILineStyle())) ? 0.0 : std::max(lineStyle->GetMaxWidth(), lineStyle->GetLength());
+    constexpr double    s_strokeLineStylePixels = 5.0;      // Stroke if max dimension exceeds 5 pixels.
+
+    if (maxDimension > s_strokeLineStylePixels * GetFacetOptions().GetChordTolerance())
+        {
+        options = &GetFacetOptions();
+        return true;
+        }
+
+    return false;
+    }
+
+/*---------------------------------------------------------------------------------**//**
+* @bsimethod                                                    Paul.Connelly   09/16
++---------------+---------------+---------------+---------------+---------------+------*/
+void TileGeometryProcessor::AddElementGeometry(TileGeometryR geom)
+    {
+    if (m_processingPart)
+        {
+        // We're just accumulating part geometry into our list - afterward we will use AddElementGeometry to
+        // actually add the part instance. Our tile range is temporarily out of sync with our transform
+        // anyway so we can't determine intersection, and geom's facet count is currently unavailable
+        m_curTileGeometries.push_back(&geom);
+        return;
+        }
+
+    bool tooSmall = !geom.IsPoint() && BelowMinRange(geom.GetTileRange());
+    if (tooSmall && LeafThresholdExceeded())
+        return;
+
+    if (nullptr != m_leafThresholdExceeded)
+        {
+        DRange3d intersection = DRange3d::FromIntersection (geom.GetTileRange(), m_tileRange, true);
+        if (intersection.IsNull())
+            return;
+
+        if (!geom.IsPoint())
+            {
+            // We don't publish point strings. Avoid divide-by-zero below.
+            // Was causing TFS#799974 - division caused facetCount to become huge, preventing subdivision from ever terminating.
+            double tileRangeDiagonalDistance = geom.GetTileRange().DiagonalDistance();
+            if (0.0 >= tileRangeDiagonalDistance)
+                return;
+
+            double facetCount = static_cast<double>(geom.GetFacetCount(*m_targetFacetOptions)) * intersection.DiagonalDistance() / tileRangeDiagonalDistance;
+            BeAssert(facetCount >= 0.0);
+
+            m_leafCount += static_cast<size_t>(facetCount);
+            if (m_leafCount > m_leafCountThreshold)
+                SetLeafThresholdExceeded();
+            }
+        }
+        
+    if (!tooSmall)
+        m_curTileGeometries.push_back(&geom);
+    else if (!LeafThresholdExceeded())
+        m_curLeafGeometries.push_back(&geom);
+    }
+
+/*---------------------------------------------------------------------------------**//**
+* @bsimethod                                                    Ray.Bentley     02/2017
++---------------+---------------+---------------+---------------+---------------+------*/
+bool TileGeometryProcessor::IsGeomPartContained (Render::GraphicBuilderR graphic, DgnGeometryPartCR geomPart, TransformCR subToGraphic) const
+    {
+    Transform               partToTile = Transform::FromProduct(m_transformFromDgn, graphic.GetLocalToWorldTransform(), subToGraphic);
+    DRange3d                partTileRange;
+
+    partToTile.Multiply (partTileRange, geomPart.GetBoundingBox());
+
+    return partTileRange.IsContained (m_tileRange);
+    }
+
+/*---------------------------------------------------------------------------------**//**
+* @bsimethod                                                    Ray.Bentley     12/2016
++---------------+---------------+---------------+---------------+---------------+------*/
+void TileGeometryProcessor::AddGeomPart (Render::GraphicBuilderR graphic, DgnGeometryPartCR geomPart, TransformCR subToGraphic, GeometryParamsR geomParams, GraphicParamsR graphicParams, ViewContextR viewContext)
+    {
+    TileGeomPartPtr         tileGeomPart;
+    Transform               partToWorld = Transform::FromProduct(graphic.GetLocalToWorldTransform(), subToGraphic);
+    TileDisplayParamsCR     displayParams = m_displayParamsCache.Get(graphicParams, geomParams);
+    DRange3d                range;
+    auto const&             foundPart = m_geomParts.find (geomPart.GetId());
+
+    if (foundPart == m_geomParts.end())
+        {
+        Transform                       inverseLocalToWorld;
+        AutoRestore<Transform>          saveTransform (&m_transformFromDgn, Transform::FromIdentity());
+        AutoRestore<bool>               saveProcessingPart(&m_processingPart, true);
+        GeometryStreamIO::Collection    collection(geomPart.GetGeometryStream().GetData(), geomPart.GetGeometryStream().GetSize());
+        
+        inverseLocalToWorld.InverseOf (graphic.GetLocalToWorldTransform());
+
+        auto                            partBuilder = graphic.CreateSubGraphic(inverseLocalToWorld);
+        TileGeometryList                saveLeafGeometries = m_curLeafGeometries;
+        TileGeometryList                saveTileGeometries = m_curTileGeometries;
+        
+        m_curLeafGeometries.clear();
+        m_curTileGeometries.clear();
+        collection.Draw(*partBuilder, viewContext, geomParams, false, &geomPart);
+
+        for (auto& leafGeom : m_curLeafGeometries)
+            m_curTileGeometries.push_back(leafGeom);
+
+        m_geomParts.Insert (geomPart.GetId(), tileGeomPart = TileGeomPart::Create(geomPart.GetBoundingBox(), m_curTileGeometries));
+        m_curLeafGeometries = saveLeafGeometries;
+        m_curTileGeometries = saveTileGeometries;
+        }
+    else
+        {
+        tileGeomPart = foundPart->second;
+        }
+
+    tileGeomPart->IncrementInstanceCount();
+
+    Transform   tf = Transform::FromProduct(m_transformFromDgn, partToWorld);
+    
+    tf.Multiply(range, tileGeomPart->GetRange());
+    AddElementGeometry(*TileGeometry::Create(*tileGeomPart, tf, range, m_curElemId, displayParams, m_dgndb));
+    }
+
+/*---------------------------------------------------------------------------------**//**
+* @bsimethod                                                    Ray.Bentley     12/2016
++---------------+---------------+---------------+---------------+---------------+------*/
+TileGeomPart::TileGeomPart(DRange3dCR range, TileGeometryList const& geometries) :  m_range (range), m_instanceCount(0), m_facetCount(0), m_geometries(geometries)
+    { 
+    }                
+
+/*---------------------------------------------------------------------------------**//**
+* @bsimethod                                                    Ray.Bentley     12/2016
++---------------+---------------+---------------+---------------+---------------+------*/
+bool TileGeomPart::IsWorthInstancing (double chordTolerance) const
+    {
+    static size_t               s_minInstanceCount = 2;
+    static size_t               s_minFacetCompression = 50000;
+
+    if (GetInstanceCount() < s_minInstanceCount)
+        return false;
+
+    auto            facetOptions = TileGenerator::CreateTileFacetOptions(chordTolerance);
+    FacetCounter    counter(*facetOptions);
+    size_t          facetCount = GetFacetCount(counter);
+
+    return (m_instanceCount - 1) * facetCount > s_minFacetCompression;
+    }
+
+/*---------------------------------------------------------------------------------**//**
+* @bsimethod                                                    Ray.Bentley     12/2016
++---------------+---------------+---------------+---------------+---------------+------*/
+bool TileGeomPart::IsCurved() const
+    {
+    for (auto& geometry : m_geometries)
+        if (geometry->IsCurved())
+            return true;
+
+    return false;
+    }
+
+/*---------------------------------------------------------------------------------**//**
+* @bsimethod                                                    Ray.Bentley     12/2016
++---------------+---------------+---------------+---------------+---------------+------*/
+TileGeometry::T_TilePolyfaces TileGeomPart::GetPolyfaces(IFacetOptionsR facetOptions, TileGeometryCR instance)
+    {
+    TileGeometry::T_TilePolyfaces polyfaces;
+    
+    for (auto& geometry : m_geometries) 
+        {
+        TileGeometry::T_TilePolyfaces thisPolyfaces = geometry->GetPolyfaces (facetOptions);
+
+        for (auto& thisPolyface : thisPolyfaces)
+            {
+            auto    polyface = thisPolyface.Clone();
+
+            polyface.Transform(instance.GetTransform());
+            polyfaces.push_back (polyface);
+            }
+        }
+
+
+    return polyfaces;
+    }
+
+/*---------------------------------------------------------------------------------**//**
+* @bsimethod                                                    Ray.Bentley     12/2016
++---------------+---------------+---------------+---------------+---------------+------*/
+TileGeometry::T_TileStrokes TileGeomPart::GetStrokes (IFacetOptionsR facetOptions, TileGeometryCR instance)
+    {
+    TileGeometry::T_TileStrokes strokes;
+
+    for (auto& geometry : m_geometries) 
+        {
+        TileGeometry::T_TileStrokes   thisStrokes = geometry->GetStrokes(facetOptions);
+
+        if (!thisStrokes.empty())
+            strokes.insert (strokes.end(), thisStrokes.begin(), thisStrokes.end());
+        }
+
+    for (auto& stroke : strokes)
+        stroke.Transform(instance.GetTransform());
+
+    return strokes;
+    }
+
+/*---------------------------------------------------------------------------------**//**
+* @bsimethod                                                    Ray.Bentley     12/2016
++---------------+---------------+---------------+---------------+---------------+------*/
+size_t TileGeomPart::GetFacetCount(FacetCounter& counter) const
+    {
+    if (0 == m_facetCount)
+        for (auto& geometry : m_geometries) 
+            m_facetCount += geometry->GetFacetCount(counter);
+            
+    return m_facetCount;
+    }
+
+
+/*---------------------------------------------------------------------------------**//**
+* @bsimethod                                                    Paul.Connelly   09/16
++---------------+---------------+---------------+---------------+---------------+------*/
+void TileGeometryProcessor::ProcessElement(ViewContextR context, DgnElementId elemId, DRange3dCR dgnRange)
+    {
+    if (nullptr != m_filter && !m_filter->_AcceptElement(elemId))
+        return;
+
+    try
+        {
+        m_curTileGeometries.clear();
+        m_curLeafGeometries.clear();
+        bool haveCached = m_cache.GetCachedGeometry(m_curTileGeometries, elemId);
+        if (!haveCached)
+            {
+            m_curElemId = elemId;
+            context.VisitElement(elemId, false);
+            }
+
+        PushCurrentGeometry();
+        if (!haveCached)
+            m_cache.AddCachedGeometry(elemId, std::move(m_curTileGeometries));
+        }
+    catch (...)
+        {
+        // This shouldn't be necessary - but an uncaught exception will cause the processing to continue forever and our ParaSolid error handler will throw.
+        }
+    }
+
+/*---------------------------------------------------------------------------------**//**
+* @bsimethod                                                    Paul.Connelly   03/18
++---------------+---------------+---------------+---------------+---------------+------*/
+void TileGeometryProcessor::ProcessAttachment(ViewContextR context, Sheet::ViewAttachmentCR attach)
+    {
+    if (!wantPublishViewAttachments())
+        return;
+
+    auto elemId = attach.GetElementId();
+    if (nullptr != m_filter && !m_filter->_AcceptElement(elemId))
+        return;
+
+    // Create an offscreen viewport to render the attached view to a texture
+    auto viewId = attach.GetAttachedViewId();
+    auto vc = ViewDefinition::LoadViewController(viewId, attach.GetDgnDb());
+    if (vc.IsNull() || !vc->Is3d())
+        return;
+
+    auto vp = T_HOST._CreateSheetAttachViewport();
+    if (vp.IsNull())
+        return;
+
+    BeAssert(nullptr != vp->GetRenderTarget());
+    auto& renderSys = vp->GetRenderTarget()->GetSystem();
+
+    DRange3d range = attach.GetPlacement().CalculateRange();
+    auto clip = attach.GetClip();
+    if (clip.IsValid())
+        {
+        DRange3d clipRange;
+        if (clip->GetRange(clipRange, nullptr))
+            range.IntersectionOf(range, clipRange);
+        }
+
+    // Ensure square power-of-two texture dimensions
+    uint32_t dim = 512;
+    vp->SetRect(BSIRect::From(0, 0, dim, dim));
+    vp->ChangeViewController(*vc);
+    vp->SetupFromViewController();
+
+    DPoint2d scale;
+    auto& def = vc->GetViewDefinitionR();
+    double aspect = def.GetAspectRatio();
+    if (aspect < 1.0)
+        scale.Init(1.0 / aspect, 1.0);
+    else
+        scale.Init(1.0, aspect);
+
+    Frustum frust = vp->GetFrustum(DgnCoordSystem::Npc).TransformBy(Transform::FromScaleFactors(scale.x, scale.y, 1.0));
+    vp->NpcToWorld(frust.m_pts, frust.m_pts, NPC_CORNER_COUNT);
+    vp->SetupFromFrustum(frust);
+
+    ColorDef bgColor = ColorDef::White(); // ###TODO: Assuming white sheet bg...reasonable but not necessarily true...
+    bgColor.SetAlpha(0xff);
+    def.GetDisplayStyle().SetBackgroundColor(bgColor);
+
+    auto spatial = def.ToSpatialViewP();
+    if (nullptr != spatial)
+        {
+        auto& env = spatial->GetDisplayStyle3d().GetEnvironmentDisplayR();
+        env.m_groundPlane.m_enabled = env.m_skybox.m_enabled = false;
+        }
+
+    // Set up the scene
+    UpdatePlan plan;
+    plan.SetQuitTime(BeTimePoint::FromNow(BeDuration::FromSeconds(60.0)));
+    plan.SetWait(true);
+    plan.SetWantDecorators(false);
+
+    Sheet::Attachment::State state = vp->_CreateScene(plan, Sheet::Attachment::State::NotLoaded);
+    if (Sheet::Attachment::State::Ready != state)
+        state = vp->_CreateScene(plan, Sheet::Attachment::State::NotLoaded);
+
+    if (Sheet::Attachment::State::Ready != state)
+        return;
+
+    // Render the scene into the texture
+    Image image = vp->_RenderImage();
+    if (!image.IsValid())
+        return;
+
+    TileTextureImagePtr texture = TileTextureImage::Create(ImageSource(image, ImageSource::Format::Png), false);
+
+    m_curTileGeometries.clear();
+    m_curLeafGeometries.clear();
+    m_curElemId = elemId;
+
+    GeometryParams geomParams;
+    geomParams.SetCategoryId(attach.GetCategoryId());
+    geomParams.SetSubCategoryId(DgnCategory::GetDefaultSubCategoryId(attach.GetCategoryId()));
+    geomParams.SetLineColor(ColorDef::White());
+    geomParams.SetFillColor(ColorDef::White());
+
+    GraphicParams gfParams;
+    context.CookGeometryParams(geomParams, gfParams);
+
+    // Add the texture to the graphics
+    Material::CreateParams matParams;
+    matParams.MapTexture(*vp->m_texture, TextureMapping::Params());
+    auto material = renderSys._CreateMaterial(matParams, attach.GetDgnDb());
+    gfParams.SetMaterial(material.get());
+
+    // Create the tile geometry
+    auto tf = m_transformFromDgn;
+    tf.Multiply(range, range);
+
+    TileDisplayParamsCPtr displayParams = TileDisplayParams::CreateForAttachment(gfParams, geomParams, *texture);
+
+    AddElementGeometry(*TileGeometry::Create(attach, tf, range, *displayParams));
+    PushCurrentGeometry();
+    }
+
+/*---------------------------------------------------------------------------------**//**
+* @bsimethod                                                    Paul.Connelly   09/16
++---------------+---------------+---------------+---------------+---------------+------*/
+bool TileGeometryProcessor::ProcessGeometry(IGeometryR geom, bool isCurved, bool curvesAsWire, SimplifyGraphic& gf)
+    {
+    DRange3d range;
+    if (!geom.TryGetRange(range))
+        return false;   // ignore and continue
+
+    auto tf = Transform::FromProduct(m_transformFromDgn, gf.GetLocalToWorldTransform());
+    tf.Multiply(range, range);
+    
+    TileDisplayParamsCR displayParams = m_displayParamsCache.Get(gf.GetCurrentGraphicParams(), gf.GetCurrentGeometryParams(), m_is2d /* Ignore lighting */, curvesAsWire && geom.GetAsCurveVector().IsValid());
+
+    AddElementGeometry(*TileGeometry::Create(geom, tf, range, m_curElemId, displayParams, isCurved, curvesAsWire, m_dgndb));
+    return true;
+    }
+
+/*---------------------------------------------------------------------------------**//**
+* @bsimethod                                                    Paul.Connelly   09/16
++---------------+---------------+---------------+---------------+---------------+------*/
+bool TileGeometryProcessor::_ProcessCurveVector(CurveVectorCR curves, bool filled, SimplifyGraphic& gf)
+    {
+    bool        isRegion = curves.IsAnyRegionType();
+    bool        isCurved = curves.ContainsNonLinearPrimitive();
+
+    if (m_surfacesOnly && !isRegion)
+        return true;
+
+    if (m_is2d)
+        {
+        CurveVectorPtr clone = curves.Clone();
+
+        // Always treat 2D models as with MicroStation wireframe mode.
+        if (filled && isRegion)
+            {
+            CurveVectorPtr  fillRegion = clone;
+            static double   s_blankingRegionOffset = s_half2dDepthRange / 2000.0;  // Arbitrary - but below the a single priority (-500,500).
+
+            if (gf.GetCurrentGraphicParams().IsBlankingRegion())
+                fillRegion = clone->Clone(Transform::From(0.0, 0.0, -s_blankingRegionOffset));
+
+            ProcessGeometry(*IGeometry::Create(fillRegion), isCurved, false, gf);
+            if (gf.GetCurrentGraphicParams().GetLineColor() == gf.GetCurrentGraphicParams().GetFillColor())
+                return true;
+            }
+        return ProcessGeometry(*IGeometry::Create(clone), isCurved, true, gf);
+        }
+    else
+        {
+        if (curves.IsAnyRegionType() && !isCurved && !m_is2d)
+            return false;   // process as facets (optimization).
+
+        CurveVectorPtr clone = curves.Clone();
+        return ProcessGeometry(*IGeometry::Create(clone), true, !isRegion, gf);
+        }
+    }
+
+/*---------------------------------------------------------------------------------**//**
+* @bsimethod                                                    Ray.Bentley     06/2016
++---------------+---------------+---------------+---------------+---------------+------*/
+bool TileGeometryProcessor::_ProcessSolidPrimitive(ISolidPrimitiveCR prim, SimplifyGraphic& gf) 
+    {
+    bool hasCurvedFaceOrEdge = prim.HasCurvedFaceOrEdge();
+
+    DRange3d                range, thisTileRange;
+    ISolidPrimitivePtr      clone = prim.Clone();
+    Transform               tf = Transform::FromProduct(m_transformFromDgn, gf.GetLocalToWorldTransform());
+    TileDisplayParamsCR     displayParams = m_displayParamsCache.Get(gf.GetCurrentGraphicParams(), gf.GetCurrentGeometryParams(), m_is2d);
+
+    clone->GetRange(range);
+    tf.Multiply(thisTileRange, range);
+
+    if (!thisTileRange.IsContained(m_tileRange))
+        {
+        IGeometryPtr geom = IGeometry::Create(clone);
+        return ProcessGeometry(*geom, hasCurvedFaceOrEdge, false, gf);
+        }
+
+    
+    SolidPrimitivePartMapKey    key(*clone, range, displayParams);
+    TileGeomPartPtr             tileGeomPart = m_solidPrimitiveParts.Find(key);
+
+    if (!tileGeomPart.IsValid())
+        {
+        IGeometryPtr        geom = IGeometry::Create(clone);
+        TileGeometryList    geometryList;
+
+        geometryList.push_back(TileGeometry::Create(*geom, Transform::FromIdentity(), range, m_curElemId, displayParams, hasCurvedFaceOrEdge, false, m_dgndb));
+        
+        m_solidPrimitiveParts.Insert(key, tileGeomPart = TileGeomPart::Create(range, geometryList));
+        }
+    
+    tileGeomPart->IncrementInstanceCount();
+    AddElementGeometry(*TileGeometry::Create(*tileGeomPart, tf, thisTileRange, m_curElemId, displayParams, m_dgndb));
+    return true;
+    }
+
+/*---------------------------------------------------------------------------------**//**
+* @bsimethod                                                    Ray.Bentley     06/2016
++---------------+---------------+---------------+---------------+---------------+------*/
+bool TileGeometryProcessor::_ProcessSurface(MSBsplineSurfaceCR surface, SimplifyGraphic& gf) 
+    {
+    MSBsplineSurfacePtr clone = MSBsplineSurface::CreatePtr();
+    clone->CopyFrom(surface);
+    IGeometryPtr geom = IGeometry::Create(clone);
+
+    bool isCurved = (clone->GetUOrder() > 2 || clone->GetVOrder() > 2);
+    return ProcessGeometry(*geom, isCurved, false, gf);
+    }
+
+/*---------------------------------------------------------------------------------**//**
+* @bsimethod                                                    Ray.Bentley     06/2016
++---------------+---------------+---------------+---------------+---------------+------*/
+bool TileGeometryProcessor::_ProcessPolyface(PolyfaceQueryCR polyface, bool filled, SimplifyGraphic& gf) 
+    {
+    PolyfaceHeaderPtr clone = polyface.Clone();
+
+#ifdef PRE_TRIANGLE_CONVEX
+    if (!clone->IsTriangulated())
+        clone->Triangulate();
+#endif
+
+    clone->Transform(Transform::FromProduct(m_transformFromDgn, gf.GetLocalToWorldTransform()));
+
+    TileDisplayParamsCR displayParams = m_displayParamsCache.Get(gf.GetCurrentGraphicParams(), gf.GetCurrentGeometryParams(), m_is2d);
+    DRange3d range = clone->PointRange();
+    IGeometryPtr geom = IGeometry::Create(clone);
+    AddElementGeometry(*TileGeometry::Create(*geom, Transform::FromIdentity(), range, m_curElemId, displayParams, false, false, m_dgndb));
+ 
+    return true;
+    }
+
+/*---------------------------------------------------------------------------------**//**
+* @bsimethod                                                    Ray.Bentley     06/2016
++---------------+---------------+---------------+---------------+---------------+------*/
+bool TileGeometryProcessor::_ProcessBody(IBRepEntityCR solid, SimplifyGraphic& gf) 
+    {
+    // We need to generate these in this threads parasolid partition so that we 
+    // can roll them back correctly in the event of a server parasolid error.
+
+    IBRepEntityPtr  clone = const_cast<IBRepEntityP>(&solid);
+    DRange3d        range = clone->GetEntityRange();
+    Transform       localToTile = Transform::FromProduct(m_transformFromDgn, gf.GetLocalToWorldTransform());
+
+    localToTile.Multiply(range, range);
+
+    TileDisplayParamsCR displayParams = m_displayParamsCache.Get(gf.GetCurrentGraphicParams(), gf.GetCurrentGeometryParams(), m_is2d);
+
+    AddElementGeometry(*TileGeometry::Create(*clone, localToTile, range, m_curElemId, displayParams, m_dgndb));
+
+    return true;
+    }
+
+/*---------------------------------------------------------------------------------**//**
+* @bsimethod                                                    Ray.Bentley     06/2016
++---------------+---------------+---------------+---------------+---------------+------*/
+bool TileGeometryProcessor::_ProcessTextString(TextStringCR textString, SimplifyGraphic& gf) 
+    {
+    if (m_surfacesOnly)
+        return true;
+
+    TextStringPtr   clone = textString.Clone();
+    Transform       localToTile = Transform::FromProduct(m_transformFromDgn, gf.GetLocalToWorldTransform());
+    DRange2d        range2d   = clone->GetRange();
+    DRange3d        range     = DRange3d::From (range2d.low.x, range2d.low.y, 0.0, range2d.high.x, range2d.high.y, 0.0);
+
+    Transform::FromProduct (localToTile, clone->ComputeTransform()).Multiply (range, range);
+                               
+    TileDisplayParamsCR displayParams = m_displayParamsCache.Get(gf.GetCurrentGraphicParams(), gf.GetCurrentGeometryParams(), true /* Ignore lighting */);
+
+    AddElementGeometry(*TileGeometry::Create(*clone, localToTile, range, m_curElemId, displayParams, m_dgndb));
+
+    return true;
+    }
+
+//=======================================================================================
+// @bsistruct                                                   Paul.Connelly   11/16
+//=======================================================================================
+struct GeometryCollector
+{
+    TileElementSet const&   m_elements;
+    TileGeometryProcessor&  m_processor;
+    ViewContextR            m_context;
+    RangeIndex::FBox        m_range;
+
+    GeometryCollector(DRange3dCR range, TileGeometryProcessor& proc, ViewContextR context, TileElementSet const& elements)
+        : m_elements(elements), m_range(range), m_processor(proc), m_context(context) { }
+
+    TileGeneratorStatus Collect()
+        {
+        for (auto const& entry : m_elements)
+            {
+            if (entry.m_range.IntersectsWith(m_range))
+                {
+                DRange3d range = entry.m_range.ToRange3d();
+                bool belowMinRange = m_processor.BelowMinRange(range);
+                if (belowMinRange && m_processor.LeafThresholdExceeded())
+                    break;
+
+                m_processor.ProcessElement(m_context, entry.m_id, range);
+                }
+            }
+
+        return TileGeneratorStatus::Success;
+        }
+};
+         
+/*---------------------------------------------------------------------------------**//**
+* @bsimethod                                                    Paul.Connelly   09/16
++---------------+---------------+---------------+---------------+---------------+------*/
+TileGeneratorStatus TileGeometryProcessor::OutputGraphics(ViewContextR context)
+    {
+    GeometryCollector collector(m_range, *this, context, m_cache.GetElements());
+
+    auto status = collector.Collect();
+    if (TileGeneratorStatus::Aborted == status)
+        {
+        m_tileGeometries.clear();
+        m_leafGeometries.clear();
+        }
+    else if (TileGeneratorStatus::Success == status)
+        {
+        Sheet::ModelCP sheetModel = m_cache.GetModel().ToSheetModel();
+
+        if (nullptr != sheetModel)
+            {
+            m_curElemId.Invalidate();
+            DPoint2d sheetSize = getSheetSize(*sheetModel);
+
+            auto gf = context.CreateSceneGraphic();
+            Sheet::Border border(context, sheetSize, Sheet::Border::CoordSystem::World);
+            border.AddToBuilder(*gf);
+            context.OutputGraphic(*gf->Finish(), nullptr);
+            PushCurrentGeometry();
+            }
+        }
+
+    if (!LeafThresholdExceeded())
+        {
+        for (auto& leafGeom : m_leafGeometries)
+            m_tileGeometries.push_back(leafGeom);
+
+        m_leafGeometries.clear();
+        }
+
+    return status;
+    }
+
+
+//=======================================================================================
+// @bsistruct                                                   Paul.Connelly   11/16
+//=======================================================================================
+template<typename T> struct TileGeometryProcessorContext : NullContext
+{
+DEFINE_T_SUPER(NullContext);
+
+protected:
+    TileGeometryProcessor&          m_processor;
+    TileGenerationCacheCR           m_cache;
+    BeSQLite::CachedStatementPtr    m_statement;
+
+    bool IsValueNull(int index) { return m_statement->IsColumnNull(index); }
+
+    Render::GraphicBuilderPtr _CreateGraphic(Render::GraphicBuilder::CreateParams const& params) override
+        {
+        return new SimplifyGraphic(params, m_processor, *this);
+        }
+
+    StatusInt _VisitElement(DgnElementId elementId, bool allowLoad) override;
+    bool _WantUndisplayed() override {return true;}
+
+    static Render::ViewFlags GetDefaultViewFlags()
+        {
+        // Ensure all classes/types of elements included...visibility can be controlled by declarative styling.
+        // Most default to on.
+        Render::ViewFlags flags;
+        flags.SetShowConstructions(true);
+        return flags;
+        }
+public:
+    TileGeometryProcessorContext(TileGeometryProcessor& processor, DgnDbR db, TileGenerationCacheCR cache) : m_processor(processor), m_cache(cache),
+    m_statement(db.GetCachedStatement(T::GetSql()))
+        {
+        SetDgnDb(db);
+        m_is3dView = T::Is3d(); // force Brien to call _AddArc2d() if we're in a 2d model...
+        SetViewFlags(GetDefaultViewFlags());
+        }
+
+/*---------------------------------------------------------------------------------**//**
+* @bsimethod                                                    Ray.Bentley     01/2018
++---------------+---------------+---------------+---------------+---------------+------*/
+virtual bool _AnyPointVisible(DPoint3dCP worldPoints, int nPts, double tolerance) override
+    {
+    DRange3d        pointRange = DRange3d::From(worldPoints, nPts);
+
+    return pointRange.IntersectsWith(m_processor.GetRange());
+    }
+
+/*---------------------------------------------------------------------------------**//**
+* @bsimethod                                                    Ray.Bentley     12/2016
++---------------+---------------+---------------+---------------+---------------+------*/
+void _AddSubGraphic(Render::GraphicBuilderR graphic, DgnGeometryPartId partId, TransformCR subToGraphic, GeometryParamsR geomParams) override
+    {
+    DgnGeometryPartCPtr     geomPart = m_processor.GetDgnDb().Elements().template Get<DgnGeometryPart>(partId);
+
+    if (!geomPart.IsValid())
+        {
+//      BeAssert(false);
+        return;
+        }
+
+    static  size_t  s_minInstancePartSize = 2000;
+    double          scale;
+
+    if (geomPart->GetGeometryStream().size() > s_minInstancePartSize &&
+        m_processor.IsGeomPartContained(graphic, *geomPart, subToGraphic) && 
+        graphic.GetLocalToWorldTransform().IsRigidScale(scale))
+        {
+        GraphicParams graphicParams;
+        _CookGeometryParams(geomParams, graphicParams);
+
+        m_processor.AddGeomPart(graphic, *geomPart, subToGraphic, geomParams, graphicParams, *this);
+        }
+    else
+        {
+        T_Super::_AddSubGraphic(graphic, partId, subToGraphic, geomParams);
+        }
+    }
+
+/*---------------------------------------------------------------------------------**//**
+* @bsimethod                                                    Ray.Bentley     03/2018
++---------------+---------------+---------------+---------------+---------------+------*/
+void _DrawStyledCurveVector(Render::GraphicBuilderR builder, CurveVectorCR curve, Render::GeometryParamsR params, bool doCook) override
+    {
+    if (doCook)
+        CookGeometryParams(params, builder);
+
+    // Arggh.... Turn off the size filter while stroking linestyle so the components aren't filtered.
+    IFacetOptionsPtr    facetOptions;
+    if (nullptr != params.GetLineStyle() &&
+        CurveVector::BOUNDARY_TYPE_None != curve.GetBoundaryType() &&
+        params.GetLineStyle()->GetLineStyleSymb().GetUseStroker() && 
+        builder.WantStrokeLineStyle(params.GetLineStyle()->GetLineStyleSymb(), facetOptions))
+        {
+        AutoRestore<double>     saveMinRangeDiagonal(&m_processor.GetMinRangeDiagonalR(), 0.0);
+
+        T_Super::_DrawStyledCurveVector(builder, curve, params, false);
+        }
+    else
+        {
+        T_Super::_DrawStyledCurveVector(builder, curve, params, false);
+        }
+    }
+};
+
+/*---------------------------------------------------------------------------------**//**
+* @bsimethod                                                    Paul.Connelly   09/16
++---------------+---------------+---------------+---------------+---------------+------*/
+template<typename T> StatusInt TileGeometryProcessorContext<T>::_VisitElement(DgnElementId elementId, bool allowLoad)
+    {
+//#define DEBUG_ELEMENT_FILTER
+#ifdef DEBUG_ELEMENT_FILTER
+    static  DgnElementId s_debugId = DgnElementId((uint64_t) 73634);
+
+    if (s_debugId.IsValid() && s_debugId != elementId)
+        return SUCCESS;
+#endif
+
+    // Never load elements - but do use them if they're already loaded
+    DgnElementCPtr el = GetDgnDb().Elements().FindLoadedElement(elementId);
+    if (el.IsValid())
+        {
+        GeometrySourceCP geomElem = el->ToGeometrySource();
+        return (nullptr == geomElem) ? ERROR : VisitGeometry(*geomElem);
+        }
+
+    // Load only the data we actually need for processing geometry
+    // NB: The Step() below as well as each column access requires acquiring the sqlite mutex.
+    // Prevent micro-contention by locking the db here
+    // Note we do not use a mutex holder because we want to release the mutex before processing the geometry.
+    m_cache.GetDbMutex().Enter();
+    StatusInt status = ERROR;
+    auto& stmt = *m_statement;
+    stmt.BindInt64(1, static_cast<int64_t>(elementId.GetValueUnchecked()));
+
+    if (BeSQLite::BE_SQLITE_ROW == stmt.Step() && !IsValueNull(1))
+        {
+        auto geomSrc = T::ExtractGeometrySource(stmt, GetDgnDb());
+
+        stmt.Reset();
+        m_cache.GetDbMutex().Leave();
+
+        if (nullptr != geomSrc)
+            status = VisitGeometry(*geomSrc);
+        }
+    else
+        {
+        stmt.Reset();
+        m_cache.GetDbMutex().Leave();
+        }
+
+    return status;
+    }
+
+using TileGeometryProcessorContext3d = TileGeometryProcessorContext<GeometrySelector3d>;
+
+//=======================================================================================
+// @bsistruct                                                   Paul.Connelly   03/18
+//=======================================================================================
+struct TileGeometryProcessorContext2d : TileGeometryProcessorContext<GeometrySelector2d>
+{
+    DEFINE_T_SUPER(TileGeometryProcessorContext<GeometrySelector2d>);
+
+    bool m_isSheet;
+
+    TileGeometryProcessorContext2d(TileGeometryProcessor& proc, DgnDbR db, TileGenerationCacheCR cache) : T_Super(proc, db, cache), m_isSheet(cache.GetModel().IsSheetModel()) { }
+
+    StatusInt _VisitElement(DgnElementId elementId, bool allowLoad) override
+        {
+        auto result = T_Super::_VisitElement(elementId, allowLoad);
+        if (SUCCESS == result || !m_isSheet)
+            return result;
+
+        auto attach = GetDgnDb().Elements().Get<Sheet::ViewAttachment>(elementId);
+        if (attach.IsNull())
+            return result;
+
+        m_processor.ProcessAttachment(*this, *attach);
+        return SUCCESS;
+        }
+};
+
+/*---------------------------------------------------------------------------------**//**
+* @bsimethod                                                    Ray.Bentley     10/2016
++---------------+---------------+---------------+---------------+---------------+------*/
+TileGeneratorStatus ElementTileNode::_CollectGeometry(TileGenerationCacheCR cache, DgnDbR db, bool* leafThresholdExceeded, double leafTolerance, double tileTolerance, bool surfacesOnly, size_t leafCountThreshold, ITileCollectionFilterCP filter)
+    {
+    // Collect geometry from elements in this node, sorted by size
+    auto is2d = cache.GetModel().Is2dModel();
+    IFacetOptionsPtr                facetOptions = TileGenerator::CreateTileFacetOptions(leafTolerance);
+    TileGeometryProcessor           processor(m_geometries, cache, db, filter, GetDgnRange(), *facetOptions, m_transformFromDgn, leafThresholdExceeded, tileTolerance, surfacesOnly, leafCountThreshold, is2d);
+
+    if (is2d)
+        {
+        TileGeometryProcessorContext2d context(processor, db, cache);
+
+        return processor.OutputGraphics(context);
+        }
+    else
+        {
+        TileGeometryProcessorContext3d context(processor, db, cache);
+        return processor.OutputGraphics(context);
+        }
+    }
+
+/*---------------------------------------------------------------------------------**//**
+* @bsimethod                                                    Ray.Bentley     12/2015
++---------------+---------------+---------------+---------------+---------------+------*/
+PublishableTileGeometry ElementTileNode::_GeneratePublishableGeometry(DgnDbR db, TileGeometry::NormalMode normalMode,  bool doSurfacesOnly, bool doInstancing, ITileGenerationFilterCP filter) const
+    {
+    bmap<TileGeomPartCP, TileMeshPartPtr>   partMap;
+    TileGeometryList            uninstancedGeometry;
+    PublishableTileGeometry     publishedTileGeometry;
+    TileMeshList&               meshes = publishedTileGeometry.Meshes();
+    size_t                      minInstanceCount = m_geometries.size() / 50;               // If the part will include 1/50th of geometry, do instancing (even if part does not deem it worthy).
+    minInstanceCount = std::max(minInstanceCount, (size_t)2);
+
+    // Extract instances first...
+    for (auto& geom : m_geometries)
+        {
+        auto const&     part = geom->GetPart();
+
+        if (doInstancing && (part.IsValid() && (part->GetInstanceCount() > minInstanceCount || part->IsWorthInstancing(GetTolerance()))))
+            {
+            auto const&         found = partMap.find(part.get());
+            TileMeshPartPtr     meshPart;
+
+            if (found == partMap.end())
+                {           
+                TileMeshList    partMeshes = GenerateMeshes(db, normalMode, doSurfacesOnly, false, filter, part->GetGeometries());
+
+                if (partMeshes.empty())
+                    continue;
+                
+                for (auto& partMesh : partMeshes)
+                    partMesh->SetValidIdsPresent(false);    // Ids are included on the instances only.
+
+                publishedTileGeometry.Parts().push_back(meshPart = TileMeshPart::Create (std::move(partMeshes)));
+                partMap.Insert(part.get(), meshPart);
+                }
+            else
+                {
+                meshPart = found->second;
+                }
+
+            meshPart->AddInstance (TileMeshInstance(geom->GetAttributes(), geom->GetTransform()));
+            m_containsParts = true;
+            }
+        else
+            {
+            uninstancedGeometry.push_back(geom);
+            }
+        }
+    TileMeshList    uninstancedMeshes = GenerateMeshes (db, normalMode, doSurfacesOnly, true, filter, uninstancedGeometry);
+
+    meshes.insert (meshes.end(), uninstancedMeshes.begin(), uninstancedMeshes.end());
+
+    return publishedTileGeometry;
+    }
+
+/*=================================================================================**//**
+* @bsiclass                                                     Ray.Bentley     12/2017
++===============+===============+===============+===============+===============+======*/
+struct MeshTileClipOutput : PolyfaceQuery::IClipToPlaneSetOutput
+{
+    bvector<PolyfaceHeaderPtr>  m_clipped;
+    bvector<PolyfaceQueryCP>    m_output;
+
+    StatusInt _ProcessUnclippedPolyface(PolyfaceQueryCR mesh) override { m_output.push_back(&mesh); ; return SUCCESS; }
+    StatusInt _ProcessClippedPolyface(PolyfaceHeaderR mesh) override { m_output.push_back(&mesh); m_clipped.push_back(&mesh); return SUCCESS; }
+};
+/*---------------------------------------------------------------------------------**//**
+* @bsimethod                                                    Paul.Connelly   12/17
++---------------+---------------+---------------+---------------+---------------+------*/
+TileGeometry::TileStrokes clipSegments(TileGeometry::TileStrokes input, DRange3dCR tileRange) 
+    {
+    TileGeometry::TileStrokes output(*input.m_displayParams, false);
+    output.m_strokes.reserve(input.m_strokes.size());
+
+    for (auto const& points : input.m_strokes)
+        {
+        // unused - DRange3d    range = DRange3d::From(points);
+        // unused - DPoint3d    rangeCenter = DPoint3d::FromInterpolate(range.low, .5, range.high);
+
+        DPoint3d prevPt = points.front();
+        bool prevOutside = !tileRange.IsContained(prevPt);
+        if (!prevOutside)
+            {
+            bvector<DPoint3d>   points(1, prevPt);
+            output.m_strokes.push_back(points);
+            }
+
+        for (size_t i = 1; i < points.size(); i++)
+            {
+            auto nextPt = points[i];
+            bool nextOutside = !tileRange.IsContained(nextPt);
+            DSegment3d clippedSegment;
+            if (prevOutside || nextOutside)
+                {
+                double param0, param1;
+                DSegment3d unclippedSegment = DSegment3d::From(prevPt, nextPt);
+                if (!tileRange.IntersectBounded(param0, param1, clippedSegment, unclippedSegment))
+                    {
+                    // entire segment clipped
+                    prevPt = nextPt;
+                    continue;
+                    }
+                }
+
+            DPoint3d startPt = prevOutside ? clippedSegment.point[0] : prevPt;
+            DPoint3d endPt = nextOutside ? clippedSegment.point[1] : nextPt;
+
+            if (prevOutside)
+                {
+                bvector<DPoint3d>   points(1, startPt);
+                output.m_strokes.push_back(points);
+                }
+
+            output.m_strokes.back().push_back(endPt);
+
+            prevPt = nextPt;
+            prevOutside = nextOutside;
+            }
+
+        BeAssert(output.m_strokes.empty() || 1 < output.m_strokes.back().size());
+        }
+
+    return output;
+    }
+
+/*---------------------------------------------------------------------------------**//**
+* @bsimethod                                                    Paul.Connelly   09/16
++---------------+---------------+---------------+---------------+---------------+------*/
+TileMeshList ElementTileNode::GenerateMeshes(DgnDbR db, TileGeometry::NormalMode normalMode, bool doSurfacesOnly, bool doRangeTest, ITileGenerationFilterCP filter, TileGeometryList const& geometries) const
+    {
+    static const double         s_vertexToleranceRatio    = .1;
+    static const double         s_facetAreaToleranceRatio = .1;
+    static const size_t         s_decimatePolyfacePointCount = 100;
+
+    double                      tolerance = GetTolerance();
+    double                      vertexTolerance = tolerance * s_vertexToleranceRatio;
+    double                      facetAreaTolerance   = tolerance * tolerance * s_facetAreaToleranceRatio;
+
+    // Convert to meshes
+    MeshBuilderMap      builderMap;
+    DRange3d            myTileRange = GetTileRange();
+
+    for (auto& geom : geometries)
+        {
+#ifdef DEBUG_GEOMETRY_FILTER
+        auto        entityId = geom->GetEntityId().GetValue();
+        static      uint64_t    s_debugEntityId = 74285;
+
+        if (0 != s_debugEntityId && entityId != s_debugEntityId)
+            continue;
+#endif
+
+        if (nullptr != filter && !filter->AcceptElement(DgnElementId(geom->GetEntityId().GetValue()), geom->GetDisplayParams()))
+            continue;
+
+        DRange3dCR  geomRange = geom->GetTileRange();
+        double      rangePixels = geomRange.DiagonalDistance() / tolerance;
+
+        if (!geom->IsPoint() && rangePixels < s_minRangeBoxSize)
+            continue;   // ###TODO: -- Produce an artifact from optimized bounding box to approximate from range.
+
+        auto        polyfaces = geom->GetPolyfaces(tolerance, normalMode);
+
+        FeatureAttributes attributes = geom->GetAttributes();
+        for (auto& tilePolyface : polyfaces)
+            {
+            TileDisplayParamsCPtr   displayParams = tilePolyface.m_displayParams;
+            PolyfaceHeaderPtr       polyface = tilePolyface.m_polyface;
+            bool                    hasTexture = displayParams.IsValid() && displayParams->HasTexture(db);  // Can't rely on geom.HasTexture - this may come from a face attachment to a B-Rep.
+
+            if (0 != polyface->NormalIndex().size() && polyface->GetPointIndexCount() != polyface->NormalIndex().size())
+                {
+                BeAssert(false && "mismatched Normal and Point index counts");        // Crash in ChinaPlant...
+                continue;
+                }
+
+            if (0 == polyface->GetPointCount())
+                continue;
+
+            TileMeshMergeKey key(*displayParams, polyface.IsValid() && nullptr != polyface->GetNormalIndexCP(), polyface.IsValid(), geom->GetEntityId().IsValid());
+
+            TileMeshBuilderPtr meshBuilder;
+            auto found = builderMap.find(key);
+            if (builderMap.end() != found)
+                meshBuilder = found->second;
+            else
+                builderMap[key] = meshBuilder = TileMeshBuilder::Create(*displayParams, m_transformFromDgn, vertexTolerance, facetAreaTolerance, const_cast<FeatureAttributesMapR>(m_attributes));
+
+            if (polyface.IsValid())
+                {
+                // Decimate if the range of the geometry is small in the tile OR we are not in a leaf and we have geometry originating from polyface with many points (railings from Penn state building).
+                // A polyface with many points is likely a tesselation from an outside source.
+                bool                doDecimate           = !m_isLeaf && geom->DoDecimate() && polyface->GetPointCount() > s_decimatePolyfacePointCount;
+                PolyfaceHeaderPtr   decimated;
+
+                if (doDecimate && (decimated = polyface->ClusteredVertexDecimate(tolerance * 2.0)).IsValid())
+                    polyface = decimated;
+                
+                MeshTileClipOutput  clipOutput;
+
+                if (doRangeTest)
+                    polyface->ClipToRange(myTileRange, clipOutput, false);
+                else
+                    clipOutput.m_output.push_back(polyface.get());     // Skip clipping if not range test (instances).
+
+                for (auto& outputPolyface : clipOutput.m_output)
+                    for (PolyfaceVisitorPtr visitor = PolyfaceVisitor::Attach(*outputPolyface); visitor->AdvanceToNextFace(); /**/)
+                        meshBuilder->AddTriangle (*visitor, displayParams->GetRenderMaterialId(), db, attributes, hasTexture, hasTexture ? 0 : displayParams->GetColor(), nullptr != outputPolyface->GetNormalCP());
+                }
+            }
+
+        if (!doSurfacesOnly)
+            {
+            auto                tileStrokesArray = geom->GetStrokes(*geom->CreateFacetOptions (tolerance, TileGeometry::NormalMode::Never));
+        
+            for (auto& inTileStrokes : tileStrokesArray)
+                {
+                auto    tileStrokes = clipSegments (inTileStrokes, myTileRange);
+                TileDisplayParamsCPtr   displayParams = tileStrokes.m_displayParams;
+                TileMeshMergeKey key(*displayParams, false, false, geom->GetEntityId().IsValid());
+
+                TileMeshBuilderPtr meshBuilder;
+                auto found = builderMap.find(key);
+                if (builderMap.end() != found)
+                    meshBuilder = found->second;
+                else
+                    builderMap[key] = meshBuilder = TileMeshBuilder::Create(*displayParams, m_transformFromDgn, vertexTolerance, facetAreaTolerance, const_cast<FeatureAttributesMapR>(m_attributes));
+
+                for (auto& strokePoints : tileStrokes.m_strokes)
+                    meshBuilder->AddPolyline (strokePoints, attributes,  displayParams->GetColor());
+                }
+            }
+        }
+
+    TileMeshList meshes;
+       
+    for (auto& builder : builderMap)
+        if (!builder.second->GetMesh()->IsEmpty())
+            meshes.push_back (builder.second->GetMesh());
+
+    return meshes;
+    }
+/*---------------------------------------------------------------------------------**//**
+* @bsimethod                                                    Paul.Connelly   02/1
++---------------+---------------+---------------+---------------+---------------+------*/
+bool FeatureAttributes::operator<(FeatureAttributesCR rhs) const
+    {
+    if (IsUndefined())
+        return rhs.IsDefined();
+    else if (rhs.IsUndefined())
+        return false;
+    else if (GetElementId() != rhs.GetElementId())
+        return GetElementId() < rhs.GetElementId();
+    else if (GetSubCategoryId() != rhs.GetSubCategoryId())
+        return GetSubCategoryId() < rhs.GetSubCategoryId();
+    else if (GetClass() != rhs.GetClass())
+        return static_cast<uint8_t>(GetClass()) < static_cast<uint8_t>(rhs.GetClass());
+    else
+        return false;
+    }
+ 
+/*---------------------------------------------------------------------------------**//**
+* @bsimethod                                                    Paul.Connelly   02/17
++---------------+---------------+---------------+---------------+---------------+------*/
+FeatureAttributesMap::FeatureAttributesMap()
+    {
+    // 0 always maps to "no attributes defined"
+    FeatureAttributes undefined;
+    m_map[undefined] = 0;
+
+    BeAssert(1 == GetNumIndices());
+    BeAssert(0 == GetIndex(undefined));
+    BeAssert(1 == GetNumIndices());
+    BeAssert(!AnyDefined());
+    BeAssert(!IsFull());
+    }
+
+/*---------------------------------------------------------------------------------**//**
+* @bsimethod                                                    Paul.Connelly   02/17
++---------------+---------------+---------------+---------------+---------------+------*/
+uint32_t FeatureAttributesMap::GetIndex(TileGeometryCR geom)
+    {
+    return GetIndex(geom.GetAttributes());
+    }
+
+/*---------------------------------------------------------------------------------**//**
+* @bsimethod                                                    Paul.Connelly   02/17
++---------------+---------------+---------------+---------------+---------------+------*/
+void FeatureAttributesMap::RemoveUndefined()
+    {
+    // Cesium's instanced models require that indices range from [0, nInstances). Must remove the "undefined" entry for that to work.
+    BeAssert(AnyDefined());
+
+    FeatureAttributes undefined;
+    m_map.erase(undefined);
+
+    for (auto& kvp : m_map)
+        kvp.second -= 1;
+    }
+
+/*---------------------------------------------------------------------------------**//**
+* @bsimethod                                                    Paul.Connelly   03/17
++---------------+---------------+---------------+---------------+---------------+------*/
+TileDisplayParamsCR TileDisplayParamsCache::Get(TileDisplayParamsR toFind)
+    {
+    toFind.AddRef();
+    TileDisplayParamsCPtr pToFind(&toFind);
+    auto iter = m_set.find(pToFind);
+    if (m_set.end() == iter)
+        iter = m_set.insert(toFind.Clone()).first;
+
+    return **iter;
+    }
+
+/*---------------------------------------------------------------------------------**//**
+* @bsimethod                                                    Paul.Connelly   03/17
++---------------+---------------+---------------+---------------+---------------+------*/
+TileDisplayParamsCPtr TileDisplayParams::Clone() const
+    {
+    TileDisplayParamsPtr clone(new TileDisplayParams());
+    clone->m_categoryId = m_categoryId;
+    clone->m_subCategoryId = m_subCategoryId;
+    clone->m_color = m_color;
+    clone->m_rasterWidth = m_rasterWidth;
+    clone->m_materialId = m_materialId;
+    clone->m_class = m_class;
+    clone->m_ignoreLighting = m_ignoreLighting;
+    clone->m_textureImage = m_textureImage;
+    clone->m_linePixels = m_linePixels;
+    clone->m_isColorFromBackground = m_isColorFromBackground;
+    if (m_gradient.IsValid())
+        {
+        clone->m_gradient = GradientSymb::Create();
+        clone->m_gradient->CopyFrom(*m_gradient);
+        }
+    return clone;
+    }
+
+/*---------------------------------------------------------------------------------**//**
+* @bsimethod                                                    Paul.Connelly   03/17
++---------------+---------------+---------------+---------------+---------------+------*/
+template<typename T> static int compareValues(T const& lhs, T const& rhs)
+    {
+    return lhs == rhs ? 0 : (lhs < rhs ? -1 : 1);
+    }
+
+#define TEST_LESS_THAN(LHS, RHS) \
+    { \
+    int cmp = compareValues(LHS, RHS); \
+    if (0 != cmp) \
+        return cmp < 0; \
+    }
+
+/*---------------------------------------------------------------------------------**//**
+* @bsimethod                                                    Paul.Connelly   03/17
++---------------+---------------+---------------+---------------+---------------+------*/
+bool TileDisplayParams::IsStrictlyLessThan(TileDisplayParamsCR rhs) const
+    {
+    TEST_LESS_THAN(m_categoryId.GetValueUnchecked(), rhs.m_categoryId.GetValueUnchecked());
+    TEST_LESS_THAN(m_subCategoryId.GetValueUnchecked(), rhs.m_subCategoryId.GetValueUnchecked());
+    TEST_LESS_THAN(m_color, rhs.m_color);
+    TEST_LESS_THAN(m_rasterWidth, rhs.m_rasterWidth);
+    TEST_LESS_THAN(m_materialId.GetValueUnchecked(), rhs.m_materialId.GetValueUnchecked());
+    TEST_LESS_THAN(m_textureImage.get(), rhs.m_textureImage.get());
+    TEST_LESS_THAN(m_linePixels, rhs.m_linePixels);
+    TEST_LESS_THAN(static_cast<uint32_t>(m_class), static_cast<uint32_t>(rhs.m_class));
+    TEST_LESS_THAN(m_gradient.get(), rhs.m_gradient.get());
+
+    if (m_ignoreLighting != rhs.m_ignoreLighting)
+        return m_ignoreLighting;
+
+    return false;
+    }
+
+#define TEST_EQUAL(MEMBER) if (MEMBER != rhs.MEMBER) return false
+
+/*---------------------------------------------------------------------------------**//**
+* @bsimethod                                                    Paul.Connelly   03/17
++---------------+---------------+---------------+---------------+---------------+------*/
+bool TileDisplayParams::IsStrictlyEqualTo(TileDisplayParamsCR rhs) const
+    {
+    TEST_EQUAL(m_categoryId.GetValueUnchecked());
+    TEST_EQUAL(m_subCategoryId.GetValueUnchecked());
+    TEST_EQUAL(m_color);
+    TEST_EQUAL(m_rasterWidth);
+    TEST_EQUAL(m_materialId.GetValueUnchecked());
+    TEST_EQUAL(m_textureImage.get());
+    TEST_EQUAL(m_ignoreLighting);
+    TEST_EQUAL(m_class);
+    TEST_EQUAL(m_linePixels);
+    TEST_EQUAL(m_gradient);
+    TEST_EQUAL(m_class);
+
+    return true;
+    }
+