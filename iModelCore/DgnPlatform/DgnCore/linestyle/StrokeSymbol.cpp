/*--------------------------------------------------------------------------------------+
|
|     $Source: DgnCore/linestyle/StrokeSymbol.cpp $
|
|  $Copyright: (c) 2015 Bentley Systems, Incorporated. All rights reserved. $
|
+--------------------------------------------------------------------------------------*/
#include    <DgnPlatformInternal.h>

#define LCPOINT_ANYVERTEX   (LCPOINT_LINEORG | LCPOINT_LINEEND | LCPOINT_LINEVERT)

/*---------------------------------------------------------------------------------**//**
* @bsimethod                                                    Keith.Bentley   02/03
+---------------+---------------+---------------+---------------+---------------+------*/
LsSymbolReference::RotationMode LsSymbolReference::GetRotationMode () const
    {
    if (m_mod1 & LCPOINT_ADJROT)
        return  ROTATE_Adjusted;

    if (m_mod1 & LCPOINT_ABSROT)
        return  ROTATE_Absolute;

    return  ROTATE_Relative;
    }

#if defined(NOTNOW)
//---------------------------------------------------------------------------------------
// calculate the "maximum offset from the origin" for this XGraphics container
// @bsimethod                                                   John.Gooding    06/2015
//---------------------------------------------------------------------------------------
static double getXGraphicsMaxOffset (Byte const*xGraphicsData, int32_t xGraphicsSize, DgnModelR dgnModel, double angle)
    {
    Transform transform;
    transform.InitFromPrincipleAxisRotations(Transform::FromIdentity(), 0.0, 0.0, angle);
    DRange3d        range;

    XGraphicsContainer::CalculateRange(range, xGraphicsData, xGraphicsSize, dgnModel, transform);

    double      maxWidth = fabs (range.low.y);
    double      test;

    if ((test = fabs (range.high.y)) > maxWidth)
        maxWidth = test;

    if ((test = fabs (range.low.z)) > maxWidth)
        maxWidth = test;

    if ((test = fabs (range.high.z)) > maxWidth)
        maxWidth = test;

    return maxWidth;
    }
#endif
    
#if defined (NEEDSWORK_DGNITEM)
    /*---------------------------------------------------------------------------------**//**
    * calculate the "maximum offset from the origin" for this element descriptor chain.
    * @bsimethod                                                    Keith.Bentley   03/03
    +---------------+---------------+---------------+---------------+---------------+------*/
    static double getDescrMaxOffset (DgnElementPtrVec const& elems, DgnModelP model, double angle)
        {
        // This is wrong...needs to be based on the curve vector, not the element!
        double      maxWidth = 0, test;

        Transform transform;
    transform.InitFromPrincipleAxisRotations (RotMatrix::FromIdentity (), 0.0, 0.0, angle);

        for (auto descr: elems)
            {

            EditElementHandle  tmpElHandle (descr.get(), false);
            ElementHandlerR    handler = tmpElHandle.GetElementHandler();

            DRange3d    range;

            if (SUCCESS == handler.CalcElementRange (tmpElHandle, range, &transform))
                {
                // only consider the y component of the range for offset
                if ((test = fabs (range.low.y)) > maxWidth)
                    maxWidth = test;

                if ((test = fabs (range.high.y)) > maxWidth)
                    maxWidth = test;

                if ((test = fabs (range.low.z)) > maxWidth)
                    maxWidth = test;

                if ((test = fabs (range.high.z)) > maxWidth)
                    maxWidth = test;
                }
            }

        return maxWidth;
        }
#endif

/*---------------------------------------------------------------------------------**//**
* @bsimethod                                                    Keith.Bentley   01/03
+---------------+---------------+---------------+---------------+---------------+------*/
double LsSymbolReference::_GetMaxWidth (DgnModelP dgnModel) const
    {
#if defined(NOTNOW)
    if (NULL == m_symbol.get ())
        return 0.0;

    MSElementDescrP   elDscr = GetElementDescr ();

    double maxWidth = 0.0;
    double offset   = m_offset.magnitude ();
    if (NULL != elDscr)
        {
        maxWidth = getDescrMaxOffset (elDscr, dgnModel, m_angle) / m_symbol->GetMuDef();
        }
    else if (0 != m_symbol->GetXGraphicsSize ())
        {
        maxWidth = getXGraphicsMaxOffset(m_symbol->GetXGraphicsData (), static_cast<int32_t>(m_symbol->GetXGraphicsSize ()), *dgnModel, m_angle);
        }

    return  (offset + maxWidth) * 2.0;
#endif
    return 0.0;
    }

/*---------------------------------------------------------------------------------**//**
* @bsimethod                                                    Keith.Bentley   02/03
+---------------+---------------+---------------+---------------+---------------+------*/
static void addClipPlane (ConvexClipPlaneSetR clipPlanes, DPoint3dCP pt, DPoint3dCP dir)
    {
    clipPlanes.push_back (ClipPlane (DVec3d::From (-dir->x, -dir->y, -dir->z), *pt));
    }

/*---------------------------------------------------------------------------------**//**
* Output this symbol ref at a specific location and direction, optionally clipping the origin and/or end.
* @bsimethod                                                    Keith.Bentley   02/03
+---------------+---------------+---------------+---------------+---------------+------*/
StatusInt LsSymbolReference::Output (ViewContextP context, LineStyleSymbCP modifiers, DPoint3dCP org, DPoint3dCP dir, double const* xScale, DPoint3dCP clipOrg, DPoint3dCP clipEnd) const
    {
    if (NULL == m_symbol.get ())
        return ERROR;

    Transform  transform;
    RotMatrix   planeByRows;
    modifiers->GetPlaneAsMatrixRows (planeByRows);
    DVec3d xVector, yVector, zVector;
    planeByRows.GetRows(xVector, yVector, zVector);

    DVec3d uVector, vVector, wVector;
    uVector = *(DVec3d*)dir;
    wVector = zVector;
    vVector.NormalizedCrossProduct (wVector, uVector);
    transform.InitFromOriginAndVectors (*org, uVector, vVector, wVector);

    double      scale = (GetSymbolComponentCP()->IsNotScaled() ? 1.0 : modifiers->GetScale());
    transform.TranslateInLocalCoordinates (transform, m_offset.x * scale, m_offset.y * scale, 0.0);

    // Add rotation modifiers. Rotation is about the Z axis of the transform.
    switch (GetRotationMode())
        {
        case ROTATE_Relative:
            {
            // Can't call initFromPrincipleAxisRotations directly since it will multiply matrices in wrong order.
            RotMatrix rotation, product, baseMatrix;
            rotation.InitFromPrincipleAxisRotations (RotMatrix::FromIdentity (), 0.0, 0.0, m_angle);
            transform.GetMatrix (baseMatrix);
            product.InitProduct (baseMatrix, rotation);
            transform.SetMatrix (product);
            break;
            }

        case ROTATE_Absolute:
            {
            RotMatrix planeByColumns, rotatedMatrix;
            planeByColumns.InitFromColumnVectors (xVector, yVector, zVector);
            rotatedMatrix.InitFromPrincipleAxisRotations (planeByColumns, 0.0, 0.0, m_angle);
            transform.SetMatrix (rotatedMatrix);
            }
            break;

        case ROTATE_Adjusted:
            {
            // Adjust so that the X direction is left to right with vertical adjusted to read "up hill" (-y to +y)
            DVec3d xDir, yDir, zDir;
            DPoint3d org;
            transform.GetOriginAndVectors (org, xDir, yDir, zDir);
            DVec3d xDirTemp = xDir;
            planeByRows.Multiply(xDirTemp);
            if (xDirTemp.x < 0.0 || fabs (xDirTemp.y + 1.0) < .0001)
                {
                xDir.Negate ();
                yDir.Negate ();
                }
            transform.InitFromOriginAndVectors (org, xDir, yDir, zDir);

            RotMatrix rotation, product, baseMatrix;
            rotation.InitFromPrincipleAxisRotations (RotMatrix::FromIdentity (), 0.0, 0.0, m_angle);
            transform.GetMatrix (baseMatrix);
            product.InitProduct (baseMatrix, rotation);
            transform.SetMatrix (product);
            }
            break;
        }


    scale = (GetSymbolComponentCP()->IsNotScaled() ? 1.0 : modifiers->GetScale() / m_symbol->GetMuDef());
    DPoint3d    scaleVec;
    scaleVec.Init (scale, scale, scale);
    if (xScale)
        scaleVec.x *= *xScale;

    transform.ScaleMatrixColumns (transform, scaleVec.x, scaleVec.y, scaleVec.z);
 
    ConvexClipPlaneSet  convexClip;
    // if there is clip at either the beginning or the end of the symbol, set up the clip planes
    if (clipOrg || clipEnd)
        {
        if (clipOrg)
            {
            DPoint3d revDir = *dir;
            revDir.Scale (-1.0);
            addClipPlane (convexClip, clipOrg, &revDir);
            }

        if (clipEnd)
            addClipPlane (convexClip, clipEnd, dir);
        }

    ClipPlaneSet clips (convexClip);
    context->DrawSymbol (m_symbol.get (), &transform, &clips, !GetUseColor(), !GetUseWeight());

    return  SUCCESS;
    }

/*---------------------------------------------------------------------------------**//**
* @bsimethod                                    John.Gooding                    08/2009
+---------------+---------------+---------------+---------------+---------------+------*/
void LsSymbolComponent::_Draw (ViewContextR context)
    {
    DgnGeomPartPtr geomPart = GetGeomPart();
    if (!geomPart.IsValid())
        return;

    ElementGeomIO::Collection collection(geomPart->GetGeomStream().GetData(), geomPart->GetGeomStream().GetSize());
<<<<<<< HEAD
    collection.Draw(context, context.GetCurrentDisplayParams()->GetCategoryId(), context.GetViewFlags()); 
=======
    collection.Draw(context, context.GetCurrentDisplayParams().GetCategoryId(), *context.GetViewFlags()); 
>>>>>>> 96bd3403
    }

/*---------------------------------------------------------------------------------**//**
* @bsimethod                                    John.Gooding                    08/2009
+---------------+---------------+---------------+---------------+---------------+------*/
StatusInt LsSymbolComponent::_GetRange (DRange3dR range) const
    {
    range.low = m_symBase;  

    range.high.x = m_symBase.x + m_symSize.x;
    range.high.y = m_symBase.y + m_symSize.y;
    range.high.z = m_symBase.z + m_symSize.z;

    return BSISUCCESS;
    }

/*---------------------------------------------------------------------------------**//**
* @bsimethod                                                    Keith.Bentley   01/03
+---------------+---------------+---------------+---------------+---------------+------*/
LsSymbolComponent::LsSymbolComponent (LsLocation const *pLocation) : LsComponent (pLocation)
    {
    m_muDef       = 0.0;
    m_storedScale = 0.0;
    m_symFlags    = 0;
    m_postProcessed = false;

    memset (&m_symSize, 0, sizeof(m_symSize));
    }

/*---------------------------------------------------------------------------------**//**
* @bsimethod                                                    Keith.Bentley   01/03
+---------------+---------------+---------------+---------------+---------------+------*/
LsSymbolComponent::~LsSymbolComponent ()
    {
    }

/*---------------------------------------------------------------------------------**//**
* @bsimethod                                                    Keith.Bentley   01/03
+---------------+---------------+---------------+---------------+---------------+------*/
StatusInt       LsSymbolComponent::_DoStroke (ViewContextP context, DPoint3dCP inPoints, int nPoints, LineStyleSymbCP modifiers) const
    {
    BeAssert (0);  // symbol components should never be drawn this way
    return  SUCCESS;
    }

/*---------------------------------------------------------------------------------**//**
* @bsimethod                                    John.Gooding                    07/2009
+---------------+---------------+---------------+---------------+---------------+------*/
void LsSymbolComponent::_PostProcessLoad (DgnModelP modelRef)
    {
    if (m_postProcessed)
        return;
        
    m_postProcessed = true;

    //   If the symbol was stored with no master unit definition (scale) use the working units from the master file.
    if (m_storedScale > 0.0)
        {
        SetMuDef (m_storedScale);
        }
    else
        {
        //  NEEDSWORK_LINESTYLE_UNITS
        double muDef = 1.0;  //  /modelRef->GetProperties().GetMillimetersPerMaster();

        SetMuDef (muDef);
        }
    }

/*---------------------------------------------------------------------------------**//**
* @bsimethod                                    John.Gooding                    10/2009
+---------------+---------------+---------------+---------------+---------------+------*/
void            LsSymbolComponent::_ClearPostProcess ()
    {
    m_postProcessed = false;
    //  Assume we need to regenerate the XGraphics
    }

/*---------------------------------------------------------------------------------**//**
* @bsimethod                                                    JimBartlett     08/92
+---------------+---------------+---------------+---------------+---------------+------*/
LsSymbolComponent* LsSymbolComponent::LoadPointSym (LsComponentReader* reader)
    {
    V10Symbol*    v10symData = (V10Symbol*) reader->GetRsc();

    if (NULL == v10symData)
        return  NULL;

    LsSymbolComponent* symbComp = new LsSymbolComponent (reader->GetSource());
    symbComp->SetDescription (v10symData->m_descr);

    symbComp->SetGeomPartId(DgnGeomPartId(v10symData->m_geomPartId));
    //  symbComp->SetXGraphics (v10symData->symBuf, v10symData->nBytes);

    symbComp->SetFlags (v10symData->m_symFlags);

    DPoint3d symSize, symBase = v10symData->m_range.low;
    symSize.x = v10symData->m_range.high.x - v10symData->m_range.low.x;
    symSize.y = v10symData->m_range.high.y - v10symData->m_range.low.y;

    if (v10symData->m_symFlags & LSSYM_3D)
        {
        symSize.z = v10symData->m_range.high.z - v10symData->m_range.low.z;
        }
    else
        {
        symSize.z = 0.0;
        symBase.z = 0.0;
        }

    symbComp->SetSymSize (&symSize);
    symbComp->SetSymBase (&symBase);
    symbComp->SetStoredUnitScale (v10symData->m_scale);
    return symbComp;
    }

double              LsSymbolComponent::GetStoredUnitScale () const { return m_storedScale; }
void                LsSymbolComponent::SetStoredUnitScale (double storedScale) { m_muDef = m_storedScale = storedScale; }
double              LsSymbolComponent::GetUnitScale () const { return m_muDef; }
bool                LsSymbolComponent::IsNoScale () const { return IsNotScaled (); }
void                LsSymbolComponent::SetIsNoScale (bool value) { m_symFlags = (m_symFlags & ~LSSYM_NOSCALE) | (value ? LSSYM_NOSCALE : 0); }
bool                LsSymbolComponent::Is3d ()   const { return (m_symFlags & LSSYM_3D) != 0; }
void                LsSymbolComponent::GetRange (DRange3dR range) const 
    { 
    _GetRange (range);
    }

//---------------------------------------------------------------------------------------
// @bsimethod                                                   John.Gooding    07/2015
//---------------------------------------------------------------------------------------
DgnGeomPartPtr LsSymbolComponent::GetGeomPart() const
    {
    if (m_geomPart.IsValid())
        return m_geomPart;

    m_geomPart = GetDgnDbP()->GeomParts().LoadGeomPart(m_geomPartId);
    return m_geomPart;
    }<|MERGE_RESOLUTION|>--- conflicted
+++ resolved
@@ -1,385 +1,381 @@
-/*--------------------------------------------------------------------------------------+
-|
-|     $Source: DgnCore/linestyle/StrokeSymbol.cpp $
-|
-|  $Copyright: (c) 2015 Bentley Systems, Incorporated. All rights reserved. $
-|
-+--------------------------------------------------------------------------------------*/
-#include    <DgnPlatformInternal.h>
-
-#define LCPOINT_ANYVERTEX   (LCPOINT_LINEORG | LCPOINT_LINEEND | LCPOINT_LINEVERT)
-
-/*---------------------------------------------------------------------------------**//**
-* @bsimethod                                                    Keith.Bentley   02/03
-+---------------+---------------+---------------+---------------+---------------+------*/
-LsSymbolReference::RotationMode LsSymbolReference::GetRotationMode () const
-    {
-    if (m_mod1 & LCPOINT_ADJROT)
-        return  ROTATE_Adjusted;
-
-    if (m_mod1 & LCPOINT_ABSROT)
-        return  ROTATE_Absolute;
-
-    return  ROTATE_Relative;
-    }
-
-#if defined(NOTNOW)
-//---------------------------------------------------------------------------------------
-// calculate the "maximum offset from the origin" for this XGraphics container
-// @bsimethod                                                   John.Gooding    06/2015
-//---------------------------------------------------------------------------------------
-static double getXGraphicsMaxOffset (Byte const*xGraphicsData, int32_t xGraphicsSize, DgnModelR dgnModel, double angle)
-    {
-    Transform transform;
-    transform.InitFromPrincipleAxisRotations(Transform::FromIdentity(), 0.0, 0.0, angle);
-    DRange3d        range;
-
-    XGraphicsContainer::CalculateRange(range, xGraphicsData, xGraphicsSize, dgnModel, transform);
-
-    double      maxWidth = fabs (range.low.y);
-    double      test;
-
-    if ((test = fabs (range.high.y)) > maxWidth)
-        maxWidth = test;
-
-    if ((test = fabs (range.low.z)) > maxWidth)
-        maxWidth = test;
-
-    if ((test = fabs (range.high.z)) > maxWidth)
-        maxWidth = test;
-
-    return maxWidth;
-    }
-#endif
-    
-#if defined (NEEDSWORK_DGNITEM)
-    /*---------------------------------------------------------------------------------**//**
-    * calculate the "maximum offset from the origin" for this element descriptor chain.
-    * @bsimethod                                                    Keith.Bentley   03/03
-    +---------------+---------------+---------------+---------------+---------------+------*/
-    static double getDescrMaxOffset (DgnElementPtrVec const& elems, DgnModelP model, double angle)
-        {
-        // This is wrong...needs to be based on the curve vector, not the element!
-        double      maxWidth = 0, test;
-
-        Transform transform;
-    transform.InitFromPrincipleAxisRotations (RotMatrix::FromIdentity (), 0.0, 0.0, angle);
-
-        for (auto descr: elems)
-            {
-
-            EditElementHandle  tmpElHandle (descr.get(), false);
-            ElementHandlerR    handler = tmpElHandle.GetElementHandler();
-
-            DRange3d    range;
-
-            if (SUCCESS == handler.CalcElementRange (tmpElHandle, range, &transform))
-                {
-                // only consider the y component of the range for offset
-                if ((test = fabs (range.low.y)) > maxWidth)
-                    maxWidth = test;
-
-                if ((test = fabs (range.high.y)) > maxWidth)
-                    maxWidth = test;
-
-                if ((test = fabs (range.low.z)) > maxWidth)
-                    maxWidth = test;
-
-                if ((test = fabs (range.high.z)) > maxWidth)
-                    maxWidth = test;
-                }
-            }
-
-        return maxWidth;
-        }
-#endif
-
-/*---------------------------------------------------------------------------------**//**
-* @bsimethod                                                    Keith.Bentley   01/03
-+---------------+---------------+---------------+---------------+---------------+------*/
-double LsSymbolReference::_GetMaxWidth (DgnModelP dgnModel) const
-    {
-#if defined(NOTNOW)
-    if (NULL == m_symbol.get ())
-        return 0.0;
-
-    MSElementDescrP   elDscr = GetElementDescr ();
-
-    double maxWidth = 0.0;
-    double offset   = m_offset.magnitude ();
-    if (NULL != elDscr)
-        {
-        maxWidth = getDescrMaxOffset (elDscr, dgnModel, m_angle) / m_symbol->GetMuDef();
-        }
-    else if (0 != m_symbol->GetXGraphicsSize ())
-        {
-        maxWidth = getXGraphicsMaxOffset(m_symbol->GetXGraphicsData (), static_cast<int32_t>(m_symbol->GetXGraphicsSize ()), *dgnModel, m_angle);
-        }
-
-    return  (offset + maxWidth) * 2.0;
-#endif
-    return 0.0;
-    }
-
-/*---------------------------------------------------------------------------------**//**
-* @bsimethod                                                    Keith.Bentley   02/03
-+---------------+---------------+---------------+---------------+---------------+------*/
-static void addClipPlane (ConvexClipPlaneSetR clipPlanes, DPoint3dCP pt, DPoint3dCP dir)
-    {
-    clipPlanes.push_back (ClipPlane (DVec3d::From (-dir->x, -dir->y, -dir->z), *pt));
-    }
-
-/*---------------------------------------------------------------------------------**//**
-* Output this symbol ref at a specific location and direction, optionally clipping the origin and/or end.
-* @bsimethod                                                    Keith.Bentley   02/03
-+---------------+---------------+---------------+---------------+---------------+------*/
-StatusInt LsSymbolReference::Output (ViewContextP context, LineStyleSymbCP modifiers, DPoint3dCP org, DPoint3dCP dir, double const* xScale, DPoint3dCP clipOrg, DPoint3dCP clipEnd) const
-    {
-    if (NULL == m_symbol.get ())
-        return ERROR;
-
-    Transform  transform;
-    RotMatrix   planeByRows;
-    modifiers->GetPlaneAsMatrixRows (planeByRows);
-    DVec3d xVector, yVector, zVector;
-    planeByRows.GetRows(xVector, yVector, zVector);
-
-    DVec3d uVector, vVector, wVector;
-    uVector = *(DVec3d*)dir;
-    wVector = zVector;
-    vVector.NormalizedCrossProduct (wVector, uVector);
-    transform.InitFromOriginAndVectors (*org, uVector, vVector, wVector);
-
-    double      scale = (GetSymbolComponentCP()->IsNotScaled() ? 1.0 : modifiers->GetScale());
-    transform.TranslateInLocalCoordinates (transform, m_offset.x * scale, m_offset.y * scale, 0.0);
-
-    // Add rotation modifiers. Rotation is about the Z axis of the transform.
-    switch (GetRotationMode())
-        {
-        case ROTATE_Relative:
-            {
-            // Can't call initFromPrincipleAxisRotations directly since it will multiply matrices in wrong order.
-            RotMatrix rotation, product, baseMatrix;
-            rotation.InitFromPrincipleAxisRotations (RotMatrix::FromIdentity (), 0.0, 0.0, m_angle);
-            transform.GetMatrix (baseMatrix);
-            product.InitProduct (baseMatrix, rotation);
-            transform.SetMatrix (product);
-            break;
-            }
-
-        case ROTATE_Absolute:
-            {
-            RotMatrix planeByColumns, rotatedMatrix;
-            planeByColumns.InitFromColumnVectors (xVector, yVector, zVector);
-            rotatedMatrix.InitFromPrincipleAxisRotations (planeByColumns, 0.0, 0.0, m_angle);
-            transform.SetMatrix (rotatedMatrix);
-            }
-            break;
-
-        case ROTATE_Adjusted:
-            {
-            // Adjust so that the X direction is left to right with vertical adjusted to read "up hill" (-y to +y)
-            DVec3d xDir, yDir, zDir;
-            DPoint3d org;
-            transform.GetOriginAndVectors (org, xDir, yDir, zDir);
-            DVec3d xDirTemp = xDir;
-            planeByRows.Multiply(xDirTemp);
-            if (xDirTemp.x < 0.0 || fabs (xDirTemp.y + 1.0) < .0001)
-                {
-                xDir.Negate ();
-                yDir.Negate ();
-                }
-            transform.InitFromOriginAndVectors (org, xDir, yDir, zDir);
-
-            RotMatrix rotation, product, baseMatrix;
-            rotation.InitFromPrincipleAxisRotations (RotMatrix::FromIdentity (), 0.0, 0.0, m_angle);
-            transform.GetMatrix (baseMatrix);
-            product.InitProduct (baseMatrix, rotation);
-            transform.SetMatrix (product);
-            }
-            break;
-        }
-
-
-    scale = (GetSymbolComponentCP()->IsNotScaled() ? 1.0 : modifiers->GetScale() / m_symbol->GetMuDef());
-    DPoint3d    scaleVec;
-    scaleVec.Init (scale, scale, scale);
-    if (xScale)
-        scaleVec.x *= *xScale;
-
-    transform.ScaleMatrixColumns (transform, scaleVec.x, scaleVec.y, scaleVec.z);
- 
-    ConvexClipPlaneSet  convexClip;
-    // if there is clip at either the beginning or the end of the symbol, set up the clip planes
-    if (clipOrg || clipEnd)
-        {
-        if (clipOrg)
-            {
-            DPoint3d revDir = *dir;
-            revDir.Scale (-1.0);
-            addClipPlane (convexClip, clipOrg, &revDir);
-            }
-
-        if (clipEnd)
-            addClipPlane (convexClip, clipEnd, dir);
-        }
-
-    ClipPlaneSet clips (convexClip);
-    context->DrawSymbol (m_symbol.get (), &transform, &clips, !GetUseColor(), !GetUseWeight());
-
-    return  SUCCESS;
-    }
-
-/*---------------------------------------------------------------------------------**//**
-* @bsimethod                                    John.Gooding                    08/2009
-+---------------+---------------+---------------+---------------+---------------+------*/
-void LsSymbolComponent::_Draw (ViewContextR context)
-    {
-    DgnGeomPartPtr geomPart = GetGeomPart();
-    if (!geomPart.IsValid())
-        return;
-
-    ElementGeomIO::Collection collection(geomPart->GetGeomStream().GetData(), geomPart->GetGeomStream().GetSize());
-<<<<<<< HEAD
-    collection.Draw(context, context.GetCurrentDisplayParams()->GetCategoryId(), context.GetViewFlags()); 
-=======
-    collection.Draw(context, context.GetCurrentDisplayParams().GetCategoryId(), *context.GetViewFlags()); 
->>>>>>> 96bd3403
-    }
-
-/*---------------------------------------------------------------------------------**//**
-* @bsimethod                                    John.Gooding                    08/2009
-+---------------+---------------+---------------+---------------+---------------+------*/
-StatusInt LsSymbolComponent::_GetRange (DRange3dR range) const
-    {
-    range.low = m_symBase;  
-
-    range.high.x = m_symBase.x + m_symSize.x;
-    range.high.y = m_symBase.y + m_symSize.y;
-    range.high.z = m_symBase.z + m_symSize.z;
-
-    return BSISUCCESS;
-    }
-
-/*---------------------------------------------------------------------------------**//**
-* @bsimethod                                                    Keith.Bentley   01/03
-+---------------+---------------+---------------+---------------+---------------+------*/
-LsSymbolComponent::LsSymbolComponent (LsLocation const *pLocation) : LsComponent (pLocation)
-    {
-    m_muDef       = 0.0;
-    m_storedScale = 0.0;
-    m_symFlags    = 0;
-    m_postProcessed = false;
-
-    memset (&m_symSize, 0, sizeof(m_symSize));
-    }
-
-/*---------------------------------------------------------------------------------**//**
-* @bsimethod                                                    Keith.Bentley   01/03
-+---------------+---------------+---------------+---------------+---------------+------*/
-LsSymbolComponent::~LsSymbolComponent ()
-    {
-    }
-
-/*---------------------------------------------------------------------------------**//**
-* @bsimethod                                                    Keith.Bentley   01/03
-+---------------+---------------+---------------+---------------+---------------+------*/
-StatusInt       LsSymbolComponent::_DoStroke (ViewContextP context, DPoint3dCP inPoints, int nPoints, LineStyleSymbCP modifiers) const
-    {
-    BeAssert (0);  // symbol components should never be drawn this way
-    return  SUCCESS;
-    }
-
-/*---------------------------------------------------------------------------------**//**
-* @bsimethod                                    John.Gooding                    07/2009
-+---------------+---------------+---------------+---------------+---------------+------*/
-void LsSymbolComponent::_PostProcessLoad (DgnModelP modelRef)
-    {
-    if (m_postProcessed)
-        return;
-        
-    m_postProcessed = true;
-
-    //   If the symbol was stored with no master unit definition (scale) use the working units from the master file.
-    if (m_storedScale > 0.0)
-        {
-        SetMuDef (m_storedScale);
-        }
-    else
-        {
-        //  NEEDSWORK_LINESTYLE_UNITS
-        double muDef = 1.0;  //  /modelRef->GetProperties().GetMillimetersPerMaster();
-
-        SetMuDef (muDef);
-        }
-    }
-
-/*---------------------------------------------------------------------------------**//**
-* @bsimethod                                    John.Gooding                    10/2009
-+---------------+---------------+---------------+---------------+---------------+------*/
-void            LsSymbolComponent::_ClearPostProcess ()
-    {
-    m_postProcessed = false;
-    //  Assume we need to regenerate the XGraphics
-    }
-
-/*---------------------------------------------------------------------------------**//**
-* @bsimethod                                                    JimBartlett     08/92
-+---------------+---------------+---------------+---------------+---------------+------*/
-LsSymbolComponent* LsSymbolComponent::LoadPointSym (LsComponentReader* reader)
-    {
-    V10Symbol*    v10symData = (V10Symbol*) reader->GetRsc();
-
-    if (NULL == v10symData)
-        return  NULL;
-
-    LsSymbolComponent* symbComp = new LsSymbolComponent (reader->GetSource());
-    symbComp->SetDescription (v10symData->m_descr);
-
-    symbComp->SetGeomPartId(DgnGeomPartId(v10symData->m_geomPartId));
-    //  symbComp->SetXGraphics (v10symData->symBuf, v10symData->nBytes);
-
-    symbComp->SetFlags (v10symData->m_symFlags);
-
-    DPoint3d symSize, symBase = v10symData->m_range.low;
-    symSize.x = v10symData->m_range.high.x - v10symData->m_range.low.x;
-    symSize.y = v10symData->m_range.high.y - v10symData->m_range.low.y;
-
-    if (v10symData->m_symFlags & LSSYM_3D)
-        {
-        symSize.z = v10symData->m_range.high.z - v10symData->m_range.low.z;
-        }
-    else
-        {
-        symSize.z = 0.0;
-        symBase.z = 0.0;
-        }
-
-    symbComp->SetSymSize (&symSize);
-    symbComp->SetSymBase (&symBase);
-    symbComp->SetStoredUnitScale (v10symData->m_scale);
-    return symbComp;
-    }
-
-double              LsSymbolComponent::GetStoredUnitScale () const { return m_storedScale; }
-void                LsSymbolComponent::SetStoredUnitScale (double storedScale) { m_muDef = m_storedScale = storedScale; }
-double              LsSymbolComponent::GetUnitScale () const { return m_muDef; }
-bool                LsSymbolComponent::IsNoScale () const { return IsNotScaled (); }
-void                LsSymbolComponent::SetIsNoScale (bool value) { m_symFlags = (m_symFlags & ~LSSYM_NOSCALE) | (value ? LSSYM_NOSCALE : 0); }
-bool                LsSymbolComponent::Is3d ()   const { return (m_symFlags & LSSYM_3D) != 0; }
-void                LsSymbolComponent::GetRange (DRange3dR range) const 
-    { 
-    _GetRange (range);
-    }
-
-//---------------------------------------------------------------------------------------
-// @bsimethod                                                   John.Gooding    07/2015
-//---------------------------------------------------------------------------------------
-DgnGeomPartPtr LsSymbolComponent::GetGeomPart() const
-    {
-    if (m_geomPart.IsValid())
-        return m_geomPart;
-
-    m_geomPart = GetDgnDbP()->GeomParts().LoadGeomPart(m_geomPartId);
-    return m_geomPart;
+/*--------------------------------------------------------------------------------------+
+|
+|     $Source: DgnCore/linestyle/StrokeSymbol.cpp $
+|
+|  $Copyright: (c) 2015 Bentley Systems, Incorporated. All rights reserved. $
+|
++--------------------------------------------------------------------------------------*/
+#include    <DgnPlatformInternal.h>
+
+#define LCPOINT_ANYVERTEX   (LCPOINT_LINEORG | LCPOINT_LINEEND | LCPOINT_LINEVERT)
+
+/*---------------------------------------------------------------------------------**//**
+* @bsimethod                                                    Keith.Bentley   02/03
++---------------+---------------+---------------+---------------+---------------+------*/
+LsSymbolReference::RotationMode LsSymbolReference::GetRotationMode () const
+    {
+    if (m_mod1 & LCPOINT_ADJROT)
+        return  ROTATE_Adjusted;
+
+    if (m_mod1 & LCPOINT_ABSROT)
+        return  ROTATE_Absolute;
+
+    return  ROTATE_Relative;
+    }
+
+#if defined(NOTNOW)
+//---------------------------------------------------------------------------------------
+// calculate the "maximum offset from the origin" for this XGraphics container
+// @bsimethod                                                   John.Gooding    06/2015
+//---------------------------------------------------------------------------------------
+static double getXGraphicsMaxOffset (Byte const*xGraphicsData, int32_t xGraphicsSize, DgnModelR dgnModel, double angle)
+    {
+    Transform transform;
+    transform.InitFromPrincipleAxisRotations(Transform::FromIdentity(), 0.0, 0.0, angle);
+    DRange3d        range;
+
+    XGraphicsContainer::CalculateRange(range, xGraphicsData, xGraphicsSize, dgnModel, transform);
+
+    double      maxWidth = fabs (range.low.y);
+    double      test;
+
+    if ((test = fabs (range.high.y)) > maxWidth)
+        maxWidth = test;
+
+    if ((test = fabs (range.low.z)) > maxWidth)
+        maxWidth = test;
+
+    if ((test = fabs (range.high.z)) > maxWidth)
+        maxWidth = test;
+
+    return maxWidth;
+    }
+#endif
+    
+#if defined (NEEDSWORK_DGNITEM)
+    /*---------------------------------------------------------------------------------**//**
+    * calculate the "maximum offset from the origin" for this element descriptor chain.
+    * @bsimethod                                                    Keith.Bentley   03/03
+    +---------------+---------------+---------------+---------------+---------------+------*/
+    static double getDescrMaxOffset (DgnElementPtrVec const& elems, DgnModelP model, double angle)
+        {
+        // This is wrong...needs to be based on the curve vector, not the element!
+        double      maxWidth = 0, test;
+
+        Transform transform;
+    transform.InitFromPrincipleAxisRotations (RotMatrix::FromIdentity (), 0.0, 0.0, angle);
+
+        for (auto descr: elems)
+            {
+
+            EditElementHandle  tmpElHandle (descr.get(), false);
+            ElementHandlerR    handler = tmpElHandle.GetElementHandler();
+
+            DRange3d    range;
+
+            if (SUCCESS == handler.CalcElementRange (tmpElHandle, range, &transform))
+                {
+                // only consider the y component of the range for offset
+                if ((test = fabs (range.low.y)) > maxWidth)
+                    maxWidth = test;
+
+                if ((test = fabs (range.high.y)) > maxWidth)
+                    maxWidth = test;
+
+                if ((test = fabs (range.low.z)) > maxWidth)
+                    maxWidth = test;
+
+                if ((test = fabs (range.high.z)) > maxWidth)
+                    maxWidth = test;
+                }
+            }
+
+        return maxWidth;
+        }
+#endif
+
+/*---------------------------------------------------------------------------------**//**
+* @bsimethod                                                    Keith.Bentley   01/03
++---------------+---------------+---------------+---------------+---------------+------*/
+double LsSymbolReference::_GetMaxWidth (DgnModelP dgnModel) const
+    {
+#if defined(NOTNOW)
+    if (NULL == m_symbol.get ())
+        return 0.0;
+
+    MSElementDescrP   elDscr = GetElementDescr ();
+
+    double maxWidth = 0.0;
+    double offset   = m_offset.magnitude ();
+    if (NULL != elDscr)
+        {
+        maxWidth = getDescrMaxOffset (elDscr, dgnModel, m_angle) / m_symbol->GetMuDef();
+        }
+    else if (0 != m_symbol->GetXGraphicsSize ())
+        {
+        maxWidth = getXGraphicsMaxOffset(m_symbol->GetXGraphicsData (), static_cast<int32_t>(m_symbol->GetXGraphicsSize ()), *dgnModel, m_angle);
+        }
+
+    return  (offset + maxWidth) * 2.0;
+#endif
+    return 0.0;
+    }
+
+/*---------------------------------------------------------------------------------**//**
+* @bsimethod                                                    Keith.Bentley   02/03
++---------------+---------------+---------------+---------------+---------------+------*/
+static void addClipPlane (ConvexClipPlaneSetR clipPlanes, DPoint3dCP pt, DPoint3dCP dir)
+    {
+    clipPlanes.push_back (ClipPlane (DVec3d::From (-dir->x, -dir->y, -dir->z), *pt));
+    }
+
+/*---------------------------------------------------------------------------------**//**
+* Output this symbol ref at a specific location and direction, optionally clipping the origin and/or end.
+* @bsimethod                                                    Keith.Bentley   02/03
++---------------+---------------+---------------+---------------+---------------+------*/
+StatusInt LsSymbolReference::Output (ViewContextP context, LineStyleSymbCP modifiers, DPoint3dCP org, DPoint3dCP dir, double const* xScale, DPoint3dCP clipOrg, DPoint3dCP clipEnd) const
+    {
+    if (NULL == m_symbol.get ())
+        return ERROR;
+
+    Transform  transform;
+    RotMatrix   planeByRows;
+    modifiers->GetPlaneAsMatrixRows (planeByRows);
+    DVec3d xVector, yVector, zVector;
+    planeByRows.GetRows(xVector, yVector, zVector);
+
+    DVec3d uVector, vVector, wVector;
+    uVector = *(DVec3d*)dir;
+    wVector = zVector;
+    vVector.NormalizedCrossProduct (wVector, uVector);
+    transform.InitFromOriginAndVectors (*org, uVector, vVector, wVector);
+
+    double      scale = (GetSymbolComponentCP()->IsNotScaled() ? 1.0 : modifiers->GetScale());
+    transform.TranslateInLocalCoordinates (transform, m_offset.x * scale, m_offset.y * scale, 0.0);
+
+    // Add rotation modifiers. Rotation is about the Z axis of the transform.
+    switch (GetRotationMode())
+        {
+        case ROTATE_Relative:
+            {
+            // Can't call initFromPrincipleAxisRotations directly since it will multiply matrices in wrong order.
+            RotMatrix rotation, product, baseMatrix;
+            rotation.InitFromPrincipleAxisRotations (RotMatrix::FromIdentity (), 0.0, 0.0, m_angle);
+            transform.GetMatrix (baseMatrix);
+            product.InitProduct (baseMatrix, rotation);
+            transform.SetMatrix (product);
+            break;
+            }
+
+        case ROTATE_Absolute:
+            {
+            RotMatrix planeByColumns, rotatedMatrix;
+            planeByColumns.InitFromColumnVectors (xVector, yVector, zVector);
+            rotatedMatrix.InitFromPrincipleAxisRotations (planeByColumns, 0.0, 0.0, m_angle);
+            transform.SetMatrix (rotatedMatrix);
+            }
+            break;
+
+        case ROTATE_Adjusted:
+            {
+            // Adjust so that the X direction is left to right with vertical adjusted to read "up hill" (-y to +y)
+            DVec3d xDir, yDir, zDir;
+            DPoint3d org;
+            transform.GetOriginAndVectors (org, xDir, yDir, zDir);
+            DVec3d xDirTemp = xDir;
+            planeByRows.Multiply(xDirTemp);
+            if (xDirTemp.x < 0.0 || fabs (xDirTemp.y + 1.0) < .0001)
+                {
+                xDir.Negate ();
+                yDir.Negate ();
+                }
+            transform.InitFromOriginAndVectors (org, xDir, yDir, zDir);
+
+            RotMatrix rotation, product, baseMatrix;
+            rotation.InitFromPrincipleAxisRotations (RotMatrix::FromIdentity (), 0.0, 0.0, m_angle);
+            transform.GetMatrix (baseMatrix);
+            product.InitProduct (baseMatrix, rotation);
+            transform.SetMatrix (product);
+            }
+            break;
+        }
+
+
+    scale = (GetSymbolComponentCP()->IsNotScaled() ? 1.0 : modifiers->GetScale() / m_symbol->GetMuDef());
+    DPoint3d    scaleVec;
+    scaleVec.Init (scale, scale, scale);
+    if (xScale)
+        scaleVec.x *= *xScale;
+
+    transform.ScaleMatrixColumns (transform, scaleVec.x, scaleVec.y, scaleVec.z);
+ 
+    ConvexClipPlaneSet  convexClip;
+    // if there is clip at either the beginning or the end of the symbol, set up the clip planes
+    if (clipOrg || clipEnd)
+        {
+        if (clipOrg)
+            {
+            DPoint3d revDir = *dir;
+            revDir.Scale (-1.0);
+            addClipPlane (convexClip, clipOrg, &revDir);
+            }
+
+        if (clipEnd)
+            addClipPlane (convexClip, clipEnd, dir);
+        }
+
+    ClipPlaneSet clips (convexClip);
+    context->DrawSymbol (m_symbol.get (), &transform, &clips, !GetUseColor(), !GetUseWeight());
+
+    return  SUCCESS;
+    }
+
+/*---------------------------------------------------------------------------------**//**
+* @bsimethod                                    John.Gooding                    08/2009
++---------------+---------------+---------------+---------------+---------------+------*/
+void LsSymbolComponent::_Draw (ViewContextR context)
+    {
+    DgnGeomPartPtr geomPart = GetGeomPart();
+    if (!geomPart.IsValid())
+        return;
+
+    ElementGeomIO::Collection collection(geomPart->GetGeomStream().GetData(), geomPart->GetGeomStream().GetSize());
+    collection.Draw(context, context.GetCurrentDisplayParams().GetCategoryId(), context.GetViewFlags()); 
+    }
+
+/*---------------------------------------------------------------------------------**//**
+* @bsimethod                                    John.Gooding                    08/2009
++---------------+---------------+---------------+---------------+---------------+------*/
+StatusInt LsSymbolComponent::_GetRange (DRange3dR range) const
+    {
+    range.low = m_symBase;  
+
+    range.high.x = m_symBase.x + m_symSize.x;
+    range.high.y = m_symBase.y + m_symSize.y;
+    range.high.z = m_symBase.z + m_symSize.z;
+
+    return BSISUCCESS;
+    }
+
+/*---------------------------------------------------------------------------------**//**
+* @bsimethod                                                    Keith.Bentley   01/03
++---------------+---------------+---------------+---------------+---------------+------*/
+LsSymbolComponent::LsSymbolComponent (LsLocation const *pLocation) : LsComponent (pLocation)
+    {
+    m_muDef       = 0.0;
+    m_storedScale = 0.0;
+    m_symFlags    = 0;
+    m_postProcessed = false;
+
+    memset (&m_symSize, 0, sizeof(m_symSize));
+    }
+
+/*---------------------------------------------------------------------------------**//**
+* @bsimethod                                                    Keith.Bentley   01/03
++---------------+---------------+---------------+---------------+---------------+------*/
+LsSymbolComponent::~LsSymbolComponent ()
+    {
+    }
+
+/*---------------------------------------------------------------------------------**//**
+* @bsimethod                                                    Keith.Bentley   01/03
++---------------+---------------+---------------+---------------+---------------+------*/
+StatusInt       LsSymbolComponent::_DoStroke (ViewContextP context, DPoint3dCP inPoints, int nPoints, LineStyleSymbCP modifiers) const
+    {
+    BeAssert (0);  // symbol components should never be drawn this way
+    return  SUCCESS;
+    }
+
+/*---------------------------------------------------------------------------------**//**
+* @bsimethod                                    John.Gooding                    07/2009
++---------------+---------------+---------------+---------------+---------------+------*/
+void LsSymbolComponent::_PostProcessLoad (DgnModelP modelRef)
+    {
+    if (m_postProcessed)
+        return;
+        
+    m_postProcessed = true;
+
+    //   If the symbol was stored with no master unit definition (scale) use the working units from the master file.
+    if (m_storedScale > 0.0)
+        {
+        SetMuDef (m_storedScale);
+        }
+    else
+        {
+        //  NEEDSWORK_LINESTYLE_UNITS
+        double muDef = 1.0;  //  /modelRef->GetProperties().GetMillimetersPerMaster();
+
+        SetMuDef (muDef);
+        }
+    }
+
+/*---------------------------------------------------------------------------------**//**
+* @bsimethod                                    John.Gooding                    10/2009
++---------------+---------------+---------------+---------------+---------------+------*/
+void            LsSymbolComponent::_ClearPostProcess ()
+    {
+    m_postProcessed = false;
+    //  Assume we need to regenerate the XGraphics
+    }
+
+/*---------------------------------------------------------------------------------**//**
+* @bsimethod                                                    JimBartlett     08/92
++---------------+---------------+---------------+---------------+---------------+------*/
+LsSymbolComponent* LsSymbolComponent::LoadPointSym (LsComponentReader* reader)
+    {
+    V10Symbol*    v10symData = (V10Symbol*) reader->GetRsc();
+
+    if (NULL == v10symData)
+        return  NULL;
+
+    LsSymbolComponent* symbComp = new LsSymbolComponent (reader->GetSource());
+    symbComp->SetDescription (v10symData->m_descr);
+
+    symbComp->SetGeomPartId(DgnGeomPartId(v10symData->m_geomPartId));
+    //  symbComp->SetXGraphics (v10symData->symBuf, v10symData->nBytes);
+
+    symbComp->SetFlags (v10symData->m_symFlags);
+
+    DPoint3d symSize, symBase = v10symData->m_range.low;
+    symSize.x = v10symData->m_range.high.x - v10symData->m_range.low.x;
+    symSize.y = v10symData->m_range.high.y - v10symData->m_range.low.y;
+
+    if (v10symData->m_symFlags & LSSYM_3D)
+        {
+        symSize.z = v10symData->m_range.high.z - v10symData->m_range.low.z;
+        }
+    else
+        {
+        symSize.z = 0.0;
+        symBase.z = 0.0;
+        }
+
+    symbComp->SetSymSize (&symSize);
+    symbComp->SetSymBase (&symBase);
+    symbComp->SetStoredUnitScale (v10symData->m_scale);
+    return symbComp;
+    }
+
+double              LsSymbolComponent::GetStoredUnitScale () const { return m_storedScale; }
+void                LsSymbolComponent::SetStoredUnitScale (double storedScale) { m_muDef = m_storedScale = storedScale; }
+double              LsSymbolComponent::GetUnitScale () const { return m_muDef; }
+bool                LsSymbolComponent::IsNoScale () const { return IsNotScaled (); }
+void                LsSymbolComponent::SetIsNoScale (bool value) { m_symFlags = (m_symFlags & ~LSSYM_NOSCALE) | (value ? LSSYM_NOSCALE : 0); }
+bool                LsSymbolComponent::Is3d ()   const { return (m_symFlags & LSSYM_3D) != 0; }
+void                LsSymbolComponent::GetRange (DRange3dR range) const 
+    { 
+    _GetRange (range);
+    }
+
+//---------------------------------------------------------------------------------------
+// @bsimethod                                                   John.Gooding    07/2015
+//---------------------------------------------------------------------------------------
+DgnGeomPartPtr LsSymbolComponent::GetGeomPart() const
+    {
+    if (m_geomPart.IsValid())
+        return m_geomPart;
+
+    m_geomPart = GetDgnDbP()->GeomParts().LoadGeomPart(m_geomPartId);
+    return m_geomPart;
     }