--- conflicted
+++ resolved
@@ -1,1125 +1,1111 @@
-/*--------------------------------------------------------------------------------------+
-|
-|     $Source: DgnCore/linestyle/LsCache.cpp $
-|
-|  $Copyright: (c) 2017 Bentley Systems, Incorporated. All rights reserved. $
-|
-+--------------------------------------------------------------------------------------*/
-#include    <DgnPlatformInternal.h>
-#include    <DgnPlatform/LsLocal.h>
-
-static LsComponent*  loadComponent (LsComponentReader* reader);
-
-
-USING_NAMESPACE_BENTLEY_SQLITE
-
-//---------------------------------------------------------------------------------------
-// @bsimethod                                                   John.Gooding    06/2015
-//---------------------------------------------------------------------------------------
-bool const LsLocation::operator < (LsLocation const &r ) const
-    {
-    if (GetComponentType() != r.GetComponentType())
-        return  GetComponentType() < r.GetComponentType() ? true : false;
-
-    if (GetComponentId().GetValue() != r.GetComponentId().GetValue())
-        return  GetComponentId().GetValue() < r.GetComponentId().GetValue() ? true : false;
-
-    BeAssert (GetFileKey() == r.GetFileKey());
-    return  false;
-    }
-
-//---------------------------------------------------------------------------------------
-// @bsimethod                                                   John.Gooding    10/2012
-//--------------+------------------------------------------------------------------------
-LsComponentReader::~LsComponentReader ()
-    {
-    }
-
-//---------------------------------------------------------------------------------------
-// @bsimethod                                                   John.Gooding    12/2015
-//---------------------------------------------------------------------------------------
-void LsComponentReader::GetJsonValue(JsonValueR componentDef)
-    {
-    if (!Json::Reader::Parse(m_jsonSource, componentDef))
-        return;
-    }
-
-/*---------------------------------------------------------------------------------**//**
-* @bsimethod                                                    JimBartlett     08/92
-+---------------+---------------+---------------+---------------+---------------+------*/
-static LsComponent* cacheLoadComponent(LsLocationCR location)
-    {
-    LsComponentReader reader(&location, *location.GetDgnDb());
-    return loadComponent(&reader);
-    }
-
-//---------------------------------------------------------------------------------------
-// @bsimethod                                                   John.Gooding    09/2015
-//---------------------------------------------------------------------------------------
-void LsComponent::UpdateLsOkayForTextureGeneration(LsOkayForTextureGeneration&current, LsOkayForTextureGeneration const&newValue)
-    {
-    //  The larger the value the worse it is (NotAllowed > ChangeRequired).  We want to record the worst value.
-    if (newValue > current)
-        current = newValue;
-    }
-
-//---------------------------------------------------------------------------------------
-// @bsimethod                                                   John.Gooding    12/2015
-//---------------------------------------------------------------------------------------
-void LsComponent::ExtractDescription(JsonValueCR result)
-    {
-    m_descr = LsJsonHelpers::GetString(result, "descr", "");
-    }
-
-//---------------------------------------------------------------------------------------
-// @bsimethod                                                   John.Gooding    12/2015
-//---------------------------------------------------------------------------------------
-void LsComponent::SaveToJson(Json::Value& result) const
-    {
-    result.clear();
-    Utf8String descr = GetDescription();
-    if (descr.SizeInBytes() > 0)
-        result["descr"] = descr.c_str();
-    }
-
-//---------------------------------------------------------------------------------------
-// @bsimethod                                                   John.Gooding    10/2012
-//--------------+------------------------------------------------------------------------
-void LsComponent::GetNextComponentNumber (uint32_t& id, DgnDbR project, BeSQLite::PropertySpec spec)
-    {
-    SqlPrintfString sql("SELECT  max(Id) from " BEDB_TABLE_Property " where Namespace='%s' and Name='%s'", spec.GetNamespace(), spec.GetName());
-    Statement stmt;
-    stmt.Prepare(project, sql.GetUtf8CP());
-    DbResult result = stmt.Step();
-    if (BE_SQLITE_DONE != result && BE_SQLITE_ROW != result)
-        {
-        id = 1;
-        return;
-        }
-
-    // NOTE -- unclear what will happen to the magic values.  For now, avoid any collision with them.
-    id = std::max(stmt.GetValueInt(0) + 1, MAX_LINECODE+1);
-    }
-
-//---------------------------------------------------------------------------------------
-// @bsimethod                                                   John.Gooding    12/2015
-//---------------------------------------------------------------------------------------
-LineStyleStatus LsComponent::AddRasterComponentAsJson (LsComponentId& componentId, DgnDbR project, JsonValueCR jsonDefIn, uint8_t const*imageData, uint32_t dataSize)
-    {
-    //  First put out the raster image
-    BeSQLite::PropertySpec spec = LineStyleProperty::RasterImage();
-
-    uint32_t rasterImageNumber;
-    GetNextComponentNumber (rasterImageNumber, project, spec);
-
-    if (project.SaveProperty (spec, imageData, dataSize, rasterImageNumber, 0) != BE_SQLITE_OK)
-        return LINESTYLE_STATUS_SQLITE_Error;
-
-    spec = LineStyleProperty::RasterComponent();
-    Json::Value jsonValue(jsonDefIn);
-    jsonValue["imageId"] = rasterImageNumber;
-
-    uint32_t componentNumber;
-    GetNextComponentNumber (componentNumber, project, spec);
-    Utf8String data = Json::FastWriter::ToString(jsonValue);
-
-    if (project.SavePropertyString (spec, data.c_str(), componentNumber, 0) != BE_SQLITE_OK)
-        return LINESTYLE_STATUS_SQLITE_Error;
-
-    componentId = LsComponentId(LsComponentType::RasterImage, componentNumber);
-
-    return LINESTYLE_STATUS_Success;
-    }
-
-//---------------------------------------------------------------------------------------
-// @bsimethod                                                   John.Gooding    12/2015
-//---------------------------------------------------------------------------------------
-LineStyleStatus LsComponent::AddComponentAsJsonProperty (LsComponentId& componentId, DgnDbR project, LsComponentType componentType, JsonValueCR jsonValue)
-    {
-    BeSQLite::PropertySpec spec = LineStyleProperty::Compound();
-
-    switch (componentType)
-        {
-        case LsComponentType::Compound:
-            break;
-        case LsComponentType::LineCode:
-            spec = LineStyleProperty::LineCode();
-            break;
-        case LsComponentType::LinePoint:
-            spec = LineStyleProperty::LinePoint();
-            break;
-        case LsComponentType::PointSymbol:
-            spec = LineStyleProperty::PointSym();
-            break;
-        case LsComponentType::RasterImage:
-            BeAssert(false && "use AddRasterComponentAsJson to add RasterImage");
-            componentId = LsComponentId();
-            return LINESTYLE_STATUS_ConvertingComponent;
-        default:
-            BeAssert(false && "invalid component type");
-            componentId = LsComponentId();
-            return LINESTYLE_STATUS_ConvertingComponent;
-        }
-    uint32_t componentNumber;
-    GetNextComponentNumber (componentNumber, project, spec);
-
-    Utf8String data = Json::FastWriter::ToString(jsonValue);
-
-    if (project.SavePropertyString (spec, data.c_str(), componentNumber, 0) != BE_SQLITE_OK)
-        return LINESTYLE_STATUS_SQLITE_Error;
-
-    componentId = LsComponentId(componentType, componentNumber);
-    return LINESTYLE_STATUS_Success;
-    }
-
-//---------------------------------------------------------------------------------------
-// @bsimethod                                                   John.Gooding    10/2012
-//--------------+------------------------------------------------------------------------
-LsComponent::LsComponent (DgnDbR project, LsComponentId componentId) : m_isDirty (false)
-    {
-    m_location.SetLocation (project, componentId);
-    }
-
-/*---------------------------------------------------------------------------------**//**
-* @bsimethod                                                    Chuck.Kirschman   01/03
-+---------------+---------------+---------------+---------------+---------------+------*/
-LsComponent::LsComponent (LsLocation const* location) : m_isDirty (false)
-    {
-    m_location.SetFrom (location);
-    }
-
-/*---------------------------------------------------------------------------------**//**
-* @bsimethod                                                    John.Gooding      09/09
-+---------------+---------------+---------------+---------------+---------------+------*/
-void            LsComponent::CopyDescription (Utf8CP buffer)
-    {
-    m_descr.AssignOrClear(buffer);
-    }
-
-/*---------------------------------------------------------------------------------**//**
-* @bsimethod                                                    ChuckKirschman     2/07
-+---------------+---------------+---------------+---------------+---------------+------*/
-BentleyStatus       LsStrokePatternComponent::PostCreate ()
-    {
-    // Set up affectedByWidth bit
-    m_options.affectedByWidth = 0;
-
-    LsStrokeCP   stroke = GetConstStrokePtr(0);
-    for (size_t iStroke=0; iStroke<GetStrokeCount(); iStroke++, stroke++)
-        {
-        if (stroke->IsDash() && stroke->GetWidthMode () != LsStroke::LCWIDTH_None)
-            {
-            m_options.affectedByWidth = 1;
-            break;
-            }
-        }
-    return  SUCCESS;
-    }
-
-//---------------------------------------------------------------------------------------
-// @bsimethod                                                   John.Gooding    12/2015
-//---------------------------------------------------------------------------------------
-LineStyleStatus LsStrokePatternComponent::CreateFromJson(LsStrokePatternComponentP* newLC, Json::Value const & jsonDef, LsLocationCP location)
-    {
-    LsStrokePatternComponentP retval = new LsStrokePatternComponent(location);
-    retval->ExtractDescription(jsonDef);
-
-    JsonValueCR strokes = jsonDef["strokes"];
-    uint32_t nStrokes = strokes.size();
-
-    if (nStrokes == 0)
-        {
-        // create a default solid stroke
-        retval->AppendStroke (fc_hugeVal, true);
-        }
-    else
-        {
-        retval->m_nStrokes = nStrokes;
-        if (retval->m_nStrokes > 32)
-            retval->m_nStrokes = 32;
-
-        for (uint32_t i = 0; i < retval->m_nStrokes; i++)
-            {
-            LsStroke&   pStroke = retval->m_strokes[i];
-            JsonValueCR jsonStroke = strokes[i];
-            double length = LsJsonHelpers::GetDouble(jsonStroke, "length", 0);
-            double width = LsJsonHelpers::GetDouble(jsonStroke, "orgWidth", 0);
-            double endWidth = LsJsonHelpers::GetDouble(jsonStroke, "endWidth", width);
-            uint32_t strokeMode = LsJsonHelpers::GetUInt32(jsonStroke, "strokeMode", 0);
-            uint32_t widthMode = LsJsonHelpers::GetUInt32(jsonStroke, "widthMode", 0);
-            uint32_t capMode = LsJsonHelpers::GetUInt32(jsonStroke, "capMode", 0);
-            
-            pStroke.Init (length, width, endWidth, (LsStroke::WidthMode)widthMode, (LsCapMode)capMode);
-            pStroke.SetIsDash (strokeMode & LCSTROKE_DASH);
-            pStroke.SetIsRigid (TO_BOOL (strokeMode & LCSTROKE_RAY));
-            pStroke.SetIsStretchable (TO_BOOL(strokeMode & LCSTROKE_SCALE));
-            pStroke.SetIsDashFirst (pStroke.IsDash() ^ TO_BOOL(strokeMode & LCSTROKE_SINVERT));
-            pStroke.SetIsDashLast  (pStroke.IsDash() ^ TO_BOOL(strokeMode & LCSTROKE_EINVERT));
-            }
-
-        uint32_t options = LsJsonHelpers::GetUInt32(jsonDef, "options", 0);
-        uint32_t maxIterate = LsJsonHelpers::GetUInt32(jsonDef, "maxIter", 0);
-        double phase = LsJsonHelpers::GetDouble(jsonDef, "phase", 0);
-        retval->SetIterationLimit ((options & LCOPT_ITERATION) ? maxIterate : 0);
-        retval->SetIterationMode ((options & LCOPT_ITERATION) ? true : false);
-        retval->SetSegmentMode ((options & LCOPT_SEGMENT) ? true : false);
-
-        if (!retval->IsRigid())
-            {
-            if (0 == (options & (LCOPT_AUTOPHASE | LCOPT_CENTERSTRETCH)) && 0.0 != phase)
-                {
-                retval->SetDistancePhase (phase);
-                }
-            else if (options & LCOPT_AUTOPHASE)
-                {
-                retval->SetFractionalPhase (phase);
-                }
-            else if (options & LCOPT_CENTERSTRETCH)
-                {
-                retval->SetCenterPhaseMode();
-                }
-            }
-        }
-
-    retval->CalcPatternLength();
-    retval->PostCreate ();
-
-    *newLC = retval;
-    return LINESTYLE_STATUS_Success;
-    }
-
-//---------------------------------------------------------------------------------------
-// @bsimethod                                                   John.Gooding    12/2015
-//---------------------------------------------------------------------------------------
-void LsStrokePatternComponent::SaveToJson(Json::Value& result) const
-    {
-    LsComponent::SaveToJson(result);
-    double phase = 0.0;
-    uint32_t options = 0;
-    uint32_t  maxIterate = 0;
-
-    // Set phase, maxIterate, and options
-    if (HasIterationLimit ())
-        {
-        maxIterate = GetIterationLimit ();
-        options |= LCOPT_ITERATION;
-        }
-
-    if (IsSingleSegment())
-        options |= LCOPT_SEGMENT;
-
-    switch (GetPhaseMode ())
-        {
-        case PHASEMODE_Fixed:
-            phase = GetDistancePhase ();
-            break;
-        case PHASEMODE_Fraction:
-            phase = GetFractionalPhase ();
-            options |= LCOPT_AUTOPHASE;
-            break;
-        case PHASEMODE_Center:
-            phase = 0;
-            options |= LCOPT_CENTERSTRETCH;
-            break;
-        }
-
-    if (phase != 0)
-        result["phase"] = phase;
-
-    if (options != 0)
-        result["options"] = options;
-
-    if (maxIterate != 0)
-        result["maxIter"] = maxIterate;
-
-    Json::Value strokes(Json::arrayValue);
-    for (uint32_t index = 0; index<m_nStrokes; ++index)
-        {
-        LsStroke const& stroke = m_strokes[index];
-        Json::Value  entry(Json::objectValue);
-        entry["length"] = stroke.m_length;
-        if (stroke.m_orgWidth != 0)
-            entry["orgWidth"] = stroke.m_orgWidth;
-        if (stroke.m_endWidth != stroke.m_orgWidth)
-            entry["endWidth"] = stroke.m_endWidth;
-        if (stroke.m_strokeMode != 0)
-            entry["strokeMode"] = stroke.m_strokeMode;
-        if (stroke.m_widthMode != 0)
-            entry["widthMode"] = stroke.m_widthMode;
-        if (stroke.m_capMode != 0)
-            entry["capMode"] = stroke.m_capMode;
-
-        uint8_t strokeMode = 0;
-        if (stroke.IsDash ())
-            strokeMode  |= LCSTROKE_DASH;
-        if (stroke.IsDashFirst () != stroke.IsDash())
-            strokeMode  |= LCSTROKE_SINVERT;
-        if (stroke.IsDashLast () != stroke.IsDash())
-            strokeMode  |= LCSTROKE_EINVERT;
-        if (stroke.IsRigid ())
-            strokeMode  |= LCSTROKE_RAY;
-        if (stroke.IsStretchable ())
-            strokeMode  |= LCSTROKE_SCALE;
-
-        if (strokeMode != 0)
-            entry["strokeMode"] = strokeMode;
-
-        strokes[index] = entry;
-        }
-
-    result["strokes"] = strokes;
-    }
-
-/*---------------------------------------------------------------------------------**//**
-* @bsimethod                                                    JimBartlett     08/92
-+---------------+---------------+---------------+---------------+---------------+------*/
-LsStrokePatternComponentP LsStrokePatternComponent::LoadStrokePatternComponent
-(
-LsComponentReader*    reader
-)
-    {
-    Json::Value      jsonValue;
-    reader->GetJsonValue(jsonValue);
-
-    LsStrokePatternComponentP compPtr;
-    
-    LsStrokePatternComponent::CreateFromJson(&compPtr, jsonValue, reader->GetSource());
-
-    return  compPtr;
-    }
-
-//---------------------------------------------------------------------------------------
-// @bsimethod                                                   John.Gooding    09/2015
-//---------------------------------------------------------------------------------------
-void LsCompoundComponent::_StartTextureGeneration() const
-    {
-    m_okayForTextureGeneration = LsOkayForTextureGeneration::Unknown; 
-    for (LsOffsetComponent const & comp : m_components)
-        comp.m_subComponent->_StartTextureGeneration();
-    }
-  
-//---------------------------------------------------------------------------------------
-// @bsimethod                                                   John.Gooding    09/2015
-//---------------------------------------------------------------------------------------
-LsOkayForTextureGeneration LsCompoundComponent::_IsOkayForTextureGeneration() const 
-    {
-    if (m_okayForTextureGeneration != LsOkayForTextureGeneration::Unknown)
-        return m_okayForTextureGeneration;
-
-    m_okayForTextureGeneration = LsOkayForTextureGeneration::NoChangeRequired; 
-
-    for (LsOffsetComponent const & comp : m_components)
-        {
-        if (comp.m_subComponent->_IsOkayForTextureGeneration() > m_okayForTextureGeneration)
-            UpdateLsOkayForTextureGeneration(m_okayForTextureGeneration, comp.m_subComponent->_IsOkayForTextureGeneration());
-        }
-
-    return m_okayForTextureGeneration;
-    }
-
-//---------------------------------------------------------------------------------------
-// @bsimethod                                                   John.Gooding    09/2015
-//---------------------------------------------------------------------------------------
- LsComponentPtr LsCompoundComponent::_GetForTextureGeneration() const
-    {
-    _IsOkayForTextureGeneration();
-    BeAssert(LsOkayForTextureGeneration::NotAllowed != m_okayForTextureGeneration); //  The caller should have checked this.
-    if (LsOkayForTextureGeneration::NoChangeRequired == m_okayForTextureGeneration)
-        return const_cast<LsCompoundComponentP>(this);
-
-    LsCompoundComponentP retval = new LsCompoundComponent(*this);
-    for (LsOffsetComponent& comp : retval->m_components)
-        comp.m_subComponent = comp.m_subComponent->_GetForTextureGeneration();
-
-    m_okayForTextureGeneration = LsOkayForTextureGeneration::NoChangeRequired;
-    return retval;
-    }
-
-//---------------------------------------------------------------------------------------
-// @bsimethod                                                   John.Gooding    09/2015
-//---------------------------------------------------------------------------------------
-LsCompoundComponent::LsCompoundComponent(LsCompoundComponentCR source) : LsComponent(&source), m_postProcessed(false)
-    {
-    m_size = source.m_size;
-    m_okayForTextureGeneration = LsOkayForTextureGeneration::Unknown;
-    for (LsOffsetComponent const& child: source.m_components)
-        m_components.push_back(child);
-    }
-
-/*---------------------------------------------------------------------------------**//**
-* @bsimethod                                                    Keith.Bentley   01/03
-+---------------+---------------+---------------+---------------+---------------+------*/
-LsCompoundComponent::LsCompoundComponent (LsLocation const *pLocation) :
-            LsComponent (pLocation), m_postProcessed (false)
-    {
-    m_okayForTextureGeneration = LsOkayForTextureGeneration::Unknown;
-    m_postProcessed = false;
-    }
-
-/*---------------------------------------------------------------------------------**//**
-* @bsimethod                                    John.Gooding                    07/2009
-+---------------+---------------+---------------+---------------+---------------+------*/
-void            LsCompoundComponent::_PostProcessLoad ()
-    {
-    if (m_postProcessed)
-        return;
-        
-    m_postProcessed = true;
-    
-    for (T_ComponentsCollectionIter start = m_components.begin (); start < m_components.end (); start++)
-        start->m_subComponent->_PostProcessLoad ();
-
-    CalculateSize();
-    }
-
-/*---------------------------------------------------------------------------------**//**
-* @bsimethod                                    John.Gooding                    07/2009
-+---------------+---------------+---------------+---------------+---------------+------*/
-void            LsCompoundComponent::_ClearPostProcess ()
-    {
-    m_postProcessed = false;
-    
-    for (T_ComponentsCollectionIter start = m_components.begin (); start < m_components.end (); start++)
-        start->m_subComponent->_ClearPostProcess ();
-    }
-
-/*---------------------------------------------------------------------------------**//**
-* @bsimethod                                                    Keith.Bentley   01/03
-+---------------+---------------+---------------+---------------+---------------+------*/
-LsCompoundComponent::~LsCompoundComponent ()
-    {
-    }
-
-/*---------------------------------------------------------------------------------**//**
-* @bsimethod                                                    JimBartlett     08/92
-+---------------+---------------+---------------+---------------+---------------+------*/
-static void    offsetLinePoints
-(
-DPoint3d*           outPts,
-DPoint3d  const*    inPts,
-LineJoint const*    joints,
-int                 nPts,
-double              offset
-)
-    {
-    if (0.0 == offset)
-        {
-        memcpy (outPts, inPts, nPts * sizeof (DPoint3d));
-        }
-    else
-        {
-        DPoint3dCP  src = inPts;
-        DPoint3dCP  end = src + nPts;
-
-        for (;src < end; src++, outPts++, joints++)
-            outPts->SumOf (*src,joints->m_dir, offset * joints->m_scale);
-        }
-    }
-
-/*---------------------------------------------------------------------------------**//**
-* @bsimethod                                                    JimBartlett     11/98
-+---------------+---------------+---------------+---------------+---------------+------*/
-StatusInt       LsCompoundComponent::_DoStroke (LineStyleContextR context, DPoint3dCP inPoints, int nPoints, LineStyleSymbR modifiers) const
-    {
-    DVec3d    normal;
-    RotMatrix matrix;
-
-    modifiers.GetPlaneAsMatrixRows(matrix);
-    matrix.GetRow (normal, 2);
-
-    ScopedArray<LineJoint, 50> scopedJoints(nPoints);
-    LineJoint*  joints = scopedJoints.GetData();
-    LineJoint::FromVertices (joints, inPoints, nPoints, &normal, NULL, NULL);
-
-    ScopedArray<DPoint3d, 50> scopedOffsetPts(nPoints);
-    DPoint3d*   offsetPts = scopedOffsetPts.GetData();
-    double      scale = modifiers.GetScale();
-
-    for (T_ComponentsCollectionConstIter curr = m_components.begin (); curr < m_components.end (); curr++)
-        {
-        offsetLinePoints (offsetPts, inPoints, joints, nPoints, scale * curr->m_offset);
-        if (SUCCESS != curr->m_subComponent->_DoStroke (context, offsetPts, nPoints, modifiers))
-            return  ERROR;
-        }
-
-    return  SUCCESS;
-    }
-
-/*---------------------------------------------------------------------------------**//**
-* @bsimethod                                                    Keith.Bentley   04/03
-+---------------+---------------+---------------+---------------+---------------+------*/
-void            LsCompoundComponent::CalculateSize()
-    {
-    BeAssert (m_postProcessed);
-    m_size.x  = 0.0;
-    m_size.y  = 0.0;
-
-    for (size_t compNum = 0; compNum < GetNumComponents(); compNum++)
-        {
-        // The length is the distance for a complete pattern, so it's the length of the
-        // longest component.  However, if continuous or LTYPE_Internal components are used,
-        // the length of those don't count.
-        //
-        // Judging from the previous comment, this should have been testing for Internal.  It absolutely should be testing for
-        // internal when computing the size that is required for generating a texture. If we find cases where it should not be 
-        // testing for internal, then we need to track 2 separate sizes.
-        if (!GetComponentCP(compNum)->_IsContinuous() && GetComponentCP(compNum)->GetComponentType() != LsComponentType::Internal)
-            {
-            if (GetComponentCP(compNum)->_GetLength() > m_size.x)
-                m_size.x = GetComponentCP(compNum)->_GetLength();
-            }
-
-        double offset    = fabs (GetOffset (compNum));
-        //  NEEDSWORK_LINESTYLE_UNITS
-        double compWidth = GetComponentCP(compNum)->_GetMaxWidth();
-        double thisWidth = (offset + (compWidth/2.0)) * 2.0;
-
-        if (thisWidth > m_size.y)
-            m_size.y = thisWidth;
-        }
-    }
-
-//---------------------------------------------------------------------------------------
-// @bsimethod                                                   John.Gooding    06/2017
-//---------------------------------------------------------------------------------------
-bool        LsCompoundComponent::_HasRasterImageComponent () const
-    {
-    for (size_t compNum = 0; compNum < GetNumComponents(); compNum++)
-        {
-        if (GetComponentCP (compNum)->_HasRasterImageComponent())
-            return true;
-        }
-
-    return false;        
-    }
-
-//---------------------------------------------------------------------------------------
-// @bsimethod                                                   John.Gooding    06/2017
-//---------------------------------------------------------------------------------------
-LsRasterImageComponentP      LsCompoundComponent::_GetRasterImageComponent ()
-    {
-    for (size_t compNum = 0; compNum < GetNumComponents(); compNum++)
-        {
-        LsComponentCP comp = GetComponentCP (compNum);
-        if (comp->GetComponentType () == LsComponentType::RasterImage)
-            return (LsRasterImageComponentP)comp;
-        }
-        
-    return nullptr;
-    }
-
-/*---------------------------------------------------------------------------------**//**
-* @bsimethod                                                    John.Gooding    10/09
-+---------------+---------------+---------------+---------------+---------------+------*/
-LineStyleStatus LsCompoundComponent::AppendComponent
-(
-LsComponentR    childComponent, 
-double          offset
-)
-    {
-    LsOffsetComponent   lsOffset (offset, &childComponent);
-        
-    m_components.push_back (lsOffset);
-
-    return LINESTYLE_STATUS_Success;
-    }
-
-/*---------------------------------------------------------------------------------**//**
-* @bsimethod                                                    JimBartlett     08/92
-+---------------+---------------+---------------+---------------+---------------+------*/
-LsCompoundComponentP  LsCompoundComponent::LoadCompoundComponent(LsComponentReader* reader)
-    {
-    Json::Value jsonValue;
-    reader->GetJsonValue(jsonValue);
-
-    LsCompoundComponentP compPtr;
-    LsCompoundComponent::CreateFromJson(&compPtr, jsonValue, reader->GetSource());
-
-    return compPtr;
-    }
-
-/*---------------------------------------------------------------------------------**//**
-* @bsimethod                                                    Keith.Bentley   01/03
-+---------------+---------------+---------------+---------------+---------------+------*/
-LsInternalComponent::LsInternalComponent (LsLocation const *pLocation) :
-            LsStrokePatternComponent (pLocation)
-    {
-    uint32_t id = pLocation->GetComponentId().GetValue();
-    m_hardwareLineCode = ((id <= MAX_LINECODE) ? id : 0);
-    }
-
-/*---------------------------------------------------------------------------------**//**
-* @bsimethod                                                    Keith.Bentley   03/03
-+---------------+---------------+---------------+---------------+---------------+------*/
-StatusInt       LsInternalComponent::_DoStroke (LineStyleContextR context, DPoint3dCP inPoints, int nPoints, LineStyleSymbR modifiers) const
-    {
-    uint32_t hwStyle = GetHardwareStyle();
-
-    // NOTE: Hardware line codes aren't supported when generating textures...
-    //       Do we need to worry about a hwStyle of 0 after a non-zero hwStyle? Hopefully we don't have to do this all the time just in case we need to clear a previous non-zero hwStyle?!?
-    //       Worth noting that we will lose the hwStyle if we implement "drop linestyle" as we may not have or know a lstyle id...
-    if (!context.GetCreatingTexture() && hwStyle >= MIN_LINECODE || hwStyle <= MAX_LINECODE)
-        {
-        Render::GeometryParamsCR baseParams = context.GetGeometryParams();
-
-        if (baseParams.GetCategoryId().IsValid()) // NOTE: LineStyleRangeCollector doesn't care about base symbology...
-            {
-            ViewContextR            viewContext = context.GetViewContext();
-            Render::GraphicParams   tmpGraphicParams;
-            Render::GeometryParams  tmpGeomParams(baseParams);
-
-            viewContext.CookGeometryParams(tmpGeomParams, tmpGraphicParams);
-
-            switch (hwStyle)
-                {
-                case 1:
-                    tmpGraphicParams.SetLinePixels(Render::GraphicParams::LinePixels::Code1);
-                    break;
-                case 2:
-                    tmpGraphicParams.SetLinePixels(Render::GraphicParams::LinePixels::Code2);
-                    break;
-                case 3:
-                    tmpGraphicParams.SetLinePixels(Render::GraphicParams::LinePixels::Code3);
-                    break;
-                case 4:
-                    tmpGraphicParams.SetLinePixels(Render::GraphicParams::LinePixels::Code4);
-                    break;
-                case 5:
-                    tmpGraphicParams.SetLinePixels(Render::GraphicParams::LinePixels::Code5);
-                    break;
-                case 6:
-                    tmpGraphicParams.SetLinePixels(Render::GraphicParams::LinePixels::Code6);
-                    break;
-                case 7:
-                    tmpGraphicParams.SetLinePixels(Render::GraphicParams::LinePixels::Code7);
-                    break;
-                }
-
-<<<<<<< HEAD
-    #if defined(NOTNOW)
-    int32_t style = GetHardwareStyle ();
-    if (style >= MIN_LINECODE || style <= MAX_LINECODE)
-        {
-        //  I would like to do this here but it doesn't work with geometry textures.  I don't know if that will be fixed.
-        //  Need to save and restore the GraphicParams
-        GraphicParamsR params = context.GetGraphicParamsR();
-        params.SetLinePixels(Render::LinePixels(style));
-        context.GetGraphicR().ActivateGraphicParams(params);
-        context.GetGraphicR().AddLineString (nPoints, inPoints);
-        return BSISUCCESS;
-=======
-            context.GetGraphicR().ActivateGraphicParams(tmpGraphicParams);
-            }
->>>>>>> 14a6848a
-        }
-
-    return LsStrokePatternComponent::_DoStroke (context, inPoints, nPoints, modifiers);
-    }
-
-/*---------------------------------------------------------------------------------**//**
-* @bsimethod                                    John.Gooding                    10/2009
-+---------------+---------------+---------------+---------------+---------------+------*/
-LsInternalComponentPtr LsInternalComponent::CreateInternalComponent(LsLocation& location)
-    {
-    LsInternalComponent*  comp = new LsInternalComponent (&location);
-    comp->m_isDirty = true;
-
-    comp->AppendStroke (fc_hugeVal, true);
-    comp->CalcPatternLength();
-    comp->PostCreate ();
-
-    return comp;
-    }
-
-//---------------------------------------------------------------------------------------
-// @bsimethod                                                   John.Gooding    10/2012
-//--------------+------------------------------------------------------------------------
-StatusInt LsDefinition::UpdateStyleTable () const
-    {
-    DgnDbP project = GetLocation()->GetDgnDb();
-    project->LineStyles().Update (DgnStyleId(m_styleId), _GetName(), GetLocation()->GetComponentId(), GetAttributes(), m_unitDef);
-
-    return BSISUCCESS;
-    }
-
-/*---------------------------------------------------------------------------------**//**
-* @bsimethod                                                    Keith.Bentley   01/03
-+---------------+---------------+---------------+---------------+---------------+------*/
-LsStrokePatternComponentP  LsInternalComponent::LoadInternalComponent(LsComponentReader*reader)
-    {
-    const LsLocation* location = reader->GetSource();
-
-    LsInternalComponent*  comp = new LsInternalComponent (location);
-    
-    comp->AppendStroke (fc_hugeVal, true);
-    comp->CalcPatternLength();
-    comp->PostCreate ();
-
-    //  The original code set its type back to match the original type so it would 
-    //  be found in the search but I don't understand when they differ.
-    //  BeAssert (reader->GetRscType() == LsResourceType::Internal);
-
-    return  comp;
-    }
-
-//---------------------------------------------------------------------------------------
-// @bsimethod                                                   John.Gooding    07/2015
-//---------------------------------------------------------------------------------------
-LsRasterImageComponent* LsRasterImageComponent::LoadRasterImage  (LsComponentReader* reader)
-    {
-    Json::Value      jsonValue;
-    reader->GetJsonValue(jsonValue);
-
-    LsRasterImageComponentP newComp;
-    LsRasterImageComponent::CreateFromJson(&newComp, jsonValue, reader->GetSource());
-
-    return newComp;
-    }
-
-/*---------------------------------------------------------------------------------**//**
-* @bsimethod                                                    Chuck.Kirschman   08/08
-+---------------+---------------+---------------+---------------+---------------+------*/
-bool            LsCompoundComponent::_HasLineCodes () const
-    {
-    for (size_t compNum = 0; compNum < GetNumComponents(); compNum++)
-        {
-        if (GetComponentCP (compNum)->_HasLineCodes ())
-            return  true;
-        }
-    return false;
-    }
-
-/*---------------------------------------------------------------------------------**//**
-* @bsimethod                                                    Keith.Bentley   01/03
-+---------------+---------------+---------------+---------------+---------------+------*/
-bool            LsStrokePatternComponent::_HasWidth () const
-    {
-    LsStrokeCP   stroke = GetConstStrokePtr (0);
-
-    for (size_t i=0; i<GetStrokeCount(); i++, stroke++)
-        {
-        /* No strokes with widths */
-        if (stroke->HasWidth())
-            return true;
-        }
-
-    return  false;
-    }
-
-/*---------------------------------------------------------------------------------**//**
-* @bsimethod                                                    Chuck.Kirschman   06/03
-+---------------+---------------+---------------+---------------+---------------+------*/
-bool            LsStrokePatternComponent::_HasUniformFullWidth (double *pWidth) const
-    {
-    LsStrokeCP   stroke = GetConstStrokePtr (0);
-    bool        widthFound = false;
-    double      width = 0.0;
-
-    if (pWidth)
-        *pWidth = 0.0;
-
-    for (size_t i=0; i<GetStrokeCount(); i++, stroke++)
-        {
-        if (!stroke->IsDash())
-            continue;
-
-        // If it has width, it must be uniform and full.
-        if (stroke->HasWidth())
-            {
-            if (!stroke->_HasUniformFullWidth())   // Dash is not uniform
-                return false;
-
-            if (widthFound && stroke->GetStartWidth() != width) // Dash not the same as other dashes
-                return  false;
-
-            widthFound = true;
-            width = stroke->GetStartWidth();
-            }
-        }
-
-    if (pWidth)
-        *pWidth = width;
-
-    return  (0.0 == width ? false : true);
-    }
-
-/*---------------------------------------------------------------------------------**//**
-* @bsimethod                                                    Keith.Bentley   01/03
-+---------------+---------------+---------------+---------------+---------------+------*/
-bool            LsCompoundComponent::_HasWidth () const
-    {
-    return  m_size.y > 0.0;
-    }
-
-/*---------------------------------------------------------------------------------**//**
-* @bsimethod                                                    Chuck.Kirschman   02/06
-+---------------+---------------+---------------+---------------+---------------+------*/
-bool            LsCompoundComponent::_HasUniformFullWidth (double *pWidth) const
-    {
-    *pWidth = 0.0;
-    double  maxWidth = 0.0;
-    double  curWidth = 0.0;
-    for (size_t compNum = 0; compNum < GetNumComponents(); compNum++)
-        {
-        if (!GetComponentCP (compNum)->_HasUniformFullWidth (&curWidth))
-            return  false;
-        if (curWidth > maxWidth)
-            maxWidth = curWidth;
-        }
-    *pWidth = maxWidth;
-    return true;
-    }
-
-/*----------------------------------------------------------------------------------*//**
-* Check line style for continuous.  Criteria include:
-* - Line codes only
-*   - no components, or
-*   - 1 huge dash & all dashes & no widths
-* @bsimethod                                                    ChuckKirschman  04/02
-+---------------+---------------+---------------+---------------+---------------+------*/
-void            LsDefinition::CheckForContinuous
-(
-LsStrokePatternComponentCP    strokeComp
-)
-    {
-    if ((NULL == strokeComp) || IsContinuous())
-        return;
-
-    if (strokeComp->_IsContinuous())
-        m_attributes |= LSATTR_CONTINUOUS;
-    }
-
-/*---------------------------------------------------------------------------------**//**
-* @bsimethod                                    John.Gooding                    07/2009
-+---------------+---------------+---------------+---------------+---------------+------*/
-void LsDefinition::PostProcessComponentLoad ()
-    {
-    if (m_componentLoadPostProcessed)
-        return;
-        
-    m_componentLoadPostProcessed.store(true);
-    
-    m_lsComp->_PostProcessLoad ();
-    
-    /* Look for continuous lines; mark them as such in the LineStyle */
-    CheckForContinuous (dynamic_cast<LsStrokePatternComponentCP> (m_lsComp.get ()));
-
-    if (IsContinuous() && !m_lsComp->_HasWidth ())
-        m_attributes |= LSATTR_NOWIDTH;
-
-    m_maxWidth = m_lsComp->_GetMaxWidth();
-    }
-
-/*---------------------------------------------------------------------------------**//**
-* @bsimethod                                    John.Gooding                    10/2009
-+---------------+---------------+---------------+---------------+---------------+------*/
-void LsDefinition::ClearPostProcess()
-    {
-    m_componentLoadPostProcessed.store(false);
-    
-    if (NULL != m_lsComp.get ())
-        m_lsComp->_ClearPostProcess ();
-    }
-
-/*---------------------------------------------------------------------------------**//**
-* @bsimethod                                    John.Gooding                    09/2009
-+---------------+---------------+---------------+---------------+---------------+------*/
-LineStyleStatus LsDefinition::SetComponent(LsComponentP lsComp)
-    {
-    if (NULL != lsComp && NULL != m_lsComp.get ())
-        {
-        if (lsComp->GetLocation ()->GetFileKey () != GetLocation ()->GetFileKey ())
-            return LINESTYLE_STATUS_NotSameFile;
-        }
-
-    MarkDirty ();
-    m_lsComp = lsComp;
-    
-    return LINESTYLE_STATUS_Success;
-    }
-
-/*---------------------------------------------------------------------------------**//**
-* @bsimethod                                    John.Gooding                    09/2009
-+---------------+---------------+---------------+---------------+---------------+------*/
-LsComponentCP LsDefinition::GetComponentCP() const
-    {
-    return GetComponentP ();
-    }
-
-/*---------------------------------------------------------------------------------**//**
-  Get a temporary pointer to a component in the cache.
-  If the component is not loaded, it and any necessary
-  sub-components will be loaded.
-* @bsimethod                                                    JimBartlett     3/92
-+---------------+---------------+---------------+---------------+---------------+------*/
-LsComponentP    LsDefinition::GetComponentP() const
-    {
-    if (m_componentLookupFailed)
-        return NULL;
-
-    LsDefinitionP   nonConstThis = const_cast <LsDefinitionP> (this);
-
-    // see if we have it cached. If so, use it.
-    if (NULL != m_lsComp.get ())
-        {
-        nonConstThis->PostProcessComponentLoad ();
-        return  m_lsComp.get ();
-        }
-
-    nonConstThis->m_componentLoadPostProcessed.store(false);
-    LsLocation  location = nonConstThis->m_location;
-
-    LsComponentP    component = DgnLineStyles::GetLsComponent (location);
-    if (nullptr == component)
-        {
-        nonConstThis->m_componentLookupFailed = true;
-        return NULL;
-        }
-
-    nonConstThis->SetComponent (component);
-    nonConstThis->PostProcessComponentLoad ();
-    
-    return  component;
-    }
-
-/*---------------------------------------------------------------------------------**//**
-* @bsimethod                                                    JimBartlett     08/92
-+---------------+---------------+---------------+---------------+---------------+------*/
-bool LsCompoundComponent::_ContainsComponent (LsComponentP other) const
-    {
-    if (LsComponent::_ContainsComponent(other))
-        return  true;
-
-    for (size_t i=0; i<GetNumComponents(); i++)
-        {
-        if (GetComponentCP (i)->_ContainsComponent (other))
-            return  true;
-        }
-
-    return  false;
-    }
-
-//---------------------------------------------------------------------------------------
-// @bsimethod                                                   John.Gooding    10/2012
-//--------------+------------------------------------------------------------------------
-BentleyStatus       LsComponentReader::_LoadDefinition ()
-    {
-    if (m_jsonSource.size() > 0)
-        return SUCCESS;
-
-    BeSQLite::PropertySpec spec = LineStyleProperty::Compound();
-
-    switch (m_source->GetComponentType())
-        {
-        case LsComponentType::Compound:
-            break;
-        case LsComponentType::LineCode:
-            spec = LineStyleProperty::LineCode();
-            break;
-        case LsComponentType::LinePoint:
-            spec = LineStyleProperty::LinePoint();
-            break;
-        case LsComponentType::PointSymbol:
-            spec = LineStyleProperty::PointSym();
-            break;
-        case LsComponentType::RasterImage:
-            spec = LineStyleProperty::RasterComponent();
-            break;
-        case LsComponentType::Internal:
-            return ERROR;
-
-        default:
-            BeAssert(false && "invalid component type");
-        }
-
-    GetDgnDb().QueryProperty(m_jsonSource, spec, GetSource()->GetComponentId().GetValue());
-    return  (m_jsonSource.size() == 0) ? ERROR : SUCCESS;
-    };
-
-
-/*---------------------------------------------------------------------------------**//**
-* @bsimethod                                                    Keith.Bentley   03/03
-+---------------+---------------+---------------+---------------+---------------+------*/
-static LsComponent*  loadComponent (LsComponentReader* reader)
-    {
-    if (SUCCESS != reader->_LoadDefinition())
-        {
-        if (LsComponentType::Internal == (LsComponentType)reader->GetComponentType())
-            return LsInternalComponent::LoadInternalComponent (reader);
-
-        return NULL;
-        }
-
-    switch ((LsComponentType)reader->GetComponentType())
-        {
-        case LsComponentType::Compound:
-            return LsCompoundComponent::LoadCompoundComponent (reader);
-
-        case LsComponentType::LineCode:
-            return LsStrokePatternComponent::LoadStrokePatternComponent (reader);
-            break;
-
-        case LsComponentType::LinePoint:
-            return LsPointComponent::LoadLinePoint (reader);
-
-        case LsComponentType::PointSymbol:
-            return LsSymbolComponent::LoadPointSym (reader);
-            break;
-
-        case LsComponentType::RasterImage:
-            return LsRasterImageComponent::LoadRasterImage (reader);
-        }
-
-    return  NULL;
-    }
-
-//---------------------------------------------------------------------------------------
-// @bsimethod                                                   John.Gooding    06/2015
-//---------------------------------------------------------------------------------------
-LsCacheP LsLocation::GetCacheP () const
-    {
-    if (GetDgnDb() == nullptr)
-        return nullptr;
-    else
-        return &GetDgnDb()->LineStyles().GetCache();
-    }
-
-//---------------------------------------------------------------------------------------
-// @bsimethod                                                   John.Gooding    06/2015
-//---------------------------------------------------------------------------------------
-LsComponent* DgnLineStyles::GetLsComponent(LsLocationCR location)
-    {
-    return location.GetDgnDb()->LineStyles().GetComponent(location);
-    }
-
-//---------------------------------------------------------------------------------------
-// @bsimethod                                                   John.Gooding    06/2015
-//---------------------------------------------------------------------------------------
-LsComponent* DgnLineStyles::GetComponent(LsLocationCR location)
-    {
-    BeMutexHolder lock(m_mutex);
-
-    auto iter = m_loadedComponents.find(location);
-    if (iter != m_loadedComponents.end())
-        return iter->second.get();
-
-    LsComponentPtr comp = cacheLoadComponent (location);
-    if (comp.IsNull())
-        return nullptr;
-
-    m_loadedComponents[location] = comp;
-    return comp.get();
-    }
-
-//---------------------------------------------------------------------------------------
-// @bsimethod                                                   John.Gooding    10/2015
-//---------------------------------------------------------------------------------------
-LsComponentPtr DgnLineStyles::GetLsComponent(LsComponentId componentId)
-    {
-    if (!componentId.IsValid())
-        return nullptr;
-
-    LsLocation   location;
-    location.SetLocation(m_dgndb, componentId);
-    return GetLsComponent(location);
-    }
+/*--------------------------------------------------------------------------------------+
+|
+|     $Source: DgnCore/linestyle/LsCache.cpp $
+|
+|  $Copyright: (c) 2017 Bentley Systems, Incorporated. All rights reserved. $
+|
++--------------------------------------------------------------------------------------*/
+#include    <DgnPlatformInternal.h>
+#include    <DgnPlatform/LsLocal.h>
+
+static LsComponent*  loadComponent (LsComponentReader* reader);
+
+
+USING_NAMESPACE_BENTLEY_SQLITE
+
+//---------------------------------------------------------------------------------------
+// @bsimethod                                                   John.Gooding    06/2015
+//---------------------------------------------------------------------------------------
+bool const LsLocation::operator < (LsLocation const &r ) const
+    {
+    if (GetComponentType() != r.GetComponentType())
+        return  GetComponentType() < r.GetComponentType() ? true : false;
+
+    if (GetComponentId().GetValue() != r.GetComponentId().GetValue())
+        return  GetComponentId().GetValue() < r.GetComponentId().GetValue() ? true : false;
+
+    BeAssert (GetFileKey() == r.GetFileKey());
+    return  false;
+    }
+
+//---------------------------------------------------------------------------------------
+// @bsimethod                                                   John.Gooding    10/2012
+//--------------+------------------------------------------------------------------------
+LsComponentReader::~LsComponentReader ()
+    {
+    }
+
+//---------------------------------------------------------------------------------------
+// @bsimethod                                                   John.Gooding    12/2015
+//---------------------------------------------------------------------------------------
+void LsComponentReader::GetJsonValue(JsonValueR componentDef)
+    {
+    if (!Json::Reader::Parse(m_jsonSource, componentDef))
+        return;
+    }
+
+/*---------------------------------------------------------------------------------**//**
+* @bsimethod                                                    JimBartlett     08/92
++---------------+---------------+---------------+---------------+---------------+------*/
+static LsComponent* cacheLoadComponent(LsLocationCR location)
+    {
+    LsComponentReader reader(&location, *location.GetDgnDb());
+    return loadComponent(&reader);
+    }
+
+//---------------------------------------------------------------------------------------
+// @bsimethod                                                   John.Gooding    09/2015
+//---------------------------------------------------------------------------------------
+void LsComponent::UpdateLsOkayForTextureGeneration(LsOkayForTextureGeneration&current, LsOkayForTextureGeneration const&newValue)
+    {
+    //  The larger the value the worse it is (NotAllowed > ChangeRequired).  We want to record the worst value.
+    if (newValue > current)
+        current = newValue;
+    }
+
+//---------------------------------------------------------------------------------------
+// @bsimethod                                                   John.Gooding    12/2015
+//---------------------------------------------------------------------------------------
+void LsComponent::ExtractDescription(JsonValueCR result)
+    {
+    m_descr = LsJsonHelpers::GetString(result, "descr", "");
+    }
+
+//---------------------------------------------------------------------------------------
+// @bsimethod                                                   John.Gooding    12/2015
+//---------------------------------------------------------------------------------------
+void LsComponent::SaveToJson(Json::Value& result) const
+    {
+    result.clear();
+    Utf8String descr = GetDescription();
+    if (descr.SizeInBytes() > 0)
+        result["descr"] = descr.c_str();
+    }
+
+//---------------------------------------------------------------------------------------
+// @bsimethod                                                   John.Gooding    10/2012
+//--------------+------------------------------------------------------------------------
+void LsComponent::GetNextComponentNumber (uint32_t& id, DgnDbR project, BeSQLite::PropertySpec spec)
+    {
+    SqlPrintfString sql("SELECT  max(Id) from " BEDB_TABLE_Property " where Namespace='%s' and Name='%s'", spec.GetNamespace(), spec.GetName());
+    Statement stmt;
+    stmt.Prepare(project, sql.GetUtf8CP());
+    DbResult result = stmt.Step();
+    if (BE_SQLITE_DONE != result && BE_SQLITE_ROW != result)
+        {
+        id = 1;
+        return;
+        }
+
+    // NOTE -- unclear what will happen to the magic values.  For now, avoid any collision with them.
+    id = std::max(stmt.GetValueInt(0) + 1, MAX_LINECODE+1);
+    }
+
+//---------------------------------------------------------------------------------------
+// @bsimethod                                                   John.Gooding    12/2015
+//---------------------------------------------------------------------------------------
+LineStyleStatus LsComponent::AddRasterComponentAsJson (LsComponentId& componentId, DgnDbR project, JsonValueCR jsonDefIn, uint8_t const*imageData, uint32_t dataSize)
+    {
+    //  First put out the raster image
+    BeSQLite::PropertySpec spec = LineStyleProperty::RasterImage();
+
+    uint32_t rasterImageNumber;
+    GetNextComponentNumber (rasterImageNumber, project, spec);
+
+    if (project.SaveProperty (spec, imageData, dataSize, rasterImageNumber, 0) != BE_SQLITE_OK)
+        return LINESTYLE_STATUS_SQLITE_Error;
+
+    spec = LineStyleProperty::RasterComponent();
+    Json::Value jsonValue(jsonDefIn);
+    jsonValue["imageId"] = rasterImageNumber;
+
+    uint32_t componentNumber;
+    GetNextComponentNumber (componentNumber, project, spec);
+    Utf8String data = Json::FastWriter::ToString(jsonValue);
+
+    if (project.SavePropertyString (spec, data.c_str(), componentNumber, 0) != BE_SQLITE_OK)
+        return LINESTYLE_STATUS_SQLITE_Error;
+
+    componentId = LsComponentId(LsComponentType::RasterImage, componentNumber);
+
+    return LINESTYLE_STATUS_Success;
+    }
+
+//---------------------------------------------------------------------------------------
+// @bsimethod                                                   John.Gooding    12/2015
+//---------------------------------------------------------------------------------------
+LineStyleStatus LsComponent::AddComponentAsJsonProperty (LsComponentId& componentId, DgnDbR project, LsComponentType componentType, JsonValueCR jsonValue)
+    {
+    BeSQLite::PropertySpec spec = LineStyleProperty::Compound();
+
+    switch (componentType)
+        {
+        case LsComponentType::Compound:
+            break;
+        case LsComponentType::LineCode:
+            spec = LineStyleProperty::LineCode();
+            break;
+        case LsComponentType::LinePoint:
+            spec = LineStyleProperty::LinePoint();
+            break;
+        case LsComponentType::PointSymbol:
+            spec = LineStyleProperty::PointSym();
+            break;
+        case LsComponentType::RasterImage:
+            BeAssert(false && "use AddRasterComponentAsJson to add RasterImage");
+            componentId = LsComponentId();
+            return LINESTYLE_STATUS_ConvertingComponent;
+        default:
+            BeAssert(false && "invalid component type");
+            componentId = LsComponentId();
+            return LINESTYLE_STATUS_ConvertingComponent;
+        }
+    uint32_t componentNumber;
+    GetNextComponentNumber (componentNumber, project, spec);
+
+    Utf8String data = Json::FastWriter::ToString(jsonValue);
+
+    if (project.SavePropertyString (spec, data.c_str(), componentNumber, 0) != BE_SQLITE_OK)
+        return LINESTYLE_STATUS_SQLITE_Error;
+
+    componentId = LsComponentId(componentType, componentNumber);
+    return LINESTYLE_STATUS_Success;
+    }
+
+//---------------------------------------------------------------------------------------
+// @bsimethod                                                   John.Gooding    10/2012
+//--------------+------------------------------------------------------------------------
+LsComponent::LsComponent (DgnDbR project, LsComponentId componentId) : m_isDirty (false)
+    {
+    m_location.SetLocation (project, componentId);
+    }
+
+/*---------------------------------------------------------------------------------**//**
+* @bsimethod                                                    Chuck.Kirschman   01/03
++---------------+---------------+---------------+---------------+---------------+------*/
+LsComponent::LsComponent (LsLocation const* location) : m_isDirty (false)
+    {
+    m_location.SetFrom (location);
+    }
+
+/*---------------------------------------------------------------------------------**//**
+* @bsimethod                                                    John.Gooding      09/09
++---------------+---------------+---------------+---------------+---------------+------*/
+void            LsComponent::CopyDescription (Utf8CP buffer)
+    {
+    m_descr.AssignOrClear(buffer);
+    }
+
+/*---------------------------------------------------------------------------------**//**
+* @bsimethod                                                    ChuckKirschman     2/07
++---------------+---------------+---------------+---------------+---------------+------*/
+BentleyStatus       LsStrokePatternComponent::PostCreate ()
+    {
+    // Set up affectedByWidth bit
+    m_options.affectedByWidth = 0;
+
+    LsStrokeCP   stroke = GetConstStrokePtr(0);
+    for (size_t iStroke=0; iStroke<GetStrokeCount(); iStroke++, stroke++)
+        {
+        if (stroke->IsDash() && stroke->GetWidthMode () != LsStroke::LCWIDTH_None)
+            {
+            m_options.affectedByWidth = 1;
+            break;
+            }
+        }
+    return  SUCCESS;
+    }
+
+//---------------------------------------------------------------------------------------
+// @bsimethod                                                   John.Gooding    12/2015
+//---------------------------------------------------------------------------------------
+LineStyleStatus LsStrokePatternComponent::CreateFromJson(LsStrokePatternComponentP* newLC, Json::Value const & jsonDef, LsLocationCP location)
+    {
+    LsStrokePatternComponentP retval = new LsStrokePatternComponent(location);
+    retval->ExtractDescription(jsonDef);
+
+    JsonValueCR strokes = jsonDef["strokes"];
+    uint32_t nStrokes = strokes.size();
+
+    if (nStrokes == 0)
+        {
+        // create a default solid stroke
+        retval->AppendStroke (fc_hugeVal, true);
+        }
+    else
+        {
+        retval->m_nStrokes = nStrokes;
+        if (retval->m_nStrokes > 32)
+            retval->m_nStrokes = 32;
+
+        for (uint32_t i = 0; i < retval->m_nStrokes; i++)
+            {
+            LsStroke&   pStroke = retval->m_strokes[i];
+            JsonValueCR jsonStroke = strokes[i];
+            double length = LsJsonHelpers::GetDouble(jsonStroke, "length", 0);
+            double width = LsJsonHelpers::GetDouble(jsonStroke, "orgWidth", 0);
+            double endWidth = LsJsonHelpers::GetDouble(jsonStroke, "endWidth", width);
+            uint32_t strokeMode = LsJsonHelpers::GetUInt32(jsonStroke, "strokeMode", 0);
+            uint32_t widthMode = LsJsonHelpers::GetUInt32(jsonStroke, "widthMode", 0);
+            uint32_t capMode = LsJsonHelpers::GetUInt32(jsonStroke, "capMode", 0);
+            
+            pStroke.Init (length, width, endWidth, (LsStroke::WidthMode)widthMode, (LsCapMode)capMode);
+            pStroke.SetIsDash (strokeMode & LCSTROKE_DASH);
+            pStroke.SetIsRigid (TO_BOOL (strokeMode & LCSTROKE_RAY));
+            pStroke.SetIsStretchable (TO_BOOL(strokeMode & LCSTROKE_SCALE));
+            pStroke.SetIsDashFirst (pStroke.IsDash() ^ TO_BOOL(strokeMode & LCSTROKE_SINVERT));
+            pStroke.SetIsDashLast  (pStroke.IsDash() ^ TO_BOOL(strokeMode & LCSTROKE_EINVERT));
+            }
+
+        uint32_t options = LsJsonHelpers::GetUInt32(jsonDef, "options", 0);
+        uint32_t maxIterate = LsJsonHelpers::GetUInt32(jsonDef, "maxIter", 0);
+        double phase = LsJsonHelpers::GetDouble(jsonDef, "phase", 0);
+        retval->SetIterationLimit ((options & LCOPT_ITERATION) ? maxIterate : 0);
+        retval->SetIterationMode ((options & LCOPT_ITERATION) ? true : false);
+        retval->SetSegmentMode ((options & LCOPT_SEGMENT) ? true : false);
+
+        if (!retval->IsRigid())
+            {
+            if (0 == (options & (LCOPT_AUTOPHASE | LCOPT_CENTERSTRETCH)) && 0.0 != phase)
+                {
+                retval->SetDistancePhase (phase);
+                }
+            else if (options & LCOPT_AUTOPHASE)
+                {
+                retval->SetFractionalPhase (phase);
+                }
+            else if (options & LCOPT_CENTERSTRETCH)
+                {
+                retval->SetCenterPhaseMode();
+                }
+            }
+        }
+
+    retval->CalcPatternLength();
+    retval->PostCreate ();
+
+    *newLC = retval;
+    return LINESTYLE_STATUS_Success;
+    }
+
+//---------------------------------------------------------------------------------------
+// @bsimethod                                                   John.Gooding    12/2015
+//---------------------------------------------------------------------------------------
+void LsStrokePatternComponent::SaveToJson(Json::Value& result) const
+    {
+    LsComponent::SaveToJson(result);
+    double phase = 0.0;
+    uint32_t options = 0;
+    uint32_t  maxIterate = 0;
+
+    // Set phase, maxIterate, and options
+    if (HasIterationLimit ())
+        {
+        maxIterate = GetIterationLimit ();
+        options |= LCOPT_ITERATION;
+        }
+
+    if (IsSingleSegment())
+        options |= LCOPT_SEGMENT;
+
+    switch (GetPhaseMode ())
+        {
+        case PHASEMODE_Fixed:
+            phase = GetDistancePhase ();
+            break;
+        case PHASEMODE_Fraction:
+            phase = GetFractionalPhase ();
+            options |= LCOPT_AUTOPHASE;
+            break;
+        case PHASEMODE_Center:
+            phase = 0;
+            options |= LCOPT_CENTERSTRETCH;
+            break;
+        }
+
+    if (phase != 0)
+        result["phase"] = phase;
+
+    if (options != 0)
+        result["options"] = options;
+
+    if (maxIterate != 0)
+        result["maxIter"] = maxIterate;
+
+    Json::Value strokes(Json::arrayValue);
+    for (uint32_t index = 0; index<m_nStrokes; ++index)
+        {
+        LsStroke const& stroke = m_strokes[index];
+        Json::Value  entry(Json::objectValue);
+        entry["length"] = stroke.m_length;
+        if (stroke.m_orgWidth != 0)
+            entry["orgWidth"] = stroke.m_orgWidth;
+        if (stroke.m_endWidth != stroke.m_orgWidth)
+            entry["endWidth"] = stroke.m_endWidth;
+        if (stroke.m_strokeMode != 0)
+            entry["strokeMode"] = stroke.m_strokeMode;
+        if (stroke.m_widthMode != 0)
+            entry["widthMode"] = stroke.m_widthMode;
+        if (stroke.m_capMode != 0)
+            entry["capMode"] = stroke.m_capMode;
+
+        uint8_t strokeMode = 0;
+        if (stroke.IsDash ())
+            strokeMode  |= LCSTROKE_DASH;
+        if (stroke.IsDashFirst () != stroke.IsDash())
+            strokeMode  |= LCSTROKE_SINVERT;
+        if (stroke.IsDashLast () != stroke.IsDash())
+            strokeMode  |= LCSTROKE_EINVERT;
+        if (stroke.IsRigid ())
+            strokeMode  |= LCSTROKE_RAY;
+        if (stroke.IsStretchable ())
+            strokeMode  |= LCSTROKE_SCALE;
+
+        if (strokeMode != 0)
+            entry["strokeMode"] = strokeMode;
+
+        strokes[index] = entry;
+        }
+
+    result["strokes"] = strokes;
+    }
+
+/*---------------------------------------------------------------------------------**//**
+* @bsimethod                                                    JimBartlett     08/92
++---------------+---------------+---------------+---------------+---------------+------*/
+LsStrokePatternComponentP LsStrokePatternComponent::LoadStrokePatternComponent
+(
+LsComponentReader*    reader
+)
+    {
+    Json::Value      jsonValue;
+    reader->GetJsonValue(jsonValue);
+
+    LsStrokePatternComponentP compPtr;
+    
+    LsStrokePatternComponent::CreateFromJson(&compPtr, jsonValue, reader->GetSource());
+
+    return  compPtr;
+    }
+
+//---------------------------------------------------------------------------------------
+// @bsimethod                                                   John.Gooding    09/2015
+//---------------------------------------------------------------------------------------
+void LsCompoundComponent::_StartTextureGeneration() const
+    {
+    m_okayForTextureGeneration = LsOkayForTextureGeneration::Unknown; 
+    for (LsOffsetComponent const & comp : m_components)
+        comp.m_subComponent->_StartTextureGeneration();
+    }
+  
+//---------------------------------------------------------------------------------------
+// @bsimethod                                                   John.Gooding    09/2015
+//---------------------------------------------------------------------------------------
+LsOkayForTextureGeneration LsCompoundComponent::_IsOkayForTextureGeneration() const 
+    {
+    if (m_okayForTextureGeneration != LsOkayForTextureGeneration::Unknown)
+        return m_okayForTextureGeneration;
+
+    m_okayForTextureGeneration = LsOkayForTextureGeneration::NoChangeRequired; 
+
+    for (LsOffsetComponent const & comp : m_components)
+        {
+        if (comp.m_subComponent->_IsOkayForTextureGeneration() > m_okayForTextureGeneration)
+            UpdateLsOkayForTextureGeneration(m_okayForTextureGeneration, comp.m_subComponent->_IsOkayForTextureGeneration());
+        }
+
+    return m_okayForTextureGeneration;
+    }
+
+//---------------------------------------------------------------------------------------
+// @bsimethod                                                   John.Gooding    09/2015
+//---------------------------------------------------------------------------------------
+ LsComponentPtr LsCompoundComponent::_GetForTextureGeneration() const
+    {
+    _IsOkayForTextureGeneration();
+    BeAssert(LsOkayForTextureGeneration::NotAllowed != m_okayForTextureGeneration); //  The caller should have checked this.
+    if (LsOkayForTextureGeneration::NoChangeRequired == m_okayForTextureGeneration)
+        return const_cast<LsCompoundComponentP>(this);
+
+    LsCompoundComponentP retval = new LsCompoundComponent(*this);
+    for (LsOffsetComponent& comp : retval->m_components)
+        comp.m_subComponent = comp.m_subComponent->_GetForTextureGeneration();
+
+    m_okayForTextureGeneration = LsOkayForTextureGeneration::NoChangeRequired;
+    return retval;
+    }
+
+//---------------------------------------------------------------------------------------
+// @bsimethod                                                   John.Gooding    09/2015
+//---------------------------------------------------------------------------------------
+LsCompoundComponent::LsCompoundComponent(LsCompoundComponentCR source) : LsComponent(&source), m_postProcessed(false)
+    {
+    m_size = source.m_size;
+    m_okayForTextureGeneration = LsOkayForTextureGeneration::Unknown;
+    for (LsOffsetComponent const& child: source.m_components)
+        m_components.push_back(child);
+    }
+
+/*---------------------------------------------------------------------------------**//**
+* @bsimethod                                                    Keith.Bentley   01/03
++---------------+---------------+---------------+---------------+---------------+------*/
+LsCompoundComponent::LsCompoundComponent (LsLocation const *pLocation) :
+            LsComponent (pLocation), m_postProcessed (false)
+    {
+    m_okayForTextureGeneration = LsOkayForTextureGeneration::Unknown;
+    m_postProcessed = false;
+    }
+
+/*---------------------------------------------------------------------------------**//**
+* @bsimethod                                    John.Gooding                    07/2009
++---------------+---------------+---------------+---------------+---------------+------*/
+void            LsCompoundComponent::_PostProcessLoad ()
+    {
+    if (m_postProcessed)
+        return;
+        
+    m_postProcessed = true;
+    
+    for (T_ComponentsCollectionIter start = m_components.begin (); start < m_components.end (); start++)
+        start->m_subComponent->_PostProcessLoad ();
+
+    CalculateSize();
+    }
+
+/*---------------------------------------------------------------------------------**//**
+* @bsimethod                                    John.Gooding                    07/2009
++---------------+---------------+---------------+---------------+---------------+------*/
+void            LsCompoundComponent::_ClearPostProcess ()
+    {
+    m_postProcessed = false;
+    
+    for (T_ComponentsCollectionIter start = m_components.begin (); start < m_components.end (); start++)
+        start->m_subComponent->_ClearPostProcess ();
+    }
+
+/*---------------------------------------------------------------------------------**//**
+* @bsimethod                                                    Keith.Bentley   01/03
++---------------+---------------+---------------+---------------+---------------+------*/
+LsCompoundComponent::~LsCompoundComponent ()
+    {
+    }
+
+/*---------------------------------------------------------------------------------**//**
+* @bsimethod                                                    JimBartlett     08/92
++---------------+---------------+---------------+---------------+---------------+------*/
+static void    offsetLinePoints
+(
+DPoint3d*           outPts,
+DPoint3d  const*    inPts,
+LineJoint const*    joints,
+int                 nPts,
+double              offset
+)
+    {
+    if (0.0 == offset)
+        {
+        memcpy (outPts, inPts, nPts * sizeof (DPoint3d));
+        }
+    else
+        {
+        DPoint3dCP  src = inPts;
+        DPoint3dCP  end = src + nPts;
+
+        for (;src < end; src++, outPts++, joints++)
+            outPts->SumOf (*src,joints->m_dir, offset * joints->m_scale);
+        }
+    }
+
+/*---------------------------------------------------------------------------------**//**
+* @bsimethod                                                    JimBartlett     11/98
++---------------+---------------+---------------+---------------+---------------+------*/
+StatusInt       LsCompoundComponent::_DoStroke (LineStyleContextR context, DPoint3dCP inPoints, int nPoints, LineStyleSymbR modifiers) const
+    {
+    DVec3d    normal;
+    RotMatrix matrix;
+
+    modifiers.GetPlaneAsMatrixRows(matrix);
+    matrix.GetRow (normal, 2);
+
+    ScopedArray<LineJoint, 50> scopedJoints(nPoints);
+    LineJoint*  joints = scopedJoints.GetData();
+    LineJoint::FromVertices (joints, inPoints, nPoints, &normal, NULL, NULL);
+
+    ScopedArray<DPoint3d, 50> scopedOffsetPts(nPoints);
+    DPoint3d*   offsetPts = scopedOffsetPts.GetData();
+    double      scale = modifiers.GetScale();
+
+    for (T_ComponentsCollectionConstIter curr = m_components.begin (); curr < m_components.end (); curr++)
+        {
+        offsetLinePoints (offsetPts, inPoints, joints, nPoints, scale * curr->m_offset);
+        if (SUCCESS != curr->m_subComponent->_DoStroke (context, offsetPts, nPoints, modifiers))
+            return  ERROR;
+        }
+
+    return  SUCCESS;
+    }
+
+/*---------------------------------------------------------------------------------**//**
+* @bsimethod                                                    Keith.Bentley   04/03
++---------------+---------------+---------------+---------------+---------------+------*/
+void            LsCompoundComponent::CalculateSize()
+    {
+    BeAssert (m_postProcessed);
+    m_size.x  = 0.0;
+    m_size.y  = 0.0;
+
+    for (size_t compNum = 0; compNum < GetNumComponents(); compNum++)
+        {
+        // The length is the distance for a complete pattern, so it's the length of the
+        // longest component.  However, if continuous or LTYPE_Internal components are used,
+        // the length of those don't count.
+        //
+        // Judging from the previous comment, this should have been testing for Internal.  It absolutely should be testing for
+        // internal when computing the size that is required for generating a texture. If we find cases where it should not be 
+        // testing for internal, then we need to track 2 separate sizes.
+        if (!GetComponentCP(compNum)->_IsContinuous() && GetComponentCP(compNum)->GetComponentType() != LsComponentType::Internal)
+            {
+            if (GetComponentCP(compNum)->_GetLength() > m_size.x)
+                m_size.x = GetComponentCP(compNum)->_GetLength();
+            }
+
+        double offset    = fabs (GetOffset (compNum));
+        //  NEEDSWORK_LINESTYLE_UNITS
+        double compWidth = GetComponentCP(compNum)->_GetMaxWidth();
+        double thisWidth = (offset + (compWidth/2.0)) * 2.0;
+
+        if (thisWidth > m_size.y)
+            m_size.y = thisWidth;
+        }
+    }
+
+//---------------------------------------------------------------------------------------
+// @bsimethod                                                   John.Gooding    06/2017
+//---------------------------------------------------------------------------------------
+bool        LsCompoundComponent::_HasRasterImageComponent () const
+    {
+    for (size_t compNum = 0; compNum < GetNumComponents(); compNum++)
+        {
+        if (GetComponentCP (compNum)->_HasRasterImageComponent())
+            return true;
+        }
+
+    return false;        
+    }
+
+//---------------------------------------------------------------------------------------
+// @bsimethod                                                   John.Gooding    06/2017
+//---------------------------------------------------------------------------------------
+LsRasterImageComponentP      LsCompoundComponent::_GetRasterImageComponent ()
+    {
+    for (size_t compNum = 0; compNum < GetNumComponents(); compNum++)
+        {
+        LsComponentCP comp = GetComponentCP (compNum);
+        if (comp->GetComponentType () == LsComponentType::RasterImage)
+            return (LsRasterImageComponentP)comp;
+        }
+        
+    return nullptr;
+    }
+
+/*---------------------------------------------------------------------------------**//**
+* @bsimethod                                                    John.Gooding    10/09
++---------------+---------------+---------------+---------------+---------------+------*/
+LineStyleStatus LsCompoundComponent::AppendComponent
+(
+LsComponentR    childComponent, 
+double          offset
+)
+    {
+    LsOffsetComponent   lsOffset (offset, &childComponent);
+        
+    m_components.push_back (lsOffset);
+
+    return LINESTYLE_STATUS_Success;
+    }
+
+/*---------------------------------------------------------------------------------**//**
+* @bsimethod                                                    JimBartlett     08/92
++---------------+---------------+---------------+---------------+---------------+------*/
+LsCompoundComponentP  LsCompoundComponent::LoadCompoundComponent(LsComponentReader* reader)
+    {
+    Json::Value jsonValue;
+    reader->GetJsonValue(jsonValue);
+
+    LsCompoundComponentP compPtr;
+    LsCompoundComponent::CreateFromJson(&compPtr, jsonValue, reader->GetSource());
+
+    return compPtr;
+    }
+
+/*---------------------------------------------------------------------------------**//**
+* @bsimethod                                                    Keith.Bentley   01/03
++---------------+---------------+---------------+---------------+---------------+------*/
+LsInternalComponent::LsInternalComponent (LsLocation const *pLocation) :
+            LsStrokePatternComponent (pLocation)
+    {
+    uint32_t id = pLocation->GetComponentId().GetValue();
+    m_hardwareLineCode = ((id <= MAX_LINECODE) ? id : 0);
+    }
+
+/*---------------------------------------------------------------------------------**//**
+* @bsimethod                                                    Keith.Bentley   03/03
++---------------+---------------+---------------+---------------+---------------+------*/
+StatusInt       LsInternalComponent::_DoStroke (LineStyleContextR context, DPoint3dCP inPoints, int nPoints, LineStyleSymbR modifiers) const
+    {
+    uint32_t hwStyle = GetHardwareStyle();
+
+    // NOTE: Hardware line codes aren't supported when generating textures...
+    //       Do we need to worry about a hwStyle of 0 after a non-zero hwStyle? Hopefully we don't have to do this all the time just in case we need to clear a previous non-zero hwStyle?!?
+    //       Worth noting that we will lose the hwStyle if we implement "drop linestyle" as we may not have or know a lstyle id...
+    if (!context.GetCreatingTexture() && hwStyle >= MIN_LINECODE || hwStyle <= MAX_LINECODE)
+        {
+        Render::GeometryParamsCR baseParams = context.GetGeometryParams();
+
+        if (baseParams.GetCategoryId().IsValid()) // NOTE: LineStyleRangeCollector doesn't care about base symbology...
+            {
+            ViewContextR            viewContext = context.GetViewContext();
+            Render::GraphicParams   tmpGraphicParams;
+            Render::GeometryParams  tmpGeomParams(baseParams);
+
+            viewContext.CookGeometryParams(tmpGeomParams, tmpGraphicParams);
+
+            switch (hwStyle)
+                {
+                case 1:
+                    tmpGraphicParams.SetLinePixels(Render::GraphicParams::LinePixels::Code1);
+                    break;
+                case 2:
+                    tmpGraphicParams.SetLinePixels(Render::GraphicParams::LinePixels::Code2);
+                    break;
+                case 3:
+                    tmpGraphicParams.SetLinePixels(Render::LinePixels::Code3);
+                    break;
+                case 4:
+                    tmpGraphicParams.SetLinePixels(Render::GraphicParams::LinePixels::Code4);
+                    break;
+                case 5:
+                    tmpGraphicParams.SetLinePixels(Render::GraphicParams::LinePixels::Code5);
+                    break;
+                case 6:
+                    tmpGraphicParams.SetLinePixels(Render::GraphicParams::LinePixels::Code6);
+                    break;
+                case 7:
+                    tmpGraphicParams.SetLinePixels(Render::GraphicParams::LinePixels::Code7);
+                    break;
+                }
+
+            context.GetGraphicR().ActivateGraphicParams(tmpGraphicParams);
+            }
+        }
+
+    return LsStrokePatternComponent::_DoStroke (context, inPoints, nPoints, modifiers);
+    }
+
+/*---------------------------------------------------------------------------------**//**
+* @bsimethod                                    John.Gooding                    10/2009
++---------------+---------------+---------------+---------------+---------------+------*/
+LsInternalComponentPtr LsInternalComponent::CreateInternalComponent(LsLocation& location)
+    {
+    LsInternalComponent*  comp = new LsInternalComponent (&location);
+    comp->m_isDirty = true;
+
+    comp->AppendStroke (fc_hugeVal, true);
+    comp->CalcPatternLength();
+    comp->PostCreate ();
+
+    return comp;
+    }
+
+//---------------------------------------------------------------------------------------
+// @bsimethod                                                   John.Gooding    10/2012
+//--------------+------------------------------------------------------------------------
+StatusInt LsDefinition::UpdateStyleTable () const
+    {
+    DgnDbP project = GetLocation()->GetDgnDb();
+    project->LineStyles().Update (DgnStyleId(m_styleId), _GetName(), GetLocation()->GetComponentId(), GetAttributes(), m_unitDef);
+
+    return BSISUCCESS;
+    }
+
+/*---------------------------------------------------------------------------------**//**
+* @bsimethod                                                    Keith.Bentley   01/03
++---------------+---------------+---------------+---------------+---------------+------*/
+LsStrokePatternComponentP  LsInternalComponent::LoadInternalComponent(LsComponentReader*reader)
+    {
+    const LsLocation* location = reader->GetSource();
+
+    LsInternalComponent*  comp = new LsInternalComponent (location);
+    
+    comp->AppendStroke (fc_hugeVal, true);
+    comp->CalcPatternLength();
+    comp->PostCreate ();
+
+    //  The original code set its type back to match the original type so it would 
+    //  be found in the search but I don't understand when they differ.
+    //  BeAssert (reader->GetRscType() == LsResourceType::Internal);
+
+    return  comp;
+    }
+
+//---------------------------------------------------------------------------------------
+// @bsimethod                                                   John.Gooding    07/2015
+//---------------------------------------------------------------------------------------
+LsRasterImageComponent* LsRasterImageComponent::LoadRasterImage  (LsComponentReader* reader)
+    {
+    Json::Value      jsonValue;
+    reader->GetJsonValue(jsonValue);
+
+    LsRasterImageComponentP newComp;
+    LsRasterImageComponent::CreateFromJson(&newComp, jsonValue, reader->GetSource());
+
+    return newComp;
+    }
+
+/*---------------------------------------------------------------------------------**//**
+* @bsimethod                                                    Chuck.Kirschman   08/08
++---------------+---------------+---------------+---------------+---------------+------*/
+bool            LsCompoundComponent::_HasLineCodes () const
+    {
+    for (size_t compNum = 0; compNum < GetNumComponents(); compNum++)
+        {
+        if (GetComponentCP (compNum)->_HasLineCodes ())
+            return  true;
+        }
+    return false;
+    }
+
+/*---------------------------------------------------------------------------------**//**
+* @bsimethod                                                    Keith.Bentley   01/03
++---------------+---------------+---------------+---------------+---------------+------*/
+bool            LsStrokePatternComponent::_HasWidth () const
+    {
+    LsStrokeCP   stroke = GetConstStrokePtr (0);
+
+    for (size_t i=0; i<GetStrokeCount(); i++, stroke++)
+        {
+        /* No strokes with widths */
+        if (stroke->HasWidth())
+            return true;
+        }
+
+    return  false;
+    }
+
+/*---------------------------------------------------------------------------------**//**
+* @bsimethod                                                    Chuck.Kirschman   06/03
++---------------+---------------+---------------+---------------+---------------+------*/
+bool            LsStrokePatternComponent::_HasUniformFullWidth (double *pWidth) const
+    {
+    LsStrokeCP   stroke = GetConstStrokePtr (0);
+    bool        widthFound = false;
+    double      width = 0.0;
+
+    if (pWidth)
+        *pWidth = 0.0;
+
+    for (size_t i=0; i<GetStrokeCount(); i++, stroke++)
+        {
+        if (!stroke->IsDash())
+            continue;
+
+        // If it has width, it must be uniform and full.
+        if (stroke->HasWidth())
+            {
+            if (!stroke->_HasUniformFullWidth())   // Dash is not uniform
+                return false;
+
+            if (widthFound && stroke->GetStartWidth() != width) // Dash not the same as other dashes
+                return  false;
+
+            widthFound = true;
+            width = stroke->GetStartWidth();
+            }
+        }
+
+    if (pWidth)
+        *pWidth = width;
+
+    return  (0.0 == width ? false : true);
+    }
+
+/*---------------------------------------------------------------------------------**//**
+* @bsimethod                                                    Keith.Bentley   01/03
++---------------+---------------+---------------+---------------+---------------+------*/
+bool            LsCompoundComponent::_HasWidth () const
+    {
+    return  m_size.y > 0.0;
+    }
+
+/*---------------------------------------------------------------------------------**//**
+* @bsimethod                                                    Chuck.Kirschman   02/06
++---------------+---------------+---------------+---------------+---------------+------*/
+bool            LsCompoundComponent::_HasUniformFullWidth (double *pWidth) const
+    {
+    *pWidth = 0.0;
+    double  maxWidth = 0.0;
+    double  curWidth = 0.0;
+    for (size_t compNum = 0; compNum < GetNumComponents(); compNum++)
+        {
+        if (!GetComponentCP (compNum)->_HasUniformFullWidth (&curWidth))
+            return  false;
+        if (curWidth > maxWidth)
+            maxWidth = curWidth;
+        }
+    *pWidth = maxWidth;
+    return true;
+    }
+
+/*----------------------------------------------------------------------------------*//**
+* Check line style for continuous.  Criteria include:
+* - Line codes only
+*   - no components, or
+*   - 1 huge dash & all dashes & no widths
+* @bsimethod                                                    ChuckKirschman  04/02
++---------------+---------------+---------------+---------------+---------------+------*/
+void            LsDefinition::CheckForContinuous
+(
+LsStrokePatternComponentCP    strokeComp
+)
+    {
+    if ((NULL == strokeComp) || IsContinuous())
+        return;
+
+    if (strokeComp->_IsContinuous())
+        m_attributes |= LSATTR_CONTINUOUS;
+    }
+
+/*---------------------------------------------------------------------------------**//**
+* @bsimethod                                    John.Gooding                    07/2009
++---------------+---------------+---------------+---------------+---------------+------*/
+void LsDefinition::PostProcessComponentLoad ()
+    {
+    if (m_componentLoadPostProcessed)
+        return;
+        
+    m_componentLoadPostProcessed.store(true);
+    
+    m_lsComp->_PostProcessLoad ();
+    
+    /* Look for continuous lines; mark them as such in the LineStyle */
+    CheckForContinuous (dynamic_cast<LsStrokePatternComponentCP> (m_lsComp.get ()));
+
+    if (IsContinuous() && !m_lsComp->_HasWidth ())
+        m_attributes |= LSATTR_NOWIDTH;
+
+    m_maxWidth = m_lsComp->_GetMaxWidth();
+    }
+
+/*---------------------------------------------------------------------------------**//**
+* @bsimethod                                    John.Gooding                    10/2009
++---------------+---------------+---------------+---------------+---------------+------*/
+void LsDefinition::ClearPostProcess()
+    {
+    m_componentLoadPostProcessed.store(false);
+    
+    if (NULL != m_lsComp.get ())
+        m_lsComp->_ClearPostProcess ();
+    }
+
+/*---------------------------------------------------------------------------------**//**
+* @bsimethod                                    John.Gooding                    09/2009
++---------------+---------------+---------------+---------------+---------------+------*/
+LineStyleStatus LsDefinition::SetComponent(LsComponentP lsComp)
+    {
+    if (NULL != lsComp && NULL != m_lsComp.get ())
+        {
+        if (lsComp->GetLocation ()->GetFileKey () != GetLocation ()->GetFileKey ())
+            return LINESTYLE_STATUS_NotSameFile;
+        }
+
+    MarkDirty ();
+    m_lsComp = lsComp;
+    
+    return LINESTYLE_STATUS_Success;
+    }
+
+/*---------------------------------------------------------------------------------**//**
+* @bsimethod                                    John.Gooding                    09/2009
++---------------+---------------+---------------+---------------+---------------+------*/
+LsComponentCP LsDefinition::GetComponentCP() const
+    {
+    return GetComponentP ();
+    }
+
+/*---------------------------------------------------------------------------------**//**
+  Get a temporary pointer to a component in the cache.
+  If the component is not loaded, it and any necessary
+  sub-components will be loaded.
+* @bsimethod                                                    JimBartlett     3/92
++---------------+---------------+---------------+---------------+---------------+------*/
+LsComponentP    LsDefinition::GetComponentP() const
+    {
+    if (m_componentLookupFailed)
+        return NULL;
+
+    LsDefinitionP   nonConstThis = const_cast <LsDefinitionP> (this);
+
+    // see if we have it cached. If so, use it.
+    if (NULL != m_lsComp.get ())
+        {
+        nonConstThis->PostProcessComponentLoad ();
+        return  m_lsComp.get ();
+        }
+
+    nonConstThis->m_componentLoadPostProcessed.store(false);
+    LsLocation  location = nonConstThis->m_location;
+
+    LsComponentP    component = DgnLineStyles::GetLsComponent (location);
+    if (nullptr == component)
+        {
+        nonConstThis->m_componentLookupFailed = true;
+        return NULL;
+        }
+
+    nonConstThis->SetComponent (component);
+    nonConstThis->PostProcessComponentLoad ();
+    
+    return  component;
+    }
+
+/*---------------------------------------------------------------------------------**//**
+* @bsimethod                                                    JimBartlett     08/92
++---------------+---------------+---------------+---------------+---------------+------*/
+bool LsCompoundComponent::_ContainsComponent (LsComponentP other) const
+    {
+    if (LsComponent::_ContainsComponent(other))
+        return  true;
+
+    for (size_t i=0; i<GetNumComponents(); i++)
+        {
+        if (GetComponentCP (i)->_ContainsComponent (other))
+            return  true;
+        }
+
+    return  false;
+    }
+
+//---------------------------------------------------------------------------------------
+// @bsimethod                                                   John.Gooding    10/2012
+//--------------+------------------------------------------------------------------------
+BentleyStatus       LsComponentReader::_LoadDefinition ()
+    {
+    if (m_jsonSource.size() > 0)
+        return SUCCESS;
+
+    BeSQLite::PropertySpec spec = LineStyleProperty::Compound();
+
+    switch (m_source->GetComponentType())
+        {
+        case LsComponentType::Compound:
+            break;
+        case LsComponentType::LineCode:
+            spec = LineStyleProperty::LineCode();
+            break;
+        case LsComponentType::LinePoint:
+            spec = LineStyleProperty::LinePoint();
+            break;
+        case LsComponentType::PointSymbol:
+            spec = LineStyleProperty::PointSym();
+            break;
+        case LsComponentType::RasterImage:
+            spec = LineStyleProperty::RasterComponent();
+            break;
+        case LsComponentType::Internal:
+            return ERROR;
+
+        default:
+            BeAssert(false && "invalid component type");
+        }
+
+    GetDgnDb().QueryProperty(m_jsonSource, spec, GetSource()->GetComponentId().GetValue());
+    return  (m_jsonSource.size() == 0) ? ERROR : SUCCESS;
+    };
+
+
+/*---------------------------------------------------------------------------------**//**
+* @bsimethod                                                    Keith.Bentley   03/03
++---------------+---------------+---------------+---------------+---------------+------*/
+static LsComponent*  loadComponent (LsComponentReader* reader)
+    {
+    if (SUCCESS != reader->_LoadDefinition())
+        {
+        if (LsComponentType::Internal == (LsComponentType)reader->GetComponentType())
+            return LsInternalComponent::LoadInternalComponent (reader);
+
+        return NULL;
+        }
+
+    switch ((LsComponentType)reader->GetComponentType())
+        {
+        case LsComponentType::Compound:
+            return LsCompoundComponent::LoadCompoundComponent (reader);
+
+        case LsComponentType::LineCode:
+            return LsStrokePatternComponent::LoadStrokePatternComponent (reader);
+            break;
+
+        case LsComponentType::LinePoint:
+            return LsPointComponent::LoadLinePoint (reader);
+
+        case LsComponentType::PointSymbol:
+            return LsSymbolComponent::LoadPointSym (reader);
+            break;
+
+        case LsComponentType::RasterImage:
+            return LsRasterImageComponent::LoadRasterImage (reader);
+        }
+
+    return  NULL;
+    }
+
+//---------------------------------------------------------------------------------------
+// @bsimethod                                                   John.Gooding    06/2015
+//---------------------------------------------------------------------------------------
+LsCacheP LsLocation::GetCacheP () const
+    {
+    if (GetDgnDb() == nullptr)
+        return nullptr;
+    else
+        return &GetDgnDb()->LineStyles().GetCache();
+    }
+
+//---------------------------------------------------------------------------------------
+// @bsimethod                                                   John.Gooding    06/2015
+//---------------------------------------------------------------------------------------
+LsComponent* DgnLineStyles::GetLsComponent(LsLocationCR location)
+    {
+    return location.GetDgnDb()->LineStyles().GetComponent(location);
+    }
+
+//---------------------------------------------------------------------------------------
+// @bsimethod                                                   John.Gooding    06/2015
+//---------------------------------------------------------------------------------------
+LsComponent* DgnLineStyles::GetComponent(LsLocationCR location)
+    {
+    BeMutexHolder lock(m_mutex);
+
+    auto iter = m_loadedComponents.find(location);
+    if (iter != m_loadedComponents.end())
+        return iter->second.get();
+
+    LsComponentPtr comp = cacheLoadComponent (location);
+    if (comp.IsNull())
+        return nullptr;
+
+    m_loadedComponents[location] = comp;
+    return comp.get();
+    }
+
+//---------------------------------------------------------------------------------------
+// @bsimethod                                                   John.Gooding    10/2015
+//---------------------------------------------------------------------------------------
+LsComponentPtr DgnLineStyles::GetLsComponent(LsComponentId componentId)
+    {
+    if (!componentId.IsValid())
+        return nullptr;
+
+    LsLocation   location;
+    location.SetLocation(m_dgndb, componentId);
+    return GetLsComponent(location);
+    }