--- conflicted
+++ resolved
@@ -1,2397 +1,2369 @@
-/*--------------------------------------------------------------------------------------+
-|
-|     $Source: DgnCore/ViewController.cpp $
-|
-|  $Copyright: (c) 2016 Bentley Systems, Incorporated. All rights reserved. $
-|
-+--------------------------------------------------------------------------------------*/
-#include <DgnPlatformInternal.h>
-#include <DgnPlatform/DgnMarkupProject.h>
-#include <DgnPlatform/DgnGeoCoord.h>
-
-namespace ViewFlagsJson
-{
-    static Utf8CP Construction()      {return "construct";}
-    static Utf8CP NoText()            {return "noText";}
-    static Utf8CP NoDimension()       {return "noDim";}
-    static Utf8CP NoPattern()         {return "noPattern";}
-    static Utf8CP NoWeight()          {return "noWeight";}
-    static Utf8CP NoStyle()           {return "noStyle";}
-    static Utf8CP NoTransparency()    {return "noTransp";}
-    static Utf8CP Fill()              {return "fill";}
-    static Utf8CP Grid()              {return "grid";}
-    static Utf8CP Acs()               {return "acs";}
-    static Utf8CP NoTexture()         {return "noTexture";}
-    static Utf8CP NoMaterial()        {return "noMaterial";}
-    static Utf8CP NoSceneLight()      {return "noSceneLight";}
-    static Utf8CP VisibleEdges()      {return "visEdges";}
-    static Utf8CP HiddenEdges()       {return "hidEdges";}
-    static Utf8CP Shadows()           {return "shadows";}
-    static Utf8CP NoClipVolume()      {return "noClipVol";}
-    static Utf8CP RenderMode()        {return "renderMode";}
-    static Utf8CP IgnoreLighting()    {return "ignoreLighting";}
-};
-
-/*---------------------------------------------------------------------------------**//**
-* @bsimethod                                    Keith.Bentley                   01/14
-+---------------+---------------+---------------+---------------+---------------+------*/
-void ViewFlags::FromBaseJson(JsonValueCR val)
-    {
-    memset(this, 0, sizeof(*this));
-
-    m_constructions = val[ViewFlagsJson::Construction()].asBool();
-    m_text = !val[ViewFlagsJson::NoText()].asBool();
-    m_dimensions = !val[ViewFlagsJson::NoDimension()].asBool();
-    m_patterns = !val[ViewFlagsJson::NoPattern()].asBool();
-    m_weights = !val[ViewFlagsJson::NoWeight()].asBool();
-    m_styles = !val[ViewFlagsJson::NoStyle()].asBool();
-    m_transparency = !val[ViewFlagsJson::NoTransparency()].asBool();
-    m_fill = val[ViewFlagsJson::Fill()].asBool();
-    m_grid = val[ViewFlagsJson::Grid()].asBool();
-    m_acsTriad = val[ViewFlagsJson::Acs()].asBool();
-    }
-
-/*---------------------------------------------------------------------------------**//**
-* @bsimethod                                    Keith.Bentley                   06/14
-+---------------+---------------+---------------+---------------+---------------+------*/
-void ViewFlags::From3dJson(JsonValueCR val)
-    {
-    m_textures = !val[ViewFlagsJson::NoTexture()].asBool();
-    m_materials = !val[ViewFlagsJson::NoMaterial()].asBool();
-    m_sceneLights = val[ViewFlagsJson::NoSceneLight()].asBool();
-    m_visibleEdges = val[ViewFlagsJson::VisibleEdges()].asBool();
-    m_hiddenEdges = val[ViewFlagsJson::HiddenEdges()].asBool();
-    m_shadows = val[ViewFlagsJson::Shadows()].asBool();
-    m_noClipVolume = val[ViewFlagsJson::NoClipVolume()].asBool();
-    m_ignoreLighting = val[ViewFlagsJson::IgnoreLighting()].asBool();
-
-    m_renderMode = RenderMode(val[ViewFlagsJson::RenderMode()].asUInt());
-
-#if defined (TEST_FORCE_VIEW_SMOOTH_SHADE)
-    static bool s_forceSmooth=true;
-    if (s_forceSmooth)
-        m_renderMode = RenderMode::SmoothShade;
-#endif
-    }
-
-/*---------------------------------------------------------------------------------**//**
-* @bsimethod                                    Keith.Bentley                   01/14
-+---------------+---------------+---------------+---------------+---------------+------*/
-void ViewFlags::ToBaseJson(JsonValueR val) const
-    {
-<<<<<<< HEAD
-    if (m_constructions) val[ViewFlagsJson::Construction()] = m_constructions;
-    if (!m_text) val[ViewFlagsJson::NoText()] = !m_text;
-    if (!m_dimensions) val[ViewFlagsJson::NoDimension()] = !m_dimensions;
-    if (!m_patterns) val[ViewFlagsJson::NoPattern()] = !m_patterns;
-    if (!m_weights) val[ViewFlagsJson::NoWeight()] = !m_weights;
-    if (!m_styles) val[ViewFlagsJson::NoStyle()] = !m_styles;
-    if (!m_transparency) val[ViewFlagsJson::NoTransparency()] = !m_transparency;
-    if (m_fill) val[ViewFlagsJson::Fill()] = m_fill;
-    if (m_grid) val[ViewFlagsJson::Grid()] = m_grid;
-    if (m_acsTriad) val[ViewFlagsJson::Acs()] = m_acsTriad;
-=======
-    if (m_constructions) val[ViewJson::Construction()] = m_constructions;
-    if (!m_text) val[ViewJson::NoText()] = !m_text;
-    if (!m_dimensions) val[ViewJson::NoDimension()] = !m_dimensions;
-    if (!m_patterns) val[ViewJson::NoPattern()] = !m_patterns;
-    if (!m_weights) val[ViewJson::NoWeight()] = !m_weights;
-    if (!m_styles) val[ViewJson::NoStyle()] = !m_styles;
-    if (!m_transparency) val[ViewJson::NoTransparency()] = !m_transparency;
-    if (m_fill) val[ViewJson::Fill()] = m_fill;
-    if (m_grid) val[ViewJson::Grid()] = m_grid;
-    if (m_acsTriad) val[ViewJson::Acs()] = m_acsTriad;
->>>>>>> bfda5f14
-    }
-
-/*---------------------------------------------------------------------------------**//**
-* @bsimethod                                    Keith.Bentley                   01/14
-+---------------+---------------+---------------+---------------+---------------+------*/
-void ViewFlags::To3dJson(JsonValueR val) const
-    {
-<<<<<<< HEAD
-    if (!m_textures) val[ViewFlagsJson::NoTexture()] = !m_textures;
-    if (!m_materials) val[ViewFlagsJson::NoMaterial()] = !m_materials;
-    if (!m_sceneLights) val[ViewFlagsJson::NoSceneLight()] = !m_sceneLights;
-    if (m_visibleEdges) val[ViewFlagsJson::VisibleEdges()] = m_visibleEdges;
-    if (m_hiddenEdges) val[ViewFlagsJson::HiddenEdges()] = m_hiddenEdges;
-    if (m_shadows) val[ViewFlagsJson::Shadows()] = m_shadows;
-    if (m_noClipVolume) val[ViewFlagsJson::NoClipVolume()] = m_noClipVolume;
-    if (m_ignoreLighting) val[ViewFlagsJson::IgnoreLighting()] = m_ignoreLighting;
-=======
-    if (!m_textures) val[ViewJson::NoTexture()] = !m_textures;
-    if (!m_materials) val[ViewJson::NoMaterial()] = !m_materials;
-    if (!m_sceneLights) val[ViewJson::NoSceneLight()] = !m_sceneLights;
-    if (m_visibleEdges) val[ViewJson::VisibleEdges()] = m_visibleEdges;
-    if (m_hiddenEdges) val[ViewJson::HiddenEdges()] = m_hiddenEdges;
-    if (m_shadows) val[ViewJson::Shadows()] = m_shadows;
-    if (m_noClipVolume) val[ViewJson::NoClipVolume()] = m_noClipVolume;
-    if (m_ignoreLighting) val[ViewJson::IgnoreLighting()] = m_ignoreLighting;
->>>>>>> bfda5f14
-
-    val[ViewFlagsJson::RenderMode()] =(uint8_t) m_renderMode;
-    }
-
-/*---------------------------------------------------------------------------------**//**
-* @bsimethod                                    Keith.Bentley                   12/13
-+---------------+---------------+---------------+---------------+---------------+------*/
-DgnSubCategory::Appearance ViewController::GetSubCategoryAppearance(DgnSubCategoryId subCategoryId) const
-    {
-    auto const entry = m_subCategories.find(subCategoryId);
-    if (entry != m_subCategories.end())
-        return entry->second;
-
-    DgnSubCategoryCPtr subCategory = DgnSubCategory::QuerySubCategory(subCategoryId, GetDgnDb());
-    BeAssert(subCategory.IsValid());
-    DgnSubCategory::Appearance appearance;
-    if (subCategory.IsValid())
-        appearance = subCategory->GetAppearance();
-
-    auto out = m_subCategories.Insert(subCategoryId, appearance);
-    return out.first->second;
-    }
-
-/*---------------------------------------------------------------------------------**//**
-* @bsimethod                                    Keith.Bentley                   08/12
-+---------------+---------------+---------------+---------------+---------------+------*/
-void ViewController::_ChangeModelDisplay(DgnModelId modelId, bool onOff)
-    {
-    if (onOff)
-        m_viewedModels.insert(modelId);
-    else
-        m_viewedModels.erase(modelId);
-
-    if (onOff && !m_targetModelId.IsValid())
-        m_targetModelId = modelId;
-    else if (!onOff && modelId == m_targetModelId && 0 != m_viewedModels.size())
-        m_targetModelId = *m_viewedModels.begin();
-    }
-
-/*---------------------------------------------------------------------------------**//**
-* @bsimethod                                    Keith.Bentley                   08/12
-+---------------+---------------+---------------+---------------+---------------+------*/
-void ViewController::_ChangeCategoryDisplay(DgnCategoryId categoryId, bool onOff)
-    {
-    if (onOff)
-        m_viewedCategories.insert(categoryId);
-    else
-        m_viewedCategories.erase(categoryId);
-
-    _OnCategoryChange(onOff);
-    }
-
-/*---------------------------------------------------------------------------------**//**
-* @bsimethod                                    Sam.Wilson      08/13
-+---------------+---------------+---------------+---------------+---------------+------*/
-GeometricModelP ViewController::_GetTargetModel() const { return GetDgnDb().Models().Get<GeometricModel>(m_targetModelId).get(); }
-
-/*---------------------------------------------------------------------------------**//**
-* @bsimethod                                    Keith.Bentley                   02/12
-+---------------+---------------+---------------+---------------+---------------+------*/
-ViewController::ViewController(ViewDefinition const& def)
-    : m_dgndb(def.GetDgnDb())
-    {
-    m_definitionElements.EditElement(def);
-    m_viewFlags.InitDefaults();
-    m_defaultDeviceOrientation.InitIdentity();
-    m_defaultDeviceOrientationValid = false;
-    memset(&m_backgroundColor, 0, sizeof(m_backgroundColor));
-    }
-
-/*---------------------------------------------------------------------------------**//**
-* @bsimethod                                    Keith.Bentley                   01/14
-+---------------+---------------+---------------+---------------+---------------+------*/
-void ViewController::LoadCategories()
-    {
-    m_viewedCategories = GetCategorySelector().GetCategoryIds();
-
-    // load all SubCategories (even for categories not currently on)
-    for (auto const& id : DgnSubCategory::QuerySubCategories(GetDgnDb()))
-        {           
-        DgnSubCategory::Appearance appearance;
-        DgnSubCategoryCPtr subCat = DgnSubCategory::QuerySubCategory(id, GetDgnDb());
-        if (subCat.IsValid())
-            appearance = subCat->GetAppearance();
-
-        m_subCategories.Insert(id, appearance);
-        }
-
-    bmap<DgnSubCategoryId, DgnSubCategory::Override> overrides;
-    GetCategorySelector().GetSubCategoryOverrides(overrides);
-    for (auto const& ovr : overrides)
-        {
-        OverrideSubCategory(ovr.first, ovr.second);
-        }
-    }
-
-/*---------------------------------------------------------------------------------**//**
-* @bsimethod                                    Keith.Bentley                   06/14
-+---------------+---------------+---------------+---------------+---------------+------*/
-void ViewController::_LoadFromDefinition()
-    {
-    auto& dstyle = GetDisplayStyle();
-    m_viewFlags = dstyle.GetViewFlags();
-    m_backgroundColor = dstyle.GetBackgroundColor();
-    LoadCategories();
-    }
-
-/*---------------------------------------------------------------------------------**//**
-* @bsimethod                                    Keith.Bentley                   09/12
-+---------------+---------------+---------------+---------------+---------------+------*/
-void ViewController::LoadFromDefinition()
-    {
-    _LoadFromDefinition();
-
-    // The QueryModel calls GetModel in the QueryModel thread.  produces a thread race condition if it calls QueryModelById and
-    // the model is not already loaded.
-    for (auto& id : GetViewedModels())
-        GetDgnDb().Models().GetModel(id);
-
-    for (auto const& appdata : m_appData) // allow all appdata to restore from settings, if necessary
-        {
-        appdata.second->_SaveToUserProperties(GetViewDefinition());
-        }
-    }
-
-/*---------------------------------------------------------------------------------**//**
-* @bsimethod                                    Keith.Bentley                   06/14
-+---------------+---------------+---------------+---------------+---------------+------*/
-void ViewController::_StoreToDefinition() const
-    {
-    auto& dstyle = GetDisplayStyle();
-    dstyle.SetViewFlags(m_viewFlags);
-    dstyle.SetBackgroundColor(m_backgroundColor);
-
-    auto& catSel = GetCategorySelector();
-    catSel.SetCategoryIds(m_viewedCategories);
-    catSel.SetSubCategoryOverrides(m_subCategoryOverrides);
-    }
-
-/*---------------------------------------------------------------------------------**//**
-* @bsimethod                                    Keith.Bentley                   11/12
-+---------------+---------------+---------------+---------------+---------------+------*/
-void ViewController::StoreToDefinition()
-    {
-<<<<<<< HEAD
-    _StoreToDefinition();
-=======
-    // initialize m_settings[ViewJson::Flags()] to an empty object before having contoller populate it.
-    m_settings[ViewJson::Flags()] = Json::Value (Json::objectValue);
-
-    _SaveToSettings();
->>>>>>> bfda5f14
-
-    for (auto const& appdata : m_appData)
-        {
-        appdata.second->_SaveToUserProperties(GetViewDefinition());
-        }
-    }
-
-/*---------------------------------------------------------------------------------**//**
-* @bsimethod                                    Keith.Bentley                   06/14
-+---------------+---------------+---------------+---------------+---------------+------*/
-DbResult ViewController::SaveAs(Utf8CP newName)
-    {
-    DgnElement::CreateParams params(GetDgnDb(), GetViewDefinition().GetModelId(), GetViewDefinition().GetElementClassId(), ViewDefinition::CreateCode(newName));
-    ViewDefinitionPtr newView = dynamic_cast<ViewDefinitionP>(GetViewDefinition().Clone(nullptr, &params).get());
-    BeAssert(newView.IsValid());
-    if (newView.IsNull())
-        return BE_SQLITE_INTERNAL;
-
-    m_definitionElements.RemoveElement(GetViewDefinition());
-    m_definitionElements.AddElement(*newView);
-    newView = nullptr;
-
-    if (DgnDbStatus::Success != m_definitionElements.Write())
-        return BE_SQLITE_INTERNAL;
-
-    return BE_SQLITE_OK;
-    }
-
-/*---------------------------------------------------------------------------------**//**
-* @bsimethod                                    Keith.Bentley                   06/14
-+---------------+---------------+---------------+---------------+---------------+------*/
-DbResult ViewController::SaveTo(Utf8CP newName, DgnViewId& newId)
-    {
-    auto wasDef = m_definitionElements;
-    DbResult rc = SaveAs(newName);
-    m_definitionElements = wasDef;
-    return rc;
-    }
-
-/*---------------------------------------------------------------------------------**//**
-* return the extents of the target model, if there is one.
-* @bsimethod                                    Keith.Bentley                   02/16
-+---------------+---------------+---------------+---------------+---------------+------*/
-AxisAlignedBox3d ViewController::_GetViewedExtents(DgnViewportCR vp) const
-    {
-    GeometricModelP target = GetTargetModel();
-    if (target && target->GetRangeIndexP(false))
-        return AxisAlignedBox3d(*target->GetRangeIndexP(false)->GetExtents());
-
-    return AxisAlignedBox3d();
-    }
-
-/*---------------------------------------------------------------------------------**//**
-* @bsimethod                                                    RayBentley      11/06
-+---------------+---------------+---------------+---------------+---------------+------*/
-Render::GraphicPtr ViewController::_StrokeGeometry(ViewContextR context, GeometrySourceCR source, double pixelSize)
-    {
-    return source.Stroke(context, pixelSize);
-    }
-
-/*---------------------------------------------------------------------------------**//**
-* @bsimethod                                                    RayBentley  10/06
-+---------------+---------------+---------------+---------------+---------------+------*/
-Render::GraphicPtr ViewController::_StrokeHit(ViewContextR context, GeometrySourceCR source, HitDetailCR hit)
-    {
-    return source.StrokeHit(context, hit);
-    }
-
-/*---------------------------------------------------------------------------------**//**
-* @bsimethod                                    Keith.Bentley                   01/14
-+---------------+---------------+---------------+---------------+---------------+------*/
-void ViewController::ReloadSubCategory(DgnSubCategoryId id)
-    {
-    auto unmodified = DgnSubCategory::QuerySubCategory(id, GetDgnDb());
-    BeAssert(unmodified.IsValid());
-    if (unmodified.IsValid())
-        {
-        auto const& result = m_subCategories.Insert(id, unmodified->GetAppearance());
-
-        if (!result.second)
-            result.first->second = unmodified->GetAppearance(); // we already had this SubCategory; change it.
-        }
-    }
-
-/*---------------------------------------------------------------------------------**//**
-* @bsimethod                                    Keith.Bentley                   01/14
-+---------------+---------------+---------------+---------------+---------------+------*/
-void ViewController::OverrideSubCategory(DgnSubCategoryId id, DgnSubCategory::Override const& ovr)
-    {
-    if (!id.IsValid())
-        return;
-
-    auto result = m_subCategoryOverrides.Insert(id, ovr);
-    if (!result.second)
-        {
-        result.first->second = ovr; // we already had this override; change it.
-        ReloadSubCategory(id); // To ensure none of the previous overrides are still active, we reload the original SubCategory
-        }
-
-    // now apply this override to the unmodified SubCategory appearance
-    auto it = m_subCategories.find(id);
-    if (it != m_subCategories.end())
-        ovr.ApplyTo(it->second);
-    }
-
-/*---------------------------------------------------------------------------------**//**
-* @bsimethod                                    Keith.Bentley                   01/14
-+---------------+---------------+---------------+---------------+---------------+------*/
-void ViewController::DropSubCategoryOverride(DgnSubCategoryId id)
-    {
-    m_subCategoryOverrides.erase(id);
-    ReloadSubCategory(id);
-    }
-
-/*---------------------------------------------------------------------------------**//**
-* @bsimethod                                                    BrienBastings   10/14
-+---------------+---------------+---------------+---------------+---------------+------*/
-bool ViewController::_IsPointAdjustmentRequired(DgnViewportR vp) const {return vp.Is3dView();}
-bool ViewController::_IsSnapAdjustmentRequired(DgnViewportR vp, bool snapLockEnabled) const {return snapLockEnabled && vp.Is3dView();}
-bool ViewController::_IsContextRotationRequired(DgnViewportR vp, bool contextLockEnabled) const {return contextLockEnabled;}
-
-static bool equalOne(double r1) {return BeNumerical::Compare(r1, 1.0) == 0;}
-static bool equalMinusOne(double r1) {return BeNumerical::Compare(r1, -1.0) == 0;}
-
-/*---------------------------------------------------------------------------------**//**
-* @bsimethod                                                    Ray.Bentley   03/89
-+---------------+---------------+---------------+---------------+---------------+------*/
-StandardView ViewController::IsStandardViewRotation(RotMatrixCR rMatrix, bool check3d)
-    {
-    if (check3d)
-        {
-        // If a matrix is known apriori to be a pure rotation ....
-        //   a) A one or minus one implies the remainder of the row and column are zero.
-        //   b) Once ones are found, the third row and column are known by cross product rules.
-        // Hence just two one or minus one entries fully identifies primary flat views.
-        // Dot products with two vectors from known iso views is also complete.
-        if (equalOne(rMatrix.form3d[0][0]))
-            {
-            if (equalOne(rMatrix.form3d[1][1]))
-                return StandardView::Top;
-            if (equalMinusOne(rMatrix.form3d[1][1]))
-                return StandardView::Bottom;
-            if (equalOne(rMatrix.form3d[1][2]))
-                return StandardView::Front;
-            }
-        else if (equalOne(rMatrix.form3d[1][2]))
-            {
-            if (equalOne(rMatrix.form3d[0][1]))
-                return StandardView::Right;
-            if (equalMinusOne(rMatrix.form3d[0][1]))
-                return StandardView::Left;
-            if (equalMinusOne(rMatrix.form3d[0][0]))
-                return StandardView::Back;
-            }
-        else                    /* Check For (left) IsoMetric */
-            {
-            RotMatrix  isoMatrix;
-            bsiRotMatrix_getStandardRotation(&isoMatrix, static_cast<int>(StandardView::Iso));
-
-            if (equalOne(((DVec3d*)isoMatrix.form3d[0])->DotProduct(*((DVec3d*)rMatrix.form3d[0]))) &&
-                equalOne(((DVec3d*)isoMatrix.form3d[1])->DotProduct(*((DVec3d*)rMatrix.form3d[1]))))
-                return StandardView::Iso;
-
-            bsiRotMatrix_getStandardRotation(&isoMatrix, static_cast<int>(StandardView::RightIso));
-            if (equalOne(((DVec3d*)isoMatrix.form3d[0])->DotProduct(*((DVec3d*)rMatrix.form3d[0]))) &&
-                equalOne(((DVec3d*)isoMatrix.form3d[1])->DotProduct(*((DVec3d*)rMatrix.form3d[1]))))
-                return StandardView::RightIso;
-            }
-        }
-    else
-        {
-        if (equalOne(rMatrix.form3d[0][0]) && equalOne(rMatrix.form3d[1][1]))
-            return StandardView::Top;
-        }
-
-    return StandardView::NotStandard;
-    }
-
-/*---------------------------------------------------------------------------------**//**
-* @bsimethod                                    Keith.Bentley                   11/09
-+---------------+---------------+---------------+---------------+---------------+------*/
-Utf8String ViewController::GetStandardViewName(StandardView viewID)
-    {
-    if (viewID < StandardView::Top || viewID > StandardView::RightIso)
-        return "";
-
-    L10N::StringId names[]={
-        DgnCoreL10N::VIEWTITLE_MessageID_Top(),   
-        DgnCoreL10N::VIEWTITLE_MessageID_Bottom(),
-        DgnCoreL10N::VIEWTITLE_MessageID_Left(), 
-        DgnCoreL10N::VIEWTITLE_MessageID_Right(), 
-        DgnCoreL10N::VIEWTITLE_MessageID_Front(),    
-        DgnCoreL10N::VIEWTITLE_MessageID_Back(),     
-        DgnCoreL10N::VIEWTITLE_MessageID_Iso(),      
-        DgnCoreL10N::VIEWTITLE_MessageID_RightIso(), 
-        };
-
-    return DgnCoreL10N::GetString(*(static_cast<int>(viewID) - 1 + names));
-    }
-
-/*---------------------------------------------------------------------------------**//**
-* @bsimethod                                                    Barry.Bentley   03/01
-+---------------+---------------+---------------+---------------+---------------+------*/
-BentleyStatus ViewController::GetStandardViewByName(RotMatrix* rotP, StandardView* standardIdP, Utf8CP viewName)
-    {
-    for (int i = static_cast<int>(StandardView::Top); i <= (int) StandardView::RightIso; ++i)
-        {
-        Utf8String tname = GetStandardViewName((StandardView) i);
-        if (tname.empty())
-            return ERROR;
-
-        if (tname == viewName)
-            {
-            if (nullptr != rotP)
-                bsiRotMatrix_getStandardRotation(rotP, i);
-
-            if (nullptr != standardIdP)
-                *standardIdP =(StandardView) i;
-
-            return SUCCESS;
-            }
-        }
-
-    return  ERROR;
-    }
-
-/*---------------------------------------------------------------------------------**//**
-* @bsimethod                                    Keith.Bentley                   03/13
-+---------------+---------------+---------------+---------------+---------------+------*/
-BentleyStatus ViewController::SetStandardViewRotation(StandardView standardView)
-    {
-    RotMatrix rMatrix;
-    if (!bsiRotMatrix_getStandardRotation(&rMatrix, static_cast<int>(standardView)))
-        return  ERROR;
-
-    SetRotation(rMatrix);
-    return  SUCCESS;
-    }
-
-/*---------------------------------------------------------------------------------**//**
-* Search the (8) standard view matrices for one that is close to given matrix.
-* @bsimethod                                                    EarlinLutz      05/05
-+---------------+---------------+---------------+---------------+---------------+------*/
-static bool findNearbyStandardViewMatrix(RotMatrixR rMatrix)
-    {
-    static double const s_viewMatrixTolerance = 1.0e-7;
-    RotMatrix   test;
-
-    // Standard views are numbered from 1 ....
-    for (int i = 1; bsiRotMatrix_getStandardRotation(&test, i); i++)
-        {
-        double a = test.MaxDiff(rMatrix);
-        if (a < s_viewMatrixTolerance)
-            {
-            rMatrix = test;
-            return true;
-            }
-        }
-
-    return false;
-    }
-
-/*---------------------------------------------------------------------------------**//**
-* @bsimethod                                    Keith.Bentley                   07/14
-+---------------+---------------+---------------+---------------+---------------+------*/
-ViewportStatus ViewController::SetupFromFrustum(Frustum const& inFrustum)
-    {
-    Frustum frustum=inFrustum;
-    DgnViewport::FixFrustumOrder(frustum);
-
-    return _SetupFromFrustum(frustum);
-    }
-
-/*---------------------------------------------------------------------------------**//**
-* @bsimethod                                                    KeithBentley    11/02
-+---------------+---------------+---------------+---------------+---------------+------*/
-ViewportStatus ViewController::_SetupFromFrustum(Frustum const& frustum)
-    {
-    DPoint3dCP frustPts = frustum.GetPts();
-    DPoint3d viewOrg = frustPts[NPC_000];
-
-    // frustumX, frustumY, frustumZ are vectors along edges of the frustum. They are NOT unit vectors.
-    // X and Y should be perpendicular, and Z should be right handed.
-    DVec3d frustumX, frustumY, frustumZ;
-    frustumX.DifferenceOf(frustPts[NPC_100], viewOrg);
-    frustumY.DifferenceOf(frustPts[NPC_010], viewOrg);
-    frustumZ.DifferenceOf(frustPts[NPC_001], viewOrg);
-
-    RotMatrix   frustMatrix;
-    frustMatrix.InitFromColumnVectors(frustumX, frustumY, frustumZ);
-    if (!frustMatrix.SquareAndNormalizeColumns(frustMatrix, 0, 1))
-        return ViewportStatus::InvalidWindow;
-
-    findNearbyStandardViewMatrix(frustMatrix);
-
-    DVec3d xDir, yDir, zDir;
-    frustMatrix.GetColumns(xDir, yDir, zDir);
-
-    // set up view Rotation matrix as rows of frustum matrix.
-    RotMatrix viewRot;
-    viewRot.InverseOf(frustMatrix);
-
-    // Left handed frustum?
-    double zSize = zDir.DotProduct(frustumZ);
-    if (zSize < 0.0)
-        return ViewportStatus::InvalidWindow;
-
-    DPoint3d viewDiagRoot;
-    viewDiagRoot.SumOf(xDir, xDir.DotProduct(frustumX), yDir, yDir.DotProduct(frustumY));  // vectors on the back plane
-    viewDiagRoot.SumOf(viewDiagRoot, zDir, zSize);       // add in z vector perpendicular to x,y
-
-    // use center of frustum and view diagonal for origin. Original frustum may not have been orgthogonal
-    viewOrg.SumOf(frustum.GetCenter(), viewDiagRoot, -0.5);
-
-    // delta is in view coordinates
-    DVec3d viewDelta;
-    viewRot.Multiply(viewDelta, viewDiagRoot);
-
-    ViewportStatus validSize = DgnViewport::ValidateViewDelta(viewDelta, false);
-    if (validSize != ViewportStatus::Success)
-        return validSize;
-
-    SetOrigin(viewOrg);
-    SetDelta(viewDelta);
-    SetRotation(viewRot);
-    return ViewportStatus::Success;
-    }
-
-/*---------------------------------------------------------------------------------**//**
-* @bsimethod                                    Keith.Bentley                   02/10
-+---------------+---------------+---------------+---------------+---------------+------*/
-ViewportStatus  CameraViewController::_SetupFromFrustum(Frustum const& frustum)
-    {
-    auto stat = T_Super::_SetupFromFrustum(frustum);
-    if (ViewportStatus::Success != stat)
-        return stat;
-
-    DPoint3dCP frustPts = frustum.GetPts();
-
-    // use comparison of back, front plane X sizes to indicate camera or flat view ...
-    double xBack  = frustPts[NPC_000].Distance(frustPts[NPC_100]);
-    double xFront = frustPts[NPC_001].Distance(frustPts[NPC_101]);
-
-    static double const s_flatViewFractionTolerance = 1.0e-6;
-    if (xFront > xBack *(1.0 + s_flatViewFractionTolerance))
-        return ViewportStatus::InvalidWindow;
-
-    // see if the frustum is tapered, and if so, set up camera eyepoint and adjust viewOrg and delta.
-    double compression = xFront / xBack;
-    if (!Allow3dManipulations() ||(compression >=(1.0 - s_flatViewFractionTolerance)))
-        {
-#ifdef WIP_VIEW_DEFINITION // camera setup failure
-        SetCameraOn(false);
-        return ViewportStatus::Success;
-#else
-        return ViewportStatus::ViewNotInitialized;
-#endif
-        }
-
-    DPoint3d viewOrg     = frustPts[NPC_000];
-    DVec3d viewDelta     = GetDelta();
-    DVec3d zDir          = GetZVector();
-    DVec3d frustumZ      = DVec3d::FromStartEnd(viewOrg, frustPts[NPC_001]);
-    DVec3d frustOrgToEye = DVec3d::FromScale(frustumZ, 1.0 /(1.0 - compression));
-    DPoint3d eyePoint    = DPoint3d::FromSumOf(viewOrg, frustOrgToEye);
-
-    double backDistance  = frustOrgToEye.DotProduct(zDir);         // distance from eye to back plane of frustum
-    double focusDistance = backDistance -(viewDelta.z / 2.0);
-    double focalFraction = focusDistance / backDistance;           // ratio of focus plane distance to back plane distance
-
-    viewOrg.SumOf(eyePoint, frustOrgToEye, -focalFraction);        // project point along org-to-eye vector onto focus plane
-    viewOrg.SumOf(viewOrg, zDir, focusDistance - backDistance);    // now project that point onto back plane
-
-    viewDelta.x *= focalFraction;                                  // adjust view delta for x and y so they are also at focus plane
-    viewDelta.y *= focalFraction;
-
-    SetEyePoint(eyePoint);
-    SetFocusDistance(focusDistance);
-    SetOrigin(viewOrg);
-    SetDelta(viewDelta);
-    SetLensAngle(CalcLensAngle());
-    return ViewportStatus::Success;
-    }
-
-/*---------------------------------------------------------------------------------**//**
-* @bsimethod                                    Keith.Bentley                   02/10
-+---------------+---------------+---------------+---------------+---------------+------*/
-void ViewController::LookAtVolume(DRange3dCR volume, double const* aspect, MarginPercent const* margin, bool expandClippingPlanes)
-    {
-    DPoint3d rangebox[8];
-    volume.Get8Corners(rangebox);
-    GetRotation().Multiply(rangebox, rangebox, 8);
-
-    DRange3d viewAlignedVolume;
-    viewAlignedVolume.InitFrom(rangebox, 8);
-
-    return LookAtViewAlignedVolume(viewAlignedVolume, aspect, margin, expandClippingPlanes);
-    }
-
-/*---------------------------------------------------------------------------------**//**
-* @bsimethod                                    Keith.Bentley                   09/13
-+---------------+---------------+---------------+---------------+---------------+------*/
-void ViewController::LookAtViewAlignedVolume(DRange3dCR volume, double const* aspect, MarginPercent const* margin, bool expandClippingPlanes)
-    {
-    DPoint3d    oldDelta = GetDelta();
-    DPoint3d    oldOrg   = GetOrigin();
-    RotMatrix   viewRot  = GetRotation();
-
-    DPoint3d  newOrigin = volume.low;
-    DVec3d    newDelta;
-    newDelta.DifferenceOf(volume.high, volume.low);
-
-    double minimumDepth = DgnUnits::OneMillimeter();
-    if (newDelta.z < minimumDepth)
-        {
-        newOrigin.z -=(minimumDepth - newDelta.z)/2.0;
-        newDelta.z = minimumDepth;
-        }
-
-    SpatialViewControllerP physView = (SpatialViewControllerP) _ToSpatialView();
-    CameraViewControllerP cameraView =(CameraViewControllerP) _ToCameraView();
-    DPoint3d origNewDelta = newDelta;
-
-    if (nullptr != cameraView)
-        {
-        // In a camera view, the only way to guarantee we can see the entire volume is to set delta at the front plane, not focus plane.
-        // That generally causes the view to be too large (objects in it are too small), since we can't tell whether the objects are at
-        // the front or back of the view. For this reason, don't attempt to add any "margin" to camera views.
-        }
-    else if (nullptr != margin)
-        {
-        // compute how much space we'll need for both of X and Y margins in root coordinates
-        double wPercent = margin->Left() + margin->Right();
-        double hPercent = margin->Top()  + margin->Bottom();
-
-        double marginHoriz = wPercent/(1-wPercent) * newDelta.x;
-        double marginVert  = hPercent/(1-hPercent) * newDelta.y;
-
-        // compute left and bottom margins in root coordinates
-        double marginLeft   = margin->Left()/(1-wPercent) *   newDelta.x;
-        double marginBottom = margin->Bottom()/(1-hPercent) * newDelta.y;
-
-        // add the margins to the range
-        newOrigin.x -= marginLeft;
-        newOrigin.y -= marginBottom;
-        newDelta.x  += marginHoriz;
-        newDelta.y  += marginVert;
-
-        // don't fix the origin due to changes in delta here
-        origNewDelta = newDelta;
-        }
-    else
-        {
-        newDelta.Scale(1.04); // default "dilation"
-        }
-
-    if (physView && Allow3dManipulations() && (nullptr == cameraView))
-        {
-        // make sure that the zDelta is large enough so that entire model will be visible from any rotation
-        double diag = newDelta.MagnitudeXY ();
-        if (diag > newDelta.z)
-            newDelta.z = diag;
-        }
-
-    DgnViewport::ValidateViewDelta(newDelta, true);
-
-    SetDelta(newDelta);
-    if (aspect)
-        AdjustAspectRatio(*aspect, true);
-
-    newDelta = GetDelta();
-
-    newOrigin.x -=(newDelta.x - origNewDelta.x) / 2.0;
-    newOrigin.y -=(newDelta.y - origNewDelta.y) / 2.0;
-    newOrigin.z -=(newDelta.z - origNewDelta.z) / 2.0;
-
-    // if they don't want the clipping planes to change, set them back to where they were
-    if (nullptr != physView && !expandClippingPlanes && Allow3dManipulations())
-        {
-        viewRot.Multiply(oldOrg);
-        newOrigin.z = oldOrg.z;
-
-        DVec3d delta = GetDelta();
-        delta.z = oldDelta.z;
-        SetDelta(delta);
-        }
-
-    DPoint3d newOrgView;
-    viewRot.MultiplyTranspose(&newOrgView, &newOrigin, 1);
-    SetOrigin(newOrgView);
-
-    if (nullptr == cameraView)
-        return;
-
-    cameraView->GetControllerCameraR().ValidateLens();
-    // move the camera back so the entire x,y range is visible at front plane
-    double frontDist = std::max(newDelta.x, newDelta.y) /(2.0*tan(cameraView->GetLensAngle()/2.0));
-    double backDist = frontDist + newDelta.z;
-
-    cameraView->SetFocusDistance(frontDist); // do this even if the camera isn't currently on.
-    cameraView->CenterEyePoint(&backDist); // do this even if the camera isn't currently on.
-    cameraView->VerifyFocusPlane(); // changes delta/origin 
-    }
-
-/*---------------------------------------------------------------------------------**//**
-* @bsimethod                                    Keith.Bentley                   07/14
-+---------------+---------------+---------------+---------------+---------------+------*/
-void ViewController::_FillModels()
-    {
-    for (DgnModelId modelId : m_viewedModels)
-        {
-        DgnModelPtr model = GetDgnDb().Models().GetModel(modelId);
-        if (model.IsValid())
-            model->FillModel();
-        }
-    }
-
-/*---------------------------------------------------------------------------------**//**
-* @bsimethod                                    Shaun.Sewall                    08/14
-+---------------+---------------+---------------+---------------+---------------+------*/
-SpatialViewController::SpatialViewController(SpatialViewDefinition const& def) : T_Super(def)
-    {
-    m_auxCoordSys = IACSManager::GetManager().CreateACS(); // Should always have an ACS...
-    m_auxCoordSys->SetOrigin(def.GetDgnDb().Units().GetGlobalOrigin());
-    }
-
-/*---------------------------------------------------------------------------------**//**
-* @bsimethod                                    Shaun.Sewall                    08/14
-+---------------+---------------+---------------+---------------+---------------+------*/
-OrthographicViewController::OrthographicViewController(OrthographicViewDefinition const& def) : T_Super(def)
-    {
-    // not valid, but better than random
-    m_origin.Zero();
-    m_delta.Zero();
-    m_rotation.InitIdentity();
-    }
-
-/*---------------------------------------------------------------------------------**//**
-* @bsimethod                                    Sam.Wilson                      03/14
-+---------------+---------------+---------------+---------------+---------------+------*/
-void OrthographicViewController::_OnTransform(TransformCR trans)
-    {
-    RotMatrix rMatrix;
-    trans.GetMatrix(rMatrix);
-    DVec3d scale;
-    rMatrix.NormalizeColumnsOf(rMatrix, scale);
-
-    trans.Multiply(m_origin);
-    m_rotation.InitProductRotMatrixRotMatrixTranspose(m_rotation, rMatrix);
-    m_delta.Scale(scale.x);
-    }
-
-/*---------------------------------------------------------------------------------**//**
-* @bsimethod                                    Keith.Bentley                   12/13
-+---------------+---------------+---------------+---------------+---------------+------*/
-void CameraViewController::_OnTransform(TransformCR trans)
-    {
-    DPoint3d eye = GetEyePoint();
-    trans.Multiply(eye);
-    SetEyePoint(eye);
-    }
-
-/*---------------------------------------------------------------------------------**//**
-* @bsimethod                                    Keith.Bentley                   12/13
-+---------------+---------------+---------------+---------------+---------------+------*/
-void SpatialViewController::TransformBy(TransformCR trans)
-    {
-    _OnTransform(trans);
-    }
-
-/*---------------------------------------------------------------------------------**//**
-* @bsimethod                                    Keith.Bentley                   02/12
-+---------------+---------------+---------------+---------------+---------------+------*/
-BentleyStatus SpatialViewController::_SetTargetModel(GeometricModelP target)
-    {
-    if (nullptr == target || !m_viewedModels.Contains(target->GetModelId()))
-        return  ERROR;
-
-    m_targetModelId = target->GetModelId();
-    return SUCCESS;
-    }
-
-/*---------------------------------------------------------------------------------**//**
-* @bsimethod                                    Sam.Wilson                      02/14
-+---------------+---------------+---------------+---------------+---------------+------*/
-#if defined (NEEDS_WORK_DRAWINGS)
-SectioningViewControllerPtr SectionDrawingViewController::GetSectioningViewController() const
-    {
-    if (m_sectionView.IsValid())
-        return m_sectionView;
-
-    SectionDrawingModel* drawing = GetSectionDrawing();
-    if (drawing == nullptr)
-        return nullptr;
-
-    auto sectionViewId = GetDgnDb().GeneratedDrawings().QuerySourceView(drawing->GetModelId());
-    return dynamic_cast<SectioningViewController*>(GetDgnDb().Views().LoadViewController(sectionViewId, DgnViews::FillModels::Yes).get());
-    }
-#endif
-
-/*---------------------------------------------------------------------------------**//**
-* @bsimethod                                    Shaun.Sewall                    08/14
-+---------------+---------------+---------------+---------------+---------------+------*/
-CameraViewController::CameraViewController(CameraViewDefinition const& def) : T_Super(def)
-    {
-    // not valid, but better than random
-    m_origin.Zero();
-    m_delta.Zero();
-    m_rotation.InitIdentity();
-    memset(&m_camera, 0, sizeof(m_camera));
-    m_camera.InvalidateFocus();
-    }
-
-/*---------------------------------------------------------------------------------**//**
-* @bsimethod                                    Keith.Bentley                   07/14
-+---------------+---------------+---------------+---------------+---------------+------*/
-double CameraViewController::CalcLensAngle()
-    {
-    double maxDelta = std::max(m_delta.x, m_delta.y);
-    return 2.0 * atan2(maxDelta*0.5, GetFocusDistance());
-    }
-
-/*---------------------------------------------------------------------------------**//**
-* @bsimethod                                    Keith.Bentley                   09/13
-+---------------+---------------+---------------+---------------+---------------+------*/
-void CameraViewController::CenterEyePoint(double const* backDistanceIn)
-    {
-    DVec3d delta = GetDelta();
-    DPoint3d eyePoint;
-    eyePoint.Scale(delta, 0.5);
-    eyePoint.z = backDistanceIn ? *backDistanceIn : GetBackDistance();
-
-    GetRotation().MultiplyTranspose(eyePoint);
-    eyePoint.Add(GetOrigin());
-
-    SetEyePoint(eyePoint);
-    }
-
-/*---------------------------------------------------------------------------------**//**
-* @bsimethod                                    Keith.Bentley                   07/14
-+---------------+---------------+---------------+---------------+---------------+------*/
-void CameraViewController::CenterFocusDistance()
-    {
-    double backDist  = GetBackDistance();
-    double frontDist = GetFrontDistance();
-    DPoint3d eye     = GetEyePoint();
-    DPoint3d target  = DPoint3d::FromSumOf(eye, GetZVector(), frontDist-backDist);
-    LookAtUsingLensAngle(eye, target, GetYVector(), GetLensAngle(), &frontDist, &backDist);
-    }
-
-/*---------------------------------------------------------------------------------**//**
-* @bsimethod                                    Keith.Bentley                   08/13
-+---------------+---------------+---------------+---------------+---------------+------*/
-double SpatialViewController::CalculateMaxDepth(DVec3dCR delta, DVec3dCR zVec)
-    {
-    // We are going to limit maximum depth to a value that will avoid subtractive cancellation
-    // errors on the inverse frustum matrix. - These values will occur when the Z'th row values
-    // are very small in comparison to the X-Y values.  If the X-Y values are exactly zero then
-    // no error is possible and we'll arbitrarily limit to 1.0E8.
-    // This change made to resolve TR# 271876.   RayBentley   04/28/2009.
-
-    static double s_depthRatioLimit       = 1.0E8;          // Limit for depth Ratio.
-    static double s_maxTransformRowRatio  = 1.0E5;
-
-    double minXYComponent = std::min(fabs(zVec.x), fabs(zVec.y));
-    double maxDepthRatio =(0.0 == minXYComponent) ? s_depthRatioLimit : std::min((s_maxTransformRowRatio / minXYComponent), s_depthRatioLimit);
-
-    return  std::max(delta.x, delta.y) * maxDepthRatio;
-    }
-
-//---------------------------------------------------------------------------------------
-// @bsimethod                                                   MattGooding     12/13
-//---------------------------------------------------------------------------------------
-static bool convertToWorldPoint(DPoint3dR worldPoint, GeoLocationEventStatus& status, DgnUnits const& units, GeoPointCR location)
-    {
-    if (SUCCESS != units.XyzFromLatLong(worldPoint, location))
-        {
-        BeAssert(false);
-        status = GeoLocationEventStatus::EventIgnored;
-        return false;
-        }
-
-    status = GeoLocationEventStatus::EventHandled;
-    return true;
-    }
-
-//---------------------------------------------------------------------------------------
-// @bsimethod                                                   MattGooding     11/13
-//---------------------------------------------------------------------------------------
-bool CameraViewController::_OnGeoLocationEvent(GeoLocationEventStatus& status, GeoPointCR location)
-    {
-    DPoint3d worldPoint;
-    if (!convertToWorldPoint(worldPoint, status, GetDgnDb().Units(), location))
-        return false;
-
-    worldPoint.z = GetEyePoint().z;
-    DPoint3d targetPoint = GetTargetPoint();
-    targetPoint.z = worldPoint.z;
-    DVec3d newViewZ;
-    newViewZ.DifferenceOf(targetPoint, worldPoint);
-    newViewZ.Normalize();
-    targetPoint.SumOf(worldPoint, newViewZ, GetFocusDistance());
-    LookAt(worldPoint, targetPoint, DVec3d::From(0.0, 0.0, 1.0));
-
-    return true;
-    }
-
-//---------------------------------------------------------------------------------------
-// @bsimethod                                                   MattGooding     11/13
-//---------------------------------------------------------------------------------------
-bool OrthographicViewController::_OnGeoLocationEvent(GeoLocationEventStatus& status, GeoPointCR location)
-    {
-    DPoint3d worldPoint;
-    if (!convertToWorldPoint(worldPoint, status, GetDgnDb().Units(), location))
-        return false;
-
-    // If there's no perspective, just center the current location in the view.
-    RotMatrix viewInverse;
-    viewInverse.InverseOf(GetRotation());
-
-    DPoint3d delta = GetDelta();
-    delta.Scale(0.5);
-    viewInverse.Multiply(delta);
-
-    worldPoint.DifferenceOf(worldPoint, delta);
-    SetOrigin(worldPoint);
-
-    return true;
-    }
-
-
-//---------------------------------------------------------------------------------------
-// @bsimethod                                                   MattGooding     11/13
-//---------------------------------------------------------------------------------------
-void ViewController::ResetDeviceOrientation()
-    {
-    m_defaultDeviceOrientationValid = false;
-    }
-
-static DVec3d s_defaultForward, s_defaultUp;
-static UiOrientation s_lastUi;
-
-//---------------------------------------------------------------------------------------
-// @bsimethod                                                   MattGooding     11/13
-//---------------------------------------------------------------------------------------
-bool ViewController::OnOrientationEvent(RotMatrixCR matrix, OrientationMode mode, UiOrientation ui, uint32_t nEventsSinceEnabled)
-    {
-    if (!m_defaultDeviceOrientationValid || s_lastUi != ui)
-        {
-        if (nEventsSinceEnabled < 2)
-            {
-            // Hack to make this work properly. The first rotation received from CM seems
-            // to always be the reference frame - using that at best causes the camera to skip for a frame,
-            // and at worst causes it to be permanently wrong (RelativeHeading).  Someone should remove and clean
-            // up alongside s_defaultForward/s_defaultUp.
-            return false;
-            }
-        m_defaultDeviceOrientation = matrix;
-        m_defaultDeviceOrientationValid = true;
-        s_defaultUp = GetYVector();
-        s_defaultForward = GetZVector();
-        s_lastUi = ui;
-        }
-
-    return _OnOrientationEvent(matrix, mode, ui);
-    }
-
-//---------------------------------------------------------------------------------------
-// Gyro vector convention:
-// gyrospace X,Y,Z are (respectively) DOWN, RIGHT, and TOWARDS THE EYE.
-// (gyrospace vectors are in the absolute system of the device.  But it is not important what that is -- 
-// just so they are to the same space and their row versus column usage is clarified by the gyroByRow parameter.
-// @bsimethod                                                   Earlin.Lutz     12/2015
-//---------------------------------------------------------------------------------------
-static void applyGyroChangeToViewingVectors(UiOrientation ui, RotMatrixCR gyro0, RotMatrixCR gyro1, DVec3dCR forward0, DVec3dCR up0, DVec3dR forward1, DVec3dR up1)
-    {
-    RotMatrix gyroToBSIColumnShuffler;
-    
-    if (ui == UiOrientation::LandscapeLeft) 
-        {
-        gyroToBSIColumnShuffler = RotMatrix::FromRowValues
-            (
-            0,-1,0,         //  negative X becomes Y
-            1,0,0,          //  Y becomes X
-            0,0,1           //  Z remains Z
-            );
-        }
-    else if (ui == UiOrientation::LandscapeRight) 
-        {
-        gyroToBSIColumnShuffler = RotMatrix::FromRowValues
-            (
-            0,1,0,          //  X becomes Y
-            -1,0,0,         //  negative Y becomes X
-            0,0,1           //  Z remains Z
-            );
-        }
-    else if (ui == UiOrientation::Portrait) 
-        {
-        gyroToBSIColumnShuffler = RotMatrix::FromRowValues
-            (
-            1,0,0,
-            0,1,0,
-            0,0,1
-            );
-        }
-    else
-        {
-        BeAssert(ui == UiOrientation::PortraitUpsideDown);
-        gyroToBSIColumnShuffler = RotMatrix::FromRowValues
-            (
-            -1,0,0,
-            0,-1,0,
-            0,0,1
-            );
-        }
-
-    RotMatrix H0, H1;
-    H0.InitProduct(gyro0, gyroToBSIColumnShuffler);
-    H1.InitProduct(gyro1, gyroToBSIColumnShuffler);
-    RotMatrix H1T;
-    H1T.TransposeOf(H1);
-    RotMatrix screenToScreenMotion;
-    screenToScreenMotion.InitProduct(H1T, H0);
-    DVec3d right0 = DVec3d::FromCrossProduct(up0, forward0);
-    RotMatrix screenToModel = RotMatrix::FromColumnVectors(right0, up0, forward0);
-    RotMatrix modelToScreen;
-    modelToScreen.TransposeOf(screenToModel);
-    RotMatrix modelToModel;
-
-    screenToScreenMotion.Transpose();
-    modelToModel.InitProduct(screenToModel, screenToScreenMotion, modelToScreen);
-    modelToModel.Multiply(forward1, forward0);
-    modelToModel.Multiply(up1, up0);
-    }
-
-//---------------------------------------------------------------------------------------
-// @bsimethod                                                   MattGooding     11/13
-//---------------------------------------------------------------------------------------
-bool SpatialViewController::ViewVectorsFromOrientation(DVec3dR forward, DVec3dR up, RotMatrixCR orientation, OrientationMode mode, UiOrientation ui)
-    {
-    double azimuthCorrection = 0.0;
-    DVec3d currForward = GetZVector();
-
-    orientation.GetColumn(forward, 2);
-    switch (mode)
-        {
-        case OrientationMode::CompassHeading:
-            {
-            DgnGCS* dgnGcs = GetDgnDb().Units().GetDgnGCS();
-            double azimuth = (dgnGcs != nullptr) ? dgnGcs->GetAzimuth() : 0.0;
-            azimuthCorrection = msGeomConst_radiansPerDegree *(90.0 + azimuth);
-            forward.RotateXY(azimuthCorrection);
-            break;
-            }
-        case OrientationMode::IgnoreHeading:
-            forward.x = currForward.x;
-            forward.y = currForward.y;
-            break;
-        case OrientationMode::RelativeHeading:
-            {
-            //  orientation is arranged in columns.  The axis from the home button to other end of tablet is Y.  Z is out of the screen.  X is Y cross Z.
-            //  Therefore, when the UiOrientation is Portrait, orientation Y is up and orientation X points to the right.
-            applyGyroChangeToViewingVectors(ui, m_defaultDeviceOrientation, orientation, s_defaultForward, s_defaultUp, forward, up);
-            break;
-            }
-        }
-    forward.Normalize();
-
-    // low pass filter
-    if (fabs(currForward.AngleTo(forward)) < 0.025)
-        return false;
-
-    // Since roll isn't desired for any of the standard orientation modes, just ignore the device's real up vector
-    // and compute a normalized one.
-    up = forward;
-    up.z += 0.1;
-    up.Normalize();
-
-    DVec3d right;
-    right.NormalizedCrossProduct(up, forward);
-    up.NormalizedCrossProduct(forward, right);
-
-    return true;
-    }
-
-//---------------------------------------------------------------------------------------
-// @bsimethod                                                   MattGooding     11/13
-//---------------------------------------------------------------------------------------
-bool OrthographicViewController::_OnOrientationEvent(RotMatrixCR orientation, OrientationMode mode, UiOrientation ui)
-    {
-    DVec3d forward, up;
-    if (!ViewVectorsFromOrientation(forward, up, orientation, mode, ui))
-        return false;
-
-    // No camera, have to manually define origin, etc.
-    RotMatrix viewMatrix = GetRotation();
-    RotMatrix viewInverse;
-    viewInverse.InverseOf(viewMatrix);
-
-    DVec3d delta = GetDelta();
-    delta.Scale(0.5);
-    DPoint3d worldDelta = delta;
-    viewInverse.Multiply(worldDelta);
-
-    // This is the point we want to rotate about.
-    DPoint3d eyePoint;
-    eyePoint.SumOf(GetOrigin(), worldDelta);
-
-    DVec3d xVector;
-    xVector.CrossProduct(forward, up);
-    viewMatrix.SetRow(xVector, 0);
-    viewMatrix.SetRow(up, 1);
-    viewMatrix.SetRow(forward, 2);
-    SetRotation(viewMatrix);
-
-    // Now that we have the new rotation, we can work backward from the eye point to get the new origin.
-    viewInverse.InverseOf(viewMatrix);
-    worldDelta = delta;
-    viewInverse.Multiply(worldDelta);
-    DPoint3d newOrigin;
-    newOrigin.DifferenceOf(eyePoint, worldDelta);
-    SetOrigin(newOrigin);
-
-    return true;
-    }
-
-//---------------------------------------------------------------------------------------
-// @bsimethod                                                   MattGooding     11/13
-//---------------------------------------------------------------------------------------
-bool CameraViewController::_OnOrientationEvent(RotMatrixCR orientation, OrientationMode mode, UiOrientation ui)
-    {
-    DVec3d forward, up;
-    if (!ViewVectorsFromOrientation(forward, up, orientation, mode, ui))
-        return false;
-
-    DPoint3d eyePoint = GetEyePoint(), newTarget;
-    newTarget.SumOf(eyePoint, forward, -GetFocusDistance());
-
-    LookAt(eyePoint, newTarget, up);
-
-    return true;
-    }
-
-//---------------------------------------------------------------------------------------
-// @bsimethod                                                   MattGooding     11/13
-//---------------------------------------------------------------------------------------
-bool DrawingViewController::_OnGeoLocationEvent(GeoLocationEventStatus& status, GeoPointCR location)
-    {
-    DPoint3d worldPoint;
-    if (!convertToWorldPoint(worldPoint, status, GetDgnDb().Units(), location))
-        return false;
-
-    RotMatrix viewInverse;
-    viewInverse.InverseOf(GetRotation());
-
-    DPoint3d delta = GetDelta();
-    delta.Scale(0.5);
-    viewInverse.Multiply(delta);
-
-    worldPoint.DifferenceOf(worldPoint, delta);
-    SetOrigin(worldPoint);
-
-    return true;
-    }
-
-/*---------------------------------------------------------------------------------**//**
-* Ensure the focus plane lies between the front and back planes. If not, center it.
-* @bsimethod                                    Keith.Bentley                   07/15
-+---------------+---------------+---------------+---------------+---------------+------*/
-void CameraViewController::VerifyFocusPlane()
-    {
-    DVec3d eyeOrg = DVec3d::FromStartEnd(m_origin, m_camera.GetEyePoint());
-    m_rotation.Multiply(eyeOrg);
-
-    double backDist = eyeOrg.z;
-    double frontDist = backDist - m_delta.z;
-
-    if (backDist<=0.0 || frontDist<=0.0)
-        {
-        // the camera location is invalid. Set it based on the view range.
-        double tanangle = tan(m_camera.GetLensAngle()/2.0);
-        backDist = m_delta.z / tanangle;
-        m_camera.SetFocusDistance(backDist/2);
-        CenterEyePoint(&backDist);
-        return;
-        }
-
-    double focusDist = m_camera.GetFocusDistance();
-    if (focusDist>frontDist && focusDist<backDist)
-        return;
-
-    // put it halfway between front and back planes
-    m_camera.SetFocusDistance((m_delta.z / 2.0) + frontDist);
-
-    // moving the focus plane means we have to adjust the origin and delta too (they're on the focus plane, see diagram in ViewController.h)
-    double ratio = m_camera.GetFocusDistance() / focusDist;
-    m_delta.x *= ratio;
-    m_delta.y *= ratio;
-
-    DVec3d xVec, yVec, zVec;
-    m_rotation.GetRows(xVec, yVec, zVec);
-    m_origin.SumOf(m_camera.GetEyePoint(), zVec, -backDist, xVec, -0.5*m_delta.x, yVec, -0.5*m_delta.y); // this centers the camera too
-    }
-
-/*---------------------------------------------------------------------------------**//**
-* See diagram in viewController.h
-* @bsimethod                                    Keith.Bentley                   08/13
-+---------------+---------------+---------------+---------------+---------------+------*/
-ViewportStatus CameraViewController::LookAt(DPoint3dCR eyePoint, DPoint3dCR targetPoint, DVec3dCR upVec,
-                                            DVec2dCP extentsIn, double const* frontDistIn, double const* backDistIn)
-    {
-    DVec3d yVec = upVec;
-    if (yVec.Normalize() <= mgds_fc_epsilon) // up vector zero length?
-        return ViewportStatus::InvalidUpVector;
-
-    DVec3d zVec; // z defined by direction from eye to target
-    zVec.DifferenceOf(eyePoint, targetPoint);
-
-    double focusDist = zVec.Normalize(); // set focus at target point
-    if (focusDist <= DgnUnits::OneMillimeter())      // eye and target are too close together
-        return ViewportStatus::InvalidTargetPoint;
-
-    DVec3d xVec; // x is the normal to the Up-Z plane
-    if (xVec.NormalizedCrossProduct(yVec, zVec) <= mgds_fc_epsilon)
-        return ViewportStatus::InvalidUpVector;    // up is parallel to z
-
-    if (yVec.NormalizedCrossProduct(zVec, xVec) <= mgds_fc_epsilon) // make sure up vector is perpendicular to z vector
-        return ViewportStatus::InvalidUpVector;
-
-    // we now have rows of the rotation matrix
-    RotMatrix rotation = RotMatrix::FromRowVectors(xVec, yVec, zVec);
-
-    double backDist  = backDistIn  ? *backDistIn  : GetBackDistance();
-    double frontDist = frontDistIn ? *frontDistIn : GetFrontDistance();
-    DVec3d delta     = extentsIn   ? DVec3d::From(fabs(extentsIn->x),fabs(extentsIn->y),GetDelta().z) : GetDelta();
-
-    frontDist = std::max(frontDist, DgnUnits::OneMillimeter());
-    backDist  = std::max(backDist, focusDist+DgnUnits::OneMillimeter());
-
-    if (backDist < focusDist) // make sure focus distance is in front of back distance.
-        backDist = focusDist + DgnUnits::OneMillimeter();
-
-    BeAssert(backDist > frontDist);
-    delta.z =(backDist - frontDist);
-
-    DVec3d frontDelta = DVec3d::FromScale(delta, frontDist/focusDist);
-    ViewportStatus stat = DgnViewport::ValidateViewDelta(frontDelta, false); // validate window size on front (smallest) plane
-    if (ViewportStatus::Success != stat)
-        return  stat;
-
-    if (delta.z > CalculateMaxDepth(delta, zVec)) // make sure we're not zoomed out too far
-        return ViewportStatus::MaxDisplayDepth;
-
-    // The origin is defined as the lower left of the view rectangle on the focus plane, projected to the back plane.
-    // Start at eye point, and move to center of back plane, then move left half of width. and down half of height
-    DPoint3d origin;
-    origin.SumOf(eyePoint, zVec, -backDist, xVec, -0.5*delta.x, yVec, -0.5*delta.y);
-
-    SetEyePoint(eyePoint);
-    SetRotation(rotation);
-    SetFocusDistance(focusDist);
-    SetOrigin(origin);
-    SetDelta(delta);
-    SetLensAngle(CalcLensAngle());
-
-    return ViewportStatus::Success;
-    }
-
-/*---------------------------------------------------------------------------------**//**
-* @bsimethod                                    Keith.Bentley                   09/13
-+---------------+---------------+---------------+---------------+---------------+------*/
-ViewportStatus CameraViewController::LookAtUsingLensAngle(DPoint3dCR eyePoint, DPoint3dCR targetPoint, DVec3dCR upVec,
-                                                  double lens, double const* frontDist, double const* backDist)
-    {
-    DVec3d zVec; // z defined by direction from eye to target
-    zVec.DifferenceOf(eyePoint, targetPoint);
-
-    double focusDist = zVec.Normalize();  // set focus at target point
-    if (focusDist <= DgnUnits::OneMillimeter())       // eye and target are too close together
-        return ViewportStatus::InvalidTargetPoint;
-
-    if (lens < .0001 || lens > msGeomConst_pi)
-        return ViewportStatus::InvalidLens;
-
-    double extent = 2.0 * tan(lens/2.0) * focusDist;
-
-    DVec2d delta  = DVec2d::From(GetDelta().x, GetDelta().y);
-    double longAxis = std::max(delta.x, delta.y);
-    delta.Scale(extent/longAxis);
-
-    return LookAt(eyePoint, targetPoint, upVec, &delta, frontDist, backDist);
-    }
-
-/*---------------------------------------------------------------------------------**//**
-* @bsimethod                                    Keith.Bentley                   08/13
-+---------------+---------------+---------------+---------------+---------------+------*/
-ViewportStatus CameraViewController::MoveCameraWorld(DVec3dCR distance)
-    {
-    DPoint3d newTarget, newEyePt;
-    newTarget.SumOf(GetTargetPoint(), distance);
-    newEyePt.SumOf(GetEyePoint(), distance);
-    return LookAt(newEyePt, newTarget, GetYVector());
-    }
-
-/*---------------------------------------------------------------------------------**//**
-* @bsimethod                                    Keith.Bentley                   08/13
-+---------------+---------------+---------------+---------------+---------------+------*/
-ViewportStatus CameraViewController::MoveCameraLocal(DVec3dCR distanceLocal)
-    {
-    DVec3d distWorld = distanceLocal;
-    GetRotation().MultiplyTranspose(distWorld);
-    return MoveCameraWorld(distWorld);
-    }
-
-/*---------------------------------------------------------------------------------**//**
-* @bsimethod                                    Keith.Bentley                   08/13
-+---------------+---------------+---------------+---------------+---------------+------*/
-ViewportStatus CameraViewController::RotateCameraWorld(double radAngle, DVec3dCR axis, DPoint3dCP aboutPointIn)
-    {
-    DPoint3d about = aboutPointIn ? *aboutPointIn : GetEyePoint();
-    RotMatrix rotation = RotMatrix::FromVectorAndRotationAngle(axis, radAngle);
-    Transform trans    = Transform::FromMatrixAndFixedPoint(rotation, about);
-
-    DPoint3d newTarget = GetTargetPoint();
-    trans.Multiply(newTarget);
-    DVec3d upVec = GetYVector();
-    rotation.Multiply(upVec);
-
-    return LookAt(GetEyePoint(), newTarget, upVec);
-    }
-
-/*---------------------------------------------------------------------------------**//**
-* @bsimethod                                    Keith.Bentley                   08/13
-+---------------+---------------+---------------+---------------+---------------+------*/
-ViewportStatus CameraViewController::RotateCameraLocal(double radAngle, DVec3dCR axis, DPoint3dCP aboutPointIn)
-    {
-    DVec3d axisWorld = axis;
-    GetRotation().MultiplyTranspose(axisWorld);
-    return RotateCameraWorld(radAngle, axisWorld, aboutPointIn);
-    }
-
-/*---------------------------------------------------------------------------------**//**
-* See diagram in viewController.h
-* @bsimethod                                    Keith.Bentley                   08/13
-+---------------+---------------+---------------+---------------+---------------+------*/
-double CameraViewController::GetBackDistance() const
-    {
-    // backDist is the z component of the vector from the eyePoint to the origin.
-    DPoint3d eyeOrg;
-    eyeOrg.DifferenceOf(GetEyePoint(), GetOrigin());
-    GetRotation().Multiply(eyeOrg); // orient to view
-    return eyeOrg.z;
-    }
-
-DPoint3d ViewController2d::_GetOrigin() const {return DPoint3d::From(m_origin.x, m_origin.y);}
-void     ViewController2d::_SetDelta(DVec3dCR delta) {m_delta.x = delta.x; m_delta.y = delta.y;}
-void     ViewController2d::_SetOrigin(DPoint3dCR origin) {m_origin.x = origin.x; m_origin.y = origin.y;}
-void     ViewController2d::_SetRotation(RotMatrixCR rot) {DVec3d xColumn; rot.GetColumn(xColumn, 0); m_rotAngle = atan2(xColumn.y, xColumn.x);}
-DVec3d   ViewController2d::_GetDelta() const {return DVec3d::From(m_delta.x, m_delta.y);}
-RotMatrix ViewController2d::_GetRotation() const {return RotMatrix::FromAxisAndRotationAngle(2, m_rotAngle);}
-
-/*---------------------------------------------------------------------------------**//**
-* @bsimethod                                                    RayBentley      10/06
-+---------------+---------------+---------------+---------------+---------------+------*/
-DPoint3d ViewController::GetCenter() const
-    {
-    DPoint3d delta;
-    GetRotation().MultiplyTranspose(delta, GetDelta());
-
-    DPoint3d center;
-    center.SumOf(GetOrigin(), delta, 0.5);
-    return  center;
-    }
-
-/*---------------------------------------------------------------------------------**//**
-* @bsimethod                                                    JoshSchifer     04/07
-+---------------+---------------+---------------+---------------+---------------+------*/
-DPoint3d CameraViewController::_GetTargetPoint() const
-    {
-    DVec3d viewZ;
-    GetRotation().GetRow(viewZ, 2);
-    DPoint3d target;
-    target.SumOf(GetEyePoint(), viewZ, -1.0 * GetFocusDistance());
-    return  target;
-    }
-
-//---------------------------------------------------------------------------------------
-// @bsimethod                                                   Sam.Wilson      08/16
-//---------------------------------------------------------------------------------------
-CameraViewDefinition& CameraViewController::GetCameraViewDefinition() const
-    {
-    auto def = GetViewDefinition().ToCameraView();
-    BeAssert(nullptr != def);
-    return *const_cast<CameraViewDefinitionP>(def);
-    }
-
-//---------------------------------------------------------------------------------------
-// @bsimethod                                                   Sam.Wilson      08/16
-//---------------------------------------------------------------------------------------
-OrthographicViewDefinition& OrthographicViewController::GetOrthographicViewDefinition() const
-    {
-    auto def = GetViewDefinition().ToOrthographicView();
-    BeAssert(nullptr != def);
-    return *const_cast<OrthographicViewDefinitionP>(def);
-    }
-
-//---------------------------------------------------------------------------------------
-// @bsimethod                                                   Sam.Wilson      08/16
-//---------------------------------------------------------------------------------------
-SpatialViewDefinition& SpatialViewController::GetSpatialViewDefinition() const
-    {
-    auto def = GetViewDefinition().ToSpatialView();
-    BeAssert(nullptr != def);
-    return *const_cast<SpatialViewDefinitionP>(def);
-    }
-
-//---------------------------------------------------------------------------------------
-// @bsimethod                                                   Sam.Wilson      08/16
-//---------------------------------------------------------------------------------------
-void SpatialViewController::_LoadFromDefinition()
-    {
-    T_Super::_LoadFromDefinition();
-
-    m_viewedModels = GetModelSelector().GetModelIds();
-
-    m_targetModelId = GetSpatialViewDefinition().GetTargetModelId();
-    if (!m_targetModelId.IsValid() && (m_viewedModels.begin() != m_viewedModels.end()))
-        m_targetModelId = *m_viewedModels.begin();
-
-#ifdef WIP_VIEW_DEFINITION // *** TBD: ClipVolume
-    m_... = GetClipVolume().Get ...
-#endif
-    }
-
-//---------------------------------------------------------------------------------------
-// @bsimethod                                                   Sam.Wilson      08/16
-//---------------------------------------------------------------------------------------
-void SpatialViewController::_StoreToDefinition() const
-    {
-    T_Super::_StoreToDefinition();
-
-    GetModelSelector().SetModelIds(m_viewedModels);
-
-    DgnModelId targetModelId = m_targetModelId;
-    if (!targetModelId.IsValid() && (m_viewedModels.begin() != m_viewedModels.end()))
-        targetModelId = *m_viewedModels.begin();
-    if (targetModelId.IsValid())
-        GetSpatialViewDefinition().SetTargetModelId(targetModelId);
-
-#ifdef WIP_VIEW_DEFINITION // *** TBD: ClipVolume
-    GetClipVolume().Set ...
-#endif
-    }
-
-//---------------------------------------------------------------------------------------
-// @bsimethod                                                   Sam.Wilson      08/16
-//---------------------------------------------------------------------------------------
-void CameraViewController::_LoadFromDefinition()
-    {
-    T_Super::_LoadFromDefinition();
-
-    auto& cdef = GetCameraViewDefinition();
-
-    m_origin = cdef.GetBackOrigin();
-    m_delta.x = cdef.GetWidth();
-    m_delta.y = cdef.GetHeight();
-    m_delta.z = cdef.GetDepth();
-    m_rotation = cdef.GetViewDirection().ToRotMatrix();
-    m_camera.SetLensAngle(cdef.GetLensAngle());
-    m_camera.SetFocusDistance(cdef.GetFocusDistance());
-    m_camera.SetEyePoint(cdef.GetEyePoint());
-    m_camera.ValidateLens();
-
-    VerifyFocusPlane();
-
-    LoadEnvironment();
-
-#if defined (NEEDS_WORK_REALTY_DATA)
-    // if the view was saved with an invalid camera lens, just turn the camera off.
-    double maxDelta = std::max(m_delta.x, m_delta.y);
-    double lensAngle = 2.0 * atan2(maxDelta*0.5, GetFocusDistance());
-    if (!CameraInfo::IsValidLensAngle(lensAngle))
-        m_isCameraOn = false; *** NEEDS WORK - we have to fix the camera lens
-#endif
-    }
-
-//---------------------------------------------------------------------------------------
-// @bsimethod                                                   Sam.Wilson      08/16
-//---------------------------------------------------------------------------------------
-void CameraViewController::_StoreToDefinition() const
-    {
-    T_Super::_StoreToDefinition();
-
-    auto& cdef = GetCameraViewDefinition();
-    cdef.SetBackOrigin(m_origin);
-    cdef.SetWidth(m_delta.x);
-    cdef.SetHeight(m_delta.y);
-    cdef.SetDepth(m_delta.z);
-    YawPitchRollAngles ypr;
-    YawPitchRollAngles::TryFromRotMatrix(ypr, m_rotation);
-    cdef.SetViewDirection(ypr);
-    cdef.SetLensAngle(m_camera.GetLensAngle());
-    cdef.SetFocusDistance(m_camera.GetFocusDistance());
-    cdef.SetEyePoint(m_camera.GetEyePoint());
-    }
-
-//---------------------------------------------------------------------------------------
-// @bsimethod                                                   Sam.Wilson      08/16
-//---------------------------------------------------------------------------------------
-void OrthographicViewController::_LoadFromDefinition()
-    {
-    T_Super::_LoadFromDefinition();
-
-    auto& odef = GetOrthographicViewDefinition();
-    m_origin = odef.GetOrigin();
-    m_delta = odef.GetExtents();
-    m_rotation = odef.GetViewDirection().ToRotMatrix();
-
-    DgnViewport::ValidateViewDelta(m_delta, false);
-    }
-
-//---------------------------------------------------------------------------------------
-// @bsimethod                                                   Sam.Wilson      08/16
-//---------------------------------------------------------------------------------------
-void OrthographicViewController::_StoreToDefinition() const
-    {
-    T_Super::_StoreToDefinition();
-
-    auto& def = GetOrthographicViewDefinition();
-    def.SetOrigin(m_origin);
-    def.SetExtents(m_delta);
-    YawPitchRollAngles ypr;
-    YawPitchRollAngles::TryFromRotMatrix(ypr, m_rotation);
-    def.SetViewDirection(ypr);
-    }
-
-/*---------------------------------------------------------------------------------**//**
-* @bsimethod                                                    Josh.Schifter   08/00
-+---------------+---------------+---------------+---------------+---------------+------*/
-void ViewFlags::InitDefaults()
-    {
-    memset(this, 0, sizeof(ViewFlags));
-
-    m_text = true;
-    m_dimensions = true;
-    m_patterns = true;
-    m_weights = true;
-    m_styles = true;
-    m_transparency = true;
-    m_fill = true;
-    m_textures = true;
-    m_materials = true;
-    m_sceneLights = true;
-    }
-
-/*---------------------------------------------------------------------------------**//**
-* @bsimethod                                    Keith.Bentley                   02/10
-+---------------+---------------+---------------+---------------+---------------+------*/
-void SpatialViewController::AdjustAspectRatio(DPoint3dR origin, DVec3dR delta, RotMatrixR rotation, double windowAspect, bool expandView)
-    {
-    windowAspect *= GetAspectRatioSkew();
-
-    // first, make sure none of the deltas are negative
-    delta.x = fabs(delta.x);
-    delta.y = fabs(delta.y);
-    delta.z = fabs(delta.z);
-
-    double maxAbs = max(delta.x, delta.y);
-
-    // if all deltas are zero, set to 100 (what else can we do?)
-    if (0.0 == maxAbs)
-        delta.x = delta.y = 100;
-
-    // if either dimension is zero, set it to the other.
-    if (delta.x == 0)
-        delta.x = maxAbs;
-    if (delta.y == 0)
-        delta.y = maxAbs;
-
-    double viewAspect  = delta.x / delta.y;
-
-    if (fabs(1.0 -(viewAspect / windowAspect)) < 1.0e-9)
-        return;
-
-    DVec3d oldDelta = delta;
-
-    if (!expandView)
-        {
-        if (viewAspect > 1.0)
-            delta.y = delta.x;
-        else
-            delta.x = delta.y;
-        }
-
-    if (expandView ?(viewAspect > windowAspect) :(windowAspect > 1.0))
-        {
-        double rtmp = delta.x / windowAspect;
-        if (rtmp < DgnViewport::GetMaxViewDelta())
-            delta.y = rtmp;
-        else
-            {
-            delta.y = DgnViewport::GetMaxViewDelta();
-            delta.x = DgnViewport::GetMaxViewDelta() * windowAspect;
-            }
-        }
-    else
-        {
-        double rtmp = delta.y * windowAspect;
-        if (rtmp < DgnViewport::GetMaxViewDelta())
-            delta.x = rtmp;
-        else
-            {
-            delta.x = DgnViewport::GetMaxViewDelta();
-            delta.y = DgnViewport::GetMaxViewDelta() / windowAspect;
-            }
-        }
-
-    DPoint3d newOrigin;
-    rotation.Multiply(&newOrigin, &origin, 1);
-    newOrigin.x +=(oldDelta.x - delta.x) / 2.0;
-    newOrigin.y +=(oldDelta.y - delta.y) / 2.0;
-    rotation.MultiplyTranspose(origin, newOrigin);
-    }
-
-/*---------------------------------------------------------------------------------**//**
-* @bsimethod                                    Keith.Bentley                   02/10
-+---------------+---------------+---------------+---------------+---------------+------*/
-void ViewController2d::_AdjustAspectRatio(double windowAspect, bool expandView)
-    {
-    // first, make sure none of the deltas are negative
-    m_delta.x = fabs(m_delta.x);
-    m_delta.y = fabs(m_delta.y);
-
-    double maxAbs = max(m_delta.x, m_delta.y);
-
-    // if all deltas are zero, set to 100 (what else can we do?)
-    if (0.0 == maxAbs)
-        m_delta.x = m_delta.y = 100;
-
-    // if either dimension is zero, set it to the other.
-    if (m_delta.x == 0)
-        m_delta.x = maxAbs;
-    if (m_delta.y == 0)
-        m_delta.y = maxAbs;
-
-    double viewAspect  = m_delta.x / m_delta.y;
-    if (fabs(1.0 -(viewAspect / windowAspect)) < 1.0e-9)
-        return;
-
-    DVec2d oldDelta = m_delta;
-    if (!expandView)
-        {
-        if (viewAspect > 1.0)
-            m_delta.y = m_delta.x;
-        else
-            m_delta.x = m_delta.y;
-        }
-
-    if (expandView ?(viewAspect > windowAspect) :(windowAspect > 1.0))
-        {
-        double rtmp = m_delta.x / windowAspect;
-        if (rtmp < DgnViewport::GetMaxViewDelta())
-            m_delta.y = rtmp;
-        else
-            {
-            m_delta.y = DgnViewport::GetMaxViewDelta();
-            m_delta.x = DgnViewport::GetMaxViewDelta() * windowAspect;
-            }
-        }
-    else
-        {
-        double rtmp = m_delta.y * windowAspect;
-        if (rtmp < DgnViewport::GetMaxViewDelta())
-            m_delta.x = rtmp;
-        else
-            {
-            m_delta.x = DgnViewport::GetMaxViewDelta();
-            m_delta.y = DgnViewport::GetMaxViewDelta() / windowAspect;
-            }
-        }
-
-    DPoint2d origin;
-    RotMatrix rMatrix = GetRotation();
-    rMatrix.Multiply(&origin, &m_origin, 1);
-    origin.x +=(oldDelta.x - m_delta.x) / 2.0;
-    origin.y +=(oldDelta.y - m_delta.y) / 2.0;
-    rMatrix.Transpose();
-    rMatrix.Multiply(&m_origin, &origin, 1);
-    }
-
-//---------------------------------------------------------------------------------------
-// @bsimethod                                                   Sam.Wilson      08/16
-//---------------------------------------------------------------------------------------
-void ViewController2d::_LoadFromDefinition()
-    {
-    T_Super::_LoadFromDefinition();
-
-    ViewDefinition2d& vdef = GetViewDefinition2d();
-    m_targetModelId = m_baseModelId = vdef.GetBaseModelId();
-    m_origin = vdef.GetOrigin();
-    m_delta = vdef.GetExtents();
-    m_rotAngle = vdef.GetRotationAngle().Radians();
-    }
-
-//---------------------------------------------------------------------------------------
-// @bsimethod                                                   Sam.Wilson      08/16
-//---------------------------------------------------------------------------------------
-void ViewController2d::_StoreToDefinition() const
-    {
-    T_Super::_StoreToDefinition();
-
-    ViewDefinition2d& vdef = GetViewDefinition2d();
-    vdef.SetBaseModelId(m_baseModelId);
-    vdef.SetOrigin(m_origin);
-    vdef.SetExtents(m_delta);
-    vdef.SetRotationAngle(AngleInDegrees::FromRadians(m_rotAngle));
-    }
-
-//---------------------------------------------------------------------------------------
-// @bsimethod                                                   Sam.Wilson      08/16
-//---------------------------------------------------------------------------------------
-ViewDefinition2d& ViewController2d::GetViewDefinition2d() const
-    {
-    return dynamic_cast<ViewDefinition2d&>(GetViewDefinition());
-    }
-
-/*---------------------------------------------------------------------------------**//**
-* Show the surface normal for geometry under the cursor when snapping.
-* @bsimethod                                                    Brien.Bastings  07/15
-+---------------+---------------+---------------+---------------+---------------+------*/
-static void drawLocateHitDetail(DecorateContextR context, double aperture, HitDetailCR hit)
-    {
-    DgnViewportR vp = *context.GetViewport();
-    if (!vp.Is3dView())
-        return; // Not valuable in 2d...
-
-    if (hit.GetHitType() < HitDetailType::Snap)
-        return; // Don't display unless snapped...
-
-    if (!hit.GetGeomDetail().IsValidSurfaceHit())
-        return; // AccuSnap will flash edge/segment geometry...
-
-    ColorDef    color = ColorDef(~vp.GetHiliteColor().GetValue()); // Invert hilite color for good contrast...
-    ColorDef    colorFill = color;
-    DPoint3d    pt = hit.GetHitPoint();
-    double      radius = (2.5 * aperture) * vp.GetPixelSizeAtPoint(&pt);
-    DVec3d      normal = hit.GetGeomDetail().GetSurfaceNormal();
-    RotMatrix   rMatrix = RotMatrix::From1Vector(normal, 2, true);
-    DEllipse3d  ellipse = DEllipse3d::FromScaledRotMatrix(pt, rMatrix, radius, radius, 0.0, Angle::TwoPi());
-
-    GraphicBuilderPtr graphic = context.CreateGraphic();
-
-    colorFill.SetAlpha(150);
-    graphic->SetSymbology(color, colorFill, 1);
-    graphic->AddArc(ellipse, true, true);
-    graphic->AddArc(ellipse, false, false);
-
-    double      length = (0.6 * radius);
-    DSegment3d  segment;
-
-    normal.Normalize(ellipse.vector0);
-    segment.point[0].SumOf(pt, normal, length);
-    segment.point[1].SumOf(pt, normal, -length);
-    graphic->AddLineString(2, segment.point);
-
-    normal.Normalize(ellipse.vector90);
-    segment.point[0].SumOf(pt, normal, length);
-    segment.point[1].SumOf(pt, normal, -length);
-    graphic->AddLineString(2, segment.point);
-    context.AddWorldOverlay(*graphic);
-    }
-
-/*---------------------------------------------------------------------------------**//**
-* draw a filled and outlined circle to represent the size of the location tolerance in the current view.
-* @bsimethod                                                    Keith.Bentley   03/03
-+---------------+---------------+---------------+---------------+---------------+------*/
-static void drawLocateCircle(DecorateContextR context, double aperture, DPoint3dCR pt)
-    {
-    double      radius = (aperture / 2.0) + .5;
-    DPoint3d    center;
-    DEllipse3d  ellipse, ellipse2;
-
-    context.GetViewport()->WorldToView(&center, &pt, 1);
-    ellipse.InitFromDGNFields2d((DPoint2dCR) center, 0.0, radius, radius, 0.0, msGeomConst_2pi, 0.0);
-    ellipse2.InitFromDGNFields2d((DPoint2dCR) center, 0.0, radius+1, radius+1, 0.0, msGeomConst_2pi, 0.0);
-
-    GraphicBuilderPtr graphic = context.CreateGraphic();
-    ColorDef    white = ColorDef::White();
-    ColorDef    black = ColorDef::Black();
-
-    white.SetAlpha(165);
-    graphic->SetSymbology(white, white, 1);
-    graphic->AddArc2d(ellipse, true, true, 0.0);
-
-    black.SetAlpha(100);
-    graphic->SetSymbology(black, black, 1);
-    graphic->AddArc2d(ellipse2, false, false, 0.0);
-
-    white.SetAlpha(20);
-    graphic->SetSymbology(white, white, 1);
-    graphic->AddArc2d(ellipse, false, false, 0.0);
-    context.AddViewOverlay(*graphic);
-    }
-
-/*---------------------------------------------------------------------------------**//**
-* @bsimethod                                                    RayBentley  10/06
-+---------------+---------------+---------------+---------------+---------------+------*/
-void ViewController::_DrawLocateCursor(DecorateContextR context, DPoint3dCR pt, double aperture, bool isLocateCircleOn, HitDetailCP hit)
-    {
-    if (nullptr != hit)
-        drawLocateHitDetail(context, aperture, *hit);
-
-    if (isLocateCircleOn)
-        drawLocateCircle(context, aperture, pt);
-    }
-
-/*---------------------------------------------------------------------------------**//**
-* @bsimethod                                                    kab             06/86
-+---------------+---------------+---------------+---------------+---------------+------*/
-static void roundGrid(double& num, double units)
-    {
-    double sign = ((num * units) < 0.0) ? -1.0 : 1.0;
-
-    num = (num * sign) / units + 0.5;
-    num = units * sign * floor(num);
-    }
-
-/*---------------------------------------------------------------------------------**//**
-* @bsimethod                                                    Brien.Bastings  01/16
-+---------------+---------------+---------------+---------------+---------------+------*/
-static void getGridOrientation(DgnViewportR vp, DPoint3dR origin, RotMatrixR rMatrix, GridOrientationType orientation)
-    {
-    SpatialModelCP model = vp.GetViewController().GetTargetModel()->ToSpatialModel();
-
-    // start with global origin (in world coords) and identity matrix
-    rMatrix.InitIdentity();
-    origin = (nullptr != model ? model->GetDgnDb().Units().GetGlobalOrigin() : DPoint3d::FromZero());
-
-    DVec3d xVec, yVec, zVec;
-
-    switch (orientation)
-        {
-        case GridOrientationType::View:
-            {
-            DPoint3d    viewOrigin;
-            DPoint3d    centerWorld = vp.NpcToWorld(DPoint3d::From(0.5,0.5,0.5));
-
-            rMatrix = vp.GetRotMatrix();
-            rMatrix.Multiply(viewOrigin, *(vp.GetViewOrigin()));
-            rMatrix.Multiply(origin);
-            origin.z = viewOrigin.z + centerWorld.z;
-            rMatrix.MultiplyTranspose(origin, origin);
-            break;
-            }
-
-        case GridOrientationType::WorldXY:
-            {
-            break;
-            }
-
-        case GridOrientationType::WorldYZ:
-            {
-            rMatrix.GetRows(xVec, yVec, zVec);
-            rMatrix.InitFromRowVectors(yVec, zVec, xVec);
-            break;
-            }
-
-        case GridOrientationType::WorldXZ:
-            {
-            rMatrix.GetRows(xVec, yVec, zVec);
-            rMatrix.InitFromRowVectors(xVec, zVec, yVec);
-            break;
-            }
-        }
-
-#ifdef DGNV10FORMAT_CHANGES_WIP
-    double      angle = 0.0;
-    dgnModel_getGridParams(model, NULL, NULL, NULL, NULL, &angle);
-
-    if (0.0 != angle)
-        rMatrix->InitFromPrincipleAxisRotations(*rMatrix, 0.0, 0.0, -angle);
-#endif
-    }
-
-/*---------------------------------------------------------------------------------**//**
-* @bsimethod                                    Barry.Bentley                   11/07
-+---------------+---------------+---------------+---------------+---------------+------*/
-static void gridFix(DgnViewportR vp, DPoint3dR point, RotMatrixCR rMatrix, DPoint3dCR origin, DPoint2dCR roundingDistance, bool isoGrid)
-    {
-    DVec3d planeNormal, eyeVec;
-
-    rMatrix.GetRow(planeNormal, 2);
-
-    if (vp.IsCameraOn())
-        eyeVec.NormalizedDifference(point, vp.GetCamera().GetEyePoint());
-    else
-        vp.GetRotMatrix().GetRow(eyeVec, 2);
-
-    LegacyMath::Vec::LinePlaneIntersect(&point, &point, &eyeVec, &origin, &planeNormal, false);
-
-    // get origin and point in view coordinate system
-    DPoint3d pointView, originView;
-
-    rMatrix.Multiply(pointView, point);
-    rMatrix.Multiply(originView, origin);
-
-    // see whether we need to adjust the origin for iso-grid
-    if (isoGrid)
-        {
-        long ltmp = (long) (pointView.y / roundingDistance.y);
-
-        if (ltmp & 0x0001)
-            originView.x += (roundingDistance.x / 2.0);
-        }
-
-    // subtract off the origin
-    pointView.y -= originView.y;
-    pointView.x -= originView.x;
-
-    // round off the remainder to the grid distances
-    roundGrid(pointView.y, roundingDistance.y);
-    roundGrid(pointView.x, roundingDistance.x);
-
-    // add the origin back in
-    pointView.x += originView.x;
-    pointView.y += originView.y;
-
-    // go back to root coordinate system
-    rMatrix.MultiplyTranspose(point, pointView);
-    }
-    
-/*---------------------------------------------------------------------------------**//**
-* @bsimethod                                                    Keith.Bentley   07/04
-+---------------+---------------+---------------+---------------+---------------+------*/
-double ViewController::_GetGridScaleFactor(DgnViewportR vp) const
-    {
-    double  scaleFactor = 1.0;
-
-    // Apply ACS scale to grid if ACS Context Lock active...
-#ifdef DGNV10FORMAT_CHANGES_WIP
-    if (TO_BOOL(m_rootModel->GetModelFlag(MODELFLAG_ACS_LOCK)))
-#else
-    if (false)
-#endif
-        {
-        IAuxCoordSysP acs = IACSManager::GetManager().GetActive(vp);
-
-        if (nullptr != acs)
-            scaleFactor *= acs->GetScale();
-        }
-
-    return scaleFactor;
-    }
-
-/*---------------------------------------------------------------------------------**//**
-* @bsimethod                                                    Brien.Bastings  01/16
-+---------------+---------------+---------------+---------------+---------------+------*/
-void ViewController::_GetGridSpacing(DgnViewportR vp, DPoint2dR spacing, uint32_t& gridsPerRef) const
-    {
-#if defined DGNV10FORMAT_CHANGES_WIP
-    DgnModelRefP targetModelRef = GetTargetModel();
-
-    if (NULL == targetModelRef)
-        return ERROR;
-
-    double      uorPerGrid, gridRatio;
-    double      scaleFactor = GetGridScaleFactor();
-
-    if (SUCCESS != dgnModel_getGridParams(targetModelRef->GetDgnModelP (), &uorPerGrid, &gridsPerRef, &gridRatio, NULL, NULL) || 0.0 >= uorPerGrid)
-        return ERROR;
-
-    uorPerGrid *= scaleFactor;
-
-    spacing.x = uorPerGrid;
-    spacing.y = spacing.x * gridRatio;
-
-    double      refScale = (0 == gridsPerRef) ? 1.0 : (double) gridsPerRef;
-
-    spacing.scale(&spacing, refScale);
-#else
-    gridsPerRef = 10;
-    spacing.x = spacing.y = 10.0;
-#endif
-    }
-
-/*---------------------------------------------------------------------------------**//**
-* @bsimethod                                    Barry.Bentley                   11/07
-+---------------+---------------+---------------+---------------+---------------+------*/
-void ViewController::_GetGridRoundingDistance(DgnViewportR vp, DPoint2dR roundingDistance) const
-    {
-#ifdef DGNV10FORMAT_CHANGES_WIP
-    ModelInfoCR modelInfo = m_rootModel->GetModelInfo();
-
-    double uorPerGrid     = modelInfo.GetUorPerGrid();
-    double gridRatio      = modelInfo.GetGridRatio();
-    double roundUnit      = modelInfo.GetRoundoffUnit();
-    double roundUnitRatio = modelInfo.GetRoundoffRatio();
-
-    if (TO_BOOL(m_rootModel->GetModelFlag(MODELFLAG_GRID_LOCK)))
-        roundingDistance.x = uorPerGrid;
-    else
-        roundingDistance.x = roundUnit;
-
-    if (TO_BOOL(m_rootModel->GetModelFlag(MODELFLAG_UNIT_LOCK)))
-        {
-        if (roundUnit > roundingDistance.x)
-            roundingDistance.x = roundUnit;
-
-        if (0.0 != roundUnitRatio)
-            gridRatio = roundUnitRatio;
-        }
-
-    roundingDistance.y = roundingDistance.x * gridRatio;
-    roundingDistance.Scale(roundingDistance, _GetGridScaleFactor());
-#else
-    roundingDistance.Init(1.0, 1.0);
-    roundingDistance.Scale(roundingDistance, _GetGridScaleFactor(vp));
-#endif
-    }
-
-/*---------------------------------------------------------------------------------**//**
-* @bsimethod                                                    RayBentley  10/06
-+---------------+---------------+---------------+---------------+---------------+------*/
-void ViewController::PointToStandardGrid(DgnViewportR vp, DPoint3dR point, DPoint3dCR gridOrigin, RotMatrixCR gridOrientation) const
-    {
-#if defined DGNV10FORMAT_CHANGES_WIP
-    bool     isoGrid = TO_BOOL(m_rootModel->GetModelFlag(MODELFLAG_ISO_GRID));
-#else
-    bool     isoGrid = false;
-#endif
-    DPoint2d roundingDistance;
-
-    _GetGridRoundingDistance(vp, roundingDistance);
-    gridFix(vp, point, gridOrientation, gridOrigin, roundingDistance, isoGrid);
-    }
-
-/*---------------------------------------------------------------------------------**//**
-* @bsimethod                                                    Brien.Bastings  01/16
-+---------------+---------------+---------------+---------------+---------------+------*/
-void ViewController::PointToGrid(DgnViewportR vp, DPoint3dR point) const
-    {
-    GridOrientationType orientation = _GetGridOrientationType();
-
-    if (GridOrientationType::ACS == orientation)
-        {
-        IAuxCoordSysP acs = IACSManager::GetManager().GetActive(vp);
-
-        if (NULL != acs)
-            acs->PointToGrid(vp, point);
-
-        return;
-        }
-
-    DPoint3d    origin;
-    RotMatrix   rMatrix;
-
-    getGridOrientation(vp, origin, rMatrix, orientation);
-    PointToStandardGrid(vp, point, origin, rMatrix);
-    }
-
-/*---------------------------------------------------------------------------------**//**
-* @bsimethod                                                    Brien.Bastings  01/16
-+---------------+---------------+---------------+---------------+---------------+------*/
-void ViewController::_DrawGrid(DecorateContextR context)
-    {
-    DgnViewportR vp = *context.GetViewport();
-
-    if (!vp.IsGridOn())
-        return;
-
-    GridOrientationType orientation = _GetGridOrientationType();
-
-    if (GridOrientationType::ACS == orientation)
-        {
-        IAuxCoordSysP   acs;
-
-        if (NULL != (acs = IACSManager::GetManager().GetActive(vp)))
-            acs->DrawGrid(context);
-        }
-    else
-        {
-        // if grid units disabled or not set up, give up
-#if defined DGNV10FORMAT_CHANGES_WIP
-        bool     isoGrid = TO_BOOL(m_rootModel->GetModelFlag(MODELFLAG_ISO_GRID));
-#else
-        bool     isoGrid = false;
-#endif
-        uint32_t gridsPerRef;
-        DPoint2d spacing;
-
-        _GetGridSpacing(vp, spacing, gridsPerRef);
-
-        DPoint3d    origin;
-        RotMatrix   rMatrix;
-
-        getGridOrientation(vp, origin, rMatrix, orientation);
-        context.DrawStandardGrid(origin, rMatrix, spacing, gridsPerRef, isoGrid, nullptr);
-        }
-    }
-
-/*---------------------------------------------------------------------------------**//**
-* @bsimethod                                                    Paul.Connelly   01/16
-+---------------+---------------+---------------+---------------+---------------+------*/
-ViewController::CloseMe ViewController::_OnModelsDeleted(bset<DgnModelId> const& deletedIds, DgnDbR db)
-    {
-    if (&GetDgnDb() != &db)
-        return CloseMe::No;
-
-    // Remove deleted models from viewed models list
-    for (auto const& deletedId : deletedIds)
-        m_viewedModels.erase(deletedId);
-
-    // Ensure we still have a target model - choose a new one arbitrarily if previous was deleted
-    RefCountedPtr<GeometricModel> targetModel = GetTargetModel();
-    if (targetModel.IsNull())
-        {
-        for (auto const& viewedId : m_viewedModels)
-            if ((targetModel = GetDgnDb().Models().Get<GeometricModel>(viewedId)).IsValid())
-                break;
-
-        if (targetModel.IsValid())
-            SetTargetModel(targetModel.get());  // NB: ViewController can reject target model...
-        }
-
-    // If no target model, no choice but to close the view
-    return (nullptr == GetTargetModel()) ? CloseMe::Yes : CloseMe::No;
-    }
-
-/*---------------------------------------------------------------------------------**//**
-* @bsimethod                                    Keith.Bentley                   02/16
-+---------------+---------------+---------------+---------------+---------------+------*/
-void ViewController::_DrawView(ViewContextR context) 
-    {
-    for (auto modelId : m_viewedModels)
-        context.VisitDgnModel(GetDgnDb().Models().GetModel(modelId).get());
-    }
-
-/*---------------------------------------------------------------------------------**//**
-* @bsimethod                                                    Sam.Wilson      08/16
-+---------------+---------------+---------------+---------------+---------------+------*/
-Render::ViewFlags DisplayStyle::GetViewFlags() const
-    {
-    Json::Value value(Json::objectValue);
-    Json::Reader::Parse(GetPropertyValueString("ViewFlags").c_str(), value);
-    ViewFlags flags;
-    flags.FromBaseJson(value);
-    flags.From3dJson(value);
-    return flags;
-    }
-
-/*---------------------------------------------------------------------------------**//**
-* @bsimethod                                                    Sam.Wilson      08/16
-+---------------+---------------+---------------+---------------+---------------+------*/
-DgnDbStatus DisplayStyle::SetViewFlags(Render::ViewFlags const& flags)
-    {
-    Json::Value value(Json::objectValue);
-    flags.ToBaseJson(value);
-    flags.To3dJson(value);
-    return SetPropertyValue("ViewFlags", Json::FastWriter::ToString(value).c_str());
-    }
-
-/*---------------------------------------------------------------------------------**//**
-* @bsimethod                                                    Sam.Wilson      08/16
-+---------------+---------------+---------------+---------------+---------------+------*/
-DgnViewId ViewController::GetViewId() const {return GetViewDefinition().GetViewId();}
-
-/*---------------------------------------------------------------------------------**//**
-* @bsimethod                                                    Sam.Wilson      08/16
-+---------------+---------------+---------------+---------------+---------------+------*/
-DrawingViewController::DrawingViewController(DrawingViewDefinition const& def) : ViewController2d(def) {}
-
-/*---------------------------------------------------------------------------------**//**
-* @bsimethod                                                    Sam.Wilson      08/16
-+---------------+---------------+---------------+---------------+---------------+------*/
-SheetViewController::SheetViewController(SheetViewDefinition const& def) : ViewController2d(def) {}
-
-/*---------------------------------------------------------------------------------**//**
-* @bsimethod                                                    Sam.Wilson      08/16
-+---------------+---------------+---------------+---------------+---------------+------*/
-ViewController2d::ViewController2d(ViewDefinition2d const& def) : ViewController(def)
-    {
-    m_baseModelId = m_targetModelId = def.GetBaseModelId();
-    m_origin.Zero();
-    m_delta.Zero();
-    m_rotAngle = 0.0;
-    }
-
-/*---------------------------------------------------------------------------------**//**
-* @bsimethod                                                    Sam.Wilson      08/16
-+---------------+---------------+---------------+---------------+---------------+------*/
-ViewDefinitionR ViewController::GetViewDefinition() const
-    {
-    return *m_definitionElements.FindByClass<ViewDefinition>(*GetViewDefinitionClass());
-    }
-
-/*---------------------------------------------------------------------------------**//**
-* @bsimethod                                                    Sam.Wilson      08/16
-+---------------+---------------+---------------+---------------+---------------+------*/
-CategorySelectorR ViewController::GetCategorySelector() const
-    {
-    auto catSel = m_definitionElements.FindByClass<CategorySelector>(*GetCategorySelectorClass());
-
-    if (!catSel.IsValid())
-        {
-        auto existingCatSel = GetDgnDb().Elements().Get<CategorySelector>(GetViewDefinition().GetCategorySelectorId());
-        if (existingCatSel.IsValid())
-            catSel = existingCatSel->MakeCopy<CategorySelector>();
-        else
-            {
-            catSel = new CategorySelector(GetDgnDb(),""); // *** WIP_VIEW_DEFINITION - Is it right to auto-create an unnamed definition?
-            DGNCORELOG->errorv("Missing CategorySelector for view %s - generating one", GetViewDefinition().GetName().c_str());
-            }
-        m_definitionElements.AddElement(*catSel);
-        }
-
-    return *catSel;
-    }
-
-/*---------------------------------------------------------------------------------**//**
-* @bsimethod                                                    Sam.Wilson      08/16
-+---------------+---------------+---------------+---------------+---------------+------*/
-DisplayStyleR ViewController::GetDisplayStyle() const
-    {
-    auto dstyle = m_definitionElements.FindByClass<DisplayStyle>(*GetDisplayStyleClass());
-
-    if (!dstyle.IsValid())
-        {
-        auto existingDstyle = GetDgnDb().Elements().Get<DisplayStyle>(GetViewDefinition().GetDisplayStyleId());
-        if (existingDstyle.IsValid())
-            dstyle = existingDstyle->MakeCopy<DisplayStyle>();
-        else
-            {
-            dstyle = new DisplayStyle(GetDgnDb(), "");     // *** WIP_VIEW_DEFINITION - Is it right to auto-create an unnamed definition?
-            DGNCORELOG->errorv("Missing DisplayStyle for view %s - generating one", GetViewDefinition().GetName().c_str());
-            }
-
-        m_definitionElements.AddElement(*dstyle);
-        }
-
-    return *dstyle;
-    }
-
-/*---------------------------------------------------------------------------------**//**
-* @bsimethod                                                    Sam.Wilson      08/16
-+---------------+---------------+---------------+---------------+---------------+------*/
-ModelSelectorR SpatialViewController::GetModelSelector() const
-    {
-    auto modSel = m_definitionElements.FindByClass<ModelSelector>(*GetModelSelectorClass());
-
-    if (!modSel.IsValid())
-        {
-        auto existingModSel = GetDgnDb().Elements().Get<ModelSelector>(GetSpatialViewDefinition().GetModelSelectorId());
-        if (existingModSel.IsValid())
-            modSel = existingModSel->MakeCopy<ModelSelector>();
-        else
-            {
-            modSel = new ModelSelector(GetDgnDb(), "");    // *** WIP_VIEW_DEFINITION - Is it right to auto-create an unnamed definition?
-            DGNCORELOG->errorv("Missing ModelSelector for view %s - generating one", GetViewDefinition().GetName().c_str());
-            }
-
-        m_definitionElements.AddElement(*modSel);
-        }
-
-    return *modSel;
-    }
-/*---------------------------------------------------------------------------------**//**
-* @bsimethod                                                    Sam.Wilson      08/16
-+---------------+---------------+---------------+---------------+---------------+------*/
-void ViewController::_FixUpDefinitionRelationships()
-    {
-    auto& vdef = GetViewDefinition();
-    vdef.SetDisplayStyleId(GetDisplayStyle().GetElementId());
-    vdef.SetCategorySelectorId(GetCategorySelector().GetElementId());
-    }
-
-/*---------------------------------------------------------------------------------**//**
-* @bsimethod                                                    Sam.Wilson      08/16
-+---------------+---------------+---------------+---------------+---------------+------*/
-void SpatialViewController::_FixUpDefinitionRelationships()
-    {
-    T_Super::_FixUpDefinitionRelationships();
-    auto& vdef = GetSpatialViewDefinition();
-    vdef.SetModelSelectorId(GetModelSelector().GetElementId());
-    }
-
-/*---------------------------------------------------------------------------------**//**
-* @bsimethod                                                    Sam.Wilson      08/16
-+---------------+---------------+---------------+---------------+---------------+------*/
-DgnDbStatus ViewController::SaveDefinition()
-    {
-    bool anyInserts;
-    DgnDbStatus status = GetDefinitionR().Write(&anyInserts);
-    if (DgnDbStatus::Success != status)
-        return status;
-
-    if (anyInserts)
-        {
-        _FixUpDefinitionRelationships();
-        _StoreToDefinition();  
-        GetDefinitionR().Write();
-        }
-    return status;
-    }
-
-/*---------------------------------------------------------------------------------**//**
-* @bsimethod                                                    Sam.Wilson      08/16
-+---------------+---------------+---------------+---------------+---------------+------*/
-void ViewController::AddAppData(AppData::Key const& key, AppData* obj) const
-    {
-    auto entry = m_appData.Insert(&key, obj);
-    if (entry.second)
-        return;
-    entry.first->second = obj;
-    obj->_LoadFromUserProperties(GetViewDefinition());
-    }
+/*--------------------------------------------------------------------------------------+
+|
+|     $Source: DgnCore/ViewController.cpp $
+|
+|  $Copyright: (c) 2016 Bentley Systems, Incorporated. All rights reserved. $
+|
++--------------------------------------------------------------------------------------*/
+#include <DgnPlatformInternal.h>
+#include <DgnPlatform/DgnMarkupProject.h>
+#include <DgnPlatform/DgnGeoCoord.h>
+
+namespace ViewFlagsJson
+{
+    static Utf8CP Construction()      {return "construct";}
+    static Utf8CP NoText()            {return "noText";}
+    static Utf8CP NoDimension()       {return "noDim";}
+    static Utf8CP NoPattern()         {return "noPattern";}
+    static Utf8CP NoWeight()          {return "noWeight";}
+    static Utf8CP NoStyle()           {return "noStyle";}
+    static Utf8CP NoTransparency()    {return "noTransp";}
+    static Utf8CP Fill()              {return "fill";}
+    static Utf8CP Grid()              {return "grid";}
+    static Utf8CP Acs()               {return "acs";}
+    static Utf8CP NoTexture()         {return "noTexture";}
+    static Utf8CP NoMaterial()        {return "noMaterial";}
+    static Utf8CP NoSceneLight()      {return "noSceneLight";}
+    static Utf8CP VisibleEdges()      {return "visEdges";}
+    static Utf8CP HiddenEdges()       {return "hidEdges";}
+    static Utf8CP Shadows()           {return "shadows";}
+    static Utf8CP NoClipVolume()      {return "noClipVol";}
+    static Utf8CP RenderMode()        {return "renderMode";}
+    static Utf8CP IgnoreLighting()    {return "ignoreLighting";}
+};
+
+/*---------------------------------------------------------------------------------**//**
+* @bsimethod                                    Keith.Bentley                   01/14
++---------------+---------------+---------------+---------------+---------------+------*/
+void ViewFlags::FromBaseJson(JsonValueCR val)
+    {
+    memset(this, 0, sizeof(*this));
+
+    m_constructions = val[ViewFlagsJson::Construction()].asBool();
+    m_text = !val[ViewFlagsJson::NoText()].asBool();
+    m_dimensions = !val[ViewFlagsJson::NoDimension()].asBool();
+    m_patterns = !val[ViewFlagsJson::NoPattern()].asBool();
+    m_weights = !val[ViewFlagsJson::NoWeight()].asBool();
+    m_styles = !val[ViewFlagsJson::NoStyle()].asBool();
+    m_transparency = !val[ViewFlagsJson::NoTransparency()].asBool();
+    m_fill = val[ViewFlagsJson::Fill()].asBool();
+    m_grid = val[ViewFlagsJson::Grid()].asBool();
+    m_acsTriad = val[ViewFlagsJson::Acs()].asBool();
+    }
+
+/*---------------------------------------------------------------------------------**//**
+* @bsimethod                                    Keith.Bentley                   06/14
++---------------+---------------+---------------+---------------+---------------+------*/
+void ViewFlags::From3dJson(JsonValueCR val)
+    {
+    m_textures = !val[ViewFlagsJson::NoTexture()].asBool();
+    m_materials = !val[ViewFlagsJson::NoMaterial()].asBool();
+    m_sceneLights = val[ViewFlagsJson::NoSceneLight()].asBool();
+    m_visibleEdges = val[ViewFlagsJson::VisibleEdges()].asBool();
+    m_hiddenEdges = val[ViewFlagsJson::HiddenEdges()].asBool();
+    m_shadows = val[ViewFlagsJson::Shadows()].asBool();
+    m_noClipVolume = val[ViewFlagsJson::NoClipVolume()].asBool();
+    m_ignoreLighting = val[ViewFlagsJson::IgnoreLighting()].asBool();
+
+    m_renderMode = RenderMode(val[ViewFlagsJson::RenderMode()].asUInt());
+
+#if defined (TEST_FORCE_VIEW_SMOOTH_SHADE)
+    static bool s_forceSmooth=true;
+    if (s_forceSmooth)
+        m_renderMode = RenderMode::SmoothShade;
+#endif
+    }
+
+/*---------------------------------------------------------------------------------**//**
+* @bsimethod                                    Keith.Bentley                   01/14
++---------------+---------------+---------------+---------------+---------------+------*/
+void ViewFlags::ToBaseJson(JsonValueR val) const
+    {
+    if (m_constructions) val[ViewFlagsJson::Construction()] = m_constructions;
+    if (!m_text) val[ViewFlagsJson::NoText()] = !m_text;
+    if (!m_dimensions) val[ViewFlagsJson::NoDimension()] = !m_dimensions;
+    if (!m_patterns) val[ViewFlagsJson::NoPattern()] = !m_patterns;
+    if (!m_weights) val[ViewFlagsJson::NoWeight()] = !m_weights;
+    if (!m_styles) val[ViewFlagsJson::NoStyle()] = !m_styles;
+    if (!m_transparency) val[ViewFlagsJson::NoTransparency()] = !m_transparency;
+    if (m_fill) val[ViewFlagsJson::Fill()] = m_fill;
+    if (m_grid) val[ViewFlagsJson::Grid()] = m_grid;
+    if (m_acsTriad) val[ViewFlagsJson::Acs()] = m_acsTriad;
+    }
+
+/*---------------------------------------------------------------------------------**//**
+* @bsimethod                                    Keith.Bentley                   01/14
++---------------+---------------+---------------+---------------+---------------+------*/
+void ViewFlags::To3dJson(JsonValueR val) const
+    {
+    if (!m_textures) val[ViewFlagsJson::NoTexture()] = !m_textures;
+    if (!m_materials) val[ViewFlagsJson::NoMaterial()] = !m_materials;
+    if (!m_sceneLights) val[ViewFlagsJson::NoSceneLight()] = !m_sceneLights;
+    if (m_visibleEdges) val[ViewFlagsJson::VisibleEdges()] = m_visibleEdges;
+    if (m_hiddenEdges) val[ViewFlagsJson::HiddenEdges()] = m_hiddenEdges;
+    if (m_shadows) val[ViewFlagsJson::Shadows()] = m_shadows;
+    if (m_noClipVolume) val[ViewFlagsJson::NoClipVolume()] = m_noClipVolume;
+    if (m_ignoreLighting) val[ViewFlagsJson::IgnoreLighting()] = m_ignoreLighting;
+
+    val[ViewFlagsJson::RenderMode()] =(uint8_t) m_renderMode;
+    }
+
+/*---------------------------------------------------------------------------------**//**
+* @bsimethod                                    Keith.Bentley                   12/13
++---------------+---------------+---------------+---------------+---------------+------*/
+DgnSubCategory::Appearance ViewController::GetSubCategoryAppearance(DgnSubCategoryId subCategoryId) const
+    {
+    auto const entry = m_subCategories.find(subCategoryId);
+    if (entry != m_subCategories.end())
+        return entry->second;
+
+    DgnSubCategoryCPtr subCategory = DgnSubCategory::QuerySubCategory(subCategoryId, GetDgnDb());
+    BeAssert(subCategory.IsValid());
+    DgnSubCategory::Appearance appearance;
+    if (subCategory.IsValid())
+        appearance = subCategory->GetAppearance();
+
+    auto out = m_subCategories.Insert(subCategoryId, appearance);
+    return out.first->second;
+    }
+
+/*---------------------------------------------------------------------------------**//**
+* @bsimethod                                    Keith.Bentley                   08/12
++---------------+---------------+---------------+---------------+---------------+------*/
+void ViewController::_ChangeModelDisplay(DgnModelId modelId, bool onOff)
+    {
+    if (onOff)
+        m_viewedModels.insert(modelId);
+    else
+        m_viewedModels.erase(modelId);
+
+    if (onOff && !m_targetModelId.IsValid())
+        m_targetModelId = modelId;
+    else if (!onOff && modelId == m_targetModelId && 0 != m_viewedModels.size())
+        m_targetModelId = *m_viewedModels.begin();
+    }
+
+/*---------------------------------------------------------------------------------**//**
+* @bsimethod                                    Keith.Bentley                   08/12
++---------------+---------------+---------------+---------------+---------------+------*/
+void ViewController::_ChangeCategoryDisplay(DgnCategoryId categoryId, bool onOff)
+    {
+    if (onOff)
+        m_viewedCategories.insert(categoryId);
+    else
+        m_viewedCategories.erase(categoryId);
+
+    _OnCategoryChange(onOff);
+    }
+
+/*---------------------------------------------------------------------------------**//**
+* @bsimethod                                    Sam.Wilson      08/13
++---------------+---------------+---------------+---------------+---------------+------*/
+GeometricModelP ViewController::_GetTargetModel() const { return GetDgnDb().Models().Get<GeometricModel>(m_targetModelId).get(); }
+
+/*---------------------------------------------------------------------------------**//**
+* @bsimethod                                    Keith.Bentley                   02/12
++---------------+---------------+---------------+---------------+---------------+------*/
+ViewController::ViewController(ViewDefinition const& def)
+    : m_dgndb(def.GetDgnDb())
+    {
+    m_definitionElements.EditElement(def);
+    m_viewFlags.InitDefaults();
+    m_defaultDeviceOrientation.InitIdentity();
+    m_defaultDeviceOrientationValid = false;
+    memset(&m_backgroundColor, 0, sizeof(m_backgroundColor));
+    }
+
+/*---------------------------------------------------------------------------------**//**
+* @bsimethod                                    Keith.Bentley                   01/14
++---------------+---------------+---------------+---------------+---------------+------*/
+void ViewController::LoadCategories()
+    {
+    m_viewedCategories = GetCategorySelector().GetCategoryIds();
+
+    // load all SubCategories (even for categories not currently on)
+    for (auto const& id : DgnSubCategory::QuerySubCategories(GetDgnDb()))
+        {           
+        DgnSubCategory::Appearance appearance;
+        DgnSubCategoryCPtr subCat = DgnSubCategory::QuerySubCategory(id, GetDgnDb());
+        if (subCat.IsValid())
+            appearance = subCat->GetAppearance();
+
+        m_subCategories.Insert(id, appearance);
+        }
+
+    bmap<DgnSubCategoryId, DgnSubCategory::Override> overrides;
+    GetCategorySelector().GetSubCategoryOverrides(overrides);
+    for (auto const& ovr : overrides)
+        {
+        OverrideSubCategory(ovr.first, ovr.second);
+        }
+    }
+
+/*---------------------------------------------------------------------------------**//**
+* @bsimethod                                    Keith.Bentley                   06/14
++---------------+---------------+---------------+---------------+---------------+------*/
+void ViewController::_LoadFromDefinition()
+    {
+    auto& dstyle = GetDisplayStyle();
+    m_viewFlags = dstyle.GetViewFlags();
+    m_backgroundColor = dstyle.GetBackgroundColor();
+    LoadCategories();
+    }
+
+/*---------------------------------------------------------------------------------**//**
+* @bsimethod                                    Keith.Bentley                   09/12
++---------------+---------------+---------------+---------------+---------------+------*/
+void ViewController::LoadFromDefinition()
+    {
+    _LoadFromDefinition();
+
+    // The QueryModel calls GetModel in the QueryModel thread.  produces a thread race condition if it calls QueryModelById and
+    // the model is not already loaded.
+    for (auto& id : GetViewedModels())
+        GetDgnDb().Models().GetModel(id);
+
+    for (auto const& appdata : m_appData) // allow all appdata to restore from settings, if necessary
+        {
+        appdata.second->_SaveToUserProperties(GetViewDefinition());
+        }
+    }
+
+/*---------------------------------------------------------------------------------**//**
+* @bsimethod                                    Keith.Bentley                   06/14
++---------------+---------------+---------------+---------------+---------------+------*/
+void ViewController::_StoreToDefinition() const
+    {
+    auto& dstyle = GetDisplayStyle();
+    dstyle.SetViewFlags(m_viewFlags);
+    dstyle.SetBackgroundColor(m_backgroundColor);
+
+    auto& catSel = GetCategorySelector();
+    catSel.SetCategoryIds(m_viewedCategories);
+    catSel.SetSubCategoryOverrides(m_subCategoryOverrides);
+    }
+
+/*---------------------------------------------------------------------------------**//**
+* @bsimethod                                    Keith.Bentley                   11/12
++---------------+---------------+---------------+---------------+---------------+------*/
+void ViewController::StoreToDefinition()
+    {
+    // initialize m_settings[ViewJson::Flags()] to an empty object before having contoller populate it.
+    m_settings[ViewJson::Flags()] = Json::Value (Json::objectValue);
+
+    _StoreToDefinition();
+
+    for (auto const& appdata : m_appData)
+        {
+        appdata.second->_SaveToUserProperties(GetViewDefinition());
+        }
+    }
+
+/*---------------------------------------------------------------------------------**//**
+* @bsimethod                                    Keith.Bentley                   06/14
++---------------+---------------+---------------+---------------+---------------+------*/
+DbResult ViewController::SaveAs(Utf8CP newName)
+    {
+    DgnElement::CreateParams params(GetDgnDb(), GetViewDefinition().GetModelId(), GetViewDefinition().GetElementClassId(), ViewDefinition::CreateCode(newName));
+    ViewDefinitionPtr newView = dynamic_cast<ViewDefinitionP>(GetViewDefinition().Clone(nullptr, &params).get());
+    BeAssert(newView.IsValid());
+    if (newView.IsNull())
+        return BE_SQLITE_INTERNAL;
+
+    m_definitionElements.RemoveElement(GetViewDefinition());
+    m_definitionElements.AddElement(*newView);
+    newView = nullptr;
+
+    if (DgnDbStatus::Success != m_definitionElements.Write())
+        return BE_SQLITE_INTERNAL;
+
+    return BE_SQLITE_OK;
+    }
+
+/*---------------------------------------------------------------------------------**//**
+* @bsimethod                                    Keith.Bentley                   06/14
++---------------+---------------+---------------+---------------+---------------+------*/
+DbResult ViewController::SaveTo(Utf8CP newName, DgnViewId& newId)
+    {
+    auto wasDef = m_definitionElements;
+    DbResult rc = SaveAs(newName);
+    m_definitionElements = wasDef;
+    return rc;
+    }
+
+/*---------------------------------------------------------------------------------**//**
+* return the extents of the target model, if there is one.
+* @bsimethod                                    Keith.Bentley                   02/16
++---------------+---------------+---------------+---------------+---------------+------*/
+AxisAlignedBox3d ViewController::_GetViewedExtents(DgnViewportCR vp) const
+    {
+    GeometricModelP target = GetTargetModel();
+    if (target && target->GetRangeIndexP(false))
+        return AxisAlignedBox3d(*target->GetRangeIndexP(false)->GetExtents());
+
+    return AxisAlignedBox3d();
+    }
+
+/*---------------------------------------------------------------------------------**//**
+* @bsimethod                                                    RayBentley      11/06
++---------------+---------------+---------------+---------------+---------------+------*/
+Render::GraphicPtr ViewController::_StrokeGeometry(ViewContextR context, GeometrySourceCR source, double pixelSize)
+    {
+    return source.Stroke(context, pixelSize);
+    }
+
+/*---------------------------------------------------------------------------------**//**
+* @bsimethod                                                    RayBentley  10/06
++---------------+---------------+---------------+---------------+---------------+------*/
+Render::GraphicPtr ViewController::_StrokeHit(ViewContextR context, GeometrySourceCR source, HitDetailCR hit)
+    {
+    return source.StrokeHit(context, hit);
+    }
+
+/*---------------------------------------------------------------------------------**//**
+* @bsimethod                                    Keith.Bentley                   01/14
++---------------+---------------+---------------+---------------+---------------+------*/
+void ViewController::ReloadSubCategory(DgnSubCategoryId id)
+    {
+    auto unmodified = DgnSubCategory::QuerySubCategory(id, GetDgnDb());
+    BeAssert(unmodified.IsValid());
+    if (unmodified.IsValid())
+        {
+        auto const& result = m_subCategories.Insert(id, unmodified->GetAppearance());
+
+        if (!result.second)
+            result.first->second = unmodified->GetAppearance(); // we already had this SubCategory; change it.
+        }
+    }
+
+/*---------------------------------------------------------------------------------**//**
+* @bsimethod                                    Keith.Bentley                   01/14
++---------------+---------------+---------------+---------------+---------------+------*/
+void ViewController::OverrideSubCategory(DgnSubCategoryId id, DgnSubCategory::Override const& ovr)
+    {
+    if (!id.IsValid())
+        return;
+
+    auto result = m_subCategoryOverrides.Insert(id, ovr);
+    if (!result.second)
+        {
+        result.first->second = ovr; // we already had this override; change it.
+        ReloadSubCategory(id); // To ensure none of the previous overrides are still active, we reload the original SubCategory
+        }
+
+    // now apply this override to the unmodified SubCategory appearance
+    auto it = m_subCategories.find(id);
+    if (it != m_subCategories.end())
+        ovr.ApplyTo(it->second);
+    }
+
+/*---------------------------------------------------------------------------------**//**
+* @bsimethod                                    Keith.Bentley                   01/14
++---------------+---------------+---------------+---------------+---------------+------*/
+void ViewController::DropSubCategoryOverride(DgnSubCategoryId id)
+    {
+    m_subCategoryOverrides.erase(id);
+    ReloadSubCategory(id);
+    }
+
+/*---------------------------------------------------------------------------------**//**
+* @bsimethod                                                    BrienBastings   10/14
++---------------+---------------+---------------+---------------+---------------+------*/
+bool ViewController::_IsPointAdjustmentRequired(DgnViewportR vp) const {return vp.Is3dView();}
+bool ViewController::_IsSnapAdjustmentRequired(DgnViewportR vp, bool snapLockEnabled) const {return snapLockEnabled && vp.Is3dView();}
+bool ViewController::_IsContextRotationRequired(DgnViewportR vp, bool contextLockEnabled) const {return contextLockEnabled;}
+
+static bool equalOne(double r1) {return BeNumerical::Compare(r1, 1.0) == 0;}
+static bool equalMinusOne(double r1) {return BeNumerical::Compare(r1, -1.0) == 0;}
+
+/*---------------------------------------------------------------------------------**//**
+* @bsimethod                                                    Ray.Bentley   03/89
++---------------+---------------+---------------+---------------+---------------+------*/
+StandardView ViewController::IsStandardViewRotation(RotMatrixCR rMatrix, bool check3d)
+    {
+    if (check3d)
+        {
+        // If a matrix is known apriori to be a pure rotation ....
+        //   a) A one or minus one implies the remainder of the row and column are zero.
+        //   b) Once ones are found, the third row and column are known by cross product rules.
+        // Hence just two one or minus one entries fully identifies primary flat views.
+        // Dot products with two vectors from known iso views is also complete.
+        if (equalOne(rMatrix.form3d[0][0]))
+            {
+            if (equalOne(rMatrix.form3d[1][1]))
+                return StandardView::Top;
+            if (equalMinusOne(rMatrix.form3d[1][1]))
+                return StandardView::Bottom;
+            if (equalOne(rMatrix.form3d[1][2]))
+                return StandardView::Front;
+            }
+        else if (equalOne(rMatrix.form3d[1][2]))
+            {
+            if (equalOne(rMatrix.form3d[0][1]))
+                return StandardView::Right;
+            if (equalMinusOne(rMatrix.form3d[0][1]))
+                return StandardView::Left;
+            if (equalMinusOne(rMatrix.form3d[0][0]))
+                return StandardView::Back;
+            }
+        else                    /* Check For (left) IsoMetric */
+            {
+            RotMatrix  isoMatrix;
+            bsiRotMatrix_getStandardRotation(&isoMatrix, static_cast<int>(StandardView::Iso));
+
+            if (equalOne(((DVec3d*)isoMatrix.form3d[0])->DotProduct(*((DVec3d*)rMatrix.form3d[0]))) &&
+                equalOne(((DVec3d*)isoMatrix.form3d[1])->DotProduct(*((DVec3d*)rMatrix.form3d[1]))))
+                return StandardView::Iso;
+
+            bsiRotMatrix_getStandardRotation(&isoMatrix, static_cast<int>(StandardView::RightIso));
+            if (equalOne(((DVec3d*)isoMatrix.form3d[0])->DotProduct(*((DVec3d*)rMatrix.form3d[0]))) &&
+                equalOne(((DVec3d*)isoMatrix.form3d[1])->DotProduct(*((DVec3d*)rMatrix.form3d[1]))))
+                return StandardView::RightIso;
+            }
+        }
+    else
+        {
+        if (equalOne(rMatrix.form3d[0][0]) && equalOne(rMatrix.form3d[1][1]))
+            return StandardView::Top;
+        }
+
+    return StandardView::NotStandard;
+    }
+
+/*---------------------------------------------------------------------------------**//**
+* @bsimethod                                    Keith.Bentley                   11/09
++---------------+---------------+---------------+---------------+---------------+------*/
+Utf8String ViewController::GetStandardViewName(StandardView viewID)
+    {
+    if (viewID < StandardView::Top || viewID > StandardView::RightIso)
+        return "";
+
+    L10N::StringId names[]={
+        DgnCoreL10N::VIEWTITLE_MessageID_Top(),   
+        DgnCoreL10N::VIEWTITLE_MessageID_Bottom(),
+        DgnCoreL10N::VIEWTITLE_MessageID_Left(), 
+        DgnCoreL10N::VIEWTITLE_MessageID_Right(), 
+        DgnCoreL10N::VIEWTITLE_MessageID_Front(),    
+        DgnCoreL10N::VIEWTITLE_MessageID_Back(),     
+        DgnCoreL10N::VIEWTITLE_MessageID_Iso(),      
+        DgnCoreL10N::VIEWTITLE_MessageID_RightIso(), 
+        };
+
+    return DgnCoreL10N::GetString(*(static_cast<int>(viewID) - 1 + names));
+    }
+
+/*---------------------------------------------------------------------------------**//**
+* @bsimethod                                                    Barry.Bentley   03/01
++---------------+---------------+---------------+---------------+---------------+------*/
+BentleyStatus ViewController::GetStandardViewByName(RotMatrix* rotP, StandardView* standardIdP, Utf8CP viewName)
+    {
+    for (int i = static_cast<int>(StandardView::Top); i <= (int) StandardView::RightIso; ++i)
+        {
+        Utf8String tname = GetStandardViewName((StandardView) i);
+        if (tname.empty())
+            return ERROR;
+
+        if (tname == viewName)
+            {
+            if (nullptr != rotP)
+                bsiRotMatrix_getStandardRotation(rotP, i);
+
+            if (nullptr != standardIdP)
+                *standardIdP =(StandardView) i;
+
+            return SUCCESS;
+            }
+        }
+
+    return  ERROR;
+    }
+
+/*---------------------------------------------------------------------------------**//**
+* @bsimethod                                    Keith.Bentley                   03/13
++---------------+---------------+---------------+---------------+---------------+------*/
+BentleyStatus ViewController::SetStandardViewRotation(StandardView standardView)
+    {
+    RotMatrix rMatrix;
+    if (!bsiRotMatrix_getStandardRotation(&rMatrix, static_cast<int>(standardView)))
+        return  ERROR;
+
+    SetRotation(rMatrix);
+    return  SUCCESS;
+    }
+
+/*---------------------------------------------------------------------------------**//**
+* Search the (8) standard view matrices for one that is close to given matrix.
+* @bsimethod                                                    EarlinLutz      05/05
++---------------+---------------+---------------+---------------+---------------+------*/
+static bool findNearbyStandardViewMatrix(RotMatrixR rMatrix)
+    {
+    static double const s_viewMatrixTolerance = 1.0e-7;
+    RotMatrix   test;
+
+    // Standard views are numbered from 1 ....
+    for (int i = 1; bsiRotMatrix_getStandardRotation(&test, i); i++)
+        {
+        double a = test.MaxDiff(rMatrix);
+        if (a < s_viewMatrixTolerance)
+            {
+            rMatrix = test;
+            return true;
+            }
+        }
+
+    return false;
+    }
+
+/*---------------------------------------------------------------------------------**//**
+* @bsimethod                                    Keith.Bentley                   07/14
++---------------+---------------+---------------+---------------+---------------+------*/
+ViewportStatus ViewController::SetupFromFrustum(Frustum const& inFrustum)
+    {
+    Frustum frustum=inFrustum;
+    DgnViewport::FixFrustumOrder(frustum);
+
+    return _SetupFromFrustum(frustum);
+    }
+
+/*---------------------------------------------------------------------------------**//**
+* @bsimethod                                                    KeithBentley    11/02
++---------------+---------------+---------------+---------------+---------------+------*/
+ViewportStatus ViewController::_SetupFromFrustum(Frustum const& frustum)
+    {
+    DPoint3dCP frustPts = frustum.GetPts();
+    DPoint3d viewOrg = frustPts[NPC_000];
+
+    // frustumX, frustumY, frustumZ are vectors along edges of the frustum. They are NOT unit vectors.
+    // X and Y should be perpendicular, and Z should be right handed.
+    DVec3d frustumX, frustumY, frustumZ;
+    frustumX.DifferenceOf(frustPts[NPC_100], viewOrg);
+    frustumY.DifferenceOf(frustPts[NPC_010], viewOrg);
+    frustumZ.DifferenceOf(frustPts[NPC_001], viewOrg);
+
+    RotMatrix   frustMatrix;
+    frustMatrix.InitFromColumnVectors(frustumX, frustumY, frustumZ);
+    if (!frustMatrix.SquareAndNormalizeColumns(frustMatrix, 0, 1))
+        return ViewportStatus::InvalidWindow;
+
+    findNearbyStandardViewMatrix(frustMatrix);
+
+    DVec3d xDir, yDir, zDir;
+    frustMatrix.GetColumns(xDir, yDir, zDir);
+
+    // set up view Rotation matrix as rows of frustum matrix.
+    RotMatrix viewRot;
+    viewRot.InverseOf(frustMatrix);
+
+    // Left handed frustum?
+    double zSize = zDir.DotProduct(frustumZ);
+    if (zSize < 0.0)
+        return ViewportStatus::InvalidWindow;
+
+    DPoint3d viewDiagRoot;
+    viewDiagRoot.SumOf(xDir, xDir.DotProduct(frustumX), yDir, yDir.DotProduct(frustumY));  // vectors on the back plane
+    viewDiagRoot.SumOf(viewDiagRoot, zDir, zSize);       // add in z vector perpendicular to x,y
+
+    // use center of frustum and view diagonal for origin. Original frustum may not have been orgthogonal
+    viewOrg.SumOf(frustum.GetCenter(), viewDiagRoot, -0.5);
+
+    // delta is in view coordinates
+    DVec3d viewDelta;
+    viewRot.Multiply(viewDelta, viewDiagRoot);
+
+    ViewportStatus validSize = DgnViewport::ValidateViewDelta(viewDelta, false);
+    if (validSize != ViewportStatus::Success)
+        return validSize;
+
+    SetOrigin(viewOrg);
+    SetDelta(viewDelta);
+    SetRotation(viewRot);
+    return ViewportStatus::Success;
+    }
+
+/*---------------------------------------------------------------------------------**//**
+* @bsimethod                                    Keith.Bentley                   02/10
++---------------+---------------+---------------+---------------+---------------+------*/
+ViewportStatus  CameraViewController::_SetupFromFrustum(Frustum const& frustum)
+    {
+    auto stat = T_Super::_SetupFromFrustum(frustum);
+    if (ViewportStatus::Success != stat)
+        return stat;
+
+    DPoint3dCP frustPts = frustum.GetPts();
+
+    // use comparison of back, front plane X sizes to indicate camera or flat view ...
+    double xBack  = frustPts[NPC_000].Distance(frustPts[NPC_100]);
+    double xFront = frustPts[NPC_001].Distance(frustPts[NPC_101]);
+
+    static double const s_flatViewFractionTolerance = 1.0e-6;
+    if (xFront > xBack *(1.0 + s_flatViewFractionTolerance))
+        return ViewportStatus::InvalidWindow;
+
+    // see if the frustum is tapered, and if so, set up camera eyepoint and adjust viewOrg and delta.
+    double compression = xFront / xBack;
+    if (!Allow3dManipulations() ||(compression >=(1.0 - s_flatViewFractionTolerance)))
+        {
+#ifdef WIP_VIEW_DEFINITION // camera setup failure
+        SetCameraOn(false);
+        return ViewportStatus::Success;
+#else
+        return ViewportStatus::ViewNotInitialized;
+#endif
+        }
+
+    DPoint3d viewOrg     = frustPts[NPC_000];
+    DVec3d viewDelta     = GetDelta();
+    DVec3d zDir          = GetZVector();
+    DVec3d frustumZ      = DVec3d::FromStartEnd(viewOrg, frustPts[NPC_001]);
+    DVec3d frustOrgToEye = DVec3d::FromScale(frustumZ, 1.0 /(1.0 - compression));
+    DPoint3d eyePoint    = DPoint3d::FromSumOf(viewOrg, frustOrgToEye);
+
+    double backDistance  = frustOrgToEye.DotProduct(zDir);         // distance from eye to back plane of frustum
+    double focusDistance = backDistance -(viewDelta.z / 2.0);
+    double focalFraction = focusDistance / backDistance;           // ratio of focus plane distance to back plane distance
+
+    viewOrg.SumOf(eyePoint, frustOrgToEye, -focalFraction);        // project point along org-to-eye vector onto focus plane
+    viewOrg.SumOf(viewOrg, zDir, focusDistance - backDistance);    // now project that point onto back plane
+
+    viewDelta.x *= focalFraction;                                  // adjust view delta for x and y so they are also at focus plane
+    viewDelta.y *= focalFraction;
+
+    SetEyePoint(eyePoint);
+    SetFocusDistance(focusDistance);
+    SetOrigin(viewOrg);
+    SetDelta(viewDelta);
+    SetLensAngle(CalcLensAngle());
+    return ViewportStatus::Success;
+    }
+
+/*---------------------------------------------------------------------------------**//**
+* @bsimethod                                    Keith.Bentley                   02/10
++---------------+---------------+---------------+---------------+---------------+------*/
+void ViewController::LookAtVolume(DRange3dCR volume, double const* aspect, MarginPercent const* margin, bool expandClippingPlanes)
+    {
+    DPoint3d rangebox[8];
+    volume.Get8Corners(rangebox);
+    GetRotation().Multiply(rangebox, rangebox, 8);
+
+    DRange3d viewAlignedVolume;
+    viewAlignedVolume.InitFrom(rangebox, 8);
+
+    return LookAtViewAlignedVolume(viewAlignedVolume, aspect, margin, expandClippingPlanes);
+    }
+
+/*---------------------------------------------------------------------------------**//**
+* @bsimethod                                    Keith.Bentley                   09/13
++---------------+---------------+---------------+---------------+---------------+------*/
+void ViewController::LookAtViewAlignedVolume(DRange3dCR volume, double const* aspect, MarginPercent const* margin, bool expandClippingPlanes)
+    {
+    DPoint3d    oldDelta = GetDelta();
+    DPoint3d    oldOrg   = GetOrigin();
+    RotMatrix   viewRot  = GetRotation();
+
+    DPoint3d  newOrigin = volume.low;
+    DVec3d    newDelta;
+    newDelta.DifferenceOf(volume.high, volume.low);
+
+    double minimumDepth = DgnUnits::OneMillimeter();
+    if (newDelta.z < minimumDepth)
+        {
+        newOrigin.z -=(minimumDepth - newDelta.z)/2.0;
+        newDelta.z = minimumDepth;
+        }
+
+    SpatialViewControllerP physView = (SpatialViewControllerP) _ToSpatialView();
+    CameraViewControllerP cameraView =(CameraViewControllerP) _ToCameraView();
+    DPoint3d origNewDelta = newDelta;
+
+    if (nullptr != cameraView)
+        {
+        // In a camera view, the only way to guarantee we can see the entire volume is to set delta at the front plane, not focus plane.
+        // That generally causes the view to be too large (objects in it are too small), since we can't tell whether the objects are at
+        // the front or back of the view. For this reason, don't attempt to add any "margin" to camera views.
+        }
+    else if (nullptr != margin)
+        {
+        // compute how much space we'll need for both of X and Y margins in root coordinates
+        double wPercent = margin->Left() + margin->Right();
+        double hPercent = margin->Top()  + margin->Bottom();
+
+        double marginHoriz = wPercent/(1-wPercent) * newDelta.x;
+        double marginVert  = hPercent/(1-hPercent) * newDelta.y;
+
+        // compute left and bottom margins in root coordinates
+        double marginLeft   = margin->Left()/(1-wPercent) *   newDelta.x;
+        double marginBottom = margin->Bottom()/(1-hPercent) * newDelta.y;
+
+        // add the margins to the range
+        newOrigin.x -= marginLeft;
+        newOrigin.y -= marginBottom;
+        newDelta.x  += marginHoriz;
+        newDelta.y  += marginVert;
+
+        // don't fix the origin due to changes in delta here
+        origNewDelta = newDelta;
+        }
+    else
+        {
+        newDelta.Scale(1.04); // default "dilation"
+        }
+
+    if (physView && Allow3dManipulations() && (nullptr == cameraView))
+        {
+        // make sure that the zDelta is large enough so that entire model will be visible from any rotation
+        double diag = newDelta.MagnitudeXY ();
+        if (diag > newDelta.z)
+            newDelta.z = diag;
+        }
+
+    DgnViewport::ValidateViewDelta(newDelta, true);
+
+    SetDelta(newDelta);
+    if (aspect)
+        AdjustAspectRatio(*aspect, true);
+
+    newDelta = GetDelta();
+
+    newOrigin.x -=(newDelta.x - origNewDelta.x) / 2.0;
+    newOrigin.y -=(newDelta.y - origNewDelta.y) / 2.0;
+    newOrigin.z -=(newDelta.z - origNewDelta.z) / 2.0;
+
+    // if they don't want the clipping planes to change, set them back to where they were
+    if (nullptr != physView && !expandClippingPlanes && Allow3dManipulations())
+        {
+        viewRot.Multiply(oldOrg);
+        newOrigin.z = oldOrg.z;
+
+        DVec3d delta = GetDelta();
+        delta.z = oldDelta.z;
+        SetDelta(delta);
+        }
+
+    DPoint3d newOrgView;
+    viewRot.MultiplyTranspose(&newOrgView, &newOrigin, 1);
+    SetOrigin(newOrgView);
+
+    if (nullptr == cameraView)
+        return;
+
+    cameraView->GetControllerCameraR().ValidateLens();
+    // move the camera back so the entire x,y range is visible at front plane
+    double frontDist = std::max(newDelta.x, newDelta.y) /(2.0*tan(cameraView->GetLensAngle()/2.0));
+    double backDist = frontDist + newDelta.z;
+
+    cameraView->SetFocusDistance(frontDist); // do this even if the camera isn't currently on.
+    cameraView->CenterEyePoint(&backDist); // do this even if the camera isn't currently on.
+    cameraView->VerifyFocusPlane(); // changes delta/origin 
+    }
+
+/*---------------------------------------------------------------------------------**//**
+* @bsimethod                                    Keith.Bentley                   07/14
++---------------+---------------+---------------+---------------+---------------+------*/
+void ViewController::_FillModels()
+    {
+    for (DgnModelId modelId : m_viewedModels)
+        {
+        DgnModelPtr model = GetDgnDb().Models().GetModel(modelId);
+        if (model.IsValid())
+            model->FillModel();
+        }
+    }
+
+/*---------------------------------------------------------------------------------**//**
+* @bsimethod                                    Shaun.Sewall                    08/14
++---------------+---------------+---------------+---------------+---------------+------*/
+SpatialViewController::SpatialViewController(SpatialViewDefinition const& def) : T_Super(def)
+    {
+    m_auxCoordSys = IACSManager::GetManager().CreateACS(); // Should always have an ACS...
+    m_auxCoordSys->SetOrigin(def.GetDgnDb().Units().GetGlobalOrigin());
+    }
+
+/*---------------------------------------------------------------------------------**//**
+* @bsimethod                                    Shaun.Sewall                    08/14
++---------------+---------------+---------------+---------------+---------------+------*/
+OrthographicViewController::OrthographicViewController(OrthographicViewDefinition const& def) : T_Super(def)
+    {
+    // not valid, but better than random
+    m_origin.Zero();
+    m_delta.Zero();
+    m_rotation.InitIdentity();
+    }
+
+/*---------------------------------------------------------------------------------**//**
+* @bsimethod                                    Sam.Wilson                      03/14
++---------------+---------------+---------------+---------------+---------------+------*/
+void OrthographicViewController::_OnTransform(TransformCR trans)
+    {
+    RotMatrix rMatrix;
+    trans.GetMatrix(rMatrix);
+    DVec3d scale;
+    rMatrix.NormalizeColumnsOf(rMatrix, scale);
+
+    trans.Multiply(m_origin);
+    m_rotation.InitProductRotMatrixRotMatrixTranspose(m_rotation, rMatrix);
+    m_delta.Scale(scale.x);
+    }
+
+/*---------------------------------------------------------------------------------**//**
+* @bsimethod                                    Keith.Bentley                   12/13
++---------------+---------------+---------------+---------------+---------------+------*/
+void CameraViewController::_OnTransform(TransformCR trans)
+    {
+    DPoint3d eye = GetEyePoint();
+    trans.Multiply(eye);
+    SetEyePoint(eye);
+    }
+
+/*---------------------------------------------------------------------------------**//**
+* @bsimethod                                    Keith.Bentley                   12/13
++---------------+---------------+---------------+---------------+---------------+------*/
+void SpatialViewController::TransformBy(TransformCR trans)
+    {
+    _OnTransform(trans);
+    }
+
+/*---------------------------------------------------------------------------------**//**
+* @bsimethod                                    Keith.Bentley                   02/12
++---------------+---------------+---------------+---------------+---------------+------*/
+BentleyStatus SpatialViewController::_SetTargetModel(GeometricModelP target)
+    {
+    if (nullptr == target || !m_viewedModels.Contains(target->GetModelId()))
+        return  ERROR;
+
+    m_targetModelId = target->GetModelId();
+    return SUCCESS;
+    }
+
+/*---------------------------------------------------------------------------------**//**
+* @bsimethod                                    Sam.Wilson                      02/14
++---------------+---------------+---------------+---------------+---------------+------*/
+#if defined (NEEDS_WORK_DRAWINGS)
+SectioningViewControllerPtr SectionDrawingViewController::GetSectioningViewController() const
+    {
+    if (m_sectionView.IsValid())
+        return m_sectionView;
+
+    SectionDrawingModel* drawing = GetSectionDrawing();
+    if (drawing == nullptr)
+        return nullptr;
+
+    auto sectionViewId = GetDgnDb().GeneratedDrawings().QuerySourceView(drawing->GetModelId());
+    return dynamic_cast<SectioningViewController*>(GetDgnDb().Views().LoadViewController(sectionViewId, DgnViews::FillModels::Yes).get());
+    }
+#endif
+
+/*---------------------------------------------------------------------------------**//**
+* @bsimethod                                    Shaun.Sewall                    08/14
++---------------+---------------+---------------+---------------+---------------+------*/
+CameraViewController::CameraViewController(CameraViewDefinition const& def) : T_Super(def)
+    {
+    // not valid, but better than random
+    m_origin.Zero();
+    m_delta.Zero();
+    m_rotation.InitIdentity();
+    memset(&m_camera, 0, sizeof(m_camera));
+    m_camera.InvalidateFocus();
+    }
+
+/*---------------------------------------------------------------------------------**//**
+* @bsimethod                                    Keith.Bentley                   07/14
++---------------+---------------+---------------+---------------+---------------+------*/
+double CameraViewController::CalcLensAngle()
+    {
+    double maxDelta = std::max(m_delta.x, m_delta.y);
+    return 2.0 * atan2(maxDelta*0.5, GetFocusDistance());
+    }
+
+/*---------------------------------------------------------------------------------**//**
+* @bsimethod                                    Keith.Bentley                   09/13
++---------------+---------------+---------------+---------------+---------------+------*/
+void CameraViewController::CenterEyePoint(double const* backDistanceIn)
+    {
+    DVec3d delta = GetDelta();
+    DPoint3d eyePoint;
+    eyePoint.Scale(delta, 0.5);
+    eyePoint.z = backDistanceIn ? *backDistanceIn : GetBackDistance();
+
+    GetRotation().MultiplyTranspose(eyePoint);
+    eyePoint.Add(GetOrigin());
+
+    SetEyePoint(eyePoint);
+    }
+
+/*---------------------------------------------------------------------------------**//**
+* @bsimethod                                    Keith.Bentley                   07/14
++---------------+---------------+---------------+---------------+---------------+------*/
+void CameraViewController::CenterFocusDistance()
+    {
+    double backDist  = GetBackDistance();
+    double frontDist = GetFrontDistance();
+    DPoint3d eye     = GetEyePoint();
+    DPoint3d target  = DPoint3d::FromSumOf(eye, GetZVector(), frontDist-backDist);
+    LookAtUsingLensAngle(eye, target, GetYVector(), GetLensAngle(), &frontDist, &backDist);
+    }
+
+/*---------------------------------------------------------------------------------**//**
+* @bsimethod                                    Keith.Bentley                   08/13
++---------------+---------------+---------------+---------------+---------------+------*/
+double SpatialViewController::CalculateMaxDepth(DVec3dCR delta, DVec3dCR zVec)
+    {
+    // We are going to limit maximum depth to a value that will avoid subtractive cancellation
+    // errors on the inverse frustum matrix. - These values will occur when the Z'th row values
+    // are very small in comparison to the X-Y values.  If the X-Y values are exactly zero then
+    // no error is possible and we'll arbitrarily limit to 1.0E8.
+    // This change made to resolve TR# 271876.   RayBentley   04/28/2009.
+
+    static double s_depthRatioLimit       = 1.0E8;          // Limit for depth Ratio.
+    static double s_maxTransformRowRatio  = 1.0E5;
+
+    double minXYComponent = std::min(fabs(zVec.x), fabs(zVec.y));
+    double maxDepthRatio =(0.0 == minXYComponent) ? s_depthRatioLimit : std::min((s_maxTransformRowRatio / minXYComponent), s_depthRatioLimit);
+
+    return  std::max(delta.x, delta.y) * maxDepthRatio;
+    }
+
+//---------------------------------------------------------------------------------------
+// @bsimethod                                                   MattGooding     12/13
+//---------------------------------------------------------------------------------------
+static bool convertToWorldPoint(DPoint3dR worldPoint, GeoLocationEventStatus& status, DgnUnits const& units, GeoPointCR location)
+    {
+    if (SUCCESS != units.XyzFromLatLong(worldPoint, location))
+        {
+        BeAssert(false);
+        status = GeoLocationEventStatus::EventIgnored;
+        return false;
+        }
+
+    status = GeoLocationEventStatus::EventHandled;
+    return true;
+    }
+
+//---------------------------------------------------------------------------------------
+// @bsimethod                                                   MattGooding     11/13
+//---------------------------------------------------------------------------------------
+bool CameraViewController::_OnGeoLocationEvent(GeoLocationEventStatus& status, GeoPointCR location)
+    {
+    DPoint3d worldPoint;
+    if (!convertToWorldPoint(worldPoint, status, GetDgnDb().Units(), location))
+        return false;
+
+    worldPoint.z = GetEyePoint().z;
+    DPoint3d targetPoint = GetTargetPoint();
+    targetPoint.z = worldPoint.z;
+    DVec3d newViewZ;
+    newViewZ.DifferenceOf(targetPoint, worldPoint);
+    newViewZ.Normalize();
+    targetPoint.SumOf(worldPoint, newViewZ, GetFocusDistance());
+    LookAt(worldPoint, targetPoint, DVec3d::From(0.0, 0.0, 1.0));
+
+    return true;
+    }
+
+//---------------------------------------------------------------------------------------
+// @bsimethod                                                   MattGooding     11/13
+//---------------------------------------------------------------------------------------
+bool OrthographicViewController::_OnGeoLocationEvent(GeoLocationEventStatus& status, GeoPointCR location)
+    {
+    DPoint3d worldPoint;
+    if (!convertToWorldPoint(worldPoint, status, GetDgnDb().Units(), location))
+        return false;
+
+    // If there's no perspective, just center the current location in the view.
+    RotMatrix viewInverse;
+    viewInverse.InverseOf(GetRotation());
+
+    DPoint3d delta = GetDelta();
+    delta.Scale(0.5);
+    viewInverse.Multiply(delta);
+
+    worldPoint.DifferenceOf(worldPoint, delta);
+    SetOrigin(worldPoint);
+
+    return true;
+    }
+
+
+//---------------------------------------------------------------------------------------
+// @bsimethod                                                   MattGooding     11/13
+//---------------------------------------------------------------------------------------
+void ViewController::ResetDeviceOrientation()
+    {
+    m_defaultDeviceOrientationValid = false;
+    }
+
+static DVec3d s_defaultForward, s_defaultUp;
+static UiOrientation s_lastUi;
+
+//---------------------------------------------------------------------------------------
+// @bsimethod                                                   MattGooding     11/13
+//---------------------------------------------------------------------------------------
+bool ViewController::OnOrientationEvent(RotMatrixCR matrix, OrientationMode mode, UiOrientation ui, uint32_t nEventsSinceEnabled)
+    {
+    if (!m_defaultDeviceOrientationValid || s_lastUi != ui)
+        {
+        if (nEventsSinceEnabled < 2)
+            {
+            // Hack to make this work properly. The first rotation received from CM seems
+            // to always be the reference frame - using that at best causes the camera to skip for a frame,
+            // and at worst causes it to be permanently wrong (RelativeHeading).  Someone should remove and clean
+            // up alongside s_defaultForward/s_defaultUp.
+            return false;
+            }
+        m_defaultDeviceOrientation = matrix;
+        m_defaultDeviceOrientationValid = true;
+        s_defaultUp = GetYVector();
+        s_defaultForward = GetZVector();
+        s_lastUi = ui;
+        }
+
+    return _OnOrientationEvent(matrix, mode, ui);
+    }
+
+//---------------------------------------------------------------------------------------
+// Gyro vector convention:
+// gyrospace X,Y,Z are (respectively) DOWN, RIGHT, and TOWARDS THE EYE.
+// (gyrospace vectors are in the absolute system of the device.  But it is not important what that is -- 
+// just so they are to the same space and their row versus column usage is clarified by the gyroByRow parameter.
+// @bsimethod                                                   Earlin.Lutz     12/2015
+//---------------------------------------------------------------------------------------
+static void applyGyroChangeToViewingVectors(UiOrientation ui, RotMatrixCR gyro0, RotMatrixCR gyro1, DVec3dCR forward0, DVec3dCR up0, DVec3dR forward1, DVec3dR up1)
+    {
+    RotMatrix gyroToBSIColumnShuffler;
+    
+    if (ui == UiOrientation::LandscapeLeft) 
+        {
+        gyroToBSIColumnShuffler = RotMatrix::FromRowValues
+            (
+            0,-1,0,         //  negative X becomes Y
+            1,0,0,          //  Y becomes X
+            0,0,1           //  Z remains Z
+            );
+        }
+    else if (ui == UiOrientation::LandscapeRight) 
+        {
+        gyroToBSIColumnShuffler = RotMatrix::FromRowValues
+            (
+            0,1,0,          //  X becomes Y
+            -1,0,0,         //  negative Y becomes X
+            0,0,1           //  Z remains Z
+            );
+        }
+    else if (ui == UiOrientation::Portrait) 
+        {
+        gyroToBSIColumnShuffler = RotMatrix::FromRowValues
+            (
+            1,0,0,
+            0,1,0,
+            0,0,1
+            );
+        }
+    else
+        {
+        BeAssert(ui == UiOrientation::PortraitUpsideDown);
+        gyroToBSIColumnShuffler = RotMatrix::FromRowValues
+            (
+            -1,0,0,
+            0,-1,0,
+            0,0,1
+            );
+        }
+
+    RotMatrix H0, H1;
+    H0.InitProduct(gyro0, gyroToBSIColumnShuffler);
+    H1.InitProduct(gyro1, gyroToBSIColumnShuffler);
+    RotMatrix H1T;
+    H1T.TransposeOf(H1);
+    RotMatrix screenToScreenMotion;
+    screenToScreenMotion.InitProduct(H1T, H0);
+    DVec3d right0 = DVec3d::FromCrossProduct(up0, forward0);
+    RotMatrix screenToModel = RotMatrix::FromColumnVectors(right0, up0, forward0);
+    RotMatrix modelToScreen;
+    modelToScreen.TransposeOf(screenToModel);
+    RotMatrix modelToModel;
+
+    screenToScreenMotion.Transpose();
+    modelToModel.InitProduct(screenToModel, screenToScreenMotion, modelToScreen);
+    modelToModel.Multiply(forward1, forward0);
+    modelToModel.Multiply(up1, up0);
+    }
+
+//---------------------------------------------------------------------------------------
+// @bsimethod                                                   MattGooding     11/13
+//---------------------------------------------------------------------------------------
+bool SpatialViewController::ViewVectorsFromOrientation(DVec3dR forward, DVec3dR up, RotMatrixCR orientation, OrientationMode mode, UiOrientation ui)
+    {
+    double azimuthCorrection = 0.0;
+    DVec3d currForward = GetZVector();
+
+    orientation.GetColumn(forward, 2);
+    switch (mode)
+        {
+        case OrientationMode::CompassHeading:
+            {
+            DgnGCS* dgnGcs = GetDgnDb().Units().GetDgnGCS();
+            double azimuth = (dgnGcs != nullptr) ? dgnGcs->GetAzimuth() : 0.0;
+            azimuthCorrection = msGeomConst_radiansPerDegree *(90.0 + azimuth);
+            forward.RotateXY(azimuthCorrection);
+            break;
+            }
+        case OrientationMode::IgnoreHeading:
+            forward.x = currForward.x;
+            forward.y = currForward.y;
+            break;
+        case OrientationMode::RelativeHeading:
+            {
+            //  orientation is arranged in columns.  The axis from the home button to other end of tablet is Y.  Z is out of the screen.  X is Y cross Z.
+            //  Therefore, when the UiOrientation is Portrait, orientation Y is up and orientation X points to the right.
+            applyGyroChangeToViewingVectors(ui, m_defaultDeviceOrientation, orientation, s_defaultForward, s_defaultUp, forward, up);
+            break;
+            }
+        }
+    forward.Normalize();
+
+    // low pass filter
+    if (fabs(currForward.AngleTo(forward)) < 0.025)
+        return false;
+
+    // Since roll isn't desired for any of the standard orientation modes, just ignore the device's real up vector
+    // and compute a normalized one.
+    up = forward;
+    up.z += 0.1;
+    up.Normalize();
+
+    DVec3d right;
+    right.NormalizedCrossProduct(up, forward);
+    up.NormalizedCrossProduct(forward, right);
+
+    return true;
+    }
+
+//---------------------------------------------------------------------------------------
+// @bsimethod                                                   MattGooding     11/13
+//---------------------------------------------------------------------------------------
+bool OrthographicViewController::_OnOrientationEvent(RotMatrixCR orientation, OrientationMode mode, UiOrientation ui)
+    {
+    DVec3d forward, up;
+    if (!ViewVectorsFromOrientation(forward, up, orientation, mode, ui))
+        return false;
+
+    // No camera, have to manually define origin, etc.
+    RotMatrix viewMatrix = GetRotation();
+    RotMatrix viewInverse;
+    viewInverse.InverseOf(viewMatrix);
+
+    DVec3d delta = GetDelta();
+    delta.Scale(0.5);
+    DPoint3d worldDelta = delta;
+    viewInverse.Multiply(worldDelta);
+
+    // This is the point we want to rotate about.
+    DPoint3d eyePoint;
+    eyePoint.SumOf(GetOrigin(), worldDelta);
+
+    DVec3d xVector;
+    xVector.CrossProduct(forward, up);
+    viewMatrix.SetRow(xVector, 0);
+    viewMatrix.SetRow(up, 1);
+    viewMatrix.SetRow(forward, 2);
+    SetRotation(viewMatrix);
+
+    // Now that we have the new rotation, we can work backward from the eye point to get the new origin.
+    viewInverse.InverseOf(viewMatrix);
+    worldDelta = delta;
+    viewInverse.Multiply(worldDelta);
+    DPoint3d newOrigin;
+    newOrigin.DifferenceOf(eyePoint, worldDelta);
+    SetOrigin(newOrigin);
+
+    return true;
+    }
+
+//---------------------------------------------------------------------------------------
+// @bsimethod                                                   MattGooding     11/13
+//---------------------------------------------------------------------------------------
+bool CameraViewController::_OnOrientationEvent(RotMatrixCR orientation, OrientationMode mode, UiOrientation ui)
+    {
+    DVec3d forward, up;
+    if (!ViewVectorsFromOrientation(forward, up, orientation, mode, ui))
+        return false;
+
+    DPoint3d eyePoint = GetEyePoint(), newTarget;
+    newTarget.SumOf(eyePoint, forward, -GetFocusDistance());
+
+    LookAt(eyePoint, newTarget, up);
+
+    return true;
+    }
+
+//---------------------------------------------------------------------------------------
+// @bsimethod                                                   MattGooding     11/13
+//---------------------------------------------------------------------------------------
+bool DrawingViewController::_OnGeoLocationEvent(GeoLocationEventStatus& status, GeoPointCR location)
+    {
+    DPoint3d worldPoint;
+    if (!convertToWorldPoint(worldPoint, status, GetDgnDb().Units(), location))
+        return false;
+
+    RotMatrix viewInverse;
+    viewInverse.InverseOf(GetRotation());
+
+    DPoint3d delta = GetDelta();
+    delta.Scale(0.5);
+    viewInverse.Multiply(delta);
+
+    worldPoint.DifferenceOf(worldPoint, delta);
+    SetOrigin(worldPoint);
+
+    return true;
+    }
+
+/*---------------------------------------------------------------------------------**//**
+* Ensure the focus plane lies between the front and back planes. If not, center it.
+* @bsimethod                                    Keith.Bentley                   07/15
++---------------+---------------+---------------+---------------+---------------+------*/
+void CameraViewController::VerifyFocusPlane()
+    {
+    DVec3d eyeOrg = DVec3d::FromStartEnd(m_origin, m_camera.GetEyePoint());
+    m_rotation.Multiply(eyeOrg);
+
+    double backDist = eyeOrg.z;
+    double frontDist = backDist - m_delta.z;
+
+    if (backDist<=0.0 || frontDist<=0.0)
+        {
+        // the camera location is invalid. Set it based on the view range.
+        double tanangle = tan(m_camera.GetLensAngle()/2.0);
+        backDist = m_delta.z / tanangle;
+        m_camera.SetFocusDistance(backDist/2);
+        CenterEyePoint(&backDist);
+        return;
+        }
+
+    double focusDist = m_camera.GetFocusDistance();
+    if (focusDist>frontDist && focusDist<backDist)
+        return;
+
+    // put it halfway between front and back planes
+    m_camera.SetFocusDistance((m_delta.z / 2.0) + frontDist);
+
+    // moving the focus plane means we have to adjust the origin and delta too (they're on the focus plane, see diagram in ViewController.h)
+    double ratio = m_camera.GetFocusDistance() / focusDist;
+    m_delta.x *= ratio;
+    m_delta.y *= ratio;
+
+    DVec3d xVec, yVec, zVec;
+    m_rotation.GetRows(xVec, yVec, zVec);
+    m_origin.SumOf(m_camera.GetEyePoint(), zVec, -backDist, xVec, -0.5*m_delta.x, yVec, -0.5*m_delta.y); // this centers the camera too
+    }
+
+/*---------------------------------------------------------------------------------**//**
+* See diagram in viewController.h
+* @bsimethod                                    Keith.Bentley                   08/13
++---------------+---------------+---------------+---------------+---------------+------*/
+ViewportStatus CameraViewController::LookAt(DPoint3dCR eyePoint, DPoint3dCR targetPoint, DVec3dCR upVec,
+                                            DVec2dCP extentsIn, double const* frontDistIn, double const* backDistIn)
+    {
+    DVec3d yVec = upVec;
+    if (yVec.Normalize() <= mgds_fc_epsilon) // up vector zero length?
+        return ViewportStatus::InvalidUpVector;
+
+    DVec3d zVec; // z defined by direction from eye to target
+    zVec.DifferenceOf(eyePoint, targetPoint);
+
+    double focusDist = zVec.Normalize(); // set focus at target point
+    if (focusDist <= DgnUnits::OneMillimeter())      // eye and target are too close together
+        return ViewportStatus::InvalidTargetPoint;
+
+    DVec3d xVec; // x is the normal to the Up-Z plane
+    if (xVec.NormalizedCrossProduct(yVec, zVec) <= mgds_fc_epsilon)
+        return ViewportStatus::InvalidUpVector;    // up is parallel to z
+
+    if (yVec.NormalizedCrossProduct(zVec, xVec) <= mgds_fc_epsilon) // make sure up vector is perpendicular to z vector
+        return ViewportStatus::InvalidUpVector;
+
+    // we now have rows of the rotation matrix
+    RotMatrix rotation = RotMatrix::FromRowVectors(xVec, yVec, zVec);
+
+    double backDist  = backDistIn  ? *backDistIn  : GetBackDistance();
+    double frontDist = frontDistIn ? *frontDistIn : GetFrontDistance();
+    DVec3d delta     = extentsIn   ? DVec3d::From(fabs(extentsIn->x),fabs(extentsIn->y),GetDelta().z) : GetDelta();
+
+    frontDist = std::max(frontDist, DgnUnits::OneMillimeter());
+    backDist  = std::max(backDist, focusDist+DgnUnits::OneMillimeter());
+
+    if (backDist < focusDist) // make sure focus distance is in front of back distance.
+        backDist = focusDist + DgnUnits::OneMillimeter();
+
+    BeAssert(backDist > frontDist);
+    delta.z =(backDist - frontDist);
+
+    DVec3d frontDelta = DVec3d::FromScale(delta, frontDist/focusDist);
+    ViewportStatus stat = DgnViewport::ValidateViewDelta(frontDelta, false); // validate window size on front (smallest) plane
+    if (ViewportStatus::Success != stat)
+        return  stat;
+
+    if (delta.z > CalculateMaxDepth(delta, zVec)) // make sure we're not zoomed out too far
+        return ViewportStatus::MaxDisplayDepth;
+
+    // The origin is defined as the lower left of the view rectangle on the focus plane, projected to the back plane.
+    // Start at eye point, and move to center of back plane, then move left half of width. and down half of height
+    DPoint3d origin;
+    origin.SumOf(eyePoint, zVec, -backDist, xVec, -0.5*delta.x, yVec, -0.5*delta.y);
+
+    SetEyePoint(eyePoint);
+    SetRotation(rotation);
+    SetFocusDistance(focusDist);
+    SetOrigin(origin);
+    SetDelta(delta);
+    SetLensAngle(CalcLensAngle());
+
+    return ViewportStatus::Success;
+    }
+
+/*---------------------------------------------------------------------------------**//**
+* @bsimethod                                    Keith.Bentley                   09/13
++---------------+---------------+---------------+---------------+---------------+------*/
+ViewportStatus CameraViewController::LookAtUsingLensAngle(DPoint3dCR eyePoint, DPoint3dCR targetPoint, DVec3dCR upVec,
+                                                  double lens, double const* frontDist, double const* backDist)
+    {
+    DVec3d zVec; // z defined by direction from eye to target
+    zVec.DifferenceOf(eyePoint, targetPoint);
+
+    double focusDist = zVec.Normalize();  // set focus at target point
+    if (focusDist <= DgnUnits::OneMillimeter())       // eye and target are too close together
+        return ViewportStatus::InvalidTargetPoint;
+
+    if (lens < .0001 || lens > msGeomConst_pi)
+        return ViewportStatus::InvalidLens;
+
+    double extent = 2.0 * tan(lens/2.0) * focusDist;
+
+    DVec2d delta  = DVec2d::From(GetDelta().x, GetDelta().y);
+    double longAxis = std::max(delta.x, delta.y);
+    delta.Scale(extent/longAxis);
+
+    return LookAt(eyePoint, targetPoint, upVec, &delta, frontDist, backDist);
+    }
+
+/*---------------------------------------------------------------------------------**//**
+* @bsimethod                                    Keith.Bentley                   08/13
++---------------+---------------+---------------+---------------+---------------+------*/
+ViewportStatus CameraViewController::MoveCameraWorld(DVec3dCR distance)
+    {
+    DPoint3d newTarget, newEyePt;
+    newTarget.SumOf(GetTargetPoint(), distance);
+    newEyePt.SumOf(GetEyePoint(), distance);
+    return LookAt(newEyePt, newTarget, GetYVector());
+    }
+
+/*---------------------------------------------------------------------------------**//**
+* @bsimethod                                    Keith.Bentley                   08/13
++---------------+---------------+---------------+---------------+---------------+------*/
+ViewportStatus CameraViewController::MoveCameraLocal(DVec3dCR distanceLocal)
+    {
+    DVec3d distWorld = distanceLocal;
+    GetRotation().MultiplyTranspose(distWorld);
+    return MoveCameraWorld(distWorld);
+    }
+
+/*---------------------------------------------------------------------------------**//**
+* @bsimethod                                    Keith.Bentley                   08/13
++---------------+---------------+---------------+---------------+---------------+------*/
+ViewportStatus CameraViewController::RotateCameraWorld(double radAngle, DVec3dCR axis, DPoint3dCP aboutPointIn)
+    {
+    DPoint3d about = aboutPointIn ? *aboutPointIn : GetEyePoint();
+    RotMatrix rotation = RotMatrix::FromVectorAndRotationAngle(axis, radAngle);
+    Transform trans    = Transform::FromMatrixAndFixedPoint(rotation, about);
+
+    DPoint3d newTarget = GetTargetPoint();
+    trans.Multiply(newTarget);
+    DVec3d upVec = GetYVector();
+    rotation.Multiply(upVec);
+
+    return LookAt(GetEyePoint(), newTarget, upVec);
+    }
+
+/*---------------------------------------------------------------------------------**//**
+* @bsimethod                                    Keith.Bentley                   08/13
++---------------+---------------+---------------+---------------+---------------+------*/
+ViewportStatus CameraViewController::RotateCameraLocal(double radAngle, DVec3dCR axis, DPoint3dCP aboutPointIn)
+    {
+    DVec3d axisWorld = axis;
+    GetRotation().MultiplyTranspose(axisWorld);
+    return RotateCameraWorld(radAngle, axisWorld, aboutPointIn);
+    }
+
+/*---------------------------------------------------------------------------------**//**
+* See diagram in viewController.h
+* @bsimethod                                    Keith.Bentley                   08/13
++---------------+---------------+---------------+---------------+---------------+------*/
+double CameraViewController::GetBackDistance() const
+    {
+    // backDist is the z component of the vector from the eyePoint to the origin.
+    DPoint3d eyeOrg;
+    eyeOrg.DifferenceOf(GetEyePoint(), GetOrigin());
+    GetRotation().Multiply(eyeOrg); // orient to view
+    return eyeOrg.z;
+    }
+
+DPoint3d ViewController2d::_GetOrigin() const {return DPoint3d::From(m_origin.x, m_origin.y);}
+void     ViewController2d::_SetDelta(DVec3dCR delta) {m_delta.x = delta.x; m_delta.y = delta.y;}
+void     ViewController2d::_SetOrigin(DPoint3dCR origin) {m_origin.x = origin.x; m_origin.y = origin.y;}
+void     ViewController2d::_SetRotation(RotMatrixCR rot) {DVec3d xColumn; rot.GetColumn(xColumn, 0); m_rotAngle = atan2(xColumn.y, xColumn.x);}
+DVec3d   ViewController2d::_GetDelta() const {return DVec3d::From(m_delta.x, m_delta.y);}
+RotMatrix ViewController2d::_GetRotation() const {return RotMatrix::FromAxisAndRotationAngle(2, m_rotAngle);}
+
+/*---------------------------------------------------------------------------------**//**
+* @bsimethod                                                    RayBentley      10/06
++---------------+---------------+---------------+---------------+---------------+------*/
+DPoint3d ViewController::GetCenter() const
+    {
+    DPoint3d delta;
+    GetRotation().MultiplyTranspose(delta, GetDelta());
+
+    DPoint3d center;
+    center.SumOf(GetOrigin(), delta, 0.5);
+    return  center;
+    }
+
+/*---------------------------------------------------------------------------------**//**
+* @bsimethod                                                    JoshSchifer     04/07
++---------------+---------------+---------------+---------------+---------------+------*/
+DPoint3d CameraViewController::_GetTargetPoint() const
+    {
+    DVec3d viewZ;
+    GetRotation().GetRow(viewZ, 2);
+    DPoint3d target;
+    target.SumOf(GetEyePoint(), viewZ, -1.0 * GetFocusDistance());
+    return  target;
+    }
+
+//---------------------------------------------------------------------------------------
+// @bsimethod                                                   Sam.Wilson      08/16
+//---------------------------------------------------------------------------------------
+CameraViewDefinition& CameraViewController::GetCameraViewDefinition() const
+    {
+    auto def = GetViewDefinition().ToCameraView();
+    BeAssert(nullptr != def);
+    return *const_cast<CameraViewDefinitionP>(def);
+    }
+
+//---------------------------------------------------------------------------------------
+// @bsimethod                                                   Sam.Wilson      08/16
+//---------------------------------------------------------------------------------------
+OrthographicViewDefinition& OrthographicViewController::GetOrthographicViewDefinition() const
+    {
+    auto def = GetViewDefinition().ToOrthographicView();
+    BeAssert(nullptr != def);
+    return *const_cast<OrthographicViewDefinitionP>(def);
+    }
+
+//---------------------------------------------------------------------------------------
+// @bsimethod                                                   Sam.Wilson      08/16
+//---------------------------------------------------------------------------------------
+SpatialViewDefinition& SpatialViewController::GetSpatialViewDefinition() const
+    {
+    auto def = GetViewDefinition().ToSpatialView();
+    BeAssert(nullptr != def);
+    return *const_cast<SpatialViewDefinitionP>(def);
+    }
+
+//---------------------------------------------------------------------------------------
+// @bsimethod                                                   Sam.Wilson      08/16
+//---------------------------------------------------------------------------------------
+void SpatialViewController::_LoadFromDefinition()
+    {
+    T_Super::_LoadFromDefinition();
+
+    m_viewedModels = GetModelSelector().GetModelIds();
+
+    m_targetModelId = GetSpatialViewDefinition().GetTargetModelId();
+    if (!m_targetModelId.IsValid() && (m_viewedModels.begin() != m_viewedModels.end()))
+        m_targetModelId = *m_viewedModels.begin();
+
+#ifdef WIP_VIEW_DEFINITION // *** TBD: ClipVolume
+    m_... = GetClipVolume().Get ...
+#endif
+    }
+
+//---------------------------------------------------------------------------------------
+// @bsimethod                                                   Sam.Wilson      08/16
+//---------------------------------------------------------------------------------------
+void SpatialViewController::_StoreToDefinition() const
+    {
+    T_Super::_StoreToDefinition();
+
+    GetModelSelector().SetModelIds(m_viewedModels);
+
+    DgnModelId targetModelId = m_targetModelId;
+    if (!targetModelId.IsValid() && (m_viewedModels.begin() != m_viewedModels.end()))
+        targetModelId = *m_viewedModels.begin();
+    if (targetModelId.IsValid())
+        GetSpatialViewDefinition().SetTargetModelId(targetModelId);
+
+#ifdef WIP_VIEW_DEFINITION // *** TBD: ClipVolume
+    GetClipVolume().Set ...
+#endif
+    }
+
+//---------------------------------------------------------------------------------------
+// @bsimethod                                                   Sam.Wilson      08/16
+//---------------------------------------------------------------------------------------
+void CameraViewController::_LoadFromDefinition()
+    {
+    T_Super::_LoadFromDefinition();
+
+    auto& cdef = GetCameraViewDefinition();
+
+    m_origin = cdef.GetBackOrigin();
+    m_delta.x = cdef.GetWidth();
+    m_delta.y = cdef.GetHeight();
+    m_delta.z = cdef.GetDepth();
+    m_rotation = cdef.GetViewDirection().ToRotMatrix();
+    m_camera.SetLensAngle(cdef.GetLensAngle());
+    m_camera.SetFocusDistance(cdef.GetFocusDistance());
+    m_camera.SetEyePoint(cdef.GetEyePoint());
+    m_camera.ValidateLens();
+
+    VerifyFocusPlane();
+
+    LoadEnvironment();
+
+#if defined (NEEDS_WORK_REALTY_DATA)
+    // if the view was saved with an invalid camera lens, just turn the camera off.
+    double maxDelta = std::max(m_delta.x, m_delta.y);
+    double lensAngle = 2.0 * atan2(maxDelta*0.5, GetFocusDistance());
+    if (!CameraInfo::IsValidLensAngle(lensAngle))
+        m_isCameraOn = false; *** NEEDS WORK - we have to fix the camera lens
+#endif
+    }
+
+//---------------------------------------------------------------------------------------
+// @bsimethod                                                   Sam.Wilson      08/16
+//---------------------------------------------------------------------------------------
+void CameraViewController::_StoreToDefinition() const
+    {
+    T_Super::_StoreToDefinition();
+
+    auto& cdef = GetCameraViewDefinition();
+    cdef.SetBackOrigin(m_origin);
+    cdef.SetWidth(m_delta.x);
+    cdef.SetHeight(m_delta.y);
+    cdef.SetDepth(m_delta.z);
+    YawPitchRollAngles ypr;
+    YawPitchRollAngles::TryFromRotMatrix(ypr, m_rotation);
+    cdef.SetViewDirection(ypr);
+    cdef.SetLensAngle(m_camera.GetLensAngle());
+    cdef.SetFocusDistance(m_camera.GetFocusDistance());
+    cdef.SetEyePoint(m_camera.GetEyePoint());
+    }
+
+//---------------------------------------------------------------------------------------
+// @bsimethod                                                   Sam.Wilson      08/16
+//---------------------------------------------------------------------------------------
+void OrthographicViewController::_LoadFromDefinition()
+    {
+    T_Super::_LoadFromDefinition();
+
+    auto& odef = GetOrthographicViewDefinition();
+    m_origin = odef.GetOrigin();
+    m_delta = odef.GetExtents();
+    m_rotation = odef.GetViewDirection().ToRotMatrix();
+
+    DgnViewport::ValidateViewDelta(m_delta, false);
+    }
+
+//---------------------------------------------------------------------------------------
+// @bsimethod                                                   Sam.Wilson      08/16
+//---------------------------------------------------------------------------------------
+void OrthographicViewController::_StoreToDefinition() const
+    {
+    T_Super::_StoreToDefinition();
+
+    auto& def = GetOrthographicViewDefinition();
+    def.SetOrigin(m_origin);
+    def.SetExtents(m_delta);
+    YawPitchRollAngles ypr;
+    YawPitchRollAngles::TryFromRotMatrix(ypr, m_rotation);
+    def.SetViewDirection(ypr);
+    }
+
+/*---------------------------------------------------------------------------------**//**
+* @bsimethod                                                    Josh.Schifter   08/00
++---------------+---------------+---------------+---------------+---------------+------*/
+void ViewFlags::InitDefaults()
+    {
+    memset(this, 0, sizeof(ViewFlags));
+
+    m_text = true;
+    m_dimensions = true;
+    m_patterns = true;
+    m_weights = true;
+    m_styles = true;
+    m_transparency = true;
+    m_fill = true;
+    m_textures = true;
+    m_materials = true;
+    m_sceneLights = true;
+    }
+
+/*---------------------------------------------------------------------------------**//**
+* @bsimethod                                    Keith.Bentley                   02/10
++---------------+---------------+---------------+---------------+---------------+------*/
+void SpatialViewController::AdjustAspectRatio(DPoint3dR origin, DVec3dR delta, RotMatrixR rotation, double windowAspect, bool expandView)
+    {
+    windowAspect *= GetAspectRatioSkew();
+
+    // first, make sure none of the deltas are negative
+    delta.x = fabs(delta.x);
+    delta.y = fabs(delta.y);
+    delta.z = fabs(delta.z);
+
+    double maxAbs = max(delta.x, delta.y);
+
+    // if all deltas are zero, set to 100 (what else can we do?)
+    if (0.0 == maxAbs)
+        delta.x = delta.y = 100;
+
+    // if either dimension is zero, set it to the other.
+    if (delta.x == 0)
+        delta.x = maxAbs;
+    if (delta.y == 0)
+        delta.y = maxAbs;
+
+    double viewAspect  = delta.x / delta.y;
+
+    if (fabs(1.0 -(viewAspect / windowAspect)) < 1.0e-9)
+        return;
+
+    DVec3d oldDelta = delta;
+
+    if (!expandView)
+        {
+        if (viewAspect > 1.0)
+            delta.y = delta.x;
+        else
+            delta.x = delta.y;
+        }
+
+    if (expandView ?(viewAspect > windowAspect) :(windowAspect > 1.0))
+        {
+        double rtmp = delta.x / windowAspect;
+        if (rtmp < DgnViewport::GetMaxViewDelta())
+            delta.y = rtmp;
+        else
+            {
+            delta.y = DgnViewport::GetMaxViewDelta();
+            delta.x = DgnViewport::GetMaxViewDelta() * windowAspect;
+            }
+        }
+    else
+        {
+        double rtmp = delta.y * windowAspect;
+        if (rtmp < DgnViewport::GetMaxViewDelta())
+            delta.x = rtmp;
+        else
+            {
+            delta.x = DgnViewport::GetMaxViewDelta();
+            delta.y = DgnViewport::GetMaxViewDelta() / windowAspect;
+            }
+        }
+
+    DPoint3d newOrigin;
+    rotation.Multiply(&newOrigin, &origin, 1);
+    newOrigin.x +=(oldDelta.x - delta.x) / 2.0;
+    newOrigin.y +=(oldDelta.y - delta.y) / 2.0;
+    rotation.MultiplyTranspose(origin, newOrigin);
+    }
+
+/*---------------------------------------------------------------------------------**//**
+* @bsimethod                                    Keith.Bentley                   02/10
++---------------+---------------+---------------+---------------+---------------+------*/
+void ViewController2d::_AdjustAspectRatio(double windowAspect, bool expandView)
+    {
+    // first, make sure none of the deltas are negative
+    m_delta.x = fabs(m_delta.x);
+    m_delta.y = fabs(m_delta.y);
+
+    double maxAbs = max(m_delta.x, m_delta.y);
+
+    // if all deltas are zero, set to 100 (what else can we do?)
+    if (0.0 == maxAbs)
+        m_delta.x = m_delta.y = 100;
+
+    // if either dimension is zero, set it to the other.
+    if (m_delta.x == 0)
+        m_delta.x = maxAbs;
+    if (m_delta.y == 0)
+        m_delta.y = maxAbs;
+
+    double viewAspect  = m_delta.x / m_delta.y;
+    if (fabs(1.0 -(viewAspect / windowAspect)) < 1.0e-9)
+        return;
+
+    DVec2d oldDelta = m_delta;
+    if (!expandView)
+        {
+        if (viewAspect > 1.0)
+            m_delta.y = m_delta.x;
+        else
+            m_delta.x = m_delta.y;
+        }
+
+    if (expandView ?(viewAspect > windowAspect) :(windowAspect > 1.0))
+        {
+        double rtmp = m_delta.x / windowAspect;
+        if (rtmp < DgnViewport::GetMaxViewDelta())
+            m_delta.y = rtmp;
+        else
+            {
+            m_delta.y = DgnViewport::GetMaxViewDelta();
+            m_delta.x = DgnViewport::GetMaxViewDelta() * windowAspect;
+            }
+        }
+    else
+        {
+        double rtmp = m_delta.y * windowAspect;
+        if (rtmp < DgnViewport::GetMaxViewDelta())
+            m_delta.x = rtmp;
+        else
+            {
+            m_delta.x = DgnViewport::GetMaxViewDelta();
+            m_delta.y = DgnViewport::GetMaxViewDelta() / windowAspect;
+            }
+        }
+
+    DPoint2d origin;
+    RotMatrix rMatrix = GetRotation();
+    rMatrix.Multiply(&origin, &m_origin, 1);
+    origin.x +=(oldDelta.x - m_delta.x) / 2.0;
+    origin.y +=(oldDelta.y - m_delta.y) / 2.0;
+    rMatrix.Transpose();
+    rMatrix.Multiply(&m_origin, &origin, 1);
+    }
+
+//---------------------------------------------------------------------------------------
+// @bsimethod                                                   Sam.Wilson      08/16
+//---------------------------------------------------------------------------------------
+void ViewController2d::_LoadFromDefinition()
+    {
+    T_Super::_LoadFromDefinition();
+
+    ViewDefinition2d& vdef = GetViewDefinition2d();
+    m_targetModelId = m_baseModelId = vdef.GetBaseModelId();
+    m_origin = vdef.GetOrigin();
+    m_delta = vdef.GetExtents();
+    m_rotAngle = vdef.GetRotationAngle().Radians();
+    }
+
+//---------------------------------------------------------------------------------------
+// @bsimethod                                                   Sam.Wilson      08/16
+//---------------------------------------------------------------------------------------
+void ViewController2d::_StoreToDefinition() const
+    {
+    T_Super::_StoreToDefinition();
+
+    ViewDefinition2d& vdef = GetViewDefinition2d();
+    vdef.SetBaseModelId(m_baseModelId);
+    vdef.SetOrigin(m_origin);
+    vdef.SetExtents(m_delta);
+    vdef.SetRotationAngle(AngleInDegrees::FromRadians(m_rotAngle));
+    }
+
+//---------------------------------------------------------------------------------------
+// @bsimethod                                                   Sam.Wilson      08/16
+//---------------------------------------------------------------------------------------
+ViewDefinition2d& ViewController2d::GetViewDefinition2d() const
+    {
+    return dynamic_cast<ViewDefinition2d&>(GetViewDefinition());
+    }
+
+/*---------------------------------------------------------------------------------**//**
+* Show the surface normal for geometry under the cursor when snapping.
+* @bsimethod                                                    Brien.Bastings  07/15
++---------------+---------------+---------------+---------------+---------------+------*/
+static void drawLocateHitDetail(DecorateContextR context, double aperture, HitDetailCR hit)
+    {
+    DgnViewportR vp = *context.GetViewport();
+    if (!vp.Is3dView())
+        return; // Not valuable in 2d...
+
+    if (hit.GetHitType() < HitDetailType::Snap)
+        return; // Don't display unless snapped...
+
+    if (!hit.GetGeomDetail().IsValidSurfaceHit())
+        return; // AccuSnap will flash edge/segment geometry...
+
+    ColorDef    color = ColorDef(~vp.GetHiliteColor().GetValue()); // Invert hilite color for good contrast...
+    ColorDef    colorFill = color;
+    DPoint3d    pt = hit.GetHitPoint();
+    double      radius = (2.5 * aperture) * vp.GetPixelSizeAtPoint(&pt);
+    DVec3d      normal = hit.GetGeomDetail().GetSurfaceNormal();
+    RotMatrix   rMatrix = RotMatrix::From1Vector(normal, 2, true);
+    DEllipse3d  ellipse = DEllipse3d::FromScaledRotMatrix(pt, rMatrix, radius, radius, 0.0, Angle::TwoPi());
+
+    GraphicBuilderPtr graphic = context.CreateGraphic();
+
+    colorFill.SetAlpha(150);
+    graphic->SetSymbology(color, colorFill, 1);
+    graphic->AddArc(ellipse, true, true);
+    graphic->AddArc(ellipse, false, false);
+
+    double      length = (0.6 * radius);
+    DSegment3d  segment;
+
+    normal.Normalize(ellipse.vector0);
+    segment.point[0].SumOf(pt, normal, length);
+    segment.point[1].SumOf(pt, normal, -length);
+    graphic->AddLineString(2, segment.point);
+
+    normal.Normalize(ellipse.vector90);
+    segment.point[0].SumOf(pt, normal, length);
+    segment.point[1].SumOf(pt, normal, -length);
+    graphic->AddLineString(2, segment.point);
+    context.AddWorldOverlay(*graphic);
+    }
+
+/*---------------------------------------------------------------------------------**//**
+* draw a filled and outlined circle to represent the size of the location tolerance in the current view.
+* @bsimethod                                                    Keith.Bentley   03/03
++---------------+---------------+---------------+---------------+---------------+------*/
+static void drawLocateCircle(DecorateContextR context, double aperture, DPoint3dCR pt)
+    {
+    double      radius = (aperture / 2.0) + .5;
+    DPoint3d    center;
+    DEllipse3d  ellipse, ellipse2;
+
+    context.GetViewport()->WorldToView(&center, &pt, 1);
+    ellipse.InitFromDGNFields2d((DPoint2dCR) center, 0.0, radius, radius, 0.0, msGeomConst_2pi, 0.0);
+    ellipse2.InitFromDGNFields2d((DPoint2dCR) center, 0.0, radius+1, radius+1, 0.0, msGeomConst_2pi, 0.0);
+
+    GraphicBuilderPtr graphic = context.CreateGraphic();
+    ColorDef    white = ColorDef::White();
+    ColorDef    black = ColorDef::Black();
+
+    white.SetAlpha(165);
+    graphic->SetSymbology(white, white, 1);
+    graphic->AddArc2d(ellipse, true, true, 0.0);
+
+    black.SetAlpha(100);
+    graphic->SetSymbology(black, black, 1);
+    graphic->AddArc2d(ellipse2, false, false, 0.0);
+
+    white.SetAlpha(20);
+    graphic->SetSymbology(white, white, 1);
+    graphic->AddArc2d(ellipse, false, false, 0.0);
+    context.AddViewOverlay(*graphic);
+    }
+
+/*---------------------------------------------------------------------------------**//**
+* @bsimethod                                                    RayBentley  10/06
++---------------+---------------+---------------+---------------+---------------+------*/
+void ViewController::_DrawLocateCursor(DecorateContextR context, DPoint3dCR pt, double aperture, bool isLocateCircleOn, HitDetailCP hit)
+    {
+    if (nullptr != hit)
+        drawLocateHitDetail(context, aperture, *hit);
+
+    if (isLocateCircleOn)
+        drawLocateCircle(context, aperture, pt);
+    }
+
+/*---------------------------------------------------------------------------------**//**
+* @bsimethod                                                    kab             06/86
++---------------+---------------+---------------+---------------+---------------+------*/
+static void roundGrid(double& num, double units)
+    {
+    double sign = ((num * units) < 0.0) ? -1.0 : 1.0;
+
+    num = (num * sign) / units + 0.5;
+    num = units * sign * floor(num);
+    }
+
+/*---------------------------------------------------------------------------------**//**
+* @bsimethod                                                    Brien.Bastings  01/16
++---------------+---------------+---------------+---------------+---------------+------*/
+static void getGridOrientation(DgnViewportR vp, DPoint3dR origin, RotMatrixR rMatrix, GridOrientationType orientation)
+    {
+    SpatialModelCP model = vp.GetViewController().GetTargetModel()->ToSpatialModel();
+
+    // start with global origin (in world coords) and identity matrix
+    rMatrix.InitIdentity();
+    origin = (nullptr != model ? model->GetDgnDb().Units().GetGlobalOrigin() : DPoint3d::FromZero());
+
+    DVec3d xVec, yVec, zVec;
+
+    switch (orientation)
+        {
+        case GridOrientationType::View:
+            {
+            DPoint3d    viewOrigin;
+            DPoint3d    centerWorld = vp.NpcToWorld(DPoint3d::From(0.5,0.5,0.5));
+
+            rMatrix = vp.GetRotMatrix();
+            rMatrix.Multiply(viewOrigin, *(vp.GetViewOrigin()));
+            rMatrix.Multiply(origin);
+            origin.z = viewOrigin.z + centerWorld.z;
+            rMatrix.MultiplyTranspose(origin, origin);
+            break;
+            }
+
+        case GridOrientationType::WorldXY:
+            {
+            break;
+            }
+
+        case GridOrientationType::WorldYZ:
+            {
+            rMatrix.GetRows(xVec, yVec, zVec);
+            rMatrix.InitFromRowVectors(yVec, zVec, xVec);
+            break;
+            }
+
+        case GridOrientationType::WorldXZ:
+            {
+            rMatrix.GetRows(xVec, yVec, zVec);
+            rMatrix.InitFromRowVectors(xVec, zVec, yVec);
+            break;
+            }
+        }
+
+#ifdef DGNV10FORMAT_CHANGES_WIP
+    double      angle = 0.0;
+    dgnModel_getGridParams(model, NULL, NULL, NULL, NULL, &angle);
+
+    if (0.0 != angle)
+        rMatrix->InitFromPrincipleAxisRotations(*rMatrix, 0.0, 0.0, -angle);
+#endif
+    }
+
+/*---------------------------------------------------------------------------------**//**
+* @bsimethod                                    Barry.Bentley                   11/07
++---------------+---------------+---------------+---------------+---------------+------*/
+static void gridFix(DgnViewportR vp, DPoint3dR point, RotMatrixCR rMatrix, DPoint3dCR origin, DPoint2dCR roundingDistance, bool isoGrid)
+    {
+    DVec3d planeNormal, eyeVec;
+
+    rMatrix.GetRow(planeNormal, 2);
+
+    if (vp.IsCameraOn())
+        eyeVec.NormalizedDifference(point, vp.GetCamera().GetEyePoint());
+    else
+        vp.GetRotMatrix().GetRow(eyeVec, 2);
+
+    LegacyMath::Vec::LinePlaneIntersect(&point, &point, &eyeVec, &origin, &planeNormal, false);
+
+    // get origin and point in view coordinate system
+    DPoint3d pointView, originView;
+
+    rMatrix.Multiply(pointView, point);
+    rMatrix.Multiply(originView, origin);
+
+    // see whether we need to adjust the origin for iso-grid
+    if (isoGrid)
+        {
+        long ltmp = (long) (pointView.y / roundingDistance.y);
+
+        if (ltmp & 0x0001)
+            originView.x += (roundingDistance.x / 2.0);
+        }
+
+    // subtract off the origin
+    pointView.y -= originView.y;
+    pointView.x -= originView.x;
+
+    // round off the remainder to the grid distances
+    roundGrid(pointView.y, roundingDistance.y);
+    roundGrid(pointView.x, roundingDistance.x);
+
+    // add the origin back in
+    pointView.x += originView.x;
+    pointView.y += originView.y;
+
+    // go back to root coordinate system
+    rMatrix.MultiplyTranspose(point, pointView);
+    }
+    
+/*---------------------------------------------------------------------------------**//**
+* @bsimethod                                                    Keith.Bentley   07/04
++---------------+---------------+---------------+---------------+---------------+------*/
+double ViewController::_GetGridScaleFactor(DgnViewportR vp) const
+    {
+    double  scaleFactor = 1.0;
+
+    // Apply ACS scale to grid if ACS Context Lock active...
+#ifdef DGNV10FORMAT_CHANGES_WIP
+    if (TO_BOOL(m_rootModel->GetModelFlag(MODELFLAG_ACS_LOCK)))
+#else
+    if (false)
+#endif
+        {
+        IAuxCoordSysP acs = IACSManager::GetManager().GetActive(vp);
+
+        if (nullptr != acs)
+            scaleFactor *= acs->GetScale();
+        }
+
+    return scaleFactor;
+    }
+
+/*---------------------------------------------------------------------------------**//**
+* @bsimethod                                                    Brien.Bastings  01/16
++---------------+---------------+---------------+---------------+---------------+------*/
+void ViewController::_GetGridSpacing(DgnViewportR vp, DPoint2dR spacing, uint32_t& gridsPerRef) const
+    {
+#if defined DGNV10FORMAT_CHANGES_WIP
+    DgnModelRefP targetModelRef = GetTargetModel();
+
+    if (NULL == targetModelRef)
+        return ERROR;
+
+    double      uorPerGrid, gridRatio;
+    double      scaleFactor = GetGridScaleFactor();
+
+    if (SUCCESS != dgnModel_getGridParams(targetModelRef->GetDgnModelP (), &uorPerGrid, &gridsPerRef, &gridRatio, NULL, NULL) || 0.0 >= uorPerGrid)
+        return ERROR;
+
+    uorPerGrid *= scaleFactor;
+
+    spacing.x = uorPerGrid;
+    spacing.y = spacing.x * gridRatio;
+
+    double      refScale = (0 == gridsPerRef) ? 1.0 : (double) gridsPerRef;
+
+    spacing.scale(&spacing, refScale);
+#else
+    gridsPerRef = 10;
+    spacing.x = spacing.y = 10.0;
+#endif
+    }
+
+/*---------------------------------------------------------------------------------**//**
+* @bsimethod                                    Barry.Bentley                   11/07
++---------------+---------------+---------------+---------------+---------------+------*/
+void ViewController::_GetGridRoundingDistance(DgnViewportR vp, DPoint2dR roundingDistance) const
+    {
+#ifdef DGNV10FORMAT_CHANGES_WIP
+    ModelInfoCR modelInfo = m_rootModel->GetModelInfo();
+
+    double uorPerGrid     = modelInfo.GetUorPerGrid();
+    double gridRatio      = modelInfo.GetGridRatio();
+    double roundUnit      = modelInfo.GetRoundoffUnit();
+    double roundUnitRatio = modelInfo.GetRoundoffRatio();
+
+    if (TO_BOOL(m_rootModel->GetModelFlag(MODELFLAG_GRID_LOCK)))
+        roundingDistance.x = uorPerGrid;
+    else
+        roundingDistance.x = roundUnit;
+
+    if (TO_BOOL(m_rootModel->GetModelFlag(MODELFLAG_UNIT_LOCK)))
+        {
+        if (roundUnit > roundingDistance.x)
+            roundingDistance.x = roundUnit;
+
+        if (0.0 != roundUnitRatio)
+            gridRatio = roundUnitRatio;
+        }
+
+    roundingDistance.y = roundingDistance.x * gridRatio;
+    roundingDistance.Scale(roundingDistance, _GetGridScaleFactor());
+#else
+    roundingDistance.Init(1.0, 1.0);
+    roundingDistance.Scale(roundingDistance, _GetGridScaleFactor(vp));
+#endif
+    }
+
+/*---------------------------------------------------------------------------------**//**
+* @bsimethod                                                    RayBentley  10/06
++---------------+---------------+---------------+---------------+---------------+------*/
+void ViewController::PointToStandardGrid(DgnViewportR vp, DPoint3dR point, DPoint3dCR gridOrigin, RotMatrixCR gridOrientation) const
+    {
+#if defined DGNV10FORMAT_CHANGES_WIP
+    bool     isoGrid = TO_BOOL(m_rootModel->GetModelFlag(MODELFLAG_ISO_GRID));
+#else
+    bool     isoGrid = false;
+#endif
+    DPoint2d roundingDistance;
+
+    _GetGridRoundingDistance(vp, roundingDistance);
+    gridFix(vp, point, gridOrientation, gridOrigin, roundingDistance, isoGrid);
+    }
+
+/*---------------------------------------------------------------------------------**//**
+* @bsimethod                                                    Brien.Bastings  01/16
++---------------+---------------+---------------+---------------+---------------+------*/
+void ViewController::PointToGrid(DgnViewportR vp, DPoint3dR point) const
+    {
+    GridOrientationType orientation = _GetGridOrientationType();
+
+    if (GridOrientationType::ACS == orientation)
+        {
+        IAuxCoordSysP acs = IACSManager::GetManager().GetActive(vp);
+
+        if (NULL != acs)
+            acs->PointToGrid(vp, point);
+
+        return;
+        }
+
+    DPoint3d    origin;
+    RotMatrix   rMatrix;
+
+    getGridOrientation(vp, origin, rMatrix, orientation);
+    PointToStandardGrid(vp, point, origin, rMatrix);
+    }
+
+/*---------------------------------------------------------------------------------**//**
+* @bsimethod                                                    Brien.Bastings  01/16
++---------------+---------------+---------------+---------------+---------------+------*/
+void ViewController::_DrawGrid(DecorateContextR context)
+    {
+    DgnViewportR vp = *context.GetViewport();
+
+    if (!vp.IsGridOn())
+        return;
+
+    GridOrientationType orientation = _GetGridOrientationType();
+
+    if (GridOrientationType::ACS == orientation)
+        {
+        IAuxCoordSysP   acs;
+
+        if (NULL != (acs = IACSManager::GetManager().GetActive(vp)))
+            acs->DrawGrid(context);
+        }
+    else
+        {
+        // if grid units disabled or not set up, give up
+#if defined DGNV10FORMAT_CHANGES_WIP
+        bool     isoGrid = TO_BOOL(m_rootModel->GetModelFlag(MODELFLAG_ISO_GRID));
+#else
+        bool     isoGrid = false;
+#endif
+        uint32_t gridsPerRef;
+        DPoint2d spacing;
+
+        _GetGridSpacing(vp, spacing, gridsPerRef);
+
+        DPoint3d    origin;
+        RotMatrix   rMatrix;
+
+        getGridOrientation(vp, origin, rMatrix, orientation);
+        context.DrawStandardGrid(origin, rMatrix, spacing, gridsPerRef, isoGrid, nullptr);
+        }
+    }
+
+/*---------------------------------------------------------------------------------**//**
+* @bsimethod                                                    Paul.Connelly   01/16
++---------------+---------------+---------------+---------------+---------------+------*/
+ViewController::CloseMe ViewController::_OnModelsDeleted(bset<DgnModelId> const& deletedIds, DgnDbR db)
+    {
+    if (&GetDgnDb() != &db)
+        return CloseMe::No;
+
+    // Remove deleted models from viewed models list
+    for (auto const& deletedId : deletedIds)
+        m_viewedModels.erase(deletedId);
+
+    // Ensure we still have a target model - choose a new one arbitrarily if previous was deleted
+    RefCountedPtr<GeometricModel> targetModel = GetTargetModel();
+    if (targetModel.IsNull())
+        {
+        for (auto const& viewedId : m_viewedModels)
+            if ((targetModel = GetDgnDb().Models().Get<GeometricModel>(viewedId)).IsValid())
+                break;
+
+        if (targetModel.IsValid())
+            SetTargetModel(targetModel.get());  // NB: ViewController can reject target model...
+        }
+
+    // If no target model, no choice but to close the view
+    return (nullptr == GetTargetModel()) ? CloseMe::Yes : CloseMe::No;
+    }
+
+/*---------------------------------------------------------------------------------**//**
+* @bsimethod                                    Keith.Bentley                   02/16
++---------------+---------------+---------------+---------------+---------------+------*/
+void ViewController::_DrawView(ViewContextR context) 
+    {
+    for (auto modelId : m_viewedModels)
+        context.VisitDgnModel(GetDgnDb().Models().GetModel(modelId).get());
+    }
+
+/*---------------------------------------------------------------------------------**//**
+* @bsimethod                                                    Sam.Wilson      08/16
++---------------+---------------+---------------+---------------+---------------+------*/
+Render::ViewFlags DisplayStyle::GetViewFlags() const
+    {
+    Json::Value value(Json::objectValue);
+    Json::Reader::Parse(GetPropertyValueString("ViewFlags").c_str(), value);
+    ViewFlags flags;
+    flags.FromBaseJson(value);
+    flags.From3dJson(value);
+    return flags;
+    }
+
+/*---------------------------------------------------------------------------------**//**
+* @bsimethod                                                    Sam.Wilson      08/16
++---------------+---------------+---------------+---------------+---------------+------*/
+DgnDbStatus DisplayStyle::SetViewFlags(Render::ViewFlags const& flags)
+    {
+    Json::Value value(Json::objectValue);
+    flags.ToBaseJson(value);
+    flags.To3dJson(value);
+    return SetPropertyValue("ViewFlags", Json::FastWriter::ToString(value).c_str());
+    }
+
+/*---------------------------------------------------------------------------------**//**
+* @bsimethod                                                    Sam.Wilson      08/16
++---------------+---------------+---------------+---------------+---------------+------*/
+DgnViewId ViewController::GetViewId() const {return GetViewDefinition().GetViewId();}
+
+/*---------------------------------------------------------------------------------**//**
+* @bsimethod                                                    Sam.Wilson      08/16
++---------------+---------------+---------------+---------------+---------------+------*/
+DrawingViewController::DrawingViewController(DrawingViewDefinition const& def) : ViewController2d(def) {}
+
+/*---------------------------------------------------------------------------------**//**
+* @bsimethod                                                    Sam.Wilson      08/16
++---------------+---------------+---------------+---------------+---------------+------*/
+SheetViewController::SheetViewController(SheetViewDefinition const& def) : ViewController2d(def) {}
+
+/*---------------------------------------------------------------------------------**//**
+* @bsimethod                                                    Sam.Wilson      08/16
++---------------+---------------+---------------+---------------+---------------+------*/
+ViewController2d::ViewController2d(ViewDefinition2d const& def) : ViewController(def)
+    {
+    m_baseModelId = m_targetModelId = def.GetBaseModelId();
+    m_origin.Zero();
+    m_delta.Zero();
+    m_rotAngle = 0.0;
+    }
+
+/*---------------------------------------------------------------------------------**//**
+* @bsimethod                                                    Sam.Wilson      08/16
++---------------+---------------+---------------+---------------+---------------+------*/
+ViewDefinitionR ViewController::GetViewDefinition() const
+    {
+    return *m_definitionElements.FindByClass<ViewDefinition>(*GetViewDefinitionClass());
+    }
+
+/*---------------------------------------------------------------------------------**//**
+* @bsimethod                                                    Sam.Wilson      08/16
++---------------+---------------+---------------+---------------+---------------+------*/
+CategorySelectorR ViewController::GetCategorySelector() const
+    {
+    auto catSel = m_definitionElements.FindByClass<CategorySelector>(*GetCategorySelectorClass());
+
+    if (!catSel.IsValid())
+        {
+        auto existingCatSel = GetDgnDb().Elements().Get<CategorySelector>(GetViewDefinition().GetCategorySelectorId());
+        if (existingCatSel.IsValid())
+            catSel = existingCatSel->MakeCopy<CategorySelector>();
+        else
+            {
+            catSel = new CategorySelector(GetDgnDb(),""); // *** WIP_VIEW_DEFINITION - Is it right to auto-create an unnamed definition?
+            DGNCORELOG->errorv("Missing CategorySelector for view %s - generating one", GetViewDefinition().GetName().c_str());
+            }
+        m_definitionElements.AddElement(*catSel);
+        }
+
+    return *catSel;
+    }
+
+/*---------------------------------------------------------------------------------**//**
+* @bsimethod                                                    Sam.Wilson      08/16
++---------------+---------------+---------------+---------------+---------------+------*/
+DisplayStyleR ViewController::GetDisplayStyle() const
+    {
+    auto dstyle = m_definitionElements.FindByClass<DisplayStyle>(*GetDisplayStyleClass());
+
+    if (!dstyle.IsValid())
+        {
+        auto existingDstyle = GetDgnDb().Elements().Get<DisplayStyle>(GetViewDefinition().GetDisplayStyleId());
+        if (existingDstyle.IsValid())
+            dstyle = existingDstyle->MakeCopy<DisplayStyle>();
+        else
+            {
+            dstyle = new DisplayStyle(GetDgnDb(), "");     // *** WIP_VIEW_DEFINITION - Is it right to auto-create an unnamed definition?
+            DGNCORELOG->errorv("Missing DisplayStyle for view %s - generating one", GetViewDefinition().GetName().c_str());
+            }
+
+        m_definitionElements.AddElement(*dstyle);
+        }
+
+    return *dstyle;
+    }
+
+/*---------------------------------------------------------------------------------**//**
+* @bsimethod                                                    Sam.Wilson      08/16
++---------------+---------------+---------------+---------------+---------------+------*/
+ModelSelectorR SpatialViewController::GetModelSelector() const
+    {
+    auto modSel = m_definitionElements.FindByClass<ModelSelector>(*GetModelSelectorClass());
+
+    if (!modSel.IsValid())
+        {
+        auto existingModSel = GetDgnDb().Elements().Get<ModelSelector>(GetSpatialViewDefinition().GetModelSelectorId());
+        if (existingModSel.IsValid())
+            modSel = existingModSel->MakeCopy<ModelSelector>();
+        else
+            {
+            modSel = new ModelSelector(GetDgnDb(), "");    // *** WIP_VIEW_DEFINITION - Is it right to auto-create an unnamed definition?
+            DGNCORELOG->errorv("Missing ModelSelector for view %s - generating one", GetViewDefinition().GetName().c_str());
+            }
+
+        m_definitionElements.AddElement(*modSel);
+        }
+
+    return *modSel;
+    }
+/*---------------------------------------------------------------------------------**//**
+* @bsimethod                                                    Sam.Wilson      08/16
++---------------+---------------+---------------+---------------+---------------+------*/
+void ViewController::_FixUpDefinitionRelationships()
+    {
+    auto& vdef = GetViewDefinition();
+    vdef.SetDisplayStyleId(GetDisplayStyle().GetElementId());
+    vdef.SetCategorySelectorId(GetCategorySelector().GetElementId());
+    }
+
+/*---------------------------------------------------------------------------------**//**
+* @bsimethod                                                    Sam.Wilson      08/16
++---------------+---------------+---------------+---------------+---------------+------*/
+void SpatialViewController::_FixUpDefinitionRelationships()
+    {
+    T_Super::_FixUpDefinitionRelationships();
+    auto& vdef = GetSpatialViewDefinition();
+    vdef.SetModelSelectorId(GetModelSelector().GetElementId());
+    }
+
+/*---------------------------------------------------------------------------------**//**
+* @bsimethod                                                    Sam.Wilson      08/16
++---------------+---------------+---------------+---------------+---------------+------*/
+DgnDbStatus ViewController::SaveDefinition()
+    {
+    bool anyInserts;
+    DgnDbStatus status = GetDefinitionR().Write(&anyInserts);
+    if (DgnDbStatus::Success != status)
+        return status;
+
+    if (anyInserts)
+        {
+        _FixUpDefinitionRelationships();
+        _StoreToDefinition();  
+        GetDefinitionR().Write();
+        }
+    return status;
+    }
+
+/*---------------------------------------------------------------------------------**//**
+* @bsimethod                                                    Sam.Wilson      08/16
++---------------+---------------+---------------+---------------+---------------+------*/
+void ViewController::AddAppData(AppData::Key const& key, AppData* obj) const
+    {
+    auto entry = m_appData.Insert(&key, obj);
+    if (entry.second)
+        return;
+    entry.first->second = obj;
+    obj->_LoadFromUserProperties(GetViewDefinition());
+    }