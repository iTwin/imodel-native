--- conflicted
+++ resolved
@@ -1,1841 +1,1821 @@
-/*--------------------------------------------------------------------------------------+
-|
-|     $Source: DgnCore/ViewController.cpp $
-|
-|  $Copyright: (c) 2017 Bentley Systems, Incorporated. All rights reserved. $
-|
-+--------------------------------------------------------------------------------------*/
-#include <DgnPlatformInternal.h>
-#include <DgnPlatform/DgnMarkupProject.h>
-#include <DgnPlatform/DgnGeoCoord.h>
-#include <DgnPlatform/ElementTileTree.h>
-
-namespace StyleJson
-{
-    static constexpr Utf8CP str_Acs()            {return "acs";}
-    static constexpr Utf8CP str_Grid()           {return "grid";}
-    static constexpr Utf8CP str_HiddenEdges()    {return "hidEdges";}
-    static constexpr Utf8CP str_ClipVolume()     {return "clipVol";}
-    static constexpr Utf8CP str_NoConstruction() {return "noConstruct";}
-    static constexpr Utf8CP str_NoDimension()    {return "noDim";}
-    static constexpr Utf8CP str_NoFill()         {return "noFill";}
-    static constexpr Utf8CP str_NoLighting()     {return "noLighting";}
-    static constexpr Utf8CP str_NoMaterial()     {return "noMaterial";}
-    static constexpr Utf8CP str_NoPattern()      {return "noPattern";}
-    static constexpr Utf8CP str_NoSceneLight()   {return "noSceneLight";}
-    static constexpr Utf8CP str_NoStyle()        {return "noStyle";}
-    static constexpr Utf8CP str_NoText()         {return "noText";}
-    static constexpr Utf8CP str_NoTexture()      {return "noTexture";}
-    static constexpr Utf8CP str_NoTransparency() {return "noTransp";}
-    static constexpr Utf8CP str_NoWeight()       {return "noWeight";}
-    static constexpr Utf8CP str_RenderMode()     {return "renderMode";}
-    static constexpr Utf8CP str_Shadows()        {return "shadows";}
-    static constexpr Utf8CP str_VisibleEdges()   {return "visEdges";}
-};
-
-using namespace StyleJson;
-
-/*---------------------------------------------------------------------------------**//**
-* @bsimethod                                    Keith.Bentley                   01/14
-+---------------+---------------+---------------+---------------+---------------+------*/
-void ViewFlags::FromJson(JsonValueCR val)
-    {
-    memset(this, 0, sizeof(*this));
-    m_constructions = !val[str_NoConstruction()].asBool();
-    m_text = !val[str_NoText()].asBool();
-    m_dimensions = !val[str_NoDimension()].asBool();
-    m_patterns = !val[str_NoPattern()].asBool();
-    m_weights = !val[str_NoWeight()].asBool();
-    m_styles = !val[str_NoStyle()].asBool();
-    m_transparency = !val[str_NoTransparency()].asBool();
-    m_fill = !val[str_NoFill()].asBool();
-    m_grid = val[str_Grid()].asBool();
-    m_acsTriad = val[str_Acs()].asBool();
-    m_textures = !val[str_NoTexture()].asBool();
-    m_materials = !val[str_NoMaterial()].asBool();
-    m_sceneLights = !val[str_NoSceneLight()].asBool();
-    m_visibleEdges = val[str_VisibleEdges()].asBool();
-    m_hiddenEdges = val[str_HiddenEdges()].asBool();
-    m_shadows = val[str_Shadows()].asBool();
-    m_noClipVolume = !val[str_ClipVolume()].asBool();
-    m_ignoreLighting = val[str_NoLighting()].asBool();
-
-    // Validate render mode. V8 converter only made sure to set everything above Phong to Smooth...
-    uint32_t renderModeValue = val[str_RenderMode()].asUInt();
-
-    if (renderModeValue < (uint32_t)RenderMode::HiddenLine)
-        m_renderMode = RenderMode::Wireframe;
-    else if (renderModeValue > (uint32_t)RenderMode::SolidFill)
-        m_renderMode = RenderMode::SmoothShade;
-    else
-        m_renderMode = RenderMode(renderModeValue);
-    }
-
-/*---------------------------------------------------------------------------------**//**
-* @bsimethod                                    Keith.Bentley                   01/14
-+---------------+---------------+---------------+---------------+---------------+------*/
-Json::Value ViewFlags::ToJson() const
-    {
-    Json::Value val;
-    if (!m_constructions) val[str_NoConstruction()] = true;
-    if (!m_text) val[str_NoText()] = true;
-    if (!m_dimensions) val[str_NoDimension()] = true;
-    if (!m_patterns) val[str_NoPattern()] = true;
-    if (!m_weights) val[str_NoWeight()] = true;
-    if (!m_styles) val[str_NoStyle()] = true;
-    if (!m_transparency) val[str_NoTransparency()] = true;
-    if (!m_fill) val[str_NoFill()] = true;
-    if (m_grid) val[str_Grid()] = true;
-    if (m_acsTriad) val[str_Acs()] = true;
-    if (!m_textures) val[str_NoTexture()] = true;
-    if (!m_materials) val[str_NoMaterial()] = true;
-    if (!m_sceneLights) val[str_NoSceneLight()] = true;
-    if (m_visibleEdges) val[str_VisibleEdges()] = true;
-    if (m_hiddenEdges) val[str_HiddenEdges()] = true;
-    if (m_shadows) val[str_Shadows()] = true;
-    if (!m_noClipVolume) val[str_ClipVolume()] = true;
-    if (m_ignoreLighting) val[str_NoLighting()] = true;
-    val[str_RenderMode()] = (uint8_t) m_renderMode;
-    return val;
-    }
-
-/*---------------------------------------------------------------------------------**//**
-* @bsimethod                                    Keith.Bentley                   08/12
-+---------------+---------------+---------------+---------------+---------------+------*/
-void ViewController::ChangeCategoryDisplay(DgnCategoryId categoryId, bool onOff)
-    {
-    GetViewDefinition().GetCategorySelector().ChangeCategoryDisplay(categoryId, onOff);
-    _OnCategoryChange(onOff);
-    }
-
-/*---------------------------------------------------------------------------------**//**
-* @bsimethod                                    Keith.Bentley                   02/12
-+---------------+---------------+---------------+---------------+---------------+------*/
-ViewController::ViewController(ViewDefinitionCR def) : m_dgndb(def.GetDgnDb()), m_definition(def.MakeCopy<ViewDefinition>())
-    {
-    m_defaultDeviceOrientation.InitIdentity();
-    }
-
-/*---------------------------------------------------------------------------------**//**
-* @bsimethod                                    Keith.Bentley                   09/12
-+---------------+---------------+---------------+---------------+---------------+------*/
-void ViewController::_LoadState()
-    {
-    m_activeVolume = m_definition->GetViewClip();
-
-    for (auto const& appdata : m_appData) // allow all appdata to restore from settings, if necessary
-        appdata.second->_Load(*m_definition);
-    }
-
-/*---------------------------------------------------------------------------------**//**
-* @bsimethod                                    Keith.Bentley                   11/12
-+---------------+---------------+---------------+---------------+---------------+------*/
-void ViewController::_StoreState()
-    {
-    m_definition->SetViewClip(m_activeVolume);
-    for (auto const& appdata : m_appData)
-        appdata.second->_Save(*m_definition);
-    }
-
-/*---------------------------------------------------------------------------------**//**
-* @bsimethod                                    Keith.Bentley                   06/14
-+---------------+---------------+---------------+---------------+---------------+------*/
-DgnDbStatus ViewController::SaveAs(Utf8CP newName)
-    {
-    DgnElement::CreateParams params(GetDgnDb(), m_definition->GetModelId(), m_definition->GetElementClassId(), ViewDefinition::CreateCode(GetDgnDb(), newName));
-
-    ViewDefinitionPtr newView = dynamic_cast<ViewDefinitionP>(m_definition->Clone(nullptr, &params).get());
-    BeAssert(newView.IsValid());
-    if (newView.IsNull())
-        return DgnDbStatus::BadElement;
-
-    m_definition = newView;
-
-    DgnDbStatus stat;
-    m_definition->Insert(&stat);
-    return stat;
-    }
-
-/*---------------------------------------------------------------------------------**//**
-* @bsimethod                                    Keith.Bentley                   06/14
-+---------------+---------------+---------------+---------------+---------------+------*/
-DgnDbStatus ViewController::SaveTo(Utf8CP newName, DgnViewId& newId)
-    {
-    auto wasDef = m_definition;
-    auto rc = SaveAs(newName);
-    m_definition = wasDef;
-    return rc;
-    }
-
-/*---------------------------------------------------------------------------------**//**
-* @bsimethod                                    Keith.Bentley                   12/16
-+---------------+---------------+---------------+---------------+---------------+------*/
-void ViewController::InvalidateScene()
-    {
-    RequestAbort(false); 
-    BeMutexHolder lock(m_mutex);
-    m_readyScene = nullptr;
-    }
-
-/*---------------------------------------------------------------------------------**//**
-* return the extents of the target model, if there is one.
-* @bsimethod                                    Keith.Bentley                   02/16
-+---------------+---------------+---------------+---------------+---------------+------*/
-AxisAlignedBox3d ViewController2d::_GetViewedExtents(DgnViewportCR vp) const
-    {
-    GeometricModelP target = GetViewedModel();
-    if (target && target->GetRangeIndex())
-        return AxisAlignedBox3d(target->GetRangeIndex()->GetExtents().ToRange3d());
-
-    return AxisAlignedBox3d();
-    }
-
-/*---------------------------------------------------------------------------------**//**
-* @bsimethod                                                    RayBentley      11/06
-+---------------+---------------+---------------+---------------+---------------+------*/
-Render::GraphicPtr ViewController::_StrokeGeometry(ViewContextR context, GeometrySourceCR source, double pixelSize)
-    {
-    return source.Stroke(context, pixelSize);
-    }
-
-/*---------------------------------------------------------------------------------**//**
-* @bsimethod                                                    RayBentley  10/06
-+---------------+---------------+---------------+---------------+---------------+------*/
-Render::GraphicPtr ViewController::_StrokeHit(ViewContextR context, GeometrySourceCR source, HitDetailCR hit)
-    {
-    return source.StrokeHit(context, hit);
-    }
-
-/*---------------------------------------------------------------------------------**//**
-* @bsimethod                                                    BrienBastings   10/14
-+---------------+---------------+---------------+---------------+---------------+------*/
-bool ViewController::_IsPointAdjustmentRequired(DgnViewportR vp) const {return vp.Is3dView();}
-bool ViewController::_IsSnapAdjustmentRequired(DgnViewportR vp, bool snapLockEnabled) const {return snapLockEnabled && vp.Is3dView();}
-bool ViewController::_IsContextRotationRequired(DgnViewportR vp, bool contextLockEnabled) const {return contextLockEnabled;}
-
-static bool equalOne(double r1) {return DoubleOps::AlmostEqual(r1, 1.0);}
-static bool equalMinusOne(double r1) {return DoubleOps::AlmostEqual(r1, -1.0);}
-
-/*---------------------------------------------------------------------------------**//**
-* @bsimethod                                                    Ray.Bentley   03/89
-+---------------+---------------+---------------+---------------+---------------+------*/
-StandardView ViewController::IsStandardViewRotation(RotMatrixCR rMatrix, bool check3d)
-    {
-    if (check3d)
-        {
-        // If a matrix is known apriori to be a pure rotation ....
-        //   a) A one or minus one implies the remainder of the row and column are zero.
-        //   b) Once ones are found, the third row and column are known by cross product rules.
-        // Hence just two one or minus one entries fully identifies primary flat views.
-        // Dot products with two vectors from known iso views is also complete.
-        if (equalOne(rMatrix.form3d[0][0]))
-            {
-            if (equalOne(rMatrix.form3d[1][1]))
-                return StandardView::Top;
-            if (equalMinusOne(rMatrix.form3d[1][1]))
-                return StandardView::Bottom;
-            if (equalOne(rMatrix.form3d[1][2]))
-                return StandardView::Front;
-            }
-        else if (equalOne(rMatrix.form3d[1][2]))
-            {
-            if (equalOne(rMatrix.form3d[0][1]))
-                return StandardView::Right;
-            if (equalMinusOne(rMatrix.form3d[0][1]))
-                return StandardView::Left;
-            if (equalMinusOne(rMatrix.form3d[0][0]))
-                return StandardView::Back;
-            }
-        else                    /* Check For (left) IsoMetric */
-            {
-            RotMatrix  isoMatrix;
-            bsiRotMatrix_getStandardRotation(&isoMatrix, static_cast<int>(StandardView::Iso));
-
-            if (equalOne(((DVec3d*)isoMatrix.form3d[0])->DotProduct(*((DVec3d*)rMatrix.form3d[0]))) &&
-                equalOne(((DVec3d*)isoMatrix.form3d[1])->DotProduct(*((DVec3d*)rMatrix.form3d[1]))))
-                return StandardView::Iso;
-
-            bsiRotMatrix_getStandardRotation(&isoMatrix, static_cast<int>(StandardView::RightIso));
-            if (equalOne(((DVec3d*)isoMatrix.form3d[0])->DotProduct(*((DVec3d*)rMatrix.form3d[0]))) &&
-                equalOne(((DVec3d*)isoMatrix.form3d[1])->DotProduct(*((DVec3d*)rMatrix.form3d[1]))))
-                return StandardView::RightIso;
-            }
-        }
-    else
-        {
-        if (equalOne(rMatrix.form3d[0][0]) && equalOne(rMatrix.form3d[1][1]))
-            return StandardView::Top;
-        }
-
-    return StandardView::NotStandard;
-    }
-
-/*---------------------------------------------------------------------------------**//**
-* @bsimethod                                    Keith.Bentley                   11/09
-+---------------+---------------+---------------+---------------+---------------+------*/
-Utf8String ViewController::GetStandardViewName(StandardView viewId)
-    {
-    if (viewId < StandardView::Top || viewId > StandardView::RightIso)
-        return "";
-
-    L10N::StringId names[]={
-        DgnCoreL10N::VIEWTITLE_MessageID_Top(),
-        DgnCoreL10N::VIEWTITLE_MessageID_Bottom(),
-        DgnCoreL10N::VIEWTITLE_MessageID_Left(),
-        DgnCoreL10N::VIEWTITLE_MessageID_Right(),
-        DgnCoreL10N::VIEWTITLE_MessageID_Front(),
-        DgnCoreL10N::VIEWTITLE_MessageID_Back(),
-        DgnCoreL10N::VIEWTITLE_MessageID_Iso(),
-        DgnCoreL10N::VIEWTITLE_MessageID_RightIso(),
-        };
-
-    return DgnCoreL10N::GetString(*(static_cast<int>(viewId) - 1 + names));
-    }
-
-/*---------------------------------------------------------------------------------**//**
-* @bsimethod                                                    Barry.Bentley   03/01
-+---------------+---------------+---------------+---------------+---------------+------*/
-BentleyStatus ViewController::GetStandardViewByName(RotMatrix* rotP, StandardView* standardIdP, Utf8CP viewName)
-    {
-    for (int i = static_cast<int>(StandardView::Top); i <= (int) StandardView::RightIso; ++i)
-        {
-        Utf8String tname = GetStandardViewName((StandardView) i);
-        if (tname.empty())
-            return ERROR;
-
-        if (tname == viewName)
-            {
-            if (nullptr != rotP)
-                bsiRotMatrix_getStandardRotation(rotP, i);
-
-            if (nullptr != standardIdP)
-                *standardIdP =(StandardView) i;
-
-            return SUCCESS;
-            }
-        }
-
-    return  ERROR;
-    }
-
-/*---------------------------------------------------------------------------------**//**
-* Search the (8) standard view matrices for one that is close to given matrix.
-* @bsimethod                                                    EarlinLutz      05/05
-+---------------+---------------+---------------+---------------+---------------+------*/
-static bool findNearbyStandardViewMatrix(RotMatrixR rMatrix)
-    {
-    static double const s_viewMatrixTolerance = 1.0e-7;
-    RotMatrix   test;
-
-    // Standard views are numbered from 1 ....
-    for (int i = 1; bsiRotMatrix_getStandardRotation(&test, i); i++)
-        {
-        double a = test.MaxDiff(rMatrix);
-        if (a < s_viewMatrixTolerance)
-            {
-            rMatrix = test;
-            return true;
-            }
-        }
-
-    return false;
-    }
-
-/*---------------------------------------------------------------------------------**//**
-* @bsimethod                                    Keith.Bentley                   07/14
-+---------------+---------------+---------------+---------------+---------------+------*/
-ViewportStatus ViewController::SetupFromFrustum(Frustum const& inFrustum)
-    {
-    Frustum frustum=inFrustum;
-    DgnViewport::FixFrustumOrder(frustum);
-
-    return m_definition->_SetupFromFrustum(frustum);
-    }
-
-/*---------------------------------------------------------------------------------**//**
-* @bsimethod                                                    KeithBentley    11/02
-+---------------+---------------+---------------+---------------+---------------+------*/
-ViewportStatus ViewDefinition::_SetupFromFrustum(Frustum const& frustum)
-    {
-    DPoint3dCP frustPts = frustum.GetPts();
-    DPoint3d viewOrg = frustPts[NPC_000];
-
-    // frustumX, frustumY, frustumZ are vectors along edges of the frustum. They are NOT unit vectors.
-    // X and Y should be perpendicular, and Z should be right handed.
-    DVec3d frustumX, frustumY, frustumZ;
-    frustumX.DifferenceOf(frustPts[NPC_100], viewOrg);
-    frustumY.DifferenceOf(frustPts[NPC_010], viewOrg);
-    frustumZ.DifferenceOf(frustPts[NPC_001], viewOrg);
-
-    RotMatrix   frustMatrix;
-    frustMatrix.InitFromColumnVectors(frustumX, frustumY, frustumZ);
-    if (!frustMatrix.SquareAndNormalizeColumns(frustMatrix, 0, 1))
-        return ViewportStatus::InvalidWindow;
-
-    findNearbyStandardViewMatrix(frustMatrix);
-
-    DVec3d xDir, yDir, zDir;
-    frustMatrix.GetColumns(xDir, yDir, zDir);
-
-    // set up view Rotation matrix as rows of frustum matrix.
-    RotMatrix viewRot;
-    viewRot.InverseOf(frustMatrix);
-
-    // Left handed frustum?
-    double zSize = zDir.DotProduct(frustumZ);
-    if (zSize < 0.0)
-        return ViewportStatus::InvalidWindow;
-
-    DPoint3d viewDiagRoot;
-    viewDiagRoot.SumOf(xDir, xDir.DotProduct(frustumX), yDir, yDir.DotProduct(frustumY));  // vectors on the back plane
-    viewDiagRoot.SumOf(viewDiagRoot, zDir, zSize);       // add in z vector perpendicular to x,y
-
-    // use center of frustum and view diagonal for origin. Original frustum may not have been orgthogonal
-    viewOrg.SumOf(frustum.GetCenter(), viewDiagRoot, -0.5);
-
-    // delta is in view coordinates
-    DVec3d viewDelta;
-    viewRot.Multiply(viewDelta, viewDiagRoot);
-
-    ViewportStatus validSize = ValidateViewDelta(viewDelta, false);
-    if (validSize != ViewportStatus::Success)
-        return validSize;
-
-    SetOrigin(viewOrg);
-    SetExtents(viewDelta);
-    SetRotation(viewRot);
-    return ViewportStatus::Success;
-    }
-
-/*---------------------------------------------------------------------------------**//**
-* @bsimethod                                    Keith.Bentley                   02/10
-+---------------+---------------+---------------+---------------+---------------+------*/
-ViewportStatus CameraViewDefinition::_SetupFromFrustum(Frustum const& frustum)
-    {
-    auto stat = T_Super::_SetupFromFrustum(frustum);
-    if (ViewportStatus::Success != stat)
-        return stat;
-
-    DPoint3dCP frustPts = frustum.GetPts();
-
-    // use comparison of back, front plane X sizes to indicate camera or flat view ...
-    double xBack  = frustPts[NPC_000].Distance(frustPts[NPC_100]);
-    double xFront = frustPts[NPC_001].Distance(frustPts[NPC_101]);
-
-    static double const s_flatViewFractionTolerance = 1.0e-6;
-    if (xFront > xBack *(1.0 + s_flatViewFractionTolerance))
-        return ViewportStatus::InvalidWindow;
-
-    // see if the frustum is tapered, and if so, set up camera eyepoint and adjust viewOrg and delta.
-    double compression = xFront / xBack;
-    if (compression >= (1.0 - s_flatViewFractionTolerance))
-        {
-        SetCameraOn(false);
-        return ViewportStatus::Success;
-        }
-
-    DPoint3d viewOrg     = frustPts[NPC_000];
-    DVec3d viewDelta     = GetExtents();
-    DVec3d zDir          = GetZVector();
-    DVec3d frustumZ      = DVec3d::FromStartEnd(viewOrg, frustPts[NPC_001]);
-    DVec3d frustOrgToEye = DVec3d::FromScale(frustumZ, 1.0 /(1.0 - compression));
-    DPoint3d eyePoint    = DPoint3d::FromSumOf(viewOrg, frustOrgToEye);
-
-    double backDistance  = frustOrgToEye.DotProduct(zDir);         // distance from eye to back plane of frustum
-    double focusDistance = backDistance -(viewDelta.z / 2.0);
-    double focalFraction = focusDistance / backDistance;           // ratio of focus plane distance to back plane distance
-
-    viewOrg.SumOf(eyePoint, frustOrgToEye, -focalFraction);        // project point along org-to-eye vector onto focus plane
-    viewOrg.SumOf(viewOrg, zDir, focusDistance - backDistance);    // now project that point onto back plane
-
-    viewDelta.x *= focalFraction;                                  // adjust view delta for x and y so they are also at focus plane
-    viewDelta.y *= focalFraction;
-
-    SetEyePoint(eyePoint);
-    SetFocusDistance(focusDistance);
-    SetOrigin(viewOrg);
-    SetExtents(viewDelta);
-    SetCameraOn(true);
-    SetLensAngle(CalcLensAngle());
-    return ViewportStatus::Success;
-    }
-
-/*---------------------------------------------------------------------------------**//**
-* @bsimethod                                    Keith.Bentley                   02/10
-+---------------+---------------+---------------+---------------+---------------+------*/
-void ViewDefinition::LookAtVolume(DRange3dCR volume, double const* aspect, MarginPercent const* margin, bool expandClippingPlanes)
-    {
-    DPoint3d rangebox[8];
-    volume.Get8Corners(rangebox);
-    GetRotation().Multiply(rangebox, rangebox, 8);
-
-    DRange3d viewAlignedVolume;
-    viewAlignedVolume.InitFrom(rangebox, 8);
-
-    return LookAtViewAlignedVolume(viewAlignedVolume, aspect, margin, expandClippingPlanes);
-    }
-
-/*---------------------------------------------------------------------------------**//**
-* @bsimethod                                    Keith.Bentley                   09/13
-+---------------+---------------+---------------+---------------+---------------+------*/
-void ViewDefinition::LookAtViewAlignedVolume(DRange3dCR volume, double const* aspect, MarginPercent const* margin, bool expandClippingPlanes)
-    {
-    DPoint3d    oldDelta = GetExtents();
-    DPoint3d    oldOrg   = GetOrigin();
-    RotMatrix   viewRot  = GetRotation();
-
-    DPoint3d  newOrigin = volume.low;
-    DVec3d    newDelta;
-    newDelta.DifferenceOf(volume.high, volume.low);
-
-    double minimumDepth = DgnUnits::OneMillimeter();
-    if (newDelta.z < minimumDepth)
-        {
-        newOrigin.z -=(minimumDepth - newDelta.z)/2.0;
-        newDelta.z = minimumDepth;
-        }
-
-    auto physView   = _ToSpatialView();
-    auto cameraView = ToCameraViewP();
-    DPoint3d origNewDelta = newDelta;
-
-    bool isCameraOn = cameraView && cameraView->IsCameraOn();
-    if (isCameraOn)
-        {
-        // If the camera is on, the only way to guarantee we can see the entire volume is to set delta at the front plane, not focus plane.
-        // That generally causes the view to be too large (objects in it are too small), since we can't tell whether the objects are at
-        // the front or back of the view. For this reason, don't attempt to add any "margin" to camera views.
-        }
-    else if (nullptr != margin)
-        {
-        // compute how much space we'll need for both of X and Y margins in root coordinates
-        double wPercent = margin->Left() + margin->Right();
-        double hPercent = margin->Top()  + margin->Bottom();
-
-        double marginHoriz = wPercent/(1-wPercent) * newDelta.x;
-        double marginVert  = hPercent/(1-hPercent) * newDelta.y;
-
-        // compute left and bottom margins in root coordinates
-        double marginLeft   = margin->Left()/(1-wPercent) *   newDelta.x;
-        double marginBottom = margin->Bottom()/(1-hPercent) * newDelta.y;
-
-        // add the margins to the range
-        newOrigin.x -= marginLeft;
-        newOrigin.y -= marginBottom;
-        newDelta.x  += marginHoriz;
-        newDelta.y  += marginVert;
-
-        // don't fix the origin due to changes in delta here
-        origNewDelta = newDelta;
-        }
-    else
-        {
-        newDelta.Scale(1.04); // default "dilation"
-        }
-
-    if (physView /* && Allow3dManipulations() */ && isCameraOn)
-        {
-        // make sure that the zDelta is large enough so that entire model will be visible from any rotation
-        double diag = newDelta.MagnitudeXY ();
-        if (diag > newDelta.z)
-            newDelta.z = diag;
-        }
-
-    ValidateViewDelta(newDelta, true);
-
-    SetExtents(newDelta);
-    if (aspect)
-        _AdjustAspectRatio(*aspect, true);
-
-    newDelta = GetExtents();
-
-    newOrigin.x -=(newDelta.x - origNewDelta.x) / 2.0;
-    newOrigin.y -=(newDelta.y - origNewDelta.y) / 2.0;
-    newOrigin.z -=(newDelta.z - origNewDelta.z) / 2.0;
-
-    // if they don't want the clipping planes to change, set them back to where they were
-    if (nullptr != physView && !expandClippingPlanes)
-        {
-        viewRot.Multiply(oldOrg);
-        newOrigin.z = oldOrg.z;
-
-        DVec3d delta = GetExtents();
-        delta.z = oldDelta.z;
-        SetExtents(delta);
-        }
-
-    DPoint3d newOrgView;
-    viewRot.MultiplyTranspose(&newOrgView, &newOrigin, 1);
-    SetOrigin(newOrgView);
-
-    if (nullptr == cameraView)
-        return;
-
-    auto& cameraDef = cameraView->GetCameraR();
-    cameraDef.ValidateLens();
-    // move the camera back so the entire x,y range is visible at front plane
-    double frontDist = std::max(newDelta.x, newDelta.y) /(2.0*tan(cameraDef.GetLensAngle()/2.0));
-    double backDist = frontDist + newDelta.z;
-
-    cameraDef.SetFocusDistance(frontDist); // do this even if the camera isn't currently on.
-    cameraView->CenterEyePoint(&backDist); // do this even if the camera isn't currently on.
-    cameraView->VerifyFocusPlane(); // changes delta/origin
-    }
-
-/*---------------------------------------------------------------------------------**//**
-* @bsimethod                                    Sam.Wilson                      03/14
-+---------------+---------------+---------------+---------------+---------------+------*/
-void OrthographicViewDefinition::_OnTransform(TransformCR trans)
-    {
-    RotMatrix rMatrix;
-    trans.GetMatrix(rMatrix);
-    DVec3d scale;
-    rMatrix.NormalizeColumnsOf(rMatrix, scale);
-
-    trans.Multiply(m_origin);
-    m_rotation.InitProductRotMatrixRotMatrixTranspose(m_rotation, rMatrix);
-    m_extents.Scale(scale.x);
-    }
-
-/*---------------------------------------------------------------------------------**//**
-* @bsimethod                                    Keith.Bentley                   12/13
-+---------------+---------------+---------------+---------------+---------------+------*/
-void CameraViewDefinition::_OnTransform(TransformCR trans)
-    {
-    DPoint3d eye = m_camera.GetEyePoint();
-    trans.Multiply(eye);
-    m_camera.SetEyePoint(eye);
-    }
-
-/*---------------------------------------------------------------------------------**//**
-* @bsimethod                                    Keith.Bentley                   12/13
-+---------------+---------------+---------------+---------------+---------------+------*/
-void SpatialViewController::TransformBy(TransformCR trans)
-    {
-    GetSpatialViewDefinition()._OnTransform(trans);
-    }
-
-/*---------------------------------------------------------------------------------**//**
-* @bsimethod                                    Keith.Bentley                   07/14
-+---------------+---------------+---------------+---------------+---------------+------*/
-double CameraViewDefinition::CalcLensAngle() const
-    {
-    double maxDelta = std::max(m_extents.x, m_extents.y);
-    return 2.0 * atan2(maxDelta*0.5, m_camera.GetFocusDistance());
-    }
-
-/*---------------------------------------------------------------------------------**//**
-* @bsimethod                                    Keith.Bentley                   09/13
-+---------------+---------------+---------------+---------------+---------------+------*/
-void CameraViewDefinition::CenterEyePoint(double const* backDistanceIn)
-    {
-    DVec3d delta = GetExtents();
-    DPoint3d eyePoint;
-    eyePoint.Scale(delta, 0.5);
-    eyePoint.z = backDistanceIn ? *backDistanceIn : GetBackDistance();
-
-    GetRotation().MultiplyTranspose(eyePoint);
-    eyePoint.Add(GetOrigin());
-
-    m_camera.SetEyePoint(eyePoint);
-    }
-
-/*---------------------------------------------------------------------------------**//**
-* @bsimethod                                    Keith.Bentley                   07/14
-+---------------+---------------+---------------+---------------+---------------+------*/
-void CameraViewDefinition::CenterFocusDistance()
-    {
-    double backDist  = GetBackDistance();
-    double frontDist = GetFrontDistance();
-    DPoint3d eye     = GetEyePoint();
-    DPoint3d target  = DPoint3d::FromSumOf(eye, GetZVector(), frontDist-backDist);
-    LookAtUsingLensAngle(eye, target, GetYVector(), GetLensAngle(), &frontDist, &backDist);
-    }
-
-/*---------------------------------------------------------------------------------**//**
-* @bsimethod                                    Keith.Bentley                   08/13
-+---------------+---------------+---------------+---------------+---------------+------*/
-double SpatialViewDefinition::CalculateMaxDepth(DVec3dCR delta, DVec3dCR zVec)
-    {
-    // We are going to limit maximum depth to a value that will avoid subtractive cancellation
-    // errors on the inverse frustum matrix. - These values will occur when the Z'th row values
-    // are very small in comparison to the X-Y values.  If the X-Y values are exactly zero then
-    // no error is possible and we'll arbitrarily limit to 1.0E8.
-    // This change made to resolve TR# 271876.   RayBentley   04/28/2009.
-
-    static double s_depthRatioLimit       = 1.0E8;          // Limit for depth Ratio.
-    static double s_maxTransformRowRatio  = 1.0E5;
-
-    double minXYComponent = std::min(fabs(zVec.x), fabs(zVec.y));
-    double maxDepthRatio =(0.0 == minXYComponent) ? s_depthRatioLimit : std::min((s_maxTransformRowRatio / minXYComponent), s_depthRatioLimit);
-
-    return  std::max(delta.x, delta.y) * maxDepthRatio;
-    }
-
-//---------------------------------------------------------------------------------------
-// @bsimethod                                                   MattGooding     12/13
-//---------------------------------------------------------------------------------------
-static bool convertToWorldPoint(DPoint3dR worldPoint, GeoLocationEventStatus& status, DgnGeoLocation const& units, GeoPointCR location)
-    {
-    if (SUCCESS != units.XyzFromLatLong(worldPoint, location))
-        {
-        BeAssert(false);
-        status = GeoLocationEventStatus::EventIgnored;
-        return false;
-        }
-
-    status = GeoLocationEventStatus::EventHandled;
-    return true;
-    }
-
-//---------------------------------------------------------------------------------------
-// @bsimethod                                                   MattGooding     11/13
-//---------------------------------------------------------------------------------------
-bool CameraViewController::_OnGeoLocationEvent(GeoLocationEventStatus& status, GeoPointCR location)
-    {
-    DPoint3d worldPoint;
-    if (!convertToWorldPoint(worldPoint, status, GetDgnDb().GeoLocation(), location))
-        return false;
-
-    auto& camera = GetCameraViewDefinition();
-    worldPoint.z = camera.GetEyePoint().z;
-    DPoint3d targetPoint = camera.GetTargetPoint();
-    targetPoint.z = worldPoint.z;
-    DVec3d newViewZ;
-    newViewZ.DifferenceOf(targetPoint, worldPoint);
-    newViewZ.Normalize();
-    targetPoint.SumOf(worldPoint, newViewZ, camera.GetFocusDistance());
-    camera.LookAt(worldPoint, targetPoint, DVec3d::From(0.0, 0.0, 1.0));
-
-    return true;
-    }
-
-//---------------------------------------------------------------------------------------
-// @bsimethod                                                   MattGooding     11/13
-//---------------------------------------------------------------------------------------
-bool OrthographicViewController::_OnGeoLocationEvent(GeoLocationEventStatus& status, GeoPointCR location)
-    {
-    DPoint3d worldPoint;
-    if (!convertToWorldPoint(worldPoint, status, GetDgnDb().GeoLocation(), location))
-        return false;
-
-    // If there's no perspective, just center the current location in the view.
-    RotMatrix viewInverse;
-    viewInverse.InverseOf(GetRotation());
-
-    DPoint3d delta = GetDelta();
-    delta.Scale(0.5);
-    viewInverse.Multiply(delta);
-
-    worldPoint.DifferenceOf(worldPoint, delta);
-    SetOrigin(worldPoint);
-
-    return true;
-    }
-
-//---------------------------------------------------------------------------------------
-// @bsimethod                                                   MattGooding     11/13
-//---------------------------------------------------------------------------------------
-void ViewController::ResetDeviceOrientation()
-    {
-    m_defaultDeviceOrientationValid = false;
-    }
-
-static DVec3d s_defaultForward, s_defaultUp;
-static UiOrientation s_lastUi;
-
-//---------------------------------------------------------------------------------------
-// @bsimethod                                                   MattGooding     11/13
-//---------------------------------------------------------------------------------------
-bool ViewController::OnOrientationEvent(RotMatrixCR matrix, OrientationMode mode, UiOrientation ui, uint32_t nEventsSinceEnabled)
-    {
-    if (!m_defaultDeviceOrientationValid || s_lastUi != ui)
-        {
-        if (nEventsSinceEnabled < 2)
-            {
-            // Hack to make this work properly. The first rotation received from CM seems
-            // to always be the reference frame - using that at best causes the camera to skip for a frame,
-            // and at worst causes it to be permanently wrong (RelativeHeading).  Someone should remove and clean
-            // up alongside s_defaultForward/s_defaultUp.
-            return false;
-            }
-        m_defaultDeviceOrientation = matrix;
-        m_defaultDeviceOrientationValid = true;
-        s_defaultUp = m_definition->GetYVector();
-        s_defaultForward = m_definition->GetZVector();
-        s_lastUi = ui;
-        }
-
-    return _OnOrientationEvent(matrix, mode, ui);
-    }
-
-//---------------------------------------------------------------------------------------
-// Gyro vector convention:
-// gyrospace X,Y,Z are (respectively) DOWN, RIGHT, and TOWARDS THE EYE.
-// (gyrospace vectors are in the absolute system of the device.  But it is not important what that is --
-// just so they are to the same space and their row versus column usage is clarified by the gyroByRow parameter.
-// @bsimethod                                                   Earlin.Lutz     12/2015
-//---------------------------------------------------------------------------------------
-static void applyGyroChangeToViewingVectors(UiOrientation ui, RotMatrixCR gyro0, RotMatrixCR gyro1, DVec3dCR forward0, DVec3dCR up0, DVec3dR forward1, DVec3dR up1)
-    {
-    RotMatrix gyroToBSIColumnShuffler;
-
-    if (ui == UiOrientation::LandscapeLeft)
-        {
-        gyroToBSIColumnShuffler = RotMatrix::FromRowValues
-            (
-            0,-1,0,         //  negative X becomes Y
-            1,0,0,          //  Y becomes X
-            0,0,1           //  Z remains Z
-            );
-        }
-    else if (ui == UiOrientation::LandscapeRight)
-        {
-        gyroToBSIColumnShuffler = RotMatrix::FromRowValues
-            (
-            0,1,0,          //  X becomes Y
-            -1,0,0,         //  negative Y becomes X
-            0,0,1           //  Z remains Z
-            );
-        }
-    else if (ui == UiOrientation::Portrait)
-        {
-        gyroToBSIColumnShuffler = RotMatrix::FromRowValues
-            (
-            1,0,0,
-            0,1,0,
-            0,0,1
-            );
-        }
-    else
-        {
-        BeAssert(ui == UiOrientation::PortraitUpsideDown);
-        gyroToBSIColumnShuffler = RotMatrix::FromRowValues
-            (
-            -1,0,0,
-            0,-1,0,
-            0,0,1
-            );
-        }
-
-    RotMatrix H0, H1;
-    H0.InitProduct(gyro0, gyroToBSIColumnShuffler);
-    H1.InitProduct(gyro1, gyroToBSIColumnShuffler);
-    RotMatrix H1T;
-    H1T.TransposeOf(H1);
-    RotMatrix screenToScreenMotion;
-    screenToScreenMotion.InitProduct(H1T, H0);
-    DVec3d right0 = DVec3d::FromCrossProduct(up0, forward0);
-    RotMatrix screenToModel = RotMatrix::FromColumnVectors(right0, up0, forward0);
-    RotMatrix modelToScreen;
-    modelToScreen.TransposeOf(screenToModel);
-    RotMatrix modelToModel;
-
-    screenToScreenMotion.Transpose();
-    modelToModel.InitProduct(screenToModel, screenToScreenMotion, modelToScreen);
-    modelToModel.Multiply(forward1, forward0);
-    modelToModel.Multiply(up1, up0);
-    }
-
-//---------------------------------------------------------------------------------------
-// @bsimethod                                                   MattGooding     11/13
-//---------------------------------------------------------------------------------------
-bool SpatialViewController::ViewVectorsFromOrientation(DVec3dR forward, DVec3dR up, RotMatrixCR orientation, OrientationMode mode, UiOrientation ui)
-    {
-    double azimuthCorrection = 0.0;
-    DVec3d currForward = m_definition->GetZVector();
-
-    orientation.GetColumn(forward, 2);
-    switch (mode)
-        {
-        case OrientationMode::CompassHeading:
-            {
-            DgnGCS* dgnGcs = GetDgnDb().GeoLocation().GetDgnGCS();
-            double azimuth = (dgnGcs != nullptr) ? dgnGcs->GetAzimuth() : 0.0;
-            azimuthCorrection = msGeomConst_radiansPerDegree *(90.0 + azimuth);
-            forward.RotateXY(azimuthCorrection);
-            break;
-            }
-        case OrientationMode::IgnoreHeading:
-            forward.x = currForward.x;
-            forward.y = currForward.y;
-            break;
-        case OrientationMode::RelativeHeading:
-            {
-            //  orientation is arranged in columns.  The axis from the home button to other end of tablet is Y.  Z is out of the screen.  X is Y cross Z.
-            //  Therefore, when the UiOrientation is Portrait, orientation Y is up and orientation X points to the right.
-            applyGyroChangeToViewingVectors(ui, m_defaultDeviceOrientation, orientation, s_defaultForward, s_defaultUp, forward, up);
-            break;
-            }
-        }
-    forward.Normalize();
-
-    // low pass filter
-    if (fabs(currForward.AngleTo(forward)) < 0.025)
-        return false;
-
-    // Since roll isn't desired for any of the standard orientation modes, just ignore the device's real up vector
-    // and compute a normalized one.
-    up = forward;
-    up.z += 0.1;
-    up.Normalize();
-
-    DVec3d right;
-    right.NormalizedCrossProduct(up, forward);
-    up.NormalizedCrossProduct(forward, right);
-
-    return true;
-    }
-
-//---------------------------------------------------------------------------------------
-// @bsimethod                                                   MattGooding     11/13
-//---------------------------------------------------------------------------------------
-bool OrthographicViewController::_OnOrientationEvent(RotMatrixCR orientation, OrientationMode mode, UiOrientation ui)
-    {
-    DVec3d forward, up;
-    if (!ViewVectorsFromOrientation(forward, up, orientation, mode, ui))
-        return false;
-
-    // No camera, have to manually define origin, etc.
-    RotMatrix viewMatrix = GetRotation();
-    RotMatrix viewInverse;
-    viewInverse.InverseOf(viewMatrix);
-
-    DVec3d delta = GetDelta();
-    delta.Scale(0.5);
-    DPoint3d worldDelta = delta;
-    viewInverse.Multiply(worldDelta);
-
-    // This is the point we want to rotate about.
-    DPoint3d eyePoint;
-    eyePoint.SumOf(GetOrigin(), worldDelta);
-
-    DVec3d xVector;
-    xVector.CrossProduct(forward, up);
-    viewMatrix.SetRow(xVector, 0);
-    viewMatrix.SetRow(up, 1);
-    viewMatrix.SetRow(forward, 2);
-    SetRotation(viewMatrix);
-
-    // Now that we have the new rotation, we can work backward from the eye point to get the new origin.
-    viewInverse.InverseOf(viewMatrix);
-    worldDelta = delta;
-    viewInverse.Multiply(worldDelta);
-    DPoint3d newOrigin;
-    newOrigin.DifferenceOf(eyePoint, worldDelta);
-    SetOrigin(newOrigin);
-
-    return true;
-    }
-
-//---------------------------------------------------------------------------------------
-// @bsimethod                                                   MattGooding     11/13
-//---------------------------------------------------------------------------------------
-bool CameraViewController::_OnOrientationEvent(RotMatrixCR orientation, OrientationMode mode, UiOrientation ui)
-    {
-    auto& camera = GetCameraViewDefinition();
-    if (!camera.IsCameraOn())
-        return T_Super::_OnOrientationEvent(orientation, mode, ui);
-
-    DVec3d forward, up;
-    if (!ViewVectorsFromOrientation(forward, up, orientation, mode, ui))
-        return false;
-
-    DPoint3d eyePoint = camera.GetEyePoint(), newTarget;
-    newTarget.SumOf(eyePoint, forward, -camera.GetFocusDistance());
-
-    camera.LookAt(eyePoint, newTarget, up);
-
-    return true;
-    }
-
-//---------------------------------------------------------------------------------------
-// @bsimethod                                                   MattGooding     11/13
-//---------------------------------------------------------------------------------------
-bool DrawingViewController::_OnGeoLocationEvent(GeoLocationEventStatus& status, GeoPointCR location)
-    {
-    DPoint3d worldPoint;
-    if (!convertToWorldPoint(worldPoint, status, GetDgnDb().GeoLocation(), location))
-        return false;
-
-    RotMatrix viewInverse;
-    viewInverse.InverseOf(GetRotation());
-
-    DPoint3d delta = GetDelta();
-    delta.Scale(0.5);
-    viewInverse.Multiply(delta);
-
-    worldPoint.DifferenceOf(worldPoint, delta);
-    SetOrigin(worldPoint);
-
-    return true;
-    }
-
-/*---------------------------------------------------------------------------------**//**
-* Ensure the focus plane lies between the front and back planes. If not, center it.
-* @bsimethod                                    Keith.Bentley                   07/15
-+---------------+---------------+---------------+---------------+---------------+------*/
-void CameraViewDefinition::VerifyFocusPlane()
-    {
-    if (!m_isCameraOn)
-        return;
-
-    DVec3d eyeOrg = DVec3d::FromStartEnd(m_origin, m_camera.GetEyePoint());
-    m_rotation.Multiply(eyeOrg);
-
-    double backDist = eyeOrg.z;
-    double frontDist = backDist - m_extents.z;
-
-    if (backDist<=0.0 || frontDist<=0.0)
-        {
-        // the camera location is invalid. Set it based on the view range.
-        double tanangle = tan(m_camera.GetLensAngle()/2.0);
-        backDist = m_extents.z / tanangle;
-        m_camera.SetFocusDistance(backDist/2);
-        CenterEyePoint(&backDist);
-        return;
-        }
-
-    double focusDist = m_camera.GetFocusDistance();
-    if (focusDist>frontDist && focusDist<backDist)
-        return;
-
-    // put it halfway between front and back planes
-    m_camera.SetFocusDistance((m_extents.z / 2.0) + frontDist);
-
-    // moving the focus plane means we have to adjust the origin and delta too (they're on the focus plane, see diagram in ViewController.h)
-    double ratio = m_camera.GetFocusDistance() / focusDist;
-    m_extents.x *= ratio;
-    m_extents.y *= ratio;
-
-    DVec3d xVec, yVec, zVec;
-    m_rotation.GetRows(xVec, yVec, zVec);
-    m_origin.SumOf(m_camera.GetEyePoint(), zVec, -backDist, xVec, -0.5*m_extents.x, yVec, -0.5*m_extents.y); // this centers the camera too
-    }
-
-/*---------------------------------------------------------------------------------**//**
-* See diagram in DgnView.h
-* @bsimethod                                    Keith.Bentley                   08/13
-+---------------+---------------+---------------+---------------+---------------+------*/
-ViewportStatus CameraViewDefinition::LookAt(DPoint3dCR eyePoint, DPoint3dCR targetPoint, DVec3dCR upVec,
-                                            DVec2dCP extentsIn, double const* frontDistIn, double const* backDistIn)
-    {
-    DVec3d yVec = upVec;
-    if (yVec.Normalize() <= mgds_fc_epsilon) // up vector zero length?
-        return ViewportStatus::InvalidUpVector;
-
-    DVec3d zVec; // z defined by direction from eye to target
-    zVec.DifferenceOf(eyePoint, targetPoint);
-
-    double focusDist = zVec.Normalize(); // set focus at target point
-    if (focusDist <= DgnUnits::OneMillimeter())      // eye and target are too close together
-        return ViewportStatus::InvalidTargetPoint;
-
-    DVec3d xVec; // x is the normal to the Up-Z plane
-    if (xVec.NormalizedCrossProduct(yVec, zVec) <= mgds_fc_epsilon)
-        return ViewportStatus::InvalidUpVector;    // up is parallel to z
-
-    if (yVec.NormalizedCrossProduct(zVec, xVec) <= mgds_fc_epsilon) // make sure up vector is perpendicular to z vector
-        return ViewportStatus::InvalidUpVector;
-
-    // we now have rows of the rotation matrix
-    RotMatrix rotation = RotMatrix::FromRowVectors(xVec, yVec, zVec);
-
-    double backDist  = backDistIn  ? *backDistIn  : GetBackDistance();
-    double frontDist = frontDistIn ? *frontDistIn : GetFrontDistance();
-    DVec3d delta     = extentsIn   ? DVec3d::From(fabs(extentsIn->x),fabs(extentsIn->y),GetExtents().z) : GetExtents();
-
-    frontDist = std::max(frontDist, (.5 *DgnUnits::OneMeter())); 
-    backDist  = std::max(backDist, focusDist+(.5*DgnUnits::OneMeter()));
-
-    if (backDist < focusDist) // make sure focus distance is in front of back distance.
-        backDist = focusDist + DgnUnits::OneMillimeter();
-
-    BeAssert(backDist > frontDist);
-    delta.z =(backDist - frontDist);
-
-    DVec3d frontDelta = DVec3d::FromScale(delta, frontDist/focusDist);
-    ViewportStatus stat = ValidateViewDelta(frontDelta, false); // validate window size on front (smallest) plane
-    if (ViewportStatus::Success != stat)
-        return  stat;
-
-    if (delta.z > CalculateMaxDepth(delta, zVec)) // make sure we're not zoomed out too far
-        return ViewportStatus::MaxDisplayDepth;
-
-    // The origin is defined as the lower left of the view rectangle on the focus plane, projected to the back plane.
-    // Start at eye point, and move to center of back plane, then move left half of width. and down half of height
-    DPoint3d origin;
-    origin.SumOf(eyePoint, zVec, -backDist, xVec, -0.5*delta.x, yVec, -0.5*delta.y);
-
-    SetCameraOn(true);
-    SetEyePoint(eyePoint);
-    SetRotation(rotation);
-    SetFocusDistance(focusDist);
-    SetOrigin(origin);
-    SetExtents(delta);
-    SetLensAngle(CalcLensAngle());
-
-    return ViewportStatus::Success;
-    }
-
-/*---------------------------------------------------------------------------------**//**
-* @bsimethod                                    Keith.Bentley                   09/13
-+---------------+---------------+---------------+---------------+---------------+------*/
-ViewportStatus CameraViewDefinition::LookAtUsingLensAngle(DPoint3dCR eyePoint, DPoint3dCR targetPoint, DVec3dCR upVec,
-                                                  double lens, double const* frontDist, double const* backDist)
-    {
-    DVec3d zVec; // z defined by direction from eye to target
-    zVec.DifferenceOf(eyePoint, targetPoint);
-
-    double focusDist = zVec.Normalize();  // set focus at target point
-    if (focusDist <= DgnUnits::OneMillimeter())       // eye and target are too close together
-        return ViewportStatus::InvalidTargetPoint;
-
-    if (lens < .0001 || lens > msGeomConst_pi)
-        return ViewportStatus::InvalidLens;
-
-    double extent = 2.0 * tan(lens/2.0) * focusDist;
-
-    DVec2d delta  = DVec2d::From(GetExtents().x, GetExtents().y);
-    double longAxis = std::max(delta.x, delta.y);
-    delta.Scale(extent/longAxis);
-
-    return LookAt(eyePoint, targetPoint, upVec, &delta, frontDist, backDist);
-    }
-
-/*---------------------------------------------------------------------------------**//**
-* @bsimethod                                    Keith.Bentley                   08/13
-+---------------+---------------+---------------+---------------+---------------+------*/
-ViewportStatus CameraViewDefinition::MoveCameraWorld(DVec3dCR distance)
-    {
-    DPoint3d newTarget, newEyePt;
-    newTarget.SumOf(GetTargetPoint(), distance);
-    newEyePt.SumOf(GetEyePoint(), distance);
-    return LookAt(newEyePt, newTarget, GetYVector());
-    }
-
-/*---------------------------------------------------------------------------------**//**
-* @bsimethod                                    Keith.Bentley                   08/13
-+---------------+---------------+---------------+---------------+---------------+------*/
-ViewportStatus CameraViewDefinition::MoveCameraLocal(DVec3dCR distanceLocal)
-    {
-    DVec3d distWorld = distanceLocal;
-    GetRotation().MultiplyTranspose(distWorld);
-    return MoveCameraWorld(distWorld);
-    }
-
-/*---------------------------------------------------------------------------------**//**
-* @bsimethod                                    Keith.Bentley                   08/13
-+---------------+---------------+---------------+---------------+---------------+------*/
-ViewportStatus CameraViewDefinition::RotateCameraWorld(double radAngle, DVec3dCR axis, DPoint3dCP aboutPointIn)
-    {
-    DPoint3d about = aboutPointIn ? *aboutPointIn : GetEyePoint();
-    RotMatrix rotation = RotMatrix::FromVectorAndRotationAngle(axis, radAngle);
-    Transform trans    = Transform::FromMatrixAndFixedPoint(rotation, about);
-
-    DPoint3d newTarget = GetTargetPoint();
-    trans.Multiply(newTarget);
-    DVec3d upVec = GetYVector();
-    rotation.Multiply(upVec);
-
-    return LookAt(GetEyePoint(), newTarget, upVec);
-    }
-
-/*---------------------------------------------------------------------------------**//**
-* @bsimethod                                    Keith.Bentley                   08/13
-+---------------+---------------+---------------+---------------+---------------+------*/
-ViewportStatus CameraViewDefinition::RotateCameraLocal(double radAngle, DVec3dCR axis, DPoint3dCP aboutPointIn)
-    {
-    DVec3d axisWorld = axis;
-    GetRotation().MultiplyTranspose(axisWorld);
-    return RotateCameraWorld(radAngle, axisWorld, aboutPointIn);
-    }
-
-/*---------------------------------------------------------------------------------**//**
-* See diagram in viewController.h
-* @bsimethod                                    Keith.Bentley                   08/13
-+---------------+---------------+---------------+---------------+---------------+------*/
-double CameraViewDefinition::GetBackDistance() const
-    {
-    // backDist is the z component of the vector from the eyePoint to the origin.
-    DPoint3d eyeOrg;
-    eyeOrg.DifferenceOf(GetEyePoint(), GetOrigin());
-    GetRotation().Multiply(eyeOrg); // orient to view
-    return eyeOrg.z;
-    }
-
-/*---------------------------------------------------------------------------------**//**
-* @bsimethod                                                    RayBentley      10/06
-+---------------+---------------+---------------+---------------+---------------+------*/
-DPoint3d ViewDefinition::GetCenter() const
-    {
-    DPoint3d delta;
-    GetRotation().MultiplyTranspose(delta, GetExtents());
-
-    DPoint3d center;
-    center.SumOf(GetOrigin(), delta, 0.5);
-    return  center;
-    }
-
-/*---------------------------------------------------------------------------------**//**
-* @bsimethod                                                    JoshSchifer     04/07
-+---------------+---------------+---------------+---------------+---------------+------*/
-DPoint3d CameraViewDefinition::_GetTargetPoint() const
-    {
-    if (!IsCameraOn())
-        return T_Super::_GetTargetPoint();
-
-    DVec3d viewZ;
-    GetRotation().GetRow(viewZ, 2);
-    DPoint3d target;
-    target.SumOf(GetEyePoint(), viewZ, -1.0 * GetFocusDistance());
-    return  target;
-    }
-
-/*---------------------------------------------------------------------------------**//**
-* @bsimethod                                    Keith.Bentley                   02/10
-+---------------+---------------+---------------+---------------+---------------+------*/
-void ViewDefinition3d::_AdjustAspectRatio(double windowAspect, bool expandView)
-    {
-    DPoint3dR origin = m_origin;
-    DVec3dR   delta = m_extents;
-    RotMatrixR rotation = m_rotation; 
-
-    // first, make sure none of the deltas are negative
-    delta.x = fabs(delta.x);
-    delta.y = fabs(delta.y);
-    delta.z = fabs(delta.z);
-
-    double maxAbs = max(delta.x, delta.y);
-
-    // if all deltas are zero, set to 100 (what else can we do?)
-    if (0.0 == maxAbs)
-        delta.x = delta.y = 100;
-
-    // if either dimension is zero, set it to the other.
-    if (delta.x == 0)
-        delta.x = maxAbs;
-    if (delta.y == 0)
-        delta.y = maxAbs;
-
-    double viewAspect  = delta.x / delta.y;
-
-    if (fabs(1.0 -(viewAspect / windowAspect)) < 1.0e-9)
-        return;
-
-    DVec3d oldDelta = delta;
-
-    if (!expandView)
-        {
-        if (viewAspect > 1.0)
-            delta.y = delta.x;
-        else
-            delta.x = delta.y;
-        }
-
-    double maxExtent, minExtent;
-    _GetExtentLimits(minExtent, maxExtent);
-    if (expandView ?(viewAspect > windowAspect) :(windowAspect > 1.0))
-        {
-        double rtmp = delta.x / windowAspect;
-        if (rtmp < maxExtent)
-            delta.y = rtmp;
-        else
-            {
-            delta.y = maxExtent;
-            delta.x = maxExtent * windowAspect;
-            }
-        }
-    else
-        {
-        double rtmp = delta.y * windowAspect;
-        if (rtmp < maxExtent)
-            delta.x = rtmp;
-        else
-            {
-            delta.x = maxExtent;
-            delta.y = maxExtent / windowAspect;
-            }
-        }
-
-    DPoint3d newOrigin;
-    rotation.Multiply(&newOrigin, &origin, 1);
-    newOrigin.x +=(oldDelta.x - delta.x) / 2.0;
-    newOrigin.y +=(oldDelta.y - delta.y) / 2.0;
-    rotation.MultiplyTranspose(origin, newOrigin);
-    }
-
-/*---------------------------------------------------------------------------------**//**
-* @bsimethod                                    Keith.Bentley                   02/10
-+---------------+---------------+---------------+---------------+---------------+------*/
-void ViewDefinition2d::_AdjustAspectRatio(double windowAspect, bool expandView)
-    {
-    // first, make sure none of the deltas are negative
-    m_delta.x = fabs(m_delta.x);
-    m_delta.y = fabs(m_delta.y);
-
-    double maxAbs = max(m_delta.x, m_delta.y);
-
-    // if all deltas are zero, set to 100 (what else can we do?)
-    if (0.0 == maxAbs)
-        m_delta.x = m_delta.y = 100;
-
-    // if either dimension is zero, set it to the other.
-    if (m_delta.x == 0)
-        m_delta.x = maxAbs;
-    if (m_delta.y == 0)
-        m_delta.y = maxAbs;
-
-    double viewAspect  = m_delta.x / m_delta.y;
-    if (fabs(1.0 -(viewAspect / windowAspect)) < 1.0e-9)
-        return;
-
-    DVec2d oldDelta = m_delta;
-    if (!expandView)
-        {
-        if (viewAspect > 1.0)
-            m_delta.y = m_delta.x;
-        else
-            m_delta.x = m_delta.y;
-        }
-
-
-    double maxExtent, minExtent;
-    _GetExtentLimits(minExtent, maxExtent);
-    if (expandView ?(viewAspect > windowAspect) :(windowAspect > 1.0))
-        {
-        double rtmp = m_delta.x / windowAspect;
-        if (rtmp < maxExtent)
-            m_delta.y = rtmp;
-        else
-            {
-            m_delta.y = maxExtent;
-            m_delta.x = maxExtent * windowAspect;
-            }
-        }
-    else
-        {
-        double rtmp = m_delta.y * windowAspect;
-        if (rtmp < maxExtent)
-            m_delta.x = rtmp;
-        else
-            {
-            m_delta.x = maxExtent;
-            m_delta.y = maxExtent / windowAspect;
-            }
-        }
-
-    DPoint2d origin;
-    RotMatrix rMatrix = GetRotation();
-    rMatrix.Multiply(&origin, &m_origin, 1);
-    origin.x +=(oldDelta.x - m_delta.x) / 2.0;
-    origin.y +=(oldDelta.y - m_delta.y) / 2.0;
-    rMatrix.Transpose();
-    rMatrix.Multiply(&m_origin, &origin, 1);
-    }
-
-/*---------------------------------------------------------------------------------**//**
-* Show the surface normal for geometry under the cursor when snapping.
-* @bsimethod                                                    Brien.Bastings  07/15
-+---------------+---------------+---------------+---------------+---------------+------*/
-static void drawLocateHitDetail(DecorateContextR context, double aperture, HitDetailCR hit)
-    {
-    DgnViewportR vp = *context.GetViewport();
-    if (!vp.Is3dView())
-        return; // Not valuable in 2d...
-
-    if (hit.GetHitType() < HitDetailType::Snap)
-        return; // Don't display unless snapped...
-
-    if (!hit.GetGeomDetail().IsValidSurfaceHit())
-        return; // AccuSnap will flash edge/segment geometry...
-
-    if (!(static_cast<SnapDetailCR>(hit)).IsHot())
-        return; // Only display if snap is hot...otherwise it's confusing as it shows the surface information for a location that won't be used...
-
-    ColorDef    color = ColorDef(~vp.GetHiliteColor().GetValue()); // Invert hilite color for good contrast...
-    ColorDef    colorFill = color;
-    DPoint3d    pt = hit.GetHitPoint();
-    double      radius = (2.5 * aperture) * vp.GetPixelSizeAtPoint(&pt);
-    DVec3d      normal = hit.GetGeomDetail().GetSurfaceNormal();
-    RotMatrix   rMatrix = RotMatrix::From1Vector(normal, 2, true);
-    DEllipse3d  ellipse = DEllipse3d::FromScaledRotMatrix(pt, rMatrix, radius, radius, 0.0, Angle::TwoPi());
-
-    GraphicBuilderPtr graphic = context.CreateGraphic();
-
-    colorFill.SetAlpha(150);
-    graphic->SetSymbology(color, colorFill, 1);
-    graphic->AddArc(ellipse, true, true);
-    graphic->AddArc(ellipse, false, false);
-
-    double      length = (0.6 * radius);
-    DSegment3d  segment;
-
-    normal.Normalize(ellipse.vector0);
-    segment.point[0].SumOf(pt, normal, length);
-    segment.point[1].SumOf(pt, normal, -length);
-    graphic->AddLineString(2, segment.point);
-
-    normal.Normalize(ellipse.vector90);
-    segment.point[0].SumOf(pt, normal, length);
-    segment.point[1].SumOf(pt, normal, -length);
-    graphic->AddLineString(2, segment.point);
-    context.AddWorldOverlay(*graphic);
-    }
-
-/*---------------------------------------------------------------------------------**//**
-* draw a filled and outlined circle to represent the size of the location tolerance in the current view.
-* @bsimethod                                                    Keith.Bentley   03/03
-+---------------+---------------+---------------+---------------+---------------+------*/
-static void drawLocateCircle(DecorateContextR context, double aperture, DPoint3dCR pt)
-    {
-    double      radius = (aperture / 2.0) + .5;
-    DPoint3d    center;
-    DEllipse3d  ellipse, ellipse2;
-
-    context.GetViewport()->WorldToView(&center, &pt, 1);
-    ellipse.InitFromDGNFields2d((DPoint2dCR) center, 0.0, radius, radius, 0.0, msGeomConst_2pi, 0.0);
-    ellipse2.InitFromDGNFields2d((DPoint2dCR) center, 0.0, radius+1, radius+1, 0.0, msGeomConst_2pi, 0.0);
-
-    GraphicBuilderPtr graphic = context.CreateGraphic();
-    ColorDef    white = ColorDef::White();
-    ColorDef    black = ColorDef::Black();
-
-    white.SetAlpha(165);
-    graphic->SetSymbology(white, white, 1);
-    graphic->AddArc2d(ellipse, true, true, 0.0);
-
-    black.SetAlpha(100);
-    graphic->SetSymbology(black, black, 1);
-    graphic->AddArc2d(ellipse2, false, false, 0.0);
-
-    white.SetAlpha(20);
-    graphic->SetSymbology(white, white, 1);
-    graphic->AddArc2d(ellipse, false, false, 0.0);
-    context.AddViewOverlay(*graphic);
-    }
-
-/*---------------------------------------------------------------------------------**//**
-* @bsimethod                                                    RayBentley  10/06
-+---------------+---------------+---------------+---------------+---------------+------*/
-void ViewController::_DrawLocateCursor(DecorateContextR context, DPoint3dCR pt, double aperture, bool isLocateCircleOn, HitDetailCP hit)
-    {
-    if (nullptr != hit)
-        drawLocateHitDetail(context, aperture, *hit);
-
-    if (isLocateCircleOn)
-        drawLocateCircle(context, aperture, pt);
-    }
-
-/*---------------------------------------------------------------------------------**//**
-* @bsimethod                                                    kab             06/86
-+---------------+---------------+---------------+---------------+---------------+------*/
-static void roundGrid(double& num, double units)
-    {
-    double sign = ((num * units) < 0.0) ? -1.0 : 1.0;
-
-    num = (num * sign) / units + 0.5;
-    num = units * sign * floor(num);
-    }
-
-/*---------------------------------------------------------------------------------**//**
-* @bsimethod                                                    Brien.Bastings  01/16
-+---------------+---------------+---------------+---------------+---------------+------*/
-static void getGridOrientation(DgnViewportR vp, DPoint3dR origin, RotMatrixR rMatrix, GridOrientationType orientation)
-    {
-    DgnDbR db = vp.GetViewController().GetDgnDb();
-
-    // start with global origin (in world coords) and identity matrix
-    rMatrix.InitIdentity();
-    origin = db.GeoLocation().GetGlobalOrigin();
-
-    DVec3d xVec, yVec, zVec;
-
-    switch (orientation)
-        {
-        case GridOrientationType::View:
-            {
-            DPoint3d    viewOrigin;
-            DPoint3d    centerWorld = vp.NpcToWorld(DPoint3d::From(0.5,0.5,0.5));
-
-            rMatrix = vp.GetRotMatrix();
-            rMatrix.Multiply(viewOrigin, *(vp.GetViewOrigin()));
-            rMatrix.Multiply(origin);
-            origin.z = viewOrigin.z + centerWorld.z;
-            rMatrix.MultiplyTranspose(origin, origin);
-            break;
-            }
-
-        case GridOrientationType::WorldXY:
-            {
-            break;
-            }
-
-        case GridOrientationType::WorldYZ:
-            {
-            rMatrix.GetRows(xVec, yVec, zVec);
-            rMatrix.InitFromRowVectors(yVec, zVec, xVec);
-            break;
-            }
-
-        case GridOrientationType::WorldXZ:
-            {
-            rMatrix.GetRows(xVec, yVec, zVec);
-            rMatrix.InitFromRowVectors(xVec, zVec, yVec);
-            break;
-            }
-        }
-
-#ifdef DGNV10FORMAT_CHANGES_WIP
-    double      angle = 0.0;
-    dgnModel_getGridParams(model, NULL, NULL, NULL, NULL, &angle);
-
-    if (0.0 != angle)
-        rMatrix->InitFromPrincipleAxisRotations(*rMatrix, 0.0, 0.0, -angle);
-#endif
-    }
-
-/*---------------------------------------------------------------------------------**//**
-* @bsimethod                                    Barry.Bentley                   11/07
-+---------------+---------------+---------------+---------------+---------------+------*/
-static void gridFix(DgnViewportR vp, DPoint3dR point, RotMatrixCR rMatrix, DPoint3dCR origin, DPoint2dCR roundingDistance, bool isoGrid)
-    {
-    DVec3d planeNormal, eyeVec;
-
-    rMatrix.GetRow(planeNormal, 2);
-
-    if (vp.IsCameraOn())
-        eyeVec.NormalizedDifference(point, vp.GetCamera().GetEyePoint());
-    else
-        vp.GetRotMatrix().GetRow(eyeVec, 2);
-
-    LegacyMath::Vec::LinePlaneIntersect(&point, &point, &eyeVec, &origin, &planeNormal, false);
-
-    // get origin and point in view coordinate system
-    DPoint3d pointView, originView;
-
-    rMatrix.Multiply(pointView, point);
-    rMatrix.Multiply(originView, origin);
-
-    // see whether we need to adjust the origin for iso-grid
-    if (isoGrid)
-        {
-        long ltmp = (long) (pointView.y / roundingDistance.y);
-
-        if (ltmp & 0x0001)
-            originView.x += (roundingDistance.x / 2.0);
-        }
-
-    // subtract off the origin
-    pointView.y -= originView.y;
-    pointView.x -= originView.x;
-
-    // round off the remainder to the grid distances
-    roundGrid(pointView.y, roundingDistance.y);
-    roundGrid(pointView.x, roundingDistance.x);
-
-    // add the origin back in
-    pointView.x += originView.x;
-    pointView.y += originView.y;
-
-    // go back to root coordinate system
-    rMatrix.MultiplyTranspose(point, pointView);
-    }
-
-/*---------------------------------------------------------------------------------**//**
-* @bsimethod                                                    Keith.Bentley   07/04
-+---------------+---------------+---------------+---------------+---------------+------*/
-double ViewController::_GetGridScaleFactor(DgnViewportR vp) const
-    {
-    double  scaleFactor = 1.0;
-
-    // Apply ACS scale to grid if ACS Context Lock active...
-#ifdef DGNV10FORMAT_CHANGES_WIP
-    if (TO_BOOL(m_rootModel->GetModelFlag(MODELFLAG_ACS_LOCK)))
-#else
-    if (false)
-#endif
-        {
-        IAuxCoordSysP acs = IACSManager::GetManager().GetActive(vp);
-
-        if (nullptr != acs)
-            scaleFactor *= acs->GetScale();
-        }
-
-    return scaleFactor;
-    }
-
-/*---------------------------------------------------------------------------------**//**
-* @bsimethod                                                    Brien.Bastings  01/16
-+---------------+---------------+---------------+---------------+---------------+------*/
-void ViewController::_GetGridSpacing(DgnViewportR vp, DPoint2dR spacing, uint32_t& gridsPerRef) const
-    {
-#if defined DGNV10FORMAT_CHANGES_WIP
-    DgnModelRefP targetModelRef = GetTargetModel();
-
-    if (NULL == targetModelRef)
-        return ERROR;
-
-    double      uorPerGrid, gridRatio;
-    double      scaleFactor = GetGridScaleFactor();
-
-    if (SUCCESS != dgnModel_getGridParams(targetModelRef->GetDgnModelP (), &uorPerGrid, &gridsPerRef, &gridRatio, NULL, NULL) || 0.0 >= uorPerGrid)
-        return ERROR;
-
-    uorPerGrid *= scaleFactor;
-
-    spacing.x = uorPerGrid;
-    spacing.y = spacing.x * gridRatio;
-
-    double      refScale = (0 == gridsPerRef) ? 1.0 : (double) gridsPerRef;
-
-    spacing.scale(&spacing, refScale);
-#else
-    gridsPerRef = 10;
-    spacing.x = spacing.y = 10.0;
-#endif
-    }
-
-/*---------------------------------------------------------------------------------**//**
-* @bsimethod                                    Barry.Bentley                   11/07
-+---------------+---------------+---------------+---------------+---------------+------*/
-void ViewController::_GetGridRoundingDistance(DgnViewportR vp, DPoint2dR roundingDistance) const
-    {
-#ifdef DGNV10FORMAT_CHANGES_WIP
-    ModelInfoCR modelInfo = m_rootModel->GetModelInfo();
-
-    double uorPerGrid     = modelInfo.GetUorPerGrid();
-    double gridRatio      = modelInfo.GetGridRatio();
-    double roundUnit      = modelInfo.GetRoundoffUnit();
-    double roundUnitRatio = modelInfo.GetRoundoffRatio();
-
-    if (TO_BOOL(m_rootModel->GetModelFlag(MODELFLAG_GRID_LOCK)))
-        roundingDistance.x = uorPerGrid;
-    else
-        roundingDistance.x = roundUnit;
-
-    if (TO_BOOL(m_rootModel->GetModelFlag(MODELFLAG_UNIT_LOCK)))
-        {
-        if (roundUnit > roundingDistance.x)
-            roundingDistance.x = roundUnit;
-
-        if (0.0 != roundUnitRatio)
-            gridRatio = roundUnitRatio;
-        }
-
-    roundingDistance.y = roundingDistance.x * gridRatio;
-    roundingDistance.Scale(roundingDistance, _GetGridScaleFactor());
-#else
-    roundingDistance.Init(1.0, 1.0);
-    roundingDistance.Scale(roundingDistance, _GetGridScaleFactor(vp));
-#endif
-    }
-
-/*---------------------------------------------------------------------------------**//**
-* @bsimethod                                                    RayBentley  10/06
-+---------------+---------------+---------------+---------------+---------------+------*/
-void ViewController::PointToStandardGrid(DgnViewportR vp, DPoint3dR point, DPoint3dCR gridOrigin, RotMatrixCR gridOrientation) const
-    {
-#if defined DGNV10FORMAT_CHANGES_WIP
-    bool     isoGrid = TO_BOOL(m_rootModel->GetModelFlag(MODELFLAG_ISO_GRID));
-#else
-    bool     isoGrid = false;
-#endif
-    DPoint2d roundingDistance;
-
-    _GetGridRoundingDistance(vp, roundingDistance);
-    gridFix(vp, point, gridOrientation, gridOrigin, roundingDistance, isoGrid);
-    }
-
-/*---------------------------------------------------------------------------------**//**
-* @bsimethod                                                    Brien.Bastings  01/16
-+---------------+---------------+---------------+---------------+---------------+------*/
-void ViewController::PointToGrid(DgnViewportR vp, DPoint3dR point) const
-    {
-    GridOrientationType orientation = _GetGridOrientationType();
-
-    if (GridOrientationType::ACS == orientation)
-        {
-        IAuxCoordSysP acs = IACSManager::GetManager().GetActive(vp);
-
-        if (NULL != acs)
-            acs->PointToGrid(vp, point);
-
-        return;
-        }
-
-    DPoint3d    origin;
-    RotMatrix   rMatrix;
-
-    getGridOrientation(vp, origin, rMatrix, orientation);
-    PointToStandardGrid(vp, point, origin, rMatrix);
-    }
-
-/*---------------------------------------------------------------------------------**//**
-* @bsimethod                                                    Brien.Bastings  01/16
-+---------------+---------------+---------------+---------------+---------------+------*/
-void ViewController::_DrawGrid(DecorateContextR context)
-    {
-    DgnViewportR vp = *context.GetViewport();
-
-    if (!vp.IsGridOn())
-        return;
-
-    GridOrientationType orientation = _GetGridOrientationType();
-
-    if (GridOrientationType::ACS == orientation)
-        {
-        IAuxCoordSysP   acs;
-
-        if (NULL != (acs = IACSManager::GetManager().GetActive(vp)))
-            acs->DrawGrid(context);
-        }
-    else
-        {
-        // if grid units disabled or not set up, give up
-#if defined DGNV10FORMAT_CHANGES_WIP
-        bool     isoGrid = TO_BOOL(m_rootModel->GetModelFlag(MODELFLAG_ISO_GRID));
-#else
-        bool     isoGrid = false;
-#endif
-        uint32_t gridsPerRef;
-        DPoint2d spacing;
-
-        _GetGridSpacing(vp, spacing, gridsPerRef);
-
-        DPoint3d    origin;
-        RotMatrix   rMatrix;
-
-        getGridOrientation(vp, origin, rMatrix, orientation);
-        context.DrawStandardGrid(origin, rMatrix, spacing, gridsPerRef, isoGrid, nullptr);
-        }
-    }
-
-/*---------------------------------------------------------------------------------**//**
-* @bsimethod                                                    Paul.Connelly   01/16
-+---------------+---------------+---------------+---------------+---------------+------*/
-ViewController::CloseMe ViewController2d::_OnModelsDeleted(bset<DgnModelId> const& deletedIds, DgnDbR db)
-    {
-    if (&GetDgnDb() != &db)
-        return CloseMe::No;
-
-    // if the base model is deleted, close the view
-    for (auto const& deletedId : deletedIds)
-        {
-        if (GetViewedModelId() == deletedId)
-            return CloseMe::Yes;
-        }
-
-    return CloseMe::No;
-    }
-
-<<<<<<< HEAD
-=======
-//=======================================================================================
-// @bsiclass                                                    Keith.Bentley   12/16
-//=======================================================================================
-struct SingleModelSceneContext : ViewContext
-{
-    ViewController::QueryResults& m_results;
-    SingleModelSceneContext(DgnViewportR vp, DrawPurpose purpose, ViewController::QueryResults& results) : m_results(results) {Attach(&vp, purpose);}
-    Render::GraphicBuilderPtr _CreateGraphic(Render::Graphic::CreateParams const& params) override {BeAssert(false); return nullptr;}
-    Render::GraphicPtr _CreateBranch(Render::GraphicBranch& branch, TransformCP trans, ClipVectorCP clips) override {BeAssert(false); return nullptr;}
-    ScanCriteria::Stop _OnRangeElementFound(DgnElementId id) override {m_results.m_scores.Insert(0.0, id); return ScanCriteria::Stop::No;}
-};
-
->>>>>>> 21f11992
-/*---------------------------------------------------------------------------------**//**
-* @bsimethod                                                    Paul.Connelly   12/16
-+---------------+---------------+---------------+---------------+---------------+------*/
-BentleyStatus ViewController2d::_CreateScene(RenderContextR context)
-    {
-    if (m_root.IsNull())
-        {
-<<<<<<< HEAD
-        auto model = GetViewedModel();
-        if (nullptr == model)
-            return ERROR;
-
-        m_root = model->CreateTileTree(context, *this);
-        //BeAssert(m_root.IsValid());
-        if (m_root.IsNull())
-            return ERROR;
-=======
-        SingleModelSceneContext context(vp, DrawPurpose::CreateScene, results);
-        context.VisitDgnModel(*model);
->>>>>>> 21f11992
-        }
-
-    m_root->DrawInView(context);
-    return SUCCESS;
-    }
-
-/*---------------------------------------------------------------------------------**//**
-* @bsimethod                                                    Paul.Connelly   12/16
-+---------------+---------------+---------------+---------------+---------------+------*/
-void ViewController2d::_OnCategoryChange(bool singleEnable)
-    {
-    // Category stuff is baked into the tiles (for now) - throw them away
-    m_root = nullptr;
-    }
-
-/*---------------------------------------------------------------------------------**//**
-* @bsimethod                                    Keith.Bentley                   02/16
-+---------------+---------------+---------------+---------------+---------------+------*/
-void ViewController2d::_DrawView(ViewContextR context)
-    {
-    auto model = GetViewedModel();
-    if (nullptr == model)
-        return;
-
-    context.VisitDgnModel(*model);
-    }
-
-/*---------------------------------------------------------------------------------**//**
-* @bsimethod                                                    Sam.Wilson      08/16
-+---------------+---------------+---------------+---------------+---------------+------*/
-void ViewController::AddAppData(AppData::Key const& key, AppData* obj) const
-    {
-    auto entry = m_appData.Insert(&key, obj);
-    if (entry.second)
-        return;
-
-    entry.first->second = obj;
-    obj->_Load(*m_definition);
-    }
-
-/*---------------------------------------------------------------------------------**//**
-* @bsimethod                                    Shaun.Sewall                    02/17
-+---------------+---------------+---------------+---------------+---------------+------*/
-ViewController::QueryResults TemplateViewController3d::_QueryScene(DgnViewportR vp, UpdatePlan const& plan, SceneQueue::Task& task) 
-    {
-    QueryResults results;
-    GeometricModelP model = GetViewedModel();
-
-    if (nullptr != model)
-        {
-        SingleModelSceneContext context(vp, DrawPurpose::CreateScene, results);
-        context.VisitDgnModel(*model);
-        }
-
-    return results;
-    }
-
-/*---------------------------------------------------------------------------------**//**
-* @bsimethod                                    Shaun.Sewall                    02/17
-+---------------+---------------+---------------+---------------+---------------+------*/
-void TemplateViewController3d::_DrawView(ViewContextR context)
-    {
-    GeometricModelP model = GetViewedModel();
-    if (nullptr != model)
-        context.VisitDgnModel(*model);
-    }
-
-/*---------------------------------------------------------------------------------**//**
-* @bsimethod                                    Shaun.Sewall                    02/17
-+---------------+---------------+---------------+---------------+---------------+------*/
-AxisAlignedBox3d TemplateViewController3d::_GetViewedExtents(DgnViewportCR vp) const
-    {
-    GeometricModelP target = GetViewedModel();
-    return (target && target->GetRangeIndex()) ? AxisAlignedBox3d(target->GetRangeIndex()->GetExtents().ToRange3d()) : AxisAlignedBox3d();
-    }
+/*--------------------------------------------------------------------------------------+
+|
+|     $Source: DgnCore/ViewController.cpp $
+|
+|  $Copyright: (c) 2017 Bentley Systems, Incorporated. All rights reserved. $
+|
++--------------------------------------------------------------------------------------*/
+#include <DgnPlatformInternal.h>
+#include <DgnPlatform/DgnMarkupProject.h>
+#include <DgnPlatform/DgnGeoCoord.h>
+#include <DgnPlatform/ElementTileTree.h>
+
+namespace StyleJson
+{
+    static constexpr Utf8CP str_Acs()            {return "acs";}
+    static constexpr Utf8CP str_Grid()           {return "grid";}
+    static constexpr Utf8CP str_HiddenEdges()    {return "hidEdges";}
+    static constexpr Utf8CP str_ClipVolume()     {return "clipVol";}
+    static constexpr Utf8CP str_NoConstruction() {return "noConstruct";}
+    static constexpr Utf8CP str_NoDimension()    {return "noDim";}
+    static constexpr Utf8CP str_NoFill()         {return "noFill";}
+    static constexpr Utf8CP str_NoLighting()     {return "noLighting";}
+    static constexpr Utf8CP str_NoMaterial()     {return "noMaterial";}
+    static constexpr Utf8CP str_NoPattern()      {return "noPattern";}
+    static constexpr Utf8CP str_NoSceneLight()   {return "noSceneLight";}
+    static constexpr Utf8CP str_NoStyle()        {return "noStyle";}
+    static constexpr Utf8CP str_NoText()         {return "noText";}
+    static constexpr Utf8CP str_NoTexture()      {return "noTexture";}
+    static constexpr Utf8CP str_NoTransparency() {return "noTransp";}
+    static constexpr Utf8CP str_NoWeight()       {return "noWeight";}
+    static constexpr Utf8CP str_RenderMode()     {return "renderMode";}
+    static constexpr Utf8CP str_Shadows()        {return "shadows";}
+    static constexpr Utf8CP str_VisibleEdges()   {return "visEdges";}
+};
+
+using namespace StyleJson;
+
+/*---------------------------------------------------------------------------------**//**
+* @bsimethod                                    Keith.Bentley                   01/14
++---------------+---------------+---------------+---------------+---------------+------*/
+void ViewFlags::FromJson(JsonValueCR val)
+    {
+    memset(this, 0, sizeof(*this));
+    m_constructions = !val[str_NoConstruction()].asBool();
+    m_text = !val[str_NoText()].asBool();
+    m_dimensions = !val[str_NoDimension()].asBool();
+    m_patterns = !val[str_NoPattern()].asBool();
+    m_weights = !val[str_NoWeight()].asBool();
+    m_styles = !val[str_NoStyle()].asBool();
+    m_transparency = !val[str_NoTransparency()].asBool();
+    m_fill = !val[str_NoFill()].asBool();
+    m_grid = val[str_Grid()].asBool();
+    m_acsTriad = val[str_Acs()].asBool();
+    m_textures = !val[str_NoTexture()].asBool();
+    m_materials = !val[str_NoMaterial()].asBool();
+    m_sceneLights = !val[str_NoSceneLight()].asBool();
+    m_visibleEdges = val[str_VisibleEdges()].asBool();
+    m_hiddenEdges = val[str_HiddenEdges()].asBool();
+    m_shadows = val[str_Shadows()].asBool();
+    m_noClipVolume = !val[str_ClipVolume()].asBool();
+    m_ignoreLighting = val[str_NoLighting()].asBool();
+
+    // Validate render mode. V8 converter only made sure to set everything above Phong to Smooth...
+    uint32_t renderModeValue = val[str_RenderMode()].asUInt();
+
+    if (renderModeValue < (uint32_t)RenderMode::HiddenLine)
+        m_renderMode = RenderMode::Wireframe;
+    else if (renderModeValue > (uint32_t)RenderMode::SolidFill)
+        m_renderMode = RenderMode::SmoothShade;
+    else
+        m_renderMode = RenderMode(renderModeValue);
+    }
+
+/*---------------------------------------------------------------------------------**//**
+* @bsimethod                                    Keith.Bentley                   01/14
++---------------+---------------+---------------+---------------+---------------+------*/
+Json::Value ViewFlags::ToJson() const
+    {
+    Json::Value val;
+    if (!m_constructions) val[str_NoConstruction()] = true;
+    if (!m_text) val[str_NoText()] = true;
+    if (!m_dimensions) val[str_NoDimension()] = true;
+    if (!m_patterns) val[str_NoPattern()] = true;
+    if (!m_weights) val[str_NoWeight()] = true;
+    if (!m_styles) val[str_NoStyle()] = true;
+    if (!m_transparency) val[str_NoTransparency()] = true;
+    if (!m_fill) val[str_NoFill()] = true;
+    if (m_grid) val[str_Grid()] = true;
+    if (m_acsTriad) val[str_Acs()] = true;
+    if (!m_textures) val[str_NoTexture()] = true;
+    if (!m_materials) val[str_NoMaterial()] = true;
+    if (!m_sceneLights) val[str_NoSceneLight()] = true;
+    if (m_visibleEdges) val[str_VisibleEdges()] = true;
+    if (m_hiddenEdges) val[str_HiddenEdges()] = true;
+    if (m_shadows) val[str_Shadows()] = true;
+    if (!m_noClipVolume) val[str_ClipVolume()] = true;
+    if (m_ignoreLighting) val[str_NoLighting()] = true;
+    val[str_RenderMode()] = (uint8_t) m_renderMode;
+    return val;
+    }
+
+/*---------------------------------------------------------------------------------**//**
+* @bsimethod                                    Keith.Bentley                   08/12
++---------------+---------------+---------------+---------------+---------------+------*/
+void ViewController::ChangeCategoryDisplay(DgnCategoryId categoryId, bool onOff)
+    {
+    GetViewDefinition().GetCategorySelector().ChangeCategoryDisplay(categoryId, onOff);
+    _OnCategoryChange(onOff);
+    }
+
+/*---------------------------------------------------------------------------------**//**
+* @bsimethod                                    Keith.Bentley                   02/12
++---------------+---------------+---------------+---------------+---------------+------*/
+ViewController::ViewController(ViewDefinitionCR def) : m_dgndb(def.GetDgnDb()), m_definition(def.MakeCopy<ViewDefinition>())
+    {
+    m_defaultDeviceOrientation.InitIdentity();
+    }
+
+/*---------------------------------------------------------------------------------**//**
+* @bsimethod                                    Keith.Bentley                   09/12
++---------------+---------------+---------------+---------------+---------------+------*/
+void ViewController::_LoadState()
+    {
+    m_activeVolume = m_definition->GetViewClip();
+
+    for (auto const& appdata : m_appData) // allow all appdata to restore from settings, if necessary
+        appdata.second->_Load(*m_definition);
+    }
+
+/*---------------------------------------------------------------------------------**//**
+* @bsimethod                                    Keith.Bentley                   11/12
++---------------+---------------+---------------+---------------+---------------+------*/
+void ViewController::_StoreState()
+    {
+    m_definition->SetViewClip(m_activeVolume);
+    for (auto const& appdata : m_appData)
+        appdata.second->_Save(*m_definition);
+    }
+
+/*---------------------------------------------------------------------------------**//**
+* @bsimethod                                    Keith.Bentley                   06/14
++---------------+---------------+---------------+---------------+---------------+------*/
+DgnDbStatus ViewController::SaveAs(Utf8CP newName)
+    {
+    DgnElement::CreateParams params(GetDgnDb(), m_definition->GetModelId(), m_definition->GetElementClassId(), ViewDefinition::CreateCode(GetDgnDb(), newName));
+
+    ViewDefinitionPtr newView = dynamic_cast<ViewDefinitionP>(m_definition->Clone(nullptr, &params).get());
+    BeAssert(newView.IsValid());
+    if (newView.IsNull())
+        return DgnDbStatus::BadElement;
+
+    m_definition = newView;
+
+    DgnDbStatus stat;
+    m_definition->Insert(&stat);
+    return stat;
+    }
+
+/*---------------------------------------------------------------------------------**//**
+* @bsimethod                                    Keith.Bentley                   06/14
++---------------+---------------+---------------+---------------+---------------+------*/
+DgnDbStatus ViewController::SaveTo(Utf8CP newName, DgnViewId& newId)
+    {
+    auto wasDef = m_definition;
+    auto rc = SaveAs(newName);
+    m_definition = wasDef;
+    return rc;
+    }
+
+/*---------------------------------------------------------------------------------**//**
+* @bsimethod                                    Keith.Bentley                   12/16
++---------------+---------------+---------------+---------------+---------------+------*/
+void ViewController::InvalidateScene()
+    {
+    RequestAbort(false); 
+    BeMutexHolder lock(m_mutex);
+    m_readyScene = nullptr;
+    }
+
+/*---------------------------------------------------------------------------------**//**
+* return the extents of the target model, if there is one.
+* @bsimethod                                    Keith.Bentley                   02/16
++---------------+---------------+---------------+---------------+---------------+------*/
+AxisAlignedBox3d ViewController2d::_GetViewedExtents(DgnViewportCR vp) const
+    {
+    GeometricModelP target = GetViewedModel();
+    if (target && target->GetRangeIndex())
+        return AxisAlignedBox3d(target->GetRangeIndex()->GetExtents().ToRange3d());
+
+    return AxisAlignedBox3d();
+    }
+
+/*---------------------------------------------------------------------------------**//**
+* @bsimethod                                                    RayBentley      11/06
++---------------+---------------+---------------+---------------+---------------+------*/
+Render::GraphicPtr ViewController::_StrokeGeometry(ViewContextR context, GeometrySourceCR source, double pixelSize)
+    {
+    return source.Stroke(context, pixelSize);
+    }
+
+/*---------------------------------------------------------------------------------**//**
+* @bsimethod                                                    RayBentley  10/06
++---------------+---------------+---------------+---------------+---------------+------*/
+Render::GraphicPtr ViewController::_StrokeHit(ViewContextR context, GeometrySourceCR source, HitDetailCR hit)
+    {
+    return source.StrokeHit(context, hit);
+    }
+
+/*---------------------------------------------------------------------------------**//**
+* @bsimethod                                                    BrienBastings   10/14
++---------------+---------------+---------------+---------------+---------------+------*/
+bool ViewController::_IsPointAdjustmentRequired(DgnViewportR vp) const {return vp.Is3dView();}
+bool ViewController::_IsSnapAdjustmentRequired(DgnViewportR vp, bool snapLockEnabled) const {return snapLockEnabled && vp.Is3dView();}
+bool ViewController::_IsContextRotationRequired(DgnViewportR vp, bool contextLockEnabled) const {return contextLockEnabled;}
+
+static bool equalOne(double r1) {return DoubleOps::AlmostEqual(r1, 1.0);}
+static bool equalMinusOne(double r1) {return DoubleOps::AlmostEqual(r1, -1.0);}
+
+/*---------------------------------------------------------------------------------**//**
+* @bsimethod                                                    Ray.Bentley   03/89
++---------------+---------------+---------------+---------------+---------------+------*/
+StandardView ViewController::IsStandardViewRotation(RotMatrixCR rMatrix, bool check3d)
+    {
+    if (check3d)
+        {
+        // If a matrix is known apriori to be a pure rotation ....
+        //   a) A one or minus one implies the remainder of the row and column are zero.
+        //   b) Once ones are found, the third row and column are known by cross product rules.
+        // Hence just two one or minus one entries fully identifies primary flat views.
+        // Dot products with two vectors from known iso views is also complete.
+        if (equalOne(rMatrix.form3d[0][0]))
+            {
+            if (equalOne(rMatrix.form3d[1][1]))
+                return StandardView::Top;
+            if (equalMinusOne(rMatrix.form3d[1][1]))
+                return StandardView::Bottom;
+            if (equalOne(rMatrix.form3d[1][2]))
+                return StandardView::Front;
+            }
+        else if (equalOne(rMatrix.form3d[1][2]))
+            {
+            if (equalOne(rMatrix.form3d[0][1]))
+                return StandardView::Right;
+            if (equalMinusOne(rMatrix.form3d[0][1]))
+                return StandardView::Left;
+            if (equalMinusOne(rMatrix.form3d[0][0]))
+                return StandardView::Back;
+            }
+        else                    /* Check For (left) IsoMetric */
+            {
+            RotMatrix  isoMatrix;
+            bsiRotMatrix_getStandardRotation(&isoMatrix, static_cast<int>(StandardView::Iso));
+
+            if (equalOne(((DVec3d*)isoMatrix.form3d[0])->DotProduct(*((DVec3d*)rMatrix.form3d[0]))) &&
+                equalOne(((DVec3d*)isoMatrix.form3d[1])->DotProduct(*((DVec3d*)rMatrix.form3d[1]))))
+                return StandardView::Iso;
+
+            bsiRotMatrix_getStandardRotation(&isoMatrix, static_cast<int>(StandardView::RightIso));
+            if (equalOne(((DVec3d*)isoMatrix.form3d[0])->DotProduct(*((DVec3d*)rMatrix.form3d[0]))) &&
+                equalOne(((DVec3d*)isoMatrix.form3d[1])->DotProduct(*((DVec3d*)rMatrix.form3d[1]))))
+                return StandardView::RightIso;
+            }
+        }
+    else
+        {
+        if (equalOne(rMatrix.form3d[0][0]) && equalOne(rMatrix.form3d[1][1]))
+            return StandardView::Top;
+        }
+
+    return StandardView::NotStandard;
+    }
+
+/*---------------------------------------------------------------------------------**//**
+* @bsimethod                                    Keith.Bentley                   11/09
++---------------+---------------+---------------+---------------+---------------+------*/
+Utf8String ViewController::GetStandardViewName(StandardView viewId)
+    {
+    if (viewId < StandardView::Top || viewId > StandardView::RightIso)
+        return "";
+
+    L10N::StringId names[]={
+        DgnCoreL10N::VIEWTITLE_MessageID_Top(),
+        DgnCoreL10N::VIEWTITLE_MessageID_Bottom(),
+        DgnCoreL10N::VIEWTITLE_MessageID_Left(),
+        DgnCoreL10N::VIEWTITLE_MessageID_Right(),
+        DgnCoreL10N::VIEWTITLE_MessageID_Front(),
+        DgnCoreL10N::VIEWTITLE_MessageID_Back(),
+        DgnCoreL10N::VIEWTITLE_MessageID_Iso(),
+        DgnCoreL10N::VIEWTITLE_MessageID_RightIso(),
+        };
+
+    return DgnCoreL10N::GetString(*(static_cast<int>(viewId) - 1 + names));
+    }
+
+/*---------------------------------------------------------------------------------**//**
+* @bsimethod                                                    Barry.Bentley   03/01
++---------------+---------------+---------------+---------------+---------------+------*/
+BentleyStatus ViewController::GetStandardViewByName(RotMatrix* rotP, StandardView* standardIdP, Utf8CP viewName)
+    {
+    for (int i = static_cast<int>(StandardView::Top); i <= (int) StandardView::RightIso; ++i)
+        {
+        Utf8String tname = GetStandardViewName((StandardView) i);
+        if (tname.empty())
+            return ERROR;
+
+        if (tname == viewName)
+            {
+            if (nullptr != rotP)
+                bsiRotMatrix_getStandardRotation(rotP, i);
+
+            if (nullptr != standardIdP)
+                *standardIdP =(StandardView) i;
+
+            return SUCCESS;
+            }
+        }
+
+    return  ERROR;
+    }
+
+/*---------------------------------------------------------------------------------**//**
+* Search the (8) standard view matrices for one that is close to given matrix.
+* @bsimethod                                                    EarlinLutz      05/05
++---------------+---------------+---------------+---------------+---------------+------*/
+static bool findNearbyStandardViewMatrix(RotMatrixR rMatrix)
+    {
+    static double const s_viewMatrixTolerance = 1.0e-7;
+    RotMatrix   test;
+
+    // Standard views are numbered from 1 ....
+    for (int i = 1; bsiRotMatrix_getStandardRotation(&test, i); i++)
+        {
+        double a = test.MaxDiff(rMatrix);
+        if (a < s_viewMatrixTolerance)
+            {
+            rMatrix = test;
+            return true;
+            }
+        }
+
+    return false;
+    }
+
+/*---------------------------------------------------------------------------------**//**
+* @bsimethod                                    Keith.Bentley                   07/14
++---------------+---------------+---------------+---------------+---------------+------*/
+ViewportStatus ViewController::SetupFromFrustum(Frustum const& inFrustum)
+    {
+    Frustum frustum=inFrustum;
+    DgnViewport::FixFrustumOrder(frustum);
+
+    return m_definition->_SetupFromFrustum(frustum);
+    }
+
+/*---------------------------------------------------------------------------------**//**
+* @bsimethod                                                    KeithBentley    11/02
++---------------+---------------+---------------+---------------+---------------+------*/
+ViewportStatus ViewDefinition::_SetupFromFrustum(Frustum const& frustum)
+    {
+    DPoint3dCP frustPts = frustum.GetPts();
+    DPoint3d viewOrg = frustPts[NPC_000];
+
+    // frustumX, frustumY, frustumZ are vectors along edges of the frustum. They are NOT unit vectors.
+    // X and Y should be perpendicular, and Z should be right handed.
+    DVec3d frustumX, frustumY, frustumZ;
+    frustumX.DifferenceOf(frustPts[NPC_100], viewOrg);
+    frustumY.DifferenceOf(frustPts[NPC_010], viewOrg);
+    frustumZ.DifferenceOf(frustPts[NPC_001], viewOrg);
+
+    RotMatrix   frustMatrix;
+    frustMatrix.InitFromColumnVectors(frustumX, frustumY, frustumZ);
+    if (!frustMatrix.SquareAndNormalizeColumns(frustMatrix, 0, 1))
+        return ViewportStatus::InvalidWindow;
+
+    findNearbyStandardViewMatrix(frustMatrix);
+
+    DVec3d xDir, yDir, zDir;
+    frustMatrix.GetColumns(xDir, yDir, zDir);
+
+    // set up view Rotation matrix as rows of frustum matrix.
+    RotMatrix viewRot;
+    viewRot.InverseOf(frustMatrix);
+
+    // Left handed frustum?
+    double zSize = zDir.DotProduct(frustumZ);
+    if (zSize < 0.0)
+        return ViewportStatus::InvalidWindow;
+
+    DPoint3d viewDiagRoot;
+    viewDiagRoot.SumOf(xDir, xDir.DotProduct(frustumX), yDir, yDir.DotProduct(frustumY));  // vectors on the back plane
+    viewDiagRoot.SumOf(viewDiagRoot, zDir, zSize);       // add in z vector perpendicular to x,y
+
+    // use center of frustum and view diagonal for origin. Original frustum may not have been orgthogonal
+    viewOrg.SumOf(frustum.GetCenter(), viewDiagRoot, -0.5);
+
+    // delta is in view coordinates
+    DVec3d viewDelta;
+    viewRot.Multiply(viewDelta, viewDiagRoot);
+
+    ViewportStatus validSize = ValidateViewDelta(viewDelta, false);
+    if (validSize != ViewportStatus::Success)
+        return validSize;
+
+    SetOrigin(viewOrg);
+    SetExtents(viewDelta);
+    SetRotation(viewRot);
+    return ViewportStatus::Success;
+    }
+
+/*---------------------------------------------------------------------------------**//**
+* @bsimethod                                    Keith.Bentley                   02/10
++---------------+---------------+---------------+---------------+---------------+------*/
+ViewportStatus CameraViewDefinition::_SetupFromFrustum(Frustum const& frustum)
+    {
+    auto stat = T_Super::_SetupFromFrustum(frustum);
+    if (ViewportStatus::Success != stat)
+        return stat;
+
+    DPoint3dCP frustPts = frustum.GetPts();
+
+    // use comparison of back, front plane X sizes to indicate camera or flat view ...
+    double xBack  = frustPts[NPC_000].Distance(frustPts[NPC_100]);
+    double xFront = frustPts[NPC_001].Distance(frustPts[NPC_101]);
+
+    static double const s_flatViewFractionTolerance = 1.0e-6;
+    if (xFront > xBack *(1.0 + s_flatViewFractionTolerance))
+        return ViewportStatus::InvalidWindow;
+
+    // see if the frustum is tapered, and if so, set up camera eyepoint and adjust viewOrg and delta.
+    double compression = xFront / xBack;
+    if (compression >= (1.0 - s_flatViewFractionTolerance))
+        {
+        SetCameraOn(false);
+        return ViewportStatus::Success;
+        }
+
+    DPoint3d viewOrg     = frustPts[NPC_000];
+    DVec3d viewDelta     = GetExtents();
+    DVec3d zDir          = GetZVector();
+    DVec3d frustumZ      = DVec3d::FromStartEnd(viewOrg, frustPts[NPC_001]);
+    DVec3d frustOrgToEye = DVec3d::FromScale(frustumZ, 1.0 /(1.0 - compression));
+    DPoint3d eyePoint    = DPoint3d::FromSumOf(viewOrg, frustOrgToEye);
+
+    double backDistance  = frustOrgToEye.DotProduct(zDir);         // distance from eye to back plane of frustum
+    double focusDistance = backDistance -(viewDelta.z / 2.0);
+    double focalFraction = focusDistance / backDistance;           // ratio of focus plane distance to back plane distance
+
+    viewOrg.SumOf(eyePoint, frustOrgToEye, -focalFraction);        // project point along org-to-eye vector onto focus plane
+    viewOrg.SumOf(viewOrg, zDir, focusDistance - backDistance);    // now project that point onto back plane
+
+    viewDelta.x *= focalFraction;                                  // adjust view delta for x and y so they are also at focus plane
+    viewDelta.y *= focalFraction;
+
+    SetEyePoint(eyePoint);
+    SetFocusDistance(focusDistance);
+    SetOrigin(viewOrg);
+    SetExtents(viewDelta);
+    SetCameraOn(true);
+    SetLensAngle(CalcLensAngle());
+    return ViewportStatus::Success;
+    }
+
+/*---------------------------------------------------------------------------------**//**
+* @bsimethod                                    Keith.Bentley                   02/10
++---------------+---------------+---------------+---------------+---------------+------*/
+void ViewDefinition::LookAtVolume(DRange3dCR volume, double const* aspect, MarginPercent const* margin, bool expandClippingPlanes)
+    {
+    DPoint3d rangebox[8];
+    volume.Get8Corners(rangebox);
+    GetRotation().Multiply(rangebox, rangebox, 8);
+
+    DRange3d viewAlignedVolume;
+    viewAlignedVolume.InitFrom(rangebox, 8);
+
+    return LookAtViewAlignedVolume(viewAlignedVolume, aspect, margin, expandClippingPlanes);
+    }
+
+/*---------------------------------------------------------------------------------**//**
+* @bsimethod                                    Keith.Bentley                   09/13
++---------------+---------------+---------------+---------------+---------------+------*/
+void ViewDefinition::LookAtViewAlignedVolume(DRange3dCR volume, double const* aspect, MarginPercent const* margin, bool expandClippingPlanes)
+    {
+    DPoint3d    oldDelta = GetExtents();
+    DPoint3d    oldOrg   = GetOrigin();
+    RotMatrix   viewRot  = GetRotation();
+
+    DPoint3d  newOrigin = volume.low;
+    DVec3d    newDelta;
+    newDelta.DifferenceOf(volume.high, volume.low);
+
+    double minimumDepth = DgnUnits::OneMillimeter();
+    if (newDelta.z < minimumDepth)
+        {
+        newOrigin.z -=(minimumDepth - newDelta.z)/2.0;
+        newDelta.z = minimumDepth;
+        }
+
+    auto physView   = _ToSpatialView();
+    auto cameraView = ToCameraViewP();
+    DPoint3d origNewDelta = newDelta;
+
+    bool isCameraOn = cameraView && cameraView->IsCameraOn();
+    if (isCameraOn)
+        {
+        // If the camera is on, the only way to guarantee we can see the entire volume is to set delta at the front plane, not focus plane.
+        // That generally causes the view to be too large (objects in it are too small), since we can't tell whether the objects are at
+        // the front or back of the view. For this reason, don't attempt to add any "margin" to camera views.
+        }
+    else if (nullptr != margin)
+        {
+        // compute how much space we'll need for both of X and Y margins in root coordinates
+        double wPercent = margin->Left() + margin->Right();
+        double hPercent = margin->Top()  + margin->Bottom();
+
+        double marginHoriz = wPercent/(1-wPercent) * newDelta.x;
+        double marginVert  = hPercent/(1-hPercent) * newDelta.y;
+
+        // compute left and bottom margins in root coordinates
+        double marginLeft   = margin->Left()/(1-wPercent) *   newDelta.x;
+        double marginBottom = margin->Bottom()/(1-hPercent) * newDelta.y;
+
+        // add the margins to the range
+        newOrigin.x -= marginLeft;
+        newOrigin.y -= marginBottom;
+        newDelta.x  += marginHoriz;
+        newDelta.y  += marginVert;
+
+        // don't fix the origin due to changes in delta here
+        origNewDelta = newDelta;
+        }
+    else
+        {
+        newDelta.Scale(1.04); // default "dilation"
+        }
+
+    if (physView /* && Allow3dManipulations() */ && isCameraOn)
+        {
+        // make sure that the zDelta is large enough so that entire model will be visible from any rotation
+        double diag = newDelta.MagnitudeXY ();
+        if (diag > newDelta.z)
+            newDelta.z = diag;
+        }
+
+    ValidateViewDelta(newDelta, true);
+
+    SetExtents(newDelta);
+    if (aspect)
+        _AdjustAspectRatio(*aspect, true);
+
+    newDelta = GetExtents();
+
+    newOrigin.x -=(newDelta.x - origNewDelta.x) / 2.0;
+    newOrigin.y -=(newDelta.y - origNewDelta.y) / 2.0;
+    newOrigin.z -=(newDelta.z - origNewDelta.z) / 2.0;
+
+    // if they don't want the clipping planes to change, set them back to where they were
+    if (nullptr != physView && !expandClippingPlanes)
+        {
+        viewRot.Multiply(oldOrg);
+        newOrigin.z = oldOrg.z;
+
+        DVec3d delta = GetExtents();
+        delta.z = oldDelta.z;
+        SetExtents(delta);
+        }
+
+    DPoint3d newOrgView;
+    viewRot.MultiplyTranspose(&newOrgView, &newOrigin, 1);
+    SetOrigin(newOrgView);
+
+    if (nullptr == cameraView)
+        return;
+
+    auto& cameraDef = cameraView->GetCameraR();
+    cameraDef.ValidateLens();
+    // move the camera back so the entire x,y range is visible at front plane
+    double frontDist = std::max(newDelta.x, newDelta.y) /(2.0*tan(cameraDef.GetLensAngle()/2.0));
+    double backDist = frontDist + newDelta.z;
+
+    cameraDef.SetFocusDistance(frontDist); // do this even if the camera isn't currently on.
+    cameraView->CenterEyePoint(&backDist); // do this even if the camera isn't currently on.
+    cameraView->VerifyFocusPlane(); // changes delta/origin
+    }
+
+/*---------------------------------------------------------------------------------**//**
+* @bsimethod                                    Sam.Wilson                      03/14
++---------------+---------------+---------------+---------------+---------------+------*/
+void OrthographicViewDefinition::_OnTransform(TransformCR trans)
+    {
+    RotMatrix rMatrix;
+    trans.GetMatrix(rMatrix);
+    DVec3d scale;
+    rMatrix.NormalizeColumnsOf(rMatrix, scale);
+
+    trans.Multiply(m_origin);
+    m_rotation.InitProductRotMatrixRotMatrixTranspose(m_rotation, rMatrix);
+    m_extents.Scale(scale.x);
+    }
+
+/*---------------------------------------------------------------------------------**//**
+* @bsimethod                                    Keith.Bentley                   12/13
++---------------+---------------+---------------+---------------+---------------+------*/
+void CameraViewDefinition::_OnTransform(TransformCR trans)
+    {
+    DPoint3d eye = m_camera.GetEyePoint();
+    trans.Multiply(eye);
+    m_camera.SetEyePoint(eye);
+    }
+
+/*---------------------------------------------------------------------------------**//**
+* @bsimethod                                    Keith.Bentley                   12/13
++---------------+---------------+---------------+---------------+---------------+------*/
+void SpatialViewController::TransformBy(TransformCR trans)
+    {
+    GetSpatialViewDefinition()._OnTransform(trans);
+    }
+
+/*---------------------------------------------------------------------------------**//**
+* @bsimethod                                    Keith.Bentley                   07/14
++---------------+---------------+---------------+---------------+---------------+------*/
+double CameraViewDefinition::CalcLensAngle() const
+    {
+    double maxDelta = std::max(m_extents.x, m_extents.y);
+    return 2.0 * atan2(maxDelta*0.5, m_camera.GetFocusDistance());
+    }
+
+/*---------------------------------------------------------------------------------**//**
+* @bsimethod                                    Keith.Bentley                   09/13
++---------------+---------------+---------------+---------------+---------------+------*/
+void CameraViewDefinition::CenterEyePoint(double const* backDistanceIn)
+    {
+    DVec3d delta = GetExtents();
+    DPoint3d eyePoint;
+    eyePoint.Scale(delta, 0.5);
+    eyePoint.z = backDistanceIn ? *backDistanceIn : GetBackDistance();
+
+    GetRotation().MultiplyTranspose(eyePoint);
+    eyePoint.Add(GetOrigin());
+
+    m_camera.SetEyePoint(eyePoint);
+    }
+
+/*---------------------------------------------------------------------------------**//**
+* @bsimethod                                    Keith.Bentley                   07/14
++---------------+---------------+---------------+---------------+---------------+------*/
+void CameraViewDefinition::CenterFocusDistance()
+    {
+    double backDist  = GetBackDistance();
+    double frontDist = GetFrontDistance();
+    DPoint3d eye     = GetEyePoint();
+    DPoint3d target  = DPoint3d::FromSumOf(eye, GetZVector(), frontDist-backDist);
+    LookAtUsingLensAngle(eye, target, GetYVector(), GetLensAngle(), &frontDist, &backDist);
+    }
+
+/*---------------------------------------------------------------------------------**//**
+* @bsimethod                                    Keith.Bentley                   08/13
++---------------+---------------+---------------+---------------+---------------+------*/
+double SpatialViewDefinition::CalculateMaxDepth(DVec3dCR delta, DVec3dCR zVec)
+    {
+    // We are going to limit maximum depth to a value that will avoid subtractive cancellation
+    // errors on the inverse frustum matrix. - These values will occur when the Z'th row values
+    // are very small in comparison to the X-Y values.  If the X-Y values are exactly zero then
+    // no error is possible and we'll arbitrarily limit to 1.0E8.
+    // This change made to resolve TR# 271876.   RayBentley   04/28/2009.
+
+    static double s_depthRatioLimit       = 1.0E8;          // Limit for depth Ratio.
+    static double s_maxTransformRowRatio  = 1.0E5;
+
+    double minXYComponent = std::min(fabs(zVec.x), fabs(zVec.y));
+    double maxDepthRatio =(0.0 == minXYComponent) ? s_depthRatioLimit : std::min((s_maxTransformRowRatio / minXYComponent), s_depthRatioLimit);
+
+    return  std::max(delta.x, delta.y) * maxDepthRatio;
+    }
+
+//---------------------------------------------------------------------------------------
+// @bsimethod                                                   MattGooding     12/13
+//---------------------------------------------------------------------------------------
+static bool convertToWorldPoint(DPoint3dR worldPoint, GeoLocationEventStatus& status, DgnGeoLocation const& units, GeoPointCR location)
+    {
+    if (SUCCESS != units.XyzFromLatLong(worldPoint, location))
+        {
+        BeAssert(false);
+        status = GeoLocationEventStatus::EventIgnored;
+        return false;
+        }
+
+    status = GeoLocationEventStatus::EventHandled;
+    return true;
+    }
+
+//---------------------------------------------------------------------------------------
+// @bsimethod                                                   MattGooding     11/13
+//---------------------------------------------------------------------------------------
+bool CameraViewController::_OnGeoLocationEvent(GeoLocationEventStatus& status, GeoPointCR location)
+    {
+    DPoint3d worldPoint;
+    if (!convertToWorldPoint(worldPoint, status, GetDgnDb().GeoLocation(), location))
+        return false;
+
+    auto& camera = GetCameraViewDefinition();
+    worldPoint.z = camera.GetEyePoint().z;
+    DPoint3d targetPoint = camera.GetTargetPoint();
+    targetPoint.z = worldPoint.z;
+    DVec3d newViewZ;
+    newViewZ.DifferenceOf(targetPoint, worldPoint);
+    newViewZ.Normalize();
+    targetPoint.SumOf(worldPoint, newViewZ, camera.GetFocusDistance());
+    camera.LookAt(worldPoint, targetPoint, DVec3d::From(0.0, 0.0, 1.0));
+
+    return true;
+    }
+
+//---------------------------------------------------------------------------------------
+// @bsimethod                                                   MattGooding     11/13
+//---------------------------------------------------------------------------------------
+bool OrthographicViewController::_OnGeoLocationEvent(GeoLocationEventStatus& status, GeoPointCR location)
+    {
+    DPoint3d worldPoint;
+    if (!convertToWorldPoint(worldPoint, status, GetDgnDb().GeoLocation(), location))
+        return false;
+
+    // If there's no perspective, just center the current location in the view.
+    RotMatrix viewInverse;
+    viewInverse.InverseOf(GetRotation());
+
+    DPoint3d delta = GetDelta();
+    delta.Scale(0.5);
+    viewInverse.Multiply(delta);
+
+    worldPoint.DifferenceOf(worldPoint, delta);
+    SetOrigin(worldPoint);
+
+    return true;
+    }
+
+//---------------------------------------------------------------------------------------
+// @bsimethod                                                   MattGooding     11/13
+//---------------------------------------------------------------------------------------
+void ViewController::ResetDeviceOrientation()
+    {
+    m_defaultDeviceOrientationValid = false;
+    }
+
+static DVec3d s_defaultForward, s_defaultUp;
+static UiOrientation s_lastUi;
+
+//---------------------------------------------------------------------------------------
+// @bsimethod                                                   MattGooding     11/13
+//---------------------------------------------------------------------------------------
+bool ViewController::OnOrientationEvent(RotMatrixCR matrix, OrientationMode mode, UiOrientation ui, uint32_t nEventsSinceEnabled)
+    {
+    if (!m_defaultDeviceOrientationValid || s_lastUi != ui)
+        {
+        if (nEventsSinceEnabled < 2)
+            {
+            // Hack to make this work properly. The first rotation received from CM seems
+            // to always be the reference frame - using that at best causes the camera to skip for a frame,
+            // and at worst causes it to be permanently wrong (RelativeHeading).  Someone should remove and clean
+            // up alongside s_defaultForward/s_defaultUp.
+            return false;
+            }
+        m_defaultDeviceOrientation = matrix;
+        m_defaultDeviceOrientationValid = true;
+        s_defaultUp = m_definition->GetYVector();
+        s_defaultForward = m_definition->GetZVector();
+        s_lastUi = ui;
+        }
+
+    return _OnOrientationEvent(matrix, mode, ui);
+    }
+
+//---------------------------------------------------------------------------------------
+// Gyro vector convention:
+// gyrospace X,Y,Z are (respectively) DOWN, RIGHT, and TOWARDS THE EYE.
+// (gyrospace vectors are in the absolute system of the device.  But it is not important what that is --
+// just so they are to the same space and their row versus column usage is clarified by the gyroByRow parameter.
+// @bsimethod                                                   Earlin.Lutz     12/2015
+//---------------------------------------------------------------------------------------
+static void applyGyroChangeToViewingVectors(UiOrientation ui, RotMatrixCR gyro0, RotMatrixCR gyro1, DVec3dCR forward0, DVec3dCR up0, DVec3dR forward1, DVec3dR up1)
+    {
+    RotMatrix gyroToBSIColumnShuffler;
+
+    if (ui == UiOrientation::LandscapeLeft)
+        {
+        gyroToBSIColumnShuffler = RotMatrix::FromRowValues
+            (
+            0,-1,0,         //  negative X becomes Y
+            1,0,0,          //  Y becomes X
+            0,0,1           //  Z remains Z
+            );
+        }
+    else if (ui == UiOrientation::LandscapeRight)
+        {
+        gyroToBSIColumnShuffler = RotMatrix::FromRowValues
+            (
+            0,1,0,          //  X becomes Y
+            -1,0,0,         //  negative Y becomes X
+            0,0,1           //  Z remains Z
+            );
+        }
+    else if (ui == UiOrientation::Portrait)
+        {
+        gyroToBSIColumnShuffler = RotMatrix::FromRowValues
+            (
+            1,0,0,
+            0,1,0,
+            0,0,1
+            );
+        }
+    else
+        {
+        BeAssert(ui == UiOrientation::PortraitUpsideDown);
+        gyroToBSIColumnShuffler = RotMatrix::FromRowValues
+            (
+            -1,0,0,
+            0,-1,0,
+            0,0,1
+            );
+        }
+
+    RotMatrix H0, H1;
+    H0.InitProduct(gyro0, gyroToBSIColumnShuffler);
+    H1.InitProduct(gyro1, gyroToBSIColumnShuffler);
+    RotMatrix H1T;
+    H1T.TransposeOf(H1);
+    RotMatrix screenToScreenMotion;
+    screenToScreenMotion.InitProduct(H1T, H0);
+    DVec3d right0 = DVec3d::FromCrossProduct(up0, forward0);
+    RotMatrix screenToModel = RotMatrix::FromColumnVectors(right0, up0, forward0);
+    RotMatrix modelToScreen;
+    modelToScreen.TransposeOf(screenToModel);
+    RotMatrix modelToModel;
+
+    screenToScreenMotion.Transpose();
+    modelToModel.InitProduct(screenToModel, screenToScreenMotion, modelToScreen);
+    modelToModel.Multiply(forward1, forward0);
+    modelToModel.Multiply(up1, up0);
+    }
+
+//---------------------------------------------------------------------------------------
+// @bsimethod                                                   MattGooding     11/13
+//---------------------------------------------------------------------------------------
+bool SpatialViewController::ViewVectorsFromOrientation(DVec3dR forward, DVec3dR up, RotMatrixCR orientation, OrientationMode mode, UiOrientation ui)
+    {
+    double azimuthCorrection = 0.0;
+    DVec3d currForward = m_definition->GetZVector();
+
+    orientation.GetColumn(forward, 2);
+    switch (mode)
+        {
+        case OrientationMode::CompassHeading:
+            {
+            DgnGCS* dgnGcs = GetDgnDb().GeoLocation().GetDgnGCS();
+            double azimuth = (dgnGcs != nullptr) ? dgnGcs->GetAzimuth() : 0.0;
+            azimuthCorrection = msGeomConst_radiansPerDegree *(90.0 + azimuth);
+            forward.RotateXY(azimuthCorrection);
+            break;
+            }
+        case OrientationMode::IgnoreHeading:
+            forward.x = currForward.x;
+            forward.y = currForward.y;
+            break;
+        case OrientationMode::RelativeHeading:
+            {
+            //  orientation is arranged in columns.  The axis from the home button to other end of tablet is Y.  Z is out of the screen.  X is Y cross Z.
+            //  Therefore, when the UiOrientation is Portrait, orientation Y is up and orientation X points to the right.
+            applyGyroChangeToViewingVectors(ui, m_defaultDeviceOrientation, orientation, s_defaultForward, s_defaultUp, forward, up);
+            break;
+            }
+        }
+    forward.Normalize();
+
+    // low pass filter
+    if (fabs(currForward.AngleTo(forward)) < 0.025)
+        return false;
+
+    // Since roll isn't desired for any of the standard orientation modes, just ignore the device's real up vector
+    // and compute a normalized one.
+    up = forward;
+    up.z += 0.1;
+    up.Normalize();
+
+    DVec3d right;
+    right.NormalizedCrossProduct(up, forward);
+    up.NormalizedCrossProduct(forward, right);
+
+    return true;
+    }
+
+//---------------------------------------------------------------------------------------
+// @bsimethod                                                   MattGooding     11/13
+//---------------------------------------------------------------------------------------
+bool OrthographicViewController::_OnOrientationEvent(RotMatrixCR orientation, OrientationMode mode, UiOrientation ui)
+    {
+    DVec3d forward, up;
+    if (!ViewVectorsFromOrientation(forward, up, orientation, mode, ui))
+        return false;
+
+    // No camera, have to manually define origin, etc.
+    RotMatrix viewMatrix = GetRotation();
+    RotMatrix viewInverse;
+    viewInverse.InverseOf(viewMatrix);
+
+    DVec3d delta = GetDelta();
+    delta.Scale(0.5);
+    DPoint3d worldDelta = delta;
+    viewInverse.Multiply(worldDelta);
+
+    // This is the point we want to rotate about.
+    DPoint3d eyePoint;
+    eyePoint.SumOf(GetOrigin(), worldDelta);
+
+    DVec3d xVector;
+    xVector.CrossProduct(forward, up);
+    viewMatrix.SetRow(xVector, 0);
+    viewMatrix.SetRow(up, 1);
+    viewMatrix.SetRow(forward, 2);
+    SetRotation(viewMatrix);
+
+    // Now that we have the new rotation, we can work backward from the eye point to get the new origin.
+    viewInverse.InverseOf(viewMatrix);
+    worldDelta = delta;
+    viewInverse.Multiply(worldDelta);
+    DPoint3d newOrigin;
+    newOrigin.DifferenceOf(eyePoint, worldDelta);
+    SetOrigin(newOrigin);
+
+    return true;
+    }
+
+//---------------------------------------------------------------------------------------
+// @bsimethod                                                   MattGooding     11/13
+//---------------------------------------------------------------------------------------
+bool CameraViewController::_OnOrientationEvent(RotMatrixCR orientation, OrientationMode mode, UiOrientation ui)
+    {
+    auto& camera = GetCameraViewDefinition();
+    if (!camera.IsCameraOn())
+        return T_Super::_OnOrientationEvent(orientation, mode, ui);
+
+    DVec3d forward, up;
+    if (!ViewVectorsFromOrientation(forward, up, orientation, mode, ui))
+        return false;
+
+    DPoint3d eyePoint = camera.GetEyePoint(), newTarget;
+    newTarget.SumOf(eyePoint, forward, -camera.GetFocusDistance());
+
+    camera.LookAt(eyePoint, newTarget, up);
+
+    return true;
+    }
+
+//---------------------------------------------------------------------------------------
+// @bsimethod                                                   MattGooding     11/13
+//---------------------------------------------------------------------------------------
+bool DrawingViewController::_OnGeoLocationEvent(GeoLocationEventStatus& status, GeoPointCR location)
+    {
+    DPoint3d worldPoint;
+    if (!convertToWorldPoint(worldPoint, status, GetDgnDb().GeoLocation(), location))
+        return false;
+
+    RotMatrix viewInverse;
+    viewInverse.InverseOf(GetRotation());
+
+    DPoint3d delta = GetDelta();
+    delta.Scale(0.5);
+    viewInverse.Multiply(delta);
+
+    worldPoint.DifferenceOf(worldPoint, delta);
+    SetOrigin(worldPoint);
+
+    return true;
+    }
+
+/*---------------------------------------------------------------------------------**//**
+* Ensure the focus plane lies between the front and back planes. If not, center it.
+* @bsimethod                                    Keith.Bentley                   07/15
++---------------+---------------+---------------+---------------+---------------+------*/
+void CameraViewDefinition::VerifyFocusPlane()
+    {
+    if (!m_isCameraOn)
+        return;
+
+    DVec3d eyeOrg = DVec3d::FromStartEnd(m_origin, m_camera.GetEyePoint());
+    m_rotation.Multiply(eyeOrg);
+
+    double backDist = eyeOrg.z;
+    double frontDist = backDist - m_extents.z;
+
+    if (backDist<=0.0 || frontDist<=0.0)
+        {
+        // the camera location is invalid. Set it based on the view range.
+        double tanangle = tan(m_camera.GetLensAngle()/2.0);
+        backDist = m_extents.z / tanangle;
+        m_camera.SetFocusDistance(backDist/2);
+        CenterEyePoint(&backDist);
+        return;
+        }
+
+    double focusDist = m_camera.GetFocusDistance();
+    if (focusDist>frontDist && focusDist<backDist)
+        return;
+
+    // put it halfway between front and back planes
+    m_camera.SetFocusDistance((m_extents.z / 2.0) + frontDist);
+
+    // moving the focus plane means we have to adjust the origin and delta too (they're on the focus plane, see diagram in ViewController.h)
+    double ratio = m_camera.GetFocusDistance() / focusDist;
+    m_extents.x *= ratio;
+    m_extents.y *= ratio;
+
+    DVec3d xVec, yVec, zVec;
+    m_rotation.GetRows(xVec, yVec, zVec);
+    m_origin.SumOf(m_camera.GetEyePoint(), zVec, -backDist, xVec, -0.5*m_extents.x, yVec, -0.5*m_extents.y); // this centers the camera too
+    }
+
+/*---------------------------------------------------------------------------------**//**
+* See diagram in DgnView.h
+* @bsimethod                                    Keith.Bentley                   08/13
++---------------+---------------+---------------+---------------+---------------+------*/
+ViewportStatus CameraViewDefinition::LookAt(DPoint3dCR eyePoint, DPoint3dCR targetPoint, DVec3dCR upVec,
+                                            DVec2dCP extentsIn, double const* frontDistIn, double const* backDistIn)
+    {
+    DVec3d yVec = upVec;
+    if (yVec.Normalize() <= mgds_fc_epsilon) // up vector zero length?
+        return ViewportStatus::InvalidUpVector;
+
+    DVec3d zVec; // z defined by direction from eye to target
+    zVec.DifferenceOf(eyePoint, targetPoint);
+
+    double focusDist = zVec.Normalize(); // set focus at target point
+    if (focusDist <= DgnUnits::OneMillimeter())      // eye and target are too close together
+        return ViewportStatus::InvalidTargetPoint;
+
+    DVec3d xVec; // x is the normal to the Up-Z plane
+    if (xVec.NormalizedCrossProduct(yVec, zVec) <= mgds_fc_epsilon)
+        return ViewportStatus::InvalidUpVector;    // up is parallel to z
+
+    if (yVec.NormalizedCrossProduct(zVec, xVec) <= mgds_fc_epsilon) // make sure up vector is perpendicular to z vector
+        return ViewportStatus::InvalidUpVector;
+
+    // we now have rows of the rotation matrix
+    RotMatrix rotation = RotMatrix::FromRowVectors(xVec, yVec, zVec);
+
+    double backDist  = backDistIn  ? *backDistIn  : GetBackDistance();
+    double frontDist = frontDistIn ? *frontDistIn : GetFrontDistance();
+    DVec3d delta     = extentsIn   ? DVec3d::From(fabs(extentsIn->x),fabs(extentsIn->y),GetExtents().z) : GetExtents();
+
+    frontDist = std::max(frontDist, (.5 *DgnUnits::OneMeter())); 
+    backDist  = std::max(backDist, focusDist+(.5*DgnUnits::OneMeter()));
+
+    if (backDist < focusDist) // make sure focus distance is in front of back distance.
+        backDist = focusDist + DgnUnits::OneMillimeter();
+
+    BeAssert(backDist > frontDist);
+    delta.z =(backDist - frontDist);
+
+    DVec3d frontDelta = DVec3d::FromScale(delta, frontDist/focusDist);
+    ViewportStatus stat = ValidateViewDelta(frontDelta, false); // validate window size on front (smallest) plane
+    if (ViewportStatus::Success != stat)
+        return  stat;
+
+    if (delta.z > CalculateMaxDepth(delta, zVec)) // make sure we're not zoomed out too far
+        return ViewportStatus::MaxDisplayDepth;
+
+    // The origin is defined as the lower left of the view rectangle on the focus plane, projected to the back plane.
+    // Start at eye point, and move to center of back plane, then move left half of width. and down half of height
+    DPoint3d origin;
+    origin.SumOf(eyePoint, zVec, -backDist, xVec, -0.5*delta.x, yVec, -0.5*delta.y);
+
+    SetCameraOn(true);
+    SetEyePoint(eyePoint);
+    SetRotation(rotation);
+    SetFocusDistance(focusDist);
+    SetOrigin(origin);
+    SetExtents(delta);
+    SetLensAngle(CalcLensAngle());
+
+    return ViewportStatus::Success;
+    }
+
+/*---------------------------------------------------------------------------------**//**
+* @bsimethod                                    Keith.Bentley                   09/13
++---------------+---------------+---------------+---------------+---------------+------*/
+ViewportStatus CameraViewDefinition::LookAtUsingLensAngle(DPoint3dCR eyePoint, DPoint3dCR targetPoint, DVec3dCR upVec,
+                                                  double lens, double const* frontDist, double const* backDist)
+    {
+    DVec3d zVec; // z defined by direction from eye to target
+    zVec.DifferenceOf(eyePoint, targetPoint);
+
+    double focusDist = zVec.Normalize();  // set focus at target point
+    if (focusDist <= DgnUnits::OneMillimeter())       // eye and target are too close together
+        return ViewportStatus::InvalidTargetPoint;
+
+    if (lens < .0001 || lens > msGeomConst_pi)
+        return ViewportStatus::InvalidLens;
+
+    double extent = 2.0 * tan(lens/2.0) * focusDist;
+
+    DVec2d delta  = DVec2d::From(GetExtents().x, GetExtents().y);
+    double longAxis = std::max(delta.x, delta.y);
+    delta.Scale(extent/longAxis);
+
+    return LookAt(eyePoint, targetPoint, upVec, &delta, frontDist, backDist);
+    }
+
+/*---------------------------------------------------------------------------------**//**
+* @bsimethod                                    Keith.Bentley                   08/13
++---------------+---------------+---------------+---------------+---------------+------*/
+ViewportStatus CameraViewDefinition::MoveCameraWorld(DVec3dCR distance)
+    {
+    DPoint3d newTarget, newEyePt;
+    newTarget.SumOf(GetTargetPoint(), distance);
+    newEyePt.SumOf(GetEyePoint(), distance);
+    return LookAt(newEyePt, newTarget, GetYVector());
+    }
+
+/*---------------------------------------------------------------------------------**//**
+* @bsimethod                                    Keith.Bentley                   08/13
++---------------+---------------+---------------+---------------+---------------+------*/
+ViewportStatus CameraViewDefinition::MoveCameraLocal(DVec3dCR distanceLocal)
+    {
+    DVec3d distWorld = distanceLocal;
+    GetRotation().MultiplyTranspose(distWorld);
+    return MoveCameraWorld(distWorld);
+    }
+
+/*---------------------------------------------------------------------------------**//**
+* @bsimethod                                    Keith.Bentley                   08/13
++---------------+---------------+---------------+---------------+---------------+------*/
+ViewportStatus CameraViewDefinition::RotateCameraWorld(double radAngle, DVec3dCR axis, DPoint3dCP aboutPointIn)
+    {
+    DPoint3d about = aboutPointIn ? *aboutPointIn : GetEyePoint();
+    RotMatrix rotation = RotMatrix::FromVectorAndRotationAngle(axis, radAngle);
+    Transform trans    = Transform::FromMatrixAndFixedPoint(rotation, about);
+
+    DPoint3d newTarget = GetTargetPoint();
+    trans.Multiply(newTarget);
+    DVec3d upVec = GetYVector();
+    rotation.Multiply(upVec);
+
+    return LookAt(GetEyePoint(), newTarget, upVec);
+    }
+
+/*---------------------------------------------------------------------------------**//**
+* @bsimethod                                    Keith.Bentley                   08/13
++---------------+---------------+---------------+---------------+---------------+------*/
+ViewportStatus CameraViewDefinition::RotateCameraLocal(double radAngle, DVec3dCR axis, DPoint3dCP aboutPointIn)
+    {
+    DVec3d axisWorld = axis;
+    GetRotation().MultiplyTranspose(axisWorld);
+    return RotateCameraWorld(radAngle, axisWorld, aboutPointIn);
+    }
+
+/*---------------------------------------------------------------------------------**//**
+* See diagram in viewController.h
+* @bsimethod                                    Keith.Bentley                   08/13
++---------------+---------------+---------------+---------------+---------------+------*/
+double CameraViewDefinition::GetBackDistance() const
+    {
+    // backDist is the z component of the vector from the eyePoint to the origin.
+    DPoint3d eyeOrg;
+    eyeOrg.DifferenceOf(GetEyePoint(), GetOrigin());
+    GetRotation().Multiply(eyeOrg); // orient to view
+    return eyeOrg.z;
+    }
+
+/*---------------------------------------------------------------------------------**//**
+* @bsimethod                                                    RayBentley      10/06
++---------------+---------------+---------------+---------------+---------------+------*/
+DPoint3d ViewDefinition::GetCenter() const
+    {
+    DPoint3d delta;
+    GetRotation().MultiplyTranspose(delta, GetExtents());
+
+    DPoint3d center;
+    center.SumOf(GetOrigin(), delta, 0.5);
+    return  center;
+    }
+
+/*---------------------------------------------------------------------------------**//**
+* @bsimethod                                                    JoshSchifer     04/07
++---------------+---------------+---------------+---------------+---------------+------*/
+DPoint3d CameraViewDefinition::_GetTargetPoint() const
+    {
+    if (!IsCameraOn())
+        return T_Super::_GetTargetPoint();
+
+    DVec3d viewZ;
+    GetRotation().GetRow(viewZ, 2);
+    DPoint3d target;
+    target.SumOf(GetEyePoint(), viewZ, -1.0 * GetFocusDistance());
+    return  target;
+    }
+
+/*---------------------------------------------------------------------------------**//**
+* @bsimethod                                    Keith.Bentley                   02/10
++---------------+---------------+---------------+---------------+---------------+------*/
+void ViewDefinition3d::_AdjustAspectRatio(double windowAspect, bool expandView)
+    {
+    DPoint3dR origin = m_origin;
+    DVec3dR   delta = m_extents;
+    RotMatrixR rotation = m_rotation; 
+
+    // first, make sure none of the deltas are negative
+    delta.x = fabs(delta.x);
+    delta.y = fabs(delta.y);
+    delta.z = fabs(delta.z);
+
+    double maxAbs = max(delta.x, delta.y);
+
+    // if all deltas are zero, set to 100 (what else can we do?)
+    if (0.0 == maxAbs)
+        delta.x = delta.y = 100;
+
+    // if either dimension is zero, set it to the other.
+    if (delta.x == 0)
+        delta.x = maxAbs;
+    if (delta.y == 0)
+        delta.y = maxAbs;
+
+    double viewAspect  = delta.x / delta.y;
+
+    if (fabs(1.0 -(viewAspect / windowAspect)) < 1.0e-9)
+        return;
+
+    DVec3d oldDelta = delta;
+
+    if (!expandView)
+        {
+        if (viewAspect > 1.0)
+            delta.y = delta.x;
+        else
+            delta.x = delta.y;
+        }
+
+    double maxExtent, minExtent;
+    _GetExtentLimits(minExtent, maxExtent);
+    if (expandView ?(viewAspect > windowAspect) :(windowAspect > 1.0))
+        {
+        double rtmp = delta.x / windowAspect;
+        if (rtmp < maxExtent)
+            delta.y = rtmp;
+        else
+            {
+            delta.y = maxExtent;
+            delta.x = maxExtent * windowAspect;
+            }
+        }
+    else
+        {
+        double rtmp = delta.y * windowAspect;
+        if (rtmp < maxExtent)
+            delta.x = rtmp;
+        else
+            {
+            delta.x = maxExtent;
+            delta.y = maxExtent / windowAspect;
+            }
+        }
+
+    DPoint3d newOrigin;
+    rotation.Multiply(&newOrigin, &origin, 1);
+    newOrigin.x +=(oldDelta.x - delta.x) / 2.0;
+    newOrigin.y +=(oldDelta.y - delta.y) / 2.0;
+    rotation.MultiplyTranspose(origin, newOrigin);
+    }
+
+/*---------------------------------------------------------------------------------**//**
+* @bsimethod                                    Keith.Bentley                   02/10
++---------------+---------------+---------------+---------------+---------------+------*/
+void ViewDefinition2d::_AdjustAspectRatio(double windowAspect, bool expandView)
+    {
+    // first, make sure none of the deltas are negative
+    m_delta.x = fabs(m_delta.x);
+    m_delta.y = fabs(m_delta.y);
+
+    double maxAbs = max(m_delta.x, m_delta.y);
+
+    // if all deltas are zero, set to 100 (what else can we do?)
+    if (0.0 == maxAbs)
+        m_delta.x = m_delta.y = 100;
+
+    // if either dimension is zero, set it to the other.
+    if (m_delta.x == 0)
+        m_delta.x = maxAbs;
+    if (m_delta.y == 0)
+        m_delta.y = maxAbs;
+
+    double viewAspect  = m_delta.x / m_delta.y;
+    if (fabs(1.0 -(viewAspect / windowAspect)) < 1.0e-9)
+        return;
+
+    DVec2d oldDelta = m_delta;
+    if (!expandView)
+        {
+        if (viewAspect > 1.0)
+            m_delta.y = m_delta.x;
+        else
+            m_delta.x = m_delta.y;
+        }
+
+
+    double maxExtent, minExtent;
+    _GetExtentLimits(minExtent, maxExtent);
+    if (expandView ?(viewAspect > windowAspect) :(windowAspect > 1.0))
+        {
+        double rtmp = m_delta.x / windowAspect;
+        if (rtmp < maxExtent)
+            m_delta.y = rtmp;
+        else
+            {
+            m_delta.y = maxExtent;
+            m_delta.x = maxExtent * windowAspect;
+            }
+        }
+    else
+        {
+        double rtmp = m_delta.y * windowAspect;
+        if (rtmp < maxExtent)
+            m_delta.x = rtmp;
+        else
+            {
+            m_delta.x = maxExtent;
+            m_delta.y = maxExtent / windowAspect;
+            }
+        }
+
+    DPoint2d origin;
+    RotMatrix rMatrix = GetRotation();
+    rMatrix.Multiply(&origin, &m_origin, 1);
+    origin.x +=(oldDelta.x - m_delta.x) / 2.0;
+    origin.y +=(oldDelta.y - m_delta.y) / 2.0;
+    rMatrix.Transpose();
+    rMatrix.Multiply(&m_origin, &origin, 1);
+    }
+
+/*---------------------------------------------------------------------------------**//**
+* Show the surface normal for geometry under the cursor when snapping.
+* @bsimethod                                                    Brien.Bastings  07/15
++---------------+---------------+---------------+---------------+---------------+------*/
+static void drawLocateHitDetail(DecorateContextR context, double aperture, HitDetailCR hit)
+    {
+    DgnViewportR vp = *context.GetViewport();
+    if (!vp.Is3dView())
+        return; // Not valuable in 2d...
+
+    if (hit.GetHitType() < HitDetailType::Snap)
+        return; // Don't display unless snapped...
+
+    if (!hit.GetGeomDetail().IsValidSurfaceHit())
+        return; // AccuSnap will flash edge/segment geometry...
+
+    if (!(static_cast<SnapDetailCR>(hit)).IsHot())
+        return; // Only display if snap is hot...otherwise it's confusing as it shows the surface information for a location that won't be used...
+
+    ColorDef    color = ColorDef(~vp.GetHiliteColor().GetValue()); // Invert hilite color for good contrast...
+    ColorDef    colorFill = color;
+    DPoint3d    pt = hit.GetHitPoint();
+    double      radius = (2.5 * aperture) * vp.GetPixelSizeAtPoint(&pt);
+    DVec3d      normal = hit.GetGeomDetail().GetSurfaceNormal();
+    RotMatrix   rMatrix = RotMatrix::From1Vector(normal, 2, true);
+    DEllipse3d  ellipse = DEllipse3d::FromScaledRotMatrix(pt, rMatrix, radius, radius, 0.0, Angle::TwoPi());
+
+    GraphicBuilderPtr graphic = context.CreateGraphic();
+
+    colorFill.SetAlpha(150);
+    graphic->SetSymbology(color, colorFill, 1);
+    graphic->AddArc(ellipse, true, true);
+    graphic->AddArc(ellipse, false, false);
+
+    double      length = (0.6 * radius);
+    DSegment3d  segment;
+
+    normal.Normalize(ellipse.vector0);
+    segment.point[0].SumOf(pt, normal, length);
+    segment.point[1].SumOf(pt, normal, -length);
+    graphic->AddLineString(2, segment.point);
+
+    normal.Normalize(ellipse.vector90);
+    segment.point[0].SumOf(pt, normal, length);
+    segment.point[1].SumOf(pt, normal, -length);
+    graphic->AddLineString(2, segment.point);
+    context.AddWorldOverlay(*graphic);
+    }
+
+/*---------------------------------------------------------------------------------**//**
+* draw a filled and outlined circle to represent the size of the location tolerance in the current view.
+* @bsimethod                                                    Keith.Bentley   03/03
++---------------+---------------+---------------+---------------+---------------+------*/
+static void drawLocateCircle(DecorateContextR context, double aperture, DPoint3dCR pt)
+    {
+    double      radius = (aperture / 2.0) + .5;
+    DPoint3d    center;
+    DEllipse3d  ellipse, ellipse2;
+
+    context.GetViewport()->WorldToView(&center, &pt, 1);
+    ellipse.InitFromDGNFields2d((DPoint2dCR) center, 0.0, radius, radius, 0.0, msGeomConst_2pi, 0.0);
+    ellipse2.InitFromDGNFields2d((DPoint2dCR) center, 0.0, radius+1, radius+1, 0.0, msGeomConst_2pi, 0.0);
+
+    GraphicBuilderPtr graphic = context.CreateGraphic();
+    ColorDef    white = ColorDef::White();
+    ColorDef    black = ColorDef::Black();
+
+    white.SetAlpha(165);
+    graphic->SetSymbology(white, white, 1);
+    graphic->AddArc2d(ellipse, true, true, 0.0);
+
+    black.SetAlpha(100);
+    graphic->SetSymbology(black, black, 1);
+    graphic->AddArc2d(ellipse2, false, false, 0.0);
+
+    white.SetAlpha(20);
+    graphic->SetSymbology(white, white, 1);
+    graphic->AddArc2d(ellipse, false, false, 0.0);
+    context.AddViewOverlay(*graphic);
+    }
+
+/*---------------------------------------------------------------------------------**//**
+* @bsimethod                                                    RayBentley  10/06
++---------------+---------------+---------------+---------------+---------------+------*/
+void ViewController::_DrawLocateCursor(DecorateContextR context, DPoint3dCR pt, double aperture, bool isLocateCircleOn, HitDetailCP hit)
+    {
+    if (nullptr != hit)
+        drawLocateHitDetail(context, aperture, *hit);
+
+    if (isLocateCircleOn)
+        drawLocateCircle(context, aperture, pt);
+    }
+
+/*---------------------------------------------------------------------------------**//**
+* @bsimethod                                                    kab             06/86
++---------------+---------------+---------------+---------------+---------------+------*/
+static void roundGrid(double& num, double units)
+    {
+    double sign = ((num * units) < 0.0) ? -1.0 : 1.0;
+
+    num = (num * sign) / units + 0.5;
+    num = units * sign * floor(num);
+    }
+
+/*---------------------------------------------------------------------------------**//**
+* @bsimethod                                                    Brien.Bastings  01/16
++---------------+---------------+---------------+---------------+---------------+------*/
+static void getGridOrientation(DgnViewportR vp, DPoint3dR origin, RotMatrixR rMatrix, GridOrientationType orientation)
+    {
+    DgnDbR db = vp.GetViewController().GetDgnDb();
+
+    // start with global origin (in world coords) and identity matrix
+    rMatrix.InitIdentity();
+    origin = db.GeoLocation().GetGlobalOrigin();
+
+    DVec3d xVec, yVec, zVec;
+
+    switch (orientation)
+        {
+        case GridOrientationType::View:
+            {
+            DPoint3d    viewOrigin;
+            DPoint3d    centerWorld = vp.NpcToWorld(DPoint3d::From(0.5,0.5,0.5));
+
+            rMatrix = vp.GetRotMatrix();
+            rMatrix.Multiply(viewOrigin, *(vp.GetViewOrigin()));
+            rMatrix.Multiply(origin);
+            origin.z = viewOrigin.z + centerWorld.z;
+            rMatrix.MultiplyTranspose(origin, origin);
+            break;
+            }
+
+        case GridOrientationType::WorldXY:
+            {
+            break;
+            }
+
+        case GridOrientationType::WorldYZ:
+            {
+            rMatrix.GetRows(xVec, yVec, zVec);
+            rMatrix.InitFromRowVectors(yVec, zVec, xVec);
+            break;
+            }
+
+        case GridOrientationType::WorldXZ:
+            {
+            rMatrix.GetRows(xVec, yVec, zVec);
+            rMatrix.InitFromRowVectors(xVec, zVec, yVec);
+            break;
+            }
+        }
+
+#ifdef DGNV10FORMAT_CHANGES_WIP
+    double      angle = 0.0;
+    dgnModel_getGridParams(model, NULL, NULL, NULL, NULL, &angle);
+
+    if (0.0 != angle)
+        rMatrix->InitFromPrincipleAxisRotations(*rMatrix, 0.0, 0.0, -angle);
+#endif
+    }
+
+/*---------------------------------------------------------------------------------**//**
+* @bsimethod                                    Barry.Bentley                   11/07
++---------------+---------------+---------------+---------------+---------------+------*/
+static void gridFix(DgnViewportR vp, DPoint3dR point, RotMatrixCR rMatrix, DPoint3dCR origin, DPoint2dCR roundingDistance, bool isoGrid)
+    {
+    DVec3d planeNormal, eyeVec;
+
+    rMatrix.GetRow(planeNormal, 2);
+
+    if (vp.IsCameraOn())
+        eyeVec.NormalizedDifference(point, vp.GetCamera().GetEyePoint());
+    else
+        vp.GetRotMatrix().GetRow(eyeVec, 2);
+
+    LegacyMath::Vec::LinePlaneIntersect(&point, &point, &eyeVec, &origin, &planeNormal, false);
+
+    // get origin and point in view coordinate system
+    DPoint3d pointView, originView;
+
+    rMatrix.Multiply(pointView, point);
+    rMatrix.Multiply(originView, origin);
+
+    // see whether we need to adjust the origin for iso-grid
+    if (isoGrid)
+        {
+        long ltmp = (long) (pointView.y / roundingDistance.y);
+
+        if (ltmp & 0x0001)
+            originView.x += (roundingDistance.x / 2.0);
+        }
+
+    // subtract off the origin
+    pointView.y -= originView.y;
+    pointView.x -= originView.x;
+
+    // round off the remainder to the grid distances
+    roundGrid(pointView.y, roundingDistance.y);
+    roundGrid(pointView.x, roundingDistance.x);
+
+    // add the origin back in
+    pointView.x += originView.x;
+    pointView.y += originView.y;
+
+    // go back to root coordinate system
+    rMatrix.MultiplyTranspose(point, pointView);
+    }
+
+/*---------------------------------------------------------------------------------**//**
+* @bsimethod                                                    Keith.Bentley   07/04
++---------------+---------------+---------------+---------------+---------------+------*/
+double ViewController::_GetGridScaleFactor(DgnViewportR vp) const
+    {
+    double  scaleFactor = 1.0;
+
+    // Apply ACS scale to grid if ACS Context Lock active...
+#ifdef DGNV10FORMAT_CHANGES_WIP
+    if (TO_BOOL(m_rootModel->GetModelFlag(MODELFLAG_ACS_LOCK)))
+#else
+    if (false)
+#endif
+        {
+        IAuxCoordSysP acs = IACSManager::GetManager().GetActive(vp);
+
+        if (nullptr != acs)
+            scaleFactor *= acs->GetScale();
+        }
+
+    return scaleFactor;
+    }
+
+/*---------------------------------------------------------------------------------**//**
+* @bsimethod                                                    Brien.Bastings  01/16
++---------------+---------------+---------------+---------------+---------------+------*/
+void ViewController::_GetGridSpacing(DgnViewportR vp, DPoint2dR spacing, uint32_t& gridsPerRef) const
+    {
+#if defined DGNV10FORMAT_CHANGES_WIP
+    DgnModelRefP targetModelRef = GetTargetModel();
+
+    if (NULL == targetModelRef)
+        return ERROR;
+
+    double      uorPerGrid, gridRatio;
+    double      scaleFactor = GetGridScaleFactor();
+
+    if (SUCCESS != dgnModel_getGridParams(targetModelRef->GetDgnModelP (), &uorPerGrid, &gridsPerRef, &gridRatio, NULL, NULL) || 0.0 >= uorPerGrid)
+        return ERROR;
+
+    uorPerGrid *= scaleFactor;
+
+    spacing.x = uorPerGrid;
+    spacing.y = spacing.x * gridRatio;
+
+    double      refScale = (0 == gridsPerRef) ? 1.0 : (double) gridsPerRef;
+
+    spacing.scale(&spacing, refScale);
+#else
+    gridsPerRef = 10;
+    spacing.x = spacing.y = 10.0;
+#endif
+    }
+
+/*---------------------------------------------------------------------------------**//**
+* @bsimethod                                    Barry.Bentley                   11/07
++---------------+---------------+---------------+---------------+---------------+------*/
+void ViewController::_GetGridRoundingDistance(DgnViewportR vp, DPoint2dR roundingDistance) const
+    {
+#ifdef DGNV10FORMAT_CHANGES_WIP
+    ModelInfoCR modelInfo = m_rootModel->GetModelInfo();
+
+    double uorPerGrid     = modelInfo.GetUorPerGrid();
+    double gridRatio      = modelInfo.GetGridRatio();
+    double roundUnit      = modelInfo.GetRoundoffUnit();
+    double roundUnitRatio = modelInfo.GetRoundoffRatio();
+
+    if (TO_BOOL(m_rootModel->GetModelFlag(MODELFLAG_GRID_LOCK)))
+        roundingDistance.x = uorPerGrid;
+    else
+        roundingDistance.x = roundUnit;
+
+    if (TO_BOOL(m_rootModel->GetModelFlag(MODELFLAG_UNIT_LOCK)))
+        {
+        if (roundUnit > roundingDistance.x)
+            roundingDistance.x = roundUnit;
+
+        if (0.0 != roundUnitRatio)
+            gridRatio = roundUnitRatio;
+        }
+
+    roundingDistance.y = roundingDistance.x * gridRatio;
+    roundingDistance.Scale(roundingDistance, _GetGridScaleFactor());
+#else
+    roundingDistance.Init(1.0, 1.0);
+    roundingDistance.Scale(roundingDistance, _GetGridScaleFactor(vp));
+#endif
+    }
+
+/*---------------------------------------------------------------------------------**//**
+* @bsimethod                                                    RayBentley  10/06
++---------------+---------------+---------------+---------------+---------------+------*/
+void ViewController::PointToStandardGrid(DgnViewportR vp, DPoint3dR point, DPoint3dCR gridOrigin, RotMatrixCR gridOrientation) const
+    {
+#if defined DGNV10FORMAT_CHANGES_WIP
+    bool     isoGrid = TO_BOOL(m_rootModel->GetModelFlag(MODELFLAG_ISO_GRID));
+#else
+    bool     isoGrid = false;
+#endif
+    DPoint2d roundingDistance;
+
+    _GetGridRoundingDistance(vp, roundingDistance);
+    gridFix(vp, point, gridOrientation, gridOrigin, roundingDistance, isoGrid);
+    }
+
+/*---------------------------------------------------------------------------------**//**
+* @bsimethod                                                    Brien.Bastings  01/16
++---------------+---------------+---------------+---------------+---------------+------*/
+void ViewController::PointToGrid(DgnViewportR vp, DPoint3dR point) const
+    {
+    GridOrientationType orientation = _GetGridOrientationType();
+
+    if (GridOrientationType::ACS == orientation)
+        {
+        IAuxCoordSysP acs = IACSManager::GetManager().GetActive(vp);
+
+        if (NULL != acs)
+            acs->PointToGrid(vp, point);
+
+        return;
+        }
+
+    DPoint3d    origin;
+    RotMatrix   rMatrix;
+
+    getGridOrientation(vp, origin, rMatrix, orientation);
+    PointToStandardGrid(vp, point, origin, rMatrix);
+    }
+
+/*---------------------------------------------------------------------------------**//**
+* @bsimethod                                                    Brien.Bastings  01/16
++---------------+---------------+---------------+---------------+---------------+------*/
+void ViewController::_DrawGrid(DecorateContextR context)
+    {
+    DgnViewportR vp = *context.GetViewport();
+
+    if (!vp.IsGridOn())
+        return;
+
+    GridOrientationType orientation = _GetGridOrientationType();
+
+    if (GridOrientationType::ACS == orientation)
+        {
+        IAuxCoordSysP   acs;
+
+        if (NULL != (acs = IACSManager::GetManager().GetActive(vp)))
+            acs->DrawGrid(context);
+        }
+    else
+        {
+        // if grid units disabled or not set up, give up
+#if defined DGNV10FORMAT_CHANGES_WIP
+        bool     isoGrid = TO_BOOL(m_rootModel->GetModelFlag(MODELFLAG_ISO_GRID));
+#else
+        bool     isoGrid = false;
+#endif
+        uint32_t gridsPerRef;
+        DPoint2d spacing;
+
+        _GetGridSpacing(vp, spacing, gridsPerRef);
+
+        DPoint3d    origin;
+        RotMatrix   rMatrix;
+
+        getGridOrientation(vp, origin, rMatrix, orientation);
+        context.DrawStandardGrid(origin, rMatrix, spacing, gridsPerRef, isoGrid, nullptr);
+        }
+    }
+
+/*---------------------------------------------------------------------------------**//**
+* @bsimethod                                                    Paul.Connelly   01/16
++---------------+---------------+---------------+---------------+---------------+------*/
+ViewController::CloseMe ViewController2d::_OnModelsDeleted(bset<DgnModelId> const& deletedIds, DgnDbR db)
+    {
+    if (&GetDgnDb() != &db)
+        return CloseMe::No;
+
+    // if the base model is deleted, close the view
+    for (auto const& deletedId : deletedIds)
+        {
+        if (GetViewedModelId() == deletedId)
+            return CloseMe::Yes;
+        }
+
+    return CloseMe::No;
+    }
+
+/*---------------------------------------------------------------------------------**//**
+* @bsimethod                                                    Paul.Connelly   12/16
++---------------+---------------+---------------+---------------+---------------+------*/
+BentleyStatus ViewController2d::_CreateScene(RenderContextR context)
+    {
+    if (m_root.IsNull())
+        {
+        auto model = GetViewedModel();
+        if (nullptr == model)
+            return ERROR;
+
+        m_root = model->CreateTileTree(context, *this);
+        //BeAssert(m_root.IsValid());
+        if (m_root.IsNull())
+            return ERROR;
+        }
+
+    m_root->DrawInView(context);
+    return SUCCESS;
+    }
+
+/*---------------------------------------------------------------------------------**//**
+* @bsimethod                                                    Paul.Connelly   12/16
++---------------+---------------+---------------+---------------+---------------+------*/
+void ViewController2d::_OnCategoryChange(bool singleEnable)
+    {
+    // Category stuff is baked into the tiles (for now) - throw them away
+    m_root = nullptr;
+    }
+
+/*---------------------------------------------------------------------------------**//**
+* @bsimethod                                    Keith.Bentley                   02/16
++---------------+---------------+---------------+---------------+---------------+------*/
+void ViewController2d::_DrawView(ViewContextR context)
+    {
+    auto model = GetViewedModel();
+    if (nullptr == model)
+        return;
+
+    context.VisitDgnModel(*model);
+    }
+
+/*---------------------------------------------------------------------------------**//**
+* @bsimethod                                                    Sam.Wilson      08/16
++---------------+---------------+---------------+---------------+---------------+------*/
+void ViewController::AddAppData(AppData::Key const& key, AppData* obj) const
+    {
+    auto entry = m_appData.Insert(&key, obj);
+    if (entry.second)
+        return;
+
+    entry.first->second = obj;
+    obj->_Load(*m_definition);
+    }
+
+/*---------------------------------------------------------------------------------**//**
+* @bsimethod                                    Shaun.Sewall                    02/17
++---------------+---------------+---------------+---------------+---------------+------*/
+ViewController::QueryResults TemplateViewController3d::_QueryScene(DgnViewportR vp, UpdatePlan const& plan, SceneQueue::Task& task) 
+    {
+    QueryResults results;
+    GeometricModelP model = GetViewedModel();
+
+    if (nullptr != model)
+        {
+        SingleModelSceneContext context(vp, DrawPurpose::CreateScene, results);
+        context.VisitDgnModel(*model);
+        }
+
+    return results;
+    }
+
+/*---------------------------------------------------------------------------------**//**
+* @bsimethod                                    Shaun.Sewall                    02/17
++---------------+---------------+---------------+---------------+---------------+------*/
+void TemplateViewController3d::_DrawView(ViewContextR context)
+    {
+    GeometricModelP model = GetViewedModel();
+    if (nullptr != model)
+        context.VisitDgnModel(*model);
+    }
+
+/*---------------------------------------------------------------------------------**//**
+* @bsimethod                                    Shaun.Sewall                    02/17
++---------------+---------------+---------------+---------------+---------------+------*/
+AxisAlignedBox3d TemplateViewController3d::_GetViewedExtents(DgnViewportCR vp) const
+    {
+    GeometricModelP target = GetViewedModel();
+    return (target && target->GetRangeIndex()) ? AxisAlignedBox3d(target->GetRangeIndex()->GetExtents().ToRange3d()) : AxisAlignedBox3d();
+    }