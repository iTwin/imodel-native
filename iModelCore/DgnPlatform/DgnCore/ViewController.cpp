--- conflicted
+++ resolved
@@ -1,821 +1,733 @@
-/*--------------------------------------------------------------------------------------+
-|
-|     $Source: DgnCore/ViewController.cpp $
-|
-|  $Copyright: (c) 2018 Bentley Systems, Incorporated. All rights reserved. $
-|
-+--------------------------------------------------------------------------------------*/
-#include <DgnPlatformInternal.h>
-#include <DgnPlatform/DgnMarkupProject.h>
-#include <DgnPlatform/DgnGeoCoord.h>
-
-/*---------------------------------------------------------------------------------**//**
-* @bsimethod                                    Keith.Bentley                   01/14
-+---------------+---------------+---------------+---------------+---------------+------*/
-void ViewFlags::FromJson(JsonValueCR val)
-    {
-    memset(this, 0, sizeof(*this));
-    m_constructions = !val[json_noConstruct()].asBool();
-    m_dimensions = !val[json_noDim()].asBool();
-    m_patterns = !val[json_noPattern()].asBool();
-    m_weights = !val[json_noWeight()].asBool();
-    m_styles = !val[json_noStyle()].asBool();
-    m_transparency = !val[json_noTransp()].asBool();
-    m_fill = !val[json_noFill()].asBool();
-    m_grid = val[json_grid()].asBool();
-    m_acsTriad = val[json_acs()].asBool();
-    m_textures = !val[json_noTexture()].asBool();
-    m_materials = !val[json_noMaterial()].asBool();
-    m_cameraLights = !val[json_noCameraLights()].asBool();
-    m_sourceLights = !val[json_noSourceLights()].asBool();
-    m_solarLight = !val[json_noSolarLight()].asBool();
-    m_visibleEdges = val[json_visEdges()].asBool();
-    m_hiddenEdges = val[json_hidEdges()].asBool();
-    m_shadows = val[json_shadows()].asBool();
-    m_noClipVolume = !val[json_clipVol()].asBool();
-    m_monochrome = val[json_monochrome()].asBool();
-    m_edgeMask = val[json_edgeMask()].asUInt();
-    m_hLineMaterialColors = val[json_hlMatColors()].asBool();
-    m_animate = val[json_animate()].asBool();
-    m_backgroundMap = val[json_backgroundMap()].asBool();
-
-    // Validate render mode. V8 converter only made sure to set everything above Phong to Smooth...
-    uint32_t renderModeValue = val[json_renderMode()].asUInt();
-
-    if (renderModeValue < (uint32_t)RenderMode::HiddenLine)
-        m_renderMode = RenderMode::Wireframe;
-    else if (renderModeValue > (uint32_t)RenderMode::SolidFill)
-        m_renderMode = RenderMode::SmoothShade;
-    else
-        m_renderMode = RenderMode(renderModeValue);
-    }
-
-/*---------------------------------------------------------------------------------**//**
-* @bsimethod                                    Keith.Bentley                   01/14
-+---------------+---------------+---------------+---------------+---------------+------*/
-Json::Value ViewFlags::ToJson() const
-    {
-    Json::Value val;
-    if (!m_constructions) val[json_noConstruct()] = true;
-    if (!m_dimensions) val[json_noDim()] = true;
-    if (!m_patterns) val[json_noPattern()] = true;
-    if (!m_weights) val[json_noWeight()] = true;
-    if (!m_styles) val[json_noStyle()] = true;
-    if (!m_transparency) val[json_noTransp()] = true;
-    if (!m_fill) val[json_noFill()] = true;
-    if (m_grid) val[json_grid()] = true;
-    if (m_acsTriad) val[json_acs()] = true;
-    if (!m_textures) val[json_noTexture()] = true;
-    if (!m_materials) val[json_noMaterial()] = true;
-    if (!m_cameraLights) val[json_noCameraLights()] = true;
-    if (!m_sourceLights) val[json_noSourceLights()] = true;
-    if (!m_solarLight) val[json_noSolarLight()] = true;
-    if (m_visibleEdges) val[json_visEdges()] = true;
-    if (m_hiddenEdges) val[json_hidEdges()] = true;
-    if (m_shadows) val[json_shadows()] = true;
-    if (!m_noClipVolume) val[json_clipVol()] = true;
-    if (m_hLineMaterialColors) val[json_hlMatColors()] = true;
-    if (m_monochrome) val[json_monochrome()] = true;
-    if (m_backgroundMap) val[json_backgroundMap()] = true;
-    if (m_animate) val[json_animate()] = true;
-    if (m_edgeMask!=0) val[json_edgeMask()] = m_edgeMask;
-
-    val[json_renderMode()] = (uint8_t) m_renderMode;
-    return val;
-    }
-
-/*---------------------------------------------------------------------------------**//**
-* @bsimethod                                                    Paul.Connelly   03/17
-+---------------+---------------+---------------+---------------+---------------+------*/
-ViewFlagsOverrides::ViewFlagsOverrides(ViewFlags base) : m_present(0xffffffff), m_values(base)
-    {
-    // NB: A handful of flags (grid, acs) cannot be overridden on a per-branch basis...ignore.
-    }
-
-/*---------------------------------------------------------------------------------**//**
-* @bsimethod                                                    Paul.Connelly   03/17
-+---------------+---------------+---------------+---------------+---------------+------*/
-void ViewFlagsOverrides::Apply(ViewFlags& base) const
-    {
-    if (!AnyOverridden())
-        return;
-
-    if (IsPresent(kDimensions)) base.SetShowDimensions(m_values.ShowDimensions());
-    if (IsPresent(kPatterns)) base.SetShowPatterns(m_values.ShowPatterns());
-    if (IsPresent(kWeights)) base.SetShowWeights(m_values.ShowWeights());
-    if (IsPresent(kStyles)) base.SetShowStyles(m_values.ShowStyles());
-    if (IsPresent(kTransparency)) base.SetShowTransparency(m_values.ShowTransparency());
-    if (IsPresent(kFill)) base.SetShowFill(m_values.ShowFill());
-    if (IsPresent(kTextures)) base.SetShowTextures(m_values.ShowTextures());
-    if (IsPresent(kMaterials)) base.SetShowMaterials(m_values.ShowMaterials());
-    if (IsPresent(kSolarLight)) base.SetShowSolarLight(m_values.ShowSolarLight());
-    if (IsPresent(kCameraLights)) base.SetShowCameraLights(m_values.ShowCameraLights());
-    if (IsPresent(kSourceLights)) base.SetShowSourceLights(m_values.ShowSourceLights());
-    if (IsPresent(kVisibleEdges)) base.SetShowVisibleEdges(m_values.ShowVisibleEdges());
-    if (IsPresent(kHiddenEdges)) base.SetShowHiddenEdges(m_values.ShowHiddenEdges());
-    if (IsPresent(kShadows)) base.SetShowShadows(m_values.ShowShadows());
-    if (IsPresent(kClipVolume)) base.SetShowClipVolume(m_values.ShowClipVolume());
-    if (IsPresent(kBackgroundMap)) base.SetShowBackgroundMap(m_values.ShowBackgroundMap());
-    if (IsPresent(kConstructions)) base.SetShowConstructions(m_values.ShowConstructions());
-    if (IsPresent(kMonochrome)) base.SetMonochrome(m_values.IsMonochrome());
-    if (IsPresent(kGeometryMap)) base.SetIgnoreGeometryMap(m_values.IgnoreGeometryMap());
-    if (IsPresent(kHlineMaterialColors)) base.SetUseHlineMaterialColors(m_values.UseHlineMaterialColors());
-    if (IsPresent(kEdgeMask)) base.SetEdgeMask(m_values.GetEdgeMask());
-    if (IsPresent(kRenderMode)) base.SetRenderMode(m_values.GetRenderMode());
-    }
-
-/*---------------------------------------------------------------------------------**//**
-* @bsimethod                                    Keith.Bentley                   08/12
-+---------------+---------------+---------------+---------------+---------------+------*/
-void ViewController::ChangeCategoryDisplay(DgnCategoryId categoryId, bool onOff, bool andSubCategories)
-    {
-    GetViewDefinitionR().GetCategorySelector().ChangeCategoryDisplay(categoryId, onOff);
-    if (andSubCategories)
-        ToggleAllSubCategories(categoryId, onOff);
-
-    SetFeatureOverridesDirty();
-    _OnCategoryChange(onOff);
-    }
-
-/*---------------------------------------------------------------------------------**//**
-* @bsimethod                                                    Paul.Connelly   12/17
-+---------------+---------------+---------------+---------------+---------------+------*/
-void ViewController::ToggleAllSubCategories(DgnCategoryId catId, bool onOff)
-    {
-    auto cat = DgnCategory::Get(GetDgnDb(), catId);
-    if (cat.IsValid())
-        for (ElementIteratorEntry entry : cat->MakeSubCategoryIterator())
-            ChangeSubCategoryDisplay(entry.GetId<DgnSubCategoryId>(), true);
-    }
-
-/*---------------------------------------------------------------------------------**//**
-* @bsimethod                                                    Paul.Connelly   12/17
-+---------------+---------------+---------------+---------------+---------------+------*/
-void ViewController::ChangeSubCategoryDisplay(DgnSubCategoryId id, bool enable)
-    {
-    // Preserve existing overrides (currently, there will be none, but Revit may produce some later...)
-    auto ovr = GetViewDefinitionR().GetDisplayStyle().GetSubCategoryOverride(id);
-    ovr.SetInvisible(!enable);
-    OverrideSubCategory(id, ovr);
-    }
-
-/*---------------------------------------------------------------------------------**//**
-* @bsimethod                                                    Paul.Connelly   11/17
-+---------------+---------------+---------------+---------------+---------------+------*/
-void ViewController::SetViewedCategories(DgnCategoryIdSet const& categories, bool enableAllSubCategories)
-    {
-    GetViewDefinitionR().GetCategorySelector().SetCategories(categories);
-    SetFeatureOverridesDirty();
-    if (enableAllSubCategories)
-        {
-        for (auto catId : categories)
-            ToggleAllSubCategories(catId, true);
-        }
-
-    _OnCategoryChange(false); // boolean indicates a single category was enabled; false means a category was disabled or multiple changes were made
-    }
-
-/*---------------------------------------------------------------------------------**//**
-* @bsimethod                                    Keith.Bentley                   02/12
-+---------------+---------------+---------------+---------------+---------------+------*/
-ViewController::ViewController(ViewDefinitionCR def, SkipClone skipClone)
-    : m_dgndb(def.GetDgnDb()), m_definition((skipClone == SkipClone::Yes) ? const_cast<ViewDefinitionP>(&def) : def.MakeCopy<ViewDefinition>()),
-    m_selectionSetDirty(true)
-    {
-    DgnElementId acsId = def.GetAuxiliaryCoordinateSystemId();
-
-    if (acsId.IsValid())
-        m_auxCoordSys = m_dgndb.Elements().Get<AuxCoordSystem>(acsId);
-
-    if (!m_auxCoordSys.IsValid())
-        m_auxCoordSys = AuxCoordSystem::CreateNew(def);
-    }
-
-/*---------------------------------------------------------------------------------**//**
-* @bsimethod                                    Keith.Bentley                   09/12
-+---------------+---------------+---------------+---------------+---------------+------*/
-void ViewController::_LoadState()
-    {
-    m_activeVolume = m_definition->GetViewClip();
-    m_definition->GetGridSettings(m_gridOrientation, m_gridSpacing, m_gridsPerRef);
-
-    for (auto const& appdata : m_appData) // allow all appdata to restore from settings, if necessary
-        appdata.second->_Load(*m_definition);
-    }
-
-/*---------------------------------------------------------------------------------**//**
-* @bsimethod                                    Keith.Bentley                   11/12
-+---------------+---------------+---------------+---------------+---------------+------*/
-void ViewController::_StoreState()
-    {
-    m_definition->SetViewClip(m_activeVolume);
-    m_definition->SetGridSettings(m_gridOrientation, m_gridSpacing, m_gridsPerRef);
-
-    for (auto const& appdata : m_appData)
-        appdata.second->_Save(*m_definition);
-    }
-
-/*---------------------------------------------------------------------------------**//**
-* @bsimethod                                    Keith.Bentley                   12/16
-+---------------+---------------+---------------+---------------+---------------+------*/
-void ViewController::InvalidateScene()
-    {
-    BeMutexHolder lock(m_mutex);
-    m_readyScene = nullptr;
-    }
-
-/*---------------------------------------------------------------------------------**//**
-* @bsimethod                                                    RayBentley      11/06
-+---------------+---------------+---------------+---------------+---------------+------*/
-Render::GraphicPtr ViewController::_StrokeGeometry(ViewContextR context, GeometrySourceCR source, double pixelSize)
-    {
-    return source.Stroke(context, pixelSize);
-    }
-/*---------------------------------------------------------------------------------**//**
-* @bsimethod                                                    BrienBastings   10/14
-+---------------+---------------+---------------+---------------+---------------+------*/
-bool ViewController::_IsPointAdjustmentRequired() const {return Is3d();}
-bool ViewController::_IsSnapAdjustmentRequired(bool snapLockEnabled) const {return snapLockEnabled && Is3d();}
-bool ViewController::_IsContextRotationRequired(bool contextLockEnabled) const {return contextLockEnabled;}
-
-static bool equalOne(double r1) {return DoubleOps::AlmostEqual(r1, 1.0);}
-static bool equalMinusOne(double r1) {return DoubleOps::AlmostEqual(r1, -1.0);}
-
-/*---------------------------------------------------------------------------------**//**
-* @bsimethod                                                    Ray.Bentley   03/89
-+---------------+---------------+---------------+---------------+---------------+------*/
-StandardView ViewController::IsStandardViewRotation(RotMatrixCR rMatrix, bool check3d)
-    {
-    if (check3d)
-        {
-        // If a matrix is known apriori to be a pure rotation ....
-        //   a) A one or minus one implies the remainder of the row and column are zero.
-        //   b) Once ones are found, the third row and column are known by cross product rules.
-        // Hence just two one or minus one entries fully identifies primary flat views.
-        // Dot products with two vectors from known iso views is also complete.
-        if (equalOne(rMatrix.form3d[0][0]))
-            {
-            if (equalOne(rMatrix.form3d[1][1]))
-                return StandardView::Top;
-            if (equalMinusOne(rMatrix.form3d[1][1]))
-                return StandardView::Bottom;
-            if (equalOne(rMatrix.form3d[1][2]))
-                return StandardView::Front;
-            }
-        else if (equalOne(rMatrix.form3d[1][2]))
-            {
-            if (equalOne(rMatrix.form3d[0][1]))
-                return StandardView::Right;
-            if (equalMinusOne(rMatrix.form3d[0][1]))
-                return StandardView::Left;
-            if (equalMinusOne(rMatrix.form3d[0][0]))
-                return StandardView::Back;
-            }
-        else                    /* Check For (left) IsoMetric */
-            {
-            RotMatrix  isoMatrix;
-            bsiRotMatrix_getStandardRotation(&isoMatrix, static_cast<int>(StandardView::Iso));
-
-            if (equalOne(((DVec3d*)isoMatrix.form3d[0])->DotProduct(*((DVec3dCP)rMatrix.form3d[0]))) &&
-                equalOne(((DVec3d*)isoMatrix.form3d[1])->DotProduct(*((DVec3dCP)rMatrix.form3d[1]))))
-                return StandardView::Iso;
-
-            bsiRotMatrix_getStandardRotation(&isoMatrix, static_cast<int>(StandardView::RightIso));
-            if (equalOne(((DVec3d*)isoMatrix.form3d[0])->DotProduct(*((DVec3dCP)rMatrix.form3d[0]))) &&
-                equalOne(((DVec3d*)isoMatrix.form3d[1])->DotProduct(*((DVec3dCP)rMatrix.form3d[1]))))
-                return StandardView::RightIso;
-            }
-        }
-    else
-        {
-        if (equalOne(rMatrix.form3d[0][0]) && equalOne(rMatrix.form3d[1][1]))
-            return StandardView::Top;
-        }
-
-    return StandardView::NotStandard;
-    }
-
-/*---------------------------------------------------------------------------------**//**
-* @bsimethod                                    Keith.Bentley                   11/09
-+---------------+---------------+---------------+---------------+---------------+------*/
-Utf8String ViewController::GetStandardViewName(StandardView viewId)
-    {
-    if (viewId < StandardView::Top || viewId > StandardView::RightIso)
-        return "";
-
-    L10N::StringId names[]={
-        DgnCoreL10N::VIEWTITLE_MessageID_Top(),
-        DgnCoreL10N::VIEWTITLE_MessageID_Bottom(),
-        DgnCoreL10N::VIEWTITLE_MessageID_Left(),
-        DgnCoreL10N::VIEWTITLE_MessageID_Right(),
-        DgnCoreL10N::VIEWTITLE_MessageID_Front(),
-        DgnCoreL10N::VIEWTITLE_MessageID_Back(),
-        DgnCoreL10N::VIEWTITLE_MessageID_Iso(),
-        DgnCoreL10N::VIEWTITLE_MessageID_RightIso(),
-        };
-
-    return DgnCoreL10N::GetString(*(static_cast<int>(viewId) - 1 + names));
-    }
-
-/*---------------------------------------------------------------------------------**//**
-* @bsimethod                                                    Barry.Bentley   03/01
-+---------------+---------------+---------------+---------------+---------------+------*/
-BentleyStatus ViewController::GetStandardViewByName(RotMatrix* rotP, StandardView* standardIdP, Utf8CP viewName)
-    {
-    for (int i = static_cast<int>(StandardView::Top); i <= (int) StandardView::RightIso; ++i)
-        {
-        Utf8String tname = GetStandardViewName((StandardView) i);
-        if (tname.empty())
-            return ERROR;
-
-        if (tname == viewName)
-            {
-            if (nullptr != rotP)
-                bsiRotMatrix_getStandardRotation(rotP, i);
-
-            if (nullptr != standardIdP)
-                *standardIdP =(StandardView) i;
-
-            return SUCCESS;
-            }
-        }
-
-    return  ERROR;
-    }
-
-/*---------------------------------------------------------------------------------**//**
-* @bsimethod                                    Keith.Bentley                   07/14
-+---------------+---------------+---------------+---------------+---------------+------*/
-ViewportStatus ViewController::SetupFromFrustum(Frustum const& inFrustum)
-    {
-    Frustum frustum=inFrustum;
-    DgnViewport::FixFrustumOrder(frustum);
-
-    return m_definition->_SetupFromFrustum(frustum);
-    }
-
-/*---------------------------------------------------------------------------------**//**
-* @bsimethod                                    Keith.Bentley                   03/17
-+---------------+---------------+---------------+---------------+---------------+------*/
-ViewportStatus ViewController3d::TurnCameraOn(Angle lensAngle)
-    {
-    auto& cameraDef = GetViewDefinition3dR();
-    if (cameraDef.IsCameraOn())
-        return cameraDef.LookAtUsingLensAngle(cameraDef.GetEyePoint(), cameraDef.GetTargetPoint(), cameraDef.GetYVector(), lensAngle);
-
-    if (nullptr == m_vp)
-        return ViewportStatus::NotAttached;
-
-    // We need to figure out a new camera    target. To do that, we need to know where the geometry is in the view.
-    // We use the depth of the center of the view for that.
-    double low, high;
-    // m_vp->DetermineVisibleDepthNpcRange(low, high);
-    low = 1.0;
-    high = 0.0;
-    double middle = low + ((high - low) / 2.0);
-
-    DPoint3d corners[4];
-    corners[0].Init(0.0, 0.0, middle); // lower left, at target depth
-    corners[1].Init(1.0, 1.0, middle); // upper right at target depth
-    corners[2].Init(0.0, 0.0, high); // lower left, at closest npc
-    corners[3].Init(1.0, 1.0, high); // upper right at closest
-    m_vp->NpcToWorld(corners, corners, 4);
-
-    DPoint3d eye = DPoint3d::FromInterpolate(corners[2], 0.5, corners[3]); // middle of closest plane
-    DPoint3d target = DPoint3d::FromInterpolate(corners[0], 0.5, corners[1]); // middle of halfway plane
-    double backDist  = eye.Distance(target) * 2.0;
-    double frontDist = cameraDef.MinimumFrontDistance();
-    return cameraDef.LookAtUsingLensAngle(eye, target, cameraDef.GetYVector(), lensAngle, &frontDist, &backDist);
-    }
-
-//---------------------------------------------------------------------------------------
-// @bsimethod                                                   MattGooding     12/13
-//---------------------------------------------------------------------------------------
-static bool convertToWorldPoint(DPoint3dR worldPoint, GeoLocationEventStatus& status, DgnGeoLocation const& units, GeoPointCR location)
-    {
-    if (SUCCESS != units.XyzFromLatLong(worldPoint, location))
-        {
-        BeAssert(false);
-        status = GeoLocationEventStatus::EventIgnored;
-        return false;
-        }
-
-    status = GeoLocationEventStatus::EventHandled;
-    return true;
-    }
-
-//---------------------------------------------------------------------------------------
-// @bsimethod                                                   MattGooding     11/13
-//---------------------------------------------------------------------------------------
-bool SpatialViewController::OnGeoLocationEvent(GeoLocationEventStatus& status, GeoPointCR location)
-    {
-    DPoint3d worldPoint;
-    if (!convertToWorldPoint(worldPoint, status, GetDgnDb().GeoLocation(), location))
-        return false;
-
-    auto& camera = *GetViewDefinitionR().ToView3dP();
-    if (!camera.IsCameraOn())
-        {
-        // If there's no perspective, just center the current location in the view.
-        RotMatrix viewInverse;
-        viewInverse.InverseOf(camera.GetRotation());
-
-        DPoint3d delta = camera.GetExtents();
-        delta.Scale(0.5);
-        viewInverse.Multiply(delta);
-
-        worldPoint.DifferenceOf(worldPoint, delta);
-        camera.SetOrigin(worldPoint);
-        return true;
-        }
-
-    worldPoint.z = camera.GetEyePoint().z;
-    DPoint3d targetPoint = camera.GetTargetPoint();
-    targetPoint.z = worldPoint.z;
-    DVec3d newViewZ;
-    newViewZ.DifferenceOf(targetPoint, worldPoint);
-    newViewZ.Normalize();
-    targetPoint.SumOf(worldPoint, newViewZ, camera.GetFocusDistance());
-    camera.LookAt(worldPoint, targetPoint, DVec3d::From(0.0, 0.0, 1.0));
-
-    return true;
-    }
-
-static DVec3d s_defaultForward, s_defaultUp;
-static UiOrientation s_lastUi;
-
-//---------------------------------------------------------------------------------------
-// Gyro vector convention:
-// gyrospace X,Y,Z are (respectively) DOWN, RIGHT, and TOWARDS THE EYE (when the tablet is in
-// landscape mode with the home button to the left).  Y is always from home to the opposite end
-// of the tablet.  Z is always towards the eye.
-// (gyrospace vectors are in the absolute system of the device.  But it is not important what that is --
-// just so they are to the same space and their row versus column usage is clarified by the gyroByRow parameter.
-// @bsimethod                                                   Earlin.Lutz     12/2015
-//---------------------------------------------------------------------------------------
-static void applyGyroChangeToViewingVectors(UiOrientation ui, RotMatrixCR gyro0, RotMatrixCR gyro1, DVec3dCR forward0, DVec3dCR up0, DVec3dR forward1, DVec3dR up1)
-    {
-    RotMatrix gyroToBSIColumnShuffler;
-
-    if (ui == UiOrientation::LandscapeLeft)
-        {
-        gyroToBSIColumnShuffler = RotMatrix::FromRowValues
-            (
-            0,-1,0,         //  negative X becomes Y
-            1,0,0,          //  Y becomes X
-            0,0,1           //  Z remains Z
-            );
-        }
-    else if (ui == UiOrientation::LandscapeRight)
-        {
-        gyroToBSIColumnShuffler = RotMatrix::FromRowValues
-            (
-            0,1,0,          //  X becomes Y
-            -1,0,0,         //  negative Y becomes X
-            0,0,1           //  Z remains Z
-            );
-        }
-    else if (ui == UiOrientation::Portrait)
-        {
-        gyroToBSIColumnShuffler = RotMatrix::FromRowValues
-            (
-            1,0,0,
-            0,1,0,
-            0,0,1
-            );
-        }
-    else
-        {
-        BeAssert(ui == UiOrientation::PortraitUpsideDown);
-        gyroToBSIColumnShuffler = RotMatrix::FromRowValues
-            (
-            -1,0,0,
-            0,-1,0,
-            0,0,1
-            );
-        }
-
-    RotMatrix H0, H1;
-    H0.InitProduct(gyro0, gyroToBSIColumnShuffler);
-    H1.InitProduct(gyro1, gyroToBSIColumnShuffler);
-    RotMatrix H1T;
-    H1T.TransposeOf(H1);
-    RotMatrix screenToScreenMotion;
-    screenToScreenMotion.InitProduct(H1T, H0);
-    DVec3d right0 = DVec3d::FromCrossProduct(up0, forward0);
-    RotMatrix screenToModel = RotMatrix::FromColumnVectors(right0, up0, forward0);
-    RotMatrix modelToScreen;
-    modelToScreen.TransposeOf(screenToModel);
-    RotMatrix modelToModel;
-
-    screenToScreenMotion.Transpose();
-    modelToModel.InitProduct(screenToModel, screenToScreenMotion, modelToScreen);
-    modelToModel.Multiply(forward1, forward0);
-    modelToModel.Multiply(up1, up0);
-    }
-
-//---------------------------------------------------------------------------------------
-// @bsimethod                                                   MattGooding     11/13
-//---------------------------------------------------------------------------------------
-bool SpatialViewController::ViewVectorsFromOrientation(DVec3dR forward, DVec3dR up, RotMatrixCR orientation, OrientationMode mode, UiOrientation ui)
-    {
-    double azimuthCorrection = 0.0;
-    DVec3d currForward = m_definition->GetZVector();
-
-    orientation.GetColumn(forward, 2);
-    switch (mode)
-        {
-        case OrientationMode::CompassHeading:
-            {
-            DgnGCS* dgnGcs = GetDgnDb().GeoLocation().GetDgnGCS();
-            double azimuth = (dgnGcs != nullptr) ? dgnGcs->GetAzimuth() : 0.0;
-            azimuthCorrection = msGeomConst_radiansPerDegree *(90.0 + azimuth);
-            forward.RotateXY(azimuthCorrection);
-            break;
-            }
-        case OrientationMode::IgnoreHeading:
-            forward.x = currForward.x;
-            forward.y = currForward.y;
-            break;
-        case OrientationMode::RelativeHeading:
-            {
-            //  orientation is arranged in columns.  The axis from the home button to other end of tablet is Y.  Z is out of the screen.  X is Y cross Z.
-            //  Therefore, when the UiOrientation is Portrait, orientation Y is up and orientation X points to the right.
-            applyGyroChangeToViewingVectors(ui, m_defaultDeviceOrientation, orientation, s_defaultForward, s_defaultUp, forward, up);
-            break;
-            }
-        }
-    forward.Normalize();
-
-    // low pass filter
-    if (fabs(currForward.AngleTo(forward)) < 0.025)
-        return false;
-
-    // Since roll isn't desired for any of the standard orientation modes, just ignore the device's real up vector
-    // and compute a normalized one.
-    up = forward;
-    up.z += 0.1;
-    up.Normalize();
-
-    DVec3d right;
-    right.NormalizedCrossProduct(up, forward);
-    up.NormalizedCrossProduct(forward, right);
-
-    return true;
-    }
-
-//---------------------------------------------------------------------------------------
-// @bsimethod                                                   MattGooding     11/13
-//---------------------------------------------------------------------------------------
-bool SpatialViewController::OnOrientationEvent(RotMatrixCR matrix, OrientationMode mode, UiOrientation ui, uint32_t nEventsSinceEnabled)
-    {
-    auto& viewDef = GetSpatialViewDefinition();
-    if (!m_defaultDeviceOrientationValid || s_lastUi != ui)
-        {
-        if (nEventsSinceEnabled < 2)
-            {
-            // Hack to make this work properly. The first rotation received from CM seems
-            // to always be the reference frame - using that at best causes the camera to skip for a frame,
-            // and at worst causes it to be permanently wrong (RelativeHeading).  Someone should remove and clean
-            // up alongside s_defaultForward/s_defaultUp.
-            return false;
-            }
-        m_defaultDeviceOrientation = matrix;
-        m_defaultDeviceOrientationValid = true;
-        s_defaultUp = viewDef.GetYVector();
-        s_defaultForward = viewDef.GetZVector();
-        s_lastUi = ui;
-        }
-
-    DVec3d forward, up;
-    if (!ViewVectorsFromOrientation(forward, up, matrix, mode, ui))
-        return false;
-
-    if (!viewDef.IsCameraOn())
-        {
-        // No camera, have to manually define origin, etc.
-        RotMatrix viewMatrix = viewDef.GetRotation();
-        RotMatrix viewInverse;
-        viewInverse.InverseOf(viewMatrix);
-
-        DVec3d delta = viewDef.GetExtents();
-        delta.Scale(0.5);
-        DPoint3d worldDelta = delta;
-        viewInverse.Multiply(worldDelta);
-
-        // This is the point we want to rotate about.
-        DPoint3d eyePoint;
-        eyePoint.SumOf(viewDef.GetOrigin(), worldDelta);
-
-        DVec3d xVector;
-        xVector.CrossProduct(forward, up);
-        viewMatrix.SetRow(xVector, 0);
-        viewMatrix.SetRow(up, 1);
-        viewMatrix.SetRow(forward, 2);
-        viewDef.SetRotation(viewMatrix);
-
-        // Now that we have the new rotation, we can work backward from the eye point to get the new origin.
-        viewInverse.InverseOf(viewMatrix);
-        worldDelta = delta;
-        viewInverse.Multiply(worldDelta);
-        DPoint3d newOrigin;
-        newOrigin.DifferenceOf(eyePoint, worldDelta);
-        viewDef.SetOrigin(newOrigin);
-        return true;
-        }
-
-
-    DPoint3d eyePoint = viewDef.GetEyePoint(), newTarget;
-    newTarget.SumOf(eyePoint, forward, -viewDef.GetFocusDistance());
-    viewDef.LookAt(eyePoint, newTarget, up);
-
-    return true;
-    }
-
-
-/*---------------------------------------------------------------------------------**//**
-* @bsimethod                                                    Brien.Bastings  01/16
-+---------------+---------------+---------------+---------------+---------------+------*/
-void ViewController::_GetGridSpacing(DPoint2dR spacing, uint32_t& gridsPerRef) const
-    {
-    gridsPerRef = m_gridsPerRef;
-    spacing = m_gridSpacing;
-    }
-
-/*---------------------------------------------------------------------------------**//**
-* @bsimethod                                                    RayBentley  10/06
-+---------------+---------------+---------------+---------------+---------------+------*/
-void ViewController::PointToStandardGrid(DPoint3dR point, DPoint3dCR gridOrigin, RotMatrixCR gridOrientation, DPoint2dCR roundingDistance, bool isoGrid) const
-    {
-    // ###TODO: Remove me.
-    }
-
-/*---------------------------------------------------------------------------------**//**
-* @bsimethod                                                    Brien.Bastings  01/16
-+---------------+---------------+---------------+---------------+---------------+------*/
-void ViewController::PointToGrid(DPoint3dR point) const
-    {
-    // ###TODO: Remove me.
-    }
-
-/*---------------------------------------------------------------------------------**//**
-* @bsimethod                                                    Paul.Connelly   01/16
-+---------------+---------------+---------------+---------------+---------------+------*/
-ViewController::CloseMe ViewController2d::_OnModelsDeleted(bset<DgnModelId> const& deletedIds, DgnDbR db)
-    {
-    if (&GetDgnDb() != &db)
-        return CloseMe::No;
-
-    // if the base model is deleted, close the view
-    for (auto const& deletedId : deletedIds)
-        {
-        if (GetViewedModelId() == deletedId)
-            return CloseMe::Yes;
-        }
-
-    return CloseMe::No;
-    }
-
-/*---------------------------------------------------------------------------------**//**
-<<<<<<< HEAD
-=======
-* @bsimethod                                                    Paul.Connelly   03/18
-+---------------+---------------+---------------+---------------+---------------+------*/
-template<typename T> static TileTree::RootPtr getRoot(T& viewController, SceneContextR context)
-    {
-    TileTree::RootPtr root;
-    auto model = viewController.GetViewedModel();
-    if (nullptr != model)
-        root = model->GetTileTree(context);
-
-    return root;
-    }
-
-/*---------------------------------------------------------------------------------**//**
-* @bsimethod                                                    Paul.Connelly   03/18
-+---------------+---------------+---------------+---------------+---------------+------*/
-TileTree::RootP ViewController2d::GetRoot(SceneContextR context)
-    {
-    if (m_root.IsNull())
-        m_root = getRoot(*this, context);
-
-    return m_root.get();
-    }
-
-/*---------------------------------------------------------------------------------**//**
-* @bsimethod                                                    Paul.Connelly   03/18
-+---------------+---------------+---------------+---------------+---------------+------*/
-static BentleyStatus createScene(TileTree::DrawArgsR args)
-    {
-    auto const& plan = args.GetContext().GetUpdatePlan();
-    if (plan.WantWait())
-        {
-        BeDuration timeLimit = plan.HasQuitTime() && plan.GetQuitTime().IsInFuture() ? plan.GetQuitTime() - BeTimePoint::Now() : BeDuration();
-        args.m_root.SelectTiles(args);
-        args.GetContext().m_requests.RequestMissing(timeLimit);
-        if (plan.HasQuitTime())
-            {
-            args.m_root.WaitForAllLoadsFor(std::chrono::duration_cast<std::chrono::milliseconds>(timeLimit).count());
-            args.m_root.CancelAllTileLoads();
-            }
-        else
-            {
-            args.m_root.WaitForAllLoads();
-            }
-        }
-
-    args.m_root.DrawInView(args);
-    return SUCCESS;
-    }
-
-/*---------------------------------------------------------------------------------**//**
-* @bsimethod                                                    Paul.Connelly   03/18
-+---------------+---------------+---------------+---------------+---------------+------*/
-template<typename T> static BentleyStatus createScene(TileTree::RootPtr& root, T& viewController, SceneContextR context)
-    {
-    if (root.IsNull())
-        {
-        auto model = viewController.GetViewedModel();
-        if (nullptr != model)
-            root = model->GetTileTree(context);
-
-        if (root.IsNull())
-            return ERROR;
-        }
-
-    auto args = root->CreateDrawArgs(context);
-    return createScene(args);
-    }
-
-/*---------------------------------------------------------------------------------**//**
-* @bsimethod                                                    Paul.Connelly   12/16
-+---------------+---------------+---------------+---------------+---------------+------*/
-BentleyStatus ViewController2d::_CreateScene(SceneContextR context)
-    {
-    return createScene(m_root, *this, context);
-    }
-
-/*---------------------------------------------------------------------------------**//**
-* @bsimethod                                                    Paul.Connelly   03/18
-+---------------+---------------+---------------+---------------+---------------+------*/
-BentleyStatus ViewController2d::CreateScene(TileTree::DrawArgsR args)
-    {
-    return createScene(args);
-    }
-
-/*---------------------------------------------------------------------------------**//**
->>>>>>> 0fb1f32a
-* @bsimethod                                    Keith.Bentley                   02/16
-+---------------+---------------+---------------+---------------+---------------+------*/
-void ViewController2d::_DrawView(ViewContextR context)
-    {
-    auto model = GetViewedModel();
-    if (nullptr == model)
-        return;
-
-    context.VisitDgnModel(*model);
-    }
-
-/*---------------------------------------------------------------------------------**//**
-* @bsimethod                                                    Sam.Wilson      08/16
-+---------------+---------------+---------------+---------------+---------------+------*/
-void ViewController::AddAppData(AppData::Key const& key, AppData* obj) const
-    {
-    auto entry = m_appData.Insert(&key, obj);
-    if (entry.second)
-        return;
-
-    entry.first->second = obj;
-    obj->_Load(*m_definition);
-    }
-
-/*---------------------------------------------------------------------------------**//**
-* @bsimethod                                    Shaun.Sewall                    02/17
-+---------------+---------------+---------------+---------------+---------------+------*/
-void TemplateViewController3d::_DrawView(ViewContextR context)
-    {
-    GeometricModelP model = GetViewedModel();
-    if (nullptr != model)
-        context.VisitDgnModel(*model);
-    }
-
-/*---------------------------------------------------------------------------------**//**
-* @bsimethod                                    Shaun.Sewall                    03/17
-+---------------+---------------+---------------+---------------+---------------+------*/
-DgnDbStatus TemplateViewController3d::SetViewedModel(DgnModelId viewedModelId)
-    {
-    if (GetViewedModelId() == viewedModelId)
-        return DgnDbStatus::Success;
-
-    GetTemplateViewDefinition3dR().SetViewedModel(viewedModelId);
-    GeometricModel3dP model = GetViewedModel();
-    if (!model || !model->IsTemplate())
-        {
-        GetTemplateViewDefinition3dR().SetViewedModel(DgnModelId());
-        return DgnDbStatus::WrongModel;
-        }
-
-    GetViewDefinitionR().LookAtVolume(model->QueryElementsRange());
-    return DgnDbStatus::Success;
-    }
-
+/*--------------------------------------------------------------------------------------+
+|
+|     $Source: DgnCore/ViewController.cpp $
+|
+|  $Copyright: (c) 2019 Bentley Systems, Incorporated. All rights reserved. $
+|
++--------------------------------------------------------------------------------------*/
+#include <DgnPlatformInternal.h>
+#include <DgnPlatform/DgnMarkupProject.h>
+#include <DgnPlatform/DgnGeoCoord.h>
+
+/*---------------------------------------------------------------------------------**//**
+* @bsimethod                                    Keith.Bentley                   01/14
++---------------+---------------+---------------+---------------+---------------+------*/
+void ViewFlags::FromJson(JsonValueCR val)
+    {
+    memset(this, 0, sizeof(*this));
+    m_constructions = !val[json_noConstruct()].asBool();
+    m_dimensions = !val[json_noDim()].asBool();
+    m_patterns = !val[json_noPattern()].asBool();
+    m_weights = !val[json_noWeight()].asBool();
+    m_styles = !val[json_noStyle()].asBool();
+    m_transparency = !val[json_noTransp()].asBool();
+    m_fill = !val[json_noFill()].asBool();
+    m_grid = val[json_grid()].asBool();
+    m_acsTriad = val[json_acs()].asBool();
+    m_textures = !val[json_noTexture()].asBool();
+    m_materials = !val[json_noMaterial()].asBool();
+    m_cameraLights = !val[json_noCameraLights()].asBool();
+    m_sourceLights = !val[json_noSourceLights()].asBool();
+    m_solarLight = !val[json_noSolarLight()].asBool();
+    m_visibleEdges = val[json_visEdges()].asBool();
+    m_hiddenEdges = val[json_hidEdges()].asBool();
+    m_shadows = val[json_shadows()].asBool();
+    m_noClipVolume = !val[json_clipVol()].asBool();
+    m_monochrome = val[json_monochrome()].asBool();
+    m_edgeMask = val[json_edgeMask()].asUInt();
+    m_hLineMaterialColors = val[json_hlMatColors()].asBool();
+    m_animate = val[json_animate()].asBool();
+    m_backgroundMap = val[json_backgroundMap()].asBool();
+
+    // Validate render mode. V8 converter only made sure to set everything above Phong to Smooth...
+    uint32_t renderModeValue = val[json_renderMode()].asUInt();
+
+    if (renderModeValue < (uint32_t)RenderMode::HiddenLine)
+        m_renderMode = RenderMode::Wireframe;
+    else if (renderModeValue > (uint32_t)RenderMode::SolidFill)
+        m_renderMode = RenderMode::SmoothShade;
+    else
+        m_renderMode = RenderMode(renderModeValue);
+    }
+
+/*---------------------------------------------------------------------------------**//**
+* @bsimethod                                    Keith.Bentley                   01/14
++---------------+---------------+---------------+---------------+---------------+------*/
+Json::Value ViewFlags::ToJson() const
+    {
+    Json::Value val;
+    if (!m_constructions) val[json_noConstruct()] = true;
+    if (!m_dimensions) val[json_noDim()] = true;
+    if (!m_patterns) val[json_noPattern()] = true;
+    if (!m_weights) val[json_noWeight()] = true;
+    if (!m_styles) val[json_noStyle()] = true;
+    if (!m_transparency) val[json_noTransp()] = true;
+    if (!m_fill) val[json_noFill()] = true;
+    if (m_grid) val[json_grid()] = true;
+    if (m_acsTriad) val[json_acs()] = true;
+    if (!m_textures) val[json_noTexture()] = true;
+    if (!m_materials) val[json_noMaterial()] = true;
+    if (!m_cameraLights) val[json_noCameraLights()] = true;
+    if (!m_sourceLights) val[json_noSourceLights()] = true;
+    if (!m_solarLight) val[json_noSolarLight()] = true;
+    if (m_visibleEdges) val[json_visEdges()] = true;
+    if (m_hiddenEdges) val[json_hidEdges()] = true;
+    if (m_shadows) val[json_shadows()] = true;
+    if (!m_noClipVolume) val[json_clipVol()] = true;
+    if (m_hLineMaterialColors) val[json_hlMatColors()] = true;
+    if (m_monochrome) val[json_monochrome()] = true;
+    if (m_backgroundMap) val[json_backgroundMap()] = true;
+    if (m_animate) val[json_animate()] = true;
+    if (m_edgeMask!=0) val[json_edgeMask()] = m_edgeMask;
+
+    val[json_renderMode()] = (uint8_t) m_renderMode;
+    return val;
+    }
+
+/*---------------------------------------------------------------------------------**//**
+* @bsimethod                                                    Paul.Connelly   03/17
++---------------+---------------+---------------+---------------+---------------+------*/
+ViewFlagsOverrides::ViewFlagsOverrides(ViewFlags base) : m_present(0xffffffff), m_values(base)
+    {
+    // NB: A handful of flags (grid, acs) cannot be overridden on a per-branch basis...ignore.
+    }
+
+/*---------------------------------------------------------------------------------**//**
+* @bsimethod                                                    Paul.Connelly   03/17
++---------------+---------------+---------------+---------------+---------------+------*/
+void ViewFlagsOverrides::Apply(ViewFlags& base) const
+    {
+    if (!AnyOverridden())
+        return;
+
+    if (IsPresent(kDimensions)) base.SetShowDimensions(m_values.ShowDimensions());
+    if (IsPresent(kPatterns)) base.SetShowPatterns(m_values.ShowPatterns());
+    if (IsPresent(kWeights)) base.SetShowWeights(m_values.ShowWeights());
+    if (IsPresent(kStyles)) base.SetShowStyles(m_values.ShowStyles());
+    if (IsPresent(kTransparency)) base.SetShowTransparency(m_values.ShowTransparency());
+    if (IsPresent(kFill)) base.SetShowFill(m_values.ShowFill());
+    if (IsPresent(kTextures)) base.SetShowTextures(m_values.ShowTextures());
+    if (IsPresent(kMaterials)) base.SetShowMaterials(m_values.ShowMaterials());
+    if (IsPresent(kSolarLight)) base.SetShowSolarLight(m_values.ShowSolarLight());
+    if (IsPresent(kCameraLights)) base.SetShowCameraLights(m_values.ShowCameraLights());
+    if (IsPresent(kSourceLights)) base.SetShowSourceLights(m_values.ShowSourceLights());
+    if (IsPresent(kVisibleEdges)) base.SetShowVisibleEdges(m_values.ShowVisibleEdges());
+    if (IsPresent(kHiddenEdges)) base.SetShowHiddenEdges(m_values.ShowHiddenEdges());
+    if (IsPresent(kShadows)) base.SetShowShadows(m_values.ShowShadows());
+    if (IsPresent(kClipVolume)) base.SetShowClipVolume(m_values.ShowClipVolume());
+    if (IsPresent(kBackgroundMap)) base.SetShowBackgroundMap(m_values.ShowBackgroundMap());
+    if (IsPresent(kConstructions)) base.SetShowConstructions(m_values.ShowConstructions());
+    if (IsPresent(kMonochrome)) base.SetMonochrome(m_values.IsMonochrome());
+    if (IsPresent(kGeometryMap)) base.SetIgnoreGeometryMap(m_values.IgnoreGeometryMap());
+    if (IsPresent(kHlineMaterialColors)) base.SetUseHlineMaterialColors(m_values.UseHlineMaterialColors());
+    if (IsPresent(kEdgeMask)) base.SetEdgeMask(m_values.GetEdgeMask());
+    if (IsPresent(kRenderMode)) base.SetRenderMode(m_values.GetRenderMode());
+    }
+
+/*---------------------------------------------------------------------------------**//**
+* @bsimethod                                    Keith.Bentley                   08/12
++---------------+---------------+---------------+---------------+---------------+------*/
+void ViewController::ChangeCategoryDisplay(DgnCategoryId categoryId, bool onOff, bool andSubCategories)
+    {
+    GetViewDefinitionR().GetCategorySelector().ChangeCategoryDisplay(categoryId, onOff);
+    if (andSubCategories)
+        ToggleAllSubCategories(categoryId, onOff);
+
+    SetFeatureOverridesDirty();
+    _OnCategoryChange(onOff);
+    }
+
+/*---------------------------------------------------------------------------------**//**
+* @bsimethod                                                    Paul.Connelly   12/17
++---------------+---------------+---------------+---------------+---------------+------*/
+void ViewController::ToggleAllSubCategories(DgnCategoryId catId, bool onOff)
+    {
+    auto cat = DgnCategory::Get(GetDgnDb(), catId);
+    if (cat.IsValid())
+        for (ElementIteratorEntry entry : cat->MakeSubCategoryIterator())
+            ChangeSubCategoryDisplay(entry.GetId<DgnSubCategoryId>(), true);
+    }
+
+/*---------------------------------------------------------------------------------**//**
+* @bsimethod                                                    Paul.Connelly   12/17
++---------------+---------------+---------------+---------------+---------------+------*/
+void ViewController::ChangeSubCategoryDisplay(DgnSubCategoryId id, bool enable)
+    {
+    // Preserve existing overrides (currently, there will be none, but Revit may produce some later...)
+    auto ovr = GetViewDefinitionR().GetDisplayStyle().GetSubCategoryOverride(id);
+    ovr.SetInvisible(!enable);
+    OverrideSubCategory(id, ovr);
+    }
+
+/*---------------------------------------------------------------------------------**//**
+* @bsimethod                                                    Paul.Connelly   11/17
++---------------+---------------+---------------+---------------+---------------+------*/
+void ViewController::SetViewedCategories(DgnCategoryIdSet const& categories, bool enableAllSubCategories)
+    {
+    GetViewDefinitionR().GetCategorySelector().SetCategories(categories);
+    SetFeatureOverridesDirty();
+    if (enableAllSubCategories)
+        {
+        for (auto catId : categories)
+            ToggleAllSubCategories(catId, true);
+        }
+
+    _OnCategoryChange(false); // boolean indicates a single category was enabled; false means a category was disabled or multiple changes were made
+    }
+
+/*---------------------------------------------------------------------------------**//**
+* @bsimethod                                    Keith.Bentley                   02/12
++---------------+---------------+---------------+---------------+---------------+------*/
+ViewController::ViewController(ViewDefinitionCR def, SkipClone skipClone)
+    : m_dgndb(def.GetDgnDb()), m_definition((skipClone == SkipClone::Yes) ? const_cast<ViewDefinitionP>(&def) : def.MakeCopy<ViewDefinition>()),
+    m_selectionSetDirty(true)
+    {
+    DgnElementId acsId = def.GetAuxiliaryCoordinateSystemId();
+
+    if (acsId.IsValid())
+        m_auxCoordSys = m_dgndb.Elements().Get<AuxCoordSystem>(acsId);
+
+    if (!m_auxCoordSys.IsValid())
+        m_auxCoordSys = AuxCoordSystem::CreateNew(def);
+    }
+
+/*---------------------------------------------------------------------------------**//**
+* @bsimethod                                    Keith.Bentley                   09/12
++---------------+---------------+---------------+---------------+---------------+------*/
+void ViewController::_LoadState()
+    {
+    m_activeVolume = m_definition->GetViewClip();
+    m_definition->GetGridSettings(m_gridOrientation, m_gridSpacing, m_gridsPerRef);
+
+    for (auto const& appdata : m_appData) // allow all appdata to restore from settings, if necessary
+        appdata.second->_Load(*m_definition);
+    }
+
+/*---------------------------------------------------------------------------------**//**
+* @bsimethod                                    Keith.Bentley                   11/12
++---------------+---------------+---------------+---------------+---------------+------*/
+void ViewController::_StoreState()
+    {
+    m_definition->SetViewClip(m_activeVolume);
+    m_definition->SetGridSettings(m_gridOrientation, m_gridSpacing, m_gridsPerRef);
+
+    for (auto const& appdata : m_appData)
+        appdata.second->_Save(*m_definition);
+    }
+
+/*---------------------------------------------------------------------------------**//**
+* @bsimethod                                    Keith.Bentley                   12/16
++---------------+---------------+---------------+---------------+---------------+------*/
+void ViewController::InvalidateScene()
+    {
+    BeMutexHolder lock(m_mutex);
+    m_readyScene = nullptr;
+    }
+
+/*---------------------------------------------------------------------------------**//**
+* @bsimethod                                                    RayBentley      11/06
++---------------+---------------+---------------+---------------+---------------+------*/
+Render::GraphicPtr ViewController::_StrokeGeometry(ViewContextR context, GeometrySourceCR source, double pixelSize)
+    {
+    return source.Stroke(context, pixelSize);
+    }
+/*---------------------------------------------------------------------------------**//**
+* @bsimethod                                                    BrienBastings   10/14
++---------------+---------------+---------------+---------------+---------------+------*/
+bool ViewController::_IsPointAdjustmentRequired() const {return Is3d();}
+bool ViewController::_IsSnapAdjustmentRequired(bool snapLockEnabled) const {return snapLockEnabled && Is3d();}
+bool ViewController::_IsContextRotationRequired(bool contextLockEnabled) const {return contextLockEnabled;}
+
+static bool equalOne(double r1) {return DoubleOps::AlmostEqual(r1, 1.0);}
+static bool equalMinusOne(double r1) {return DoubleOps::AlmostEqual(r1, -1.0);}
+
+/*---------------------------------------------------------------------------------**//**
+* @bsimethod                                                    Ray.Bentley   03/89
++---------------+---------------+---------------+---------------+---------------+------*/
+StandardView ViewController::IsStandardViewRotation(RotMatrixCR rMatrix, bool check3d)
+    {
+    if (check3d)
+        {
+        // If a matrix is known apriori to be a pure rotation ....
+        //   a) A one or minus one implies the remainder of the row and column are zero.
+        //   b) Once ones are found, the third row and column are known by cross product rules.
+        // Hence just two one or minus one entries fully identifies primary flat views.
+        // Dot products with two vectors from known iso views is also complete.
+        if (equalOne(rMatrix.form3d[0][0]))
+            {
+            if (equalOne(rMatrix.form3d[1][1]))
+                return StandardView::Top;
+            if (equalMinusOne(rMatrix.form3d[1][1]))
+                return StandardView::Bottom;
+            if (equalOne(rMatrix.form3d[1][2]))
+                return StandardView::Front;
+            }
+        else if (equalOne(rMatrix.form3d[1][2]))
+            {
+            if (equalOne(rMatrix.form3d[0][1]))
+                return StandardView::Right;
+            if (equalMinusOne(rMatrix.form3d[0][1]))
+                return StandardView::Left;
+            if (equalMinusOne(rMatrix.form3d[0][0]))
+                return StandardView::Back;
+            }
+        else                    /* Check For (left) IsoMetric */
+            {
+            RotMatrix  isoMatrix;
+            bsiRotMatrix_getStandardRotation(&isoMatrix, static_cast<int>(StandardView::Iso));
+
+            if (equalOne(((DVec3d*)isoMatrix.form3d[0])->DotProduct(*((DVec3dCP)rMatrix.form3d[0]))) &&
+                equalOne(((DVec3d*)isoMatrix.form3d[1])->DotProduct(*((DVec3dCP)rMatrix.form3d[1]))))
+                return StandardView::Iso;
+
+            bsiRotMatrix_getStandardRotation(&isoMatrix, static_cast<int>(StandardView::RightIso));
+            if (equalOne(((DVec3d*)isoMatrix.form3d[0])->DotProduct(*((DVec3dCP)rMatrix.form3d[0]))) &&
+                equalOne(((DVec3d*)isoMatrix.form3d[1])->DotProduct(*((DVec3dCP)rMatrix.form3d[1]))))
+                return StandardView::RightIso;
+            }
+        }
+    else
+        {
+        if (equalOne(rMatrix.form3d[0][0]) && equalOne(rMatrix.form3d[1][1]))
+            return StandardView::Top;
+        }
+
+    return StandardView::NotStandard;
+    }
+
+/*---------------------------------------------------------------------------------**//**
+* @bsimethod                                    Keith.Bentley                   11/09
++---------------+---------------+---------------+---------------+---------------+------*/
+Utf8String ViewController::GetStandardViewName(StandardView viewId)
+    {
+    if (viewId < StandardView::Top || viewId > StandardView::RightIso)
+        return "";
+
+    L10N::StringId names[]={
+        DgnCoreL10N::VIEWTITLE_MessageID_Top(),
+        DgnCoreL10N::VIEWTITLE_MessageID_Bottom(),
+        DgnCoreL10N::VIEWTITLE_MessageID_Left(),
+        DgnCoreL10N::VIEWTITLE_MessageID_Right(),
+        DgnCoreL10N::VIEWTITLE_MessageID_Front(),
+        DgnCoreL10N::VIEWTITLE_MessageID_Back(),
+        DgnCoreL10N::VIEWTITLE_MessageID_Iso(),
+        DgnCoreL10N::VIEWTITLE_MessageID_RightIso(),
+        };
+
+    return DgnCoreL10N::GetString(*(static_cast<int>(viewId) - 1 + names));
+    }
+
+/*---------------------------------------------------------------------------------**//**
+* @bsimethod                                                    Barry.Bentley   03/01
++---------------+---------------+---------------+---------------+---------------+------*/
+BentleyStatus ViewController::GetStandardViewByName(RotMatrix* rotP, StandardView* standardIdP, Utf8CP viewName)
+    {
+    for (int i = static_cast<int>(StandardView::Top); i <= (int) StandardView::RightIso; ++i)
+        {
+        Utf8String tname = GetStandardViewName((StandardView) i);
+        if (tname.empty())
+            return ERROR;
+
+        if (tname == viewName)
+            {
+            if (nullptr != rotP)
+                bsiRotMatrix_getStandardRotation(rotP, i);
+
+            if (nullptr != standardIdP)
+                *standardIdP =(StandardView) i;
+
+            return SUCCESS;
+            }
+        }
+
+    return  ERROR;
+    }
+
+/*---------------------------------------------------------------------------------**//**
+* @bsimethod                                    Keith.Bentley                   07/14
++---------------+---------------+---------------+---------------+---------------+------*/
+ViewportStatus ViewController::SetupFromFrustum(Frustum const& inFrustum)
+    {
+    Frustum frustum=inFrustum;
+    DgnViewport::FixFrustumOrder(frustum);
+
+    return m_definition->_SetupFromFrustum(frustum);
+    }
+
+/*---------------------------------------------------------------------------------**//**
+* @bsimethod                                    Keith.Bentley                   03/17
++---------------+---------------+---------------+---------------+---------------+------*/
+ViewportStatus ViewController3d::TurnCameraOn(Angle lensAngle)
+    {
+    auto& cameraDef = GetViewDefinition3dR();
+    if (cameraDef.IsCameraOn())
+        return cameraDef.LookAtUsingLensAngle(cameraDef.GetEyePoint(), cameraDef.GetTargetPoint(), cameraDef.GetYVector(), lensAngle);
+
+    if (nullptr == m_vp)
+        return ViewportStatus::NotAttached;
+
+    // We need to figure out a new camera    target. To do that, we need to know where the geometry is in the view.
+    // We use the depth of the center of the view for that.
+    double low, high;
+    // m_vp->DetermineVisibleDepthNpcRange(low, high);
+    low = 1.0;
+    high = 0.0;
+    double middle = low + ((high - low) / 2.0);
+
+    DPoint3d corners[4];
+    corners[0].Init(0.0, 0.0, middle); // lower left, at target depth
+    corners[1].Init(1.0, 1.0, middle); // upper right at target depth
+    corners[2].Init(0.0, 0.0, high); // lower left, at closest npc
+    corners[3].Init(1.0, 1.0, high); // upper right at closest
+    m_vp->NpcToWorld(corners, corners, 4);
+
+    DPoint3d eye = DPoint3d::FromInterpolate(corners[2], 0.5, corners[3]); // middle of closest plane
+    DPoint3d target = DPoint3d::FromInterpolate(corners[0], 0.5, corners[1]); // middle of halfway plane
+    double backDist  = eye.Distance(target) * 2.0;
+    double frontDist = cameraDef.MinimumFrontDistance();
+    return cameraDef.LookAtUsingLensAngle(eye, target, cameraDef.GetYVector(), lensAngle, &frontDist, &backDist);
+    }
+
+//---------------------------------------------------------------------------------------
+// @bsimethod                                                   MattGooding     12/13
+//---------------------------------------------------------------------------------------
+static bool convertToWorldPoint(DPoint3dR worldPoint, GeoLocationEventStatus& status, DgnGeoLocation const& units, GeoPointCR location)
+    {
+    if (SUCCESS != units.XyzFromLatLong(worldPoint, location))
+        {
+        BeAssert(false);
+        status = GeoLocationEventStatus::EventIgnored;
+        return false;
+        }
+
+    status = GeoLocationEventStatus::EventHandled;
+    return true;
+    }
+
+//---------------------------------------------------------------------------------------
+// @bsimethod                                                   MattGooding     11/13
+//---------------------------------------------------------------------------------------
+bool SpatialViewController::OnGeoLocationEvent(GeoLocationEventStatus& status, GeoPointCR location)
+    {
+    DPoint3d worldPoint;
+    if (!convertToWorldPoint(worldPoint, status, GetDgnDb().GeoLocation(), location))
+        return false;
+
+    auto& camera = *GetViewDefinitionR().ToView3dP();
+    if (!camera.IsCameraOn())
+        {
+        // If there's no perspective, just center the current location in the view.
+        RotMatrix viewInverse;
+        viewInverse.InverseOf(camera.GetRotation());
+
+        DPoint3d delta = camera.GetExtents();
+        delta.Scale(0.5);
+        viewInverse.Multiply(delta);
+
+        worldPoint.DifferenceOf(worldPoint, delta);
+        camera.SetOrigin(worldPoint);
+        return true;
+        }
+
+    worldPoint.z = camera.GetEyePoint().z;
+    DPoint3d targetPoint = camera.GetTargetPoint();
+    targetPoint.z = worldPoint.z;
+    DVec3d newViewZ;
+    newViewZ.DifferenceOf(targetPoint, worldPoint);
+    newViewZ.Normalize();
+    targetPoint.SumOf(worldPoint, newViewZ, camera.GetFocusDistance());
+    camera.LookAt(worldPoint, targetPoint, DVec3d::From(0.0, 0.0, 1.0));
+
+    return true;
+    }
+
+static DVec3d s_defaultForward, s_defaultUp;
+static UiOrientation s_lastUi;
+
+//---------------------------------------------------------------------------------------
+// Gyro vector convention:
+// gyrospace X,Y,Z are (respectively) DOWN, RIGHT, and TOWARDS THE EYE (when the tablet is in
+// landscape mode with the home button to the left).  Y is always from home to the opposite end
+// of the tablet.  Z is always towards the eye.
+// (gyrospace vectors are in the absolute system of the device.  But it is not important what that is --
+// just so they are to the same space and their row versus column usage is clarified by the gyroByRow parameter.
+// @bsimethod                                                   Earlin.Lutz     12/2015
+//---------------------------------------------------------------------------------------
+static void applyGyroChangeToViewingVectors(UiOrientation ui, RotMatrixCR gyro0, RotMatrixCR gyro1, DVec3dCR forward0, DVec3dCR up0, DVec3dR forward1, DVec3dR up1)
+    {
+    RotMatrix gyroToBSIColumnShuffler;
+
+    if (ui == UiOrientation::LandscapeLeft)
+        {
+        gyroToBSIColumnShuffler = RotMatrix::FromRowValues
+            (
+            0,-1,0,         //  negative X becomes Y
+            1,0,0,          //  Y becomes X
+            0,0,1           //  Z remains Z
+            );
+        }
+    else if (ui == UiOrientation::LandscapeRight)
+        {
+        gyroToBSIColumnShuffler = RotMatrix::FromRowValues
+            (
+            0,1,0,          //  X becomes Y
+            -1,0,0,         //  negative Y becomes X
+            0,0,1           //  Z remains Z
+            );
+        }
+    else if (ui == UiOrientation::Portrait)
+        {
+        gyroToBSIColumnShuffler = RotMatrix::FromRowValues
+            (
+            1,0,0,
+            0,1,0,
+            0,0,1
+            );
+        }
+    else
+        {
+        BeAssert(ui == UiOrientation::PortraitUpsideDown);
+        gyroToBSIColumnShuffler = RotMatrix::FromRowValues
+            (
+            -1,0,0,
+            0,-1,0,
+            0,0,1
+            );
+        }
+
+    RotMatrix H0, H1;
+    H0.InitProduct(gyro0, gyroToBSIColumnShuffler);
+    H1.InitProduct(gyro1, gyroToBSIColumnShuffler);
+    RotMatrix H1T;
+    H1T.TransposeOf(H1);
+    RotMatrix screenToScreenMotion;
+    screenToScreenMotion.InitProduct(H1T, H0);
+    DVec3d right0 = DVec3d::FromCrossProduct(up0, forward0);
+    RotMatrix screenToModel = RotMatrix::FromColumnVectors(right0, up0, forward0);
+    RotMatrix modelToScreen;
+    modelToScreen.TransposeOf(screenToModel);
+    RotMatrix modelToModel;
+
+    screenToScreenMotion.Transpose();
+    modelToModel.InitProduct(screenToModel, screenToScreenMotion, modelToScreen);
+    modelToModel.Multiply(forward1, forward0);
+    modelToModel.Multiply(up1, up0);
+    }
+
+//---------------------------------------------------------------------------------------
+// @bsimethod                                                   MattGooding     11/13
+//---------------------------------------------------------------------------------------
+bool SpatialViewController::ViewVectorsFromOrientation(DVec3dR forward, DVec3dR up, RotMatrixCR orientation, OrientationMode mode, UiOrientation ui)
+    {
+    double azimuthCorrection = 0.0;
+    DVec3d currForward = m_definition->GetZVector();
+
+    orientation.GetColumn(forward, 2);
+    switch (mode)
+        {
+        case OrientationMode::CompassHeading:
+            {
+            DgnGCS* dgnGcs = GetDgnDb().GeoLocation().GetDgnGCS();
+            double azimuth = (dgnGcs != nullptr) ? dgnGcs->GetAzimuth() : 0.0;
+            azimuthCorrection = msGeomConst_radiansPerDegree *(90.0 + azimuth);
+            forward.RotateXY(azimuthCorrection);
+            break;
+            }
+        case OrientationMode::IgnoreHeading:
+            forward.x = currForward.x;
+            forward.y = currForward.y;
+            break;
+        case OrientationMode::RelativeHeading:
+            {
+            //  orientation is arranged in columns.  The axis from the home button to other end of tablet is Y.  Z is out of the screen.  X is Y cross Z.
+            //  Therefore, when the UiOrientation is Portrait, orientation Y is up and orientation X points to the right.
+            applyGyroChangeToViewingVectors(ui, m_defaultDeviceOrientation, orientation, s_defaultForward, s_defaultUp, forward, up);
+            break;
+            }
+        }
+    forward.Normalize();
+
+    // low pass filter
+    if (fabs(currForward.AngleTo(forward)) < 0.025)
+        return false;
+
+    // Since roll isn't desired for any of the standard orientation modes, just ignore the device's real up vector
+    // and compute a normalized one.
+    up = forward;
+    up.z += 0.1;
+    up.Normalize();
+
+    DVec3d right;
+    right.NormalizedCrossProduct(up, forward);
+    up.NormalizedCrossProduct(forward, right);
+
+    return true;
+    }
+
+//---------------------------------------------------------------------------------------
+// @bsimethod                                                   MattGooding     11/13
+//---------------------------------------------------------------------------------------
+bool SpatialViewController::OnOrientationEvent(RotMatrixCR matrix, OrientationMode mode, UiOrientation ui, uint32_t nEventsSinceEnabled)
+    {
+    auto& viewDef = GetSpatialViewDefinition();
+    if (!m_defaultDeviceOrientationValid || s_lastUi != ui)
+        {
+        if (nEventsSinceEnabled < 2)
+            {
+            // Hack to make this work properly. The first rotation received from CM seems
+            // to always be the reference frame - using that at best causes the camera to skip for a frame,
+            // and at worst causes it to be permanently wrong (RelativeHeading).  Someone should remove and clean
+            // up alongside s_defaultForward/s_defaultUp.
+            return false;
+            }
+        m_defaultDeviceOrientation = matrix;
+        m_defaultDeviceOrientationValid = true;
+        s_defaultUp = viewDef.GetYVector();
+        s_defaultForward = viewDef.GetZVector();
+        s_lastUi = ui;
+        }
+
+    DVec3d forward, up;
+    if (!ViewVectorsFromOrientation(forward, up, matrix, mode, ui))
+        return false;
+
+    if (!viewDef.IsCameraOn())
+        {
+        // No camera, have to manually define origin, etc.
+        RotMatrix viewMatrix = viewDef.GetRotation();
+        RotMatrix viewInverse;
+        viewInverse.InverseOf(viewMatrix);
+
+        DVec3d delta = viewDef.GetExtents();
+        delta.Scale(0.5);
+        DPoint3d worldDelta = delta;
+        viewInverse.Multiply(worldDelta);
+
+        // This is the point we want to rotate about.
+        DPoint3d eyePoint;
+        eyePoint.SumOf(viewDef.GetOrigin(), worldDelta);
+
+        DVec3d xVector;
+        xVector.CrossProduct(forward, up);
+        viewMatrix.SetRow(xVector, 0);
+        viewMatrix.SetRow(up, 1);
+        viewMatrix.SetRow(forward, 2);
+        viewDef.SetRotation(viewMatrix);
+
+        // Now that we have the new rotation, we can work backward from the eye point to get the new origin.
+        viewInverse.InverseOf(viewMatrix);
+        worldDelta = delta;
+        viewInverse.Multiply(worldDelta);
+        DPoint3d newOrigin;
+        newOrigin.DifferenceOf(eyePoint, worldDelta);
+        viewDef.SetOrigin(newOrigin);
+        return true;
+        }
+
+
+    DPoint3d eyePoint = viewDef.GetEyePoint(), newTarget;
+    newTarget.SumOf(eyePoint, forward, -viewDef.GetFocusDistance());
+    viewDef.LookAt(eyePoint, newTarget, up);
+
+    return true;
+    }
+
+
+/*---------------------------------------------------------------------------------**//**
+* @bsimethod                                                    Brien.Bastings  01/16
++---------------+---------------+---------------+---------------+---------------+------*/
+void ViewController::_GetGridSpacing(DPoint2dR spacing, uint32_t& gridsPerRef) const
+    {
+    gridsPerRef = m_gridsPerRef;
+    spacing = m_gridSpacing;
+    }
+
+/*---------------------------------------------------------------------------------**//**
+* @bsimethod                                                    RayBentley  10/06
++---------------+---------------+---------------+---------------+---------------+------*/
+void ViewController::PointToStandardGrid(DPoint3dR point, DPoint3dCR gridOrigin, RotMatrixCR gridOrientation, DPoint2dCR roundingDistance, bool isoGrid) const
+    {
+    // ###TODO: Remove me.
+    }
+
+/*---------------------------------------------------------------------------------**//**
+* @bsimethod                                                    Brien.Bastings  01/16
++---------------+---------------+---------------+---------------+---------------+------*/
+void ViewController::PointToGrid(DPoint3dR point) const
+    {
+    // ###TODO: Remove me.
+    }
+
+/*---------------------------------------------------------------------------------**//**
+* @bsimethod                                                    Paul.Connelly   01/16
++---------------+---------------+---------------+---------------+---------------+------*/
+ViewController::CloseMe ViewController2d::_OnModelsDeleted(bset<DgnModelId> const& deletedIds, DgnDbR db)
+    {
+    if (&GetDgnDb() != &db)
+        return CloseMe::No;
+
+    // if the base model is deleted, close the view
+    for (auto const& deletedId : deletedIds)
+        {
+        if (GetViewedModelId() == deletedId)
+            return CloseMe::Yes;
+        }
+
+    return CloseMe::No;
+    }
+
+/*---------------------------------------------------------------------------------**//**
+* @bsimethod                                    Keith.Bentley                   02/16
++---------------+---------------+---------------+---------------+---------------+------*/
+void ViewController2d::_DrawView(ViewContextR context)
+    {
+    auto model = GetViewedModel();
+    if (nullptr == model)
+        return;
+
+    context.VisitDgnModel(*model);
+    }
+
+/*---------------------------------------------------------------------------------**//**
+* @bsimethod                                                    Sam.Wilson      08/16
++---------------+---------------+---------------+---------------+---------------+------*/
+void ViewController::AddAppData(AppData::Key const& key, AppData* obj) const
+    {
+    auto entry = m_appData.Insert(&key, obj);
+    if (entry.second)
+        return;
+
+    entry.first->second = obj;
+    obj->_Load(*m_definition);
+    }
+
+/*---------------------------------------------------------------------------------**//**
+* @bsimethod                                    Shaun.Sewall                    02/17
++---------------+---------------+---------------+---------------+---------------+------*/
+void TemplateViewController3d::_DrawView(ViewContextR context)
+    {
+    GeometricModelP model = GetViewedModel();
+    if (nullptr != model)
+        context.VisitDgnModel(*model);
+    }
+
+/*---------------------------------------------------------------------------------**//**
+* @bsimethod                                    Shaun.Sewall                    03/17
++---------------+---------------+---------------+---------------+---------------+------*/
+DgnDbStatus TemplateViewController3d::SetViewedModel(DgnModelId viewedModelId)
+    {
+    if (GetViewedModelId() == viewedModelId)
+        return DgnDbStatus::Success;
+
+    GetTemplateViewDefinition3dR().SetViewedModel(viewedModelId);
+    GeometricModel3dP model = GetViewedModel();
+    if (!model || !model->IsTemplate())
+        {
+        GetTemplateViewDefinition3dR().SetViewedModel(DgnModelId());
+        return DgnDbStatus::WrongModel;
+        }
+
+    GetViewDefinitionR().LookAtVolume(model->QueryElementsRange());
+    return DgnDbStatus::Success;
+    }
+