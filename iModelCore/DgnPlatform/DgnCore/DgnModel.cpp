--- conflicted
+++ resolved
@@ -1,1885 +1,1881 @@
-/*--------------------------------------------------------------------------------------+
-|
-|     $Source: DgnCore/DgnModel.cpp $
-|
-|  $Copyright: (c) 2016 Bentley Systems, Incorporated. All rights reserved. $
-|
-+--------------------------------------------------------------------------------------*/
-#include <DgnPlatformInternal.h>
-
-#define MODEL_PROP_ECInstanceId "ECInstanceId"
-#define MODEL_PROP_ModeledElementId "ModeledElementId"
-#define MODEL_PROP_Visibility "Visibility"
-#define MODEL_PROP_Properties "Properties"
-#define MODEL_PROP_IsTemplate "IsTemplate"
-
-/*---------------------------------------------------------------------------------**//**
-* @bsimethod                                    Keith.Bentley                   12/10
-+---------------+---------------+---------------+---------------+---------------+------*/
-BentleyStatus DgnModels::QueryModelById(Model* out, DgnModelId id) const
-    {
-    Statement stmt(m_dgndb, "SELECT ECClassId,Visibility,ModeledElementId,IsTemplate FROM " BIS_TABLE(BIS_CLASS_Model) " WHERE Id=?");
-    stmt.BindId(1, id);
-
-    if (BE_SQLITE_ROW != stmt.Step())
-        return ERROR;
-
-    if (out) // this can be null to just test for the existence of a model by id
-        {
-        out->m_id = id;
-        out->m_classId = stmt.GetValueId<DgnClassId>(0);
-        out->m_inGuiList = TO_BOOL(stmt.GetValueInt(1));
-        out->m_modeledElementId = stmt.GetValueId<DgnElementId>(2);
-        out->m_isTemplate = TO_BOOL(stmt.GetValueInt(3));
-        }
-
-    return SUCCESS;
-    }
-
-/*---------------------------------------------------------------------------------**//**
-* @bsimethod                                    Shaun.Sewall                    10/16
-+---------------+---------------+---------------+---------------+---------------+------*/
-DgnModelId DgnModels::QuerySubModelId(DgnCodeCR modeledElementCode) const
-    {
-    DgnDbR db = GetDgnDb();
-    DgnElementId modeledElementId = db.Elements().QueryElementIdByCode(modeledElementCode);
-    if (!modeledElementId.IsValid())
-        return DgnModelId();
-
-    DgnElementCPtr modeledElement = db.Elements().GetElement(modeledElementId);
-    if (!modeledElement.IsValid())
-        return DgnModelId();
-
-    return modeledElement->GetSubModelId();
-    }
-
-/*---------------------------------------------------------------------------------**//**
-* @bsimethod                                    Keith.Bentley                   06/15
-+---------------+---------------+---------------+---------------+---------------+------*/
-void DgnModels::AddLoadedModel(DgnModelR model)
-    {
-    model.m_persistent = true;
-    BeDbMutexHolder _v_v(m_mutex);
-    m_models.Insert(model.GetModelId(), &model);
-    }
-
-/*---------------------------------------------------------------------------------**//**
-* @bsimethod                                    Keith.Bentley                   06/15
-+---------------+---------------+---------------+---------------+---------------+------*/
-void DgnModels::DropLoadedModel(DgnModelR model)
-    {
-    model.m_persistent = false;
-    BeDbMutexHolder _v_v(m_mutex);
-    m_models.erase(model.GetModelId());
-    }
-
-/*---------------------------------------------------------------------------------**//**
-* @bsimethod                                    Keith.Bentley                   12/13
-+---------------+---------------+---------------+---------------+---------------+------*/
-void DgnModels::Empty()
-    {
-    m_dgndb.Elements().Destroy(); // Has to be called before models are released.
-    m_models.clear();
-    }
-
-/*---------------------------------------------------------------------------------**//**
-* @bsimethod                                    Keith.Bentley                   01/11
-+---------------+---------------+---------------+---------------+---------------+------*/
-size_t DgnModels::Iterator::QueryCount() const
-    {
-    Utf8String sqlString = "SELECT count(*) FROM " BIS_TABLE(BIS_CLASS_Model);
-    bool hasWhere = false;
-    if (ModelIterate::Gui == m_itType)
-        {
-        sqlString += " WHERE (0 <> Visibility)";
-        hasWhere = true;
-        }
-
-    sqlString = MakeSqlString(sqlString.c_str(), hasWhere);
-
-    Statement sql(*m_db, sqlString.c_str());
-
-    return (BE_SQLITE_ROW != sql.Step()) ? 0 : sql.GetValueInt(0);
-    }
-
-/*---------------------------------------------------------------------------------**//**
-* @bsimethod                                    Keith.Bentley                   12/10
-+---------------+---------------+---------------+---------------+---------------+------*/
-DgnModels::Iterator::const_iterator DgnModels::Iterator::begin() const
-    {
-    if (!m_stmt.IsValid())
-        {
-        Utf8String sqlString = "SELECT Id,Visibility,ECClassId,ModeledElementId,IsTemplate FROM " BIS_TABLE(BIS_CLASS_Model);
-        bool hasWhere = false;
-        if (ModelIterate::Gui == m_itType)
-            {
-            sqlString += " WHERE (0 <> Visibility)";
-            hasWhere = true;
-            }
-
-        sqlString = MakeSqlString(sqlString.c_str(), hasWhere);
-
-        m_db->GetCachedStatement(m_stmt, sqlString.c_str());
-        m_params.Bind(*m_stmt);
-        }
-    else
-        {
-        m_stmt->Reset();
-        }
-
-    return Entry(m_stmt.get(), BE_SQLITE_ROW == m_stmt->Step());
-    }
-
-DgnModelId   DgnModels::Iterator::Entry::GetModelId() const {Verify(); return m_sql->GetValueId<DgnModelId>(0);}
-bool         DgnModels::Iterator::Entry::GetInGuiList() const {Verify(); return (0 != m_sql->GetValueInt(1));}
-DgnClassId   DgnModels::Iterator::Entry::GetClassId() const {Verify(); return m_sql->GetValueId<DgnClassId>(2);}
-DgnElementId DgnModels::Iterator::Entry::GetModeledElementId() const {Verify(); return m_sql->GetValueId<DgnElementId>(3);}
-bool         DgnModels::Iterator::Entry::GetIsTemplate() const {Verify(); return (0 != m_sql->GetValueInt(4));}
-
-/*---------------------------------------------------------------------------------**//**
-* @bsimethod                                                    Paul.Connelly   12/15
-+---------------+---------------+---------------+---------------+---------------+------*/
-ECSqlClassInfo const& DgnModels::FindClassInfo(DgnModelR model)
-    {
-    DgnClassId classId = model.GetClassId();
-    auto found = m_classInfos.find(classId);
-    if (found != m_classInfos.end())
-        return found->second;
-
-    ECSqlClassInfo& classInfo = m_classInfos[classId];
-    bool populated = model.GetModelHandler().GetECSqlClassParams().BuildClassInfo(classInfo, m_dgndb, classId);
-    BeAssert(populated);
-    UNUSED_VARIABLE(populated);
-
-    return classInfo;
-    }
-
-/*---------------------------------------------------------------------------------**//**
-* @bsimethod                                                    Paul.Connelly   12/15
-+---------------+---------------+---------------+---------------+---------------+------*/
-CachedECSqlStatementPtr DgnModels::GetSelectStmt(DgnModelR model) {return FindClassInfo(model).GetSelectStmt(m_dgndb, ECInstanceId(model.GetModelId().GetValue()));}
-CachedECSqlStatementPtr DgnModels::GetInsertStmt(DgnModelR model) {return FindClassInfo(model).GetInsertStmt(m_dgndb);}
-CachedECSqlStatementPtr DgnModels::GetUpdateStmt(DgnModelR model) {return FindClassInfo(model).GetUpdateStmt(m_dgndb, ECInstanceId(model.GetModelId().GetValue()));}
-
-/*---------------------------------------------------------------------------------**//**
-* @bsimethod                                                    KeithBentley    10/00
-+---------------+---------------+---------------+---------------+---------------+------*/
-DgnModel::DgnModel(CreateParams const& params) : m_dgndb(params.m_dgndb), m_classId(params.m_classId), m_modeledElementId(params.m_modeledElementId), m_inGuiList(params.m_inGuiList),
-    m_isTemplate(params.m_isTemplate), m_persistent(false)
-    {
-    }
-
-/*---------------------------------------------------------------------------------**//**
-* @bsimethod                                    Shaun.Sewall                    10/16
-+---------------+---------------+---------------+---------------+---------------+------*/
-Utf8String DgnModel::GetName() const
-    {
-<<<<<<< HEAD
-    // WIP: keep this method around to avoid having to change too much source code.  Use the CodeValue of the modeled element as this model's name.
-=======
-    // WIP: keep this method around to avoid having to change too much source code. Use the display label of the modeled element as this model's name.
->>>>>>> 5bc2e57a
-    DgnElementCPtr modeledElement = GetDgnDb().Elements().GetElement(GetModeledElementId());
-    BeAssert(modeledElement.IsValid());
-    return modeledElement.IsValid() ? modeledElement->GetCode().GetValue() : Utf8String();
-    }
-
-/*---------------------------------------------------------------------------------**//**
-* @bsimethod                                    Keith.Bentley                   10/07
-+---------------+---------------+---------------+---------------+---------------+------*/
-void DgnModel::AddAppData(AppData::Key const& key, AppData* obj)
-    {
-    auto entry = m_appData.Insert(&key, obj);
-    if (entry.second)
-        return;
-
-    // we already had appdata for this key. Clean up old and save new.
-    entry.first->second = obj;
-    }
-
-/*---------------------------------------------------------------------------------**//**
-* @bsimethod                                    Keith.Bentley                   10/07
-+---------------+---------------+---------------+---------------+---------------+------*/
-StatusInt DgnModel::DropAppData(AppData::Key const& key)
-    {
-    return 0==m_appData.erase(&key) ? ERROR : SUCCESS;
-    }
-
-/*---------------------------------------------------------------------------------**//**
-* @bsimethod                                    Keith.Bentley                   10/07
-+---------------+---------------+---------------+---------------+---------------+------*/
-DgnModel::AppData* DgnModel::FindAppData(AppData::Key const& key) const
-    {
-    auto entry = m_appData.find(&key);
-    return entry==m_appData.end() ? nullptr : entry->second.get();
-    }
-
-/*---------------------------------------------------------------------------------**//**
-* @bsimethod                                    Keith.Bentley                   05/15
-+---------------+---------------+---------------+---------------+---------------+------*/
-template<class T> void DgnModel::CallAppData(T const& caller) const
-    {
-    for (auto entry=m_appData.begin(); entry!=m_appData.end(); )
-        {
-        if (DgnModel::AppData::DropMe::Yes == caller(*entry->second, *this))
-            entry = m_appData.erase(entry);
-        else
-            ++entry;
-        }
-    }    
-
-/*---------------------------------------------------------------------------------**//**
-* Destructor for DgnModel. Free all memory allocated to this DgnModel.
-* @bsimethod                                                    KeithBentley    10/00
-+---------------+---------------+---------------+---------------+---------------+------*/
-DgnModel::~DgnModel()
-    {
-    m_appData.clear();
-    }
-
-/*---------------------------------------------------------------------------------**//**
-* @bsimethod                                    Sam.Wilson                      05/15
-+---------------+---------------+---------------+---------------+---------------+------*/
-DgnDbStatus GeometricModel2d::_OnInsertElement(DgnElementR element)
-    {
-    DgnDbStatus status = T_Super::_OnInsertElement(element);
-    if (DgnDbStatus::Success != status)
-        return status;
-
-    // if it is a geometric element, it must be a 2d element.
-    return element.IsGeometricElement() && element.Is3d() ? DgnDbStatus::Mismatch2d3d : DgnDbStatus::Success;
-    }
-
-/*---------------------------------------------------------------------------------**//**
-* @bsimethod                                                    Paul.Connelly   12/15
-+---------------+---------------+---------------+---------------+---------------+------*/
-DgnDbStatus SectionDrawingModel::_OnInsertElement(DgnElementR el)
-    {
-    auto stat = T_Super::_OnInsertElement(el);
-    if (DgnDbStatus::Success == stat && el.IsGeometricElement() && !el.IsAnnotationElement2d() && !el.IsDrawingGraphic())
-        stat = DgnDbStatus::WrongModel;
-
-    return stat;
-    }
-
-/*---------------------------------------------------------------------------------**//**
-* @bsimethod                                                    Paul.Connelly   09/15
-+---------------+---------------+---------------+---------------+---------------+------*/
-DgnDbStatus GeometricModel3d::_OnInsertElement(DgnElementR element)
-    {
-    auto status = T_Super::_OnInsertElement(element);
-    if (DgnDbStatus::Success == status && element.IsGeometricElement() && !element.Is3d())
-        status = DgnDbStatus::Mismatch2d3d;
-
-    return status;
-    }
-
-/*---------------------------------------------------------------------------------**//**
-* @bsimethod                                                    Shaun.Sewall    10/16
-+---------------+---------------+---------------+---------------+---------------+------*/
-DgnDbStatus GroupInformationModel::_OnInsertElement(DgnElementR element)
-    {
-    if (nullptr == dynamic_cast<GroupInformationElementCP>(&element))
-        {
-        BeAssert(false);
-        return DgnDbStatus::WrongModel;
-        }
-
-    return T_Super::_OnInsertElement(element);
-    }
-
-/*---------------------------------------------------------------------------------**//**
-* @bsimethod                                                    Shaun.Sewall    10/16
-+---------------+---------------+---------------+---------------+---------------+------*/
-PhysicalModelPtr PhysicalModel::Create(DgnDbR db, DgnElementId modeledElementId)
-    {
-    ModelHandlerR handler = dgn_ModelHandler::Physical::GetHandler();
-    DgnClassId classId = db.Domains().GetClassId(handler);
-    if (!classId.IsValid())
-        {
-        BeAssert(false);
-        return nullptr;
-        }
-
-    DgnModelPtr model = handler.Create(DgnModel::CreateParams(db, classId, modeledElementId));
-    if (!model.IsValid())
-        {
-        BeAssert(false);
-        return nullptr;
-        }
-
-    return model->ToPhysicalModelP();
-    }
-
-/*---------------------------------------------------------------------------------**//**
-* @bsimethod                                                    Shaun.Sewall    10/16
-+---------------+---------------+---------------+---------------+---------------+------*/
-PhysicalModelPtr PhysicalModel::Create(PhysicalPartitionCR modeledElement)
-    {
-    return Create(modeledElement.GetDgnDb(), modeledElement.GetElementId());
-    }
-
-/*---------------------------------------------------------------------------------**//**
-* @bsimethod                                                    Shaun.Sewall    10/16
-+---------------+---------------+---------------+---------------+---------------+------*/
-PhysicalModelPtr PhysicalModel::Create(PhysicalElementCR modeledElement)
-    {
-    return Create(modeledElement.GetDgnDb(), modeledElement.GetElementId());
-    }
-
-/*---------------------------------------------------------------------------------**//**
-* @bsimethod                                                    Shaun.Sewall    10/16
-+---------------+---------------+---------------+---------------+---------------+------*/
-PhysicalModelPtr PhysicalModel::Create(PhysicalTemplateCR modeledElement)
-    {
-    PhysicalModelPtr model = Create(modeledElement.GetDgnDb(), modeledElement.GetElementId());
-    if (model.IsValid())
-        model->m_isTemplate = true;
-
-    return model;
-    }
-
-/*---------------------------------------------------------------------------------**//**
-* @bsimethod                                                    Shaun.Sewall    10/16
-+---------------+---------------+---------------+---------------+---------------+------*/
-PhysicalModelPtr PhysicalModel::CreateAndInsert(PhysicalPartitionCR modeledElement)
-    {
-    PhysicalModelPtr model = Create(modeledElement);
-    if (!model.IsValid())
-        return nullptr;
-
-    return (DgnDbStatus::Success != model->Insert()) ? nullptr : model;
-    }
-
-/*---------------------------------------------------------------------------------**//**
-* @bsimethod                                                    Shaun.Sewall    10/16
-+---------------+---------------+---------------+---------------+---------------+------*/
-PhysicalModelPtr PhysicalModel::CreateAndInsert(PhysicalElementCR modeledElement)
-    {
-    PhysicalModelPtr model = Create(modeledElement);
-    if (!model.IsValid())
-        return nullptr;
-
-    return (DgnDbStatus::Success != model->Insert()) ? nullptr : model;
-    }
-
-/*---------------------------------------------------------------------------------**//**
-* @bsimethod                                                    Shaun.Sewall    10/16
-+---------------+---------------+---------------+---------------+---------------+------*/
-PhysicalModelPtr PhysicalModel::CreateAndInsert(PhysicalTemplateCR modeledElement)
-    {
-    PhysicalModelPtr model = Create(modeledElement);
-    if (!model.IsValid())
-        return nullptr;
-
-    return (DgnDbStatus::Success != model->Insert()) ? nullptr : model;
-    }
-
-/*---------------------------------------------------------------------------------**//**
-* @bsimethod                                                    Shaun.Sewall    09/16
-+---------------+---------------+---------------+---------------+---------------+------*/
-DgnDbStatus InformationModel::_OnInsertElement(DgnElementR element)
-    {
-    return element.IsInformationContentElement() ? T_Super::_OnInsertElement(element) : DgnDbStatus::WrongModel;
-    }
-
-/*---------------------------------------------------------------------------------**//**
-* @bsimethod                                                    Paul.Connelly   09/15
-+---------------+---------------+---------------+---------------+---------------+------*/
-DgnDbStatus DefinitionModel::_OnInsertElement(DgnElementR el)
-    {
-    auto status = T_Super::_OnInsertElement(el);
-    if (DgnDbStatus::Success == status && el.IsGeometricElement())
-        status = DgnDbStatus::WrongModel;
-
-    return status;
-    }
-
-/*---------------------------------------------------------------------------------**//**
-* @bsimethod                                                    Paul.Connelly   10/15
-+---------------+---------------+---------------+---------------+---------------+------*/
-DgnDbStatus DictionaryModel::_OnInsertElement(DgnElementR el)
-    {
-    // dictionary model can contain *only* DefinitionElements
-    DgnDbStatus status = el.IsDefinitionElement() ? T_Super::_OnInsertElement(el) : DgnDbStatus::WrongModel;
-    return status;
-    }
-
-/*---------------------------------------------------------------------------------**//**
-* @bsimethod                                                    Shaun.Sewall    10/16
-+---------------+---------------+---------------+---------------+---------------+------*/
-DgnDbStatus SessionModel::_OnInsertElement(DgnElementR element)
-    {
-    // SessionModel can contain *only* Session elements
-    // WIP: waiting for Session element to be introduced!
-    return T_Super::_OnInsertElement(element);
-    }
-
-/*---------------------------------------------------------------------------------**//**
-* @bsimethod                                                    Shaun.Sewall    05/16
-+---------------+---------------+---------------+---------------+---------------+------*/
-DgnDbStatus DocumentListModel::_OnInsertElement(DgnElementR element)
-    {
-    // only Document elements go into a DocumentListModel
-    return element.IsDocumentElement() ? T_Super::_OnInsertElement(element) : DgnDbStatus::WrongModel;
-    }
-
-/*---------------------------------------------------------------------------------**//**
-* @bsimethod                                                    Shaun.Sewall    09/16
-+---------------+---------------+---------------+---------------+---------------+------*/
-DocumentListModelPtr DocumentListModel::Create(DocumentPartitionCR modeledElement)
-    {
-    DgnDbR db = modeledElement.GetDgnDb();
-    ModelHandlerR handler = dgn_ModelHandler::DocumentList::GetHandler();
-    DgnClassId classId = db.Domains().GetClassId(handler);
-
-    if (!classId.IsValid())
-        {
-        BeAssert(false);
-        return nullptr;
-        }
-
-    DgnModelPtr model = handler.Create(DgnModel::CreateParams(db, classId, modeledElement.GetElementId()));
-    if (!model.IsValid())
-        {
-        BeAssert(false);
-        return nullptr;
-        }
-
-    return dynamic_cast<DocumentListModelP>(model.get());
-    }
-
-/*---------------------------------------------------------------------------------**//**
-* @bsimethod                                                    Shaun.Sewall    09/16
-+---------------+---------------+---------------+---------------+---------------+------*/
-DocumentListModelPtr DocumentListModel::CreateAndInsert(DocumentPartitionCR modeledElement)
-    {
-    DocumentListModelPtr model = Create(modeledElement);
-    if (!model.IsValid())
-        return nullptr;
-
-    return (DgnDbStatus::Success != model->Insert()) ? nullptr : model;
-    }
-
-/*---------------------------------------------------------------------------------**//**
-* @bsimethod                                                    Shaun.Sewall    09/16
-+---------------+---------------+---------------+---------------+---------------+------*/
-DgnDbStatus DrawingModel::_OnInsert()
-    {
-    if (!GetModeledElementId().IsValid() || !GetDgnDb().Elements().Get<Drawing>(GetModeledElementId()).IsValid())
-        {
-        BeAssert(false && "A DrawingModel should be modeling a Drawing element");
-        return DgnDbStatus::BadElement;
-        }
-
-    return T_Super::_OnInsert();
-    }
-
-/*---------------------------------------------------------------------------------**//**
-* @bsimethod                                                    Shaun.Sewall    09/16
-+---------------+---------------+---------------+---------------+---------------+------*/
-DrawingModelPtr DrawingModel::Create(DrawingCR drawing)
-    {
-    DgnDbR db = drawing.GetDgnDb();
-    ModelHandlerR handler = dgn_ModelHandler::Drawing::GetHandler();
-    DgnClassId classId = db.Domains().GetClassId(handler);
-
-    if (!classId.IsValid() || !drawing.GetElementId().IsValid())
-        {
-        BeAssert(false);
-        return nullptr;
-        }
-
-    DgnModelPtr model = handler.Create(DgnModel::CreateParams(db, classId, drawing.GetElementId()));
-    if (!model.IsValid())
-        {
-        BeAssert(false);
-        return nullptr;
-        }
-
-    return dynamic_cast<DrawingModelP>(model.get());
-    }
-
-/*---------------------------------------------------------------------------------**//**
-* @bsimethod                                                    Shaun.Sewall    09/16
-+---------------+---------------+---------------+---------------+---------------+------*/
-DgnDbStatus SheetModel::_OnInsert()
-    {
-    if (!GetDgnDb().Elements().Get<Sheet>(GetModeledElementId()).IsValid())
-        {
-        BeAssert(false && "A SheetModel should be modeling a Sheet element");
-        return DgnDbStatus::BadElement;
-        }
-
-    return T_Super::_OnInsert();
-    }
-
-/*---------------------------------------------------------------------------------**//**
-* @bsimethod                                                    Shaun.Sewall    09/16
-+---------------+---------------+---------------+---------------+---------------+------*/
-SheetModelPtr SheetModel::Create(SheetCR sheet)
-    {
-    DgnDbR db = sheet.GetDgnDb();
-    ModelHandlerR handler = dgn_ModelHandler::Sheet::GetHandler();
-    DgnClassId classId = db.Domains().GetClassId(handler);
-
-    if (!classId.IsValid() || !sheet.GetElementId().IsValid())
-        {
-        BeAssert(false);
-        return nullptr;
-        }
-
-    DgnModelPtr model = handler.Create(DgnModel::CreateParams(db, classId, sheet.GetElementId()));
-    if (!model.IsValid())
-        {
-        BeAssert(false);
-        return nullptr;
-        }
-
-    return dynamic_cast<SheetModelP>(model.get());
-    }
-
-/*---------------------------------------------------------------------------------**//**
-* @bsimethod                                                    Shaun.Sewall    08/16
-+---------------+---------------+---------------+---------------+---------------+------*/
-DgnDbStatus RepositoryModel::_OnInsertElement(DgnElementR element)
-    {
-    return element.IsInformationContentElement() && !element.IsDefinitionElement() ? T_Super::_OnInsertElement(element) : DgnDbStatus::WrongModel;
-    }
-
-/*---------------------------------------------------------------------------------**//**
-* @bsimethod                                                    Shaun.Sewall    08/16
-+---------------+---------------+---------------+---------------+---------------+------*/
-DgnDbStatus RoleModel::_OnInsertElement(DgnElementR element)
-    {
-    return element.IsGeometricElement() ? DgnDbStatus::WrongModel : T_Super::_OnInsertElement(element);
-    }
-
-/*---------------------------------------------------------------------------------**//**
-* @bsimethod                                                 Ramanujam.Raman   12/15
-+---------------+---------------+---------------+---------------+---------------+------*/
-DgnDbStatus DgnModel::Read(DgnModelId modelId)
-    {
-    m_modelId = modelId;
-    auto const& params = GetModelHandler().GetECSqlClassParams();
-
-    CachedECSqlStatementPtr stmt = GetDgnDb().Models().GetSelectStmt(*this);
-    if (stmt.IsNull())
-        {
-        BeAssert(false);
-        return DgnDbStatus::ReadError;
-        }
-        
-    if (BE_SQLITE_ROW != stmt->Step())
-        return DgnDbStatus::ReadError;
-
-    return _ReadSelectParams(*stmt, params);
-    }
-
-/*---------------------------------------------------------------------------------**//**
-* @bsimethod                                                 Ramanujam.Raman   12/15
-+---------------+---------------+---------------+---------------+---------------+------*/
-DgnDbStatus DgnModel::_ReadSelectParams(ECSqlStatement& statement, ECSqlClassParamsCR params)
-    {
-    int propsIndex = params.GetSelectIndex(MODEL_PROP_Properties);
-    if (!statement.IsValueNull(propsIndex))
-        {
-        Json::Value  propsJson(Json::objectValue);
-        if (!Json::Reader::Parse(statement.GetValueText(propsIndex), propsJson))
-            {
-            BeAssert(false);
-            return DgnDbStatus::ReadError;
-            }
-
-        _ReadJsonProperties(propsJson);
-        }
-
-    return DgnDbStatus::Success;
-    }
-
-/*---------------------------------------------------------------------------------**//**
-* @bsimethod                                                 Ramanujam.Raman   12/15
-+---------------+---------------+---------------+---------------+---------------+------*/
-void DgnModel::_BindWriteParams(BeSQLite::EC::ECSqlStatement& statement, ForInsert forInsert)
-    {
-    if (forInsert == ForInsert::Yes)
-        statement.BindId(statement.GetParameterIndex(MODEL_PROP_ECInstanceId), m_modelId);
-
-
-    if (!m_modeledElementId.IsValid())
-        {
-        BeAssert(false);
-        return ;
-        }
-
-    statement.BindId(statement.GetParameterIndex(MODEL_PROP_ModeledElementId), m_modeledElementId);
-    statement.BindBoolean(statement.GetParameterIndex(MODEL_PROP_Visibility), m_inGuiList);
-    statement.BindBoolean(statement.GetParameterIndex(MODEL_PROP_IsTemplate), m_isTemplate);
-
-    Json::Value propJson(Json::objectValue);
-    _WriteJsonProperties(propJson);
-    if (!propJson.isNull())
-        {
-        Utf8String val = Json::FastWriter::ToString(propJson);
-        statement.BindText(statement.GetParameterIndex(MODEL_PROP_Properties), val.c_str(), IECSqlBinder::MakeCopy::Yes);
-        }
-    else
-        statement.BindNull(statement.GetParameterIndex(MODEL_PROP_Properties));
-    }
-
-/*---------------------------------------------------------------------------------**//**
-* @bsimethod                                                    Paul.Connelly   09/15
-+---------------+---------------+---------------+---------------+---------------+------*/
-DgnDbStatus DgnModel::Update()
-    {
-    DgnDbStatus status = _OnUpdate();
-    if (status != DgnDbStatus::Success)
-        return status;
-
-    CachedECSqlStatementPtr stmt = GetDgnDb().Models().GetUpdateStmt(*this);
-    if (stmt.IsNull())
-        return DgnDbStatus::WriteError;
-
-    _BindWriteParams(*stmt, ForInsert::No);
-
-    DbResult result = stmt->Step();
-    if (BE_SQLITE_DONE != result)
-        return DgnDbStatus::WriteError;
-
-    if (DgnDbStatus::Success == status)
-        _OnUpdated();
-
-    return DgnDbStatus::Success;
-    }
-
-struct UpdatedCaller {DgnModel::AppData::DropMe operator()(DgnModel::AppData& handler, DgnModelCR model) const {return handler._OnUpdated(model);}};
-/*---------------------------------------------------------------------------------**//**
-* @bsimethod                                    Keith.Bentley                   06/15
-+---------------+---------------+---------------+---------------+---------------+------*/
-void DgnModel::_OnUpdated()
-    {
-    CallAppData(UpdatedCaller());
-    }
-
-/*---------------------------------------------------------------------------------**//**
-* @bsimethod                                    Keith.Bentley                   06/15
-+---------------+---------------+---------------+---------------+---------------+------*/
-DgnDbStatus DgnModel::_OnUpdate()
-    {
-    if (GetModelHandler()._IsRestrictedAction(RestrictedAction::Update))
-        return DgnDbStatus::MissingHandler;
-
-    for (auto entry=m_appData.begin(); entry!=m_appData.end(); ++entry)
-        {
-        DgnDbStatus stat = entry->second->_OnUpdate(*this);
-        if (DgnDbStatus::Success != stat)
-            return stat;
-        }
-
-    // Ensure code is reserved and lock acquired
-    return GetDgnDb().BriefcaseManager().OnModelUpdate(*this);
-    }
-
-/*---------------------------------------------------------------------------------**//**
-* @bsimethod                                                    KeithBentley    10/00
-+---------------+---------------+---------------+---------------+---------------+------*/
-DgnDbStatus GeometricModel3d::_FillRangeIndex()
-    {
-    if (nullptr != m_rangeIndex)
-        return DgnDbStatus::Success;
-
-    m_rangeIndex.reset(new RangeIndex::Tree(true, 20));
-    auto stmt = m_dgndb.GetPreparedECSqlStatement("SELECT ECInstanceId,CategoryId,Origin,Yaw,Pitch,Roll,BBoxLow,BBoxHigh FROM " BIS_SCHEMA(BIS_CLASS_GeometricElement3d) " WHERE ModelId=?");
-    stmt->BindId(1, GetModelId());
-    while (BE_SQLITE_ROW == stmt->Step())
-        {
-        double yaw   = stmt->GetValueDouble(3);
-        double pitch = stmt->GetValueDouble(4);
-        double roll  = stmt->GetValueDouble(5);
-
-        DPoint3d low = stmt->GetValuePoint3d(6);
-        DPoint3d high = stmt->GetValuePoint3d(7);
-
-        Placement3d placement(stmt->GetValuePoint3d(2),
-                              YawPitchRollAngles(Angle::FromDegrees(yaw), Angle::FromDegrees(pitch), Angle::FromDegrees(roll)),
-                              ElementAlignedBox3d(low.x, low.y, low.z, high.x, high.y, high.z));
-
-        m_rangeIndex->AddEntry(RangeIndex::Entry(placement.CalculateRange(), stmt->GetValueId<DgnElementId>(0), stmt->GetValueId<DgnCategoryId>(1)));
-        }
-
-    return DgnDbStatus::Success;
-    }
-
-/*---------------------------------------------------------------------------------**//**
-* @bsimethod                                                    KeithBentley    10/00
-+---------------+---------------+---------------+---------------+---------------+------*/
-DgnDbStatus GeometricModel2d::_FillRangeIndex()
-    {
-    if (nullptr != m_rangeIndex)
-        return DgnDbStatus::Success;
-
-    m_rangeIndex.reset(new RangeIndex::Tree(false, 20));
-
-    auto stmt = m_dgndb.GetPreparedECSqlStatement("SELECT ECInstanceId,CategoryId,Origin,Rotation,BBoxLow,BBoxHigh FROM " BIS_SCHEMA(BIS_CLASS_GeometricElement2d) " WHERE ModelId=?");
-    stmt->BindId(1, GetModelId());
-    while (BE_SQLITE_ROW == stmt->Step())
-        {
-        DPoint2d low = stmt->GetValuePoint2d(4);
-        DPoint2d high = stmt->GetValuePoint2d(5);
-
-        Placement2d placement(stmt->GetValuePoint2d(2),
-                              AngleInDegrees::FromDegrees(stmt->GetValueDouble(3)),
-                              ElementAlignedBox2d(low.x, low.y, high.x, high.y));
-
-        m_rangeIndex->AddEntry(RangeIndex::Entry(placement.CalculateRange(), stmt->GetValueId<DgnElementId>(0), stmt->GetValueId<DgnCategoryId>(1)));
-        }
-
-    return DgnDbStatus::Success;
-    }
-
-/*---------------------------------------------------------------------------------**//**
-* @bsimethod                                    Keith.Bentley                   05/15
-+---------------+---------------+---------------+---------------+---------------+------*/
-void GeometricModel::AddToRangeIndex(DgnElementCR element)
-    {
-    if (nullptr == m_rangeIndex)
-        return;
-
-    GeometrySourceCP geom = element.ToGeometrySource();
-    if (nullptr != geom)
-        m_rangeIndex->AddElement(*geom);
-    }
-
-/*---------------------------------------------------------------------------------**//**
-* @bsimethod                                    Keith.Bentley                   05/15
-+---------------+---------------+---------------+---------------+---------------+------*/
-void GeometricModel::RemoveFromRangeIndex(DgnElementCR element)
-    {
-    if (nullptr==m_rangeIndex)
-        return;
-
-    GeometrySourceCP geom = element.ToGeometrySource();
-    if (nullptr != geom && geom->HasGeometry())
-        m_rangeIndex->RemoveElement(element.GetElementId());
-    }
-
-/*---------------------------------------------------------------------------------**//**
-* @bsimethod                                    Keith.Bentley                   05/15
-+---------------+---------------+---------------+---------------+---------------+------*/
-void GeometricModel::UpdateRangeIndex(DgnElementCR modified, DgnElementCR original)
-    {
-    if (nullptr==m_rangeIndex)
-        return;
-
-    GeometrySourceCP origGeom = original.ToGeometrySource();
-    if (nullptr == origGeom)
-        return;
-
-    GeometrySourceCP newGeom = modified.ToGeometrySource();
-    if (nullptr == newGeom)
-        return;
-
-    AxisAlignedBox3d origBox = origGeom->HasGeometry() ? origGeom->CalculateRange3d() : AxisAlignedBox3d();
-    AxisAlignedBox3d newBox  = newGeom->HasGeometry() ? newGeom->CalculateRange3d() : AxisAlignedBox3d();
-
-    if (origBox.IsEqual(newBox)) // many changes don't affect range
-        return;
-
-    auto id = original.GetElementId();
-    m_rangeIndex->RemoveElement(id);
-    m_rangeIndex->AddEntry(RangeIndex::Entry(newBox, id, origGeom->GetCategoryId()));
-    }
-
-/*---------------------------------------------------------------------------------**//**
-* @bsimethod                                    Keith.Bentley                   04/15
-+---------------+---------------+---------------+---------------+---------------+------*/
-void GeometricModel::_OnLoadedElement(DgnElementCR element) 
-    {
-    T_Super::_OnLoadedElement(element);
-    AddToRangeIndex(element);
-    }
-
-/*---------------------------------------------------------------------------------**//**
-* @bsimethod                                    Keith.Bentley                   04/15
-+---------------+---------------+---------------+---------------+---------------+------*/
-DgnDbStatus DgnModel::_OnInsertElement(DgnElementR element)
-    {
-    if (m_dgndb.IsReadonly())
-        return DgnDbStatus::ReadOnly;
-
-    if (GetModelHandler()._IsRestrictedAction(RestrictedAction::InsertElement))
-        return DgnDbStatus::MissingHandler;
-
-    return DgnDbStatus::Success;
-    }
-
-/*---------------------------------------------------------------------------------**//**
-* @bsimethod                                    Keith.Bentley                   04/15
-+---------------+---------------+---------------+---------------+---------------+------*/
-DgnDbStatus DgnModel::_OnDeleteElement(DgnElementCR element)
-    {
-    if (m_dgndb.IsReadonly())
-        return DgnDbStatus::ReadOnly;
-
-    return GetModelHandler()._IsRestrictedAction(RestrictedAction::DeleteElement) ? DgnDbStatus::MissingHandler : DgnDbStatus::Success;
-    }
-
-/*---------------------------------------------------------------------------------**//**
-* @bsimethod                                                    KeithBentley    10/00
-+---------------+---------------+---------------+---------------+---------------+------*/
-void GeometricModel::_OnDeletedElement(DgnElementCR element)
-    {
-    RemoveFromRangeIndex(element);
-    T_Super::_OnDeletedElement(element);
-    }
-
-/*---------------------------------------------------------------------------------**//**
-* @bsimethod                                                    KeithBentley    10/00
-+---------------+---------------+---------------+---------------+---------------+------*/
-void GeometricModel::_OnReversedAddElement(DgnElementCR element)
-    {
-    RemoveFromRangeIndex(element);
-    T_Super::_OnReversedAddElement(element);
-    }
-
-/*---------------------------------------------------------------------------------**//**
-* @bsimethod                                    Keith.Bentley                   04/15
-+---------------+---------------+---------------+---------------+---------------+------*/
-DgnDbStatus DgnModel::_OnUpdateElement(DgnElementCR modified, DgnElementCR original)
-    {
-    if (m_dgndb.IsReadonly())
-        return DgnDbStatus::ReadOnly;
-
-    return GetModelHandler()._IsRestrictedAction(RestrictedAction::UpdateElement) ? DgnDbStatus::MissingHandler : DgnDbStatus::Success;
-    }
-
-/*---------------------------------------------------------------------------------**//**
-* @bsimethod                                    Keith.Bentley                   04/15
-+---------------+---------------+---------------+---------------+---------------+------*/
-void GeometricModel::_OnUpdatedElement(DgnElementCR modified, DgnElementCR original)
-    {
-    UpdateRangeIndex(modified, original);
-    }
-
-/*---------------------------------------------------------------------------------**//**
-* @bsimethod                                    Keith.Bentley                   04/15
-+---------------+---------------+---------------+---------------+---------------+------*/
-void GeometricModel::_OnReversedUpdateElement(DgnElementCR modified, DgnElementCR original)
-    {
-    UpdateRangeIndex(modified, original);
-    }
-
-/*---------------------------------------------------------------------------------**//**
-* @bsimethod                                    Keith.Bentley                   06/15
-+---------------+---------------+---------------+---------------+---------------+------*/
-DgnDbStatus DgnModel::_OnDelete()
-    {
-    if (GetModelHandler()._IsRestrictedAction(RestrictedAction::Delete))
-        return DgnDbStatus::MissingHandler;
-
-    DgnDbStatus stat = GetDgnDb().BriefcaseManager().OnModelDelete(*this);
-    if (DgnDbStatus::Success != stat)
-        return stat;
-
-    for (auto appdata : m_appData)
-        appdata.second->_OnDelete(*this);
-
-    // before we can delete a model, we must delete all of its elements. If that fails, we cannot continue.
-    Statement stmt(m_dgndb, "SELECT Id FROM " BIS_TABLE(BIS_CLASS_Element) " WHERE ModelId=?");
-    stmt.BindId(1, m_modelId);
-
-    auto& elements = m_dgndb.Elements();
-    while (BE_SQLITE_ROW == stmt.Step())
-        {
-        DgnElementCPtr el = elements.GetElement(stmt.GetValueId<DgnElementId>(0));
-        if (!el.IsValid())
-            {
-            BeAssert(false);
-            return DgnDbStatus::BadElement;
-            }
-
-        // Note: this may look dangerous (deleting an element in the model we're iterating), but is is actually safe in SQLite.
-        DgnDbStatus stat = el->Delete();
-        if (DgnDbStatus::Success != stat)
-            return stat;
-        }
-
-    // delete all views which use this model as their base model
-    stat = DeleteAllViews();
-    if (DgnDbStatus::Success != stat)
-        return stat;
-
-    BeAssert(GetRefCount() > 1);
-    m_dgndb.Models().DropLoadedModel(*this);
-    return DgnDbStatus::Success;
-    }
-
-/*---------------------------------------------------------------------------------**//**
-* @bsimethod                                                    Paul.Connelly   11/15
-+---------------+---------------+---------------+---------------+---------------+------*/
-DgnDbStatus DgnModel::DeleteAllViews()
-    {
-    if (Is3dModel())
-        return ModelSelector::OnModelDelete(GetDgnDb(), GetModelId());
-     
-    ViewDefinition2d::OnModelDelete(GetDgnDb(), GetModelId());
-    return DgnDbStatus::Success;
-    }
-
-struct DeletedCaller {DgnModel::AppData::DropMe operator()(DgnModel::AppData& handler, DgnModelCR model) const {return handler._OnDeleted(model);}};
-/*---------------------------------------------------------------------------------**//**
-* @bsimethod                                    Keith.Bentley                   06/15
-+---------------+---------------+---------------+---------------+---------------+------*/
-void DgnModel::_OnDeleted()
-    {
-    CallAppData(DeletedCaller());
-    }
-
-/*---------------------------------------------------------------------------------**//**
-* @bsimethod                                                    Sam.Wilson      08/16
-+---------------+---------------+---------------+---------------+---------------+------*/
-static void getElementsThatPointToModel(bset<DgnElementId>& dependents, DgnModelCR model)
-    {
-    BeSQLite::EC::CachedECSqlStatementPtr stmt;
-    if (model.Is2dModel())
-        stmt = model.GetDgnDb().GetPreparedECSqlStatement("SELECT TargetECInstanceId FROM " BIS_SCHEMA(BIS_REL_BaseModelForView2d) " WHERE SourceECInstanceId = ?");
-    else
-        stmt = model.GetDgnDb().GetPreparedECSqlStatement("SELECT SourceECInstanceId As ModelSelectorId, SourceECClassId ModelSelectorClassId FROM " BIS_SCHEMA(BIS_REL_ModelSelectorRefersToModels) " WHERE TargetECInstanceId = ?");
-
-    stmt->BindId(1, model.GetModelId());
-    while (BE_SQLITE_ROW == stmt->Step())
-        dependents.insert(stmt->GetValueId<DgnElementId>(0));
-    }
-
-/*---------------------------------------------------------------------------------**//**
-* @bsimethod                                                    Paul.Connelly   06/16
-+---------------+---------------+---------------+---------------+---------------+------*/
-RepositoryStatus DgnModel::_PopulateRequest(IBriefcaseManager::Request& req, BeSQLite::DbOpcode op) const
-    {
-    switch (op)
-        {
-        case BeSQLite::DbOpcode::Insert:
-            req.Locks().Insert(GetDgnDb(), LockLevel::Shared);
-            break;
-        case BeSQLite::DbOpcode::Delete:
-            {
-            req.Locks().Insert(*this, LockLevel::Exclusive);
-
-            // before we can delete a model, we must delete all of its elements. If that fails, we cannot continue.
-            Statement stmt(m_dgndb, "SELECT Id FROM " BIS_TABLE(BIS_CLASS_Element) " WHERE ModelId=?");
-            stmt.BindId(1, m_modelId);
-            auto& elements = m_dgndb.Elements();
-            while (BE_SQLITE_ROW == stmt.Step())
-                {
-                DgnElementCPtr el = elements.GetElement(stmt.GetValueId<DgnElementId>(0));
-                BeAssert(el.IsValid());
-                if (el.IsValid())
-                    {
-                    auto stat = el->PopulateRequest(req, BeSQLite::DbOpcode::Delete);
-                    if (RepositoryStatus::Success != stat)
-                        return stat;
-                    }
-                }
-
-            // and we must delete all of its views
-            bset<DgnElementId> dependents;
-            getElementsThatPointToModel(dependents, *this);
-            for (auto id : dependents)
-                {
-                auto dependent = GetDgnDb().Elements().GetElement(id);
-                auto stat = dependent->PopulateRequest(req, BeSQLite::DbOpcode::Delete);
-                if (RepositoryStatus::Success != stat)
-                    return stat;
-                }
-
-            break;
-            }
-        case BeSQLite::DbOpcode::Update:
-            {
-            req.Locks().Insert(*this, LockLevel::Exclusive);
-            break;
-            }
-        }
-
-    return RepositoryStatus::Success;
-    }
-
-/*---------------------------------------------------------------------------------**//**
-* @bsimethod                                    Keith.Bentley                   06/15
-+---------------+---------------+---------------+---------------+---------------+------*/
-DgnDbStatus DgnModel::_OnInsert()
-    {
-    if (GetDgnDb().IsReadonly())
-        return DgnDbStatus::ReadOnly;
-
-    if (m_modelId.IsValid())
-        return DgnDbStatus::IdExists;
-
-    if (GetModelHandler()._IsRestrictedAction(RestrictedAction::Insert))
-        return DgnDbStatus::MissingHandler;
-
-    // Ensure db is not exclusively locked and code reserved
-    return GetDgnDb().BriefcaseManager().OnModelInsert(*this);
-    }
-
-/*---------------------------------------------------------------------------------**//**
-* @bsimethod                                    Keith.Bentley                   06/15
-+---------------+---------------+---------------+---------------+---------------+------*/
-void DgnModel::_OnInserted() 
-    {
-    GetDgnDb().Models().AddLoadedModel(*this);
-    }
-
-/*---------------------------------------------------------------------------------**//**
-* @bsimethod                                    Keith.Bentley                   06/15
-+---------------+---------------+---------------+---------------+---------------+------*/
-void DgnModel::_OnLoaded() 
-    {
-    GetDgnDb().Models().AddLoadedModel(*this);
-    }
-
-/*---------------------------------------------------------------------------------**//**
-* @bsimethod                                    Keith.Bentley                   12/10
-+---------------+---------------+---------------+---------------+---------------+------*/
-DgnDbStatus DgnModel::Delete()
-    {
-    if (!m_persistent)
-        return DgnDbStatus::WrongModel;
-
-    // give the element being modeled a chance to reject the delete
-    DgnDbStatus status;
-    DgnElementCPtr modeledElement = GetDgnDb().Elements().GetElement(GetModeledElementId());
-    BeAssert(modeledElement.IsValid());
-    if (modeledElement.IsValid() && (DgnDbStatus::Success != (status=modeledElement->_OnSubModelDelete(*this))))
-        return status;
-
-    DgnDbStatus stat = _OnDelete();
-    if (DgnDbStatus::Success != stat)
-        return stat;
-
-    Statement stmt(m_dgndb, "DELETE FROM " BIS_TABLE(BIS_CLASS_Model) " WHERE Id=?");
-    stmt.BindId(1, m_modelId);
-    if (BE_SQLITE_DONE != stmt.Step())
-        return DgnDbStatus::WriteError;
-
-    _OnDeleted();
-
-    // notify the element being modeled that the DgnModel has been deleted
-    if (modeledElement.IsValid())
-        modeledElement->_OnSubModelDeleted(*this);
-
-    return DgnDbStatus::Success;
-    }
-
-/*---------------------------------------------------------------------------------**//**
-* @bsimethod                                    Keith.Bentley                   07/08
-+---------------+---------------+---------------+---------------+---------------+------*/
-DgnDbStatus DgnModel::Insert()
-    {
-    if (!m_modeledElementId.IsValid())
-        {
-        BeAssert(false && "A DgnModel must be modeling a DgnElement (that is above it in the hiearchy)");
-        return DgnDbStatus::BadElement;
-        }
-
-    DgnDbStatus status = _OnInsert();
-    if (DgnDbStatus::Success != status)
-        return status;
-
-    // A DgnModel's ID has the same value as the DgnElement that it is modeling
-    m_modelId = DgnModelId(m_modeledElementId.GetValue());
-
-    // give the element being modeled a chance to reject the insert
-    DgnElementCPtr modeledElement = GetDgnDb().Elements().GetElement(GetModeledElementId());
-    BeAssert(modeledElement.IsValid());
-    if (modeledElement.IsValid() && (DgnDbStatus::Success != (status=modeledElement->_OnSubModelInsert(*this))))
-        return status;
-
-    CachedECSqlStatementPtr stmt = GetDgnDb().Models().GetInsertStmt(*this);
-    if (stmt.IsNull())
-        {
-        m_modelId = DgnModelId();
-        return DgnDbStatus::WriteError;
-        }
-    
-    _BindWriteParams(*stmt, ForInsert::Yes);
-        
-    DbResult stmtResult = stmt->Step();
-    if (BE_SQLITE_DONE != stmtResult)
-        {
-        m_modelId = DgnModelId();
-        return DgnDbStatus::WriteError;
-        }
-        
-    // NB: We do this here rather than in _OnInserted() because Update() is going to request a lock too, and the server doesn't need to be involved in locks for models created locally.
-    GetDgnDb().BriefcaseManager().OnModelInserted(GetModelId());
-    status = Update();
-    BeAssert(status == DgnDbStatus::Success);
-
-    _OnInserted();
-
-    // notify the element being modeled about the new DgnModel
-    if (modeledElement.IsValid())
-        modeledElement->_OnSubModelInserted(*this);
-
-    return DgnDbStatus::Success;
-    }
-
-/*---------------------------------------------------------------------------------**//**
-* @bsimethod                                    Keith.Bentley                   04/15
-+---------------+---------------+---------------+---------------+---------------+------*/
-void DgnModel::_InitFrom(DgnModelCR other)
-    {
-    m_inGuiList = other.m_inGuiList;
-    m_isTemplate = other.m_isTemplate;
-
-    Json::Value otherProperties;
-    other._WriteJsonProperties(otherProperties);
-    _ReadJsonProperties(otherProperties);
-    }
-
-/*---------------------------------------------------------------------------------**//**
-* @bsimethod                                                 Ramanujam.Raman   12/15
-+---------------+---------------+---------------+---------------+---------------+------*/
-void GeometricModel::_WriteJsonProperties(Json::Value& val) const 
-    {
-    T_Super::_WriteJsonProperties(val);
-    if (val.isNull())
-        val = Json::objectValue;
-    m_displayInfo.ToJson(val["DisplayInfo"]); 
-    }
-
-/*---------------------------------------------------------------------------------**//**
-* @bsimethod                                                 Ramanujam.Raman   12/15
-+---------------+---------------+---------------+---------------+---------------+------*/
-void GeometricModel::_ReadJsonProperties(Json::Value const& val) 
-    {
-    T_Super::_ReadJsonProperties(val);
-
-    BeAssert(val.isMember("DisplayInfo"));
-    m_displayInfo.FromJson(val["DisplayInfo"]);
-    }
-
-/*---------------------------------------------------------------------------------**//**
-* @bsimethod                                    Keith.Bentley                   04/15
-+---------------+---------------+---------------+---------------+---------------+------*/
-ModelHandlerR DgnModel::GetModelHandler() const
-    {
-    return *dgn_ModelHandler::Model::FindHandler(m_dgndb, m_classId);
-    }
-
-/*---------------------------------------------------------------------------------**//**
-* @bsimethod                                    Keith.Bentley                   12/13
-+---------------+---------------+---------------+---------------+---------------+------*/
-DgnModelPtr DgnModels::LoadDgnModel(DgnModelId modelId)
-    {
-    DgnModels::Model model;
-    if (SUCCESS != QueryModelById(&model, modelId))
-        return nullptr;
-
-    // make sure the class derives from Model (has a handler)
-    ModelHandlerP handler = dgn_ModelHandler::Model::FindHandler(m_dgndb, model.GetClassId());
-    if (nullptr == handler)
-        return nullptr;
-
-    DgnModel::CreateParams params(m_dgndb, model.GetClassId(), model.GetModeledElementId(), model.GetInGuiList());
-    DgnModelPtr dgnModel = handler->Create(params);
-    if (!dgnModel.IsValid())
-        return nullptr;
-
-    dgnModel->Read(modelId);
-    dgnModel->_OnLoaded();   // this adds the model to the loaded models list and increments the ref count, so returning by value is safe.
-
-    return dgnModel;
-    }
-
-/*---------------------------------------------------------------------------------**//**
-* @bsimethod                                    Keith.Bentley                   12/13
-+---------------+---------------+---------------+---------------+---------------+------*/
-DgnModelPtr DgnModels::FindModel(DgnModelId modelId)
-    {
-    BeDbMutexHolder _v_v(m_mutex);
-    auto it=m_models.find(modelId);
-    return it!=m_models.end() ? it->second : NULL;
-    }
-
-//---------------------------------------------------------------------------------------
-// @bsimethod                                   Carole.MacDonald            08/2016
-//---------------+---------------+---------------+---------------+---------------+-------
-DgnModelPtr DgnModels::CreateModel(DgnDbStatus* inStat, ECN::IECInstanceCR properties)
-    {
-    DgnDbStatus ALLOW_NULL_OUTPUT(stat, inStat);
-
-    DgnClassId classId(properties.GetClass().GetId().GetValue());
-    auto handler = dgn_ModelHandler::Model::FindHandler(GetDgnDb(), classId);
-    if (nullptr == handler)
-        {
-        BeAssert(false);
-        stat = DgnDbStatus::MissingHandler;
-        return nullptr;
-        }
-
-    return handler->_CreateNewModel(inStat, GetDgnDb(), properties);
-
-    }
-
-/*---------------------------------------------------------------------------------**//**
-* @bsimethod                                                    KeithBentley    10/00
-+---------------+---------------+---------------+---------------+---------------+------*/
-DgnModelPtr DgnModels::GetModel(DgnModelId modelId)
-    {
-    if (!modelId.IsValid())
-        return nullptr;
-
-    DgnModelPtr dgnModel = FindModel(modelId);
-    return dgnModel.IsValid() ? dgnModel : LoadDgnModel(modelId);
-    }
-
-//----------------------------------------------------------------------------------------
-// @bsimethod                                                   Mathieu.Marchand  2/2016
-//----------------------------------------------------------------------------------------
-void DgnModels::DropGraphicsForViewport(DgnViewportCR viewport)
-    {
-    for (auto iter : m_models)
-        {
-        if (iter.second.IsValid())
-            iter.second->_DropGraphicsForViewport(viewport);
-        }        
-    }
-
-/*--------------------------------------------------------------------------------**//**
-* @bsimethod                                    Keith.Bentley                   03/15
-+---------------+---------------+---------------+---------------+---------------+------*/
-BentleyStatus GeometricModel::DisplayInfo::SetUnits(UnitDefinitionCR newMasterUnit, UnitDefinitionCR newSubUnit)
-    {
-    if (!newMasterUnit.IsValid() || !newSubUnit.IsValid() || !newMasterUnit.AreComparable(newSubUnit))
-        return ERROR;
-
-    // subunits must be smaller than master.passed in, validate that they are smaller than master
-    int subunitRelationship  = newMasterUnit.CompareByScale(newSubUnit);
-    if (0 < subunitRelationship)
-        return ERROR;
-
-    m_masterUnit = newMasterUnit;
-    m_subUnit    = newSubUnit;
-
-    return SUCCESS;
-    }
-
-/*---------------------------------------------------------------------------------**//**
-* @bsimethod                                    Keith.Bentley                   03/15
-+---------------+---------------+---------------+---------------+---------------+------*/
-ModelHandlerP dgn_ModelHandler::Model::FindHandler(DgnDb const& db, DgnClassId handlerId)
-    {
-    // quick check for a handler already known
-    DgnDomain::Handler* handler = db.Domains().LookupHandler(handlerId);
-    if (nullptr != handler)
-        return handler->_ToModelHandler();
-
-    // not there, check via base classes
-    handler = db.Domains().FindHandler(handlerId, db.Domains().GetClassId(GetHandler()));
-    return handler ? handler->_ToModelHandler() : nullptr;
-    }
-
-/*---------------------------------------------------------------------------------**//**
-* @bsimethod                                                  Ramanujam.Raman   11/15
-+---------------+---------------+---------------+---------------+---------------+------*/
-ECSqlClassParams const& dgn_ModelHandler::Model::GetECSqlClassParams()
-    {
-    if (!m_classParams.IsInitialized())
-        m_classParams.Initialize(*this);
-
-    return m_classParams;
-    }
-
-/*---------------------------------------------------------------------------------**//**
-* @bsimethod                                                 Ramanujam.Raman   12/15
-+---------------+---------------+---------------+---------------+---------------+------*/
-void dgn_ModelHandler::Model::_GetClassParams(ECSqlClassParamsR params)
-    {   
-    params.Add(MODEL_PROP_ECInstanceId, ECSqlClassParams::StatementType::Insert);
-    params.Add(MODEL_PROP_ModeledElementId, ECSqlClassParams::StatementType::InsertUpdate);
-    params.Add(MODEL_PROP_Visibility, ECSqlClassParams::StatementType::InsertUpdate);
-    params.Add(MODEL_PROP_Properties, ECSqlClassParams::StatementType::All);
-    params.Add(MODEL_PROP_IsTemplate, ECSqlClassParams::StatementType::All);
-    }
-
-//---------------------------------------------------------------------------------------
-// @bsimethod                                   Carole.MacDonald            08/2016
-//---------------+---------------+---------------+---------------+---------------+-------
-DgnModel::CreateParams DgnModel::InitCreateParamsFromECInstance(DgnDbStatus* inStat, DgnDbR db, ECN::IECInstanceCR properties)
-    {
-    DgnDbStatus ALLOW_NULL_OUTPUT(stat, inStat);
-
-    DgnClassId classId(properties.GetClass().GetId().GetValue());
-    ECN::ECValue v;
-    bool inGuiList = true;
-    if (ECN::ECObjectsStatus::Success == properties.GetValue(v, MODEL_PROP_Visibility) && !v.IsNull())
-        inGuiList = v.GetInteger() == 1;
-
-    DgnElementId modeledElementId;
-    if (ECN::ECObjectsStatus::Success != properties.GetValue(v, MODEL_PROP_ModeledElementId) || v.IsNull())
-        stat = DgnDbStatus::BadArg;
-    else
-        modeledElementId = DgnElementId((uint64_t) v.GetLong());
-    DgnModel::CreateParams params(db, classId, modeledElementId, inGuiList);
-    return params;
-    }
-
-//---------------------------------------------------------------------------------------
-// @bsimethod                                   Carole.MacDonald            08/2016
-//---------------+---------------+---------------+---------------+---------------+-------
-DgnDbStatus DgnModel::_SetProperty(Utf8CP name, ECN::ECValueCR value)
-    {
-    //// Common case: auto-handled properties
-    //ECN::ECPropertyCP ecprop = GetElementClass()->GetPropertyP(name);
-    //if ((nullptr != ecprop) && !IsCustomHandledProperty(*ecprop))
-    //    {
-    //    if (!isValidValue(*ecprop, value))
-    //        return DgnDbStatus::BadArg;
-
-    //    auto autoHandledProps = GetAutoHandledProperties();
-    //    if (nullptr != autoHandledProps && ECN::ECObjectsStatus::Success == autoHandledProps->SetValue(name, value))
-    //        {
-    //        m_flags.m_autoHandledPropsDirty = true;
-    //        return DgnDbStatus::Success;
-    //        }
-    //    return DgnDbStatus::BadArg;
-    //    }
-
-    if (0 == strcmp("Id", name) || 0 == strcmp(MODEL_PROP_ECInstanceId, name))
-        {
-        return DgnDbStatus::ReadOnly;
-        }
-    if (0 == strcmp(MODEL_PROP_Properties, name))
-        {
-        Json::Value  propsJson(Json::objectValue);
-        if (!Json::Reader::Parse(value.GetUtf8CP(), propsJson))
-            return DgnDbStatus::BadArg;
-        _ReadJsonProperties(propsJson);
-        return DgnDbStatus::Success;
-        }
-
-    return DgnDbStatus::NotFound;
-    }
-
-//---------------------------------------------------------------------------------------
-// @bsimethod                                   Carole.MacDonald            08/2016
-//---------------+---------------+---------------+---------------+---------------+-------
-DgnDbStatus DgnModel::_SetProperties(ECN::IECInstanceCR properties)
-    {
-    for (auto prop : properties.GetClass().GetProperties(true))
-        {
-        Utf8StringCR propName = prop->GetName();
-
-        // Skip special properties that were passed in CreateParams. Generally, these are set once and then read-only properties.
-        if (propName.Equals(MODEL_PROP_ECInstanceId) || propName.Equals(MODEL_PROP_ModeledElementId) || propName.Equals(MODEL_PROP_Visibility))
-            continue;
-
-        ECN::ECValue value;
-        if (ECN::ECObjectsStatus::Success != properties.GetValue(value, propName.c_str()))
-            continue;
-
-        if (!value.IsNull())
-            {
-            DgnDbStatus stat;
-            if (DgnDbStatus::Success != (stat = _SetProperty(propName.c_str(), value)))
-                {
-                if (DgnDbStatus::ReadOnly == stat) // Not sure what to do when caller wants to 
-                    {
-                    BeAssert(false && "Attempt to set read-only property value.");
-                    }
-                else
-                    {
-                    BeAssert(false && "Failed to set property value. _SetProperties is probably missing a case.");
-                    }
-                return stat;
-                }
-            }
-        }
-    
-    return DgnDbStatus::Success;
-    }
-
-//---------------------------------------------------------------------------------------
-// @bsimethod                                   Carole.MacDonald            08/2016
-//---------------+---------------+---------------+---------------+---------------+-------
-DgnModelPtr dgn_ModelHandler::Model::_CreateNewModel(DgnDbStatus* inStat, DgnDbR db, ECN::IECInstanceCR properties)
-    {
-    DgnDbStatus ALLOW_NULL_OUTPUT(stat, inStat);
-    auto params = DgnModel::InitCreateParamsFromECInstance(inStat, db, properties);
-    if (!params.m_classId.IsValid())
-        return nullptr;
-    auto model = _CreateInstance(params);
-    if (nullptr == model)
-        {
-        BeAssert(false && "when would a handler fail to construct an element?");
-        return nullptr;
-        }
-    stat = model->_SetProperties(properties);
-    return (DgnDbStatus::Success == stat)? model : nullptr;
-    }
-
-/*---------------------------------------------------------------------------------**//**
-* @bsimethod                                    Keith.Bentley                   11/11
-+---------------+---------------+---------------+---------------+---------------+------*/
-AxisAlignedBox3d GeometricModel3d::_QueryModelRange() const
-    {
-    Statement stmt(m_dgndb,
-        "SELECT DGN_bbox_union("
-            "DGN_placement_aabb("
-                "DGN_placement("
-                    "DGN_point(g.Origin_X,g.Origin_Y,g.Origin_Z),"
-                    "DGN_angles(g.Yaw,g.Pitch,g.Roll),"
-                    "DGN_bbox("
-                        "g.BBoxLow_X,g.BBoxLow_Y,g.BBoxLow_Z,"
-                        "g.BBoxHigh_X,g.BBoxHigh_Y,g.BBoxHigh_Z))))"
-        " FROM " BIS_TABLE(BIS_CLASS_Element) " AS e," BIS_TABLE(BIS_CLASS_GeometricElement3d) " As g"
-        " WHERE e.ModelId=? AND e.Id=g.ElementId");
-
-    stmt.BindId(1, GetModelId());
-    auto rc = stmt.Step();
-    if (rc!=BE_SQLITE_ROW)
-        {
-        BeAssert(false);
-        return AxisAlignedBox3d();
-        }
-
-    int resultSize = stmt.GetColumnBytes(0); // can be 0 if no elements in model
-    return (sizeof(AxisAlignedBox3d) == resultSize) ? *(AxisAlignedBox3d*) stmt.GetValueBlob(0) : AxisAlignedBox3d(); 
-    }
-
-/*---------------------------------------------------------------------------------**//**
-* @bsimethod                                    Keith.Bentley                   11/11
-+---------------+---------------+---------------+---------------+---------------+------*/
-AxisAlignedBox3d GeometricModel2d::_QueryModelRange() const
-    {
-    Statement stmt(m_dgndb,
-        "SELECT DGN_bbox_union("
-            "DGN_placement_aabb("
-                "DGN_placement("
-                    "DGN_point(g.Origin_X,g.Origin_Y,0),"
-                    "DGN_angles(0,0,g.Rotation),"
-                    "DGN_bbox("
-                        "g.BBoxLow_X,g.BBoxLow_Y,0,"
-                        "g.BBoxHigh_X,g.BBoxHigh_Y,0))))"
-        " FROM " BIS_TABLE(BIS_CLASS_Element) " AS e," BIS_TABLE(BIS_CLASS_GeometricElement2d) " As g"
-        " WHERE e.ModelId=? AND e.Id=g.ElementId");
-
-    stmt.BindId(1, GetModelId());
-    auto rc = stmt.Step();
-    if (rc!=BE_SQLITE_ROW)
-        {
-        BeAssert(false);
-        return AxisAlignedBox3d();
-        }
-
-    int resultSize = stmt.GetColumnBytes(0); // can be 0 if no elements in model
-    return (sizeof(AxisAlignedBox3d) == resultSize) ? *(AxisAlignedBox3d*) stmt.GetValueBlob(0) : AxisAlignedBox3d(); 
-    }
-
-/*---------------------------------------------------------------------------------**//**
-* @bsimethod                                    Sam.Wilson                      07/15
-+---------------+---------------+---------------+---------------+---------------+------*/
-void DgnModel::CreateParams::RelocateToDestinationDb(DgnImportContext& importer)
-    {
-    m_classId = importer.RemapClassId(m_classId);
-    m_modeledElementId.Invalidate(); // WIP: Need to remap!
-    }
-
-//---------------------------------------------------------------------------------------
-// @bsimethod                                    Krischan.Eberle                  10/15
-//+---------------+---------------+---------------+---------------+---------------+------
-static void LogPerformance(StopWatch& stopWatch, Utf8CP description, ...)
-    {
-    stopWatch.Stop();
-    const NativeLogging::SEVERITY severity = NativeLogging::LOG_INFO;
-    NativeLogging::ILogger& logger = *NativeLogging::LoggingManager::GetLogger(L"DgnCore.Performance");
-
-    if (logger.isSeverityEnabled(severity))
-        {
-        va_list args;
-        va_start(args, description);
-        Utf8String formattedDescription;
-        formattedDescription.VSprintf(description, args);
-        va_end(args);
-
-        logger.messagev(severity, "%s|%.0f millisecs", formattedDescription.c_str(), stopWatch.GetElapsedSeconds() * 1000.0);
-        }
-    }
-
-/*---------------------------------------------------------------------------------**//**
-* @bsimethod                                    Sam.Wilson                      07/15
-+---------------+---------------+---------------+---------------+---------------+------*/
-DgnModel::CreateParams DgnModel::GetCreateParamsForImport(DgnImportContext& importer, DgnElementCR destinationElementToModel) const
-    {
-    CreateParams params(importer.GetDestinationDb(), GetClassId(), DgnElementId());
-    if (importer.IsBetweenDbs())
-        params.RelocateToDestinationDb(importer);
-
-    params.SetModeledElementId(destinationElementToModel.GetElementId());
-    return params;
-    }
-
-/*---------------------------------------------------------------------------------**//**
-* @bsimethod                                    Keith.Bentley                   04/15
-+---------------+---------------+---------------+---------------+---------------+------*/
-DgnModelPtr DgnModel::Clone(DgnElementId newModeledElementId) const
-    {
-    if (!newModeledElementId.IsValid())
-        return nullptr;
-
-    if (GetModelHandler()._IsRestrictedAction(RestrictedAction::Clone))
-        return nullptr;
-
-    DgnModelPtr newModel = GetModelHandler().Create(DgnModel::CreateParams(m_dgndb, m_classId, newModeledElementId));
-    newModel->_InitFrom(*this);
-    return newModel;
-    }
-
-/*---------------------------------------------------------------------------------**//**
-* @bsimethod                                    Sam.Wilson                      07/15
-+---------------+---------------+---------------+---------------+---------------+------*/
-DgnModelPtr DgnModel::_CloneForImport(DgnDbStatus* stat, DgnImportContext& importer, DgnElementCR destinationElementToModel) const
-    {
-    if (nullptr != stat)
-        *stat = DgnDbStatus::Success;
-
-    DgnModel::CreateParams params = GetCreateParamsForImport(importer, destinationElementToModel); // remaps classid
-    params.SetModeledElementId(destinationElementToModel.GetElementId());
-
-    DgnModelPtr model = GetModelHandler().Create(params);
-    if (!model.IsValid())
-        return nullptr;
-
-    model->_InitFrom(*this);
-    return model;
-    }
-
-/*---------------------------------------------------------------------------------**//**
-* NB: We must import parents first, then children, so that parentids can be remapped without multiple passes.
-* @bsimethod                                    Sam.Wilson                      07/15
-+---------------+---------------+---------------+---------------+---------------+------*/
-DgnDbStatus DgnModel::_ImportElementsFrom(DgnModelCR sourceModel, DgnImportContext& importer)
-    {
-    BeAssert(&GetDgnDb() == &importer.GetDestinationDb());
-    BeAssert(&sourceModel.GetDgnDb() == &importer.GetSourceDb());
-
-    bmap<DgnElementId, DgnElementId> needsParentFixup;
-
-    Statement stmt(sourceModel.GetDgnDb(), "SELECT Id FROM " BIS_TABLE(BIS_CLASS_Element) " WHERE ModelId=?");
-    stmt.BindId(1, sourceModel.GetModelId());
-    while (BE_SQLITE_ROW == stmt.Step())
-        {
-        DgnElementCPtr el = sourceModel.GetDgnDb().Elements().GetElement(stmt.GetValueId<DgnElementId>(0));
-
-        if (!_ShouldImportElement(*el))
-            continue;
-
-        DgnElementId waspid = el->GetParentId();
-
-        DgnDbStatus status;
-        DgnElementCPtr cc = el->Import(&status, *this, importer);
-        if (!cc.IsValid() || (DgnDbStatus::Success != status))
-            {
-            // *** TBD: Record failure somehow
-            BeDataAssert(false && "element import failure -- probably a duplicate code");
-            continue;
-            }
-
-        if (waspid.IsValid() && !cc->GetParentId().IsValid())
-            needsParentFixup[cc->GetElementId()] = waspid;
-        }
-
-    for (auto entry : needsParentFixup)
-        {
-        DgnElementPtr cc = GetDgnDb().Elements().GetForEdit<DgnElement>(entry.first);
-        cc->SetParentId(importer.FindElementId(entry.second));
-        cc->Update();
-        }
-
-    return DgnDbStatus::Success;
-    }
-
-/*---------------------------------------------------------------------------------**//**
-* @bsimethod                                    Sam.Wilson                      07/15
-+---------------+---------------+---------------+---------------+---------------+------*/
-DgnDbStatus DgnModel::_ImportElementAspectsFrom(DgnModelCR sourceModel, DgnImportContext& importer)
-    {
-    // This base class implementation of _ImportElementAspectsFrom knows only the ElementAspect subclasses that are defined by the
-    //  base Dgn schema. 
-    
-    return DgnDbStatus::Success;
-    }
-
-/*---------------------------------------------------------------------------------**//**
-* @bsimethod                                    Sam.Wilson                      07/15
-+---------------+---------------+---------------+---------------+---------------+------*/
-static void appendToColsLists(Utf8StringR colsList, Utf8StringR placeholderList, Utf8CP colname)
-    {
-    if (nullptr == colname)
-        return;
-
-    if (!colsList.empty())
-        {
-        colsList.append(",");
-        placeholderList.append(",");
-        }
-
-    colsList.append("[").append(colname).append("]");
-    placeholderList.append("?");
-    }
-
-/*---------------------------------------------------------------------------------**//**
-* @bsimethod                                    Sam.Wilson                      07/15
-+---------------+---------------+---------------+---------------+---------------+------*/
-static DgnDbStatus importECRelationshipsFrom(DgnDbR destDb, DgnModelCR sourceModel, DgnImportContext& importer, Utf8CP relname, Utf8CP sourcecol, Utf8CP targetcol, Utf8CP classcol = nullptr, bvector<Utf8CP> const& othercols = bvector<Utf8CP>())
-    {
-    Utf8String colsList, placeholderList;
-    appendToColsLists(colsList, placeholderList, sourcecol);        // [0] sourcecol
-    appendToColsLists(colsList, placeholderList, targetcol);        // [1] targetcolo
-    appendToColsLists(colsList, placeholderList, classcol);         // [2] classcol  (optional)
-    for (auto othercolname : othercols)
-        appendToColsLists(colsList, placeholderList, othercolname);
-
-    Utf8String selectList;
-    bvector<Utf8String> cols;
-    BeStringUtilities::Split(colsList.c_str(), ",", cols);
-    for (Utf8String col : cols)
-        {
-        if (!selectList.empty())
-            selectList.append(", ");
-        selectList.append("rel.").append(col);
-        }
-    Statement sstmt(sourceModel.GetDgnDb(), Utf8PrintfString(
-        "SELECT %s FROM %s rel, " BIS_TABLE(BIS_CLASS_Element) " source, " BIS_TABLE(BIS_CLASS_Element) " target WHERE rel.%s=source.Id AND rel.%s=target.Id AND source.ModelId=? AND target.ModelId=?",
-        selectList.c_str(), relname, sourcecol, targetcol).c_str());
-
-    sstmt.BindId(1, sourceModel.GetModelId());
-    sstmt.BindId(2, sourceModel.GetModelId());
-
-    Statement istmt(destDb, Utf8PrintfString(
-        "INSERT INTO %s (%s) VALUES(%s)", relname, colsList.c_str(), placeholderList.c_str()).c_str());
-
-    StopWatch timer(true);
-    DbResult stepResult = sstmt.Step();
-    LogPerformance(timer, "Statement.Step for %s (ModelId=%d)", sstmt.GetSql(), sourceModel.GetModelId().GetValue());
-    while (BE_SQLITE_ROW == stepResult)
-        {
-        istmt.Reset();
-        istmt.ClearBindings();
-
-        DgnElementId remappedSrcId;
-        DgnElementId remappedDstId;
-
-        int icol = 0;
-        istmt.BindId(icol+1, (remappedSrcId = importer.FindElementId(sstmt.GetValueId<DgnElementId>(icol)))); // [0] sourcecol
-        ++icol;
-        istmt.BindId(icol+1, (remappedDstId = importer.FindElementId(sstmt.GetValueId<DgnElementId>(icol)))); // [1] targetcol
-        ++icol;
-
-        if (remappedSrcId.IsValid() && remappedDstId.IsValid())
-            {
-            if (nullptr != classcol)
-                {
-                istmt.BindId(icol+1, importer.RemapClassId(sstmt.GetValueId<DgnClassId>(icol))); // [2] classcol (optional)
-                ++icol;
-                }
-
-            for (size_t iothercol=0; iothercol < (int)othercols.size(); ++iothercol)
-                {
-                istmt.BindText(icol+1, sstmt.GetValueText(icol), Statement::MakeCopy::No);
-                ++icol;
-                }
-
-            if (BE_SQLITE_DONE != istmt.Step())
-                {
-                // *** TBD: Report error somehow
-                }
-            }
-
-        timer.Start();
-        stepResult = sstmt.Step();
-        LogPerformance(timer, "Statement.Step for %s", sstmt.GetSql());
-
-        }
-
-    return DgnDbStatus::Success;
-    }
-
-/*---------------------------------------------------------------------------------**//**
-* @bsimethod                                    Sam.Wilson                      07/15
-+---------------+---------------+---------------+---------------+---------------+------*/
-DgnDbStatus DgnModel::_ImportECRelationshipsFrom(DgnModelCR sourceModel, DgnImportContext& importer)
-    {
-    // Copy ECRelationships where source and target are both in this model, and where the relationship is implemented as a link table.
-    // Note: this requires domain-specific knowledge of what ECRelationships exist.
-
-    // ElementGeomUsesParts are created automatically as a side effect of inserting GeometricElements 
-
-    StopWatch timer(true);
-    importECRelationshipsFrom(GetDgnDb(), sourceModel, importer, BIS_TABLE(BIS_REL_ElementGroupsMembers), "GroupId", "MemberId", nullptr, {"MemberPriority"});
-    LogPerformance(timer, "Import ECRelationships %s", BIS_REL_ElementGroupsMembers);
-    timer.Start();
-    importECRelationshipsFrom(GetDgnDb(), sourceModel, importer, BIS_TABLE(BIS_REL_ElementDrivesElement), "SourceECInstanceId", "TargetECInstanceId", "ECClassId", {"Status", "Priority"});
-    LogPerformance(timer, "Import ECRelationships %s", BIS_REL_ElementDrivesElement);
-
-#ifdef WIP_VIEW_DEFINITION
-    BIS_TABLE(BIS_REL_CategorySelectorsReferToCategories)
-    BIS_TABLE(BIS_REL_ModelSelectorsReferToModels)
-#endif
-
-    // *** WIP_IMPORT *** ElementHasLinks -- should we deep-copy links?
-
-    return DgnDbStatus::Success;
-    }
-
-/*---------------------------------------------------------------------------------**//**
-* @bsimethod                                    Sam.Wilson                      07/15
-+---------------+---------------+---------------+---------------+---------------+------*/
-DgnDbStatus DgnModel::_ImportContentsFrom(DgnModelCR sourceModel, DgnImportContext& importer)
-    {
-    StopWatch totalTimer(true);
-    BeAssert(&GetDgnDb() == &importer.GetDestinationDb());
-    BeAssert(&sourceModel.GetDgnDb() == &importer.GetSourceDb());
-
-    DgnDbStatus status;
-    StopWatch timer(true);
-    if (DgnDbStatus::Success != (status = _ImportElementsFrom(sourceModel, importer)))
-        return status;
-    LogPerformance(timer, "Import elements time");
-
-    timer.Start();
-    if (DgnDbStatus::Success != (status = _ImportElementAspectsFrom(sourceModel, importer)))
-        return status;
-    LogPerformance(timer, "Import element aspects time");
-
-    timer.Start();
-    if (DgnDbStatus::Success != (status = _ImportECRelationshipsFrom(sourceModel, importer)))
-        return status;
-    LogPerformance(timer, "Import ECRelationships time");
-
-    LogPerformance(totalTimer, "Total contents import time");
-
-    return DgnDbStatus::Success;
-    }
-
-/*---------------------------------------------------------------------------------**//**
-* @bsimethod                                    Sam.Wilson                      07/15
-+---------------+---------------+---------------+---------------+---------------+------*/
-DgnModelPtr DgnModel::ImportModel(DgnDbStatus* statIn, DgnModelCR sourceModel, DgnImportContext& importer, DgnElementCR destinationElementToModel)
-    {
-    StopWatch totalTimer(true);
-
-    DgnDbStatus _stat;
-    DgnDbStatus& stat = (nullptr != statIn)? *statIn: _stat;
-
-    BeAssert(&sourceModel.GetDgnDb() == &importer.GetSourceDb());
-
-    DgnModelPtr newModel = sourceModel._CloneForImport(&stat, importer, destinationElementToModel);
-    if (!newModel.IsValid())
-        return nullptr;
-
-    if ((stat = newModel->Insert()) != DgnDbStatus::Success)
-        return nullptr;
-
-    importer.AddModelId(sourceModel.GetModelId(), newModel->GetModelId());
-
-    if ((stat = newModel->_ImportContentsFrom(sourceModel, importer)) != DgnDbStatus::Success)
-        return nullptr;
-
-    stat = DgnDbStatus::Success;
-    LogPerformance(totalTimer, "Total import time");
-    return newModel;
-    }
-
-//---------------------------------------------------------------------------------------
-// @bsimethod                                                   Sam.Wilson      05/15
-//---------------------------------------------------------------------------------------
-DgnModelPtr DgnModel::CopyModel(DgnModelCR model, DgnElementId newModeledElementId)
-    {
-    DgnDbR db = model.GetDgnDb();
-
-    DgnModelPtr model2 = model.Clone(newModeledElementId);
-    if (DgnDbStatus::Success != model2->Insert())   
-        return nullptr;
-
-    DgnImportContext nopimport(db, db);
-    if (DgnDbStatus::Success != model2->_ImportContentsFrom(model, nopimport))
-        return nullptr;
-
-    return model2;
-    }
-
-/*---------------------------------------------------------------------------------**//**
-* @bsimethod                                                    Paul.Connelly   10/15
-+---------------+---------------+---------------+---------------+---------------+------*/
-DgnModelPtr DictionaryModel::_CloneForImport(DgnDbStatus* stat, DgnImportContext& importer, DgnElementCR destinationElementToModel) const
-    {
-    if (nullptr != stat)
-        *stat = DgnDbStatus::WrongModel;
-
-    BeAssert(false && "The dictionary model cannot be cloned");
-    return nullptr;
-    }
-
-/*---------------------------------------------------------------------------------**//**
-* @bsimethod                                                    Shaun.Sewall    10/16
-+---------------+---------------+---------------+---------------+---------------+------*/
-DgnModelPtr SessionModel::_CloneForImport(DgnDbStatus* stat, DgnImportContext& importer, DgnElementCR destinationElementToModel) const
-    {
-    if (nullptr != stat)
-        *stat = DgnDbStatus::WrongModel;
-
-    BeAssert(false && "The SessionModel cannot be cloned");
-    return nullptr;
-    }
-
-/*---------------------------------------------------------------------------------**//**
-* @bsimethod                                                    Paul.Connelly   10/15
-+---------------+---------------+---------------+---------------+---------------+------*/
-uint64_t DgnModel::RestrictedAction::Parse(Utf8CP name)
-    {
-    struct Pair {Utf8CP name; uint64_t value;};
-    static const Pair s_pairs[] =
-        {
-            {"insertelement", InsertElement},
-            {"updateelement", UpdateElement},
-            {"deleteelement", DeleteElement},
-            {"clone", Clone },
-        };
-
-    for (auto const& pair : s_pairs)
-        {
-        if (0 == BeStringUtilities::Stricmp(pair.name, name))
-            return pair.value;
-        }
-
-    return T_Super::Parse(name);
-    }
-
-/*---------------------------------------------------------------------------------**//**
-* @bsimethod                                    Keith.Bentley                   12/10
-+---------------+---------------+---------------+---------------+---------------+------*/
-DgnModel::ElementIterator::const_iterator DgnModel::ElementIterator::begin() const
-    {
-    if (!m_stmt.IsValid())
-        {
-        Utf8String sqlString = "SELECT Id,CodeValue,UserLabel FROM " BIS_TABLE(BIS_CLASS_Element) " WHERE ModelId=?";
-        sqlString = MakeSqlString(sqlString.c_str(), true);
-
-        m_db->GetCachedStatement(m_stmt, sqlString.c_str());
-        m_stmt->BindId(1, m_id);
-        m_params.Bind(*m_stmt);
-        }
-    else
-        {
-        m_stmt->Reset();
-        }
-
-    return Entry(m_stmt.get(), BE_SQLITE_ROW == m_stmt->Step());
-    }
-
-DgnElementId DgnModel::ElementIterator::Entry::GetId() const {Verify(); return m_sql->GetValueId<DgnElementId>(0);}
-Utf8String DgnModel::ElementIterator::Entry::GetName() const {Verify(); return m_sql->GetValueText(1);}
-Utf8String DgnModel::ElementIterator::Entry::GetUserLabel() const {Verify(); return m_sql->GetValueText(2);}
+/*--------------------------------------------------------------------------------------+
+|
+|     $Source: DgnCore/DgnModel.cpp $
+|
+|  $Copyright: (c) 2016 Bentley Systems, Incorporated. All rights reserved. $
+|
++--------------------------------------------------------------------------------------*/
+#include <DgnPlatformInternal.h>
+
+#define MODEL_PROP_ECInstanceId "ECInstanceId"
+#define MODEL_PROP_ModeledElementId "ModeledElementId"
+#define MODEL_PROP_Visibility "Visibility"
+#define MODEL_PROP_Properties "Properties"
+#define MODEL_PROP_IsTemplate "IsTemplate"
+
+/*---------------------------------------------------------------------------------**//**
+* @bsimethod                                    Keith.Bentley                   12/10
++---------------+---------------+---------------+---------------+---------------+------*/
+BentleyStatus DgnModels::QueryModelById(Model* out, DgnModelId id) const
+    {
+    Statement stmt(m_dgndb, "SELECT ECClassId,Visibility,ModeledElementId,IsTemplate FROM " BIS_TABLE(BIS_CLASS_Model) " WHERE Id=?");
+    stmt.BindId(1, id);
+
+    if (BE_SQLITE_ROW != stmt.Step())
+        return ERROR;
+
+    if (out) // this can be null to just test for the existence of a model by id
+        {
+        out->m_id = id;
+        out->m_classId = stmt.GetValueId<DgnClassId>(0);
+        out->m_inGuiList = TO_BOOL(stmt.GetValueInt(1));
+        out->m_modeledElementId = stmt.GetValueId<DgnElementId>(2);
+        out->m_isTemplate = TO_BOOL(stmt.GetValueInt(3));
+        }
+
+    return SUCCESS;
+    }
+
+/*---------------------------------------------------------------------------------**//**
+* @bsimethod                                    Shaun.Sewall                    10/16
++---------------+---------------+---------------+---------------+---------------+------*/
+DgnModelId DgnModels::QuerySubModelId(DgnCodeCR modeledElementCode) const
+    {
+    DgnDbR db = GetDgnDb();
+    DgnElementId modeledElementId = db.Elements().QueryElementIdByCode(modeledElementCode);
+    if (!modeledElementId.IsValid())
+        return DgnModelId();
+
+    DgnElementCPtr modeledElement = db.Elements().GetElement(modeledElementId);
+    if (!modeledElement.IsValid())
+        return DgnModelId();
+
+    return modeledElement->GetSubModelId();
+    }
+
+/*---------------------------------------------------------------------------------**//**
+* @bsimethod                                    Keith.Bentley                   06/15
++---------------+---------------+---------------+---------------+---------------+------*/
+void DgnModels::AddLoadedModel(DgnModelR model)
+    {
+    model.m_persistent = true;
+    BeDbMutexHolder _v_v(m_mutex);
+    m_models.Insert(model.GetModelId(), &model);
+    }
+
+/*---------------------------------------------------------------------------------**//**
+* @bsimethod                                    Keith.Bentley                   06/15
++---------------+---------------+---------------+---------------+---------------+------*/
+void DgnModels::DropLoadedModel(DgnModelR model)
+    {
+    model.m_persistent = false;
+    BeDbMutexHolder _v_v(m_mutex);
+    m_models.erase(model.GetModelId());
+    }
+
+/*---------------------------------------------------------------------------------**//**
+* @bsimethod                                    Keith.Bentley                   12/13
++---------------+---------------+---------------+---------------+---------------+------*/
+void DgnModels::Empty()
+    {
+    m_dgndb.Elements().Destroy(); // Has to be called before models are released.
+    m_models.clear();
+    }
+
+/*---------------------------------------------------------------------------------**//**
+* @bsimethod                                    Keith.Bentley                   01/11
++---------------+---------------+---------------+---------------+---------------+------*/
+size_t DgnModels::Iterator::QueryCount() const
+    {
+    Utf8String sqlString = "SELECT count(*) FROM " BIS_TABLE(BIS_CLASS_Model);
+    bool hasWhere = false;
+    if (ModelIterate::Gui == m_itType)
+        {
+        sqlString += " WHERE (0 <> Visibility)";
+        hasWhere = true;
+        }
+
+    sqlString = MakeSqlString(sqlString.c_str(), hasWhere);
+
+    Statement sql(*m_db, sqlString.c_str());
+
+    return (BE_SQLITE_ROW != sql.Step()) ? 0 : sql.GetValueInt(0);
+    }
+
+/*---------------------------------------------------------------------------------**//**
+* @bsimethod                                    Keith.Bentley                   12/10
++---------------+---------------+---------------+---------------+---------------+------*/
+DgnModels::Iterator::const_iterator DgnModels::Iterator::begin() const
+    {
+    if (!m_stmt.IsValid())
+        {
+        Utf8String sqlString = "SELECT Id,Visibility,ECClassId,ModeledElementId,IsTemplate FROM " BIS_TABLE(BIS_CLASS_Model);
+        bool hasWhere = false;
+        if (ModelIterate::Gui == m_itType)
+            {
+            sqlString += " WHERE (0 <> Visibility)";
+            hasWhere = true;
+            }
+
+        sqlString = MakeSqlString(sqlString.c_str(), hasWhere);
+
+        m_db->GetCachedStatement(m_stmt, sqlString.c_str());
+        m_params.Bind(*m_stmt);
+        }
+    else
+        {
+        m_stmt->Reset();
+        }
+
+    return Entry(m_stmt.get(), BE_SQLITE_ROW == m_stmt->Step());
+    }
+
+DgnModelId   DgnModels::Iterator::Entry::GetModelId() const {Verify(); return m_sql->GetValueId<DgnModelId>(0);}
+bool         DgnModels::Iterator::Entry::GetInGuiList() const {Verify(); return (0 != m_sql->GetValueInt(1));}
+DgnClassId   DgnModels::Iterator::Entry::GetClassId() const {Verify(); return m_sql->GetValueId<DgnClassId>(2);}
+DgnElementId DgnModels::Iterator::Entry::GetModeledElementId() const {Verify(); return m_sql->GetValueId<DgnElementId>(3);}
+bool         DgnModels::Iterator::Entry::GetIsTemplate() const {Verify(); return (0 != m_sql->GetValueInt(4));}
+
+/*---------------------------------------------------------------------------------**//**
+* @bsimethod                                                    Paul.Connelly   12/15
++---------------+---------------+---------------+---------------+---------------+------*/
+ECSqlClassInfo const& DgnModels::FindClassInfo(DgnModelR model)
+    {
+    DgnClassId classId = model.GetClassId();
+    auto found = m_classInfos.find(classId);
+    if (found != m_classInfos.end())
+        return found->second;
+
+    ECSqlClassInfo& classInfo = m_classInfos[classId];
+    bool populated = model.GetModelHandler().GetECSqlClassParams().BuildClassInfo(classInfo, m_dgndb, classId);
+    BeAssert(populated);
+    UNUSED_VARIABLE(populated);
+
+    return classInfo;
+    }
+
+/*---------------------------------------------------------------------------------**//**
+* @bsimethod                                                    Paul.Connelly   12/15
++---------------+---------------+---------------+---------------+---------------+------*/
+CachedECSqlStatementPtr DgnModels::GetSelectStmt(DgnModelR model) {return FindClassInfo(model).GetSelectStmt(m_dgndb, ECInstanceId(model.GetModelId().GetValue()));}
+CachedECSqlStatementPtr DgnModels::GetInsertStmt(DgnModelR model) {return FindClassInfo(model).GetInsertStmt(m_dgndb);}
+CachedECSqlStatementPtr DgnModels::GetUpdateStmt(DgnModelR model) {return FindClassInfo(model).GetUpdateStmt(m_dgndb, ECInstanceId(model.GetModelId().GetValue()));}
+
+/*---------------------------------------------------------------------------------**//**
+* @bsimethod                                                    KeithBentley    10/00
++---------------+---------------+---------------+---------------+---------------+------*/
+DgnModel::DgnModel(CreateParams const& params) : m_dgndb(params.m_dgndb), m_classId(params.m_classId), m_modeledElementId(params.m_modeledElementId), m_inGuiList(params.m_inGuiList),
+    m_isTemplate(params.m_isTemplate), m_persistent(false)
+    {
+    }
+
+/*---------------------------------------------------------------------------------**//**
+* @bsimethod                                    Shaun.Sewall                    10/16
++---------------+---------------+---------------+---------------+---------------+------*/
+Utf8String DgnModel::GetName() const
+    {
+    // WIP: keep this method around to avoid having to change too much source code.  Use the CodeValue of the modeled element as this model's name.
+    DgnElementCPtr modeledElement = GetDgnDb().Elements().GetElement(GetModeledElementId());
+    BeAssert(modeledElement.IsValid());
+    return modeledElement.IsValid() ? modeledElement->GetCode().GetValue() : Utf8String();
+    }
+
+/*---------------------------------------------------------------------------------**//**
+* @bsimethod                                    Keith.Bentley                   10/07
++---------------+---------------+---------------+---------------+---------------+------*/
+void DgnModel::AddAppData(AppData::Key const& key, AppData* obj)
+    {
+    auto entry = m_appData.Insert(&key, obj);
+    if (entry.second)
+        return;
+
+    // we already had appdata for this key. Clean up old and save new.
+    entry.first->second = obj;
+    }
+
+/*---------------------------------------------------------------------------------**//**
+* @bsimethod                                    Keith.Bentley                   10/07
++---------------+---------------+---------------+---------------+---------------+------*/
+StatusInt DgnModel::DropAppData(AppData::Key const& key)
+    {
+    return 0==m_appData.erase(&key) ? ERROR : SUCCESS;
+    }
+
+/*---------------------------------------------------------------------------------**//**
+* @bsimethod                                    Keith.Bentley                   10/07
++---------------+---------------+---------------+---------------+---------------+------*/
+DgnModel::AppData* DgnModel::FindAppData(AppData::Key const& key) const
+    {
+    auto entry = m_appData.find(&key);
+    return entry==m_appData.end() ? nullptr : entry->second.get();
+    }
+
+/*---------------------------------------------------------------------------------**//**
+* @bsimethod                                    Keith.Bentley                   05/15
++---------------+---------------+---------------+---------------+---------------+------*/
+template<class T> void DgnModel::CallAppData(T const& caller) const
+    {
+    for (auto entry=m_appData.begin(); entry!=m_appData.end(); )
+        {
+        if (DgnModel::AppData::DropMe::Yes == caller(*entry->second, *this))
+            entry = m_appData.erase(entry);
+        else
+            ++entry;
+        }
+    }    
+
+/*---------------------------------------------------------------------------------**//**
+* Destructor for DgnModel. Free all memory allocated to this DgnModel.
+* @bsimethod                                                    KeithBentley    10/00
++---------------+---------------+---------------+---------------+---------------+------*/
+DgnModel::~DgnModel()
+    {
+    m_appData.clear();
+    }
+
+/*---------------------------------------------------------------------------------**//**
+* @bsimethod                                    Sam.Wilson                      05/15
++---------------+---------------+---------------+---------------+---------------+------*/
+DgnDbStatus GeometricModel2d::_OnInsertElement(DgnElementR element)
+    {
+    DgnDbStatus status = T_Super::_OnInsertElement(element);
+    if (DgnDbStatus::Success != status)
+        return status;
+
+    // if it is a geometric element, it must be a 2d element.
+    return element.IsGeometricElement() && element.Is3d() ? DgnDbStatus::Mismatch2d3d : DgnDbStatus::Success;
+    }
+
+/*---------------------------------------------------------------------------------**//**
+* @bsimethod                                                    Paul.Connelly   12/15
++---------------+---------------+---------------+---------------+---------------+------*/
+DgnDbStatus SectionDrawingModel::_OnInsertElement(DgnElementR el)
+    {
+    auto stat = T_Super::_OnInsertElement(el);
+    if (DgnDbStatus::Success == stat && el.IsGeometricElement() && !el.IsAnnotationElement2d() && !el.IsDrawingGraphic())
+        stat = DgnDbStatus::WrongModel;
+
+    return stat;
+    }
+
+/*---------------------------------------------------------------------------------**//**
+* @bsimethod                                                    Paul.Connelly   09/15
++---------------+---------------+---------------+---------------+---------------+------*/
+DgnDbStatus GeometricModel3d::_OnInsertElement(DgnElementR element)
+    {
+    auto status = T_Super::_OnInsertElement(element);
+    if (DgnDbStatus::Success == status && element.IsGeometricElement() && !element.Is3d())
+        status = DgnDbStatus::Mismatch2d3d;
+
+    return status;
+    }
+
+/*---------------------------------------------------------------------------------**//**
+* @bsimethod                                                    Shaun.Sewall    10/16
++---------------+---------------+---------------+---------------+---------------+------*/
+DgnDbStatus GroupInformationModel::_OnInsertElement(DgnElementR element)
+    {
+    if (nullptr == dynamic_cast<GroupInformationElementCP>(&element))
+        {
+        BeAssert(false);
+        return DgnDbStatus::WrongModel;
+        }
+
+    return T_Super::_OnInsertElement(element);
+    }
+
+/*---------------------------------------------------------------------------------**//**
+* @bsimethod                                                    Shaun.Sewall    10/16
++---------------+---------------+---------------+---------------+---------------+------*/
+PhysicalModelPtr PhysicalModel::Create(DgnDbR db, DgnElementId modeledElementId)
+    {
+    ModelHandlerR handler = dgn_ModelHandler::Physical::GetHandler();
+    DgnClassId classId = db.Domains().GetClassId(handler);
+    if (!classId.IsValid())
+        {
+        BeAssert(false);
+        return nullptr;
+        }
+
+    DgnModelPtr model = handler.Create(DgnModel::CreateParams(db, classId, modeledElementId));
+    if (!model.IsValid())
+        {
+        BeAssert(false);
+        return nullptr;
+        }
+
+    return model->ToPhysicalModelP();
+    }
+
+/*---------------------------------------------------------------------------------**//**
+* @bsimethod                                                    Shaun.Sewall    10/16
++---------------+---------------+---------------+---------------+---------------+------*/
+PhysicalModelPtr PhysicalModel::Create(PhysicalPartitionCR modeledElement)
+    {
+    return Create(modeledElement.GetDgnDb(), modeledElement.GetElementId());
+    }
+
+/*---------------------------------------------------------------------------------**//**
+* @bsimethod                                                    Shaun.Sewall    10/16
++---------------+---------------+---------------+---------------+---------------+------*/
+PhysicalModelPtr PhysicalModel::Create(PhysicalElementCR modeledElement)
+    {
+    return Create(modeledElement.GetDgnDb(), modeledElement.GetElementId());
+    }
+
+/*---------------------------------------------------------------------------------**//**
+* @bsimethod                                                    Shaun.Sewall    10/16
++---------------+---------------+---------------+---------------+---------------+------*/
+PhysicalModelPtr PhysicalModel::Create(PhysicalTemplateCR modeledElement)
+    {
+    PhysicalModelPtr model = Create(modeledElement.GetDgnDb(), modeledElement.GetElementId());
+    if (model.IsValid())
+        model->m_isTemplate = true;
+
+    return model;
+    }
+
+/*---------------------------------------------------------------------------------**//**
+* @bsimethod                                                    Shaun.Sewall    10/16
++---------------+---------------+---------------+---------------+---------------+------*/
+PhysicalModelPtr PhysicalModel::CreateAndInsert(PhysicalPartitionCR modeledElement)
+    {
+    PhysicalModelPtr model = Create(modeledElement);
+    if (!model.IsValid())
+        return nullptr;
+
+    return (DgnDbStatus::Success != model->Insert()) ? nullptr : model;
+    }
+
+/*---------------------------------------------------------------------------------**//**
+* @bsimethod                                                    Shaun.Sewall    10/16
++---------------+---------------+---------------+---------------+---------------+------*/
+PhysicalModelPtr PhysicalModel::CreateAndInsert(PhysicalElementCR modeledElement)
+    {
+    PhysicalModelPtr model = Create(modeledElement);
+    if (!model.IsValid())
+        return nullptr;
+
+    return (DgnDbStatus::Success != model->Insert()) ? nullptr : model;
+    }
+
+/*---------------------------------------------------------------------------------**//**
+* @bsimethod                                                    Shaun.Sewall    10/16
++---------------+---------------+---------------+---------------+---------------+------*/
+PhysicalModelPtr PhysicalModel::CreateAndInsert(PhysicalTemplateCR modeledElement)
+    {
+    PhysicalModelPtr model = Create(modeledElement);
+    if (!model.IsValid())
+        return nullptr;
+
+    return (DgnDbStatus::Success != model->Insert()) ? nullptr : model;
+    }
+
+/*---------------------------------------------------------------------------------**//**
+* @bsimethod                                                    Shaun.Sewall    09/16
++---------------+---------------+---------------+---------------+---------------+------*/
+DgnDbStatus InformationModel::_OnInsertElement(DgnElementR element)
+    {
+    return element.IsInformationContentElement() ? T_Super::_OnInsertElement(element) : DgnDbStatus::WrongModel;
+    }
+
+/*---------------------------------------------------------------------------------**//**
+* @bsimethod                                                    Paul.Connelly   09/15
++---------------+---------------+---------------+---------------+---------------+------*/
+DgnDbStatus DefinitionModel::_OnInsertElement(DgnElementR el)
+    {
+    auto status = T_Super::_OnInsertElement(el);
+    if (DgnDbStatus::Success == status && el.IsGeometricElement())
+        status = DgnDbStatus::WrongModel;
+
+    return status;
+    }
+
+/*---------------------------------------------------------------------------------**//**
+* @bsimethod                                                    Paul.Connelly   10/15
++---------------+---------------+---------------+---------------+---------------+------*/
+DgnDbStatus DictionaryModel::_OnInsertElement(DgnElementR el)
+    {
+    // dictionary model can contain *only* DefinitionElements
+    DgnDbStatus status = el.IsDefinitionElement() ? T_Super::_OnInsertElement(el) : DgnDbStatus::WrongModel;
+    return status;
+    }
+
+/*---------------------------------------------------------------------------------**//**
+* @bsimethod                                                    Shaun.Sewall    10/16
++---------------+---------------+---------------+---------------+---------------+------*/
+DgnDbStatus SessionModel::_OnInsertElement(DgnElementR element)
+    {
+    // SessionModel can contain *only* Session elements
+    // WIP: waiting for Session element to be introduced!
+    return T_Super::_OnInsertElement(element);
+    }
+
+/*---------------------------------------------------------------------------------**//**
+* @bsimethod                                                    Shaun.Sewall    05/16
++---------------+---------------+---------------+---------------+---------------+------*/
+DgnDbStatus DocumentListModel::_OnInsertElement(DgnElementR element)
+    {
+    // only Document elements go into a DocumentListModel
+    return element.IsDocumentElement() ? T_Super::_OnInsertElement(element) : DgnDbStatus::WrongModel;
+    }
+
+/*---------------------------------------------------------------------------------**//**
+* @bsimethod                                                    Shaun.Sewall    09/16
++---------------+---------------+---------------+---------------+---------------+------*/
+DocumentListModelPtr DocumentListModel::Create(DocumentPartitionCR modeledElement)
+    {
+    DgnDbR db = modeledElement.GetDgnDb();
+    ModelHandlerR handler = dgn_ModelHandler::DocumentList::GetHandler();
+    DgnClassId classId = db.Domains().GetClassId(handler);
+
+    if (!classId.IsValid())
+        {
+        BeAssert(false);
+        return nullptr;
+        }
+
+    DgnModelPtr model = handler.Create(DgnModel::CreateParams(db, classId, modeledElement.GetElementId()));
+    if (!model.IsValid())
+        {
+        BeAssert(false);
+        return nullptr;
+        }
+
+    return dynamic_cast<DocumentListModelP>(model.get());
+    }
+
+/*---------------------------------------------------------------------------------**//**
+* @bsimethod                                                    Shaun.Sewall    09/16
++---------------+---------------+---------------+---------------+---------------+------*/
+DocumentListModelPtr DocumentListModel::CreateAndInsert(DocumentPartitionCR modeledElement)
+    {
+    DocumentListModelPtr model = Create(modeledElement);
+    if (!model.IsValid())
+        return nullptr;
+
+    return (DgnDbStatus::Success != model->Insert()) ? nullptr : model;
+    }
+
+/*---------------------------------------------------------------------------------**//**
+* @bsimethod                                                    Shaun.Sewall    09/16
++---------------+---------------+---------------+---------------+---------------+------*/
+DgnDbStatus DrawingModel::_OnInsert()
+    {
+    if (!GetModeledElementId().IsValid() || !GetDgnDb().Elements().Get<Drawing>(GetModeledElementId()).IsValid())
+        {
+        BeAssert(false && "A DrawingModel should be modeling a Drawing element");
+        return DgnDbStatus::BadElement;
+        }
+
+    return T_Super::_OnInsert();
+    }
+
+/*---------------------------------------------------------------------------------**//**
+* @bsimethod                                                    Shaun.Sewall    09/16
++---------------+---------------+---------------+---------------+---------------+------*/
+DrawingModelPtr DrawingModel::Create(DrawingCR drawing)
+    {
+    DgnDbR db = drawing.GetDgnDb();
+    ModelHandlerR handler = dgn_ModelHandler::Drawing::GetHandler();
+    DgnClassId classId = db.Domains().GetClassId(handler);
+
+    if (!classId.IsValid() || !drawing.GetElementId().IsValid())
+        {
+        BeAssert(false);
+        return nullptr;
+        }
+
+    DgnModelPtr model = handler.Create(DgnModel::CreateParams(db, classId, drawing.GetElementId()));
+    if (!model.IsValid())
+        {
+        BeAssert(false);
+        return nullptr;
+        }
+
+    return dynamic_cast<DrawingModelP>(model.get());
+    }
+
+/*---------------------------------------------------------------------------------**//**
+* @bsimethod                                                    Shaun.Sewall    09/16
++---------------+---------------+---------------+---------------+---------------+------*/
+DgnDbStatus SheetModel::_OnInsert()
+    {
+    if (!GetDgnDb().Elements().Get<Sheet>(GetModeledElementId()).IsValid())
+        {
+        BeAssert(false && "A SheetModel should be modeling a Sheet element");
+        return DgnDbStatus::BadElement;
+        }
+
+    return T_Super::_OnInsert();
+    }
+
+/*---------------------------------------------------------------------------------**//**
+* @bsimethod                                                    Shaun.Sewall    09/16
++---------------+---------------+---------------+---------------+---------------+------*/
+SheetModelPtr SheetModel::Create(SheetCR sheet)
+    {
+    DgnDbR db = sheet.GetDgnDb();
+    ModelHandlerR handler = dgn_ModelHandler::Sheet::GetHandler();
+    DgnClassId classId = db.Domains().GetClassId(handler);
+
+    if (!classId.IsValid() || !sheet.GetElementId().IsValid())
+        {
+        BeAssert(false);
+        return nullptr;
+        }
+
+    DgnModelPtr model = handler.Create(DgnModel::CreateParams(db, classId, sheet.GetElementId()));
+    if (!model.IsValid())
+        {
+        BeAssert(false);
+        return nullptr;
+        }
+
+    return dynamic_cast<SheetModelP>(model.get());
+    }
+
+/*---------------------------------------------------------------------------------**//**
+* @bsimethod                                                    Shaun.Sewall    08/16
++---------------+---------------+---------------+---------------+---------------+------*/
+DgnDbStatus RepositoryModel::_OnInsertElement(DgnElementR element)
+    {
+    return element.IsInformationContentElement() && !element.IsDefinitionElement() ? T_Super::_OnInsertElement(element) : DgnDbStatus::WrongModel;
+    }
+
+/*---------------------------------------------------------------------------------**//**
+* @bsimethod                                                    Shaun.Sewall    08/16
++---------------+---------------+---------------+---------------+---------------+------*/
+DgnDbStatus RoleModel::_OnInsertElement(DgnElementR element)
+    {
+    return element.IsGeometricElement() ? DgnDbStatus::WrongModel : T_Super::_OnInsertElement(element);
+    }
+
+/*---------------------------------------------------------------------------------**//**
+* @bsimethod                                                 Ramanujam.Raman   12/15
++---------------+---------------+---------------+---------------+---------------+------*/
+DgnDbStatus DgnModel::Read(DgnModelId modelId)
+    {
+    m_modelId = modelId;
+    auto const& params = GetModelHandler().GetECSqlClassParams();
+
+    CachedECSqlStatementPtr stmt = GetDgnDb().Models().GetSelectStmt(*this);
+    if (stmt.IsNull())
+        {
+        BeAssert(false);
+        return DgnDbStatus::ReadError;
+        }
+        
+    if (BE_SQLITE_ROW != stmt->Step())
+        return DgnDbStatus::ReadError;
+
+    return _ReadSelectParams(*stmt, params);
+    }
+
+/*---------------------------------------------------------------------------------**//**
+* @bsimethod                                                 Ramanujam.Raman   12/15
++---------------+---------------+---------------+---------------+---------------+------*/
+DgnDbStatus DgnModel::_ReadSelectParams(ECSqlStatement& statement, ECSqlClassParamsCR params)
+    {
+    int propsIndex = params.GetSelectIndex(MODEL_PROP_Properties);
+    if (!statement.IsValueNull(propsIndex))
+        {
+        Json::Value  propsJson(Json::objectValue);
+        if (!Json::Reader::Parse(statement.GetValueText(propsIndex), propsJson))
+            {
+            BeAssert(false);
+            return DgnDbStatus::ReadError;
+            }
+
+        _ReadJsonProperties(propsJson);
+        }
+
+    return DgnDbStatus::Success;
+    }
+
+/*---------------------------------------------------------------------------------**//**
+* @bsimethod                                                 Ramanujam.Raman   12/15
++---------------+---------------+---------------+---------------+---------------+------*/
+void DgnModel::_BindWriteParams(BeSQLite::EC::ECSqlStatement& statement, ForInsert forInsert)
+    {
+    if (forInsert == ForInsert::Yes)
+        statement.BindId(statement.GetParameterIndex(MODEL_PROP_ECInstanceId), m_modelId);
+
+
+    if (!m_modeledElementId.IsValid())
+        {
+        BeAssert(false);
+        return ;
+        }
+
+    statement.BindId(statement.GetParameterIndex(MODEL_PROP_ModeledElementId), m_modeledElementId);
+    statement.BindBoolean(statement.GetParameterIndex(MODEL_PROP_Visibility), m_inGuiList);
+    statement.BindBoolean(statement.GetParameterIndex(MODEL_PROP_IsTemplate), m_isTemplate);
+
+    Json::Value propJson(Json::objectValue);
+    _WriteJsonProperties(propJson);
+    if (!propJson.isNull())
+        {
+        Utf8String val = Json::FastWriter::ToString(propJson);
+        statement.BindText(statement.GetParameterIndex(MODEL_PROP_Properties), val.c_str(), IECSqlBinder::MakeCopy::Yes);
+        }
+    else
+        statement.BindNull(statement.GetParameterIndex(MODEL_PROP_Properties));
+    }
+
+/*---------------------------------------------------------------------------------**//**
+* @bsimethod                                                    Paul.Connelly   09/15
++---------------+---------------+---------------+---------------+---------------+------*/
+DgnDbStatus DgnModel::Update()
+    {
+    DgnDbStatus status = _OnUpdate();
+    if (status != DgnDbStatus::Success)
+        return status;
+
+    CachedECSqlStatementPtr stmt = GetDgnDb().Models().GetUpdateStmt(*this);
+    if (stmt.IsNull())
+        return DgnDbStatus::WriteError;
+
+    _BindWriteParams(*stmt, ForInsert::No);
+
+    DbResult result = stmt->Step();
+    if (BE_SQLITE_DONE != result)
+        return DgnDbStatus::WriteError;
+
+    if (DgnDbStatus::Success == status)
+        _OnUpdated();
+
+    return DgnDbStatus::Success;
+    }
+
+struct UpdatedCaller {DgnModel::AppData::DropMe operator()(DgnModel::AppData& handler, DgnModelCR model) const {return handler._OnUpdated(model);}};
+/*---------------------------------------------------------------------------------**//**
+* @bsimethod                                    Keith.Bentley                   06/15
++---------------+---------------+---------------+---------------+---------------+------*/
+void DgnModel::_OnUpdated()
+    {
+    CallAppData(UpdatedCaller());
+    }
+
+/*---------------------------------------------------------------------------------**//**
+* @bsimethod                                    Keith.Bentley                   06/15
++---------------+---------------+---------------+---------------+---------------+------*/
+DgnDbStatus DgnModel::_OnUpdate()
+    {
+    if (GetModelHandler()._IsRestrictedAction(RestrictedAction::Update))
+        return DgnDbStatus::MissingHandler;
+
+    for (auto entry=m_appData.begin(); entry!=m_appData.end(); ++entry)
+        {
+        DgnDbStatus stat = entry->second->_OnUpdate(*this);
+        if (DgnDbStatus::Success != stat)
+            return stat;
+        }
+
+    // Ensure code is reserved and lock acquired
+    return GetDgnDb().BriefcaseManager().OnModelUpdate(*this);
+    }
+
+/*---------------------------------------------------------------------------------**//**
+* @bsimethod                                                    KeithBentley    10/00
++---------------+---------------+---------------+---------------+---------------+------*/
+DgnDbStatus GeometricModel3d::_FillRangeIndex()
+    {
+    if (nullptr != m_rangeIndex)
+        return DgnDbStatus::Success;
+
+    m_rangeIndex.reset(new RangeIndex::Tree(true, 20));
+    auto stmt = m_dgndb.GetPreparedECSqlStatement("SELECT ECInstanceId,CategoryId,Origin,Yaw,Pitch,Roll,BBoxLow,BBoxHigh FROM " BIS_SCHEMA(BIS_CLASS_GeometricElement3d) " WHERE ModelId=?");
+    stmt->BindId(1, GetModelId());
+    while (BE_SQLITE_ROW == stmt->Step())
+        {
+        double yaw   = stmt->GetValueDouble(3);
+        double pitch = stmt->GetValueDouble(4);
+        double roll  = stmt->GetValueDouble(5);
+
+        DPoint3d low = stmt->GetValuePoint3d(6);
+        DPoint3d high = stmt->GetValuePoint3d(7);
+
+        Placement3d placement(stmt->GetValuePoint3d(2),
+                              YawPitchRollAngles(Angle::FromDegrees(yaw), Angle::FromDegrees(pitch), Angle::FromDegrees(roll)),
+                              ElementAlignedBox3d(low.x, low.y, low.z, high.x, high.y, high.z));
+
+        m_rangeIndex->AddEntry(RangeIndex::Entry(placement.CalculateRange(), stmt->GetValueId<DgnElementId>(0), stmt->GetValueId<DgnCategoryId>(1)));
+        }
+
+    return DgnDbStatus::Success;
+    }
+
+/*---------------------------------------------------------------------------------**//**
+* @bsimethod                                                    KeithBentley    10/00
++---------------+---------------+---------------+---------------+---------------+------*/
+DgnDbStatus GeometricModel2d::_FillRangeIndex()
+    {
+    if (nullptr != m_rangeIndex)
+        return DgnDbStatus::Success;
+
+    m_rangeIndex.reset(new RangeIndex::Tree(false, 20));
+
+    auto stmt = m_dgndb.GetPreparedECSqlStatement("SELECT ECInstanceId,CategoryId,Origin,Rotation,BBoxLow,BBoxHigh FROM " BIS_SCHEMA(BIS_CLASS_GeometricElement2d) " WHERE ModelId=?");
+    stmt->BindId(1, GetModelId());
+    while (BE_SQLITE_ROW == stmt->Step())
+        {
+        DPoint2d low = stmt->GetValuePoint2d(4);
+        DPoint2d high = stmt->GetValuePoint2d(5);
+
+        Placement2d placement(stmt->GetValuePoint2d(2),
+                              AngleInDegrees::FromDegrees(stmt->GetValueDouble(3)),
+                              ElementAlignedBox2d(low.x, low.y, high.x, high.y));
+
+        m_rangeIndex->AddEntry(RangeIndex::Entry(placement.CalculateRange(), stmt->GetValueId<DgnElementId>(0), stmt->GetValueId<DgnCategoryId>(1)));
+        }
+
+    return DgnDbStatus::Success;
+    }
+
+/*---------------------------------------------------------------------------------**//**
+* @bsimethod                                    Keith.Bentley                   05/15
++---------------+---------------+---------------+---------------+---------------+------*/
+void GeometricModel::AddToRangeIndex(DgnElementCR element)
+    {
+    if (nullptr == m_rangeIndex)
+        return;
+
+    GeometrySourceCP geom = element.ToGeometrySource();
+    if (nullptr != geom)
+        m_rangeIndex->AddElement(*geom);
+    }
+
+/*---------------------------------------------------------------------------------**//**
+* @bsimethod                                    Keith.Bentley                   05/15
++---------------+---------------+---------------+---------------+---------------+------*/
+void GeometricModel::RemoveFromRangeIndex(DgnElementCR element)
+    {
+    if (nullptr==m_rangeIndex)
+        return;
+
+    GeometrySourceCP geom = element.ToGeometrySource();
+    if (nullptr != geom && geom->HasGeometry())
+        m_rangeIndex->RemoveElement(element.GetElementId());
+    }
+
+/*---------------------------------------------------------------------------------**//**
+* @bsimethod                                    Keith.Bentley                   05/15
++---------------+---------------+---------------+---------------+---------------+------*/
+void GeometricModel::UpdateRangeIndex(DgnElementCR modified, DgnElementCR original)
+    {
+    if (nullptr==m_rangeIndex)
+        return;
+
+    GeometrySourceCP origGeom = original.ToGeometrySource();
+    if (nullptr == origGeom)
+        return;
+
+    GeometrySourceCP newGeom = modified.ToGeometrySource();
+    if (nullptr == newGeom)
+        return;
+
+    AxisAlignedBox3d origBox = origGeom->HasGeometry() ? origGeom->CalculateRange3d() : AxisAlignedBox3d();
+    AxisAlignedBox3d newBox  = newGeom->HasGeometry() ? newGeom->CalculateRange3d() : AxisAlignedBox3d();
+
+    if (origBox.IsEqual(newBox)) // many changes don't affect range
+        return;
+
+    auto id = original.GetElementId();
+    m_rangeIndex->RemoveElement(id);
+    m_rangeIndex->AddEntry(RangeIndex::Entry(newBox, id, origGeom->GetCategoryId()));
+    }
+
+/*---------------------------------------------------------------------------------**//**
+* @bsimethod                                    Keith.Bentley                   04/15
++---------------+---------------+---------------+---------------+---------------+------*/
+void GeometricModel::_OnLoadedElement(DgnElementCR element) 
+    {
+    T_Super::_OnLoadedElement(element);
+    AddToRangeIndex(element);
+    }
+
+/*---------------------------------------------------------------------------------**//**
+* @bsimethod                                    Keith.Bentley                   04/15
++---------------+---------------+---------------+---------------+---------------+------*/
+DgnDbStatus DgnModel::_OnInsertElement(DgnElementR element)
+    {
+    if (m_dgndb.IsReadonly())
+        return DgnDbStatus::ReadOnly;
+
+    if (GetModelHandler()._IsRestrictedAction(RestrictedAction::InsertElement))
+        return DgnDbStatus::MissingHandler;
+
+    return DgnDbStatus::Success;
+    }
+
+/*---------------------------------------------------------------------------------**//**
+* @bsimethod                                    Keith.Bentley                   04/15
++---------------+---------------+---------------+---------------+---------------+------*/
+DgnDbStatus DgnModel::_OnDeleteElement(DgnElementCR element)
+    {
+    if (m_dgndb.IsReadonly())
+        return DgnDbStatus::ReadOnly;
+
+    return GetModelHandler()._IsRestrictedAction(RestrictedAction::DeleteElement) ? DgnDbStatus::MissingHandler : DgnDbStatus::Success;
+    }
+
+/*---------------------------------------------------------------------------------**//**
+* @bsimethod                                                    KeithBentley    10/00
++---------------+---------------+---------------+---------------+---------------+------*/
+void GeometricModel::_OnDeletedElement(DgnElementCR element)
+    {
+    RemoveFromRangeIndex(element);
+    T_Super::_OnDeletedElement(element);
+    }
+
+/*---------------------------------------------------------------------------------**//**
+* @bsimethod                                                    KeithBentley    10/00
++---------------+---------------+---------------+---------------+---------------+------*/
+void GeometricModel::_OnReversedAddElement(DgnElementCR element)
+    {
+    RemoveFromRangeIndex(element);
+    T_Super::_OnReversedAddElement(element);
+    }
+
+/*---------------------------------------------------------------------------------**//**
+* @bsimethod                                    Keith.Bentley                   04/15
++---------------+---------------+---------------+---------------+---------------+------*/
+DgnDbStatus DgnModel::_OnUpdateElement(DgnElementCR modified, DgnElementCR original)
+    {
+    if (m_dgndb.IsReadonly())
+        return DgnDbStatus::ReadOnly;
+
+    return GetModelHandler()._IsRestrictedAction(RestrictedAction::UpdateElement) ? DgnDbStatus::MissingHandler : DgnDbStatus::Success;
+    }
+
+/*---------------------------------------------------------------------------------**//**
+* @bsimethod                                    Keith.Bentley                   04/15
++---------------+---------------+---------------+---------------+---------------+------*/
+void GeometricModel::_OnUpdatedElement(DgnElementCR modified, DgnElementCR original)
+    {
+    UpdateRangeIndex(modified, original);
+    }
+
+/*---------------------------------------------------------------------------------**//**
+* @bsimethod                                    Keith.Bentley                   04/15
++---------------+---------------+---------------+---------------+---------------+------*/
+void GeometricModel::_OnReversedUpdateElement(DgnElementCR modified, DgnElementCR original)
+    {
+    UpdateRangeIndex(modified, original);
+    }
+
+/*---------------------------------------------------------------------------------**//**
+* @bsimethod                                    Keith.Bentley                   06/15
++---------------+---------------+---------------+---------------+---------------+------*/
+DgnDbStatus DgnModel::_OnDelete()
+    {
+    if (GetModelHandler()._IsRestrictedAction(RestrictedAction::Delete))
+        return DgnDbStatus::MissingHandler;
+
+    DgnDbStatus stat = GetDgnDb().BriefcaseManager().OnModelDelete(*this);
+    if (DgnDbStatus::Success != stat)
+        return stat;
+
+    for (auto appdata : m_appData)
+        appdata.second->_OnDelete(*this);
+
+    // before we can delete a model, we must delete all of its elements. If that fails, we cannot continue.
+    Statement stmt(m_dgndb, "SELECT Id FROM " BIS_TABLE(BIS_CLASS_Element) " WHERE ModelId=?");
+    stmt.BindId(1, m_modelId);
+
+    auto& elements = m_dgndb.Elements();
+    while (BE_SQLITE_ROW == stmt.Step())
+        {
+        DgnElementCPtr el = elements.GetElement(stmt.GetValueId<DgnElementId>(0));
+        if (!el.IsValid())
+            {
+            BeAssert(false);
+            return DgnDbStatus::BadElement;
+            }
+
+        // Note: this may look dangerous (deleting an element in the model we're iterating), but is is actually safe in SQLite.
+        DgnDbStatus stat = el->Delete();
+        if (DgnDbStatus::Success != stat)
+            return stat;
+        }
+
+    // delete all views which use this model as their base model
+    stat = DeleteAllViews();
+    if (DgnDbStatus::Success != stat)
+        return stat;
+
+    BeAssert(GetRefCount() > 1);
+    m_dgndb.Models().DropLoadedModel(*this);
+    return DgnDbStatus::Success;
+    }
+
+/*---------------------------------------------------------------------------------**//**
+* @bsimethod                                                    Paul.Connelly   11/15
++---------------+---------------+---------------+---------------+---------------+------*/
+DgnDbStatus DgnModel::DeleteAllViews()
+    {
+    if (Is3dModel())
+        return ModelSelector::OnModelDelete(GetDgnDb(), GetModelId());
+     
+    ViewDefinition2d::OnModelDelete(GetDgnDb(), GetModelId());
+    return DgnDbStatus::Success;
+    }
+
+struct DeletedCaller {DgnModel::AppData::DropMe operator()(DgnModel::AppData& handler, DgnModelCR model) const {return handler._OnDeleted(model);}};
+/*---------------------------------------------------------------------------------**//**
+* @bsimethod                                    Keith.Bentley                   06/15
++---------------+---------------+---------------+---------------+---------------+------*/
+void DgnModel::_OnDeleted()
+    {
+    CallAppData(DeletedCaller());
+    }
+
+/*---------------------------------------------------------------------------------**//**
+* @bsimethod                                                    Sam.Wilson      08/16
++---------------+---------------+---------------+---------------+---------------+------*/
+static void getElementsThatPointToModel(bset<DgnElementId>& dependents, DgnModelCR model)
+    {
+    BeSQLite::EC::CachedECSqlStatementPtr stmt;
+    if (model.Is2dModel())
+        stmt = model.GetDgnDb().GetPreparedECSqlStatement("SELECT TargetECInstanceId FROM " BIS_SCHEMA(BIS_REL_BaseModelForView2d) " WHERE SourceECInstanceId = ?");
+    else
+        stmt = model.GetDgnDb().GetPreparedECSqlStatement("SELECT SourceECInstanceId As ModelSelectorId, SourceECClassId ModelSelectorClassId FROM " BIS_SCHEMA(BIS_REL_ModelSelectorRefersToModels) " WHERE TargetECInstanceId = ?");
+
+    stmt->BindId(1, model.GetModelId());
+    while (BE_SQLITE_ROW == stmt->Step())
+        dependents.insert(stmt->GetValueId<DgnElementId>(0));
+    }
+
+/*---------------------------------------------------------------------------------**//**
+* @bsimethod                                                    Paul.Connelly   06/16
++---------------+---------------+---------------+---------------+---------------+------*/
+RepositoryStatus DgnModel::_PopulateRequest(IBriefcaseManager::Request& req, BeSQLite::DbOpcode op) const
+    {
+    switch (op)
+        {
+        case BeSQLite::DbOpcode::Insert:
+            req.Locks().Insert(GetDgnDb(), LockLevel::Shared);
+            break;
+        case BeSQLite::DbOpcode::Delete:
+            {
+            req.Locks().Insert(*this, LockLevel::Exclusive);
+
+            // before we can delete a model, we must delete all of its elements. If that fails, we cannot continue.
+            Statement stmt(m_dgndb, "SELECT Id FROM " BIS_TABLE(BIS_CLASS_Element) " WHERE ModelId=?");
+            stmt.BindId(1, m_modelId);
+            auto& elements = m_dgndb.Elements();
+            while (BE_SQLITE_ROW == stmt.Step())
+                {
+                DgnElementCPtr el = elements.GetElement(stmt.GetValueId<DgnElementId>(0));
+                BeAssert(el.IsValid());
+                if (el.IsValid())
+                    {
+                    auto stat = el->PopulateRequest(req, BeSQLite::DbOpcode::Delete);
+                    if (RepositoryStatus::Success != stat)
+                        return stat;
+                    }
+                }
+
+            // and we must delete all of its views
+            bset<DgnElementId> dependents;
+            getElementsThatPointToModel(dependents, *this);
+            for (auto id : dependents)
+                {
+                auto dependent = GetDgnDb().Elements().GetElement(id);
+                auto stat = dependent->PopulateRequest(req, BeSQLite::DbOpcode::Delete);
+                if (RepositoryStatus::Success != stat)
+                    return stat;
+                }
+
+            break;
+            }
+        case BeSQLite::DbOpcode::Update:
+            {
+            req.Locks().Insert(*this, LockLevel::Exclusive);
+            break;
+            }
+        }
+
+    return RepositoryStatus::Success;
+    }
+
+/*---------------------------------------------------------------------------------**//**
+* @bsimethod                                    Keith.Bentley                   06/15
++---------------+---------------+---------------+---------------+---------------+------*/
+DgnDbStatus DgnModel::_OnInsert()
+    {
+    if (GetDgnDb().IsReadonly())
+        return DgnDbStatus::ReadOnly;
+
+    if (m_modelId.IsValid())
+        return DgnDbStatus::IdExists;
+
+    if (GetModelHandler()._IsRestrictedAction(RestrictedAction::Insert))
+        return DgnDbStatus::MissingHandler;
+
+    // Ensure db is not exclusively locked and code reserved
+    return GetDgnDb().BriefcaseManager().OnModelInsert(*this);
+    }
+
+/*---------------------------------------------------------------------------------**//**
+* @bsimethod                                    Keith.Bentley                   06/15
++---------------+---------------+---------------+---------------+---------------+------*/
+void DgnModel::_OnInserted() 
+    {
+    GetDgnDb().Models().AddLoadedModel(*this);
+    }
+
+/*---------------------------------------------------------------------------------**//**
+* @bsimethod                                    Keith.Bentley                   06/15
++---------------+---------------+---------------+---------------+---------------+------*/
+void DgnModel::_OnLoaded() 
+    {
+    GetDgnDb().Models().AddLoadedModel(*this);
+    }
+
+/*---------------------------------------------------------------------------------**//**
+* @bsimethod                                    Keith.Bentley                   12/10
++---------------+---------------+---------------+---------------+---------------+------*/
+DgnDbStatus DgnModel::Delete()
+    {
+    if (!m_persistent)
+        return DgnDbStatus::WrongModel;
+
+    // give the element being modeled a chance to reject the delete
+    DgnDbStatus status;
+    DgnElementCPtr modeledElement = GetDgnDb().Elements().GetElement(GetModeledElementId());
+    BeAssert(modeledElement.IsValid());
+    if (modeledElement.IsValid() && (DgnDbStatus::Success != (status=modeledElement->_OnSubModelDelete(*this))))
+        return status;
+
+    DgnDbStatus stat = _OnDelete();
+    if (DgnDbStatus::Success != stat)
+        return stat;
+
+    Statement stmt(m_dgndb, "DELETE FROM " BIS_TABLE(BIS_CLASS_Model) " WHERE Id=?");
+    stmt.BindId(1, m_modelId);
+    if (BE_SQLITE_DONE != stmt.Step())
+        return DgnDbStatus::WriteError;
+
+    _OnDeleted();
+
+    // notify the element being modeled that the DgnModel has been deleted
+    if (modeledElement.IsValid())
+        modeledElement->_OnSubModelDeleted(*this);
+
+    return DgnDbStatus::Success;
+    }
+
+/*---------------------------------------------------------------------------------**//**
+* @bsimethod                                    Keith.Bentley                   07/08
++---------------+---------------+---------------+---------------+---------------+------*/
+DgnDbStatus DgnModel::Insert()
+    {
+    if (!m_modeledElementId.IsValid())
+        {
+        BeAssert(false && "A DgnModel must be modeling a DgnElement (that is above it in the hiearchy)");
+        return DgnDbStatus::BadElement;
+        }
+
+    DgnDbStatus status = _OnInsert();
+    if (DgnDbStatus::Success != status)
+        return status;
+
+    // A DgnModel's ID has the same value as the DgnElement that it is modeling
+    m_modelId = DgnModelId(m_modeledElementId.GetValue());
+
+    // give the element being modeled a chance to reject the insert
+    DgnElementCPtr modeledElement = GetDgnDb().Elements().GetElement(GetModeledElementId());
+    BeAssert(modeledElement.IsValid());
+    if (modeledElement.IsValid() && (DgnDbStatus::Success != (status=modeledElement->_OnSubModelInsert(*this))))
+        return status;
+
+    CachedECSqlStatementPtr stmt = GetDgnDb().Models().GetInsertStmt(*this);
+    if (stmt.IsNull())
+        {
+        m_modelId = DgnModelId();
+        return DgnDbStatus::WriteError;
+        }
+    
+    _BindWriteParams(*stmt, ForInsert::Yes);
+        
+    DbResult stmtResult = stmt->Step();
+    if (BE_SQLITE_DONE != stmtResult)
+        {
+        m_modelId = DgnModelId();
+        return DgnDbStatus::WriteError;
+        }
+        
+    // NB: We do this here rather than in _OnInserted() because Update() is going to request a lock too, and the server doesn't need to be involved in locks for models created locally.
+    GetDgnDb().BriefcaseManager().OnModelInserted(GetModelId());
+    status = Update();
+    BeAssert(status == DgnDbStatus::Success);
+
+    _OnInserted();
+
+    // notify the element being modeled about the new DgnModel
+    if (modeledElement.IsValid())
+        modeledElement->_OnSubModelInserted(*this);
+
+    return DgnDbStatus::Success;
+    }
+
+/*---------------------------------------------------------------------------------**//**
+* @bsimethod                                    Keith.Bentley                   04/15
++---------------+---------------+---------------+---------------+---------------+------*/
+void DgnModel::_InitFrom(DgnModelCR other)
+    {
+    m_inGuiList = other.m_inGuiList;
+    m_isTemplate = other.m_isTemplate;
+
+    Json::Value otherProperties;
+    other._WriteJsonProperties(otherProperties);
+    _ReadJsonProperties(otherProperties);
+    }
+
+/*---------------------------------------------------------------------------------**//**
+* @bsimethod                                                 Ramanujam.Raman   12/15
++---------------+---------------+---------------+---------------+---------------+------*/
+void GeometricModel::_WriteJsonProperties(Json::Value& val) const 
+    {
+    T_Super::_WriteJsonProperties(val);
+    if (val.isNull())
+        val = Json::objectValue;
+    m_displayInfo.ToJson(val["DisplayInfo"]); 
+    }
+
+/*---------------------------------------------------------------------------------**//**
+* @bsimethod                                                 Ramanujam.Raman   12/15
++---------------+---------------+---------------+---------------+---------------+------*/
+void GeometricModel::_ReadJsonProperties(Json::Value const& val) 
+    {
+    T_Super::_ReadJsonProperties(val);
+
+    BeAssert(val.isMember("DisplayInfo"));
+    m_displayInfo.FromJson(val["DisplayInfo"]);
+    }
+
+/*---------------------------------------------------------------------------------**//**
+* @bsimethod                                    Keith.Bentley                   04/15
++---------------+---------------+---------------+---------------+---------------+------*/
+ModelHandlerR DgnModel::GetModelHandler() const
+    {
+    return *dgn_ModelHandler::Model::FindHandler(m_dgndb, m_classId);
+    }
+
+/*---------------------------------------------------------------------------------**//**
+* @bsimethod                                    Keith.Bentley                   12/13
++---------------+---------------+---------------+---------------+---------------+------*/
+DgnModelPtr DgnModels::LoadDgnModel(DgnModelId modelId)
+    {
+    DgnModels::Model model;
+    if (SUCCESS != QueryModelById(&model, modelId))
+        return nullptr;
+
+    // make sure the class derives from Model (has a handler)
+    ModelHandlerP handler = dgn_ModelHandler::Model::FindHandler(m_dgndb, model.GetClassId());
+    if (nullptr == handler)
+        return nullptr;
+
+    DgnModel::CreateParams params(m_dgndb, model.GetClassId(), model.GetModeledElementId(), model.GetInGuiList());
+    DgnModelPtr dgnModel = handler->Create(params);
+    if (!dgnModel.IsValid())
+        return nullptr;
+
+    dgnModel->Read(modelId);
+    dgnModel->_OnLoaded();   // this adds the model to the loaded models list and increments the ref count, so returning by value is safe.
+
+    return dgnModel;
+    }
+
+/*---------------------------------------------------------------------------------**//**
+* @bsimethod                                    Keith.Bentley                   12/13
++---------------+---------------+---------------+---------------+---------------+------*/
+DgnModelPtr DgnModels::FindModel(DgnModelId modelId)
+    {
+    BeDbMutexHolder _v_v(m_mutex);
+    auto it=m_models.find(modelId);
+    return it!=m_models.end() ? it->second : NULL;
+    }
+
+//---------------------------------------------------------------------------------------
+// @bsimethod                                   Carole.MacDonald            08/2016
+//---------------+---------------+---------------+---------------+---------------+-------
+DgnModelPtr DgnModels::CreateModel(DgnDbStatus* inStat, ECN::IECInstanceCR properties)
+    {
+    DgnDbStatus ALLOW_NULL_OUTPUT(stat, inStat);
+
+    DgnClassId classId(properties.GetClass().GetId().GetValue());
+    auto handler = dgn_ModelHandler::Model::FindHandler(GetDgnDb(), classId);
+    if (nullptr == handler)
+        {
+        BeAssert(false);
+        stat = DgnDbStatus::MissingHandler;
+        return nullptr;
+        }
+
+    return handler->_CreateNewModel(inStat, GetDgnDb(), properties);
+
+    }
+
+/*---------------------------------------------------------------------------------**//**
+* @bsimethod                                                    KeithBentley    10/00
++---------------+---------------+---------------+---------------+---------------+------*/
+DgnModelPtr DgnModels::GetModel(DgnModelId modelId)
+    {
+    if (!modelId.IsValid())
+        return nullptr;
+
+    DgnModelPtr dgnModel = FindModel(modelId);
+    return dgnModel.IsValid() ? dgnModel : LoadDgnModel(modelId);
+    }
+
+//----------------------------------------------------------------------------------------
+// @bsimethod                                                   Mathieu.Marchand  2/2016
+//----------------------------------------------------------------------------------------
+void DgnModels::DropGraphicsForViewport(DgnViewportCR viewport)
+    {
+    for (auto iter : m_models)
+        {
+        if (iter.second.IsValid())
+            iter.second->_DropGraphicsForViewport(viewport);
+        }        
+    }
+
+/*--------------------------------------------------------------------------------**//**
+* @bsimethod                                    Keith.Bentley                   03/15
++---------------+---------------+---------------+---------------+---------------+------*/
+BentleyStatus GeometricModel::DisplayInfo::SetUnits(UnitDefinitionCR newMasterUnit, UnitDefinitionCR newSubUnit)
+    {
+    if (!newMasterUnit.IsValid() || !newSubUnit.IsValid() || !newMasterUnit.AreComparable(newSubUnit))
+        return ERROR;
+
+    // subunits must be smaller than master.passed in, validate that they are smaller than master
+    int subunitRelationship  = newMasterUnit.CompareByScale(newSubUnit);
+    if (0 < subunitRelationship)
+        return ERROR;
+
+    m_masterUnit = newMasterUnit;
+    m_subUnit    = newSubUnit;
+
+    return SUCCESS;
+    }
+
+/*---------------------------------------------------------------------------------**//**
+* @bsimethod                                    Keith.Bentley                   03/15
++---------------+---------------+---------------+---------------+---------------+------*/
+ModelHandlerP dgn_ModelHandler::Model::FindHandler(DgnDb const& db, DgnClassId handlerId)
+    {
+    // quick check for a handler already known
+    DgnDomain::Handler* handler = db.Domains().LookupHandler(handlerId);
+    if (nullptr != handler)
+        return handler->_ToModelHandler();
+
+    // not there, check via base classes
+    handler = db.Domains().FindHandler(handlerId, db.Domains().GetClassId(GetHandler()));
+    return handler ? handler->_ToModelHandler() : nullptr;
+    }
+
+/*---------------------------------------------------------------------------------**//**
+* @bsimethod                                                  Ramanujam.Raman   11/15
++---------------+---------------+---------------+---------------+---------------+------*/
+ECSqlClassParams const& dgn_ModelHandler::Model::GetECSqlClassParams()
+    {
+    if (!m_classParams.IsInitialized())
+        m_classParams.Initialize(*this);
+
+    return m_classParams;
+    }
+
+/*---------------------------------------------------------------------------------**//**
+* @bsimethod                                                 Ramanujam.Raman   12/15
++---------------+---------------+---------------+---------------+---------------+------*/
+void dgn_ModelHandler::Model::_GetClassParams(ECSqlClassParamsR params)
+    {   
+    params.Add(MODEL_PROP_ECInstanceId, ECSqlClassParams::StatementType::Insert);
+    params.Add(MODEL_PROP_ModeledElementId, ECSqlClassParams::StatementType::InsertUpdate);
+    params.Add(MODEL_PROP_Visibility, ECSqlClassParams::StatementType::InsertUpdate);
+    params.Add(MODEL_PROP_Properties, ECSqlClassParams::StatementType::All);
+    params.Add(MODEL_PROP_IsTemplate, ECSqlClassParams::StatementType::All);
+    }
+
+//---------------------------------------------------------------------------------------
+// @bsimethod                                   Carole.MacDonald            08/2016
+//---------------+---------------+---------------+---------------+---------------+-------
+DgnModel::CreateParams DgnModel::InitCreateParamsFromECInstance(DgnDbStatus* inStat, DgnDbR db, ECN::IECInstanceCR properties)
+    {
+    DgnDbStatus ALLOW_NULL_OUTPUT(stat, inStat);
+
+    DgnClassId classId(properties.GetClass().GetId().GetValue());
+    ECN::ECValue v;
+    bool inGuiList = true;
+    if (ECN::ECObjectsStatus::Success == properties.GetValue(v, MODEL_PROP_Visibility) && !v.IsNull())
+        inGuiList = v.GetInteger() == 1;
+
+    DgnElementId modeledElementId;
+    if (ECN::ECObjectsStatus::Success != properties.GetValue(v, MODEL_PROP_ModeledElementId) || v.IsNull())
+        stat = DgnDbStatus::BadArg;
+    else
+        modeledElementId = DgnElementId((uint64_t) v.GetLong());
+    DgnModel::CreateParams params(db, classId, modeledElementId, inGuiList);
+    return params;
+    }
+
+//---------------------------------------------------------------------------------------
+// @bsimethod                                   Carole.MacDonald            08/2016
+//---------------+---------------+---------------+---------------+---------------+-------
+DgnDbStatus DgnModel::_SetProperty(Utf8CP name, ECN::ECValueCR value)
+    {
+    //// Common case: auto-handled properties
+    //ECN::ECPropertyCP ecprop = GetElementClass()->GetPropertyP(name);
+    //if ((nullptr != ecprop) && !IsCustomHandledProperty(*ecprop))
+    //    {
+    //    if (!isValidValue(*ecprop, value))
+    //        return DgnDbStatus::BadArg;
+
+    //    auto autoHandledProps = GetAutoHandledProperties();
+    //    if (nullptr != autoHandledProps && ECN::ECObjectsStatus::Success == autoHandledProps->SetValue(name, value))
+    //        {
+    //        m_flags.m_autoHandledPropsDirty = true;
+    //        return DgnDbStatus::Success;
+    //        }
+    //    return DgnDbStatus::BadArg;
+    //    }
+
+    if (0 == strcmp("Id", name) || 0 == strcmp(MODEL_PROP_ECInstanceId, name))
+        {
+        return DgnDbStatus::ReadOnly;
+        }
+    if (0 == strcmp(MODEL_PROP_Properties, name))
+        {
+        Json::Value  propsJson(Json::objectValue);
+        if (!Json::Reader::Parse(value.GetUtf8CP(), propsJson))
+            return DgnDbStatus::BadArg;
+        _ReadJsonProperties(propsJson);
+        return DgnDbStatus::Success;
+        }
+
+    return DgnDbStatus::NotFound;
+    }
+
+//---------------------------------------------------------------------------------------
+// @bsimethod                                   Carole.MacDonald            08/2016
+//---------------+---------------+---------------+---------------+---------------+-------
+DgnDbStatus DgnModel::_SetProperties(ECN::IECInstanceCR properties)
+    {
+    for (auto prop : properties.GetClass().GetProperties(true))
+        {
+        Utf8StringCR propName = prop->GetName();
+
+        // Skip special properties that were passed in CreateParams. Generally, these are set once and then read-only properties.
+        if (propName.Equals(MODEL_PROP_ECInstanceId) || propName.Equals(MODEL_PROP_ModeledElementId) || propName.Equals(MODEL_PROP_Visibility))
+            continue;
+
+        ECN::ECValue value;
+        if (ECN::ECObjectsStatus::Success != properties.GetValue(value, propName.c_str()))
+            continue;
+
+        if (!value.IsNull())
+            {
+            DgnDbStatus stat;
+            if (DgnDbStatus::Success != (stat = _SetProperty(propName.c_str(), value)))
+                {
+                if (DgnDbStatus::ReadOnly == stat) // Not sure what to do when caller wants to 
+                    {
+                    BeAssert(false && "Attempt to set read-only property value.");
+                    }
+                else
+                    {
+                    BeAssert(false && "Failed to set property value. _SetProperties is probably missing a case.");
+                    }
+                return stat;
+                }
+            }
+        }
+    
+    return DgnDbStatus::Success;
+    }
+
+//---------------------------------------------------------------------------------------
+// @bsimethod                                   Carole.MacDonald            08/2016
+//---------------+---------------+---------------+---------------+---------------+-------
+DgnModelPtr dgn_ModelHandler::Model::_CreateNewModel(DgnDbStatus* inStat, DgnDbR db, ECN::IECInstanceCR properties)
+    {
+    DgnDbStatus ALLOW_NULL_OUTPUT(stat, inStat);
+    auto params = DgnModel::InitCreateParamsFromECInstance(inStat, db, properties);
+    if (!params.m_classId.IsValid())
+        return nullptr;
+    auto model = _CreateInstance(params);
+    if (nullptr == model)
+        {
+        BeAssert(false && "when would a handler fail to construct an element?");
+        return nullptr;
+        }
+    stat = model->_SetProperties(properties);
+    return (DgnDbStatus::Success == stat)? model : nullptr;
+    }
+
+/*---------------------------------------------------------------------------------**//**
+* @bsimethod                                    Keith.Bentley                   11/11
++---------------+---------------+---------------+---------------+---------------+------*/
+AxisAlignedBox3d GeometricModel3d::_QueryModelRange() const
+    {
+    Statement stmt(m_dgndb,
+        "SELECT DGN_bbox_union("
+            "DGN_placement_aabb("
+                "DGN_placement("
+                    "DGN_point(g.Origin_X,g.Origin_Y,g.Origin_Z),"
+                    "DGN_angles(g.Yaw,g.Pitch,g.Roll),"
+                    "DGN_bbox("
+                        "g.BBoxLow_X,g.BBoxLow_Y,g.BBoxLow_Z,"
+                        "g.BBoxHigh_X,g.BBoxHigh_Y,g.BBoxHigh_Z))))"
+        " FROM " BIS_TABLE(BIS_CLASS_Element) " AS e," BIS_TABLE(BIS_CLASS_GeometricElement3d) " As g"
+        " WHERE e.ModelId=? AND e.Id=g.ElementId");
+
+    stmt.BindId(1, GetModelId());
+    auto rc = stmt.Step();
+    if (rc!=BE_SQLITE_ROW)
+        {
+        BeAssert(false);
+        return AxisAlignedBox3d();
+        }
+
+    int resultSize = stmt.GetColumnBytes(0); // can be 0 if no elements in model
+    return (sizeof(AxisAlignedBox3d) == resultSize) ? *(AxisAlignedBox3d*) stmt.GetValueBlob(0) : AxisAlignedBox3d(); 
+    }
+
+/*---------------------------------------------------------------------------------**//**
+* @bsimethod                                    Keith.Bentley                   11/11
++---------------+---------------+---------------+---------------+---------------+------*/
+AxisAlignedBox3d GeometricModel2d::_QueryModelRange() const
+    {
+    Statement stmt(m_dgndb,
+        "SELECT DGN_bbox_union("
+            "DGN_placement_aabb("
+                "DGN_placement("
+                    "DGN_point(g.Origin_X,g.Origin_Y,0),"
+                    "DGN_angles(0,0,g.Rotation),"
+                    "DGN_bbox("
+                        "g.BBoxLow_X,g.BBoxLow_Y,0,"
+                        "g.BBoxHigh_X,g.BBoxHigh_Y,0))))"
+        " FROM " BIS_TABLE(BIS_CLASS_Element) " AS e," BIS_TABLE(BIS_CLASS_GeometricElement2d) " As g"
+        " WHERE e.ModelId=? AND e.Id=g.ElementId");
+
+    stmt.BindId(1, GetModelId());
+    auto rc = stmt.Step();
+    if (rc!=BE_SQLITE_ROW)
+        {
+        BeAssert(false);
+        return AxisAlignedBox3d();
+        }
+
+    int resultSize = stmt.GetColumnBytes(0); // can be 0 if no elements in model
+    return (sizeof(AxisAlignedBox3d) == resultSize) ? *(AxisAlignedBox3d*) stmt.GetValueBlob(0) : AxisAlignedBox3d(); 
+    }
+
+/*---------------------------------------------------------------------------------**//**
+* @bsimethod                                    Sam.Wilson                      07/15
++---------------+---------------+---------------+---------------+---------------+------*/
+void DgnModel::CreateParams::RelocateToDestinationDb(DgnImportContext& importer)
+    {
+    m_classId = importer.RemapClassId(m_classId);
+    m_modeledElementId.Invalidate(); // WIP: Need to remap!
+    }
+
+//---------------------------------------------------------------------------------------
+// @bsimethod                                    Krischan.Eberle                  10/15
+//+---------------+---------------+---------------+---------------+---------------+------
+static void LogPerformance(StopWatch& stopWatch, Utf8CP description, ...)
+    {
+    stopWatch.Stop();
+    const NativeLogging::SEVERITY severity = NativeLogging::LOG_INFO;
+    NativeLogging::ILogger& logger = *NativeLogging::LoggingManager::GetLogger(L"DgnCore.Performance");
+
+    if (logger.isSeverityEnabled(severity))
+        {
+        va_list args;
+        va_start(args, description);
+        Utf8String formattedDescription;
+        formattedDescription.VSprintf(description, args);
+        va_end(args);
+
+        logger.messagev(severity, "%s|%.0f millisecs", formattedDescription.c_str(), stopWatch.GetElapsedSeconds() * 1000.0);
+        }
+    }
+
+/*---------------------------------------------------------------------------------**//**
+* @bsimethod                                    Sam.Wilson                      07/15
++---------------+---------------+---------------+---------------+---------------+------*/
+DgnModel::CreateParams DgnModel::GetCreateParamsForImport(DgnImportContext& importer, DgnElementCR destinationElementToModel) const
+    {
+    CreateParams params(importer.GetDestinationDb(), GetClassId(), DgnElementId());
+    if (importer.IsBetweenDbs())
+        params.RelocateToDestinationDb(importer);
+
+    params.SetModeledElementId(destinationElementToModel.GetElementId());
+    return params;
+    }
+
+/*---------------------------------------------------------------------------------**//**
+* @bsimethod                                    Keith.Bentley                   04/15
++---------------+---------------+---------------+---------------+---------------+------*/
+DgnModelPtr DgnModel::Clone(DgnElementId newModeledElementId) const
+    {
+    if (!newModeledElementId.IsValid())
+        return nullptr;
+
+    if (GetModelHandler()._IsRestrictedAction(RestrictedAction::Clone))
+        return nullptr;
+
+    DgnModelPtr newModel = GetModelHandler().Create(DgnModel::CreateParams(m_dgndb, m_classId, newModeledElementId));
+    newModel->_InitFrom(*this);
+    return newModel;
+    }
+
+/*---------------------------------------------------------------------------------**//**
+* @bsimethod                                    Sam.Wilson                      07/15
++---------------+---------------+---------------+---------------+---------------+------*/
+DgnModelPtr DgnModel::_CloneForImport(DgnDbStatus* stat, DgnImportContext& importer, DgnElementCR destinationElementToModel) const
+    {
+    if (nullptr != stat)
+        *stat = DgnDbStatus::Success;
+
+    DgnModel::CreateParams params = GetCreateParamsForImport(importer, destinationElementToModel); // remaps classid
+    params.SetModeledElementId(destinationElementToModel.GetElementId());
+
+    DgnModelPtr model = GetModelHandler().Create(params);
+    if (!model.IsValid())
+        return nullptr;
+
+    model->_InitFrom(*this);
+    return model;
+    }
+
+/*---------------------------------------------------------------------------------**//**
+* NB: We must import parents first, then children, so that parentids can be remapped without multiple passes.
+* @bsimethod                                    Sam.Wilson                      07/15
++---------------+---------------+---------------+---------------+---------------+------*/
+DgnDbStatus DgnModel::_ImportElementsFrom(DgnModelCR sourceModel, DgnImportContext& importer)
+    {
+    BeAssert(&GetDgnDb() == &importer.GetDestinationDb());
+    BeAssert(&sourceModel.GetDgnDb() == &importer.GetSourceDb());
+
+    bmap<DgnElementId, DgnElementId> needsParentFixup;
+
+    Statement stmt(sourceModel.GetDgnDb(), "SELECT Id FROM " BIS_TABLE(BIS_CLASS_Element) " WHERE ModelId=?");
+    stmt.BindId(1, sourceModel.GetModelId());
+    while (BE_SQLITE_ROW == stmt.Step())
+        {
+        DgnElementCPtr el = sourceModel.GetDgnDb().Elements().GetElement(stmt.GetValueId<DgnElementId>(0));
+
+        if (!_ShouldImportElement(*el))
+            continue;
+
+        DgnElementId waspid = el->GetParentId();
+
+        DgnDbStatus status;
+        DgnElementCPtr cc = el->Import(&status, *this, importer);
+        if (!cc.IsValid() || (DgnDbStatus::Success != status))
+            {
+            // *** TBD: Record failure somehow
+            BeDataAssert(false && "element import failure -- probably a duplicate code");
+            continue;
+            }
+
+        if (waspid.IsValid() && !cc->GetParentId().IsValid())
+            needsParentFixup[cc->GetElementId()] = waspid;
+        }
+
+    for (auto entry : needsParentFixup)
+        {
+        DgnElementPtr cc = GetDgnDb().Elements().GetForEdit<DgnElement>(entry.first);
+        cc->SetParentId(importer.FindElementId(entry.second));
+        cc->Update();
+        }
+
+    return DgnDbStatus::Success;
+    }
+
+/*---------------------------------------------------------------------------------**//**
+* @bsimethod                                    Sam.Wilson                      07/15
++---------------+---------------+---------------+---------------+---------------+------*/
+DgnDbStatus DgnModel::_ImportElementAspectsFrom(DgnModelCR sourceModel, DgnImportContext& importer)
+    {
+    // This base class implementation of _ImportElementAspectsFrom knows only the ElementAspect subclasses that are defined by the
+    //  base Dgn schema. 
+    
+    return DgnDbStatus::Success;
+    }
+
+/*---------------------------------------------------------------------------------**//**
+* @bsimethod                                    Sam.Wilson                      07/15
++---------------+---------------+---------------+---------------+---------------+------*/
+static void appendToColsLists(Utf8StringR colsList, Utf8StringR placeholderList, Utf8CP colname)
+    {
+    if (nullptr == colname)
+        return;
+
+    if (!colsList.empty())
+        {
+        colsList.append(",");
+        placeholderList.append(",");
+        }
+
+    colsList.append("[").append(colname).append("]");
+    placeholderList.append("?");
+    }
+
+/*---------------------------------------------------------------------------------**//**
+* @bsimethod                                    Sam.Wilson                      07/15
++---------------+---------------+---------------+---------------+---------------+------*/
+static DgnDbStatus importECRelationshipsFrom(DgnDbR destDb, DgnModelCR sourceModel, DgnImportContext& importer, Utf8CP relname, Utf8CP sourcecol, Utf8CP targetcol, Utf8CP classcol = nullptr, bvector<Utf8CP> const& othercols = bvector<Utf8CP>())
+    {
+    Utf8String colsList, placeholderList;
+    appendToColsLists(colsList, placeholderList, sourcecol);        // [0] sourcecol
+    appendToColsLists(colsList, placeholderList, targetcol);        // [1] targetcolo
+    appendToColsLists(colsList, placeholderList, classcol);         // [2] classcol  (optional)
+    for (auto othercolname : othercols)
+        appendToColsLists(colsList, placeholderList, othercolname);
+
+    Utf8String selectList;
+    bvector<Utf8String> cols;
+    BeStringUtilities::Split(colsList.c_str(), ",", cols);
+    for (Utf8String col : cols)
+        {
+        if (!selectList.empty())
+            selectList.append(", ");
+        selectList.append("rel.").append(col);
+        }
+    Statement sstmt(sourceModel.GetDgnDb(), Utf8PrintfString(
+        "SELECT %s FROM %s rel, " BIS_TABLE(BIS_CLASS_Element) " source, " BIS_TABLE(BIS_CLASS_Element) " target WHERE rel.%s=source.Id AND rel.%s=target.Id AND source.ModelId=? AND target.ModelId=?",
+        selectList.c_str(), relname, sourcecol, targetcol).c_str());
+
+    sstmt.BindId(1, sourceModel.GetModelId());
+    sstmt.BindId(2, sourceModel.GetModelId());
+
+    Statement istmt(destDb, Utf8PrintfString(
+        "INSERT INTO %s (%s) VALUES(%s)", relname, colsList.c_str(), placeholderList.c_str()).c_str());
+
+    StopWatch timer(true);
+    DbResult stepResult = sstmt.Step();
+    LogPerformance(timer, "Statement.Step for %s (ModelId=%d)", sstmt.GetSql(), sourceModel.GetModelId().GetValue());
+    while (BE_SQLITE_ROW == stepResult)
+        {
+        istmt.Reset();
+        istmt.ClearBindings();
+
+        DgnElementId remappedSrcId;
+        DgnElementId remappedDstId;
+
+        int icol = 0;
+        istmt.BindId(icol+1, (remappedSrcId = importer.FindElementId(sstmt.GetValueId<DgnElementId>(icol)))); // [0] sourcecol
+        ++icol;
+        istmt.BindId(icol+1, (remappedDstId = importer.FindElementId(sstmt.GetValueId<DgnElementId>(icol)))); // [1] targetcol
+        ++icol;
+
+        if (remappedSrcId.IsValid() && remappedDstId.IsValid())
+            {
+            if (nullptr != classcol)
+                {
+                istmt.BindId(icol+1, importer.RemapClassId(sstmt.GetValueId<DgnClassId>(icol))); // [2] classcol (optional)
+                ++icol;
+                }
+
+            for (size_t iothercol=0; iothercol < (int)othercols.size(); ++iothercol)
+                {
+                istmt.BindText(icol+1, sstmt.GetValueText(icol), Statement::MakeCopy::No);
+                ++icol;
+                }
+
+            if (BE_SQLITE_DONE != istmt.Step())
+                {
+                // *** TBD: Report error somehow
+                }
+            }
+
+        timer.Start();
+        stepResult = sstmt.Step();
+        LogPerformance(timer, "Statement.Step for %s", sstmt.GetSql());
+
+        }
+
+    return DgnDbStatus::Success;
+    }
+
+/*---------------------------------------------------------------------------------**//**
+* @bsimethod                                    Sam.Wilson                      07/15
++---------------+---------------+---------------+---------------+---------------+------*/
+DgnDbStatus DgnModel::_ImportECRelationshipsFrom(DgnModelCR sourceModel, DgnImportContext& importer)
+    {
+    // Copy ECRelationships where source and target are both in this model, and where the relationship is implemented as a link table.
+    // Note: this requires domain-specific knowledge of what ECRelationships exist.
+
+    // ElementGeomUsesParts are created automatically as a side effect of inserting GeometricElements 
+
+    StopWatch timer(true);
+    importECRelationshipsFrom(GetDgnDb(), sourceModel, importer, BIS_TABLE(BIS_REL_ElementGroupsMembers), "GroupId", "MemberId", nullptr, {"MemberPriority"});
+    LogPerformance(timer, "Import ECRelationships %s", BIS_REL_ElementGroupsMembers);
+    timer.Start();
+    importECRelationshipsFrom(GetDgnDb(), sourceModel, importer, BIS_TABLE(BIS_REL_ElementDrivesElement), "SourceECInstanceId", "TargetECInstanceId", "ECClassId", {"Status", "Priority"});
+    LogPerformance(timer, "Import ECRelationships %s", BIS_REL_ElementDrivesElement);
+
+#ifdef WIP_VIEW_DEFINITION
+    BIS_TABLE(BIS_REL_CategorySelectorsReferToCategories)
+    BIS_TABLE(BIS_REL_ModelSelectorsReferToModels)
+#endif
+
+    // *** WIP_IMPORT *** ElementHasLinks -- should we deep-copy links?
+
+    return DgnDbStatus::Success;
+    }
+
+/*---------------------------------------------------------------------------------**//**
+* @bsimethod                                    Sam.Wilson                      07/15
++---------------+---------------+---------------+---------------+---------------+------*/
+DgnDbStatus DgnModel::_ImportContentsFrom(DgnModelCR sourceModel, DgnImportContext& importer)
+    {
+    StopWatch totalTimer(true);
+    BeAssert(&GetDgnDb() == &importer.GetDestinationDb());
+    BeAssert(&sourceModel.GetDgnDb() == &importer.GetSourceDb());
+
+    DgnDbStatus status;
+    StopWatch timer(true);
+    if (DgnDbStatus::Success != (status = _ImportElementsFrom(sourceModel, importer)))
+        return status;
+    LogPerformance(timer, "Import elements time");
+
+    timer.Start();
+    if (DgnDbStatus::Success != (status = _ImportElementAspectsFrom(sourceModel, importer)))
+        return status;
+    LogPerformance(timer, "Import element aspects time");
+
+    timer.Start();
+    if (DgnDbStatus::Success != (status = _ImportECRelationshipsFrom(sourceModel, importer)))
+        return status;
+    LogPerformance(timer, "Import ECRelationships time");
+
+    LogPerformance(totalTimer, "Total contents import time");
+
+    return DgnDbStatus::Success;
+    }
+
+/*---------------------------------------------------------------------------------**//**
+* @bsimethod                                    Sam.Wilson                      07/15
++---------------+---------------+---------------+---------------+---------------+------*/
+DgnModelPtr DgnModel::ImportModel(DgnDbStatus* statIn, DgnModelCR sourceModel, DgnImportContext& importer, DgnElementCR destinationElementToModel)
+    {
+    StopWatch totalTimer(true);
+
+    DgnDbStatus _stat;
+    DgnDbStatus& stat = (nullptr != statIn)? *statIn: _stat;
+
+    BeAssert(&sourceModel.GetDgnDb() == &importer.GetSourceDb());
+
+    DgnModelPtr newModel = sourceModel._CloneForImport(&stat, importer, destinationElementToModel);
+    if (!newModel.IsValid())
+        return nullptr;
+
+    if ((stat = newModel->Insert()) != DgnDbStatus::Success)
+        return nullptr;
+
+    importer.AddModelId(sourceModel.GetModelId(), newModel->GetModelId());
+
+    if ((stat = newModel->_ImportContentsFrom(sourceModel, importer)) != DgnDbStatus::Success)
+        return nullptr;
+
+    stat = DgnDbStatus::Success;
+    LogPerformance(totalTimer, "Total import time");
+    return newModel;
+    }
+
+//---------------------------------------------------------------------------------------
+// @bsimethod                                                   Sam.Wilson      05/15
+//---------------------------------------------------------------------------------------
+DgnModelPtr DgnModel::CopyModel(DgnModelCR model, DgnElementId newModeledElementId)
+    {
+    DgnDbR db = model.GetDgnDb();
+
+    DgnModelPtr model2 = model.Clone(newModeledElementId);
+    if (DgnDbStatus::Success != model2->Insert())   
+        return nullptr;
+
+    DgnImportContext nopimport(db, db);
+    if (DgnDbStatus::Success != model2->_ImportContentsFrom(model, nopimport))
+        return nullptr;
+
+    return model2;
+    }
+
+/*---------------------------------------------------------------------------------**//**
+* @bsimethod                                                    Paul.Connelly   10/15
++---------------+---------------+---------------+---------------+---------------+------*/
+DgnModelPtr DictionaryModel::_CloneForImport(DgnDbStatus* stat, DgnImportContext& importer, DgnElementCR destinationElementToModel) const
+    {
+    if (nullptr != stat)
+        *stat = DgnDbStatus::WrongModel;
+
+    BeAssert(false && "The dictionary model cannot be cloned");
+    return nullptr;
+    }
+
+/*---------------------------------------------------------------------------------**//**
+* @bsimethod                                                    Shaun.Sewall    10/16
++---------------+---------------+---------------+---------------+---------------+------*/
+DgnModelPtr SessionModel::_CloneForImport(DgnDbStatus* stat, DgnImportContext& importer, DgnElementCR destinationElementToModel) const
+    {
+    if (nullptr != stat)
+        *stat = DgnDbStatus::WrongModel;
+
+    BeAssert(false && "The SessionModel cannot be cloned");
+    return nullptr;
+    }
+
+/*---------------------------------------------------------------------------------**//**
+* @bsimethod                                                    Paul.Connelly   10/15
++---------------+---------------+---------------+---------------+---------------+------*/
+uint64_t DgnModel::RestrictedAction::Parse(Utf8CP name)
+    {
+    struct Pair {Utf8CP name; uint64_t value;};
+    static const Pair s_pairs[] =
+        {
+            {"insertelement", InsertElement},
+            {"updateelement", UpdateElement},
+            {"deleteelement", DeleteElement},
+            {"clone", Clone },
+        };
+
+    for (auto const& pair : s_pairs)
+        {
+        if (0 == BeStringUtilities::Stricmp(pair.name, name))
+            return pair.value;
+        }
+
+    return T_Super::Parse(name);
+    }
+
+/*---------------------------------------------------------------------------------**//**
+* @bsimethod                                    Keith.Bentley                   12/10
++---------------+---------------+---------------+---------------+---------------+------*/
+DgnModel::ElementIterator::const_iterator DgnModel::ElementIterator::begin() const
+    {
+    if (!m_stmt.IsValid())
+        {
+        Utf8String sqlString = "SELECT Id,CodeValue,UserLabel FROM " BIS_TABLE(BIS_CLASS_Element) " WHERE ModelId=?";
+        sqlString = MakeSqlString(sqlString.c_str(), true);
+
+        m_db->GetCachedStatement(m_stmt, sqlString.c_str());
+        m_stmt->BindId(1, m_id);
+        m_params.Bind(*m_stmt);
+        }
+    else
+        {
+        m_stmt->Reset();
+        }
+
+    return Entry(m_stmt.get(), BE_SQLITE_ROW == m_stmt->Step());
+    }
+
+DgnElementId DgnModel::ElementIterator::Entry::GetId() const {Verify(); return m_sql->GetValueId<DgnElementId>(0);}
+Utf8String DgnModel::ElementIterator::Entry::GetName() const {Verify(); return m_sql->GetValueText(1);}
+Utf8String DgnModel::ElementIterator::Entry::GetUserLabel() const {Verify(); return m_sql->GetValueText(2);}