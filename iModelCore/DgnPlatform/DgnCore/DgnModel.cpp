--- conflicted
+++ resolved
@@ -1,1706 +1,1690 @@
-/*--------------------------------------------------------------------------------------+
-|
-|     $Source: DgnCore/DgnModel.cpp $
-|
-|  $Copyright: (c) 2015 Bentley Systems, Incorporated. All rights reserved. $
-|
-+--------------------------------------------------------------------------------------*/
-#include <DgnPlatformInternal.h>
-
-#define MODEL_PROP_ECInstanceId "ECInstanceId"
-#define MODEL_PROP_Code "Code"
-#define MODEL_PROP_Code_AuthorityId "AuthorityId"
-#define MODEL_PROP_Code_Namespace "Namespace"
-#define MODEL_PROP_Code_Value "Value"
-#define MODEL_PROP_Label "Label"
-#define MODEL_PROP_Visibility "Visibility"
-#define MODEL_PROP_Properties "Properties"
-#define MODEL_PROP_DependencyIndex "DependencyIndex"
-#define SHEET_MODEL_PROP_SheetSize "SheetSize"
-
-/*---------------------------------------------------------------------------------**//**
-* @bsimethod                                    Keith.Bentley                   12/10
-+---------------+---------------+---------------+---------------+---------------+------*/
-DgnModelId DgnModels::QueryModelId(DgnModel::Code code) const
-    {
-    CachedStatementPtr stmt;
-    GetDgnDb().GetCachedStatement(stmt, "SELECT Id FROM " DGN_TABLE(DGN_CLASSNAME_Model) " WHERE Code_AuthorityId=? AND Code_Namespace=? AND Code_Value=? LIMIT 1");
-    stmt->BindId(1, code.GetAuthority());
-    stmt->BindText(2, code.GetNamespace(), Statement::MakeCopy::No);
-    stmt->BindText(3, code.GetValue(), Statement::MakeCopy::No);
-    return (BE_SQLITE_ROW != stmt->Step()) ? DgnModelId() : stmt->GetValueId<DgnModelId>(0);
-    }
-
-/*---------------------------------------------------------------------------------**//**
-* @bsimethod                                    Keith.Bentley                   12/10
-+---------------+---------------+---------------+---------------+---------------+------*/
-BentleyStatus DgnModels::QueryModelById(Model* out, DgnModelId id) const
-    {
-    Statement stmt(m_dgndb, "SELECT Code_Value,Label,ECClassId,Visibility,Code_Namespace,Code_AuthorityId FROM " DGN_TABLE(DGN_CLASSNAME_Model) " WHERE Id=?");
-    stmt.BindId(1, id);
-
-    if (BE_SQLITE_ROW != stmt.Step())
-        return ERROR;
-
-    if (out) // this can be null to just test for the existence of a model by id
-        {
-        out->m_id = id;
-        out->m_label.AssignOrClear(stmt.GetValueText(1));
-        out->m_classId = DgnClassId(stmt.GetValueInt64(2));
-        out->m_inGuiList = TO_BOOL(stmt.GetValueInt(3));
-        out->m_code.From(stmt.GetValueId<DgnAuthorityId>(5), stmt.GetValueText(0), stmt.GetValueText(4));
-        }
-
-    return SUCCESS;
-    }
-
-/*---------------------------------------------------------------------------------**//**
-* @bsimethod                                    Keith.Bentley                   12/10
-+---------------+---------------+---------------+---------------+---------------+------*/
-BentleyStatus DgnModels::GetModelCode(DgnModel::Code& code, DgnModelId id) const
-    {
-    Statement stmt(m_dgndb, "SELECT Code_AuthorityId,Code_Namespace,Code_Value FROM " DGN_TABLE(DGN_CLASSNAME_Model) " WHERE Id=?");
-    stmt.BindId(1, id);
-
-    if (BE_SQLITE_ROW != stmt.Step())
-        return  ERROR;
-
-    code.From(stmt.GetValueId<DgnAuthorityId>(0), stmt.GetValueText(2), stmt.GetValueText(1));
-    return  SUCCESS;
-    }
-
-/*---------------------------------------------------------------------------------**//**
-* @bsimethod                                                    Paul.Connelly   10/15
-+---------------+---------------+---------------+---------------+---------------+------*/
-DgnModel::Code DgnModels::GetModelCode(Iterator::Entry const& entry)
-    {
-    DgnModel::Code code;
-    code.From(entry.GetCodeAuthorityId(), entry.GetCodeValue(), entry.GetCodeNamespace());
-    return code;
-    }
-
-/*---------------------------------------------------------------------------------**//**
-* @bsimethod                                    Keith.Bentley                   06/15
-+---------------+---------------+---------------+---------------+---------------+------*/
-void DgnModels::AddLoadedModel(DgnModelR model)
-    {
-    model.m_persistent = true;
-    m_models.Insert(model.GetModelId(), &model);
-    }
-
-/*---------------------------------------------------------------------------------**//**
-* @bsimethod                                    Keith.Bentley                   06/15
-+---------------+---------------+---------------+---------------+---------------+------*/
-void DgnModels::DropLoadedModel(DgnModelR model)
-    {
-    model.m_persistent = false;
-    m_models.erase(model.GetModelId());
-    }
-
-/*---------------------------------------------------------------------------------**//**
-* @bsimethod                                    Keith.Bentley                   12/13
-+---------------+---------------+---------------+---------------+---------------+------*/
-void DgnModels::Empty()
-    {
-    for (auto iter : m_models)
-        {
-        iter.second->EmptyModel();
-        iter.second->m_persistent = false;
-        }
-
-    m_dgndb.Elements().Destroy(); // Has to be called before models are released.
-    m_models.clear();
-    }
-
-/*---------------------------------------------------------------------------------**//**
-* @bsimethod                                    sam.Wilson                      03/2015
-+---------------+---------------+---------------+---------------+---------------+------*/
-BentleyStatus DgnModels::QueryModelDependencyIndex(uint64_t& didx, DgnModelId mid)
-    {
-    auto i = m_modelDependencyIndices.find(mid);
-    if (i != m_modelDependencyIndices.end())
-        {
-        didx = i->second;
-        return BSISUCCESS;
-        }
-
-    CachedStatementPtr selectDependencyIndex;
-    GetDgnDb().GetCachedStatement(selectDependencyIndex, "SELECT DependencyIndex FROM " DGN_TABLE(DGN_CLASSNAME_Model) " WHERE Id=?");
-    selectDependencyIndex->BindId(1, mid);
-    if (selectDependencyIndex->Step() != BE_SQLITE_ROW)
-        return BSIERROR;
-
-    didx = selectDependencyIndex->GetValueInt64(0);
-    m_modelDependencyIndices[mid] = didx;
-    return BSISUCCESS;
-    }
-
-/*---------------------------------------------------------------------------------**//**
-* @bsimethod                                    Keith.Bentley                   01/11
-+---------------+---------------+---------------+---------------+---------------+------*/
-size_t DgnModels::Iterator::QueryCount() const
-    {
-    Utf8String sqlString = "SELECT count(*) FROM " DGN_TABLE(DGN_CLASSNAME_Model);
-    bool hasWhere = false;
-    if (ModelIterate::Gui == m_itType)
-        {
-        sqlString += " WHERE (0 <> Visibility)";
-        hasWhere = true;
-        }
-
-    sqlString = MakeSqlString(sqlString.c_str(), hasWhere);
-
-    Statement sql(*m_db, sqlString.c_str());
-
-    return (BE_SQLITE_ROW != sql.Step()) ? 0 : sql.GetValueInt(0);
-    }
-
-/*---------------------------------------------------------------------------------**//**
-* @bsimethod                                    Keith.Bentley                   12/10
-+---------------+---------------+---------------+---------------+---------------+------*/
-DgnModels::Iterator::const_iterator DgnModels::Iterator::begin() const
-    {
-    if (!m_stmt.IsValid())
-        {
-        Utf8String sqlString = "SELECT Id,Code_Value,Label,Visibility,ECClassId,Code_AuthorityId,Code_Namespace FROM " DGN_TABLE(DGN_CLASSNAME_Model);
-        bool hasWhere = false;
-        if (ModelIterate::Gui == m_itType)
-            {
-            sqlString += " WHERE (0 <> Visibility)";
-            hasWhere = true;
-            }
-
-        sqlString = MakeSqlString(sqlString.c_str(), hasWhere);
-
-        m_db->GetCachedStatement(m_stmt, sqlString.c_str());
-        m_params.Bind(*m_stmt);
-        }
-    else
-        {
-        m_stmt->Reset();
-        }
-
-    return Entry(m_stmt.get(), BE_SQLITE_ROW == m_stmt->Step());
-    }
-
-DgnModelId      DgnModels::Iterator::Entry::GetModelId() const {Verify(); return m_sql->GetValueId<DgnModelId>(0);}
-Utf8CP          DgnModels::Iterator::Entry::GetCodeValue() const {Verify(); return m_sql->GetValueText(1);}
-Utf8CP          DgnModels::Iterator::Entry::GetLabel() const {Verify(); return m_sql->GetValueText(2);}
-bool            DgnModels::Iterator::Entry::GetInGuiList() const { Verify(); return (0 != m_sql->GetValueInt(3)); }
-DgnClassId      DgnModels::Iterator::Entry::GetClassId() const {Verify(); return DgnClassId(m_sql->GetValueInt64(4));}
-Utf8CP          DgnModels::Iterator::Entry::GetCodeNamespace() const {Verify(); return m_sql->GetValueText(5);}
-DgnAuthorityId  DgnModels::Iterator::Entry::GetCodeAuthorityId() const {Verify(); return m_sql->GetValueId<DgnAuthorityId>(6);}
-
-/*---------------------------------------------------------------------------------**//**
-* @bsimethod                                                    Paul.Connelly   12/15
-+---------------+---------------+---------------+---------------+---------------+------*/
-ECSqlClassInfo const& DgnModels::FindClassInfo(DgnModelR model)
-    {
-    DgnClassId classId = model.GetClassId();
-    auto found = m_classInfos.find(classId);
-    if (found != m_classInfos.end())
-        return found->second;
-
-    ECSqlClassInfo& classInfo = m_classInfos[classId];
-    bool populated = model.GetModelHandler().GetECSqlClassParams().BuildClassInfo(classInfo, m_dgndb, classId);
-    BeAssert(populated);
-    UNUSED_VARIABLE(populated);
-
-    return classInfo;
-    }
-
-/*---------------------------------------------------------------------------------**//**
-* @bsimethod                                                    Paul.Connelly   12/15
-+---------------+---------------+---------------+---------------+---------------+------*/
-CachedECSqlStatementPtr DgnModels::GetSelectStmt(DgnModelR model) { return FindClassInfo(model).GetSelectStmt(m_dgndb, model.GetModelId()); }
-CachedECSqlStatementPtr DgnModels::GetInsertStmt(DgnModelR model) { return FindClassInfo(model).GetInsertStmt(m_dgndb); }
-CachedECSqlStatementPtr DgnModels::GetUpdateStmt(DgnModelR model) { return FindClassInfo(model).GetUpdateStmt(m_dgndb, model.GetModelId()); }
-
-/*---------------------------------------------------------------------------------**//**
-* @bsimethod                                                    KeithBentley    11/00
-+---------------+---------------+---------------+---------------+---------------+------*/
-void DgnModel::ReleaseAllElements()
-    {
-    m_filled  = false;   // this must be before we release all elementrefs
-    m_elements.clear();
-    }
-
-/*---------------------------------------------------------------------------------**//**
-* @bsimethod                                                    KeithBentley    10/00
-+---------------+---------------+---------------+---------------+---------------+------*/
-DgnModel::DgnModel(CreateParams const& params) : m_dgndb(params.m_dgndb), m_classId(params.m_classId), m_code(params.m_code), m_inGuiList(params.m_inGuiList), m_label(params.m_label),
-    m_dependencyIndex(-1), m_persistent(false), m_filled(false)
-    {
-    }
-
-/*---------------------------------------------------------------------------------**//**
-* @bsimethod                                    Keith.Bentley                   10/07
-+---------------+---------------+---------------+---------------+---------------+------*/
-void DgnModel::AddAppData(AppData::Key const& key, AppData* obj)
-    {
-    auto entry = m_appData.Insert(&key, obj);
-    if (entry.second)
-        return;
-
-    // we already had appdata for this key. Clean up old and save new.
-    entry.first->second = obj;
-    }
-
-/*---------------------------------------------------------------------------------**//**
-* @bsimethod                                    Keith.Bentley                   10/07
-+---------------+---------------+---------------+---------------+---------------+------*/
-StatusInt DgnModel::DropAppData(AppData::Key const& key)
-    {
-    return 0==m_appData.erase(&key) ? ERROR : SUCCESS;
-    }
-
-/*---------------------------------------------------------------------------------**//**
-* @bsimethod                                    Keith.Bentley                   10/07
-+---------------+---------------+---------------+---------------+---------------+------*/
-DgnModel::AppData* DgnModel::FindAppData(AppData::Key const& key) const
-    {
-    auto entry = m_appData.find(&key);
-    return entry==m_appData.end() ? nullptr : entry->second.get();
-    }
-
-/*---------------------------------------------------------------------------------**//**
-* @bsimethod                                    Keith.Bentley                   05/15
-+---------------+---------------+---------------+---------------+---------------+------*/
-template<class T> void DgnModel::CallAppData(T const& caller) const
-    {
-    for (auto entry=m_appData.begin(); entry!=m_appData.end(); )
-        {
-        if (DgnModel::AppData::DropMe::Yes == caller(*entry->second, *this))
-            entry = m_appData.erase(entry);
-        else
-            ++entry;
-        }
-    }    
-
-struct EmptiedCaller {DgnModel::AppData::DropMe operator()(DgnModel::AppData& handler, DgnModelCR model) const {return handler._OnEmptied(model);}};
-
-/*---------------------------------------------------------------------------------**//**
-* @bsimethod                                                    Paul.Connelly   09/15
-+---------------+---------------+---------------+---------------+---------------+------*/
-void GeometricModel::_EmptyModel()
-    {
-    ClearRangeIndex();
-    T_Super::_EmptyModel();
-    }
-
-/*---------------------------------------------------------------------------------**//**
-* @bsimethod                                                    KeithBentley    10/00
-+---------------+---------------+---------------+---------------+---------------+------*/
-void DgnModel::_EmptyModel()
-    {
-    if (!m_filled)
-        return;
-
-    for (auto appdata : m_appData)
-        appdata.second->_OnEmpty(*this);
-
-    ReleaseAllElements();
-    CallAppData(EmptiedCaller());
-    }
-
-/*---------------------------------------------------------------------------------**//**
-* Destructor for DgnModel. Free all memory allocated to this DgnModel.
-* @bsimethod                                                    KeithBentley    10/00
-+---------------+---------------+---------------+---------------+---------------+------*/
-DgnModel::~DgnModel()
-    {
-    m_appData.clear();
-    EmptyModel();
-    }
-
-/*---------------------------------------------------------------------------------**//**
-* @bsimethod                                    Sam.Wilson                      05/15
-+---------------+---------------+---------------+---------------+---------------+------*/
-DgnDbStatus DgnModel2d::_OnInsertElement(DgnElementR element)
-    {
-    DgnDbStatus status = T_Super::_OnInsertElement(element);
-    if (DgnDbStatus::Success != status)
-        return status;
-
-    // if it is a geometric element, it must be a 2d element.
-    return element.IsGeometricElement() && element.Is3d() ? DgnDbStatus::Mismatch2d3d : DgnDbStatus::Success;
-    }
-
-/*---------------------------------------------------------------------------------**//**
-* @bsimethod                                                    Paul.Connelly   12/15
-+---------------+---------------+---------------+---------------+---------------+------*/
-DgnDbStatus SheetModel::_OnInsertElement(DgnElementR el)
-    {
-    auto stat = T_Super::_OnInsertElement(el);
-    if (DgnDbStatus::Success == stat && el.IsGeometricElement() && !el.IsAnnotationElement() && !el.IsSheetElement())
-        stat = DgnDbStatus::WrongModel;
-
-    return stat;
-    }
-
-/*---------------------------------------------------------------------------------**//**
-* @bsimethod                                                    Paul.Connelly   12/15
-+---------------+---------------+---------------+---------------+---------------+------*/
-DgnDbStatus SectionDrawingModel::_OnInsertElement(DgnElementR el)
-    {
-    auto stat = T_Super::_OnInsertElement(el);
-    if (DgnDbStatus::Success == stat && el.IsGeometricElement() && !el.IsAnnotationElement() && !el.IsDrawingElement())
-        stat = DgnDbStatus::WrongModel;
-
-    return stat;
-    }
-
-/*---------------------------------------------------------------------------------**//**
-* @bsimethod                                                    Paul.Connelly   09/15
-+---------------+---------------+---------------+---------------+---------------+------*/
-DgnDbStatus DgnModel3d::_OnInsertElement(DgnElementR element)
-    {
-    auto status = T_Super::_OnInsertElement(element);
-    if (DgnDbStatus::Success == status && element.IsGeometricElement() && !element.Is3d())
-        status = DgnDbStatus::Mismatch2d3d;
-
-    return status;
-    }
-
-/*---------------------------------------------------------------------------------**//**
-* @bsimethod                                                    Paul.Connelly   09/15
-+---------------+---------------+---------------+---------------+---------------+------*/
-DgnDbStatus DefinitionModel::_OnInsertElement(DgnElementR el)
-    {
-    auto status = T_Super::_OnInsertElement(el);
-    if (DgnDbStatus::Success == status && el.IsGeometricElement())
-        status = DgnDbStatus::WrongModel;
-
-    return status;
-    }
-
-/*---------------------------------------------------------------------------------**//**
-* @bsimethod                                                    Paul.Connelly   10/15
-+---------------+---------------+---------------+---------------+---------------+------*/
-DgnDbStatus DictionaryModel::_OnInsertElement(DgnElementR el)
-    {
-    // dictionary model can contain *only* dictionary elements
-    auto status = el.IsDictionaryElement() ? T_Super::_OnInsertElement(el) : DgnDbStatus::WrongModel;
-    return status;
-    }
-
-/*---------------------------------------------------------------------------------**//**
-* @bsimethod                                                 Ramanujam.Raman   12/15
-+---------------+---------------+---------------+---------------+---------------+------*/
-DgnDbStatus DgnModel::Read(DgnModelId modelId)
-    {
-    m_modelId = modelId;
-    auto const& params = GetModelHandler().GetECSqlClassParams();
-
-    CachedECSqlStatementPtr stmt = GetDgnDb().Models().GetSelectStmt(*this);
-    if (stmt.IsNull())
-        {
-        BeAssert(false);
-        return DgnDbStatus::ReadError;
-        }
-        
-    if (BE_SQLITE_ROW != stmt->Step())
-        return DgnDbStatus::ReadError;
-
-    return _ReadSelectParams(*stmt, params);
-    }
-
-/*---------------------------------------------------------------------------------**//**
-* @bsimethod                                                 Ramanujam.Raman   12/15
-+---------------+---------------+---------------+---------------+---------------+------*/
-DgnDbStatus DgnModel::_ReadSelectParams(ECSqlStatement& statement, ECSqlClassParamsCR params)
-    {
-    m_dependencyIndex = statement.GetValueInt(params.GetSelectIndex(MODEL_PROP_DependencyIndex));
-    
-    int propsIndex = params.GetSelectIndex(MODEL_PROP_Properties);
-    if (!statement.IsValueNull(propsIndex))
-        {
-        Json::Value  propsJson(Json::objectValue);
-        if (!Json::Reader::Parse(statement.GetValueText(propsIndex), propsJson))
-            {
-            BeAssert(false);
-            return DgnDbStatus::ReadError;
-            }
-
-        _ReadJsonProperties(propsJson);
-        }
-
-    return DgnDbStatus::Success;
-    }
-
-/*---------------------------------------------------------------------------------**//**
-* @bsimethod                                                 Ramanujam.Raman   12/15
-+---------------+---------------+---------------+---------------+---------------+------*/
-DgnDbStatus DgnModel::BindInsertAndUpdateParams(ECSqlStatement& statement)
-    {
-    if (!m_code.IsValid())
-        {
-        BeAssert(false);
-        return DgnDbStatus::InvalidName;
-        }
-    IECSqlStructBinder& codeBinder = statement.BindStruct(statement.GetParameterIndex(MODEL_PROP_Code));
-    if (m_code.IsEmpty() && (ECSqlStatus::Success != codeBinder.GetMember(MODEL_PROP_Code_Value).BindNull()))
-        return DgnDbStatus::BadArg;
-    if (!m_code.IsEmpty() && (ECSqlStatus::Success != codeBinder.GetMember(MODEL_PROP_Code_Value).BindText(m_code.GetValue().c_str(), IECSqlBinder::MakeCopy::No)))
-        return DgnDbStatus::BadArg;
-    if ((ECSqlStatus::Success != codeBinder.GetMember(MODEL_PROP_Code_AuthorityId).BindId(m_code.GetAuthority())) ||
-        (ECSqlStatus::Success != codeBinder.GetMember(MODEL_PROP_Code_Namespace).BindText(m_code.GetNamespace().c_str(), IECSqlBinder::MakeCopy::No)))
-        return DgnDbStatus::BadArg;
-
-    if (!m_label.empty())
-        statement.BindText(statement.GetParameterIndex(MODEL_PROP_Label), m_label.c_str(), IECSqlBinder::MakeCopy::No);
-    else
-        statement.BindNull(statement.GetParameterIndex(MODEL_PROP_Label));
-
-    statement.BindBoolean(statement.GetParameterIndex(MODEL_PROP_Visibility), m_inGuiList);
-
-    statement.BindInt(statement.GetParameterIndex(MODEL_PROP_DependencyIndex), m_dependencyIndex);
-
-    Json::Value propJson(Json::objectValue);
-    _WriteJsonProperties(propJson);
-    if (!propJson.isNull())
-        {
-        Utf8String val = Json::FastWriter::ToString(propJson);
-        statement.BindText(statement.GetParameterIndex(MODEL_PROP_Properties), val.c_str(), IECSqlBinder::MakeCopy::Yes);
-        }
-    else
-        statement.BindNull(statement.GetParameterIndex(MODEL_PROP_Properties));
-
-    return DgnDbStatus::Success;
-    }
-
-/*---------------------------------------------------------------------------------**//**
-* @bsimethod                                                 Ramanujam.Raman   12/15
-+---------------+---------------+---------------+---------------+---------------+------*/
-DgnDbStatus DgnModel::_BindInsertParams(ECSqlStatement& statement)
-    {
-    statement.BindId(statement.GetParameterIndex(MODEL_PROP_ECInstanceId), m_modelId);
-    return BindInsertAndUpdateParams(statement);
-    }
-
-/*---------------------------------------------------------------------------------**//**
-* @bsimethod                                                 Ramanujam.Raman   12/15
-+---------------+---------------+---------------+---------------+---------------+------*/
-DgnDbStatus DgnModel::_BindUpdateParams(ECSqlStatement& statement)
-    {
-    return BindInsertAndUpdateParams(statement);
-    }
-
-/*---------------------------------------------------------------------------------**//**
-* @bsimethod                                                    Paul.Connelly   09/15
-+---------------+---------------+---------------+---------------+---------------+------*/
-DgnDbStatus DgnModel::Update()
-    {
-    DgnDbStatus status = _OnUpdate();
-    if (status != DgnDbStatus::Success)
-        return status;
-
-    CachedECSqlStatementPtr stmt = GetDgnDb().Models().GetUpdateStmt(*this);
-    if (stmt.IsNull())
-        return DgnDbStatus::WriteError;
-
-    status = _BindUpdateParams(*stmt);
-    if (DgnDbStatus::Success != status)
-        return status;
-
-    DbResult result = stmt->Step();
-    if (BE_SQLITE_DONE != result)
-        return DgnDbStatus::WriteError;
-
-    if (DgnDbStatus::Success == status)
-        _OnUpdated();
-
-    return DgnDbStatus::Success;
-    }
-
-struct UpdatedCaller {DgnModel::AppData::DropMe operator()(DgnModel::AppData& handler, DgnModelCR model) const {return handler._OnUpdated(model);}};
-/*---------------------------------------------------------------------------------**//**
-* @bsimethod                                    Keith.Bentley                   06/15
-+---------------+---------------+---------------+---------------+---------------+------*/
-void DgnModel::_OnUpdated()
-    {
-    CallAppData(UpdatedCaller());
-    }
-
-/*---------------------------------------------------------------------------------**//**
-* @bsimethod                                    Keith.Bentley                   06/15
-+---------------+---------------+---------------+---------------+---------------+------*/
-DgnDbStatus DgnModel::_OnUpdate()
-    {
-    if (GetModelHandler()._IsRestrictedAction(RestrictedAction::Update))
-        return DgnDbStatus::MissingHandler;
-
-    for (auto entry=m_appData.begin(); entry!=m_appData.end(); ++entry)
-        {
-        DgnDbStatus stat = entry->second->_OnUpdate(*this);
-        if (DgnDbStatus::Success != stat)
-            return stat;
-        }
-
-    if (LockStatus::Success != GetDgnDb().Locks().LockModel(*this, LockLevel::Exclusive))
-        return DgnDbStatus::LockNotHeld;
-
-    return DgnDbStatus::Success;
-    }
-
-/*---------------------------------------------------------------------------------**//**
-* Allocate and initialize a range tree for this model.
-* @bsimethod                                                    KeithBentley    10/00
-+---------------+---------------+---------------+---------------+---------------+------*/
-void GeometricModel::AllocateRangeIndex() const
-    {
-    if (nullptr == m_rangeIndex)
-        {
-        m_rangeIndex = new DgnRangeTree(Is3d(), 20);
-        m_rangeIndex->LoadTree(*this);
-        }
-    }
-
-/*---------------------------------------------------------------------------------**//**
-* @bsimethod                                    Keith.Bentley                   05/07
-+---------------+---------------+---------------+---------------+---------------+------*/
-void GeometricModel::ClearRangeIndex()
-    {
-    DELETE_AND_CLEAR(m_rangeIndex);
-    }
-
-/*---------------------------------------------------------------------------------**//**
-* @bsimethod                                    Keith.Bentley                   05/15
-+---------------+---------------+---------------+---------------+---------------+------*/
-void GeometricModel::AddToRangeIndex(DgnElementCR element)
-    {
-    if (nullptr == m_rangeIndex)
-        return;
-
-    GeometrySourceCP geom = element.ToGeometrySource();
-    if (nullptr != m_rangeIndex && nullptr != geom && geom->HasGeometry())
-        m_rangeIndex->AddGeomElement(*geom);
-    }
-
-/*---------------------------------------------------------------------------------**//**
-* @bsimethod                                    Keith.Bentley                   05/15
-+---------------+---------------+---------------+---------------+---------------+------*/
-void GeometricModel::RemoveFromRangeIndex(DgnElementCR element)
-    {
-    if (nullptr==m_rangeIndex)
-        return;
-
-    GeometrySourceCP geom = element.ToGeometrySource();
-    if (nullptr != geom && geom->HasGeometry())
-        m_rangeIndex->RemoveElement(DgnRangeTree::Entry(geom->CalculateRange3d(), *geom));
-    }
-
-/*---------------------------------------------------------------------------------**//**
-* @bsimethod                                    Keith.Bentley                   05/15
-+---------------+---------------+---------------+---------------+---------------+------*/
-void GeometricModel::UpdateRangeIndex(DgnElementCR modified, DgnElementCR original)
-    {
-    if (nullptr==m_rangeIndex)
-        return;
-
-    GeometrySourceCP origGeom = original.ToGeometrySource();
-    if (nullptr == origGeom)
-        return;
-
-    GeometrySourceCP newGeom = modified.ToGeometrySource();
-    if (nullptr == newGeom)
-        return;
-
-    AxisAlignedBox3d origBox = origGeom->HasGeometry() ? origGeom->CalculateRange3d() : AxisAlignedBox3d();
-    AxisAlignedBox3d newBox  = newGeom->HasGeometry() ? newGeom->CalculateRange3d() : AxisAlignedBox3d();
-
-    if (origBox.IsEqual(newBox)) // many changes don't affect range
-        return;
-
-    if (origBox.IsValid())
-        m_rangeIndex->RemoveElement(DgnRangeTree::Entry(origBox, *origGeom));
-
-    if (newBox.IsValid())
-        m_rangeIndex->AddElement(DgnRangeTree::Entry(newBox, *origGeom));  // origGeom has the address that will be used after update completes
-    }
-
-/*---------------------------------------------------------------------------------**//**
-* @bsimethod                                    Keith.Bentley                   04/15
-+---------------+---------------+---------------+---------------+---------------+------*/
-void DgnModel::_RegisterElement(DgnElementCR element)
-    {
-    if (m_filled)
-        m_elements.Add(element);
-    }
-
-/*---------------------------------------------------------------------------------**//**
-* @bsimethod                                                    Paul.Connelly   09/15
-+---------------+---------------+---------------+---------------+---------------+------*/
-void GeometricModel::_RegisterElement(DgnElementCR element)
-    {
-    T_Super::_RegisterElement(element);
-    AddToRangeIndex(element);
-    }
-
-/*---------------------------------------------------------------------------------**//**
-* @bsimethod                                    Keith.Bentley                   04/15
-+---------------+---------------+---------------+---------------+---------------+------*/
-void DgnModel::_OnLoadedElement(DgnElementCR el) 
-    {
-    RegisterElement(el);
-    }
-
-/*---------------------------------------------------------------------------------**//**
-* @bsimethod                                    Keith.Bentley                   04/15
-+---------------+---------------+---------------+---------------+---------------+------*/
-DgnDbStatus DgnModel::_OnInsertElement(DgnElementR element)
-    {
-    if (m_dgndb.IsReadonly())
-        return DgnDbStatus::ReadOnly;
-    else if (GetModelHandler()._IsRestrictedAction(RestrictedAction::InsertElement))
-        return DgnDbStatus::MissingHandler;
-    else
-        return DgnDbStatus::Success;
-    }
-
-/*---------------------------------------------------------------------------------**//**
-* @bsimethod                                    Keith.Bentley                   04/15
-+---------------+---------------+---------------+---------------+---------------+------*/
-void DgnModel::_OnInsertedElement(DgnElementCR el) 
-    {
-    RegisterElement(el);
-    }
-
-/*---------------------------------------------------------------------------------**//**
-* @bsimethod                                    Keith.Bentley                   04/15
-+---------------+---------------+---------------+---------------+---------------+------*/
-void DgnModel::_OnReversedDeleteElement(DgnElementCR el) 
-    {
-    RegisterElement(el);
-    }
-
-/*---------------------------------------------------------------------------------**//**
-* @bsimethod                                    Keith.Bentley                   04/15
-+---------------+---------------+---------------+---------------+---------------+------*/
-DgnDbStatus DgnModel::_OnDeleteElement(DgnElementCR element)
-    {
-    if (m_dgndb.IsReadonly())
-        return DgnDbStatus::ReadOnly;
-    else if (GetModelHandler()._IsRestrictedAction(RestrictedAction::DeleteElement))
-        return DgnDbStatus::MissingHandler;
-    else
-        return DgnDbStatus::Success;
-    }
-
-/*---------------------------------------------------------------------------------**//**
-* @bsimethod                                                    KeithBentley    10/00
-+---------------+---------------+---------------+---------------+---------------+------*/
-void GeometricModel::_OnDeletedElement(DgnElementCR element)
-    {
-    RemoveFromRangeIndex(element);
-    T_Super::_OnDeletedElement(element);
-    }
-
-/*---------------------------------------------------------------------------------**//**
-* @bsimethod                                                    Paul.Connelly   09/15
-+---------------+---------------+---------------+---------------+---------------+------*/
-void DgnModel::_OnDeletedElement(DgnElementCR element)
-    {
-    if (m_filled)
-        m_elements.erase(element.GetElementId());
-    }
-
-/*---------------------------------------------------------------------------------**//**
-* @bsimethod                                                    KeithBentley    10/00
-+---------------+---------------+---------------+---------------+---------------+------*/
-void GeometricModel::_OnReversedAddElement(DgnElementCR element)
-    {
-    RemoveFromRangeIndex(element);
-    T_Super::_OnReversedAddElement(element);
-    }
-
-/*---------------------------------------------------------------------------------**//**
-* @bsimethod                                                    Paul.Connelly   09/15
-+---------------+---------------+---------------+---------------+---------------+------*/
-void DgnModel::_OnReversedAddElement(DgnElementCR element)
-    {
-    if (m_filled)
-        m_elements.erase(element.GetElementId());
-    }
-
-/*---------------------------------------------------------------------------------**//**
-* @bsimethod                                    Keith.Bentley                   04/15
-+---------------+---------------+---------------+---------------+---------------+------*/
-DgnDbStatus DgnModel::_OnUpdateElement(DgnElementCR modified, DgnElementCR original)
-    {
-    if (m_dgndb.IsReadonly())
-        return DgnDbStatus::ReadOnly;
-    else if (GetModelHandler()._IsRestrictedAction(RestrictedAction::UpdateElement))
-        return DgnDbStatus::MissingHandler;
-    else
-        return DgnDbStatus::Success;
-    }
-
-/*---------------------------------------------------------------------------------**//**
-* @bsimethod                                    Keith.Bentley                   04/15
-+---------------+---------------+---------------+---------------+---------------+------*/
-void GeometricModel::_OnUpdatedElement(DgnElementCR modified, DgnElementCR original)
-    {
-    UpdateRangeIndex(modified, original);
-    }
-
-/*---------------------------------------------------------------------------------**//**
-* @bsimethod                                    Keith.Bentley                   04/15
-+---------------+---------------+---------------+---------------+---------------+------*/
-void GeometricModel::_OnReversedUpdateElement(DgnElementCR modified, DgnElementCR original)
-    {
-    UpdateRangeIndex(modified, original);
-    }
-
-/*---------------------------------------------------------------------------------**//**
-* @bsimethod                                    Keith.Bentley                   03/14
-+---------------+---------------+---------------+---------------+---------------+------*/
-DgnRangeTreeP GeometricModel::_GetRangeIndexP(bool create) const
-    {
-    if (nullptr == m_rangeIndex && create)
-        AllocateRangeIndex();
-
-    return m_rangeIndex;
-    }
-
-/*---------------------------------------------------------------------------------**//**
-* @bsimethod                                    Keith.Bentley                   10/11
-+---------------+---------------+---------------+---------------+---------------+------*/
-DgnElementCP DgnModel::FindElementById(DgnElementId id)
-    {
-    auto it = m_elements.find(id);
-    return it == m_elements.end() ? nullptr : it->second.get();
-    }
-
-/*---------------------------------------------------------------------------------**//**
-* @bsimethod                                    Keith.Bentley                   06/15
-+---------------+---------------+---------------+---------------+---------------+------*/
-DgnDbStatus DgnModel::_OnDelete()
-    {
-    if (GetModelHandler()._IsRestrictedAction(RestrictedAction::Delete))
-        return DgnDbStatus::MissingHandler;
-
-    if (LockStatus::Success != GetDgnDb().Locks().LockModel(*this, LockLevel::Exclusive))
-        return DgnDbStatus::LockNotHeld;
-
-    for (auto appdata : m_appData)
-        appdata.second->_OnDelete(*this);
-
-    // before we can delete a model, we must delete all of its elements. If that fails, we cannot continue.
-    Statement stmt(m_dgndb, "SELECT Id FROM " DGN_TABLE(DGN_CLASSNAME_Element) " WHERE ModelId=?");
-    stmt.BindId(1, m_modelId);
-
-    auto& elements = m_dgndb.Elements();
-    while (BE_SQLITE_ROW == stmt.Step())
-        {
-        DgnElementCPtr el = elements.GetElement(stmt.GetValueId<DgnElementId>(0));
-        if (!el.IsValid())
-            {
-            BeAssert(false);
-            return DgnDbStatus::BadElement;
-            }
-
-        // Note: this may look dangerous (deleting an element in the model we're iterating), but is is actually safe in SQLite.
-        DgnDbStatus stat = el->Delete();
-        if (DgnDbStatus::Success != stat)
-            return stat;
-        }
-
-    // delete all views which use this model as their base model
-    DgnDbStatus stat = DeleteAllViews();
-    if (DgnDbStatus::Success != stat)
-        return stat;
-
-    BeAssert(GetRefCount() > 1);
-    m_dgndb.Models().DropLoadedModel(*this);
-    return DgnDbStatus::Success;
-    }
-
-/*---------------------------------------------------------------------------------**//**
-* @bsimethod                                                    Paul.Connelly   11/15
-+---------------+---------------+---------------+---------------+---------------+------*/
-DgnDbStatus DgnModel::DeleteAllViews()
-    {
-    DgnDbStatus status = DgnDbStatus::Success;
-    for (auto const& entry : ViewDefinition::MakeIterator(GetDgnDb(), ViewDefinition::Iterator::Options(GetModelId())))
-        {
-        auto view = ViewDefinition::QueryView(entry.GetId(), GetDgnDb());
-        status = view.IsValid() ? view->Delete() : DgnDbStatus::ViewNotFound;
-        if (DgnDbStatus::Success != status)
-            break;
-        }
-
-    return status;
-    }
-
-struct DeletedCaller {DgnModel::AppData::DropMe operator()(DgnModel::AppData& handler, DgnModelCR model) const {return handler._OnDeleted(model);}};
-/*---------------------------------------------------------------------------------**//**
-* @bsimethod                                    Keith.Bentley                   06/15
-+---------------+---------------+---------------+---------------+---------------+------*/
-void DgnModel::_OnDeleted()
-    {
-    CallAppData(DeletedCaller());
-    GetDgnDb().Models().DropLoadedModel(*this);
-    }
-
-/*---------------------------------------------------------------------------------**//**
-* @bsimethod                                    Keith.Bentley                   06/15
-+---------------+---------------+---------------+---------------+---------------+------*/
-DgnDbStatus DgnModel::_OnInsert()
-    {
-    if (m_modelId.IsValid())
-        return DgnDbStatus::IdExists;
-
-    if (!DgnModels::IsValidName(m_code.GetValue()))
-        {
-        BeAssert(false);
-        return DgnDbStatus::InvalidName;
-        }
-
-    if (GetModelHandler()._IsRestrictedAction(RestrictedAction::Insert))
-        return DgnDbStatus::MissingHandler;
-
-    // If db is exclusively locked, cannot create models in it
-    if (LockStatus::Success != GetDgnDb().Locks().LockDb(LockLevel::Shared))
-        return DgnDbStatus::LockNotHeld;
-
-    return DgnDbStatus::Success;
-    }
-
-/*---------------------------------------------------------------------------------**//**
-* @bsimethod                                    Keith.Bentley                   06/15
-+---------------+---------------+---------------+---------------+---------------+------*/
-void DgnModel::_OnInserted() 
-    {
-    GetDgnDb().Models().AddLoadedModel(*this);
-    }
-
-/*---------------------------------------------------------------------------------**//**
-* @bsimethod                                    Keith.Bentley                   06/15
-+---------------+---------------+---------------+---------------+---------------+------*/
-void DgnModel::_OnLoaded() 
-    {
-    GetDgnDb().Models().AddLoadedModel(*this);
-    }
-
-/*---------------------------------------------------------------------------------**//**
-* @bsimethod                                    Keith.Bentley                   12/10
-+---------------+---------------+---------------+---------------+---------------+------*/
-DgnDbStatus DgnModel::Delete()
-    {
-    if (!m_persistent)
-        return DgnDbStatus::WrongModel;
-
-    DgnDbStatus stat = _OnDelete();
-    if (DgnDbStatus::Success != stat)
-        return stat;
-
-    Statement stmt(m_dgndb, "DELETE FROM " DGN_TABLE(DGN_CLASSNAME_Model) " WHERE Id=?");
-    stmt.BindId(1, m_modelId);
-    return BE_SQLITE_DONE == stmt.Step() ? DgnDbStatus::Success : DgnDbStatus::WriteError;
-    }
-
-/*---------------------------------------------------------------------------------**//**
-* @bsimethod                                    Keith.Bentley                   07/08
-+---------------+---------------+---------------+---------------+---------------+------*/
-DgnDbStatus DgnModel::Insert()
-    {
-    DgnDbStatus status = _OnInsert();
-    if (DgnDbStatus::Success != status)
-        return status;
-
-    if (GetDgnDb().Models().QueryModelId(m_code).IsValid()) // can't allow two models with the same code
-        return DgnDbStatus::DuplicateName;
-
-    m_modelId = DgnModelId(m_dgndb, DGN_TABLE(DGN_CLASSNAME_Model), "Id");
-
-    CachedECSqlStatementPtr stmt = GetDgnDb().Models().GetInsertStmt(*this);
-    if (stmt.IsNull())
-        {
-        m_modelId = DgnModelId();
-        return DgnDbStatus::WriteError;
-        }
-    
-    status = _BindInsertParams(*stmt);
-    if (DgnDbStatus::Success != status)
-        {
-        m_modelId = DgnModelId();
-        return status;
-        }
-        
-    DbResult stmtResult = stmt->Step();
-    if (BE_SQLITE_DONE != stmtResult)
-        {
-        m_modelId = DgnModelId();
-        return DgnDbStatus::WriteError;
-        }
-        
-    // NB: We do this here rather than in _OnInserted() because Update() is going to request a lock too, and the server doesn't need to be
-    // involved in locks for models created locally.
-    GetDgnDb().Locks().OnModelInserted(GetModelId());
-    status = Update();
-    BeAssert(status == DgnDbStatus::Success);
-
-    _OnInserted();
-    return DgnDbStatus::Success;
-    }
-
-/*---------------------------------------------------------------------------------**//**
-* @bsimethod                                    Keith.Bentley                   04/15
-+---------------+---------------+---------------+---------------+---------------+------*/
-void DgnModel::_InitFrom(DgnModelCR other)
-    {
-    m_label = other.m_label;
-    m_inGuiList = other.m_inGuiList;
-    m_dependencyIndex = other.m_dependencyIndex;
-
-    Json::Value otherProperties;
-    other._WriteJsonProperties(otherProperties);
-    _ReadJsonProperties(otherProperties);
-    }
-
-/*---------------------------------------------------------------------------------**//**
-* @bsimethod                                                 Ramanujam.Raman   12/15
-+---------------+---------------+---------------+---------------+---------------+------*/
-void GeometricModel::_WriteJsonProperties(Json::Value& val) const 
-    {
-    T_Super::_WriteJsonProperties(val);
-    if (val.isNull())
-        val = Json::objectValue;
-    m_displayInfo.ToJson(val["DisplayInfo"]); 
-    }
-
-/*---------------------------------------------------------------------------------**//**
-* @bsimethod                                                 Ramanujam.Raman   12/15
-+---------------+---------------+---------------+---------------+---------------+------*/
-void GeometricModel::_ReadJsonProperties(Json::Value const& val) 
-    {
-    T_Super::_ReadJsonProperties(val);
-
-    BeAssert(val.isMember("DisplayInfo"));
-    m_displayInfo.FromJson(val["DisplayInfo"]);
-    }
-
-/*---------------------------------------------------------------------------------**//**
-* @bsimethod                                    Keith.Bentley                   04/15
-+---------------+---------------+---------------+---------------+---------------+------*/
-ModelHandlerR DgnModel::GetModelHandler() const
-    {
-    return *dgn_ModelHandler::Model::FindHandler(m_dgndb, m_classId);
-    }
-
-/*---------------------------------------------------------------------------------**//**
-* @bsimethod                                    Keith.Bentley                   12/13
-+---------------+---------------+---------------+---------------+---------------+------*/
-DgnModelPtr DgnModels::LoadDgnModel(DgnModelId modelId)
-    {
-    DgnModels::Model model;
-    if (SUCCESS != QueryModelById(&model, modelId))
-        return nullptr;
-
-    // make sure the class derives from Model (has a handler)
-    ModelHandlerP handler = dgn_ModelHandler::Model::FindHandler(m_dgndb, model.GetClassId());
-    if (nullptr == handler)
-        return nullptr;
-
-    DgnModel::CreateParams params(m_dgndb, model.GetClassId(), model.GetCode(), model.GetLabel(), model.GetInGuiList());
-    DgnModelPtr dgnModel = handler->Create(params);
-    if (!dgnModel.IsValid())
-        return nullptr;
-
-    dgnModel->Read(modelId);
-    dgnModel->_OnLoaded();   // this adds the model to the loaded models list and increments the ref count, so returning by value is safe.
-
-    return dgnModel;
-    }
-
-/*---------------------------------------------------------------------------------**//**
-* @bsimethod                                    Keith.Bentley                   12/13
-+---------------+---------------+---------------+---------------+---------------+------*/
-DgnModelPtr DgnModels::FindModel(DgnModelId modelId)
-    {
-    auto it=m_models.find(modelId);
-    return  it!=m_models.end() ? it->second : NULL;
-    }
-
-/*---------------------------------------------------------------------------------**//**
-* @bsimethod                                                    KeithBentley    10/00
-+---------------+---------------+---------------+---------------+---------------+------*/
-DgnModelPtr DgnModels::GetModel(DgnModelId modelId)
-    {
-    if (!modelId.IsValid())
-        return nullptr;
-
-    DgnModelPtr dgnModel = FindModel(modelId);
-    return dgnModel.IsValid() ? dgnModel : LoadDgnModel(modelId);
-    }
-
-/*---------------------------------------------------------------------------------**//**
-* @bsimethod                                    Sam.Wilson                      04/13
-+---------------+---------------+---------------+---------------+---------------+------*/
-Utf8String DgnModels::GetUniqueModelName(Utf8CP baseName)
-    {
-    Utf8String tmpStr(baseName);
-
-    if (!tmpStr.empty() && !m_dgndb.Models().QueryModelId(DgnModel::CreateModelCode(tmpStr)).IsValid())
-        return tmpStr;
-
-    bool addDash = !tmpStr.empty();
-    int index = 0;
-    size_t lastDash = tmpStr.find_last_of('-');
-    if (lastDash != Utf8String::npos)
-        {
-        if (BE_STRING_UTILITIES_UTF8_SSCANF(&tmpStr[lastDash], "-%d", &index) == 1)
-            addDash = false;
-        else
-            index = 0;
-        }
-
-    Utf8String uniqueModelName;
-    do  {
-        uniqueModelName.assign(tmpStr);
-        if (addDash)
-            uniqueModelName.append("-");
-        uniqueModelName.append(Utf8PrintfString("%d", ++index));
-        } while (m_dgndb.Models().QueryModelId(DgnModel::CreateModelCode(uniqueModelName)).IsValid());
-
-    return uniqueModelName;
-    }
-
-/*---------------------------------------------------------------------------------**//**
-* @bsimethod                                    Keith.Bentley                   04/12
-+---------------+---------------+---------------+---------------+---------------+------*/
-DgnModelId DgnModels::QueryFirstModelId() const
-    {
-    for (auto const& model : MakeIterator())
-        if (model.GetModelId() != DgnModel::DictionaryId())
-            return model.GetModelId();
-
-    return DgnModelId();
-    }
-
-/*---------------------------------------------------------------------------------**//**
-<<<<<<< HEAD
-* @bsimethod                                    Keith.Bentley                   07/14
-+---------------+---------------+---------------+---------------+---------------+------*/
-DPoint3d GeometricModel::_GetGlobalOrigin() const
-    {
-    return GetDgnDb().Units().GetGlobalOrigin();
-=======
-* @bsimethod                                                    Brien.Bastings  05/15
-+---------------+---------------+---------------+---------------+---------------+------*/
-QvCache* DgnModels::GetQvCache(bool createIfNecessary)
-    {
-    if (nullptr != m_qvCache || !createIfNecessary)
-        return m_qvCache;
-
-    return (m_qvCache = T_HOST.GetGraphicsAdmin()._CreateQvCache());
->>>>>>> 2f1ef1ec
-    }
-
-/*---------------------------------------------------------------------------------**//**
-* @bsimethod                                                    ChuckKirschman  04/01
-+---------------+---------------+---------------+---------------+---------------+------*/
-double GeometricModel::DisplayInfo::GetMillimetersPerMaster() const
-    {
-    return GetMasterUnits().IsLinear() ? GetMasterUnits().ToMillimeters() : 1000.;
-    }
-
-/*---------------------------------------------------------------------------------**//**
-* @bsimethod                                                    JoshSchifter    03/01
-+---------------+---------------+---------------+---------------+---------------+------*/
-double GeometricModel::DisplayInfo::GetSubPerMaster() const
-    {
-    return GetSubUnits().ConvertDistanceFrom(1.0, GetMasterUnits());
-    }
-
-struct FilledCaller {DgnModel::AppData::DropMe operator()(DgnModel::AppData& handler, DgnModelCR model) const {return handler._OnFilled(model);}};
-/*---------------------------------------------------------------------------------**//**
-* @bsimethod                                    Keith.Bentley                   03/11
-+---------------+---------------+---------------+---------------+---------------+------*/
-void DgnModel::_FillModel()
-    {
-    if (IsFilled())
-        return;
-
-    enum Column : int {Id=0,ClassId=1,Code_AuthorityId=2,Code_Namespace=3,Code_Value=4,Label=5,ParentId=6};
-    Statement stmt(m_dgndb, "SELECT Id,ECClassId,Code_AuthorityId,Code_Namespace,Code_Value,Label,ParentId FROM " DGN_TABLE(DGN_CLASSNAME_Element) " WHERE ModelId=?");
-    stmt.BindId(1, m_modelId);
-
-    _SetFilled();
-
-    auto& elements = m_dgndb.Elements();
-    BeDbMutexHolder _v(elements.m_mutex);
-
-    while (BE_SQLITE_ROW == stmt.Step())
-        {
-        DgnElementId id(stmt.GetValueId<DgnElementId>(Column::Id));
-        DgnElementCP el = elements.FindElement(id);
-        if (nullptr != el)  // already loaded?
-            {
-            RegisterElement(*el);
-            continue;
-            }
-
-        DgnElement::Code code;
-        code.From(stmt.GetValueId<DgnAuthorityId>(Column::Code_AuthorityId), stmt.GetValueText(Column::Code_Value), stmt.GetValueText(Column::Code_Namespace));
-        DgnElement::CreateParams createParams(m_dgndb, m_modelId,
-            stmt.GetValueId<DgnClassId>(Column::ClassId), 
-            code,
-            stmt.GetValueText(Column::Label),
-            stmt.GetValueId<DgnElementId>(Column::ParentId));
-
-        createParams.SetElementId(id);
-
-        elements.LoadElement(createParams, true);
-        }
-
-    CallAppData(FilledCaller());
-    }
-
-/*--------------------------------------------------------------------------------**//**
-* @bsimethod                                                    KevinNyman      01/10
-+---------------+---------------+---------------+---------------+---------------+------*/
-BentleyStatus GeometricModel::DisplayInfo::SetUnits(UnitDefinitionCR newMasterUnit, UnitDefinitionCR newSubUnit)
-    {
-    if (!newMasterUnit.IsValid() || !newSubUnit.IsValid() || !newMasterUnit.AreComparable(newSubUnit))
-        return ERROR;
-
-    // subunits must be smaller than master.passed in, validate that they are smaller than master
-    int subunitRelationship  = newMasterUnit.CompareByScale(newSubUnit);
-    if (0 < subunitRelationship)
-        return ERROR;
-
-    m_masterUnit = newMasterUnit;
-    m_subUnit    = newSubUnit;
-
-    return SUCCESS;
-    }
-
-/*---------------------------------------------------------------------------------**//**
-* @bsimethod                                    Keith.Bentley                   03/15
-+---------------+---------------+---------------+---------------+---------------+------*/
-ModelHandlerP dgn_ModelHandler::Model::FindHandler(DgnDb const& db, DgnClassId handlerId)
-    {
-    // quick check for a handler already known
-    DgnDomain::Handler* handler = db.Domains().LookupHandler(handlerId);
-    if (nullptr != handler)
-        return handler->_ToModelHandler();
-
-    // not there, check via base classes
-    handler = db.Domains().FindHandler(handlerId, db.Domains().GetClassId(GetHandler()));
-    return handler ? handler->_ToModelHandler() : nullptr;
-    }
-
-/*---------------------------------------------------------------------------------**//**
-* @bsimethod                                                  Ramanujam.Raman   11/15
-+---------------+---------------+---------------+---------------+---------------+------*/
-ECSqlClassParams const& dgn_ModelHandler::Model::GetECSqlClassParams()
-    {
-    if (!m_classParams.IsInitialized())
-        m_classParams.Initialize(*this);
-
-    return m_classParams;
-    }
-
-/*---------------------------------------------------------------------------------**//**
-* @bsimethod                                                 Ramanujam.Raman   12/15
-+---------------+---------------+---------------+---------------+---------------+------*/
-void dgn_ModelHandler::Model::_GetClassParams(ECSqlClassParamsR params)
-    {    
-    params.Add(MODEL_PROP_ECInstanceId, ECSqlClassParams::StatementType::Insert);
-    params.Add(MODEL_PROP_Code, ECSqlClassParams::StatementType::InsertUpdate);
-    params.Add(MODEL_PROP_Label, ECSqlClassParams::StatementType::InsertUpdate);
-    params.Add(MODEL_PROP_Visibility, ECSqlClassParams::StatementType::InsertUpdate);
-    params.Add(MODEL_PROP_Properties, ECSqlClassParams::StatementType::All);
-    params.Add(MODEL_PROP_DependencyIndex, ECSqlClassParams::StatementType::All);
-    }
-
-/*---------------------------------------------------------------------------------**//**
-* @bsimethod                                                 Ramanujam.Raman   12/15
-+---------------+---------------+---------------+---------------+---------------+------*/
-void dgn_ModelHandler::Sheet::_GetClassParams(ECSqlClassParamsR params)
-    {
-    T_Super::_GetClassParams(params);
-    params.Add(SHEET_MODEL_PROP_SheetSize, ECSqlClassParams::StatementType::All);
-    }
-
-/*---------------------------------------------------------------------------------**//**
-* @bsimethod                                    Keith.Bentley                   11/11
-+---------------+---------------+---------------+---------------+---------------+------*/
-AxisAlignedBox3d GeometricModel::_QueryModelRange() const
-    {
-    Statement stmt(m_dgndb,
-        "SELECT DGN_bbox_union("
-            "DGN_placement_aabb("
-                "DGN_placement("
-                    "DGN_point(g.Placement_Origin_X,g.Placement_Origin_Y,g.Placement_Origin_Z),"
-                    "DGN_angles(g.Placement_Rotation_Yaw,g.Placement_Rotation_Pitch,g.Placement_Rotation_Roll),"
-                    "DGN_bbox("
-                        "g.Placement_Box_Low_X,g.Placement_Box_Low_Y,g.Placement_Box_Low_Z,"
-                        "g.Placement_Box_High_X,g.Placement_Box_High_Y,g.Placement_Box_High_Z))))"
-        " FROM " DGN_TABLE(DGN_CLASSNAME_Element) " AS e," DGN_TABLE(DGN_CLASSNAME_SpatialElement) " As g"
-        " WHERE e.ModelId=? AND e.Id=g.Id");
-
-    stmt.BindId(1, GetModelId());
-    auto rc = stmt.Step();
-    if (rc!=BE_SQLITE_ROW)
-        {
-        BeAssert(false);
-        return AxisAlignedBox3d();
-        }
-
-    int resultSize = stmt.GetColumnBytes(0); // can be 0 if no elements in model
-    return (sizeof(AxisAlignedBox3d) == resultSize) ? *(AxisAlignedBox3d*) stmt.GetValueBlob(0) : AxisAlignedBox3d(); 
-    }
-
-/*---------------------------------------------------------------------------------**//**
-* @bsimethod                                    Sam.Wilson                      05/15
-+---------------+---------------+---------------+---------------+---------------+------*/
-SheetModel::SheetModel(CreateParams const& params) : T_Super(params), m_size(params.m_size) {}
-
-
-/*---------------------------------------------------------------------------------**//**
-* @bsimethod                                                 Ramanujam.Raman   12/15
-+---------------+---------------+---------------+---------------+---------------+------*/
-DgnDbStatus SheetModel::BindInsertAndUpdateParams(ECSqlStatement& statement)
-    {
-    statement.BindPoint2D(statement.GetParameterIndex(SHEET_MODEL_PROP_SheetSize), m_size);
-    return DgnDbStatus::Success;
-    }
-
-/*---------------------------------------------------------------------------------**//**
-* @bsimethod                                                 Ramanujam.Raman   12/15
-+---------------+---------------+---------------+---------------+---------------+------*/
-DgnDbStatus SheetModel::_BindInsertParams(ECSqlStatement& statement)
-    {
-    T_Super::_BindInsertParams(statement);
-    return BindInsertAndUpdateParams(statement);
-    }
-
-/*---------------------------------------------------------------------------------**//**
-* @bsimethod                                                 Ramanujam.Raman   12/15
-+---------------+---------------+---------------+---------------+---------------+------*/
-DgnDbStatus SheetModel::_BindUpdateParams(ECSqlStatement& statement)
-    {
-    T_Super::_BindUpdateParams(statement);
-    return BindInsertAndUpdateParams(statement);
-    }
-
-/*---------------------------------------------------------------------------------**//**
-* @bsimethod                                                 Ramanujam.Raman   12/15
-+---------------+---------------+---------------+---------------+---------------+------*/
-DgnDbStatus SheetModel::_ReadSelectParams(ECSqlStatement& statement, ECSqlClassParamsCR params)
-    {
-    DgnDbStatus status = T_Super::_ReadSelectParams(statement, params);
-    if (DgnDbStatus::Success != status)
-        return status;
-
-    m_size = statement.GetValuePoint2D(params.GetSelectIndex(SHEET_MODEL_PROP_SheetSize));
-
-    return DgnDbStatus::Success;
-    }
-	
-/*---------------------------------------------------------------------------------**//**
-* @bsimethod                                                 Ramanujam.Raman   12/15
-+---------------+---------------+---------------+---------------+---------------+------*/
-void SheetModel::_InitFrom(DgnModelCR other)
-    {
-    T_Super::_InitFrom(other);
-    SheetModelCP otherModel = other.ToSheetModel();
-    if (nullptr != otherModel)
-        m_size = otherModel->m_size;
-    }
-
-/*---------------------------------------------------------------------------------**//**
-* @bsimethod                                    Sam.Wilson                      07/15
-+---------------+---------------+---------------+---------------+---------------+------*/
-void DgnModel::CreateParams::RelocateToDestinationDb(DgnImportContext& importer)
-    {
-    m_classId = importer.RemapClassId(m_classId);
-    }
-
-/*---------------------------------------------------------------------------------**//**
-* @bsimethod                                    Sam.Wilson                      07/15
-+---------------+---------------+---------------+---------------+---------------+------*/
-DgnModel::CreateParams DgnModel::GetCreateParamsForImport(DgnImportContext& importer) const
-    {
-    CreateParams parms(importer.GetDestinationDb(), GetClassId(), GetCode());
-    if (importer.IsBetweenDbs())
-        {
-        // Caller probably wants to preserve these when copying between Dbs. We *never* preserve them when copying within a Db.
-        parms.m_code = GetCode();
-
-        parms.RelocateToDestinationDb(importer);
-        }
-    return parms;
-    }
-
-/*---------------------------------------------------------------------------------**//**
-* @bsimethod                                    Keith.Bentley                   04/15
-+---------------+---------------+---------------+---------------+---------------+------*/
-DgnModelPtr DgnModel::Clone(Code newCode) const
-    {
-    if (GetModelHandler()._IsRestrictedAction(RestrictedAction::Clone))
-        return nullptr;
-
-    DgnModelPtr newModel = GetModelHandler().Create(DgnModel::CreateParams(m_dgndb, m_classId, newCode));
-    newModel->_InitFrom(*this);
-    return newModel;
-    }
-
-/*---------------------------------------------------------------------------------**//**
-* @bsimethod                                    Sam.Wilson                      07/15
-+---------------+---------------+---------------+---------------+---------------+------*/
-DgnModelPtr DgnModel::_CloneForImport(DgnDbStatus* stat, DgnImportContext& importer) const
-    {
-    if (nullptr != stat)
-        *stat = DgnDbStatus::Success;
-
-    DgnModel::CreateParams params = GetCreateParamsForImport(importer); // remaps classid
-
-    if (!params.m_code.IsValid())
-        params.m_code = GetCode();
-
-    if (importer.GetDestinationDb().Models().QueryModelId(params.m_code).IsValid()) // Is the name already used in destination?
-        {
-        if (nullptr != stat)
-            *stat = DgnDbStatus::DuplicateName;
-        return nullptr;
-        }
-
-    DgnModelPtr model = GetModelHandler().Create(params);
-    if (!model.IsValid())
-        return nullptr;
-
-    model->_InitFrom(*this);
-
-    return model;
-    }
-
-/*---------------------------------------------------------------------------------**//**
-* NB: We must import parents first, then children, so that parentids can be remapped without multiple passes.
-* @bsimethod                                    Sam.Wilson                      07/15
-+---------------+---------------+---------------+---------------+---------------+------*/
-DgnDbStatus DgnModel::_ImportElementsFrom(DgnModelCR sourceModel, DgnImportContext& importer)
-    {
-    BeAssert(&GetDgnDb() == &importer.GetDestinationDb());
-    BeAssert(&sourceModel.GetDgnDb() == &importer.GetSourceDb());
-
-    bmap<DgnElementId, DgnElementId> needsParentFixup;
-
-    Statement stmt(sourceModel.GetDgnDb(), "SELECT Id FROM " DGN_TABLE(DGN_CLASSNAME_Element) " WHERE ModelId=?");
-    stmt.BindId(1, sourceModel.GetModelId());
-    while (BE_SQLITE_ROW == stmt.Step())
-        {
-        DgnElementCPtr el = sourceModel.GetDgnDb().Elements().GetElement(stmt.GetValueId<DgnElementId>(0));
-
-        if (!_ShouldImportElement(*el))
-            continue;
-
-        DgnElementId waspid = el->GetParentId();
-
-        DgnDbStatus status;
-        DgnElementCPtr cc = el->Import(&status, *this, importer);
-        if (!cc.IsValid() || (DgnDbStatus::Success != status))
-            {
-            // *** TBD: Record failure somehow
-            BeDataAssert(false && "element import failure -- probably a duplicate code");
-            continue;
-            }
-
-        if (waspid.IsValid() && !cc->GetParentId().IsValid())
-            needsParentFixup[cc->GetElementId()] = waspid;
-        }
-
-    for (auto entry : needsParentFixup)
-        {
-        DgnElementPtr cc = GetDgnDb().Elements().GetForEdit<DgnElement>(entry.first);
-        cc->SetParentId(importer.FindElementId(entry.second));
-        cc->Update();
-        }
-
-    return DgnDbStatus::Success;
-    }
-
-/*---------------------------------------------------------------------------------**//**
-* @bsimethod                                    Sam.Wilson                      07/15
-+---------------+---------------+---------------+---------------+---------------+------*/
-DgnDbStatus DgnModel::_ImportElementAspectsFrom(DgnModelCR sourceModel, DgnImportContext& importer)
-    {
-    // This base class implementation of _ImportElementAspectsFrom knows only the ElementAspect subclasses that are defined by the
-    //  base Dgn schema. 
-    
-#ifdef WIP_ELEMENT_ITEM // *** pending redesign
-    
-    // That is, only DgnItem.
-
-
-    // Step through all items in the source model
-    Statement stmt(sourceModel.GetDgnDb(), "SELECT ele.Id FROM " DGN_TABLE(DGN_CLASSNAME_ElementItem) " item JOIN " DGN_TABLE(DGN_CLASSNAME_Element) " ele ON (item.ElementId=ele.Id) WHERE ele.ModelId=?");
-    stmt.BindId(1, sourceModel.GetModelId());
-    while (BE_SQLITE_ROW == stmt.Step())
-        {
-        //  Get a source element and its Item
-        DgnElementCPtr sourceEl = sourceModel.GetDgnDb().Elements().GetElement(stmt.GetValueId<DgnElementId>(0));
-        DgnElement::Item const* sourceitem = DgnElement::Item::GetItem(*sourceEl);
-        if (nullptr == sourceitem)
-            {
-            BeDataAssert(false && "Element has item, but item can't be loaded");
-            continue;
-            }
-
-        //  Get the corresponding element in the destination model
-        DgnElementId ccelid = importer.FindElementId(sourceEl->GetElementId());
-        DgnElementPtr ccel = GetDgnDb().Elements().GetForEdit<DgnElement>(ccelid);
-        if (!ccel.IsValid())
-            continue;       // I guess the source element wasn't copied.
-
-        //  Make a copy of the source item 
-        RefCountedPtr<DgnElement::Item> ccitem = dynamic_cast<DgnElement::Item*>(sourceitem->_CloneForImport(*sourceEl, importer).get());
-        if (!ccitem.IsValid())
-            {
-            // *** TBD: Record failure somehow
-            BeDataAssert(false && "item import failure");
-            continue;
-            }
-
-        // Write the copy of the Item to the destination element
-        DgnElement::Item::SetItem(*ccel, *ccitem);
-        ccel->Update();
-        }
-#endif
-    return DgnDbStatus::Success;
-    }
-
-/*---------------------------------------------------------------------------------**//**
-* @bsimethod                                    Sam.Wilson                      07/15
-+---------------+---------------+---------------+---------------+---------------+------*/
-static void appendToColsLists(Utf8StringR colsList, Utf8StringR placeholderList, Utf8CP colname)
-    {
-    if (nullptr == colname)
-        return;
-
-    if (!colsList.empty())
-        {
-        colsList.append(",");
-        placeholderList.append(",");
-        }
-
-    colsList.append("[").append(colname).append("]");
-    placeholderList.append("?");
-    }
-
-/*---------------------------------------------------------------------------------**//**
-* @bsimethod                                    Sam.Wilson                      07/15
-+---------------+---------------+---------------+---------------+---------------+------*/
-static DgnDbStatus importECRelationshipsFrom(DgnDbR destDb, DgnModelCR sourceModel, DgnImportContext& importer, Utf8CP relname, Utf8CP sourcecol, Utf8CP targetcol, Utf8CP classcol = nullptr, bvector<Utf8CP> const& othercols = bvector<Utf8CP>())
-    {
-    Utf8String colsList, placeholderList;
-    appendToColsLists(colsList, placeholderList, sourcecol);        // [0] sourcecol
-    appendToColsLists(colsList, placeholderList, targetcol);        // [1] targetcolo
-    appendToColsLists(colsList, placeholderList, classcol);         // [2] classcol  (optional)
-    for (auto othercolname : othercols)
-        appendToColsLists(colsList, placeholderList, othercolname);
-
-    Statement sstmt(sourceModel.GetDgnDb(), Utf8PrintfString(
-        "WITH elems(id) AS (SELECT Id from " DGN_TABLE(DGN_CLASSNAME_Element) " WHERE (ModelId=?))"
-        " SELECT %s FROM %s rel WHERE (rel.%s IN elems AND rel.%s IN elems)", colsList.c_str(), relname, sourcecol, targetcol));
-    sstmt.BindId(1, sourceModel.GetModelId());
-
-    Statement istmt(destDb, Utf8PrintfString(
-        "INSERT INTO %s (%s) VALUES(%s)", relname, colsList.c_str(), placeholderList.c_str()));
-
-    while (BE_SQLITE_ROW == sstmt.Step())
-        {
-        istmt.Reset();
-        istmt.ClearBindings();
-        int icol = 0;
-        istmt.BindId(icol+1, importer.FindElementId(sstmt.GetValueId<DgnElementId>(icol))); // [0] sourcecol
-        ++icol;
-        istmt.BindId(icol+1, importer.FindElementId(sstmt.GetValueId<DgnElementId>(icol))); // [1] targetcol
-        ++icol;
-        if (nullptr != classcol)
-            {
-            istmt.BindId(icol+1, importer.RemapClassId(sstmt.GetValueId<DgnClassId>(icol))); // [2] classcol (optional)
-            ++icol;
-            }
-
-        for (size_t iothercol=0; iothercol < (int)othercols.size(); ++iothercol)
-            {
-            istmt.BindText(icol+1, sstmt.GetValueText(icol), Statement::MakeCopy::No);
-            ++icol;
-            }
-
-        if (BE_SQLITE_DONE != istmt.Step())
-            {
-            // *** TBD: Report error somehow
-            }
-        }
-
-    return DgnDbStatus::Success;
-    }
-
-/*---------------------------------------------------------------------------------**//**
-* @bsimethod                                    Sam.Wilson                      07/15
-+---------------+---------------+---------------+---------------+---------------+------*/
-DgnDbStatus DgnModel::_ImportECRelationshipsFrom(DgnModelCR sourceModel, DgnImportContext& importer)
-    {
-    // Copy ECRelationships where source and target are both in this model, and where the relationship is implemented as a link table.
-    // Note: this requires domain-specific knowledge of what ECRelationships exist.
-
-    // ElementGeomUsesParts are created automatically as a side effect of inserting GeometricElements 
-
-    importECRelationshipsFrom(GetDgnDb(), sourceModel, importer, DGN_TABLE(DGN_RELNAME_ElementGroupsMembers), "GroupId", "MemberId");
-    importECRelationshipsFrom(GetDgnDb(), sourceModel, importer, DGN_TABLE(DGN_RELNAME_ElementDrivesElement), "RootElementId", "DependentElementId", "ECClassId", {"Status", "Priority"});
-
-    // *** WIP_IMPORT *** ElementHasLinks -- should we deep-copy links?
-
-    return DgnDbStatus::Success;
-    }
-
-/*---------------------------------------------------------------------------------**//**
-* @bsimethod                                    Sam.Wilson                      07/15
-+---------------+---------------+---------------+---------------+---------------+------*/
-DgnDbStatus DgnModel::_ImportContentsFrom(DgnModelCR sourceModel, DgnImportContext& importer)
-    {
-    BeAssert(&GetDgnDb() == &importer.GetDestinationDb());
-    BeAssert(&sourceModel.GetDgnDb() == &importer.GetSourceDb());
-
-    DgnDbStatus status;
-     
-    if (DgnDbStatus::Success != (status = _ImportElementsFrom(sourceModel, importer)))
-        return status;
-
-    if (DgnDbStatus::Success != (status = _ImportElementAspectsFrom(sourceModel, importer)))
-        return status;
-
-    if (DgnDbStatus::Success != (status = _ImportECRelationshipsFrom(sourceModel, importer)))
-        return status;
-
-    return DgnDbStatus::Success;
-    }
-
-/*---------------------------------------------------------------------------------**//**
-* @bsimethod                                    Sam.Wilson                      07/15
-+---------------+---------------+---------------+---------------+---------------+------*/
-DgnModelPtr DgnModel::ImportModel(DgnDbStatus* statIn, DgnModelCR sourceModel, DgnImportContext& importer)
-    {
-    DgnDbStatus _stat;
-    DgnDbStatus& stat = (nullptr != statIn)? *statIn: _stat;
-
-    BeAssert(&sourceModel.GetDgnDb() == &importer.GetSourceDb());
-
-    DgnModelPtr newModel = sourceModel._CloneForImport(&stat, importer);
-    if (!newModel.IsValid())
-        return nullptr;
-
-    if ((stat = newModel->Insert()) != DgnDbStatus::Success)
-        return nullptr;
-
-    importer.AddModelId(sourceModel.GetModelId(), newModel->GetModelId());
-
-    if ((stat = newModel->_ImportContentsFrom(sourceModel, importer)) != DgnDbStatus::Success)
-        return nullptr;
-
-    stat = DgnDbStatus::Success;
-    return newModel;
-    }
-
-//---------------------------------------------------------------------------------------
-// @bsimethod                                                   Sam.Wilson      05/15
-//---------------------------------------------------------------------------------------
-DgnModelPtr DgnModel::CopyModel(DgnModelCR model, Code newCode)
-    {
-    DgnDbR db = model.GetDgnDb();
-
-    DgnModelPtr model2 = model.Clone(newCode);
-    if (DgnDbStatus::Success != model2->Insert())   
-        return nullptr;
-
-    DgnImportContext nopimport(db, db);
-    if (DgnDbStatus::Success != model2->_ImportContentsFrom(model, nopimport))
-        return nullptr;
-
-    return model2;
-    }
-
-/*---------------------------------------------------------------------------------**//**
-* @bsimethod                                                    Paul.Connelly   10/15
-+---------------+---------------+---------------+---------------+---------------+------*/
-DgnModelPtr DictionaryModel::_CloneForImport(DgnDbStatus* stat, DgnImportContext& importer) const
-    {
-    if (nullptr != stat)
-        *stat = DgnDbStatus::WrongModel;
-
-    BeAssert(false && "The dictionary model cannot be cloned");
-    return nullptr;
-    }
-
-/*---------------------------------------------------------------------------------**//**
-* @bsimethod                                                    Paul.Connelly   10/15
-+---------------+---------------+---------------+---------------+---------------+------*/
-uint64_t DgnModel::RestrictedAction::Parse(Utf8CP name)
-    {
-    struct Pair { Utf8CP name; uint64_t value; };
-    static const Pair s_pairs[] =
-        {
-            { "insertelement", InsertElement },
-            { "updateelement", UpdateElement },
-            { "deleteelement", DeleteElement },
-            { "clone", Clone },
-            { "setcode", SetCode },
-        };
-
-    for (auto const& pair : s_pairs)
-        if (0 == BeStringUtilities::Stricmp(pair.name, name))
-            return pair.value;
-
-    return T_Super::Parse(name);
-    }
-
-/*---------------------------------------------------------------------------------**//**
-* @bsimethod                                                    Paul.Connelly   12/15
-+---------------+---------------+---------------+---------------+---------------+------*/
-DgnDbStatus DgnModel::_SetCode(Code const& code)
-    {
-    if (!DgnModels::IsValidName(m_code.GetValue()))
-        return DgnDbStatus::InvalidName;
-    else if (GetModelHandler()._IsRestrictedAction(RestrictedAction::SetCode))
-        return DgnDbStatus::MissingHandler;
-
-    m_code = code;
-    return DgnDbStatus::Success;
-    }
-
-/*---------------------------------------------------------------------------------**//**
-* @bsimethod                                                    Shaun.Sewall    12/15
-+---------------+---------------+---------------+---------------+---------------+------*/
-SystemModelPtr SystemModel::Create(DgnDbR db, DgnModel::Code const& code)
-    {
-    ModelHandlerR handler = dgn_ModelHandler::System::GetHandler();
-    DgnClassId classId = db.Domains().GetClassId(handler);
-    DgnModelPtr model = handler.Create(DgnModel::CreateParams(db, classId, code));
-    
-    if (!model.IsValid())
-        {
-        BeAssert(false);
-        return nullptr;
-        }
-
-    return model->ToSystemModelP();
-    }
-
-/*---------------------------------------------------------------------------------**//**
-* @bsimethod                                                    Shaun.Sewall    12/15
-+---------------+---------------+---------------+---------------+---------------+------*/
-DgnDbStatus SystemModel::_OnInsertElement(DgnElementR element)
-    {
-    if (!element.IsSystemElement())
-        {
-        BeAssert(false);
-        return DgnDbStatus::WrongModel;
-        }
-
-    return T_Super::_OnInsertElement(element);
-    }
+/*--------------------------------------------------------------------------------------+
+|
+|     $Source: DgnCore/DgnModel.cpp $
+|
+|  $Copyright: (c) 2015 Bentley Systems, Incorporated. All rights reserved. $
+|
++--------------------------------------------------------------------------------------*/
+#include <DgnPlatformInternal.h>
+
+#define MODEL_PROP_ECInstanceId "ECInstanceId"
+#define MODEL_PROP_Code "Code"
+#define MODEL_PROP_Code_AuthorityId "AuthorityId"
+#define MODEL_PROP_Code_Namespace "Namespace"
+#define MODEL_PROP_Code_Value "Value"
+#define MODEL_PROP_Label "Label"
+#define MODEL_PROP_Visibility "Visibility"
+#define MODEL_PROP_Properties "Properties"
+#define MODEL_PROP_DependencyIndex "DependencyIndex"
+#define SHEET_MODEL_PROP_SheetSize "SheetSize"
+
+/*---------------------------------------------------------------------------------**//**
+* @bsimethod                                    Keith.Bentley                   12/10
++---------------+---------------+---------------+---------------+---------------+------*/
+DgnModelId DgnModels::QueryModelId(DgnModel::Code code) const
+    {
+    CachedStatementPtr stmt;
+    GetDgnDb().GetCachedStatement(stmt, "SELECT Id FROM " DGN_TABLE(DGN_CLASSNAME_Model) " WHERE Code_AuthorityId=? AND Code_Namespace=? AND Code_Value=? LIMIT 1");
+    stmt->BindId(1, code.GetAuthority());
+    stmt->BindText(2, code.GetNamespace(), Statement::MakeCopy::No);
+    stmt->BindText(3, code.GetValue(), Statement::MakeCopy::No);
+    return (BE_SQLITE_ROW != stmt->Step()) ? DgnModelId() : stmt->GetValueId<DgnModelId>(0);
+    }
+
+/*---------------------------------------------------------------------------------**//**
+* @bsimethod                                    Keith.Bentley                   12/10
++---------------+---------------+---------------+---------------+---------------+------*/
+BentleyStatus DgnModels::QueryModelById(Model* out, DgnModelId id) const
+    {
+    Statement stmt(m_dgndb, "SELECT Code_Value,Label,ECClassId,Visibility,Code_Namespace,Code_AuthorityId FROM " DGN_TABLE(DGN_CLASSNAME_Model) " WHERE Id=?");
+    stmt.BindId(1, id);
+
+    if (BE_SQLITE_ROW != stmt.Step())
+        return ERROR;
+
+    if (out) // this can be null to just test for the existence of a model by id
+        {
+        out->m_id = id;
+        out->m_label.AssignOrClear(stmt.GetValueText(1));
+        out->m_classId = DgnClassId(stmt.GetValueInt64(2));
+        out->m_inGuiList = TO_BOOL(stmt.GetValueInt(3));
+        out->m_code.From(stmt.GetValueId<DgnAuthorityId>(5), stmt.GetValueText(0), stmt.GetValueText(4));
+        }
+
+    return SUCCESS;
+    }
+
+/*---------------------------------------------------------------------------------**//**
+* @bsimethod                                    Keith.Bentley                   12/10
++---------------+---------------+---------------+---------------+---------------+------*/
+BentleyStatus DgnModels::GetModelCode(DgnModel::Code& code, DgnModelId id) const
+    {
+    Statement stmt(m_dgndb, "SELECT Code_AuthorityId,Code_Namespace,Code_Value FROM " DGN_TABLE(DGN_CLASSNAME_Model) " WHERE Id=?");
+    stmt.BindId(1, id);
+
+    if (BE_SQLITE_ROW != stmt.Step())
+        return  ERROR;
+
+    code.From(stmt.GetValueId<DgnAuthorityId>(0), stmt.GetValueText(2), stmt.GetValueText(1));
+    return  SUCCESS;
+    }
+
+/*---------------------------------------------------------------------------------**//**
+* @bsimethod                                                    Paul.Connelly   10/15
++---------------+---------------+---------------+---------------+---------------+------*/
+DgnModel::Code DgnModels::GetModelCode(Iterator::Entry const& entry)
+    {
+    DgnModel::Code code;
+    code.From(entry.GetCodeAuthorityId(), entry.GetCodeValue(), entry.GetCodeNamespace());
+    return code;
+    }
+
+/*---------------------------------------------------------------------------------**//**
+* @bsimethod                                    Keith.Bentley                   06/15
++---------------+---------------+---------------+---------------+---------------+------*/
+void DgnModels::AddLoadedModel(DgnModelR model)
+    {
+    model.m_persistent = true;
+    m_models.Insert(model.GetModelId(), &model);
+    }
+
+/*---------------------------------------------------------------------------------**//**
+* @bsimethod                                    Keith.Bentley                   06/15
++---------------+---------------+---------------+---------------+---------------+------*/
+void DgnModels::DropLoadedModel(DgnModelR model)
+    {
+    model.m_persistent = false;
+    m_models.erase(model.GetModelId());
+    }
+
+/*---------------------------------------------------------------------------------**//**
+* @bsimethod                                    Keith.Bentley                   12/13
++---------------+---------------+---------------+---------------+---------------+------*/
+void DgnModels::Empty()
+    {
+    for (auto iter : m_models)
+        {
+        iter.second->EmptyModel();
+        iter.second->m_persistent = false;
+        }
+
+    m_dgndb.Elements().Destroy(); // Has to be called before models are released.
+    m_models.clear();
+    }
+
+/*---------------------------------------------------------------------------------**//**
+* @bsimethod                                    sam.Wilson                      03/2015
++---------------+---------------+---------------+---------------+---------------+------*/
+BentleyStatus DgnModels::QueryModelDependencyIndex(uint64_t& didx, DgnModelId mid)
+    {
+    auto i = m_modelDependencyIndices.find(mid);
+    if (i != m_modelDependencyIndices.end())
+        {
+        didx = i->second;
+        return BSISUCCESS;
+        }
+
+    CachedStatementPtr selectDependencyIndex;
+    GetDgnDb().GetCachedStatement(selectDependencyIndex, "SELECT DependencyIndex FROM " DGN_TABLE(DGN_CLASSNAME_Model) " WHERE Id=?");
+    selectDependencyIndex->BindId(1, mid);
+    if (selectDependencyIndex->Step() != BE_SQLITE_ROW)
+        return BSIERROR;
+
+    didx = selectDependencyIndex->GetValueInt64(0);
+    m_modelDependencyIndices[mid] = didx;
+    return BSISUCCESS;
+    }
+
+/*---------------------------------------------------------------------------------**//**
+* @bsimethod                                    Keith.Bentley                   01/11
++---------------+---------------+---------------+---------------+---------------+------*/
+size_t DgnModels::Iterator::QueryCount() const
+    {
+    Utf8String sqlString = "SELECT count(*) FROM " DGN_TABLE(DGN_CLASSNAME_Model);
+    bool hasWhere = false;
+    if (ModelIterate::Gui == m_itType)
+        {
+        sqlString += " WHERE (0 <> Visibility)";
+        hasWhere = true;
+        }
+
+    sqlString = MakeSqlString(sqlString.c_str(), hasWhere);
+
+    Statement sql(*m_db, sqlString.c_str());
+
+    return (BE_SQLITE_ROW != sql.Step()) ? 0 : sql.GetValueInt(0);
+    }
+
+/*---------------------------------------------------------------------------------**//**
+* @bsimethod                                    Keith.Bentley                   12/10
++---------------+---------------+---------------+---------------+---------------+------*/
+DgnModels::Iterator::const_iterator DgnModels::Iterator::begin() const
+    {
+    if (!m_stmt.IsValid())
+        {
+        Utf8String sqlString = "SELECT Id,Code_Value,Label,Visibility,ECClassId,Code_AuthorityId,Code_Namespace FROM " DGN_TABLE(DGN_CLASSNAME_Model);
+        bool hasWhere = false;
+        if (ModelIterate::Gui == m_itType)
+            {
+            sqlString += " WHERE (0 <> Visibility)";
+            hasWhere = true;
+            }
+
+        sqlString = MakeSqlString(sqlString.c_str(), hasWhere);
+
+        m_db->GetCachedStatement(m_stmt, sqlString.c_str());
+        m_params.Bind(*m_stmt);
+        }
+    else
+        {
+        m_stmt->Reset();
+        }
+
+    return Entry(m_stmt.get(), BE_SQLITE_ROW == m_stmt->Step());
+    }
+
+DgnModelId      DgnModels::Iterator::Entry::GetModelId() const {Verify(); return m_sql->GetValueId<DgnModelId>(0);}
+Utf8CP          DgnModels::Iterator::Entry::GetCodeValue() const {Verify(); return m_sql->GetValueText(1);}
+Utf8CP          DgnModels::Iterator::Entry::GetLabel() const {Verify(); return m_sql->GetValueText(2);}
+bool            DgnModels::Iterator::Entry::GetInGuiList() const { Verify(); return (0 != m_sql->GetValueInt(3)); }
+DgnClassId      DgnModels::Iterator::Entry::GetClassId() const {Verify(); return DgnClassId(m_sql->GetValueInt64(4));}
+Utf8CP          DgnModels::Iterator::Entry::GetCodeNamespace() const {Verify(); return m_sql->GetValueText(5);}
+DgnAuthorityId  DgnModels::Iterator::Entry::GetCodeAuthorityId() const {Verify(); return m_sql->GetValueId<DgnAuthorityId>(6);}
+
+/*---------------------------------------------------------------------------------**//**
+* @bsimethod                                                    Paul.Connelly   12/15
++---------------+---------------+---------------+---------------+---------------+------*/
+ECSqlClassInfo const& DgnModels::FindClassInfo(DgnModelR model)
+    {
+    DgnClassId classId = model.GetClassId();
+    auto found = m_classInfos.find(classId);
+    if (found != m_classInfos.end())
+        return found->second;
+
+    ECSqlClassInfo& classInfo = m_classInfos[classId];
+    bool populated = model.GetModelHandler().GetECSqlClassParams().BuildClassInfo(classInfo, m_dgndb, classId);
+    BeAssert(populated);
+    UNUSED_VARIABLE(populated);
+
+    return classInfo;
+    }
+
+/*---------------------------------------------------------------------------------**//**
+* @bsimethod                                                    Paul.Connelly   12/15
++---------------+---------------+---------------+---------------+---------------+------*/
+CachedECSqlStatementPtr DgnModels::GetSelectStmt(DgnModelR model) { return FindClassInfo(model).GetSelectStmt(m_dgndb, model.GetModelId()); }
+CachedECSqlStatementPtr DgnModels::GetInsertStmt(DgnModelR model) { return FindClassInfo(model).GetInsertStmt(m_dgndb); }
+CachedECSqlStatementPtr DgnModels::GetUpdateStmt(DgnModelR model) { return FindClassInfo(model).GetUpdateStmt(m_dgndb, model.GetModelId()); }
+
+/*---------------------------------------------------------------------------------**//**
+* @bsimethod                                                    KeithBentley    11/00
++---------------+---------------+---------------+---------------+---------------+------*/
+void DgnModel::ReleaseAllElements()
+    {
+    m_filled  = false;   // this must be before we release all elementrefs
+    m_elements.clear();
+    }
+
+/*---------------------------------------------------------------------------------**//**
+* @bsimethod                                                    KeithBentley    10/00
++---------------+---------------+---------------+---------------+---------------+------*/
+DgnModel::DgnModel(CreateParams const& params) : m_dgndb(params.m_dgndb), m_classId(params.m_classId), m_code(params.m_code), m_inGuiList(params.m_inGuiList), m_label(params.m_label),
+    m_dependencyIndex(-1), m_persistent(false), m_filled(false)
+    {
+    }
+
+/*---------------------------------------------------------------------------------**//**
+* @bsimethod                                    Keith.Bentley                   10/07
++---------------+---------------+---------------+---------------+---------------+------*/
+void DgnModel::AddAppData(AppData::Key const& key, AppData* obj)
+    {
+    auto entry = m_appData.Insert(&key, obj);
+    if (entry.second)
+        return;
+
+    // we already had appdata for this key. Clean up old and save new.
+    entry.first->second = obj;
+    }
+
+/*---------------------------------------------------------------------------------**//**
+* @bsimethod                                    Keith.Bentley                   10/07
++---------------+---------------+---------------+---------------+---------------+------*/
+StatusInt DgnModel::DropAppData(AppData::Key const& key)
+    {
+    return 0==m_appData.erase(&key) ? ERROR : SUCCESS;
+    }
+
+/*---------------------------------------------------------------------------------**//**
+* @bsimethod                                    Keith.Bentley                   10/07
++---------------+---------------+---------------+---------------+---------------+------*/
+DgnModel::AppData* DgnModel::FindAppData(AppData::Key const& key) const
+    {
+    auto entry = m_appData.find(&key);
+    return entry==m_appData.end() ? nullptr : entry->second.get();
+    }
+
+/*---------------------------------------------------------------------------------**//**
+* @bsimethod                                    Keith.Bentley                   05/15
++---------------+---------------+---------------+---------------+---------------+------*/
+template<class T> void DgnModel::CallAppData(T const& caller) const
+    {
+    for (auto entry=m_appData.begin(); entry!=m_appData.end(); )
+        {
+        if (DgnModel::AppData::DropMe::Yes == caller(*entry->second, *this))
+            entry = m_appData.erase(entry);
+        else
+            ++entry;
+        }
+    }    
+
+struct EmptiedCaller {DgnModel::AppData::DropMe operator()(DgnModel::AppData& handler, DgnModelCR model) const {return handler._OnEmptied(model);}};
+
+/*---------------------------------------------------------------------------------**//**
+* @bsimethod                                                    Paul.Connelly   09/15
++---------------+---------------+---------------+---------------+---------------+------*/
+void GeometricModel::_EmptyModel()
+    {
+    ClearRangeIndex();
+    T_Super::_EmptyModel();
+    }
+
+/*---------------------------------------------------------------------------------**//**
+* @bsimethod                                                    KeithBentley    10/00
++---------------+---------------+---------------+---------------+---------------+------*/
+void DgnModel::_EmptyModel()
+    {
+    if (!m_filled)
+        return;
+
+    for (auto appdata : m_appData)
+        appdata.second->_OnEmpty(*this);
+
+    ReleaseAllElements();
+    CallAppData(EmptiedCaller());
+    }
+
+/*---------------------------------------------------------------------------------**//**
+* Destructor for DgnModel. Free all memory allocated to this DgnModel.
+* @bsimethod                                                    KeithBentley    10/00
++---------------+---------------+---------------+---------------+---------------+------*/
+DgnModel::~DgnModel()
+    {
+    m_appData.clear();
+    EmptyModel();
+    }
+
+/*---------------------------------------------------------------------------------**//**
+* @bsimethod                                    Sam.Wilson                      05/15
++---------------+---------------+---------------+---------------+---------------+------*/
+DgnDbStatus DgnModel2d::_OnInsertElement(DgnElementR element)
+    {
+    DgnDbStatus status = T_Super::_OnInsertElement(element);
+    if (DgnDbStatus::Success != status)
+        return status;
+
+    // if it is a geometric element, it must be a 2d element.
+    return element.IsGeometricElement() && element.Is3d() ? DgnDbStatus::Mismatch2d3d : DgnDbStatus::Success;
+    }
+
+/*---------------------------------------------------------------------------------**//**
+* @bsimethod                                                    Paul.Connelly   12/15
++---------------+---------------+---------------+---------------+---------------+------*/
+DgnDbStatus SheetModel::_OnInsertElement(DgnElementR el)
+    {
+    auto stat = T_Super::_OnInsertElement(el);
+    if (DgnDbStatus::Success == stat && el.IsGeometricElement() && !el.IsAnnotationElement() && !el.IsSheetElement())
+        stat = DgnDbStatus::WrongModel;
+
+    return stat;
+    }
+
+/*---------------------------------------------------------------------------------**//**
+* @bsimethod                                                    Paul.Connelly   12/15
++---------------+---------------+---------------+---------------+---------------+------*/
+DgnDbStatus SectionDrawingModel::_OnInsertElement(DgnElementR el)
+    {
+    auto stat = T_Super::_OnInsertElement(el);
+    if (DgnDbStatus::Success == stat && el.IsGeometricElement() && !el.IsAnnotationElement() && !el.IsDrawingElement())
+        stat = DgnDbStatus::WrongModel;
+
+    return stat;
+    }
+
+/*---------------------------------------------------------------------------------**//**
+* @bsimethod                                                    Paul.Connelly   09/15
++---------------+---------------+---------------+---------------+---------------+------*/
+DgnDbStatus DgnModel3d::_OnInsertElement(DgnElementR element)
+    {
+    auto status = T_Super::_OnInsertElement(element);
+    if (DgnDbStatus::Success == status && element.IsGeometricElement() && !element.Is3d())
+        status = DgnDbStatus::Mismatch2d3d;
+
+    return status;
+    }
+
+/*---------------------------------------------------------------------------------**//**
+* @bsimethod                                                    Paul.Connelly   09/15
++---------------+---------------+---------------+---------------+---------------+------*/
+DgnDbStatus DefinitionModel::_OnInsertElement(DgnElementR el)
+    {
+    auto status = T_Super::_OnInsertElement(el);
+    if (DgnDbStatus::Success == status && el.IsGeometricElement())
+        status = DgnDbStatus::WrongModel;
+
+    return status;
+    }
+
+/*---------------------------------------------------------------------------------**//**
+* @bsimethod                                                    Paul.Connelly   10/15
++---------------+---------------+---------------+---------------+---------------+------*/
+DgnDbStatus DictionaryModel::_OnInsertElement(DgnElementR el)
+    {
+    // dictionary model can contain *only* dictionary elements
+    auto status = el.IsDictionaryElement() ? T_Super::_OnInsertElement(el) : DgnDbStatus::WrongModel;
+    return status;
+    }
+
+/*---------------------------------------------------------------------------------**//**
+* @bsimethod                                                 Ramanujam.Raman   12/15
++---------------+---------------+---------------+---------------+---------------+------*/
+DgnDbStatus DgnModel::Read(DgnModelId modelId)
+    {
+    m_modelId = modelId;
+    auto const& params = GetModelHandler().GetECSqlClassParams();
+
+    CachedECSqlStatementPtr stmt = GetDgnDb().Models().GetSelectStmt(*this);
+    if (stmt.IsNull())
+        {
+        BeAssert(false);
+        return DgnDbStatus::ReadError;
+        }
+        
+    if (BE_SQLITE_ROW != stmt->Step())
+        return DgnDbStatus::ReadError;
+
+    return _ReadSelectParams(*stmt, params);
+    }
+
+/*---------------------------------------------------------------------------------**//**
+* @bsimethod                                                 Ramanujam.Raman   12/15
++---------------+---------------+---------------+---------------+---------------+------*/
+DgnDbStatus DgnModel::_ReadSelectParams(ECSqlStatement& statement, ECSqlClassParamsCR params)
+    {
+    m_dependencyIndex = statement.GetValueInt(params.GetSelectIndex(MODEL_PROP_DependencyIndex));
+    
+    int propsIndex = params.GetSelectIndex(MODEL_PROP_Properties);
+    if (!statement.IsValueNull(propsIndex))
+        {
+        Json::Value  propsJson(Json::objectValue);
+        if (!Json::Reader::Parse(statement.GetValueText(propsIndex), propsJson))
+            {
+            BeAssert(false);
+            return DgnDbStatus::ReadError;
+            }
+
+        _ReadJsonProperties(propsJson);
+        }
+
+    return DgnDbStatus::Success;
+    }
+
+/*---------------------------------------------------------------------------------**//**
+* @bsimethod                                                 Ramanujam.Raman   12/15
++---------------+---------------+---------------+---------------+---------------+------*/
+DgnDbStatus DgnModel::BindInsertAndUpdateParams(ECSqlStatement& statement)
+    {
+    if (!m_code.IsValid())
+        {
+        BeAssert(false);
+        return DgnDbStatus::InvalidName;
+        }
+    IECSqlStructBinder& codeBinder = statement.BindStruct(statement.GetParameterIndex(MODEL_PROP_Code));
+    if (m_code.IsEmpty() && (ECSqlStatus::Success != codeBinder.GetMember(MODEL_PROP_Code_Value).BindNull()))
+        return DgnDbStatus::BadArg;
+    if (!m_code.IsEmpty() && (ECSqlStatus::Success != codeBinder.GetMember(MODEL_PROP_Code_Value).BindText(m_code.GetValue().c_str(), IECSqlBinder::MakeCopy::No)))
+        return DgnDbStatus::BadArg;
+    if ((ECSqlStatus::Success != codeBinder.GetMember(MODEL_PROP_Code_AuthorityId).BindId(m_code.GetAuthority())) ||
+        (ECSqlStatus::Success != codeBinder.GetMember(MODEL_PROP_Code_Namespace).BindText(m_code.GetNamespace().c_str(), IECSqlBinder::MakeCopy::No)))
+        return DgnDbStatus::BadArg;
+
+    if (!m_label.empty())
+        statement.BindText(statement.GetParameterIndex(MODEL_PROP_Label), m_label.c_str(), IECSqlBinder::MakeCopy::No);
+    else
+        statement.BindNull(statement.GetParameterIndex(MODEL_PROP_Label));
+
+    statement.BindBoolean(statement.GetParameterIndex(MODEL_PROP_Visibility), m_inGuiList);
+
+    statement.BindInt(statement.GetParameterIndex(MODEL_PROP_DependencyIndex), m_dependencyIndex);
+
+    Json::Value propJson(Json::objectValue);
+    _WriteJsonProperties(propJson);
+    if (!propJson.isNull())
+        {
+        Utf8String val = Json::FastWriter::ToString(propJson);
+        statement.BindText(statement.GetParameterIndex(MODEL_PROP_Properties), val.c_str(), IECSqlBinder::MakeCopy::Yes);
+        }
+    else
+        statement.BindNull(statement.GetParameterIndex(MODEL_PROP_Properties));
+
+    return DgnDbStatus::Success;
+    }
+
+/*---------------------------------------------------------------------------------**//**
+* @bsimethod                                                 Ramanujam.Raman   12/15
++---------------+---------------+---------------+---------------+---------------+------*/
+DgnDbStatus DgnModel::_BindInsertParams(ECSqlStatement& statement)
+    {
+    statement.BindId(statement.GetParameterIndex(MODEL_PROP_ECInstanceId), m_modelId);
+    return BindInsertAndUpdateParams(statement);
+    }
+
+/*---------------------------------------------------------------------------------**//**
+* @bsimethod                                                 Ramanujam.Raman   12/15
++---------------+---------------+---------------+---------------+---------------+------*/
+DgnDbStatus DgnModel::_BindUpdateParams(ECSqlStatement& statement)
+    {
+    return BindInsertAndUpdateParams(statement);
+    }
+
+/*---------------------------------------------------------------------------------**//**
+* @bsimethod                                                    Paul.Connelly   09/15
++---------------+---------------+---------------+---------------+---------------+------*/
+DgnDbStatus DgnModel::Update()
+    {
+    DgnDbStatus status = _OnUpdate();
+    if (status != DgnDbStatus::Success)
+        return status;
+
+    CachedECSqlStatementPtr stmt = GetDgnDb().Models().GetUpdateStmt(*this);
+    if (stmt.IsNull())
+        return DgnDbStatus::WriteError;
+
+    status = _BindUpdateParams(*stmt);
+    if (DgnDbStatus::Success != status)
+        return status;
+
+    DbResult result = stmt->Step();
+    if (BE_SQLITE_DONE != result)
+        return DgnDbStatus::WriteError;
+
+    if (DgnDbStatus::Success == status)
+        _OnUpdated();
+
+    return DgnDbStatus::Success;
+    }
+
+struct UpdatedCaller {DgnModel::AppData::DropMe operator()(DgnModel::AppData& handler, DgnModelCR model) const {return handler._OnUpdated(model);}};
+/*---------------------------------------------------------------------------------**//**
+* @bsimethod                                    Keith.Bentley                   06/15
++---------------+---------------+---------------+---------------+---------------+------*/
+void DgnModel::_OnUpdated()
+    {
+    CallAppData(UpdatedCaller());
+    }
+
+/*---------------------------------------------------------------------------------**//**
+* @bsimethod                                    Keith.Bentley                   06/15
++---------------+---------------+---------------+---------------+---------------+------*/
+DgnDbStatus DgnModel::_OnUpdate()
+    {
+    if (GetModelHandler()._IsRestrictedAction(RestrictedAction::Update))
+        return DgnDbStatus::MissingHandler;
+
+    for (auto entry=m_appData.begin(); entry!=m_appData.end(); ++entry)
+        {
+        DgnDbStatus stat = entry->second->_OnUpdate(*this);
+        if (DgnDbStatus::Success != stat)
+            return stat;
+        }
+
+    if (LockStatus::Success != GetDgnDb().Locks().LockModel(*this, LockLevel::Exclusive))
+        return DgnDbStatus::LockNotHeld;
+
+    return DgnDbStatus::Success;
+    }
+
+/*---------------------------------------------------------------------------------**//**
+* Allocate and initialize a range tree for this model.
+* @bsimethod                                                    KeithBentley    10/00
++---------------+---------------+---------------+---------------+---------------+------*/
+void GeometricModel::AllocateRangeIndex() const
+    {
+    if (nullptr == m_rangeIndex)
+        {
+        m_rangeIndex = new DgnRangeTree(Is3d(), 20);
+        m_rangeIndex->LoadTree(*this);
+        }
+    }
+
+/*---------------------------------------------------------------------------------**//**
+* @bsimethod                                    Keith.Bentley                   05/07
++---------------+---------------+---------------+---------------+---------------+------*/
+void GeometricModel::ClearRangeIndex()
+    {
+    DELETE_AND_CLEAR(m_rangeIndex);
+    }
+
+/*---------------------------------------------------------------------------------**//**
+* @bsimethod                                    Keith.Bentley                   05/15
++---------------+---------------+---------------+---------------+---------------+------*/
+void GeometricModel::AddToRangeIndex(DgnElementCR element)
+    {
+    if (nullptr == m_rangeIndex)
+        return;
+
+    GeometrySourceCP geom = element.ToGeometrySource();
+    if (nullptr != m_rangeIndex && nullptr != geom && geom->HasGeometry())
+        m_rangeIndex->AddGeomElement(*geom);
+    }
+
+/*---------------------------------------------------------------------------------**//**
+* @bsimethod                                    Keith.Bentley                   05/15
++---------------+---------------+---------------+---------------+---------------+------*/
+void GeometricModel::RemoveFromRangeIndex(DgnElementCR element)
+    {
+    if (nullptr==m_rangeIndex)
+        return;
+
+    GeometrySourceCP geom = element.ToGeometrySource();
+    if (nullptr != geom && geom->HasGeometry())
+        m_rangeIndex->RemoveElement(DgnRangeTree::Entry(geom->CalculateRange3d(), *geom));
+    }
+
+/*---------------------------------------------------------------------------------**//**
+* @bsimethod                                    Keith.Bentley                   05/15
++---------------+---------------+---------------+---------------+---------------+------*/
+void GeometricModel::UpdateRangeIndex(DgnElementCR modified, DgnElementCR original)
+    {
+    if (nullptr==m_rangeIndex)
+        return;
+
+    GeometrySourceCP origGeom = original.ToGeometrySource();
+    if (nullptr == origGeom)
+        return;
+
+    GeometrySourceCP newGeom = modified.ToGeometrySource();
+    if (nullptr == newGeom)
+        return;
+
+    AxisAlignedBox3d origBox = origGeom->HasGeometry() ? origGeom->CalculateRange3d() : AxisAlignedBox3d();
+    AxisAlignedBox3d newBox  = newGeom->HasGeometry() ? newGeom->CalculateRange3d() : AxisAlignedBox3d();
+
+    if (origBox.IsEqual(newBox)) // many changes don't affect range
+        return;
+
+    if (origBox.IsValid())
+        m_rangeIndex->RemoveElement(DgnRangeTree::Entry(origBox, *origGeom));
+
+    if (newBox.IsValid())
+        m_rangeIndex->AddElement(DgnRangeTree::Entry(newBox, *origGeom));  // origGeom has the address that will be used after update completes
+    }
+
+/*---------------------------------------------------------------------------------**//**
+* @bsimethod                                    Keith.Bentley                   04/15
++---------------+---------------+---------------+---------------+---------------+------*/
+void DgnModel::_RegisterElement(DgnElementCR element)
+    {
+    if (m_filled)
+        m_elements.Add(element);
+    }
+
+/*---------------------------------------------------------------------------------**//**
+* @bsimethod                                                    Paul.Connelly   09/15
++---------------+---------------+---------------+---------------+---------------+------*/
+void GeometricModel::_RegisterElement(DgnElementCR element)
+    {
+    T_Super::_RegisterElement(element);
+    AddToRangeIndex(element);
+    }
+
+/*---------------------------------------------------------------------------------**//**
+* @bsimethod                                    Keith.Bentley                   04/15
++---------------+---------------+---------------+---------------+---------------+------*/
+void DgnModel::_OnLoadedElement(DgnElementCR el) 
+    {
+    RegisterElement(el);
+    }
+
+/*---------------------------------------------------------------------------------**//**
+* @bsimethod                                    Keith.Bentley                   04/15
++---------------+---------------+---------------+---------------+---------------+------*/
+DgnDbStatus DgnModel::_OnInsertElement(DgnElementR element)
+    {
+    if (m_dgndb.IsReadonly())
+        return DgnDbStatus::ReadOnly;
+    else if (GetModelHandler()._IsRestrictedAction(RestrictedAction::InsertElement))
+        return DgnDbStatus::MissingHandler;
+    else
+        return DgnDbStatus::Success;
+    }
+
+/*---------------------------------------------------------------------------------**//**
+* @bsimethod                                    Keith.Bentley                   04/15
++---------------+---------------+---------------+---------------+---------------+------*/
+void DgnModel::_OnInsertedElement(DgnElementCR el) 
+    {
+    RegisterElement(el);
+    }
+
+/*---------------------------------------------------------------------------------**//**
+* @bsimethod                                    Keith.Bentley                   04/15
++---------------+---------------+---------------+---------------+---------------+------*/
+void DgnModel::_OnReversedDeleteElement(DgnElementCR el) 
+    {
+    RegisterElement(el);
+    }
+
+/*---------------------------------------------------------------------------------**//**
+* @bsimethod                                    Keith.Bentley                   04/15
++---------------+---------------+---------------+---------------+---------------+------*/
+DgnDbStatus DgnModel::_OnDeleteElement(DgnElementCR element)
+    {
+    if (m_dgndb.IsReadonly())
+        return DgnDbStatus::ReadOnly;
+    else if (GetModelHandler()._IsRestrictedAction(RestrictedAction::DeleteElement))
+        return DgnDbStatus::MissingHandler;
+    else
+        return DgnDbStatus::Success;
+    }
+
+/*---------------------------------------------------------------------------------**//**
+* @bsimethod                                                    KeithBentley    10/00
++---------------+---------------+---------------+---------------+---------------+------*/
+void GeometricModel::_OnDeletedElement(DgnElementCR element)
+    {
+    RemoveFromRangeIndex(element);
+    T_Super::_OnDeletedElement(element);
+    }
+
+/*---------------------------------------------------------------------------------**//**
+* @bsimethod                                                    Paul.Connelly   09/15
++---------------+---------------+---------------+---------------+---------------+------*/
+void DgnModel::_OnDeletedElement(DgnElementCR element)
+    {
+    if (m_filled)
+        m_elements.erase(element.GetElementId());
+    }
+
+/*---------------------------------------------------------------------------------**//**
+* @bsimethod                                                    KeithBentley    10/00
++---------------+---------------+---------------+---------------+---------------+------*/
+void GeometricModel::_OnReversedAddElement(DgnElementCR element)
+    {
+    RemoveFromRangeIndex(element);
+    T_Super::_OnReversedAddElement(element);
+    }
+
+/*---------------------------------------------------------------------------------**//**
+* @bsimethod                                                    Paul.Connelly   09/15
++---------------+---------------+---------------+---------------+---------------+------*/
+void DgnModel::_OnReversedAddElement(DgnElementCR element)
+    {
+    if (m_filled)
+        m_elements.erase(element.GetElementId());
+    }
+
+/*---------------------------------------------------------------------------------**//**
+* @bsimethod                                    Keith.Bentley                   04/15
++---------------+---------------+---------------+---------------+---------------+------*/
+DgnDbStatus DgnModel::_OnUpdateElement(DgnElementCR modified, DgnElementCR original)
+    {
+    if (m_dgndb.IsReadonly())
+        return DgnDbStatus::ReadOnly;
+    else if (GetModelHandler()._IsRestrictedAction(RestrictedAction::UpdateElement))
+        return DgnDbStatus::MissingHandler;
+    else
+        return DgnDbStatus::Success;
+    }
+
+/*---------------------------------------------------------------------------------**//**
+* @bsimethod                                    Keith.Bentley                   04/15
++---------------+---------------+---------------+---------------+---------------+------*/
+void GeometricModel::_OnUpdatedElement(DgnElementCR modified, DgnElementCR original)
+    {
+    UpdateRangeIndex(modified, original);
+    }
+
+/*---------------------------------------------------------------------------------**//**
+* @bsimethod                                    Keith.Bentley                   04/15
++---------------+---------------+---------------+---------------+---------------+------*/
+void GeometricModel::_OnReversedUpdateElement(DgnElementCR modified, DgnElementCR original)
+    {
+    UpdateRangeIndex(modified, original);
+    }
+
+/*---------------------------------------------------------------------------------**//**
+* @bsimethod                                    Keith.Bentley                   03/14
++---------------+---------------+---------------+---------------+---------------+------*/
+DgnRangeTreeP GeometricModel::_GetRangeIndexP(bool create) const
+    {
+    if (nullptr == m_rangeIndex && create)
+        AllocateRangeIndex();
+
+    return m_rangeIndex;
+    }
+
+/*---------------------------------------------------------------------------------**//**
+* @bsimethod                                    Keith.Bentley                   10/11
++---------------+---------------+---------------+---------------+---------------+------*/
+DgnElementCP DgnModel::FindElementById(DgnElementId id)
+    {
+    auto it = m_elements.find(id);
+    return it == m_elements.end() ? nullptr : it->second.get();
+    }
+
+/*---------------------------------------------------------------------------------**//**
+* @bsimethod                                    Keith.Bentley                   06/15
++---------------+---------------+---------------+---------------+---------------+------*/
+DgnDbStatus DgnModel::_OnDelete()
+    {
+    if (GetModelHandler()._IsRestrictedAction(RestrictedAction::Delete))
+        return DgnDbStatus::MissingHandler;
+
+    if (LockStatus::Success != GetDgnDb().Locks().LockModel(*this, LockLevel::Exclusive))
+        return DgnDbStatus::LockNotHeld;
+
+    for (auto appdata : m_appData)
+        appdata.second->_OnDelete(*this);
+
+    // before we can delete a model, we must delete all of its elements. If that fails, we cannot continue.
+    Statement stmt(m_dgndb, "SELECT Id FROM " DGN_TABLE(DGN_CLASSNAME_Element) " WHERE ModelId=?");
+    stmt.BindId(1, m_modelId);
+
+    auto& elements = m_dgndb.Elements();
+    while (BE_SQLITE_ROW == stmt.Step())
+        {
+        DgnElementCPtr el = elements.GetElement(stmt.GetValueId<DgnElementId>(0));
+        if (!el.IsValid())
+            {
+            BeAssert(false);
+            return DgnDbStatus::BadElement;
+            }
+
+        // Note: this may look dangerous (deleting an element in the model we're iterating), but is is actually safe in SQLite.
+        DgnDbStatus stat = el->Delete();
+        if (DgnDbStatus::Success != stat)
+            return stat;
+        }
+
+    // delete all views which use this model as their base model
+    DgnDbStatus stat = DeleteAllViews();
+    if (DgnDbStatus::Success != stat)
+        return stat;
+
+    BeAssert(GetRefCount() > 1);
+    m_dgndb.Models().DropLoadedModel(*this);
+    return DgnDbStatus::Success;
+    }
+
+/*---------------------------------------------------------------------------------**//**
+* @bsimethod                                                    Paul.Connelly   11/15
++---------------+---------------+---------------+---------------+---------------+------*/
+DgnDbStatus DgnModel::DeleteAllViews()
+    {
+    DgnDbStatus status = DgnDbStatus::Success;
+    for (auto const& entry : ViewDefinition::MakeIterator(GetDgnDb(), ViewDefinition::Iterator::Options(GetModelId())))
+        {
+        auto view = ViewDefinition::QueryView(entry.GetId(), GetDgnDb());
+        status = view.IsValid() ? view->Delete() : DgnDbStatus::ViewNotFound;
+        if (DgnDbStatus::Success != status)
+            break;
+        }
+
+    return status;
+    }
+
+struct DeletedCaller {DgnModel::AppData::DropMe operator()(DgnModel::AppData& handler, DgnModelCR model) const {return handler._OnDeleted(model);}};
+/*---------------------------------------------------------------------------------**//**
+* @bsimethod                                    Keith.Bentley                   06/15
++---------------+---------------+---------------+---------------+---------------+------*/
+void DgnModel::_OnDeleted()
+    {
+    CallAppData(DeletedCaller());
+    GetDgnDb().Models().DropLoadedModel(*this);
+    }
+
+/*---------------------------------------------------------------------------------**//**
+* @bsimethod                                    Keith.Bentley                   06/15
++---------------+---------------+---------------+---------------+---------------+------*/
+DgnDbStatus DgnModel::_OnInsert()
+    {
+    if (m_modelId.IsValid())
+        return DgnDbStatus::IdExists;
+
+    if (!DgnModels::IsValidName(m_code.GetValue()))
+        {
+        BeAssert(false);
+        return DgnDbStatus::InvalidName;
+        }
+
+    if (GetModelHandler()._IsRestrictedAction(RestrictedAction::Insert))
+        return DgnDbStatus::MissingHandler;
+
+    // If db is exclusively locked, cannot create models in it
+    if (LockStatus::Success != GetDgnDb().Locks().LockDb(LockLevel::Shared))
+        return DgnDbStatus::LockNotHeld;
+
+    return DgnDbStatus::Success;
+    }
+
+/*---------------------------------------------------------------------------------**//**
+* @bsimethod                                    Keith.Bentley                   06/15
++---------------+---------------+---------------+---------------+---------------+------*/
+void DgnModel::_OnInserted() 
+    {
+    GetDgnDb().Models().AddLoadedModel(*this);
+    }
+
+/*---------------------------------------------------------------------------------**//**
+* @bsimethod                                    Keith.Bentley                   06/15
++---------------+---------------+---------------+---------------+---------------+------*/
+void DgnModel::_OnLoaded() 
+    {
+    GetDgnDb().Models().AddLoadedModel(*this);
+    }
+
+/*---------------------------------------------------------------------------------**//**
+* @bsimethod                                    Keith.Bentley                   12/10
++---------------+---------------+---------------+---------------+---------------+------*/
+DgnDbStatus DgnModel::Delete()
+    {
+    if (!m_persistent)
+        return DgnDbStatus::WrongModel;
+
+    DgnDbStatus stat = _OnDelete();
+    if (DgnDbStatus::Success != stat)
+        return stat;
+
+    Statement stmt(m_dgndb, "DELETE FROM " DGN_TABLE(DGN_CLASSNAME_Model) " WHERE Id=?");
+    stmt.BindId(1, m_modelId);
+    return BE_SQLITE_DONE == stmt.Step() ? DgnDbStatus::Success : DgnDbStatus::WriteError;
+    }
+
+/*---------------------------------------------------------------------------------**//**
+* @bsimethod                                    Keith.Bentley                   07/08
++---------------+---------------+---------------+---------------+---------------+------*/
+DgnDbStatus DgnModel::Insert()
+    {
+    DgnDbStatus status = _OnInsert();
+    if (DgnDbStatus::Success != status)
+        return status;
+
+    if (GetDgnDb().Models().QueryModelId(m_code).IsValid()) // can't allow two models with the same code
+        return DgnDbStatus::DuplicateName;
+
+    m_modelId = DgnModelId(m_dgndb, DGN_TABLE(DGN_CLASSNAME_Model), "Id");
+
+    CachedECSqlStatementPtr stmt = GetDgnDb().Models().GetInsertStmt(*this);
+    if (stmt.IsNull())
+        {
+        m_modelId = DgnModelId();
+        return DgnDbStatus::WriteError;
+        }
+    
+    status = _BindInsertParams(*stmt);
+    if (DgnDbStatus::Success != status)
+        {
+        m_modelId = DgnModelId();
+        return status;
+        }
+        
+    DbResult stmtResult = stmt->Step();
+    if (BE_SQLITE_DONE != stmtResult)
+        {
+        m_modelId = DgnModelId();
+        return DgnDbStatus::WriteError;
+        }
+        
+    // NB: We do this here rather than in _OnInserted() because Update() is going to request a lock too, and the server doesn't need to be
+    // involved in locks for models created locally.
+    GetDgnDb().Locks().OnModelInserted(GetModelId());
+    status = Update();
+    BeAssert(status == DgnDbStatus::Success);
+
+    _OnInserted();
+    return DgnDbStatus::Success;
+    }
+
+/*---------------------------------------------------------------------------------**//**
+* @bsimethod                                    Keith.Bentley                   04/15
++---------------+---------------+---------------+---------------+---------------+------*/
+void DgnModel::_InitFrom(DgnModelCR other)
+    {
+    m_label = other.m_label;
+    m_inGuiList = other.m_inGuiList;
+    m_dependencyIndex = other.m_dependencyIndex;
+
+    Json::Value otherProperties;
+    other._WriteJsonProperties(otherProperties);
+    _ReadJsonProperties(otherProperties);
+    }
+
+/*---------------------------------------------------------------------------------**//**
+* @bsimethod                                                 Ramanujam.Raman   12/15
++---------------+---------------+---------------+---------------+---------------+------*/
+void GeometricModel::_WriteJsonProperties(Json::Value& val) const 
+    {
+    T_Super::_WriteJsonProperties(val);
+    if (val.isNull())
+        val = Json::objectValue;
+    m_displayInfo.ToJson(val["DisplayInfo"]); 
+    }
+
+/*---------------------------------------------------------------------------------**//**
+* @bsimethod                                                 Ramanujam.Raman   12/15
++---------------+---------------+---------------+---------------+---------------+------*/
+void GeometricModel::_ReadJsonProperties(Json::Value const& val) 
+    {
+    T_Super::_ReadJsonProperties(val);
+
+    BeAssert(val.isMember("DisplayInfo"));
+    m_displayInfo.FromJson(val["DisplayInfo"]);
+    }
+
+/*---------------------------------------------------------------------------------**//**
+* @bsimethod                                    Keith.Bentley                   04/15
++---------------+---------------+---------------+---------------+---------------+------*/
+ModelHandlerR DgnModel::GetModelHandler() const
+    {
+    return *dgn_ModelHandler::Model::FindHandler(m_dgndb, m_classId);
+    }
+
+/*---------------------------------------------------------------------------------**//**
+* @bsimethod                                    Keith.Bentley                   12/13
++---------------+---------------+---------------+---------------+---------------+------*/
+DgnModelPtr DgnModels::LoadDgnModel(DgnModelId modelId)
+    {
+    DgnModels::Model model;
+    if (SUCCESS != QueryModelById(&model, modelId))
+        return nullptr;
+
+    // make sure the class derives from Model (has a handler)
+    ModelHandlerP handler = dgn_ModelHandler::Model::FindHandler(m_dgndb, model.GetClassId());
+    if (nullptr == handler)
+        return nullptr;
+
+    DgnModel::CreateParams params(m_dgndb, model.GetClassId(), model.GetCode(), model.GetLabel(), model.GetInGuiList());
+    DgnModelPtr dgnModel = handler->Create(params);
+    if (!dgnModel.IsValid())
+        return nullptr;
+
+    dgnModel->Read(modelId);
+    dgnModel->_OnLoaded();   // this adds the model to the loaded models list and increments the ref count, so returning by value is safe.
+
+    return dgnModel;
+    }
+
+/*---------------------------------------------------------------------------------**//**
+* @bsimethod                                    Keith.Bentley                   12/13
++---------------+---------------+---------------+---------------+---------------+------*/
+DgnModelPtr DgnModels::FindModel(DgnModelId modelId)
+    {
+    auto it=m_models.find(modelId);
+    return  it!=m_models.end() ? it->second : NULL;
+    }
+
+/*---------------------------------------------------------------------------------**//**
+* @bsimethod                                                    KeithBentley    10/00
++---------------+---------------+---------------+---------------+---------------+------*/
+DgnModelPtr DgnModels::GetModel(DgnModelId modelId)
+    {
+    if (!modelId.IsValid())
+        return nullptr;
+
+    DgnModelPtr dgnModel = FindModel(modelId);
+    return dgnModel.IsValid() ? dgnModel : LoadDgnModel(modelId);
+    }
+
+/*---------------------------------------------------------------------------------**//**
+* @bsimethod                                    Sam.Wilson                      04/13
++---------------+---------------+---------------+---------------+---------------+------*/
+Utf8String DgnModels::GetUniqueModelName(Utf8CP baseName)
+    {
+    Utf8String tmpStr(baseName);
+
+    if (!tmpStr.empty() && !m_dgndb.Models().QueryModelId(DgnModel::CreateModelCode(tmpStr)).IsValid())
+        return tmpStr;
+
+    bool addDash = !tmpStr.empty();
+    int index = 0;
+    size_t lastDash = tmpStr.find_last_of('-');
+    if (lastDash != Utf8String::npos)
+        {
+        if (BE_STRING_UTILITIES_UTF8_SSCANF(&tmpStr[lastDash], "-%d", &index) == 1)
+            addDash = false;
+        else
+            index = 0;
+        }
+
+    Utf8String uniqueModelName;
+    do  {
+        uniqueModelName.assign(tmpStr);
+        if (addDash)
+            uniqueModelName.append("-");
+        uniqueModelName.append(Utf8PrintfString("%d", ++index));
+        } while (m_dgndb.Models().QueryModelId(DgnModel::CreateModelCode(uniqueModelName)).IsValid());
+
+    return uniqueModelName;
+    }
+
+/*---------------------------------------------------------------------------------**//**
+* @bsimethod                                    Keith.Bentley                   04/12
++---------------+---------------+---------------+---------------+---------------+------*/
+DgnModelId DgnModels::QueryFirstModelId() const
+    {
+    for (auto const& model : MakeIterator())
+        if (model.GetModelId() != DgnModel::DictionaryId())
+            return model.GetModelId();
+
+    return DgnModelId();
+    }
+
+/*---------------------------------------------------------------------------------**//**
+    }
+
+/*---------------------------------------------------------------------------------**//**
+* @bsimethod                                                    ChuckKirschman  04/01
++---------------+---------------+---------------+---------------+---------------+------*/
+double GeometricModel::DisplayInfo::GetMillimetersPerMaster() const
+    {
+    return GetMasterUnits().IsLinear() ? GetMasterUnits().ToMillimeters() : 1000.;
+    }
+
+/*---------------------------------------------------------------------------------**//**
+* @bsimethod                                                    JoshSchifter    03/01
++---------------+---------------+---------------+---------------+---------------+------*/
+double GeometricModel::DisplayInfo::GetSubPerMaster() const
+    {
+    return GetSubUnits().ConvertDistanceFrom(1.0, GetMasterUnits());
+    }
+
+struct FilledCaller {DgnModel::AppData::DropMe operator()(DgnModel::AppData& handler, DgnModelCR model) const {return handler._OnFilled(model);}};
+/*---------------------------------------------------------------------------------**//**
+* @bsimethod                                    Keith.Bentley                   03/11
++---------------+---------------+---------------+---------------+---------------+------*/
+void DgnModel::_FillModel()
+    {
+    if (IsFilled())
+        return;
+
+    enum Column : int {Id=0,ClassId=1,Code_AuthorityId=2,Code_Namespace=3,Code_Value=4,Label=5,ParentId=6};
+    Statement stmt(m_dgndb, "SELECT Id,ECClassId,Code_AuthorityId,Code_Namespace,Code_Value,Label,ParentId FROM " DGN_TABLE(DGN_CLASSNAME_Element) " WHERE ModelId=?");
+    stmt.BindId(1, m_modelId);
+
+    _SetFilled();
+
+    auto& elements = m_dgndb.Elements();
+    BeDbMutexHolder _v(elements.m_mutex);
+
+    while (BE_SQLITE_ROW == stmt.Step())
+        {
+        DgnElementId id(stmt.GetValueId<DgnElementId>(Column::Id));
+        DgnElementCP el = elements.FindElement(id);
+        if (nullptr != el)  // already loaded?
+            {
+            RegisterElement(*el);
+            continue;
+            }
+
+        DgnElement::Code code;
+        code.From(stmt.GetValueId<DgnAuthorityId>(Column::Code_AuthorityId), stmt.GetValueText(Column::Code_Value), stmt.GetValueText(Column::Code_Namespace));
+        DgnElement::CreateParams createParams(m_dgndb, m_modelId,
+            stmt.GetValueId<DgnClassId>(Column::ClassId), 
+            code,
+            stmt.GetValueText(Column::Label),
+            stmt.GetValueId<DgnElementId>(Column::ParentId));
+
+        createParams.SetElementId(id);
+
+        elements.LoadElement(createParams, true);
+        }
+
+    CallAppData(FilledCaller());
+    }
+
+/*--------------------------------------------------------------------------------**//**
+* @bsimethod                                                    KevinNyman      01/10
++---------------+---------------+---------------+---------------+---------------+------*/
+BentleyStatus GeometricModel::DisplayInfo::SetUnits(UnitDefinitionCR newMasterUnit, UnitDefinitionCR newSubUnit)
+    {
+    if (!newMasterUnit.IsValid() || !newSubUnit.IsValid() || !newMasterUnit.AreComparable(newSubUnit))
+        return ERROR;
+
+    // subunits must be smaller than master.passed in, validate that they are smaller than master
+    int subunitRelationship  = newMasterUnit.CompareByScale(newSubUnit);
+    if (0 < subunitRelationship)
+        return ERROR;
+
+    m_masterUnit = newMasterUnit;
+    m_subUnit    = newSubUnit;
+
+    return SUCCESS;
+    }
+
+/*---------------------------------------------------------------------------------**//**
+* @bsimethod                                    Keith.Bentley                   03/15
++---------------+---------------+---------------+---------------+---------------+------*/
+ModelHandlerP dgn_ModelHandler::Model::FindHandler(DgnDb const& db, DgnClassId handlerId)
+    {
+    // quick check for a handler already known
+    DgnDomain::Handler* handler = db.Domains().LookupHandler(handlerId);
+    if (nullptr != handler)
+        return handler->_ToModelHandler();
+
+    // not there, check via base classes
+    handler = db.Domains().FindHandler(handlerId, db.Domains().GetClassId(GetHandler()));
+    return handler ? handler->_ToModelHandler() : nullptr;
+    }
+
+/*---------------------------------------------------------------------------------**//**
+* @bsimethod                                                  Ramanujam.Raman   11/15
++---------------+---------------+---------------+---------------+---------------+------*/
+ECSqlClassParams const& dgn_ModelHandler::Model::GetECSqlClassParams()
+    {
+    if (!m_classParams.IsInitialized())
+        m_classParams.Initialize(*this);
+
+    return m_classParams;
+    }
+
+/*---------------------------------------------------------------------------------**//**
+* @bsimethod                                                 Ramanujam.Raman   12/15
++---------------+---------------+---------------+---------------+---------------+------*/
+void dgn_ModelHandler::Model::_GetClassParams(ECSqlClassParamsR params)
+    {    
+    params.Add(MODEL_PROP_ECInstanceId, ECSqlClassParams::StatementType::Insert);
+    params.Add(MODEL_PROP_Code, ECSqlClassParams::StatementType::InsertUpdate);
+    params.Add(MODEL_PROP_Label, ECSqlClassParams::StatementType::InsertUpdate);
+    params.Add(MODEL_PROP_Visibility, ECSqlClassParams::StatementType::InsertUpdate);
+    params.Add(MODEL_PROP_Properties, ECSqlClassParams::StatementType::All);
+    params.Add(MODEL_PROP_DependencyIndex, ECSqlClassParams::StatementType::All);
+    }
+
+/*---------------------------------------------------------------------------------**//**
+* @bsimethod                                                 Ramanujam.Raman   12/15
++---------------+---------------+---------------+---------------+---------------+------*/
+void dgn_ModelHandler::Sheet::_GetClassParams(ECSqlClassParamsR params)
+    {
+    T_Super::_GetClassParams(params);
+    params.Add(SHEET_MODEL_PROP_SheetSize, ECSqlClassParams::StatementType::All);
+    }
+
+/*---------------------------------------------------------------------------------**//**
+* @bsimethod                                    Keith.Bentley                   11/11
++---------------+---------------+---------------+---------------+---------------+------*/
+AxisAlignedBox3d GeometricModel::_QueryModelRange() const
+    {
+    Statement stmt(m_dgndb,
+        "SELECT DGN_bbox_union("
+            "DGN_placement_aabb("
+                "DGN_placement("
+                    "DGN_point(g.Placement_Origin_X,g.Placement_Origin_Y,g.Placement_Origin_Z),"
+                    "DGN_angles(g.Placement_Rotation_Yaw,g.Placement_Rotation_Pitch,g.Placement_Rotation_Roll),"
+                    "DGN_bbox("
+                        "g.Placement_Box_Low_X,g.Placement_Box_Low_Y,g.Placement_Box_Low_Z,"
+                        "g.Placement_Box_High_X,g.Placement_Box_High_Y,g.Placement_Box_High_Z))))"
+        " FROM " DGN_TABLE(DGN_CLASSNAME_Element) " AS e," DGN_TABLE(DGN_CLASSNAME_SpatialElement) " As g"
+        " WHERE e.ModelId=? AND e.Id=g.Id");
+
+    stmt.BindId(1, GetModelId());
+    auto rc = stmt.Step();
+    if (rc!=BE_SQLITE_ROW)
+        {
+        BeAssert(false);
+        return AxisAlignedBox3d();
+        }
+
+    int resultSize = stmt.GetColumnBytes(0); // can be 0 if no elements in model
+    return (sizeof(AxisAlignedBox3d) == resultSize) ? *(AxisAlignedBox3d*) stmt.GetValueBlob(0) : AxisAlignedBox3d(); 
+    }
+
+/*---------------------------------------------------------------------------------**//**
+* @bsimethod                                    Sam.Wilson                      05/15
++---------------+---------------+---------------+---------------+---------------+------*/
+SheetModel::SheetModel(CreateParams const& params) : T_Super(params), m_size(params.m_size) {}
+
+
+/*---------------------------------------------------------------------------------**//**
+* @bsimethod                                                 Ramanujam.Raman   12/15
++---------------+---------------+---------------+---------------+---------------+------*/
+DgnDbStatus SheetModel::BindInsertAndUpdateParams(ECSqlStatement& statement)
+    {
+    statement.BindPoint2D(statement.GetParameterIndex(SHEET_MODEL_PROP_SheetSize), m_size);
+    return DgnDbStatus::Success;
+    }
+
+/*---------------------------------------------------------------------------------**//**
+* @bsimethod                                                 Ramanujam.Raman   12/15
++---------------+---------------+---------------+---------------+---------------+------*/
+DgnDbStatus SheetModel::_BindInsertParams(ECSqlStatement& statement)
+    {
+    T_Super::_BindInsertParams(statement);
+    return BindInsertAndUpdateParams(statement);
+    }
+
+/*---------------------------------------------------------------------------------**//**
+* @bsimethod                                                 Ramanujam.Raman   12/15
++---------------+---------------+---------------+---------------+---------------+------*/
+DgnDbStatus SheetModel::_BindUpdateParams(ECSqlStatement& statement)
+    {
+    T_Super::_BindUpdateParams(statement);
+    return BindInsertAndUpdateParams(statement);
+    }
+
+/*---------------------------------------------------------------------------------**//**
+* @bsimethod                                                 Ramanujam.Raman   12/15
++---------------+---------------+---------------+---------------+---------------+------*/
+DgnDbStatus SheetModel::_ReadSelectParams(ECSqlStatement& statement, ECSqlClassParamsCR params)
+    {
+    DgnDbStatus status = T_Super::_ReadSelectParams(statement, params);
+    if (DgnDbStatus::Success != status)
+        return status;
+
+    m_size = statement.GetValuePoint2D(params.GetSelectIndex(SHEET_MODEL_PROP_SheetSize));
+
+    return DgnDbStatus::Success;
+    }
+	
+/*---------------------------------------------------------------------------------**//**
+* @bsimethod                                                 Ramanujam.Raman   12/15
++---------------+---------------+---------------+---------------+---------------+------*/
+void SheetModel::_InitFrom(DgnModelCR other)
+    {
+    T_Super::_InitFrom(other);
+    SheetModelCP otherModel = other.ToSheetModel();
+    if (nullptr != otherModel)
+        m_size = otherModel->m_size;
+    }
+
+/*---------------------------------------------------------------------------------**//**
+* @bsimethod                                    Sam.Wilson                      07/15
++---------------+---------------+---------------+---------------+---------------+------*/
+void DgnModel::CreateParams::RelocateToDestinationDb(DgnImportContext& importer)
+    {
+    m_classId = importer.RemapClassId(m_classId);
+    }
+
+/*---------------------------------------------------------------------------------**//**
+* @bsimethod                                    Sam.Wilson                      07/15
++---------------+---------------+---------------+---------------+---------------+------*/
+DgnModel::CreateParams DgnModel::GetCreateParamsForImport(DgnImportContext& importer) const
+    {
+    CreateParams parms(importer.GetDestinationDb(), GetClassId(), GetCode());
+    if (importer.IsBetweenDbs())
+        {
+        // Caller probably wants to preserve these when copying between Dbs. We *never* preserve them when copying within a Db.
+        parms.m_code = GetCode();
+
+        parms.RelocateToDestinationDb(importer);
+        }
+    return parms;
+    }
+
+/*---------------------------------------------------------------------------------**//**
+* @bsimethod                                    Keith.Bentley                   04/15
++---------------+---------------+---------------+---------------+---------------+------*/
+DgnModelPtr DgnModel::Clone(Code newCode) const
+    {
+    if (GetModelHandler()._IsRestrictedAction(RestrictedAction::Clone))
+        return nullptr;
+
+    DgnModelPtr newModel = GetModelHandler().Create(DgnModel::CreateParams(m_dgndb, m_classId, newCode));
+    newModel->_InitFrom(*this);
+    return newModel;
+    }
+
+/*---------------------------------------------------------------------------------**//**
+* @bsimethod                                    Sam.Wilson                      07/15
++---------------+---------------+---------------+---------------+---------------+------*/
+DgnModelPtr DgnModel::_CloneForImport(DgnDbStatus* stat, DgnImportContext& importer) const
+    {
+    if (nullptr != stat)
+        *stat = DgnDbStatus::Success;
+
+    DgnModel::CreateParams params = GetCreateParamsForImport(importer); // remaps classid
+
+    if (!params.m_code.IsValid())
+        params.m_code = GetCode();
+
+    if (importer.GetDestinationDb().Models().QueryModelId(params.m_code).IsValid()) // Is the name already used in destination?
+        {
+        if (nullptr != stat)
+            *stat = DgnDbStatus::DuplicateName;
+        return nullptr;
+        }
+
+    DgnModelPtr model = GetModelHandler().Create(params);
+    if (!model.IsValid())
+        return nullptr;
+
+    model->_InitFrom(*this);
+
+    return model;
+    }
+
+/*---------------------------------------------------------------------------------**//**
+* NB: We must import parents first, then children, so that parentids can be remapped without multiple passes.
+* @bsimethod                                    Sam.Wilson                      07/15
++---------------+---------------+---------------+---------------+---------------+------*/
+DgnDbStatus DgnModel::_ImportElementsFrom(DgnModelCR sourceModel, DgnImportContext& importer)
+    {
+    BeAssert(&GetDgnDb() == &importer.GetDestinationDb());
+    BeAssert(&sourceModel.GetDgnDb() == &importer.GetSourceDb());
+
+    bmap<DgnElementId, DgnElementId> needsParentFixup;
+
+    Statement stmt(sourceModel.GetDgnDb(), "SELECT Id FROM " DGN_TABLE(DGN_CLASSNAME_Element) " WHERE ModelId=?");
+    stmt.BindId(1, sourceModel.GetModelId());
+    while (BE_SQLITE_ROW == stmt.Step())
+        {
+        DgnElementCPtr el = sourceModel.GetDgnDb().Elements().GetElement(stmt.GetValueId<DgnElementId>(0));
+
+        if (!_ShouldImportElement(*el))
+            continue;
+
+        DgnElementId waspid = el->GetParentId();
+
+        DgnDbStatus status;
+        DgnElementCPtr cc = el->Import(&status, *this, importer);
+        if (!cc.IsValid() || (DgnDbStatus::Success != status))
+            {
+            // *** TBD: Record failure somehow
+            BeDataAssert(false && "element import failure -- probably a duplicate code");
+            continue;
+            }
+
+        if (waspid.IsValid() && !cc->GetParentId().IsValid())
+            needsParentFixup[cc->GetElementId()] = waspid;
+        }
+
+    for (auto entry : needsParentFixup)
+        {
+        DgnElementPtr cc = GetDgnDb().Elements().GetForEdit<DgnElement>(entry.first);
+        cc->SetParentId(importer.FindElementId(entry.second));
+        cc->Update();
+        }
+
+    return DgnDbStatus::Success;
+    }
+
+/*---------------------------------------------------------------------------------**//**
+* @bsimethod                                    Sam.Wilson                      07/15
++---------------+---------------+---------------+---------------+---------------+------*/
+DgnDbStatus DgnModel::_ImportElementAspectsFrom(DgnModelCR sourceModel, DgnImportContext& importer)
+    {
+    // This base class implementation of _ImportElementAspectsFrom knows only the ElementAspect subclasses that are defined by the
+    //  base Dgn schema. 
+    
+#ifdef WIP_ELEMENT_ITEM // *** pending redesign
+    
+    // That is, only DgnItem.
+
+
+    // Step through all items in the source model
+    Statement stmt(sourceModel.GetDgnDb(), "SELECT ele.Id FROM " DGN_TABLE(DGN_CLASSNAME_ElementItem) " item JOIN " DGN_TABLE(DGN_CLASSNAME_Element) " ele ON (item.ElementId=ele.Id) WHERE ele.ModelId=?");
+    stmt.BindId(1, sourceModel.GetModelId());
+    while (BE_SQLITE_ROW == stmt.Step())
+        {
+        //  Get a source element and its Item
+        DgnElementCPtr sourceEl = sourceModel.GetDgnDb().Elements().GetElement(stmt.GetValueId<DgnElementId>(0));
+        DgnElement::Item const* sourceitem = DgnElement::Item::GetItem(*sourceEl);
+        if (nullptr == sourceitem)
+            {
+            BeDataAssert(false && "Element has item, but item can't be loaded");
+            continue;
+            }
+
+        //  Get the corresponding element in the destination model
+        DgnElementId ccelid = importer.FindElementId(sourceEl->GetElementId());
+        DgnElementPtr ccel = GetDgnDb().Elements().GetForEdit<DgnElement>(ccelid);
+        if (!ccel.IsValid())
+            continue;       // I guess the source element wasn't copied.
+
+        //  Make a copy of the source item 
+        RefCountedPtr<DgnElement::Item> ccitem = dynamic_cast<DgnElement::Item*>(sourceitem->_CloneForImport(*sourceEl, importer).get());
+        if (!ccitem.IsValid())
+            {
+            // *** TBD: Record failure somehow
+            BeDataAssert(false && "item import failure");
+            continue;
+            }
+
+        // Write the copy of the Item to the destination element
+        DgnElement::Item::SetItem(*ccel, *ccitem);
+        ccel->Update();
+        }
+#endif
+    return DgnDbStatus::Success;
+    }
+
+/*---------------------------------------------------------------------------------**//**
+* @bsimethod                                    Sam.Wilson                      07/15
++---------------+---------------+---------------+---------------+---------------+------*/
+static void appendToColsLists(Utf8StringR colsList, Utf8StringR placeholderList, Utf8CP colname)
+    {
+    if (nullptr == colname)
+        return;
+
+    if (!colsList.empty())
+        {
+        colsList.append(",");
+        placeholderList.append(",");
+        }
+
+    colsList.append("[").append(colname).append("]");
+    placeholderList.append("?");
+    }
+
+/*---------------------------------------------------------------------------------**//**
+* @bsimethod                                    Sam.Wilson                      07/15
++---------------+---------------+---------------+---------------+---------------+------*/
+static DgnDbStatus importECRelationshipsFrom(DgnDbR destDb, DgnModelCR sourceModel, DgnImportContext& importer, Utf8CP relname, Utf8CP sourcecol, Utf8CP targetcol, Utf8CP classcol = nullptr, bvector<Utf8CP> const& othercols = bvector<Utf8CP>())
+    {
+    Utf8String colsList, placeholderList;
+    appendToColsLists(colsList, placeholderList, sourcecol);        // [0] sourcecol
+    appendToColsLists(colsList, placeholderList, targetcol);        // [1] targetcolo
+    appendToColsLists(colsList, placeholderList, classcol);         // [2] classcol  (optional)
+    for (auto othercolname : othercols)
+        appendToColsLists(colsList, placeholderList, othercolname);
+
+    Statement sstmt(sourceModel.GetDgnDb(), Utf8PrintfString(
+        "WITH elems(id) AS (SELECT Id from " DGN_TABLE(DGN_CLASSNAME_Element) " WHERE (ModelId=?))"
+        " SELECT %s FROM %s rel WHERE (rel.%s IN elems AND rel.%s IN elems)", colsList.c_str(), relname, sourcecol, targetcol));
+    sstmt.BindId(1, sourceModel.GetModelId());
+
+    Statement istmt(destDb, Utf8PrintfString(
+        "INSERT INTO %s (%s) VALUES(%s)", relname, colsList.c_str(), placeholderList.c_str()));
+
+    while (BE_SQLITE_ROW == sstmt.Step())
+        {
+        istmt.Reset();
+        istmt.ClearBindings();
+        int icol = 0;
+        istmt.BindId(icol+1, importer.FindElementId(sstmt.GetValueId<DgnElementId>(icol))); // [0] sourcecol
+        ++icol;
+        istmt.BindId(icol+1, importer.FindElementId(sstmt.GetValueId<DgnElementId>(icol))); // [1] targetcol
+        ++icol;
+        if (nullptr != classcol)
+            {
+            istmt.BindId(icol+1, importer.RemapClassId(sstmt.GetValueId<DgnClassId>(icol))); // [2] classcol (optional)
+            ++icol;
+            }
+
+        for (size_t iothercol=0; iothercol < (int)othercols.size(); ++iothercol)
+            {
+            istmt.BindText(icol+1, sstmt.GetValueText(icol), Statement::MakeCopy::No);
+            ++icol;
+            }
+
+        if (BE_SQLITE_DONE != istmt.Step())
+            {
+            // *** TBD: Report error somehow
+            }
+        }
+
+    return DgnDbStatus::Success;
+    }
+
+/*---------------------------------------------------------------------------------**//**
+* @bsimethod                                    Sam.Wilson                      07/15
++---------------+---------------+---------------+---------------+---------------+------*/
+DgnDbStatus DgnModel::_ImportECRelationshipsFrom(DgnModelCR sourceModel, DgnImportContext& importer)
+    {
+    // Copy ECRelationships where source and target are both in this model, and where the relationship is implemented as a link table.
+    // Note: this requires domain-specific knowledge of what ECRelationships exist.
+
+    // ElementGeomUsesParts are created automatically as a side effect of inserting GeometricElements 
+
+    importECRelationshipsFrom(GetDgnDb(), sourceModel, importer, DGN_TABLE(DGN_RELNAME_ElementGroupsMembers), "GroupId", "MemberId");
+    importECRelationshipsFrom(GetDgnDb(), sourceModel, importer, DGN_TABLE(DGN_RELNAME_ElementDrivesElement), "RootElementId", "DependentElementId", "ECClassId", {"Status", "Priority"});
+
+    // *** WIP_IMPORT *** ElementHasLinks -- should we deep-copy links?
+
+    return DgnDbStatus::Success;
+    }
+
+/*---------------------------------------------------------------------------------**//**
+* @bsimethod                                    Sam.Wilson                      07/15
++---------------+---------------+---------------+---------------+---------------+------*/
+DgnDbStatus DgnModel::_ImportContentsFrom(DgnModelCR sourceModel, DgnImportContext& importer)
+    {
+    BeAssert(&GetDgnDb() == &importer.GetDestinationDb());
+    BeAssert(&sourceModel.GetDgnDb() == &importer.GetSourceDb());
+
+    DgnDbStatus status;
+     
+    if (DgnDbStatus::Success != (status = _ImportElementsFrom(sourceModel, importer)))
+        return status;
+
+    if (DgnDbStatus::Success != (status = _ImportElementAspectsFrom(sourceModel, importer)))
+        return status;
+
+    if (DgnDbStatus::Success != (status = _ImportECRelationshipsFrom(sourceModel, importer)))
+        return status;
+
+    return DgnDbStatus::Success;
+    }
+
+/*---------------------------------------------------------------------------------**//**
+* @bsimethod                                    Sam.Wilson                      07/15
++---------------+---------------+---------------+---------------+---------------+------*/
+DgnModelPtr DgnModel::ImportModel(DgnDbStatus* statIn, DgnModelCR sourceModel, DgnImportContext& importer)
+    {
+    DgnDbStatus _stat;
+    DgnDbStatus& stat = (nullptr != statIn)? *statIn: _stat;
+
+    BeAssert(&sourceModel.GetDgnDb() == &importer.GetSourceDb());
+
+    DgnModelPtr newModel = sourceModel._CloneForImport(&stat, importer);
+    if (!newModel.IsValid())
+        return nullptr;
+
+    if ((stat = newModel->Insert()) != DgnDbStatus::Success)
+        return nullptr;
+
+    importer.AddModelId(sourceModel.GetModelId(), newModel->GetModelId());
+
+    if ((stat = newModel->_ImportContentsFrom(sourceModel, importer)) != DgnDbStatus::Success)
+        return nullptr;
+
+    stat = DgnDbStatus::Success;
+    return newModel;
+    }
+
+//---------------------------------------------------------------------------------------
+// @bsimethod                                                   Sam.Wilson      05/15
+//---------------------------------------------------------------------------------------
+DgnModelPtr DgnModel::CopyModel(DgnModelCR model, Code newCode)
+    {
+    DgnDbR db = model.GetDgnDb();
+
+    DgnModelPtr model2 = model.Clone(newCode);
+    if (DgnDbStatus::Success != model2->Insert())   
+        return nullptr;
+
+    DgnImportContext nopimport(db, db);
+    if (DgnDbStatus::Success != model2->_ImportContentsFrom(model, nopimport))
+        return nullptr;
+
+    return model2;
+    }
+
+/*---------------------------------------------------------------------------------**//**
+* @bsimethod                                                    Paul.Connelly   10/15
++---------------+---------------+---------------+---------------+---------------+------*/
+DgnModelPtr DictionaryModel::_CloneForImport(DgnDbStatus* stat, DgnImportContext& importer) const
+    {
+    if (nullptr != stat)
+        *stat = DgnDbStatus::WrongModel;
+
+    BeAssert(false && "The dictionary model cannot be cloned");
+    return nullptr;
+    }
+
+/*---------------------------------------------------------------------------------**//**
+* @bsimethod                                                    Paul.Connelly   10/15
++---------------+---------------+---------------+---------------+---------------+------*/
+uint64_t DgnModel::RestrictedAction::Parse(Utf8CP name)
+    {
+    struct Pair { Utf8CP name; uint64_t value; };
+    static const Pair s_pairs[] =
+        {
+            { "insertelement", InsertElement },
+            { "updateelement", UpdateElement },
+            { "deleteelement", DeleteElement },
+            { "clone", Clone },
+            { "setcode", SetCode },
+        };
+
+    for (auto const& pair : s_pairs)
+        if (0 == BeStringUtilities::Stricmp(pair.name, name))
+            return pair.value;
+
+    return T_Super::Parse(name);
+    }
+
+/*---------------------------------------------------------------------------------**//**
+* @bsimethod                                                    Paul.Connelly   12/15
++---------------+---------------+---------------+---------------+---------------+------*/
+DgnDbStatus DgnModel::_SetCode(Code const& code)
+    {
+    if (!DgnModels::IsValidName(m_code.GetValue()))
+        return DgnDbStatus::InvalidName;
+    else if (GetModelHandler()._IsRestrictedAction(RestrictedAction::SetCode))
+        return DgnDbStatus::MissingHandler;
+
+    m_code = code;
+    return DgnDbStatus::Success;
+    }
+
+/*---------------------------------------------------------------------------------**//**
+* @bsimethod                                                    Shaun.Sewall    12/15
++---------------+---------------+---------------+---------------+---------------+------*/
+SystemModelPtr SystemModel::Create(DgnDbR db, DgnModel::Code const& code)
+    {
+    ModelHandlerR handler = dgn_ModelHandler::System::GetHandler();
+    DgnClassId classId = db.Domains().GetClassId(handler);
+    DgnModelPtr model = handler.Create(DgnModel::CreateParams(db, classId, code));
+    
+    if (!model.IsValid())
+        {
+        BeAssert(false);
+        return nullptr;
+        }
+
+    return model->ToSystemModelP();
+    }
+
+/*---------------------------------------------------------------------------------**//**
+* @bsimethod                                                    Shaun.Sewall    12/15
++---------------+---------------+---------------+---------------+---------------+------*/
+DgnDbStatus SystemModel::_OnInsertElement(DgnElementR element)
+    {
+    if (!element.IsSystemElement())
+        {
+        BeAssert(false);
+        return DgnDbStatus::WrongModel;
+        }
+
+    return T_Super::_OnInsertElement(element);
+    }