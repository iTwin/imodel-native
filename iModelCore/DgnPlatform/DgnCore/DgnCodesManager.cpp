/*--------------------------------------------------------------------------------------+
|
|     $Source: DgnCore/DgnCodesManager.cpp $
|
|  $Copyright: (c) 2016 Bentley Systems, Incorporated. All rights reserved. $
|
+--------------------------------------------------------------------------------------*/
#include <DgnPlatformInternal.h>
#include <DgnPlatform/DgnChangeSummary.h>

/*---------------------------------------------------------------------------------**//**
* @bsistruct                                                    Paul.Connelly   01/16
+---------------+---------------+---------------+---------------+---------------+------*/
struct UnrestrictedCodesManager : IDgnCodesManager
{
private:
    UnrestrictedCodesManager(DgnDbR db) : IDgnCodesManager(db) { }

    virtual Response _ReserveCodes(Request&) override { return Response(CodeStatus::Success); }
<<<<<<< HEAD
    virtual Response _ReleaseCodes(Request const&) override { return Response(CodeStatus::Success); }
=======
    virtual CodeStatus _ReleaseCodes(DgnCodeSet const&) override { return CodeStatus::Success; }
>>>>>>> 3777cd19
    virtual CodeStatus _RelinquishCodes() override { return CodeStatus::Success; }
    virtual CodeStatus _ReserveCode(DgnCodeCR) override { return CodeStatus::Success; }
    virtual CodeStatus _RefreshCodes() override { return CodeStatus::Success; }
    virtual CodeStatus _OnFinishRevision(DgnRevision const& rev) override { return CodeStatus::Success; }
    virtual CodeStatus _QueryCodeStates(DgnCodeInfoSet& states, DgnCodeSet const& codes) override
        {
        states.clear();
        auto bcId = GetDgnDb().GetBriefcaseId();
        for (auto const& code : codes)
            states.insert(DgnCodeInfo(code)).first->SetReserved(bcId);

        return CodeStatus::Success;
        }
public:
    static IDgnCodesManagerPtr Create(DgnDbR db) { return new UnrestrictedCodesManager(db); }
};

#define LOCAL_Table "Codes"
#define LOCAL_AuthorityId "AuthorityId"
#define LOCAL_NameSpace "NameSpace"
#define LOCAL_Value "Value"
#define LOCAL_Columns LOCAL_AuthorityId "," LOCAL_NameSpace "," LOCAL_Value
#define LOCAL_Values "(" LOCAL_Columns ")"
#define STMT_Insert "INSERT INTO " LOCAL_Table " " LOCAL_Values " Values (?,?,?)"
#define STMT_SelectInSet "SELECT " LOCAL_Columns " FROM " LOCAL_Table " WHERE InVirtualSet(@vset," LOCAL_Columns ")"
#define STMT_DeleteInSet "DELETE FROM " LOCAL_Table " WHERE InVirtualSet(@vset," LOCAL_Columns ")"
enum Column { AuthorityId=0, NameSpace, Value };

/*---------------------------------------------------------------------------------**//**
* @bsistruct                                                    Paul.Connelly   01/16
+---------------+---------------+---------------+---------------+---------------+------*/
struct LocalCodesManager : IDgnCodesManager
{
private:
    enum class DbState { New, Ready, Invalid };

    DbState m_dbState;

    DbR GetLocalDb() { return GetDgnDb().GetLocalStateDb().GetDb(); }

    LocalCodesManager(DgnDbR db) : IDgnCodesManager(db), m_dbState(DbState::New) { }

    virtual Response _ReserveCodes(Request&) override;
<<<<<<< HEAD
    virtual Response _ReleaseCodes(Request const&) override;
=======
    virtual CodeStatus _ReleaseCodes(DgnCodeSet const&) override;
>>>>>>> 3777cd19
    virtual CodeStatus _RelinquishCodes() override;
    virtual CodeStatus _QueryCodeStates(DgnCodeInfoSet& states, DgnCodeSet const& codes) override;
    virtual CodeStatus _RefreshCodes() override;
    virtual CodeStatus _OnFinishRevision(DgnRevision const& rev) override;

    bool Validate(CodeStatus* status=nullptr);
    void Insert(DgnCodeSet const& codes);
    void Cull(DgnCodeSet& codes);

    DbResult Save() { return GetLocalDb().SaveChanges(); }
    CodeStatus Remove(DgnCodeSet const& codes);
public:
    static IDgnCodesManagerPtr Create(DgnDbR db) { return new LocalCodesManager(db); }
};

/*---------------------------------------------------------------------------------**//**
* @bsimethod                                                    Paul.Connelly   01/16
+---------------+---------------+---------------+---------------+---------------+------*/
bool LocalCodesManager::Validate(CodeStatus* pStatus)
    {
    CodeStatus localStatus = CodeStatus::Success;
    CodeStatus& status = nullptr != pStatus ? *pStatus : localStatus;

    switch (m_dbState)
        {
        case DbState::Ready:    return true;
        case DbState::Invalid:  return false;
        }

    m_dbState = DbState::Invalid;
    status = CodeStatus::SyncError;

    DgnDb::LocalStateDb& localState = GetDgnDb().GetLocalStateDb();
    if (!localState.IsValid())
        return false;

    DbResult result = localState.GetDb().CreateTable(LOCAL_Table,
                                                     LOCAL_AuthorityId " INTEGER,"
                                                     LOCAL_NameSpace " TEXT,"
                                                     LOCAL_Value " TEXT,"
                                                     "PRIMARY KEY(" LOCAL_AuthorityId "," LOCAL_NameSpace "," LOCAL_Value ")");
    if (BE_SQLITE_OK != result)
        return false;

    DgnCodeSet codes;
    auto server = GetCodesServer();
    status = nullptr != server ? server->QueryCodes(codes, GetDgnDb()) : CodeStatus::ServerUnavailable;
    if (CodeStatus::Success != status)
        return false;

    if (!codes.empty())
        Insert(codes);

    m_dbState = DbState::Ready;
    return true;
    }

/*---------------------------------------------------------------------------------**//**
* @bsimethod                                                    Paul.Connelly   01/16
+---------------+---------------+---------------+---------------+---------------+------*/
CodeStatus LocalCodesManager::_RefreshCodes()
    {
    CodeStatus status;
    if (DbState::Ready != m_dbState)
        {
        Validate(&status);
        return status;
        }

    auto server = GetCodesServer();
    if (nullptr == server)
        return CodeStatus::ServerUnavailable;

    DgnCodeSet codes;
    status = server->QueryCodes(codes, GetDgnDb());
    if (CodeStatus::Success != status)
        return status;

    if (BE_SQLITE_OK != GetLocalDb().ExecuteSql("DELETE FROM " LOCAL_Table))
        return CodeStatus::SyncError;

    if (!codes.empty())
        Insert(codes);

    Save();
    return CodeStatus::Success;
    }

/*---------------------------------------------------------------------------------**//**
* @bsimethod                                                    Paul.Connelly   01/16
+---------------+---------------+---------------+---------------+---------------+------*/
void LocalCodesManager::Insert(DgnCodeSet const& codes)
    {
    CachedStatementPtr stmt = GetLocalDb().GetCachedStatement(STMT_Insert);
    for (auto const& code : codes)
        {
        if (code.IsEmpty())
            {
            BeAssert(false);
            continue;
            }

        stmt->BindId(Column::AuthorityId+1, code.GetAuthority());
        stmt->BindText(Column::NameSpace+1, code.GetNamespace(), Statement::MakeCopy::No);
        stmt->BindText(Column::Value+1, code.GetValue(), Statement::MakeCopy::No);
        stmt->Step();
        }

    Save();
    }

/*---------------------------------------------------------------------------------**//**
* @bsistruct                                                    Paul.Connelly   01/16
+---------------+---------------+---------------+---------------+---------------+------*/
struct VirtualCodeSet : VirtualSet
{
    DgnCodeSet const& m_codes;

    VirtualCodeSet(DgnCodeSet const& codes) : m_codes(codes) { }

    virtual bool _IsInSet(int nVals, DbValue const* vals) const override
        {
        return m_codes.end() != std::find_if(m_codes.begin(), m_codes.end(), [&](DgnCode const& arg)
            {
            return arg.GetAuthority().GetValueUnchecked() == vals[Column::AuthorityId].GetValueUInt64()
                && arg.GetNamespace().Equals(vals[Column::NameSpace].GetValueText())
                && arg.GetValue().Equals(vals[Column::Value].GetValueText());
            });
        }
};

/*---------------------------------------------------------------------------------**//**
* @bsimethod                                                    Paul.Connelly   01/16
+---------------+---------------+---------------+---------------+---------------+------*/
void LocalCodesManager::Cull(DgnCodeSet& codes)
    {
    // Don't bother asking server to reserve codes which we've already reserved...
    VirtualCodeSet vset(codes);
    CachedStatementPtr stmt = GetLocalDb().GetCachedStatement(STMT_SelectInSet);
    stmt->BindVirtualSet(1, vset);
    while (BE_SQLITE_ROW == stmt->Step())
        {
        DgnCode code(stmt->GetValueId<DgnAuthorityId>(Column::AuthorityId), stmt->GetValueText(Column::NameSpace), stmt->GetValueText(Column::Value));
        codes.erase(code);
        }

    // Don't bother asking server to reserve empty codes...
    for (auto iter = codes.begin(); iter != codes.end(); /* */)
        {
        BeAssert(!iter->IsEmpty());
        if (iter->IsEmpty())
            iter = codes.erase(iter);
        else
            ++iter;
        }
    }

/*---------------------------------------------------------------------------------**//**
* @bsimethod                                                    Paul.Connelly   01/16
+---------------+---------------+---------------+---------------+---------------+------*/
IDgnCodesManager::Response LocalCodesManager::_ReserveCodes(Request& req)
    {
    if (!Validate())
        return Response(CodeStatus::SyncError);

    Cull(req);
    if (req.empty())
        return Response(CodeStatus::Success);

    auto server = GetCodesServer();
    if (nullptr == server)
        return Response(CodeStatus::ServerUnavailable);

    auto response = server->ReserveCodes(req, GetDgnDb());
    if (CodeStatus::Success == response.GetResult())
        Insert(req);
        
    return response;
    }

/*---------------------------------------------------------------------------------**//**
* @bsistruct                                                    Paul.Connelly   01/16
+---------------+---------------+---------------+---------------+---------------+------*/
struct CodeReleaseContext
{
private:
    DgnDbR              m_db;
    CodeStatus          m_status;
    DgnCodeSet          m_used;
    TxnManager::TxnId   m_endTxnId;
public:
    explicit CodeReleaseContext(DgnDbR db);

    CodeStatus GetStatus() const { return m_status; }
    DgnCodeSet const& GetUsedCodes() const { return m_used; }

    CodeStatus ClearTxns();
};

/*---------------------------------------------------------------------------------**//**
* @bsimethod                                                    Paul.Connelly   01/16
+---------------+---------------+---------------+---------------+---------------+------*/
CodeReleaseContext::CodeReleaseContext(DgnDbR db) : m_db(db), m_status(CodeStatus::CannotCreateRevision)
    {
    TxnManager& txns = db.Txns();
    if (txns.HasChanges() || txns.IsInDynamics())
        {
        m_status = CodeStatus::PendingTransactions;
        return;
        }

    RevisionStatus revStatus;
    DgnRevisionPtr rev = db.Revisions().StartCreateRevision(&revStatus, DgnRevision::Include::Codes);
    if (rev.IsValid())
        {
        rev->ExtractAssignedCodes(m_used);
        m_status = CodeStatus::Success;
        m_endTxnId = db.Revisions().GetCurrentRevisionEndTxnId();

        db.Revisions().AbandonCreateRevision();
        }
    else if (RevisionStatus::NoTransactions == revStatus)
        {
        m_status = CodeStatus::Success;
        }
    }

/*---------------------------------------------------------------------------------**//**
* @bsimethod                                                    Paul.Connelly   01/16
+---------------+---------------+---------------+---------------+---------------+------*/
CodeStatus CodeReleaseContext::ClearTxns()
    {
    if (CodeStatus::Success == m_status)
        m_db.Txns().DeleteReversedTxns();

    return m_status;
    }

/*---------------------------------------------------------------------------------**//**
* @bsimethod                                                    Paul.Connelly   01/16
+---------------+---------------+---------------+---------------+---------------+------*/
CodeStatus LocalCodesManager::_RelinquishCodes()
    {
    IDgnCodesServerP server;
    if (!Validate())
        return CodeStatus::SyncError;
    else if (nullptr == (server = GetCodesServer()))
        return CodeStatus::ServerUnavailable;

    CodeReleaseContext context(GetDgnDb());
    if (CodeStatus::Success != context.GetStatus())
        return context.GetStatus();
    else if (!context.GetUsedCodes().empty())
        return CodeStatus::CodeUsed;

    if (BE_SQLITE_OK != GetLocalDb().ExecuteSql("DELETE FROM " LOCAL_Table) || BE_SQLITE_OK != Save())
        return CodeStatus::SyncError;

    auto status = server->RelinquishCodes(GetDgnDb());
    if (CodeStatus::Success == status)
        status = context.ClearTxns();

    return status;
    }

/*---------------------------------------------------------------------------------**//**
* @bsimethod                                                    Paul.Connelly   01/16
+---------------+---------------+---------------+---------------+---------------+------*/
<<<<<<< HEAD
IDgnCodesManager::Response LocalCodesManager::_ReleaseCodes(Request const& req)
    {
    if (!Validate())
        return Response(CodeStatus::SyncError);

    IDgnCodesServerP server;
    if (!Validate())
        return Response(CodeStatus::SyncError);
    else if (nullptr == (server = GetCodesServer()))
        return Response(CodeStatus::ServerUnavailable);

    CodeReleaseContext context(GetDgnDb());
    if (CodeStatus::Success != context.GetStatus())
        return Response(context.GetStatus());
=======
CodeStatus LocalCodesManager::_ReleaseCodes(DgnCodeSet const& req)
    {
    if (!Validate())
        return CodeStatus::SyncError;

    IDgnCodesServerP server;
    if (!Validate())
        return CodeStatus::SyncError;
    else if (nullptr == (server = GetCodesServer()))
        return CodeStatus::ServerUnavailable;

    CodeReleaseContext context(GetDgnDb());
    if (CodeStatus::Success != context.GetStatus())
        return context.GetStatus();
>>>>>>> 3777cd19

    for (auto const& usedCode : context.GetUsedCodes())
        {
        auto iter = req.find(usedCode);
        if (iter != req.end())
<<<<<<< HEAD
            return Response(CodeStatus::CodeUsed);
        }

    auto response = server->ReleaseCodes(req, GetDgnDb());
    if (CodeStatus::Success == response.GetResult())
=======
            return CodeStatus::CodeUsed;
        }

    auto status = server->ReleaseCodes(req, GetDgnDb());
    if (CodeStatus::Success == status)
>>>>>>> 3777cd19
        {
        Remove(req);
        context.ClearTxns();
        }

<<<<<<< HEAD
    return response;
=======
    return status;
>>>>>>> 3777cd19
    }

/*---------------------------------------------------------------------------------**//**
* @bsimethod                                                    Paul.Connelly   01/16
+---------------+---------------+---------------+---------------+---------------+------*/
CodeStatus LocalCodesManager::_QueryCodeStates(DgnCodeInfoSet& states, DgnCodeSet const& codes)
    {
    auto server = GetCodesServer();
    return nullptr != server ? server->QueryCodeStates(states, codes) : CodeStatus::ServerUnavailable;
    }

/*---------------------------------------------------------------------------------**//**
* @bsimethod                                                    Paul.Connelly   01/16
+---------------+---------------+---------------+---------------+---------------+------*/
CodeStatus LocalCodesManager::_OnFinishRevision(DgnRevision const& rev)
    {
    // Any codes which became Used as a result of these changes must necessarily have been Reserved by this briefcase,
    // and are now no longer Reserved by any briefcase
    // (Any codes which became Discarded were necessarily previously Used, therefore no local state needs to be updated for them).
    if (rev.GetAssignedCodes().empty())
        return CodeStatus::Success;
    else if (!Validate())
        return CodeStatus::SyncError;
    else
        return Remove(rev.GetAssignedCodes());
    }

/*---------------------------------------------------------------------------------**//**
* @bsimethod                                                    Paul.Connelly   01/16
+---------------+---------------+---------------+---------------+---------------+------*/
CodeStatus LocalCodesManager::Remove(DgnCodeSet const& codes)
    {
    VirtualCodeSet vset(codes);
    CachedStatementPtr stmt = GetLocalDb().GetCachedStatement(STMT_DeleteInSet);
    stmt->BindVirtualSet(1, vset);
    if (BE_SQLITE_OK != stmt->Step())
        return CodeStatus::SyncError;

    Save();
    return CodeStatus::Success;
    }

/*---------------------------------------------------------------------------------**//**
* We still don't have a server. Some apps apparently use briefcase IDs other than zero
* (ConceptStation). Therefore, always use the unrestricted codes manager until we have
* an actual server implementation; or while explicitly enabled for tests.
* @bsimethod                                                    Paul.Connelly   11/15
+---------------+---------------+---------------+---------------+---------------+------*/
static bool s_enableCodeManager = false;
void IDgnCodesManager::BackDoor_SetEnabled(bool enable) { s_enableCodeManager = enable; }

/*---------------------------------------------------------------------------------**//**
* @bsimethod                                                    Paul.Connelly   01/16
+---------------+---------------+---------------+---------------+---------------+------*/
IDgnCodesManagerPtr DgnPlatformLib::Host::ServerAdmin::_CreateCodesManager(DgnDbR db) const
    {
    return (db.IsMasterCopy() || !s_enableCodeManager) ? UnrestrictedCodesManager::Create(db) : LocalCodesManager::Create(db);
    }

/*---------------------------------------------------------------------------------**//**
* @bsimethod                                                    Paul.Connelly   01/16
+---------------+---------------+---------------+---------------+---------------+------*/
IDgnCodesServerP IDgnCodesManager::GetCodesServer() const
    {
    return T_HOST.GetServerAdmin()._GetCodesServer(GetDgnDb());
    }

/*---------------------------------------------------------------------------------**//**
* @bsimethod                                                    Paul.Connelly   01/16
+---------------+---------------+---------------+---------------+---------------+------*/
CodeStatus IDgnCodesManager::_ReserveCode(DgnCodeCR code)
    {
    if (code.IsEmpty())
        return CodeStatus::Success;

    Request req;
    req.insert(code);
    return _ReserveCodes(req).GetResult();
    }

/*---------------------------------------------------------------------------------**//**
* @bsimethod                                                    Paul.Connelly   01/16
+---------------+---------------+---------------+---------------+---------------+------*/
CodeStatus IDgnCodesManager::QueryCodeState(DgnCodeStateR state, DgnCodeCR code)
    {
    if (code.IsEmpty())
        {
        state.SetAvailable();
        return CodeStatus::Success;
        }

    DgnCodeSet codes;
    codes.insert(code);
    DgnCodeInfoSet states;

    auto status = _QueryCodeStates(states, codes);
    if (CodeStatus::Success == status)
        {
        BeAssert(1 == states.size());
        state = *states.begin();
        }

    return status;
    }

/*---------------------------------------------------------------------------------**//**
* @bsimethod                                                    Paul.Connelly   01/16
+---------------+---------------+---------------+---------------+---------------+------*/
CodeStatus IDgnCodesServer::QueryCodeState(DgnCodeStateR state, DgnCodeCR code)
    {
    if (code.IsEmpty())
        {
        state.SetAvailable();
        return CodeStatus::Success;
        }

    DgnCodeSet codes;
    codes.insert(code);
    DgnCodeInfoSet states;

    auto status = QueryCodeStates(states, codes);
    if (CodeStatus::Success == status)
        {
        BeAssert(1 == states.size());
        state = *states.begin();
        }

    return status;
    }

<|MERGE_RESOLUTION|>--- conflicted
+++ resolved
@@ -1,529 +1,492 @@
-/*--------------------------------------------------------------------------------------+
-|
-|     $Source: DgnCore/DgnCodesManager.cpp $
-|
-|  $Copyright: (c) 2016 Bentley Systems, Incorporated. All rights reserved. $
-|
-+--------------------------------------------------------------------------------------*/
-#include <DgnPlatformInternal.h>
-#include <DgnPlatform/DgnChangeSummary.h>
-
-/*---------------------------------------------------------------------------------**//**
-* @bsistruct                                                    Paul.Connelly   01/16
-+---------------+---------------+---------------+---------------+---------------+------*/
-struct UnrestrictedCodesManager : IDgnCodesManager
-{
-private:
-    UnrestrictedCodesManager(DgnDbR db) : IDgnCodesManager(db) { }
-
-    virtual Response _ReserveCodes(Request&) override { return Response(CodeStatus::Success); }
-<<<<<<< HEAD
-    virtual Response _ReleaseCodes(Request const&) override { return Response(CodeStatus::Success); }
-=======
-    virtual CodeStatus _ReleaseCodes(DgnCodeSet const&) override { return CodeStatus::Success; }
->>>>>>> 3777cd19
-    virtual CodeStatus _RelinquishCodes() override { return CodeStatus::Success; }
-    virtual CodeStatus _ReserveCode(DgnCodeCR) override { return CodeStatus::Success; }
-    virtual CodeStatus _RefreshCodes() override { return CodeStatus::Success; }
-    virtual CodeStatus _OnFinishRevision(DgnRevision const& rev) override { return CodeStatus::Success; }
-    virtual CodeStatus _QueryCodeStates(DgnCodeInfoSet& states, DgnCodeSet const& codes) override
-        {
-        states.clear();
-        auto bcId = GetDgnDb().GetBriefcaseId();
-        for (auto const& code : codes)
-            states.insert(DgnCodeInfo(code)).first->SetReserved(bcId);
-
-        return CodeStatus::Success;
-        }
-public:
-    static IDgnCodesManagerPtr Create(DgnDbR db) { return new UnrestrictedCodesManager(db); }
-};
-
-#define LOCAL_Table "Codes"
-#define LOCAL_AuthorityId "AuthorityId"
-#define LOCAL_NameSpace "NameSpace"
-#define LOCAL_Value "Value"
-#define LOCAL_Columns LOCAL_AuthorityId "," LOCAL_NameSpace "," LOCAL_Value
-#define LOCAL_Values "(" LOCAL_Columns ")"
-#define STMT_Insert "INSERT INTO " LOCAL_Table " " LOCAL_Values " Values (?,?,?)"
-#define STMT_SelectInSet "SELECT " LOCAL_Columns " FROM " LOCAL_Table " WHERE InVirtualSet(@vset," LOCAL_Columns ")"
-#define STMT_DeleteInSet "DELETE FROM " LOCAL_Table " WHERE InVirtualSet(@vset," LOCAL_Columns ")"
-enum Column { AuthorityId=0, NameSpace, Value };
-
-/*---------------------------------------------------------------------------------**//**
-* @bsistruct                                                    Paul.Connelly   01/16
-+---------------+---------------+---------------+---------------+---------------+------*/
-struct LocalCodesManager : IDgnCodesManager
-{
-private:
-    enum class DbState { New, Ready, Invalid };
-
-    DbState m_dbState;
-
-    DbR GetLocalDb() { return GetDgnDb().GetLocalStateDb().GetDb(); }
-
-    LocalCodesManager(DgnDbR db) : IDgnCodesManager(db), m_dbState(DbState::New) { }
-
-    virtual Response _ReserveCodes(Request&) override;
-<<<<<<< HEAD
-    virtual Response _ReleaseCodes(Request const&) override;
-=======
-    virtual CodeStatus _ReleaseCodes(DgnCodeSet const&) override;
->>>>>>> 3777cd19
-    virtual CodeStatus _RelinquishCodes() override;
-    virtual CodeStatus _QueryCodeStates(DgnCodeInfoSet& states, DgnCodeSet const& codes) override;
-    virtual CodeStatus _RefreshCodes() override;
-    virtual CodeStatus _OnFinishRevision(DgnRevision const& rev) override;
-
-    bool Validate(CodeStatus* status=nullptr);
-    void Insert(DgnCodeSet const& codes);
-    void Cull(DgnCodeSet& codes);
-
-    DbResult Save() { return GetLocalDb().SaveChanges(); }
-    CodeStatus Remove(DgnCodeSet const& codes);
-public:
-    static IDgnCodesManagerPtr Create(DgnDbR db) { return new LocalCodesManager(db); }
-};
-
-/*---------------------------------------------------------------------------------**//**
-* @bsimethod                                                    Paul.Connelly   01/16
-+---------------+---------------+---------------+---------------+---------------+------*/
-bool LocalCodesManager::Validate(CodeStatus* pStatus)
-    {
-    CodeStatus localStatus = CodeStatus::Success;
-    CodeStatus& status = nullptr != pStatus ? *pStatus : localStatus;
-
-    switch (m_dbState)
-        {
-        case DbState::Ready:    return true;
-        case DbState::Invalid:  return false;
-        }
-
-    m_dbState = DbState::Invalid;
-    status = CodeStatus::SyncError;
-
-    DgnDb::LocalStateDb& localState = GetDgnDb().GetLocalStateDb();
-    if (!localState.IsValid())
-        return false;
-
-    DbResult result = localState.GetDb().CreateTable(LOCAL_Table,
-                                                     LOCAL_AuthorityId " INTEGER,"
-                                                     LOCAL_NameSpace " TEXT,"
-                                                     LOCAL_Value " TEXT,"
-                                                     "PRIMARY KEY(" LOCAL_AuthorityId "," LOCAL_NameSpace "," LOCAL_Value ")");
-    if (BE_SQLITE_OK != result)
-        return false;
-
-    DgnCodeSet codes;
-    auto server = GetCodesServer();
-    status = nullptr != server ? server->QueryCodes(codes, GetDgnDb()) : CodeStatus::ServerUnavailable;
-    if (CodeStatus::Success != status)
-        return false;
-
-    if (!codes.empty())
-        Insert(codes);
-
-    m_dbState = DbState::Ready;
-    return true;
-    }
-
-/*---------------------------------------------------------------------------------**//**
-* @bsimethod                                                    Paul.Connelly   01/16
-+---------------+---------------+---------------+---------------+---------------+------*/
-CodeStatus LocalCodesManager::_RefreshCodes()
-    {
-    CodeStatus status;
-    if (DbState::Ready != m_dbState)
-        {
-        Validate(&status);
-        return status;
-        }
-
-    auto server = GetCodesServer();
-    if (nullptr == server)
-        return CodeStatus::ServerUnavailable;
-
-    DgnCodeSet codes;
-    status = server->QueryCodes(codes, GetDgnDb());
-    if (CodeStatus::Success != status)
-        return status;
-
-    if (BE_SQLITE_OK != GetLocalDb().ExecuteSql("DELETE FROM " LOCAL_Table))
-        return CodeStatus::SyncError;
-
-    if (!codes.empty())
-        Insert(codes);
-
-    Save();
-    return CodeStatus::Success;
-    }
-
-/*---------------------------------------------------------------------------------**//**
-* @bsimethod                                                    Paul.Connelly   01/16
-+---------------+---------------+---------------+---------------+---------------+------*/
-void LocalCodesManager::Insert(DgnCodeSet const& codes)
-    {
-    CachedStatementPtr stmt = GetLocalDb().GetCachedStatement(STMT_Insert);
-    for (auto const& code : codes)
-        {
-        if (code.IsEmpty())
-            {
-            BeAssert(false);
-            continue;
-            }
-
-        stmt->BindId(Column::AuthorityId+1, code.GetAuthority());
-        stmt->BindText(Column::NameSpace+1, code.GetNamespace(), Statement::MakeCopy::No);
-        stmt->BindText(Column::Value+1, code.GetValue(), Statement::MakeCopy::No);
-        stmt->Step();
-        }
-
-    Save();
-    }
-
-/*---------------------------------------------------------------------------------**//**
-* @bsistruct                                                    Paul.Connelly   01/16
-+---------------+---------------+---------------+---------------+---------------+------*/
-struct VirtualCodeSet : VirtualSet
-{
-    DgnCodeSet const& m_codes;
-
-    VirtualCodeSet(DgnCodeSet const& codes) : m_codes(codes) { }
-
-    virtual bool _IsInSet(int nVals, DbValue const* vals) const override
-        {
-        return m_codes.end() != std::find_if(m_codes.begin(), m_codes.end(), [&](DgnCode const& arg)
-            {
-            return arg.GetAuthority().GetValueUnchecked() == vals[Column::AuthorityId].GetValueUInt64()
-                && arg.GetNamespace().Equals(vals[Column::NameSpace].GetValueText())
-                && arg.GetValue().Equals(vals[Column::Value].GetValueText());
-            });
-        }
-};
-
-/*---------------------------------------------------------------------------------**//**
-* @bsimethod                                                    Paul.Connelly   01/16
-+---------------+---------------+---------------+---------------+---------------+------*/
-void LocalCodesManager::Cull(DgnCodeSet& codes)
-    {
-    // Don't bother asking server to reserve codes which we've already reserved...
-    VirtualCodeSet vset(codes);
-    CachedStatementPtr stmt = GetLocalDb().GetCachedStatement(STMT_SelectInSet);
-    stmt->BindVirtualSet(1, vset);
-    while (BE_SQLITE_ROW == stmt->Step())
-        {
-        DgnCode code(stmt->GetValueId<DgnAuthorityId>(Column::AuthorityId), stmt->GetValueText(Column::NameSpace), stmt->GetValueText(Column::Value));
-        codes.erase(code);
-        }
-
-    // Don't bother asking server to reserve empty codes...
-    for (auto iter = codes.begin(); iter != codes.end(); /* */)
-        {
-        BeAssert(!iter->IsEmpty());
-        if (iter->IsEmpty())
-            iter = codes.erase(iter);
-        else
-            ++iter;
-        }
-    }
-
-/*---------------------------------------------------------------------------------**//**
-* @bsimethod                                                    Paul.Connelly   01/16
-+---------------+---------------+---------------+---------------+---------------+------*/
-IDgnCodesManager::Response LocalCodesManager::_ReserveCodes(Request& req)
-    {
-    if (!Validate())
-        return Response(CodeStatus::SyncError);
-
-    Cull(req);
-    if (req.empty())
-        return Response(CodeStatus::Success);
-
-    auto server = GetCodesServer();
-    if (nullptr == server)
-        return Response(CodeStatus::ServerUnavailable);
-
-    auto response = server->ReserveCodes(req, GetDgnDb());
-    if (CodeStatus::Success == response.GetResult())
-        Insert(req);
-        
-    return response;
-    }
-
-/*---------------------------------------------------------------------------------**//**
-* @bsistruct                                                    Paul.Connelly   01/16
-+---------------+---------------+---------------+---------------+---------------+------*/
-struct CodeReleaseContext
-{
-private:
-    DgnDbR              m_db;
-    CodeStatus          m_status;
-    DgnCodeSet          m_used;
-    TxnManager::TxnId   m_endTxnId;
-public:
-    explicit CodeReleaseContext(DgnDbR db);
-
-    CodeStatus GetStatus() const { return m_status; }
-    DgnCodeSet const& GetUsedCodes() const { return m_used; }
-
-    CodeStatus ClearTxns();
-};
-
-/*---------------------------------------------------------------------------------**//**
-* @bsimethod                                                    Paul.Connelly   01/16
-+---------------+---------------+---------------+---------------+---------------+------*/
-CodeReleaseContext::CodeReleaseContext(DgnDbR db) : m_db(db), m_status(CodeStatus::CannotCreateRevision)
-    {
-    TxnManager& txns = db.Txns();
-    if (txns.HasChanges() || txns.IsInDynamics())
-        {
-        m_status = CodeStatus::PendingTransactions;
-        return;
-        }
-
-    RevisionStatus revStatus;
-    DgnRevisionPtr rev = db.Revisions().StartCreateRevision(&revStatus, DgnRevision::Include::Codes);
-    if (rev.IsValid())
-        {
-        rev->ExtractAssignedCodes(m_used);
-        m_status = CodeStatus::Success;
-        m_endTxnId = db.Revisions().GetCurrentRevisionEndTxnId();
-
-        db.Revisions().AbandonCreateRevision();
-        }
-    else if (RevisionStatus::NoTransactions == revStatus)
-        {
-        m_status = CodeStatus::Success;
-        }
-    }
-
-/*---------------------------------------------------------------------------------**//**
-* @bsimethod                                                    Paul.Connelly   01/16
-+---------------+---------------+---------------+---------------+---------------+------*/
-CodeStatus CodeReleaseContext::ClearTxns()
-    {
-    if (CodeStatus::Success == m_status)
-        m_db.Txns().DeleteReversedTxns();
-
-    return m_status;
-    }
-
-/*---------------------------------------------------------------------------------**//**
-* @bsimethod                                                    Paul.Connelly   01/16
-+---------------+---------------+---------------+---------------+---------------+------*/
-CodeStatus LocalCodesManager::_RelinquishCodes()
-    {
-    IDgnCodesServerP server;
-    if (!Validate())
-        return CodeStatus::SyncError;
-    else if (nullptr == (server = GetCodesServer()))
-        return CodeStatus::ServerUnavailable;
-
-    CodeReleaseContext context(GetDgnDb());
-    if (CodeStatus::Success != context.GetStatus())
-        return context.GetStatus();
-    else if (!context.GetUsedCodes().empty())
-        return CodeStatus::CodeUsed;
-
-    if (BE_SQLITE_OK != GetLocalDb().ExecuteSql("DELETE FROM " LOCAL_Table) || BE_SQLITE_OK != Save())
-        return CodeStatus::SyncError;
-
-    auto status = server->RelinquishCodes(GetDgnDb());
-    if (CodeStatus::Success == status)
-        status = context.ClearTxns();
-
-    return status;
-    }
-
-/*---------------------------------------------------------------------------------**//**
-* @bsimethod                                                    Paul.Connelly   01/16
-+---------------+---------------+---------------+---------------+---------------+------*/
-<<<<<<< HEAD
-IDgnCodesManager::Response LocalCodesManager::_ReleaseCodes(Request const& req)
-    {
-    if (!Validate())
-        return Response(CodeStatus::SyncError);
-
-    IDgnCodesServerP server;
-    if (!Validate())
-        return Response(CodeStatus::SyncError);
-    else if (nullptr == (server = GetCodesServer()))
-        return Response(CodeStatus::ServerUnavailable);
-
-    CodeReleaseContext context(GetDgnDb());
-    if (CodeStatus::Success != context.GetStatus())
-        return Response(context.GetStatus());
-=======
-CodeStatus LocalCodesManager::_ReleaseCodes(DgnCodeSet const& req)
-    {
-    if (!Validate())
-        return CodeStatus::SyncError;
-
-    IDgnCodesServerP server;
-    if (!Validate())
-        return CodeStatus::SyncError;
-    else if (nullptr == (server = GetCodesServer()))
-        return CodeStatus::ServerUnavailable;
-
-    CodeReleaseContext context(GetDgnDb());
-    if (CodeStatus::Success != context.GetStatus())
-        return context.GetStatus();
->>>>>>> 3777cd19
-
-    for (auto const& usedCode : context.GetUsedCodes())
-        {
-        auto iter = req.find(usedCode);
-        if (iter != req.end())
-<<<<<<< HEAD
-            return Response(CodeStatus::CodeUsed);
-        }
-
-    auto response = server->ReleaseCodes(req, GetDgnDb());
-    if (CodeStatus::Success == response.GetResult())
-=======
-            return CodeStatus::CodeUsed;
-        }
-
-    auto status = server->ReleaseCodes(req, GetDgnDb());
-    if (CodeStatus::Success == status)
->>>>>>> 3777cd19
-        {
-        Remove(req);
-        context.ClearTxns();
-        }
-
-<<<<<<< HEAD
-    return response;
-=======
-    return status;
->>>>>>> 3777cd19
-    }
-
-/*---------------------------------------------------------------------------------**//**
-* @bsimethod                                                    Paul.Connelly   01/16
-+---------------+---------------+---------------+---------------+---------------+------*/
-CodeStatus LocalCodesManager::_QueryCodeStates(DgnCodeInfoSet& states, DgnCodeSet const& codes)
-    {
-    auto server = GetCodesServer();
-    return nullptr != server ? server->QueryCodeStates(states, codes) : CodeStatus::ServerUnavailable;
-    }
-
-/*---------------------------------------------------------------------------------**//**
-* @bsimethod                                                    Paul.Connelly   01/16
-+---------------+---------------+---------------+---------------+---------------+------*/
-CodeStatus LocalCodesManager::_OnFinishRevision(DgnRevision const& rev)
-    {
-    // Any codes which became Used as a result of these changes must necessarily have been Reserved by this briefcase,
-    // and are now no longer Reserved by any briefcase
-    // (Any codes which became Discarded were necessarily previously Used, therefore no local state needs to be updated for them).
-    if (rev.GetAssignedCodes().empty())
-        return CodeStatus::Success;
-    else if (!Validate())
-        return CodeStatus::SyncError;
-    else
-        return Remove(rev.GetAssignedCodes());
-    }
-
-/*---------------------------------------------------------------------------------**//**
-* @bsimethod                                                    Paul.Connelly   01/16
-+---------------+---------------+---------------+---------------+---------------+------*/
-CodeStatus LocalCodesManager::Remove(DgnCodeSet const& codes)
-    {
-    VirtualCodeSet vset(codes);
-    CachedStatementPtr stmt = GetLocalDb().GetCachedStatement(STMT_DeleteInSet);
-    stmt->BindVirtualSet(1, vset);
-    if (BE_SQLITE_OK != stmt->Step())
-        return CodeStatus::SyncError;
-
-    Save();
-    return CodeStatus::Success;
-    }
-
-/*---------------------------------------------------------------------------------**//**
-* We still don't have a server. Some apps apparently use briefcase IDs other than zero
-* (ConceptStation). Therefore, always use the unrestricted codes manager until we have
-* an actual server implementation; or while explicitly enabled for tests.
-* @bsimethod                                                    Paul.Connelly   11/15
-+---------------+---------------+---------------+---------------+---------------+------*/
-static bool s_enableCodeManager = false;
-void IDgnCodesManager::BackDoor_SetEnabled(bool enable) { s_enableCodeManager = enable; }
-
-/*---------------------------------------------------------------------------------**//**
-* @bsimethod                                                    Paul.Connelly   01/16
-+---------------+---------------+---------------+---------------+---------------+------*/
-IDgnCodesManagerPtr DgnPlatformLib::Host::ServerAdmin::_CreateCodesManager(DgnDbR db) const
-    {
-    return (db.IsMasterCopy() || !s_enableCodeManager) ? UnrestrictedCodesManager::Create(db) : LocalCodesManager::Create(db);
-    }
-
-/*---------------------------------------------------------------------------------**//**
-* @bsimethod                                                    Paul.Connelly   01/16
-+---------------+---------------+---------------+---------------+---------------+------*/
-IDgnCodesServerP IDgnCodesManager::GetCodesServer() const
-    {
-    return T_HOST.GetServerAdmin()._GetCodesServer(GetDgnDb());
-    }
-
-/*---------------------------------------------------------------------------------**//**
-* @bsimethod                                                    Paul.Connelly   01/16
-+---------------+---------------+---------------+---------------+---------------+------*/
-CodeStatus IDgnCodesManager::_ReserveCode(DgnCodeCR code)
-    {
-    if (code.IsEmpty())
-        return CodeStatus::Success;
-
-    Request req;
-    req.insert(code);
-    return _ReserveCodes(req).GetResult();
-    }
-
-/*---------------------------------------------------------------------------------**//**
-* @bsimethod                                                    Paul.Connelly   01/16
-+---------------+---------------+---------------+---------------+---------------+------*/
-CodeStatus IDgnCodesManager::QueryCodeState(DgnCodeStateR state, DgnCodeCR code)
-    {
-    if (code.IsEmpty())
-        {
-        state.SetAvailable();
-        return CodeStatus::Success;
-        }
-
-    DgnCodeSet codes;
-    codes.insert(code);
-    DgnCodeInfoSet states;
-
-    auto status = _QueryCodeStates(states, codes);
-    if (CodeStatus::Success == status)
-        {
-        BeAssert(1 == states.size());
-        state = *states.begin();
-        }
-
-    return status;
-    }
-
-/*---------------------------------------------------------------------------------**//**
-* @bsimethod                                                    Paul.Connelly   01/16
-+---------------+---------------+---------------+---------------+---------------+------*/
-CodeStatus IDgnCodesServer::QueryCodeState(DgnCodeStateR state, DgnCodeCR code)
-    {
-    if (code.IsEmpty())
-        {
-        state.SetAvailable();
-        return CodeStatus::Success;
-        }
-
-    DgnCodeSet codes;
-    codes.insert(code);
-    DgnCodeInfoSet states;
-
-    auto status = QueryCodeStates(states, codes);
-    if (CodeStatus::Success == status)
-        {
-        BeAssert(1 == states.size());
-        state = *states.begin();
-        }
-
-    return status;
-    }
-
+/*--------------------------------------------------------------------------------------+
+|
+|     $Source: DgnCore/DgnCodesManager.cpp $
+|
+|  $Copyright: (c) 2016 Bentley Systems, Incorporated. All rights reserved. $
+|
++--------------------------------------------------------------------------------------*/
+#include <DgnPlatformInternal.h>
+#include <DgnPlatform/DgnChangeSummary.h>
+
+/*---------------------------------------------------------------------------------**//**
+* @bsistruct                                                    Paul.Connelly   01/16
++---------------+---------------+---------------+---------------+---------------+------*/
+struct UnrestrictedCodesManager : IDgnCodesManager
+{
+private:
+    UnrestrictedCodesManager(DgnDbR db) : IDgnCodesManager(db) { }
+
+    virtual Response _ReserveCodes(Request&) override { return Response(CodeStatus::Success); }
+    virtual CodeStatus _ReleaseCodes(DgnCodeSet const&) override { return CodeStatus::Success; }
+    virtual CodeStatus _RelinquishCodes() override { return CodeStatus::Success; }
+    virtual CodeStatus _ReserveCode(DgnCodeCR) override { return CodeStatus::Success; }
+    virtual CodeStatus _RefreshCodes() override { return CodeStatus::Success; }
+    virtual CodeStatus _OnFinishRevision(DgnRevision const& rev) override { return CodeStatus::Success; }
+    virtual CodeStatus _QueryCodeStates(DgnCodeInfoSet& states, DgnCodeSet const& codes) override
+        {
+        states.clear();
+        auto bcId = GetDgnDb().GetBriefcaseId();
+        for (auto const& code : codes)
+            states.insert(DgnCodeInfo(code)).first->SetReserved(bcId);
+
+        return CodeStatus::Success;
+        }
+public:
+    static IDgnCodesManagerPtr Create(DgnDbR db) { return new UnrestrictedCodesManager(db); }
+};
+
+#define LOCAL_Table "Codes"
+#define LOCAL_AuthorityId "AuthorityId"
+#define LOCAL_NameSpace "NameSpace"
+#define LOCAL_Value "Value"
+#define LOCAL_Columns LOCAL_AuthorityId "," LOCAL_NameSpace "," LOCAL_Value
+#define LOCAL_Values "(" LOCAL_Columns ")"
+#define STMT_Insert "INSERT INTO " LOCAL_Table " " LOCAL_Values " Values (?,?,?)"
+#define STMT_SelectInSet "SELECT " LOCAL_Columns " FROM " LOCAL_Table " WHERE InVirtualSet(@vset," LOCAL_Columns ")"
+#define STMT_DeleteInSet "DELETE FROM " LOCAL_Table " WHERE InVirtualSet(@vset," LOCAL_Columns ")"
+enum Column { AuthorityId=0, NameSpace, Value };
+
+/*---------------------------------------------------------------------------------**//**
+* @bsistruct                                                    Paul.Connelly   01/16
++---------------+---------------+---------------+---------------+---------------+------*/
+struct LocalCodesManager : IDgnCodesManager
+{
+private:
+    enum class DbState { New, Ready, Invalid };
+
+    DbState m_dbState;
+
+    DbR GetLocalDb() { return GetDgnDb().GetLocalStateDb().GetDb(); }
+
+    LocalCodesManager(DgnDbR db) : IDgnCodesManager(db), m_dbState(DbState::New) { }
+
+    virtual Response _ReserveCodes(Request&) override;
+    virtual CodeStatus _ReleaseCodes(DgnCodeSet const&) override;
+    virtual CodeStatus _RelinquishCodes() override;
+    virtual CodeStatus _QueryCodeStates(DgnCodeInfoSet& states, DgnCodeSet const& codes) override;
+    virtual CodeStatus _RefreshCodes() override;
+    virtual CodeStatus _OnFinishRevision(DgnRevision const& rev) override;
+
+    bool Validate(CodeStatus* status=nullptr);
+    void Insert(DgnCodeSet const& codes);
+    void Cull(DgnCodeSet& codes);
+
+    DbResult Save() { return GetLocalDb().SaveChanges(); }
+    CodeStatus Remove(DgnCodeSet const& codes);
+public:
+    static IDgnCodesManagerPtr Create(DgnDbR db) { return new LocalCodesManager(db); }
+};
+
+/*---------------------------------------------------------------------------------**//**
+* @bsimethod                                                    Paul.Connelly   01/16
++---------------+---------------+---------------+---------------+---------------+------*/
+bool LocalCodesManager::Validate(CodeStatus* pStatus)
+    {
+    CodeStatus localStatus = CodeStatus::Success;
+    CodeStatus& status = nullptr != pStatus ? *pStatus : localStatus;
+
+    switch (m_dbState)
+        {
+        case DbState::Ready:    return true;
+        case DbState::Invalid:  return false;
+        }
+
+    m_dbState = DbState::Invalid;
+    status = CodeStatus::SyncError;
+
+    DgnDb::LocalStateDb& localState = GetDgnDb().GetLocalStateDb();
+    if (!localState.IsValid())
+        return false;
+
+    DbResult result = localState.GetDb().CreateTable(LOCAL_Table,
+                                                     LOCAL_AuthorityId " INTEGER,"
+                                                     LOCAL_NameSpace " TEXT,"
+                                                     LOCAL_Value " TEXT,"
+                                                     "PRIMARY KEY(" LOCAL_AuthorityId "," LOCAL_NameSpace "," LOCAL_Value ")");
+    if (BE_SQLITE_OK != result)
+        return false;
+
+    DgnCodeSet codes;
+    auto server = GetCodesServer();
+    status = nullptr != server ? server->QueryCodes(codes, GetDgnDb()) : CodeStatus::ServerUnavailable;
+    if (CodeStatus::Success != status)
+        return false;
+
+    if (!codes.empty())
+        Insert(codes);
+
+    m_dbState = DbState::Ready;
+    return true;
+    }
+
+/*---------------------------------------------------------------------------------**//**
+* @bsimethod                                                    Paul.Connelly   01/16
++---------------+---------------+---------------+---------------+---------------+------*/
+CodeStatus LocalCodesManager::_RefreshCodes()
+    {
+    CodeStatus status;
+    if (DbState::Ready != m_dbState)
+        {
+        Validate(&status);
+        return status;
+        }
+
+    auto server = GetCodesServer();
+    if (nullptr == server)
+        return CodeStatus::ServerUnavailable;
+
+    DgnCodeSet codes;
+    status = server->QueryCodes(codes, GetDgnDb());
+    if (CodeStatus::Success != status)
+        return status;
+
+    if (BE_SQLITE_OK != GetLocalDb().ExecuteSql("DELETE FROM " LOCAL_Table))
+        return CodeStatus::SyncError;
+
+    if (!codes.empty())
+        Insert(codes);
+
+    Save();
+    return CodeStatus::Success;
+    }
+
+/*---------------------------------------------------------------------------------**//**
+* @bsimethod                                                    Paul.Connelly   01/16
++---------------+---------------+---------------+---------------+---------------+------*/
+void LocalCodesManager::Insert(DgnCodeSet const& codes)
+    {
+    CachedStatementPtr stmt = GetLocalDb().GetCachedStatement(STMT_Insert);
+    for (auto const& code : codes)
+        {
+        if (code.IsEmpty())
+            {
+            BeAssert(false);
+            continue;
+            }
+
+        stmt->BindId(Column::AuthorityId+1, code.GetAuthority());
+        stmt->BindText(Column::NameSpace+1, code.GetNamespace(), Statement::MakeCopy::No);
+        stmt->BindText(Column::Value+1, code.GetValue(), Statement::MakeCopy::No);
+        stmt->Step();
+        }
+
+    Save();
+    }
+
+/*---------------------------------------------------------------------------------**//**
+* @bsistruct                                                    Paul.Connelly   01/16
++---------------+---------------+---------------+---------------+---------------+------*/
+struct VirtualCodeSet : VirtualSet
+{
+    DgnCodeSet const& m_codes;
+
+    VirtualCodeSet(DgnCodeSet const& codes) : m_codes(codes) { }
+
+    virtual bool _IsInSet(int nVals, DbValue const* vals) const override
+        {
+        return m_codes.end() != std::find_if(m_codes.begin(), m_codes.end(), [&](DgnCode const& arg)
+            {
+            return arg.GetAuthority().GetValueUnchecked() == vals[Column::AuthorityId].GetValueUInt64()
+                && arg.GetNamespace().Equals(vals[Column::NameSpace].GetValueText())
+                && arg.GetValue().Equals(vals[Column::Value].GetValueText());
+            });
+        }
+};
+
+/*---------------------------------------------------------------------------------**//**
+* @bsimethod                                                    Paul.Connelly   01/16
++---------------+---------------+---------------+---------------+---------------+------*/
+void LocalCodesManager::Cull(DgnCodeSet& codes)
+    {
+    // Don't bother asking server to reserve codes which we've already reserved...
+    VirtualCodeSet vset(codes);
+    CachedStatementPtr stmt = GetLocalDb().GetCachedStatement(STMT_SelectInSet);
+    stmt->BindVirtualSet(1, vset);
+    while (BE_SQLITE_ROW == stmt->Step())
+        {
+        DgnCode code(stmt->GetValueId<DgnAuthorityId>(Column::AuthorityId), stmt->GetValueText(Column::NameSpace), stmt->GetValueText(Column::Value));
+        codes.erase(code);
+        }
+
+    // Don't bother asking server to reserve empty codes...
+    for (auto iter = codes.begin(); iter != codes.end(); /* */)
+        {
+        BeAssert(!iter->IsEmpty());
+        if (iter->IsEmpty())
+            iter = codes.erase(iter);
+        else
+            ++iter;
+        }
+    }
+
+/*---------------------------------------------------------------------------------**//**
+* @bsimethod                                                    Paul.Connelly   01/16
++---------------+---------------+---------------+---------------+---------------+------*/
+IDgnCodesManager::Response LocalCodesManager::_ReserveCodes(Request& req)
+    {
+    if (!Validate())
+        return Response(CodeStatus::SyncError);
+
+    Cull(req);
+    if (req.empty())
+        return Response(CodeStatus::Success);
+
+    auto server = GetCodesServer();
+    if (nullptr == server)
+        return Response(CodeStatus::ServerUnavailable);
+
+    auto response = server->ReserveCodes(req, GetDgnDb());
+    if (CodeStatus::Success == response.GetResult())
+        Insert(req);
+        
+    return response;
+    }
+
+/*---------------------------------------------------------------------------------**//**
+* @bsistruct                                                    Paul.Connelly   01/16
++---------------+---------------+---------------+---------------+---------------+------*/
+struct CodeReleaseContext
+{
+private:
+    DgnDbR              m_db;
+    CodeStatus          m_status;
+    DgnCodeSet          m_used;
+    TxnManager::TxnId   m_endTxnId;
+public:
+    explicit CodeReleaseContext(DgnDbR db);
+
+    CodeStatus GetStatus() const { return m_status; }
+    DgnCodeSet const& GetUsedCodes() const { return m_used; }
+
+    CodeStatus ClearTxns();
+};
+
+/*---------------------------------------------------------------------------------**//**
+* @bsimethod                                                    Paul.Connelly   01/16
++---------------+---------------+---------------+---------------+---------------+------*/
+CodeReleaseContext::CodeReleaseContext(DgnDbR db) : m_db(db), m_status(CodeStatus::CannotCreateRevision)
+    {
+    TxnManager& txns = db.Txns();
+    if (txns.HasChanges() || txns.IsInDynamics())
+        {
+        m_status = CodeStatus::PendingTransactions;
+        return;
+        }
+
+    RevisionStatus revStatus;
+    DgnRevisionPtr rev = db.Revisions().StartCreateRevision(&revStatus, DgnRevision::Include::Codes);
+    if (rev.IsValid())
+        {
+        rev->ExtractAssignedCodes(m_used);
+        m_status = CodeStatus::Success;
+        m_endTxnId = db.Revisions().GetCurrentRevisionEndTxnId();
+
+        db.Revisions().AbandonCreateRevision();
+        }
+    else if (RevisionStatus::NoTransactions == revStatus)
+        {
+        m_status = CodeStatus::Success;
+        }
+    }
+
+/*---------------------------------------------------------------------------------**//**
+* @bsimethod                                                    Paul.Connelly   01/16
++---------------+---------------+---------------+---------------+---------------+------*/
+CodeStatus CodeReleaseContext::ClearTxns()
+    {
+    if (CodeStatus::Success == m_status)
+        m_db.Txns().DeleteReversedTxns();
+
+    return m_status;
+    }
+
+/*---------------------------------------------------------------------------------**//**
+* @bsimethod                                                    Paul.Connelly   01/16
++---------------+---------------+---------------+---------------+---------------+------*/
+CodeStatus LocalCodesManager::_RelinquishCodes()
+    {
+    IDgnCodesServerP server;
+    if (!Validate())
+        return CodeStatus::SyncError;
+    else if (nullptr == (server = GetCodesServer()))
+        return CodeStatus::ServerUnavailable;
+
+    CodeReleaseContext context(GetDgnDb());
+    if (CodeStatus::Success != context.GetStatus())
+        return context.GetStatus();
+    else if (!context.GetUsedCodes().empty())
+        return CodeStatus::CodeUsed;
+
+    if (BE_SQLITE_OK != GetLocalDb().ExecuteSql("DELETE FROM " LOCAL_Table) || BE_SQLITE_OK != Save())
+        return CodeStatus::SyncError;
+
+    auto status = server->RelinquishCodes(GetDgnDb());
+    if (CodeStatus::Success == status)
+        status = context.ClearTxns();
+
+    return status;
+    }
+
+/*---------------------------------------------------------------------------------**//**
+* @bsimethod                                                    Paul.Connelly   01/16
++---------------+---------------+---------------+---------------+---------------+------*/
+CodeStatus LocalCodesManager::_ReleaseCodes(DgnCodeSet const& req)
+    {
+    if (!Validate())
+        return CodeStatus::SyncError;
+
+    IDgnCodesServerP server;
+    if (!Validate())
+        return CodeStatus::SyncError;
+    else if (nullptr == (server = GetCodesServer()))
+        return CodeStatus::ServerUnavailable;
+
+    CodeReleaseContext context(GetDgnDb());
+    if (CodeStatus::Success != context.GetStatus())
+        return context.GetStatus();
+
+    for (auto const& usedCode : context.GetUsedCodes())
+        {
+        auto iter = req.find(usedCode);
+        if (iter != req.end())
+            return CodeStatus::CodeUsed;
+        }
+
+    auto status = server->ReleaseCodes(req, GetDgnDb());
+    if (CodeStatus::Success == status)
+        {
+        Remove(req);
+        context.ClearTxns();
+        }
+
+    return status;
+    }
+
+/*---------------------------------------------------------------------------------**//**
+* @bsimethod                                                    Paul.Connelly   01/16
++---------------+---------------+---------------+---------------+---------------+------*/
+CodeStatus LocalCodesManager::_QueryCodeStates(DgnCodeInfoSet& states, DgnCodeSet const& codes)
+    {
+    auto server = GetCodesServer();
+    return nullptr != server ? server->QueryCodeStates(states, codes) : CodeStatus::ServerUnavailable;
+    }
+
+/*---------------------------------------------------------------------------------**//**
+* @bsimethod                                                    Paul.Connelly   01/16
++---------------+---------------+---------------+---------------+---------------+------*/
+CodeStatus LocalCodesManager::_OnFinishRevision(DgnRevision const& rev)
+    {
+    // Any codes which became Used as a result of these changes must necessarily have been Reserved by this briefcase,
+    // and are now no longer Reserved by any briefcase
+    // (Any codes which became Discarded were necessarily previously Used, therefore no local state needs to be updated for them).
+    if (rev.GetAssignedCodes().empty())
+        return CodeStatus::Success;
+    else if (!Validate())
+        return CodeStatus::SyncError;
+    else
+        return Remove(rev.GetAssignedCodes());
+    }
+
+/*---------------------------------------------------------------------------------**//**
+* @bsimethod                                                    Paul.Connelly   01/16
++---------------+---------------+---------------+---------------+---------------+------*/
+CodeStatus LocalCodesManager::Remove(DgnCodeSet const& codes)
+    {
+    VirtualCodeSet vset(codes);
+    CachedStatementPtr stmt = GetLocalDb().GetCachedStatement(STMT_DeleteInSet);
+    stmt->BindVirtualSet(1, vset);
+    if (BE_SQLITE_OK != stmt->Step())
+        return CodeStatus::SyncError;
+
+    Save();
+    return CodeStatus::Success;
+    }
+
+/*---------------------------------------------------------------------------------**//**
+* We still don't have a server. Some apps apparently use briefcase IDs other than zero
+* (ConceptStation). Therefore, always use the unrestricted codes manager until we have
+* an actual server implementation; or while explicitly enabled for tests.
+* @bsimethod                                                    Paul.Connelly   11/15
++---------------+---------------+---------------+---------------+---------------+------*/
+static bool s_enableCodeManager = false;
+void IDgnCodesManager::BackDoor_SetEnabled(bool enable) { s_enableCodeManager = enable; }
+
+/*---------------------------------------------------------------------------------**//**
+* @bsimethod                                                    Paul.Connelly   01/16
++---------------+---------------+---------------+---------------+---------------+------*/
+IDgnCodesManagerPtr DgnPlatformLib::Host::ServerAdmin::_CreateCodesManager(DgnDbR db) const
+    {
+    return (db.IsMasterCopy() || !s_enableCodeManager) ? UnrestrictedCodesManager::Create(db) : LocalCodesManager::Create(db);
+    }
+
+/*---------------------------------------------------------------------------------**//**
+* @bsimethod                                                    Paul.Connelly   01/16
++---------------+---------------+---------------+---------------+---------------+------*/
+IDgnCodesServerP IDgnCodesManager::GetCodesServer() const
+    {
+    return T_HOST.GetServerAdmin()._GetCodesServer(GetDgnDb());
+    }
+
+/*---------------------------------------------------------------------------------**//**
+* @bsimethod                                                    Paul.Connelly   01/16
++---------------+---------------+---------------+---------------+---------------+------*/
+CodeStatus IDgnCodesManager::_ReserveCode(DgnCodeCR code)
+    {
+    if (code.IsEmpty())
+        return CodeStatus::Success;
+
+    Request req;
+    req.insert(code);
+    return _ReserveCodes(req).GetResult();
+    }
+
+/*---------------------------------------------------------------------------------**//**
+* @bsimethod                                                    Paul.Connelly   01/16
++---------------+---------------+---------------+---------------+---------------+------*/
+CodeStatus IDgnCodesManager::QueryCodeState(DgnCodeStateR state, DgnCodeCR code)
+    {
+    if (code.IsEmpty())
+        {
+        state.SetAvailable();
+        return CodeStatus::Success;
+        }
+
+    DgnCodeSet codes;
+    codes.insert(code);
+    DgnCodeInfoSet states;
+
+    auto status = _QueryCodeStates(states, codes);
+    if (CodeStatus::Success == status)
+        {
+        BeAssert(1 == states.size());
+        state = *states.begin();
+        }
+
+    return status;
+    }
+
+/*---------------------------------------------------------------------------------**//**
+* @bsimethod                                                    Paul.Connelly   01/16
++---------------+---------------+---------------+---------------+---------------+------*/
+CodeStatus IDgnCodesServer::QueryCodeState(DgnCodeStateR state, DgnCodeCR code)
+    {
+    if (code.IsEmpty())
+        {
+        state.SetAvailable();
+        return CodeStatus::Success;
+        }
+
+    DgnCodeSet codes;
+    codes.insert(code);
+    DgnCodeInfoSet states;
+
+    auto status = QueryCodeStates(states, codes);
+    if (CodeStatus::Success == status)
+        {
+        BeAssert(1 == states.size());
+        state = *states.begin();
+        }
+
+    return status;
+    }
+