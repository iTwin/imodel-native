/*--------------------------------------------------------------------------------------+
|
|     $Source: DgnCore/DgnElementProperties.cpp $
|
|  $Copyright: (c) 2016 Bentley Systems, Incorporated. All rights reserved. $
|
+--------------------------------------------------------------------------------------*/
#include <DgnPlatformInternal.h>
#include "BisCoreNames.h"
#include "ElementECInstanceAdapter.h"

/*---------------------------------------------------------------------------------**//**
* @bsimethod                                                    Sam.Wilson      10/16
+---------------+---------------+---------------+---------------+---------------+------*/
static ECObjectsStatus toECObjectsStatus(DgnDbStatus status)
    {
    switch (status)
        {
        case DgnDbStatus::Success:
            return ECObjectsStatus::Success;
        }

    return ECObjectsStatus::Error;
    }

/*---------------------------------------------------------------------------------**//**
* @bsimethod                                                    Sam.Wilson      10/16
+---------------+---------------+---------------+---------------+---------------+------*/
static DgnDbStatus toDgnDbWriteStatus(ECObjectsStatus status)
    {
    switch (status)
        {
        case ECObjectsStatus::PropertyValueMatchesNoChange:
        case ECObjectsStatus::Success: 
            return DgnDbStatus::Success;
        }

    return DgnDbStatus::WriteError;
    }

/*---------------------------------------------------------------------------------**//**
* @bsimethod                                                    Sam.Wilson      10/16
+---------------+---------------+---------------+---------------+---------------+------*/
ElementECInstanceAdapter::ElementECInstanceAdapter(DgnElementR el) 
    : m_element(el), m_eclass(el.GetElementClass()), m_readOnly(false)
    {
    AddRef(); // protect against somebody else doing AddRef + Release and deleting this
    }

/*---------------------------------------------------------------------------------**//**
* @bsimethod                                                    Sam.Wilson      10/16
+---------------+---------------+---------------+---------------+---------------+------*/
ElementECInstanceAdapter::ElementECInstanceAdapter(DgnElementCR el) 
    : m_element(const_cast<DgnElement&>(el)), m_eclass(el.GetElementClass()), m_readOnly(true)
    {
    AddRef(); // protect against somebody else doing AddRef + Release and deleting this
    }

/*---------------------------------------------------------------------------------**//**
* @bsimethod                                                    Sam.Wilson      10/16
+---------------+---------------+---------------+---------------+---------------+------*/
ECObjectsStatus ElementECInstanceAdapter::_GetValue (ECValueR v, uint32_t propertyIndex, bool useArrayIndex, uint32_t arrayIndex) const 
    {
    PropertyArrayIndex ai(useArrayIndex, arrayIndex);
    auto stat = m_element.GetPropertyValue(v, propertyIndex, ai);
    return toECObjectsStatus(stat);
    }

/*---------------------------------------------------------------------------------**//**
* @bsimethod                                                    Sam.Wilson      10/16
+---------------+---------------+---------------+---------------+---------------+------*/
ECObjectsStatus ElementECInstanceAdapter::_SetValue (uint32_t propertyIndex, ECValueCR v, bool useArrayIndex, uint32_t arrayIndex)
    {
    if (m_readOnly)
        {
        BeAssert(false);
        return ECObjectsStatus::UnableToSetReadOnlyInstance;
        }
    PropertyArrayIndex ai(useArrayIndex, arrayIndex);
    auto stat = m_element.SetPropertyValue(propertyIndex, v, ai);
    return toECObjectsStatus(stat);
    }

/*---------------------------------------------------------------------------------**//**
* @bsimethod                                                    Sam.Wilson      10/16
+---------------+---------------+---------------+---------------+---------------+------*/
ECObjectsStatus ElementECInstanceAdapter::_InsertArrayElements (uint32_t propertyIndex, uint32_t index, uint32_t size)
    {
    if (m_readOnly)
        {
        BeAssert(false);
        return ECObjectsStatus::UnableToSetReadOnlyInstance;
        }
    // Only auto-handled properties can be arrays
    ElementAutoHandledPropertiesECInstanceAdapter autoHandledProps(m_element, true);
    return autoHandledProps.InsertArrayElements(propertyIndex, index, size);
    }

/*---------------------------------------------------------------------------------**//**
* @bsimethod                                                    Sam.Wilson      10/16
+---------------+---------------+---------------+---------------+---------------+------*/
ECObjectsStatus ElementECInstanceAdapter::_AddArrayElements (uint32_t propertyIndex, uint32_t size)
    {
    if (m_readOnly)
        {
        BeAssert(false);
        return ECObjectsStatus::UnableToSetReadOnlyInstance;
        }
    // Only auto-handled properties can be arrays
    ElementAutoHandledPropertiesECInstanceAdapter autoHandledProps(m_element, true);
    return autoHandledProps.AddArrayElements(propertyIndex, size);
    }

/*---------------------------------------------------------------------------------**//**
* @bsimethod                                                    Sam.Wilson      10/16
+---------------+---------------+---------------+---------------+---------------+------*/
ECObjectsStatus ElementECInstanceAdapter::_RemoveArrayElement (uint32_t propertyIndex, uint32_t index)
    {
    if (m_readOnly)
        {
        BeAssert(false);
        return ECObjectsStatus::UnableToSetReadOnlyInstance;
        }
    // Only auto-handled properties can be arrays
    ElementAutoHandledPropertiesECInstanceAdapter autoHandledProps(m_element, true);
    return autoHandledProps.RemoveArrayElement(propertyIndex, index);
    }

/*---------------------------------------------------------------------------------**//**
* @bsimethod                                                    Sam.Wilson      10/16
+---------------+---------------+---------------+---------------+---------------+------*/
ECObjectsStatus ElementECInstanceAdapter::_ClearArray (uint32_t propIdx)
    {
    if (m_readOnly)
        {
        BeAssert(false);
        return ECObjectsStatus::UnableToSetReadOnlyInstance;
        }
    // Only auto-handled properties can be arrays
    ElementAutoHandledPropertiesECInstanceAdapter autoHandledProps(m_element, true);
    return autoHandledProps.ClearArray(propIdx);
    }

/*---------------------------------------------------------------------------------**//**
* @bsimethod                                    Sam.Wilson                      08/16
+---------------+---------------+---------------+---------------+---------------+------*/
static bool isWriteOnlyProperty(Utf8StringCR propName)
    {
    static std::once_flag s_ignoreListOnceFlag;
    static bset<Utf8String>* s_ignoreList;
    std::call_once(s_ignoreListOnceFlag, []()
        {
        s_ignoreList = new bset<Utf8String>();
        s_ignoreList->insert("LastMod");
        });
    return s_ignoreList->find(propName) != s_ignoreList->end();
    }

/*---------------------------------------------------------------------------------**//**
* @bsimethod                                                    Sam.Wilson      10/16
+---------------+---------------+---------------+---------------+---------------+------*/
bool DgnElement::SetPropertyFilter::IsBootStrappingProperty(Utf8StringCR propName)
    {
    static std::once_flag s_ignoreListOnceFlag;
    static bset<Utf8String>* s_ignoreList;
    std::call_once(s_ignoreListOnceFlag, []()
        {
        s_ignoreList = new bset<Utf8String>();
        s_ignoreList->insert("Id");
        s_ignoreList->insert(BIS_ELEMENT_PROP_ECInstanceId);
        s_ignoreList->insert(BIS_ELEMENT_PROP_ModelId);
        s_ignoreList->insert(BIS_ELEMENT_PROP_CodeAuthorityId);
        s_ignoreList->insert(BIS_ELEMENT_PROP_CodeNamespace);
        s_ignoreList->insert(BIS_ELEMENT_PROP_CodeValue);
        });

    return s_ignoreList->find(propName) != s_ignoreList->end();
    }

/*---------------------------------------------------------------------------------**//**
* @bsimethod                                                    Sam.Wilson      10/16
+---------------+---------------+---------------+---------------+---------------+------*/
bool DgnElement::SetPropertyFilter::_ExcludeProperty(ECPropertyValueCR propValue) const
    {
    if ((0 != (m_ignore & Null)))
        {
        auto const& value = propValue.GetValue();
        if (value.IsNull() && !value.IsStruct() && !value.IsArray())
            return true;
        }

    ECValueAccessorCR accessor = propValue.GetValueAccessor();

    if (1 == accessor.GetDepth())
        {
        //if ((0 != (m_ignore & CustomHandled)) && m_element.IsCustomHandledProperty(*accessor.GetECProperty()))
        //    return true;

        auto const& propName = accessor.GetECProperty()->GetName();

        if ((0 != (m_ignore & Bootstrapping)) && IsBootStrappingProperty(propName))
            return true;

        if ((0 != (m_ignore & WriteOnly)) && isWriteOnlyProperty(propName))
            return true;

        // You cannot set any of the Geometry properties via the property API
        if (propName.Equals(GEOM3_InSpatialIndex))
            return true;
        }

    if (!m_ignoreList.empty())
        {
        if (m_ignoreList.find(accessor.GetAccessString()) != m_ignoreList.end())
            return true;
        }

    return false;
    }

/*---------------------------------------------------------------------------------**//**
* @bsimethod                                                    Sam.Wilson      10/16
+---------------+---------------+---------------+---------------+---------------+------*/
bool DgnElement::ComparePropertyFilter::_ExcludeProperty(ECPropertyValueCR propValue) const
    {
    ECValueAccessorCR accessor = propValue.GetValueAccessor();

    if (0 == accessor.GetDepth())
        {
        auto const& propName = accessor.GetECProperty()->GetName();

        if ((0 != (m_ignore & WriteOnly)) && isWriteOnlyProperty(propName))
            return true;
        }

    if (!m_ignoreList.empty())
        {
        if (m_ignoreList.find(accessor.GetAccessString()) != m_ignoreList.end())
            return true;
        }

    return false;
    }

/*---------------------------------------------------------------------------------**//**
* Adapted from the the property-by-property copying logic of IECInstance::CopyValues.
* NB: We must call DgnElement::_SetPropertyValue. We must not use the ECDBuffer copying shortcut.
* @bsimethod                                                    Sam.Wilson      10/16
+---------------+---------------+---------------+---------------+---------------+------*/ 
DgnDbStatus ElementECInstanceAdapter::CopyPropertiesFrom(ECValuesCollectionCR source, DgnElement::SetPropertyFilter const& filter)
    {
    for (ECValuesCollection::const_iterator it=source.begin(); it != source.end(); ++it)
        {
        ECPropertyValue const& prop = *it;

        if (filter._ExcludeProperty(prop))
            continue;

        if (prop.HasChildValues())
            {
            DgnDbStatus status;
            if (DgnDbStatus::Success != (status = CopyPropertiesFrom(*prop.GetChildValues(), filter)))
                {
                if (!filter._IgnoreErrors() && DgnDbStatus::Success != status)
                    return status;
                }
            }
        else 
            {
            ECObjectsStatus ecStatus;
            if (ECObjectsStatus::Success != (ecStatus = SetInternalValueUsingAccessor (prop.GetValueAccessor(), prop.GetValue())))
                {
                if (!filter._IgnoreErrors() && ECObjectsStatus::PropertyValueMatchesNoChange != ecStatus)
                    {
                    BeDataAssert(false);
                    return toDgnDbWriteStatus(ecStatus);
                    }
                }
            }
        }

    return DgnDbStatus::Success;
    }

/*---------------------------------------------------------------------------------**//**
* @bsimethod                                                    Sam.Wilson      10/16
+---------------+---------------+---------------+---------------+---------------+------*/
bool ElementECInstanceAdapter::ArePropertiesEqualTo(ECValuesCollectionCR expected)
    {
    for (ECPropertyValueCR expectedPropertyValue : expected)
        {
        ECValueAccessorCR valueAccessor = expectedPropertyValue.GetValueAccessor();
        
        if (expectedPropertyValue.HasChildValues())
            {
            if (!ArePropertiesEqualTo(*expectedPropertyValue.GetChildValues()))
                return false;

            continue;
            }

        ECValue actualValue;
        ECObjectsStatus status = GetValueUsingAccessor(actualValue, valueAccessor);
        if (status != ECObjectsStatus::Success)
            return expectedPropertyValue.GetValue().IsNull();

        if (!expectedPropertyValue.GetValue().Equals(actualValue))
            return false;
        }

    return true;
    }

/*---------------------------------------------------------------------------------**//**
* @bsimethod                                    Sam.Wilson                      08/16
+---------------+---------------+---------------+---------------+---------------+------*/
bool DgnElement::_EqualProperty(ECN::ECPropertyValueCR expected, DgnElementCR other) const
    {
    if (expected.HasChildValues())
        {
        ElementECInstanceAdapter ecThis(const_cast<DgnElement&>(*this));
        return ecThis.ArePropertiesEqualTo(*expected.GetChildValues());
        }

    ECN::ECValue value;
    auto const& propName = expected.GetValueAccessor().GetECProperty()->GetName();
    if (DgnDbStatus::Success != GetPropertyValue(value, propName.c_str()))
        return expected.GetValue().IsNull();

    return value.Equals(expected.GetValue());
    }

/*---------------------------------------------------------------------------------**//**
* @bsimethod                                    Sam.Wilson                      08/16
+---------------+---------------+---------------+---------------+---------------+------*/
bool DgnElement::_Equals(DgnElementCR other, DgnElement::ComparePropertyFilter const& filter) const
    {
    if (&other == this)
        return true;

    auto ecclass = GetElementClass();
    if (ecclass != other.GetElementClass())
        return false;

    // Note that ECInstanceId is not a normal property and will not be returned by the property collection below
    if (!filter._ExcludeElementId())
        {
        if (GetElementId() != other.GetElementId())
            return false;
        }

    ElementECInstanceAdapter ecOther(other);
    ECValuesCollection otherProperties(ecOther);
    for (auto const& otherProp : otherProperties)
        {
        if (filter._ExcludeProperty(otherProp))
            continue;

        auto const& propName = otherProp.GetValueAccessor().GetECProperty()->GetName();

        if (propName.Equals("UserProperties")) // _GetPropertyValue does not work for user props
            {
            if (nullptr == m_userProperties)
                LoadUserProperties();
            if (nullptr == other.m_userProperties)
                other.LoadUserProperties();
            if (!m_userProperties->ToString().Equals(other.m_userProperties->ToString()))
                return false;
            }

        if (!_EqualProperty(otherProp, other))
            return false;
        }

    return true;
    }

/*---------------------------------------------------------------------------------**//**
* @bsimethod                                    Sam.Wilson                      10/16
+---------------+---------------+---------------+---------------+---------------+------*/
bool DgnElement::Equals(DgnElementCR source, ComparePropertyFilter const& filter) const
    {
    return _Equals(source, filter);
    }

/*---------------------------------------------------------------------------------**//**
* @bsimethod                                    Sam.Wilson                      08/16
+---------------+---------------+---------------+---------------+---------------+------*/
void DgnElement::_Dump(Utf8StringR str, ComparePropertyFilter const& filter) const
    {
    auto ecclass = GetElementClass();
    str.append(ecclass->GetName().c_str());
    str.append(Utf8PrintfString(" %lld {", GetElementId().GetValueUnchecked()).c_str());
    Utf8CP comma = "";
    ElementECInstanceAdapter ecThis(*this);
    ECValuesCollection propertyValues(ecThis);
    for (ECPropertyValueCR propertyValue : propertyValues)
        {
        if (filter._ExcludeProperty(propertyValue))
            continue;

        str.append(propertyValue.GetValueAccessor().GetDebugAccessString().c_str());
        str.append("=");
        str.append(propertyValue.GetValue().ToString().c_str());
        str.append(comma);
        comma = ", ";
        }
    str.append("}\n");
    }

/*---------------------------------------------------------------------------------**//**
* @bsimethod                                    Sam.Wilson                      07/15
+---------------+---------------+---------------+---------------+---------------+------*/
void DgnElement::Dump(Utf8StringR str, ComparePropertyFilter const& filter) const {_Dump(str,filter);}

/*---------------------------------------------------------------------------------**//**
* @bsimethod                                                    Sam.Wilson      07/16
+---------------+---------------+---------------+---------------+---------------+------*/
DgnElementPtr DgnElements::CreateElement(ECN::IECInstanceCR properties, DgnDbStatus* inStat) const
    {
    DgnDbStatus ALLOW_NULL_OUTPUT(stat, inStat);

    DgnClassId classId(properties.GetClass().GetId().GetValue());
    auto handler = dgn_ElementHandler::Element::FindHandler(GetDgnDb(), classId);
    if (nullptr == handler)
        {
        BeAssert(false);
        stat = DgnDbStatus::MissingHandler;
        return nullptr;
        }

    return handler->_CreateNewElement(GetDgnDb(), properties, inStat);
    }

/*---------------------------------------------------------------------------------**//**
* @bsimethod                                                    Sam.Wilson      07/16
+---------------+---------------+---------------+---------------+---------------+------*/
DgnElement::CreateParams DgnElement::InitCreateParamsFromECInstance(DgnDbR db, ECN::IECInstanceCR properties, DgnDbStatus* inStat)
    {
    DgnDbStatus ALLOW_NULL_OUTPUT(stat, inStat);

    DgnModelId mid;
        {
        ECN::ECValue v;
        if (ECN::ECObjectsStatus::Success != properties.GetValue(v, BIS_ELEMENT_PROP_ModelId) || v.IsNull())
            {
            stat = DgnDbStatus::BadModel;
            return CreateParams(db, DgnModelId(), DgnClassId());
            }
        mid = DgnModelId((uint64_t)v.GetLong());
        if (!mid.IsValid())
            {
            stat = DgnDbStatus::BadModel;
            return CreateParams(db, DgnModelId(), DgnClassId());
            }
        }

    DgnClassId classId(properties.GetClass().GetId().GetValue());

    DgnCode code;
        //! The authority ID must be non-null and identify a valid authority.
        //! The namespace may not be null, but may be a blank string.
        //! The value may be null if and only if the namespace is blank, signifying that the authority
        //! assigns no special meaning to the object's code.
        //! The value may not be an empty string.
        {
        ECN::ECValue v;
        if (ECN::ECObjectsStatus::Success != properties.GetValue(v, BIS_ELEMENT_PROP_CodeAuthorityId) || v.IsNull())
            {
            stat = DgnDbStatus::MissingId;
            return CreateParams(db, DgnModelId(), classId);
            }
        DgnAuthorityId id((uint64_t) v.GetLong());

        if (ECN::ECObjectsStatus::Success != properties.GetValue(v, BIS_ELEMENT_PROP_CodeNamespace) || v.IsNull())
            {
            stat = DgnDbStatus::MissingId;
            return CreateParams(db, DgnModelId(), classId);
            }
        Utf8String codeName(v.GetUtf8CP());

        if (ECN::ECObjectsStatus::Success != properties.GetValue(v, BIS_ELEMENT_PROP_CodeValue) || (v.IsNull() && !Utf8String::IsNullOrEmpty(codeName.c_str())) ||
            (!v.IsNull() && 0 == strlen(v.GetUtf8CP())))
            {
            stat = DgnDbStatus::InvalidName;
            return CreateParams(db, DgnModelId(), classId);
            }

        code.From(id, v.GetUtf8CP(), codeName);
        }

    DgnElement::CreateParams params(db, mid, classId, code);

    auto ecinstanceid = properties.GetInstanceId();                 // Note that ECInstanceId is not a normal property and will not be returned by the property collection below
    if (!ecinstanceid.empty())
        {
        uint64_t idvalue;
        if (BSISUCCESS != BeStringUtilities::ParseUInt64(idvalue, ecinstanceid.c_str()))
            {
            stat = DgnDbStatus::InvalidId;
            return CreateParams(db, DgnModelId(), DgnClassId());
            }
        params.SetElementId(DgnElementId(idvalue));
        }

    return params;
    }

/*---------------------------------------------------------------------------------**//**
* @bsimethod                                                    Sam.Wilson      07/16
+---------------+---------------+---------------+---------------+---------------+------*/
DgnDbStatus DgnElement::_SetPropertyValues(ECN::IECInstanceCR source, SetPropertyFilter const& filter)
    {
    ElementECInstanceAdapter ecThis(*this);
    ECValuesCollection srcValues(source);
    return ecThis.CopyPropertiesFrom(srcValues, filter);
    }

<<<<<<< HEAD
//---------------------------------------------------------------------------------------
// @bsimethod                                   Carole.MacDonald            09/2016
//---------------+---------------+---------------+---------------+---------------+-------
DgnElement::CreateParams dgn_ElementHandler::Element::_InitCreateParams(DgnDbR db, ECN::IECInstanceCR properties, DgnDbStatus* inStat)
    {
    return DgnElement::InitCreateParamsFromECInstance(db, properties, inStat);
    }

=======
>>>>>>> 5c710d8d
/*---------------------------------------------------------------------------------**//**
* @bsimethod                                                    Sam.Wilson      07/16
+---------------+---------------+---------------+---------------+---------------+------*/
DgnElementPtr dgn_ElementHandler::Element::_CreateNewElement(DgnDbR db, ECN::IECInstanceCR properties, DgnDbStatus* inStat)
    {
<<<<<<< HEAD
    auto params = _InitCreateParams(db, properties, inStat);
=======
    DgnDbStatus ALLOW_NULL_OUTPUT(stat, inStat);
    auto params = DgnElement::InitCreateParamsFromECInstance(inStat, db, properties);
>>>>>>> 5c710d8d
    if (!params.IsValid())
        return nullptr;

    DgnDbStatus ALLOW_NULL_OUTPUT(stat, inStat);
    auto ele = _CreateInstance(params);
    if (nullptr == ele)
        {
        BeAssert(false && "when would a handler fail to construct an element?");
        return nullptr;
        }
    DgnElement::SetPropertyFilter filter(DgnElement::SetPropertyFilter::Ignore::WriteOnlyNullBootstrapping);
    stat = ele->_SetPropertyValues(properties, filter);

<<<<<<< HEAD
    ElementAutoHandledPropertiesECInstanceAdapter ecd(*ele, true);
    ECValuesCollection ecdValues(ecd);
    for (ECValuesCollection::const_iterator it=ecdValues.begin(); it != ecdValues.end(); ++it)
        {
        ECPropertyValue const& prop = *it;
        auto const& loc = prop.GetValueAccessor().DeepestLocationCR();
        ECValue v;
        ecd.GetValue(v, loc.GetPropertyIndex());
        }

    return (DgnDbStatus::Success == stat) ? ele : nullptr;
=======
    return (DgnDbStatus::Success == stat)? ele: nullptr;
>>>>>>> 5c710d8d
    }

/*---------------------------------------------------------------------------------**//**
* @bsimethod                                    Sam.Wilson                      10/16
+---------------+---------------+---------------+---------------+---------------+------*/
void ElementAutoHandledPropertiesECInstanceAdapter::Init(bool loadProperties, size_t initialAllocation) 
    {
    AddRef(); // TRICKY: protect against somebody else doing AddRef + Release and deleting this

    if ((0 != initialAllocation) && (0 == m_element.m_ecPropertyDataSize))
        AllocateBuffer(initialAllocation);

    if ((DgnElement::PropState::Unknown == m_element.m_flags.m_propState) && loadProperties)
        LoadProperties();
    }


/*---------------------------------------------------------------------------------**//**
* @bsimethod                                    Sam.Wilson                      10/16
+---------------+---------------+---------------+---------------+---------------+------*/
ElementAutoHandledPropertiesECInstanceAdapter::ElementAutoHandledPropertiesECInstanceAdapter(DgnElement const& el, bool loadProperties, size_t initialAllocation) 
    : m_element(const_cast<DgnElement&>(el))
    {
    m_eclass = m_element.GetElementClass();
    m_layout = &m_eclass->GetDefaultStandaloneEnabler()->GetClassLayout();
    Init(loadProperties, initialAllocation);
    }

/*---------------------------------------------------------------------------------**//**
* @bsimethod                                    Sam.Wilson                      10/16
+---------------+---------------+---------------+---------------+---------------+------*/
ElementAutoHandledPropertiesECInstanceAdapter::ElementAutoHandledPropertiesECInstanceAdapter(DgnElement const& el, ECClassCR ecls, ECN::ClassLayoutCR layout, bool loadProperties, size_t initialAllocation) 
    : m_element(const_cast<DgnElement&>(el)), m_eclass(&ecls), m_layout(&layout)
    {
    Init(loadProperties, initialAllocation);
    }

/*---------------------------------------------------------------------------------**//**
* @bsimethod                                    Sam.Wilson                      10/16
+---------------+---------------+---------------+---------------+---------------+------*/
void ElementAutoHandledPropertiesECInstanceAdapter::SetDirty()
    {
    m_element.m_flags.m_propState = DgnElement::PropState::Dirty;
    }

/*---------------------------------------------------------------------------------**//**
* @bsimethod                                                    Sam.Wilson      10/16
+---------------+---------------+---------------+---------------+---------------+------*/
BentleyStatus ElementAutoHandledPropertiesECInstanceAdapter::LoadProperties()
    {
    BeAssert(IsValid());
    BeAssert(DgnElement::PropState::Unknown == m_element.m_flags.m_propState);
    
    ECSqlClassInfo& classInfo = m_element.GetDgnDb().Elements().FindClassInfo(m_element); // Note: This "Find" method will create a ClassInfo if necessary
    if (classInfo.GetSelectEcPropsECSql().empty())
        {
        Utf8String props;
        Utf8CP comma = "";
        bvector<ECN::ECPropertyCP> autoHandledProperties;
        for (auto prop : AutoHandledPropertiesCollection(*m_eclass, m_element.GetDgnDb(), ECSqlClassParams::StatementType::Select, false))
            {
            Utf8StringCR propName = prop->GetName();
            props.append(comma).append("[").append(propName).append("]");
            comma = ",";
            }

        if (props.empty())
            {
            m_element.m_flags.m_propState = DgnElement::PropState::NotFound;
            return BSIERROR;
            }

        classInfo.SetSelectEcPropsECSql(Utf8PrintfString("SELECT %s FROM %s WHERE ECInstanceId=? ECSQLOPTIONS NoECClassIdFilter", 
                                                             props.c_str(), m_eclass->GetECSqlName().c_str()));
        }

    // *********************************************************************************************************
    // From this point on, we must return BSISUCCESS. 
    // The ECClass says it has auto-handled properties. They may be NULL or not yet defined, but they are there.
    // *********************************************************************************************************

    if (nullptr == m_element.m_ecPropertyData)
        {
        BeAssert(0 == m_element.m_ecPropertyDataSize);
        AllocateBuffer(CalculateInitialAllocation(_GetClassLayout()));
        }

    auto stmt = m_element.GetDgnDb().GetPreparedECSqlStatement(classInfo.GetSelectEcPropsECSql().c_str());

    stmt->BindId(1, m_element.GetElementId());
    if (BE_SQLITE_ROW != stmt->Step())
        {
        m_element.m_flags.m_propState = DgnElement::PropState::InBuffer;
        return BSISUCCESS; // element is not persistent => all props are null at this point
        }

    ECInstanceECSqlSelectAdapter adapter(*stmt); // This adapter extracts the values from the statement and sets them into the ECDBuffer
    adapter.SetInstanceData(*this, true);

    m_element.m_flags.m_propState = DgnElement::PropState::InBuffer; // initial state should InBuffer, not Dirty

    return BSISUCCESS;
    }

/*---------------------------------------------------------------------------------**//**
* @bsimethod                                    Sam.Wilson                      10/16
+---------------+---------------+---------------+---------------+---------------+------*/
void ElementAutoHandledPropertiesECInstanceAdapter::AllocateBuffer(size_t size)
    {
    BeAssert(nullptr == m_element.m_ecPropertyData);
    BeAssert(0 == m_element.m_ecPropertyDataSize);

    m_element.m_ecPropertyDataSize = size;
    m_element.m_ecPropertyData = (Byte*)bentleyAllocator_malloc(m_element.m_ecPropertyDataSize);
    InitializeMemory(_GetClassLayout(), m_element.m_ecPropertyData, m_element.m_ecPropertyDataSize, true);

    if (m_element.IsPersistent())
        m_element.GetDgnDb().Elements().ChangeMemoryUsed(m_element.m_ecPropertyDataSize);
    }

/*---------------------------------------------------------------------------------**//**
* @bsimethod                                    Sam.Wilson                      10/16
+---------------+---------------+---------------+---------------+---------------+------*/
#ifdef WIP_PROPERTIES // *** ECObjects should be doing this
static bool isValidValue(ECN::ECPropertyCR prop, ECN::ECValueCR value)
    {
    BeAssert(IsValid());
    if (value.IsNull())
        {
        ECN::ECDbPropertyMap propertyMap;
        // *** WIP_AUTO_HANDLED_PROPERTIES -- must somehow cache this kind of metadata
        if (ECN::ECDbMapCustomAttributeHelper::TryGetPropertyMap(propertyMap, prop))
            {
            bool isNullable;
            if (ECN::ECObjectsStatus::Success == propertyMap.TryGetIsNullable(isNullable) && !isNullable)
                return false;
            }
        }

    // *** TBD: do range validation
    return true;
    }
#endif

/*---------------------------------------------------------------------------------**//**
* @bsimethod                                                    Sam.Wilson      10/16
+---------------+---------------+---------------+---------------+---------------+------*/
BeSQLite::EC::ECInstanceUpdater* ElementAutoHandledPropertiesECInstanceAdapter::GetUpdater()
    {
    BeAssert(IsValid());

    DgnClassId eclassid(m_eclass->GetId().GetValue());

    auto& updaterCache = m_element.GetDgnDb().Elements().m_updaterCache;
    auto iupdater = updaterCache.find(eclassid);
    if (iupdater != updaterCache.end())
        return iupdater->second;

    bvector<ECN::ECPropertyCP> autoHandledProperties;
    for (auto prop : AutoHandledPropertiesCollection(*m_eclass, m_element.GetDgnDb(), ECSqlClassParams::StatementType::InsertUpdate, false))
        {
        autoHandledProperties.push_back(prop);
        }

    if (autoHandledProperties.empty())
        return updaterCache[eclassid] = nullptr;

    return updaterCache[eclassid] = new EC::ECInstanceUpdater(m_element.GetDgnDb(), *m_eclass, autoHandledProperties);
    }

/*---------------------------------------------------------------------------------**//**
* @bsimethod                                                    Sam.Wilson      10/16
+---------------+---------------+---------------+---------------+---------------+------*/
void DgnElements::ClearUpdaterCache()
    {
    for (auto& upd : m_updaterCache)
        {
        if (upd.second)
            delete upd.second;
        }
    m_updaterCache.clear();
    }

/*---------------------------------------------------------------------------------**//**
* @bsimethod                                                    Sam.Wilson      10/16
+---------------+---------------+---------------+---------------+---------------+------*/
DgnDbStatus ElementAutoHandledPropertiesECInstanceAdapter::UpdateProperties()
    {
    BeAssert(IsValid());
    BeAssert(nullptr != m_element.m_ecPropertyData);
    BeAssert(DgnElement::PropState::Dirty == m_element.m_flags.m_propState);

    ECInstanceUpdater* updater = GetUpdater();
    if (nullptr == updater)
        {
        BeAssert(false);
        return DgnDbStatus::WrongClass;
        }

    if (BSISUCCESS != updater->Update(*this))
        return DgnDbStatus::WriteError;

    m_element.m_flags.m_propState = DgnElement::PropState::InBuffer;
    return DgnDbStatus::Success;
    }

/*---------------------------------------------------------------------------------**//**
* Adapted from MemoryECBaseInstance
* @bsimethod                                                    Sam.Wilson      10/16
+---------------+---------------+---------------+---------------+---------------+------*/
ECObjectsStatus ElementAutoHandledPropertiesECInstanceAdapter::_CopyFromBuffer (ECDBufferCR src)
    {
    //DgnElement const* fromMemoryInstance = dynamic_cast<DgnElement const*> (&src);
    //if (NULL != fromMemoryInstance && GetClassLayout().Equals (fromMemoryInstance->GetClassLayout()))
    //    {
    //    SetUsageBitmask (fromMemoryInstance->GetUsageBitmask());
    //    memcpy (m_perPropertyFlagsHolder.perPropertyFlags, fromMemoryInstance->GetPerPropertyFlagsData(), m_perPropertyFlagsHolder.numPerPropertyFlagsEntries * sizeof(uint32_t));
    //    }

    return CopyPropertiesFromBuffer (src);
    }

/*---------------------------------------------------------------------------------**//**
* Adapted from MemoryECBaseInstance
* @bsimethod                                                    Sam.Wilson      10/16
+---------------+---------------+---------------+---------------+---------------+------*/
uint32_t ElementAutoHandledPropertiesECInstanceAdapter::GetBytesUsed () const
    {
    if (NULL == m_element.m_ecPropertyData)
        return 0;

    return CalculateBytesUsed ();
    }

/*---------------------------------------------------------------------------------**//**
* Adapted from MemoryECBaseInstance
* @bsimethod                                                    Sam.Wilson      10/16
+---------------+---------------+---------------+---------------+---------------+------*/        
void ElementAutoHandledPropertiesECInstanceAdapter::_ClearValues ()
    {
    //if (m_structInstances)
    //    m_structInstances->clear ();

    InitializeMemory (GetClassLayout(), m_element.m_ecPropertyData, m_element.m_ecPropertyDataSize);

    //ClearAllPerPropertyFlags ();
    }
   
/*---------------------------------------------------------------------------------**//**
* Adapted from MemoryECBaseInstance
* @bsimethod                                                    Sam.Wilson      10/16
+---------------+---------------+---------------+---------------+---------------+------*/
ECObjectsStatus ElementAutoHandledPropertiesECInstanceAdapter::_ModifyData (uint32_t offset, void const * newData, uint32_t dataLength)
    {
    PRECONDITION (NULL != m_element.m_ecPropertyData, ECObjectsStatus::PreconditionViolated);
    PRECONDITION (offset + dataLength <= m_element.m_ecPropertyDataSize, ECObjectsStatus::MemoryBoundsOverrun);

    Byte * dest = m_element.m_ecPropertyData + offset;
    memcpy (dest, newData, dataLength);

    SetDirty();
    
    return ECObjectsStatus::Success;
    }
    
/*---------------------------------------------------------------------------------**//**
* Adapted from MemoryECBaseInstance
* @bsimethod                                                    Sam.Wilson      10/16
+---------------+---------------+---------------+---------------+---------------+------*/
ECObjectsStatus ElementAutoHandledPropertiesECInstanceAdapter::_MoveData (uint32_t toOffset, uint32_t fromOffset, uint32_t dataLength)
    {
    PRECONDITION (NULL != m_element.m_ecPropertyData, ECObjectsStatus::PreconditionViolated);
    PRECONDITION (toOffset + dataLength <= m_element.m_ecPropertyDataSize, ECObjectsStatus::MemoryBoundsOverrun);

    Byte* data = m_element.m_ecPropertyData;
    memmove (data+toOffset, data+fromOffset, dataLength);

    SetDirty();

    return ECObjectsStatus::Success;
    }

/*---------------------------------------------------------------------------------**//**
* Adapted from MemoryECBaseInstance
* @bsimethod                                                    Sam.Wilson      10/16
+---------------+---------------+---------------+---------------+---------------+------*/
ECObjectsStatus ElementAutoHandledPropertiesECInstanceAdapter::_ShrinkAllocation ()
    {
    uint32_t newAllocation = GetBytesUsed();
    if (0 == newAllocation)
        _FreeAllocation();
    else if (newAllocation != _GetBytesAllocated())
        {
        Byte* reallocedData = (Byte*)bentleyAllocator_realloc(m_element.m_ecPropertyData, newAllocation);
        if (NULL == reallocedData)
            {
            BeAssert (false);
            return ECObjectsStatus::UnableToAllocateMemory;
            }

        if (m_element.IsPersistent())
            m_element.GetDgnDb().Elements().ChangeMemoryUsed(newAllocation - m_element.m_ecPropertyDataSize);

        m_element.m_ecPropertyData = reallocedData;
        m_element.m_ecPropertyDataSize = newAllocation;
        }

    return ECObjectsStatus::Success;
    } 

/*---------------------------------------------------------------------------------**//**
* Adapted from MemoryECBaseInstance
* @bsimethod                                                    Sam.Wilson      10/16
+---------------+---------------+---------------+---------------+---------------+------*/
void ElementAutoHandledPropertiesECInstanceAdapter::_FreeAllocation ()
    {
    //if (!m_usingSharedMemory)
    //    {
        if (nullptr != m_element.m_ecPropertyData)
            {
            bentleyAllocator_free(m_element.m_ecPropertyData);

            if (m_element.IsPersistent())
                m_element.GetDgnDb().Elements().ChangeMemoryUsed(-m_element.m_ecPropertyDataSize);

            m_element.m_ecPropertyData = nullptr;
            m_element.m_ecPropertyDataSize = 0;
            }

        //if (m_perPropertyFlagsHolder.perPropertyFlags)
        //    {
        //    free (m_perPropertyFlagsHolder.perPropertyFlags); 
        //    m_perPropertyFlagsHolder.perPropertyFlags = NULL;
        //    }

        BeAssert(nullptr == m_element.m_ecPropertyData);
        BeAssert(0 == m_element.m_ecPropertyDataSize);

    //    }

    //if (m_structInstances)
    //    {
    //    m_structInstances->clear ();
    //    delete m_structInstances;
    //    m_structInstances = NULL;
    //    }
    }

/*---------------------------------------------------------------------------------**//**
* Adapted from MemoryECBaseInstance
* @bsimethod                                                    Sam.Wilson      10/16
+---------------+---------------+---------------+---------------+---------------+------*/
ECObjectsStatus ElementAutoHandledPropertiesECInstanceAdapter::_GrowAllocation (uint32_t bytesNeeded)
    {
    uint32_t newSize = 2 * (m_element.m_ecPropertyDataSize + bytesNeeded); // Assume the growing trend will continue.

    Byte * reallocedData = (Byte*)bentleyAllocator_realloc(m_element.m_ecPropertyData, newSize);
    DEBUG_EXPECT (NULL != reallocedData);
    if (NULL == reallocedData)
        return ECObjectsStatus::UnableToAllocateMemory;
    
    if (m_element.IsPersistent())
        m_element.GetDgnDb().Elements().ChangeMemoryUsed(newSize - m_element.m_ecPropertyDataSize);

    m_element.m_ecPropertyData = reallocedData;
    m_element.m_ecPropertyDataSize = newSize;

    return ECObjectsStatus::Success;
    }

/*---------------------------------------------------------------------------------**//**
* Adapted from MemoryECBaseInstance
* @bsimethod                                                    Sam.Wilson      10/16
+---------------+---------------+---------------+---------------+---------------+------*/
ECObjectsStatus ElementAutoHandledPropertiesECInstanceAdapter::_ClearArray (uint32_t propIdx)
    {
    PropertyLayoutCP pPropertyLayout = NULL;
    ECObjectsStatus status = GetClassLayout().GetPropertyLayoutByIndex (pPropertyLayout, propIdx);
    if (ECObjectsStatus::Success != status || NULL == pPropertyLayout)
        return ECObjectsStatus::PropertyNotFound;

    uint32_t arrayCount = GetReservedArrayCount (*pPropertyLayout);
    if (arrayCount > 0)
        {
        RemoveArrayElements (*pPropertyLayout, 0, arrayCount);
        }

    SetDirty(); 

    return ECObjectsStatus::Success;
    }

/*---------------------------------------------------------------------------------**//**
* @bsimethod                                                    Sam.Wilson      10/16
+---------------+---------------+---------------+---------------+---------------+------*/
ElementECPropertyAccessor::ElementECPropertyAccessor(DgnElementCR el, Utf8CP accessString)
    : m_element(const_cast<DgnElementR>(el)), m_readOnly(true)
    {
    Init(0, accessString);
    }

/*---------------------------------------------------------------------------------**//**
* @bsimethod                                                    Sam.Wilson      10/16
+---------------+---------------+---------------+---------------+---------------+------*/
ElementECPropertyAccessor::ElementECPropertyAccessor(DgnElementCR el, uint32_t propIdx)
    : m_element(const_cast<DgnElementR>(el)), m_readOnly(true)
    {
    Init(propIdx, nullptr);
    }

/*---------------------------------------------------------------------------------**//**
* @bsimethod                                                    Sam.Wilson      10/16
+---------------+---------------+---------------+---------------+---------------+------*/
ElementECPropertyAccessor::ElementECPropertyAccessor(DgnElementR el, Utf8CP accessString)
    : m_element(el), m_readOnly(false)
    {
    Init(0, accessString);
    }

/*---------------------------------------------------------------------------------**//**
* @bsimethod                                                    Sam.Wilson      10/16
+---------------+---------------+---------------+---------------+---------------+------*/
ElementECPropertyAccessor::ElementECPropertyAccessor(DgnElementR el, uint32_t propIdx)
    : m_element(el), m_readOnly(false)
    {
    Init(propIdx, nullptr);
    }

/*---------------------------------------------------------------------------------**//**
* @bsimethod                                                    Sam.Wilson      10/16
+---------------+---------------+---------------+---------------+---------------+------*/
void ElementECPropertyAccessor::Init(uint32_t propIdx, Utf8CP accessString)
    {
    m_eclass = m_element.GetElementClass();
    m_layout = &m_eclass->GetDefaultStandaloneEnabler()->GetClassLayout();

    if (nullptr == accessString)
        m_propIdx = propIdx;
    else
        {
        if (ECObjectsStatus::Success != m_layout->GetPropertyIndex(m_propIdx, accessString))
            {
            m_propIdx = 0;
            m_isPropertyIndexValid = false;
            BeAssert(!IsValid());
            return;
            }
        }

    m_isPropertyIndexValid = true;

    // Additional information about the custom and auto-handled properties on this class
    // *** WIP_PROPERTIES - I wish I could cache this data on the ECClass object itself, instead of having to do this extra lookup
    m_classInfo = &m_element.GetDgnDb().Elements().FindClassInfo(m_element);
    m_accessors = m_classInfo->GetPropertyAccessors(m_propIdx);
    } 

/*---------------------------------------------------------------------------------**//**
* @bsimethod                                    Sam.Wilson                      10/16
+---------------+---------------+---------------+---------------+---------------+------*/
DgnDbStatus ElementECPropertyAccessor::SetAutoHandledPropertyValue(ECValueCR value, PropertyArrayIndex const& arrayIdx)
    {
    if (!IsValid() || (nullptr != m_accessors))
        {
        BeAssert(false);
        return DgnDbStatus::BadArg;
        }
    auto validator = m_classInfo->GetPropertyValidator(m_propIdx);
    if (nullptr != validator)
        {
        auto status = (*validator)(m_element, value);
        if (DgnDbStatus::Success != status)
            return status;
        }

#ifdef WIP_PROPERTIES // *** ECObjects should be doing this
    if (!isValidValue(*m_ecprop, value))
        return DgnDbStatus::BadArg;
#endif

    auto stypeNeeded = m_element.GetElementId().IsValid()? ECSqlClassParams::StatementType::Update : ECSqlClassParams::StatementType::Insert;
    if (0 == ((uint32_t)stypeNeeded & m_classInfo->GetAutoPropertyStatementType(m_propIdx)))
        return DgnDbStatus::ReadOnly;

    ElementAutoHandledPropertiesECInstanceAdapter ecdbuffer(m_element, *m_eclass, *m_layout, true);
    if (!ecdbuffer.IsValid())
        {
        BeAssert(false);
        return DgnDbStatus::NotFound;
        }

    auto status = ecdbuffer.SetValueToMemory(m_propIdx, value, arrayIdx.m_hasIndex, arrayIdx.m_index);
        
    if (ECObjectsStatus::PropertyValueMatchesNoChange == status)
        return DgnDbStatus::Success;

    BeAssert((ECObjectsStatus::Success != status) || (DgnElement::PropState::Dirty == m_element.m_flags.m_propState));
    return toDgnDbWriteStatus(status);
    }

/*---------------------------------------------------------------------------------**//**
* @bsimethod                                    Sam.Wilson                      10/16
+---------------+---------------+---------------+---------------+---------------+------*/
DgnDbStatus ElementECPropertyAccessor::GetAutoHandledPropertyValue(ECN::ECValueR value, PropertyArrayIndex const& arrayIdx) const
    {
    if (!IsValid() || (nullptr != m_accessors))
        {
        BeAssert(false);
        return DgnDbStatus::BadArg;
        }
    ElementAutoHandledPropertiesECInstanceAdapter ecdbuffer(m_element, *m_eclass, *m_layout, true);
    if (!ecdbuffer.IsValid())
        {
        BeAssert(false);
        return DgnDbStatus::NotFound;
        }

    auto status = ecdbuffer.GetValueFromMemory(value, m_propIdx, arrayIdx.m_hasIndex, arrayIdx.m_index);
    return toDgnDbWriteStatus(status);
    }

/*---------------------------------------------------------------------------------**//**
* @bsimethod                                    Sam.Wilson                      08/16
+---------------+---------------+---------------+---------------+---------------+------*/
DateTime DgnElement::GetPropertyValueDateTime(Utf8CP propertyName, PropertyArrayIndex const& arrayIdx) const
    {
    ECN::ECValue value;
    DgnDbStatus status = GetPropertyValue(value, propertyName, arrayIdx);
    BeAssert(DgnDbStatus::Success == status);
    UNUSED_VARIABLE(status);
    return value.IsNull() ? DateTime() : value.GetDateTime();
    }
/*---------------------------------------------------------------------------------**//**
* @bsimethod                                    Sam.Wilson                      08/16
+---------------+---------------+---------------+---------------+---------------+------*/
DPoint3d DgnElement::GetPropertyValueDPoint3d(Utf8CP propertyName, PropertyArrayIndex const& arrayIdx) const
    {
    ECN::ECValue value;
    DgnDbStatus status = GetPropertyValue(value, propertyName, arrayIdx);
    BeAssert(DgnDbStatus::Success == status);
    UNUSED_VARIABLE(status);
    return value.IsNull() ? DPoint3d::From(0,0,0) : value.GetPoint3d();
    }
/*---------------------------------------------------------------------------------**//**
* @bsimethod                                    Sam.Wilson                      08/16
+---------------+---------------+---------------+---------------+---------------+------*/
DPoint2d DgnElement::GetPropertyValueDPoint2d(Utf8CP propertyName, PropertyArrayIndex const& arrayIdx) const
    {
    ECN::ECValue value;
    DgnDbStatus status = GetPropertyValue(value, propertyName, arrayIdx);
    BeAssert(DgnDbStatus::Success == status);
    UNUSED_VARIABLE(status);
    return value.IsNull() ? DPoint2d::From(0,0) : value.GetPoint2d();
    }
/*---------------------------------------------------------------------------------**//**
* @bsimethod                                    Shaun.Sewall                    08/16
+---------------+---------------+---------------+---------------+---------------+------*/
bool DgnElement::GetPropertyValueBoolean(Utf8CP propertyName, PropertyArrayIndex const& arrayIdx) const
    {
    ECN::ECValue value;
    DgnDbStatus status = GetPropertyValue(value, propertyName, arrayIdx);
    BeAssert(DgnDbStatus::Success == status);
    UNUSED_VARIABLE(status);
    return value.IsNull() ? false : value.GetBoolean();
    }

/*---------------------------------------------------------------------------------**//**
* @bsimethod                                    Shaun.Sewall                    08/16
+---------------+---------------+---------------+---------------+---------------+------*/
double DgnElement::GetPropertyValueDouble(Utf8CP propertyName, PropertyArrayIndex const& arrayIdx) const
    {
    ECN::ECValue value;
    DgnDbStatus status = GetPropertyValue(value, propertyName, arrayIdx);
    BeAssert(DgnDbStatus::Success == status);
    UNUSED_VARIABLE(status);
    return value.IsNull() ? 0.0 : value.GetDouble();
    }

/*---------------------------------------------------------------------------------**//**
* @bsimethod                                    Shaun.Sewall                    08/16
+---------------+---------------+---------------+---------------+---------------+------*/
int32_t DgnElement::GetPropertyValueInt32(Utf8CP propertyName, PropertyArrayIndex const& arrayIdx) const
    {
    ECN::ECValue value;
    DgnDbStatus status = GetPropertyValue(value, propertyName, arrayIdx);
    BeAssert(DgnDbStatus::Success == status);
    UNUSED_VARIABLE(status);
    return value.IsNull() ? 0 : value.GetInteger();
    }

/*---------------------------------------------------------------------------------**//**
* @bsimethod                                    Shaun.Sewall                    08/16
+---------------+---------------+---------------+---------------+---------------+------*/
uint64_t DgnElement::GetPropertyValueUInt64(Utf8CP propertyName, PropertyArrayIndex const& arrayIdx) const
    {
    ECN::ECValue value;
    DgnDbStatus status = GetPropertyValue(value, propertyName, arrayIdx);
    BeAssert(DgnDbStatus::Success == status);
    UNUSED_VARIABLE(status);
    return value.IsNull() ? 0 : static_cast<uint64_t>(value.GetLong());
    }

/*---------------------------------------------------------------------------------**//**
* @bsimethod                                    Shaun.Sewall                    08/16
+---------------+---------------+---------------+---------------+---------------+------*/
Utf8String DgnElement::GetPropertyValueString(Utf8CP propertyName, PropertyArrayIndex const& arrayIdx) const
    {
    ECN::ECValue value;
    DgnDbStatus status = GetPropertyValue(value, propertyName, arrayIdx);
    BeAssert(DgnDbStatus::Success == status);
    UNUSED_VARIABLE(status);
    return value.GetUtf8CP();
    }

/*---------------------------------------------------------------------------------**//**
* @bsimethod                                    Sam.Wilson                      08/16
+---------------+---------------+---------------+---------------+---------------+------*/
DgnDbStatus DgnElement::SetPropertyValue(Utf8CP propertyName, DateTimeCR value, PropertyArrayIndex const& arrayIdx)
    {
    DgnDbStatus status = SetPropertyValue(propertyName, ECValue(value), arrayIdx);
    BeAssert(DgnDbStatus::Success == status);
    return status;
    }
    
/*---------------------------------------------------------------------------------**//**
* @bsimethod                                    Sam.Wilson                      08/16
+---------------+---------------+---------------+---------------+---------------+------*/
DgnDbStatus DgnElement::SetPropertyValue(Utf8CP propertyName, DPoint3dCR pt, PropertyArrayIndex const& arrayIdx)
    {
    DgnDbStatus status = SetPropertyValue(propertyName, ECValue(pt), arrayIdx);
    BeAssert(DgnDbStatus::Success == status);
    return status;
    }

/*---------------------------------------------------------------------------------**//**
* @bsimethod                                    Sam.Wilson                      08/16
+---------------+---------------+---------------+---------------+---------------+------*/
DgnDbStatus DgnElement::SetPropertyValue(Utf8CP propertyName, DPoint2dCR pt, PropertyArrayIndex const& arrayIdx)
    {
    DgnDbStatus status = SetPropertyValue(propertyName, ECValue(pt), arrayIdx);
    BeAssert(DgnDbStatus::Success == status);
    return status;
    }

/*---------------------------------------------------------------------------------**//**
* @bsimethod                                    Shaun.Sewall                    08/16
+---------------+---------------+---------------+---------------+---------------+------*/
DgnDbStatus DgnElement::SetPropertyValue(Utf8CP propertyName, bool value, PropertyArrayIndex const& arrayIdx)
    {
    DgnDbStatus status = SetPropertyValue(propertyName, ECValue(value), arrayIdx);
    BeAssert(DgnDbStatus::Success == status);
    return status;
    }

/*---------------------------------------------------------------------------------**//**
* @bsimethod                                    Shaun.Sewall                    08/16
+---------------+---------------+---------------+---------------+---------------+------*/
DgnDbStatus DgnElement::SetPropertyValue(Utf8CP propertyName, double value, PropertyArrayIndex const& arrayIdx)
    {
    DgnDbStatus status = SetPropertyValue(propertyName, ECValue(value), arrayIdx);
    BeAssert(DgnDbStatus::Success == status);
    return status;
    }

/*---------------------------------------------------------------------------------**//**
* @bsimethod                                    Shaun.Sewall                    08/16
+---------------+---------------+---------------+---------------+---------------+------*/
DgnDbStatus DgnElement::SetPropertyValue(Utf8CP propertyName, int32_t value, PropertyArrayIndex const& arrayIdx)
    {
    DgnDbStatus status = SetPropertyValue(propertyName, ECValue(value), arrayIdx);
    BeAssert(DgnDbStatus::Success == status);
    return status;
    }

/*---------------------------------------------------------------------------------**//**
* @bsimethod                                    Shaun.Sewall                    08/16
+---------------+---------------+---------------+---------------+---------------+------*/
DgnDbStatus DgnElement::SetPropertyValue(Utf8CP propertyName, BeInt64Id id, PropertyArrayIndex const& arrayIdx)
    {
    ECValue value(id.GetValueUnchecked());
    if (!id.IsValid())
        value.SetToNull();

    DgnDbStatus status = SetPropertyValue(propertyName, value, arrayIdx);
    BeAssert(DgnDbStatus::Success == status);
    return status;
    }

/*---------------------------------------------------------------------------------**//**
* @bsimethod                                    Shaun.Sewall                    08/16
+---------------+---------------+---------------+---------------+---------------+------*/
DgnDbStatus DgnElement::SetPropertyValue(Utf8CP propertyName, Utf8CP value, PropertyArrayIndex const& arrayIdx)
    {
    DgnDbStatus status = SetPropertyValue(propertyName, ECValue(value, false), arrayIdx);
    BeAssert(DgnDbStatus::Success == status);
    return status;
    }

/*---------------------------------------------------------------------------------**//**
* @bsimethod                                                    Sam.Wilson      06/16
+---------------+---------------+---------------+---------------+---------------+------*/
YawPitchRollAngles DgnElement::GetPropertyValueYpr(Utf8CP yawName, Utf8CP pitchName, Utf8CP rollName) const
    {
    YawPitchRollAngles angles;
    angles.SetYaw  (AngleInDegrees::FromDegrees(GetPropertyValueDouble(yawName)));
    angles.SetPitch(AngleInDegrees::FromDegrees(GetPropertyValueDouble(pitchName)));
    angles.SetRoll (AngleInDegrees::FromDegrees(GetPropertyValueDouble(rollName)));
    return angles;
    }

/*---------------------------------------------------------------------------------**//**
* @bsimethod                                                    Sam.Wilson      06/16
+---------------+---------------+---------------+---------------+---------------+------*/
DgnDbStatus DgnElement::SetPropertyValueYpr(YawPitchRollAnglesCR angles, Utf8CP yawName, Utf8CP pitchName, Utf8CP rollName)
    {
    DgnDbStatus status;
    if (DgnDbStatus::Success != (status = SetPropertyValue(yawName, angles.GetYaw().Degrees())))
        return status;
    if (DgnDbStatus::Success != (status = SetPropertyValue(pitchName, angles.GetPitch().Degrees())))
        return status;
    if (DgnDbStatus::Success != (status = SetPropertyValue(rollName, angles.GetRoll().Degrees())))
        return status;
    return DgnDbStatus::Success;
    }

/*---------------------------------------------------------------------------------**//**
* @bsimethod                                                    Sam.Wilson      06/16
+---------------+---------------+---------------+---------------+---------------+------*/
DgnDbStatus DgnElement::_InsertPropertyArrayItems (uint32_t propertyIndex, uint32_t index, uint32_t size)
    {
    // Only auto-handled properties can be arrays
    ElementAutoHandledPropertiesECInstanceAdapter ecPropAccess(*this, true);
    if (!ecPropAccess.IsValid())
        return DgnDbStatus::BadArg;
    return toDgnDbWriteStatus(ecPropAccess.InsertArrayElements(propertyIndex, index, size));
    }

/*---------------------------------------------------------------------------------**//**
* @bsimethod                                                    Sam.Wilson      06/16
+---------------+---------------+---------------+---------------+---------------+------*/
DgnDbStatus DgnElement::_AddPropertyArrayItems (uint32_t propertyIndex, uint32_t size)
    {
    // Only auto-handled properties can be arrays
    ElementAutoHandledPropertiesECInstanceAdapter ecPropAccess(*this, true);
    if (!ecPropAccess.IsValid())
        return DgnDbStatus::BadArg;
    return toDgnDbWriteStatus(ecPropAccess.AddArrayElements(propertyIndex, size));
    }

/*---------------------------------------------------------------------------------**//**
* @bsimethod                                                    Sam.Wilson      06/16
+---------------+---------------+---------------+---------------+---------------+------*/
DgnDbStatus DgnElement::_RemovePropertyArrayItem (uint32_t propertyIndex, uint32_t index)
    {
    // Only auto-handled properties can be arrays
    ElementAutoHandledPropertiesECInstanceAdapter ecPropAccess(*this, true);
    if (!ecPropAccess.IsValid())
        return DgnDbStatus::BadArg;
    return toDgnDbWriteStatus(ecPropAccess.RemoveArrayElement(propertyIndex, index));
    }

/*---------------------------------------------------------------------------------**//**
* @bsimethod                                                    Sam.Wilson      06/16
+---------------+---------------+---------------+---------------+---------------+------*/
DgnDbStatus DgnElement::_ClearPropertyArray (uint32_t propertyIndex)
    {
    // Only auto-handled properties can be arrays
    ElementAutoHandledPropertiesECInstanceAdapter ecPropAccess(*this, true);
    if (!ecPropAccess.IsValid())
        return DgnDbStatus::BadArg;
    return toDgnDbWriteStatus(ecPropAccess.ClearArray(propertyIndex));
    }

/*---------------------------------------------------------------------------------**//**
* @bsimethod                                                    Sam.Wilson      06/16
+---------------+---------------+---------------+---------------+---------------+------*/
DgnDbStatus DgnElement::GetPropertyIndex(uint32_t& index, Utf8CP accessString)
    {
    auto& classLayout = GetElementClass()->GetDefaultStandaloneEnabler()->GetClassLayout();
    return toDgnDbWriteStatus(classLayout.GetPropertyIndex(index, accessString));
    }

/*---------------------------------------------------------------------------------**//**
* @bsimethod                                    Sam.Wilson                      10/16
+---------------+---------------+---------------+---------------+---------------+------*/
DgnDbStatus DgnElement::SetPropertyValues(ECN::IECInstanceCR instance, SetPropertyFilter const& filter) 
    {return _SetPropertyValues(instance, filter);}

/*---------------------------------------------------------------------------------**//**
* @bsimethod                                    Sam.Wilson                      10/16
+---------------+---------------+---------------+---------------+---------------+------*/
DgnDbStatus DgnElement::InsertPropertyArrayItems(uint32_t propertyIndex, uint32_t index, uint32_t size)
    {return _InsertPropertyArrayItems(propertyIndex, index, size);}

/*---------------------------------------------------------------------------------**//**
* @bsimethod                                    Sam.Wilson                      10/16
+---------------+---------------+---------------+---------------+---------------+------*/
DgnDbStatus DgnElement::RemovePropertyArrayItem(uint32_t propertyIndex, uint32_t index)
    {return _RemovePropertyArrayItem(propertyIndex, index);}

/*---------------------------------------------------------------------------------**//**
* @bsimethod                                    Sam.Wilson                      10/16
+---------------+---------------+---------------+---------------+---------------+------*/
DgnDbStatus DgnElement::AddPropertyArrayItems(uint32_t propertyIndex, uint32_t size)
    {return _AddPropertyArrayItems(propertyIndex, size);}

/*---------------------------------------------------------------------------------**//**
* @bsimethod                                    Sam.Wilson                      10/16
+---------------+---------------+---------------+---------------+---------------+------*/
DgnDbStatus DgnElement::ClearPropertyArray(uint32_t propertyIndex)
    {return _ClearPropertyArray(propertyIndex);}

/*---------------------------------------------------------------------------------**//**
* @bsimethod                                    Sam.Wilson                      10/16
+---------------+---------------+---------------+---------------+---------------+------*/
void ECSqlClassInfo::RegisterPropertyAccessors(ECN::ClassLayout const& layout, Utf8CP propName, T_ElementPropGet getFunc, T_ElementPropSet setFunc)
    {
    uint32_t propIdx;
    auto status = layout.GetPropertyIndex(propIdx, propName);
    if (ECN::ECObjectsStatus::Success != status)
        {
        BeAssert(false);
        return;
        }
    m_propertyAccessors[propIdx] = make_bpair(getFunc, setFunc);
    }

/*---------------------------------------------------------------------------------**//**
* @bsimethod                                    Sam.Wilson                      10/16
+---------------+---------------+---------------+---------------+---------------+------*/
bpair<ECSqlClassInfo::T_ElementPropGet,ECSqlClassInfo::T_ElementPropSet> const* ECSqlClassInfo::GetPropertyAccessors(uint32_t propIdx) const 
    {
    auto i = m_propertyAccessors.find(propIdx);
    return (i != m_propertyAccessors.end())? &i->second: nullptr;
    }

/*---------------------------------------------------------------------------------**//**
* @bsimethod                                    Sam.Wilson                      10/16
+---------------+---------------+---------------+---------------+---------------+------*/
void ECSqlClassInfo::RegisterPropertyValidator(ECN::ClassLayout const& layout, Utf8CP propName, T_ElementPropValidator func)
    {
    uint32_t propIdx;
    auto status = layout.GetPropertyIndex(propIdx, propName);
    if (ECN::ECObjectsStatus::Success != status)
        {
        BeAssert(false);
        return;
        }
    m_autoPropertyValidators[propIdx] = func;
    }

/*---------------------------------------------------------------------------------**//**
* @bsimethod                                    Sam.Wilson                      10/16
+---------------+---------------+---------------+---------------+---------------+------*/
ECSqlClassInfo::T_ElementPropValidator const* ECSqlClassInfo::GetPropertyValidator(uint32_t propIdx) const 
    {
    auto i = m_autoPropertyValidators.find(propIdx);
    return (i != m_autoPropertyValidators.end())? &i->second: nullptr;
    }

/*---------------------------------------------------------------------------------**//**
* @bsimethod                                    Sam.Wilson                      10/16
+---------------+---------------+---------------+---------------+---------------+------*/
uint32_t ECSqlClassInfo::GetAutoPropertyStatementType(uint32_t propIdx)
    {
    auto i = m_autoPropertyStatementType.find(propIdx);
    return (m_autoPropertyStatementType.end() == i)? (uint32_t)ECSqlClassParams::StatementType::All: i->second;
    }

/*---------------------------------------------------------------------------------**//**
* @bsimethod                                    Sam.Wilson                      10/16
+---------------+---------------+---------------+---------------+---------------+------*/
Utf8CP ElementECPropertyAccessor::GetAccessString() const 
    {
    PropertyLayoutCP layout;
    return ECObjectsStatus::Success == m_layout->GetPropertyLayoutByIndex(layout, m_propIdx)? layout->GetAccessString(): "";
    }

/*---------------------------------------------------------------------------------**//**
* @bsimethod                                    Sam.Wilson                      02/16
+---------------+---------------+---------------+---------------+---------------+------*/
DgnDbStatus ElementECPropertyAccessor::GetPropertyValue(ECN::ECValueR value, PropertyArrayIndex const& arrayIdx) const
    {
    if (nullptr == m_accessors)
        return GetAutoHandledPropertyValue(value, arrayIdx);

    return m_accessors->first(value, m_element);
    }

/*---------------------------------------------------------------------------------**//**
* @bsimethod                                    Sam.Wilson                      02/16
+---------------+---------------+---------------+---------------+---------------+------*/
DgnDbStatus ElementECPropertyAccessor::SetPropertyValue(ECN::ECValueCR value, PropertyArrayIndex const& arrayIdx)
    {
    if (m_readOnly)
        {
        BeAssert(false);
        return DgnDbStatus::ReadOnly;
        }

    if (nullptr == m_accessors)
        return SetAutoHandledPropertyValue(value, arrayIdx);

    return m_accessors->second(m_element, value);
    }

<|MERGE_RESOLUTION|>--- conflicted
+++ resolved
@@ -1,1474 +1,1444 @@
-/*--------------------------------------------------------------------------------------+
-|
-|     $Source: DgnCore/DgnElementProperties.cpp $
-|
-|  $Copyright: (c) 2016 Bentley Systems, Incorporated. All rights reserved. $
-|
-+--------------------------------------------------------------------------------------*/
-#include <DgnPlatformInternal.h>
-#include "BisCoreNames.h"
-#include "ElementECInstanceAdapter.h"
-
-/*---------------------------------------------------------------------------------**//**
-* @bsimethod                                                    Sam.Wilson      10/16
-+---------------+---------------+---------------+---------------+---------------+------*/
-static ECObjectsStatus toECObjectsStatus(DgnDbStatus status)
-    {
-    switch (status)
-        {
-        case DgnDbStatus::Success:
-            return ECObjectsStatus::Success;
-        }
-
-    return ECObjectsStatus::Error;
-    }
-
-/*---------------------------------------------------------------------------------**//**
-* @bsimethod                                                    Sam.Wilson      10/16
-+---------------+---------------+---------------+---------------+---------------+------*/
-static DgnDbStatus toDgnDbWriteStatus(ECObjectsStatus status)
-    {
-    switch (status)
-        {
-        case ECObjectsStatus::PropertyValueMatchesNoChange:
-        case ECObjectsStatus::Success: 
-            return DgnDbStatus::Success;
-        }
-
-    return DgnDbStatus::WriteError;
-    }
-
-/*---------------------------------------------------------------------------------**//**
-* @bsimethod                                                    Sam.Wilson      10/16
-+---------------+---------------+---------------+---------------+---------------+------*/
-ElementECInstanceAdapter::ElementECInstanceAdapter(DgnElementR el) 
-    : m_element(el), m_eclass(el.GetElementClass()), m_readOnly(false)
-    {
-    AddRef(); // protect against somebody else doing AddRef + Release and deleting this
-    }
-
-/*---------------------------------------------------------------------------------**//**
-* @bsimethod                                                    Sam.Wilson      10/16
-+---------------+---------------+---------------+---------------+---------------+------*/
-ElementECInstanceAdapter::ElementECInstanceAdapter(DgnElementCR el) 
-    : m_element(const_cast<DgnElement&>(el)), m_eclass(el.GetElementClass()), m_readOnly(true)
-    {
-    AddRef(); // protect against somebody else doing AddRef + Release and deleting this
-    }
-
-/*---------------------------------------------------------------------------------**//**
-* @bsimethod                                                    Sam.Wilson      10/16
-+---------------+---------------+---------------+---------------+---------------+------*/
-ECObjectsStatus ElementECInstanceAdapter::_GetValue (ECValueR v, uint32_t propertyIndex, bool useArrayIndex, uint32_t arrayIndex) const 
-    {
-    PropertyArrayIndex ai(useArrayIndex, arrayIndex);
-    auto stat = m_element.GetPropertyValue(v, propertyIndex, ai);
-    return toECObjectsStatus(stat);
-    }
-
-/*---------------------------------------------------------------------------------**//**
-* @bsimethod                                                    Sam.Wilson      10/16
-+---------------+---------------+---------------+---------------+---------------+------*/
-ECObjectsStatus ElementECInstanceAdapter::_SetValue (uint32_t propertyIndex, ECValueCR v, bool useArrayIndex, uint32_t arrayIndex)
-    {
-    if (m_readOnly)
-        {
-        BeAssert(false);
-        return ECObjectsStatus::UnableToSetReadOnlyInstance;
-        }
-    PropertyArrayIndex ai(useArrayIndex, arrayIndex);
-    auto stat = m_element.SetPropertyValue(propertyIndex, v, ai);
-    return toECObjectsStatus(stat);
-    }
-
-/*---------------------------------------------------------------------------------**//**
-* @bsimethod                                                    Sam.Wilson      10/16
-+---------------+---------------+---------------+---------------+---------------+------*/
-ECObjectsStatus ElementECInstanceAdapter::_InsertArrayElements (uint32_t propertyIndex, uint32_t index, uint32_t size)
-    {
-    if (m_readOnly)
-        {
-        BeAssert(false);
-        return ECObjectsStatus::UnableToSetReadOnlyInstance;
-        }
-    // Only auto-handled properties can be arrays
-    ElementAutoHandledPropertiesECInstanceAdapter autoHandledProps(m_element, true);
-    return autoHandledProps.InsertArrayElements(propertyIndex, index, size);
-    }
-
-/*---------------------------------------------------------------------------------**//**
-* @bsimethod                                                    Sam.Wilson      10/16
-+---------------+---------------+---------------+---------------+---------------+------*/
-ECObjectsStatus ElementECInstanceAdapter::_AddArrayElements (uint32_t propertyIndex, uint32_t size)
-    {
-    if (m_readOnly)
-        {
-        BeAssert(false);
-        return ECObjectsStatus::UnableToSetReadOnlyInstance;
-        }
-    // Only auto-handled properties can be arrays
-    ElementAutoHandledPropertiesECInstanceAdapter autoHandledProps(m_element, true);
-    return autoHandledProps.AddArrayElements(propertyIndex, size);
-    }
-
-/*---------------------------------------------------------------------------------**//**
-* @bsimethod                                                    Sam.Wilson      10/16
-+---------------+---------------+---------------+---------------+---------------+------*/
-ECObjectsStatus ElementECInstanceAdapter::_RemoveArrayElement (uint32_t propertyIndex, uint32_t index)
-    {
-    if (m_readOnly)
-        {
-        BeAssert(false);
-        return ECObjectsStatus::UnableToSetReadOnlyInstance;
-        }
-    // Only auto-handled properties can be arrays
-    ElementAutoHandledPropertiesECInstanceAdapter autoHandledProps(m_element, true);
-    return autoHandledProps.RemoveArrayElement(propertyIndex, index);
-    }
-
-/*---------------------------------------------------------------------------------**//**
-* @bsimethod                                                    Sam.Wilson      10/16
-+---------------+---------------+---------------+---------------+---------------+------*/
-ECObjectsStatus ElementECInstanceAdapter::_ClearArray (uint32_t propIdx)
-    {
-    if (m_readOnly)
-        {
-        BeAssert(false);
-        return ECObjectsStatus::UnableToSetReadOnlyInstance;
-        }
-    // Only auto-handled properties can be arrays
-    ElementAutoHandledPropertiesECInstanceAdapter autoHandledProps(m_element, true);
-    return autoHandledProps.ClearArray(propIdx);
-    }
-
-/*---------------------------------------------------------------------------------**//**
-* @bsimethod                                    Sam.Wilson                      08/16
-+---------------+---------------+---------------+---------------+---------------+------*/
-static bool isWriteOnlyProperty(Utf8StringCR propName)
-    {
-    static std::once_flag s_ignoreListOnceFlag;
-    static bset<Utf8String>* s_ignoreList;
-    std::call_once(s_ignoreListOnceFlag, []()
-        {
-        s_ignoreList = new bset<Utf8String>();
-        s_ignoreList->insert("LastMod");
-        });
-    return s_ignoreList->find(propName) != s_ignoreList->end();
-    }
-
-/*---------------------------------------------------------------------------------**//**
-* @bsimethod                                                    Sam.Wilson      10/16
-+---------------+---------------+---------------+---------------+---------------+------*/
-bool DgnElement::SetPropertyFilter::IsBootStrappingProperty(Utf8StringCR propName)
-    {
-    static std::once_flag s_ignoreListOnceFlag;
-    static bset<Utf8String>* s_ignoreList;
-    std::call_once(s_ignoreListOnceFlag, []()
-        {
-        s_ignoreList = new bset<Utf8String>();
-        s_ignoreList->insert("Id");
-        s_ignoreList->insert(BIS_ELEMENT_PROP_ECInstanceId);
-        s_ignoreList->insert(BIS_ELEMENT_PROP_ModelId);
-        s_ignoreList->insert(BIS_ELEMENT_PROP_CodeAuthorityId);
-        s_ignoreList->insert(BIS_ELEMENT_PROP_CodeNamespace);
-        s_ignoreList->insert(BIS_ELEMENT_PROP_CodeValue);
-        });
-
-    return s_ignoreList->find(propName) != s_ignoreList->end();
-    }
-
-/*---------------------------------------------------------------------------------**//**
-* @bsimethod                                                    Sam.Wilson      10/16
-+---------------+---------------+---------------+---------------+---------------+------*/
-bool DgnElement::SetPropertyFilter::_ExcludeProperty(ECPropertyValueCR propValue) const
-    {
-    if ((0 != (m_ignore & Null)))
-        {
-        auto const& value = propValue.GetValue();
-        if (value.IsNull() && !value.IsStruct() && !value.IsArray())
-            return true;
-        }
-
-    ECValueAccessorCR accessor = propValue.GetValueAccessor();
-
-    if (1 == accessor.GetDepth())
-        {
-        //if ((0 != (m_ignore & CustomHandled)) && m_element.IsCustomHandledProperty(*accessor.GetECProperty()))
-        //    return true;
-
-        auto const& propName = accessor.GetECProperty()->GetName();
-
-        if ((0 != (m_ignore & Bootstrapping)) && IsBootStrappingProperty(propName))
-            return true;
-
-        if ((0 != (m_ignore & WriteOnly)) && isWriteOnlyProperty(propName))
-            return true;
-
-        // You cannot set any of the Geometry properties via the property API
-        if (propName.Equals(GEOM3_InSpatialIndex))
-            return true;
-        }
-
-    if (!m_ignoreList.empty())
-        {
-        if (m_ignoreList.find(accessor.GetAccessString()) != m_ignoreList.end())
-            return true;
-        }
-
-    return false;
-    }
-
-/*---------------------------------------------------------------------------------**//**
-* @bsimethod                                                    Sam.Wilson      10/16
-+---------------+---------------+---------------+---------------+---------------+------*/
-bool DgnElement::ComparePropertyFilter::_ExcludeProperty(ECPropertyValueCR propValue) const
-    {
-    ECValueAccessorCR accessor = propValue.GetValueAccessor();
-
-    if (0 == accessor.GetDepth())
-        {
-        auto const& propName = accessor.GetECProperty()->GetName();
-
-        if ((0 != (m_ignore & WriteOnly)) && isWriteOnlyProperty(propName))
-            return true;
-        }
-
-    if (!m_ignoreList.empty())
-        {
-        if (m_ignoreList.find(accessor.GetAccessString()) != m_ignoreList.end())
-            return true;
-        }
-
-    return false;
-    }
-
-/*---------------------------------------------------------------------------------**//**
-* Adapted from the the property-by-property copying logic of IECInstance::CopyValues.
-* NB: We must call DgnElement::_SetPropertyValue. We must not use the ECDBuffer copying shortcut.
-* @bsimethod                                                    Sam.Wilson      10/16
-+---------------+---------------+---------------+---------------+---------------+------*/ 
-DgnDbStatus ElementECInstanceAdapter::CopyPropertiesFrom(ECValuesCollectionCR source, DgnElement::SetPropertyFilter const& filter)
-    {
-    for (ECValuesCollection::const_iterator it=source.begin(); it != source.end(); ++it)
-        {
-        ECPropertyValue const& prop = *it;
-
-        if (filter._ExcludeProperty(prop))
-            continue;
-
-        if (prop.HasChildValues())
-            {
-            DgnDbStatus status;
-            if (DgnDbStatus::Success != (status = CopyPropertiesFrom(*prop.GetChildValues(), filter)))
-                {
-                if (!filter._IgnoreErrors() && DgnDbStatus::Success != status)
-                    return status;
-                }
-            }
-        else 
-            {
-            ECObjectsStatus ecStatus;
-            if (ECObjectsStatus::Success != (ecStatus = SetInternalValueUsingAccessor (prop.GetValueAccessor(), prop.GetValue())))
-                {
-                if (!filter._IgnoreErrors() && ECObjectsStatus::PropertyValueMatchesNoChange != ecStatus)
-                    {
-                    BeDataAssert(false);
-                    return toDgnDbWriteStatus(ecStatus);
-                    }
-                }
-            }
-        }
-
-    return DgnDbStatus::Success;
-    }
-
-/*---------------------------------------------------------------------------------**//**
-* @bsimethod                                                    Sam.Wilson      10/16
-+---------------+---------------+---------------+---------------+---------------+------*/
-bool ElementECInstanceAdapter::ArePropertiesEqualTo(ECValuesCollectionCR expected)
-    {
-    for (ECPropertyValueCR expectedPropertyValue : expected)
-        {
-        ECValueAccessorCR valueAccessor = expectedPropertyValue.GetValueAccessor();
-        
-        if (expectedPropertyValue.HasChildValues())
-            {
-            if (!ArePropertiesEqualTo(*expectedPropertyValue.GetChildValues()))
-                return false;
-
-            continue;
-            }
-
-        ECValue actualValue;
-        ECObjectsStatus status = GetValueUsingAccessor(actualValue, valueAccessor);
-        if (status != ECObjectsStatus::Success)
-            return expectedPropertyValue.GetValue().IsNull();
-
-        if (!expectedPropertyValue.GetValue().Equals(actualValue))
-            return false;
-        }
-
-    return true;
-    }
-
-/*---------------------------------------------------------------------------------**//**
-* @bsimethod                                    Sam.Wilson                      08/16
-+---------------+---------------+---------------+---------------+---------------+------*/
-bool DgnElement::_EqualProperty(ECN::ECPropertyValueCR expected, DgnElementCR other) const
-    {
-    if (expected.HasChildValues())
-        {
-        ElementECInstanceAdapter ecThis(const_cast<DgnElement&>(*this));
-        return ecThis.ArePropertiesEqualTo(*expected.GetChildValues());
-        }
-
-    ECN::ECValue value;
-    auto const& propName = expected.GetValueAccessor().GetECProperty()->GetName();
-    if (DgnDbStatus::Success != GetPropertyValue(value, propName.c_str()))
-        return expected.GetValue().IsNull();
-
-    return value.Equals(expected.GetValue());
-    }
-
-/*---------------------------------------------------------------------------------**//**
-* @bsimethod                                    Sam.Wilson                      08/16
-+---------------+---------------+---------------+---------------+---------------+------*/
-bool DgnElement::_Equals(DgnElementCR other, DgnElement::ComparePropertyFilter const& filter) const
-    {
-    if (&other == this)
-        return true;
-
-    auto ecclass = GetElementClass();
-    if (ecclass != other.GetElementClass())
-        return false;
-
-    // Note that ECInstanceId is not a normal property and will not be returned by the property collection below
-    if (!filter._ExcludeElementId())
-        {
-        if (GetElementId() != other.GetElementId())
-            return false;
-        }
-
-    ElementECInstanceAdapter ecOther(other);
-    ECValuesCollection otherProperties(ecOther);
-    for (auto const& otherProp : otherProperties)
-        {
-        if (filter._ExcludeProperty(otherProp))
-            continue;
-
-        auto const& propName = otherProp.GetValueAccessor().GetECProperty()->GetName();
-
-        if (propName.Equals("UserProperties")) // _GetPropertyValue does not work for user props
-            {
-            if (nullptr == m_userProperties)
-                LoadUserProperties();
-            if (nullptr == other.m_userProperties)
-                other.LoadUserProperties();
-            if (!m_userProperties->ToString().Equals(other.m_userProperties->ToString()))
-                return false;
-            }
-
-        if (!_EqualProperty(otherProp, other))
-            return false;
-        }
-
-    return true;
-    }
-
-/*---------------------------------------------------------------------------------**//**
-* @bsimethod                                    Sam.Wilson                      10/16
-+---------------+---------------+---------------+---------------+---------------+------*/
-bool DgnElement::Equals(DgnElementCR source, ComparePropertyFilter const& filter) const
-    {
-    return _Equals(source, filter);
-    }
-
-/*---------------------------------------------------------------------------------**//**
-* @bsimethod                                    Sam.Wilson                      08/16
-+---------------+---------------+---------------+---------------+---------------+------*/
-void DgnElement::_Dump(Utf8StringR str, ComparePropertyFilter const& filter) const
-    {
-    auto ecclass = GetElementClass();
-    str.append(ecclass->GetName().c_str());
-    str.append(Utf8PrintfString(" %lld {", GetElementId().GetValueUnchecked()).c_str());
-    Utf8CP comma = "";
-    ElementECInstanceAdapter ecThis(*this);
-    ECValuesCollection propertyValues(ecThis);
-    for (ECPropertyValueCR propertyValue : propertyValues)
-        {
-        if (filter._ExcludeProperty(propertyValue))
-            continue;
-
-        str.append(propertyValue.GetValueAccessor().GetDebugAccessString().c_str());
-        str.append("=");
-        str.append(propertyValue.GetValue().ToString().c_str());
-        str.append(comma);
-        comma = ", ";
-        }
-    str.append("}\n");
-    }
-
-/*---------------------------------------------------------------------------------**//**
-* @bsimethod                                    Sam.Wilson                      07/15
-+---------------+---------------+---------------+---------------+---------------+------*/
-void DgnElement::Dump(Utf8StringR str, ComparePropertyFilter const& filter) const {_Dump(str,filter);}
-
-/*---------------------------------------------------------------------------------**//**
-* @bsimethod                                                    Sam.Wilson      07/16
-+---------------+---------------+---------------+---------------+---------------+------*/
-DgnElementPtr DgnElements::CreateElement(ECN::IECInstanceCR properties, DgnDbStatus* inStat) const
-    {
-    DgnDbStatus ALLOW_NULL_OUTPUT(stat, inStat);
-
-    DgnClassId classId(properties.GetClass().GetId().GetValue());
-    auto handler = dgn_ElementHandler::Element::FindHandler(GetDgnDb(), classId);
-    if (nullptr == handler)
-        {
-        BeAssert(false);
-        stat = DgnDbStatus::MissingHandler;
-        return nullptr;
-        }
-
-    return handler->_CreateNewElement(GetDgnDb(), properties, inStat);
-    }
-
-/*---------------------------------------------------------------------------------**//**
-* @bsimethod                                                    Sam.Wilson      07/16
-+---------------+---------------+---------------+---------------+---------------+------*/
-DgnElement::CreateParams DgnElement::InitCreateParamsFromECInstance(DgnDbR db, ECN::IECInstanceCR properties, DgnDbStatus* inStat)
-    {
-    DgnDbStatus ALLOW_NULL_OUTPUT(stat, inStat);
-
-    DgnModelId mid;
-        {
-        ECN::ECValue v;
-        if (ECN::ECObjectsStatus::Success != properties.GetValue(v, BIS_ELEMENT_PROP_ModelId) || v.IsNull())
-            {
-            stat = DgnDbStatus::BadModel;
-            return CreateParams(db, DgnModelId(), DgnClassId());
-            }
-        mid = DgnModelId((uint64_t)v.GetLong());
-        if (!mid.IsValid())
-            {
-            stat = DgnDbStatus::BadModel;
-            return CreateParams(db, DgnModelId(), DgnClassId());
-            }
-        }
-
-    DgnClassId classId(properties.GetClass().GetId().GetValue());
-
-    DgnCode code;
-        //! The authority ID must be non-null and identify a valid authority.
-        //! The namespace may not be null, but may be a blank string.
-        //! The value may be null if and only if the namespace is blank, signifying that the authority
-        //! assigns no special meaning to the object's code.
-        //! The value may not be an empty string.
-        {
-        ECN::ECValue v;
-        if (ECN::ECObjectsStatus::Success != properties.GetValue(v, BIS_ELEMENT_PROP_CodeAuthorityId) || v.IsNull())
-            {
-            stat = DgnDbStatus::MissingId;
-            return CreateParams(db, DgnModelId(), classId);
-            }
-        DgnAuthorityId id((uint64_t) v.GetLong());
-
-        if (ECN::ECObjectsStatus::Success != properties.GetValue(v, BIS_ELEMENT_PROP_CodeNamespace) || v.IsNull())
-            {
-            stat = DgnDbStatus::MissingId;
-            return CreateParams(db, DgnModelId(), classId);
-            }
-        Utf8String codeName(v.GetUtf8CP());
-
-        if (ECN::ECObjectsStatus::Success != properties.GetValue(v, BIS_ELEMENT_PROP_CodeValue) || (v.IsNull() && !Utf8String::IsNullOrEmpty(codeName.c_str())) ||
-            (!v.IsNull() && 0 == strlen(v.GetUtf8CP())))
-            {
-            stat = DgnDbStatus::InvalidName;
-            return CreateParams(db, DgnModelId(), classId);
-            }
-
-        code.From(id, v.GetUtf8CP(), codeName);
-        }
-
-    DgnElement::CreateParams params(db, mid, classId, code);
-
-    auto ecinstanceid = properties.GetInstanceId();                 // Note that ECInstanceId is not a normal property and will not be returned by the property collection below
-    if (!ecinstanceid.empty())
-        {
-        uint64_t idvalue;
-        if (BSISUCCESS != BeStringUtilities::ParseUInt64(idvalue, ecinstanceid.c_str()))
-            {
-            stat = DgnDbStatus::InvalidId;
-            return CreateParams(db, DgnModelId(), DgnClassId());
-            }
-        params.SetElementId(DgnElementId(idvalue));
-        }
-
-    return params;
-    }
-
-/*---------------------------------------------------------------------------------**//**
-* @bsimethod                                                    Sam.Wilson      07/16
-+---------------+---------------+---------------+---------------+---------------+------*/
-DgnDbStatus DgnElement::_SetPropertyValues(ECN::IECInstanceCR source, SetPropertyFilter const& filter)
-    {
-    ElementECInstanceAdapter ecThis(*this);
-    ECValuesCollection srcValues(source);
-    return ecThis.CopyPropertiesFrom(srcValues, filter);
-    }
-
-<<<<<<< HEAD
-//---------------------------------------------------------------------------------------
-// @bsimethod                                   Carole.MacDonald            09/2016
-//---------------+---------------+---------------+---------------+---------------+-------
-DgnElement::CreateParams dgn_ElementHandler::Element::_InitCreateParams(DgnDbR db, ECN::IECInstanceCR properties, DgnDbStatus* inStat)
-    {
-    return DgnElement::InitCreateParamsFromECInstance(db, properties, inStat);
-    }
-
-=======
->>>>>>> 5c710d8d
-/*---------------------------------------------------------------------------------**//**
-* @bsimethod                                                    Sam.Wilson      07/16
-+---------------+---------------+---------------+---------------+---------------+------*/
-DgnElementPtr dgn_ElementHandler::Element::_CreateNewElement(DgnDbR db, ECN::IECInstanceCR properties, DgnDbStatus* inStat)
-    {
-<<<<<<< HEAD
-    auto params = _InitCreateParams(db, properties, inStat);
-=======
-    DgnDbStatus ALLOW_NULL_OUTPUT(stat, inStat);
-    auto params = DgnElement::InitCreateParamsFromECInstance(inStat, db, properties);
->>>>>>> 5c710d8d
-    if (!params.IsValid())
-        return nullptr;
-
-    DgnDbStatus ALLOW_NULL_OUTPUT(stat, inStat);
-    auto ele = _CreateInstance(params);
-    if (nullptr == ele)
-        {
-        BeAssert(false && "when would a handler fail to construct an element?");
-        return nullptr;
-        }
-    DgnElement::SetPropertyFilter filter(DgnElement::SetPropertyFilter::Ignore::WriteOnlyNullBootstrapping);
-    stat = ele->_SetPropertyValues(properties, filter);
-
-<<<<<<< HEAD
-    ElementAutoHandledPropertiesECInstanceAdapter ecd(*ele, true);
-    ECValuesCollection ecdValues(ecd);
-    for (ECValuesCollection::const_iterator it=ecdValues.begin(); it != ecdValues.end(); ++it)
-        {
-        ECPropertyValue const& prop = *it;
-        auto const& loc = prop.GetValueAccessor().DeepestLocationCR();
-        ECValue v;
-        ecd.GetValue(v, loc.GetPropertyIndex());
-        }
-
-    return (DgnDbStatus::Success == stat) ? ele : nullptr;
-=======
-    return (DgnDbStatus::Success == stat)? ele: nullptr;
->>>>>>> 5c710d8d
-    }
-
-/*---------------------------------------------------------------------------------**//**
-* @bsimethod                                    Sam.Wilson                      10/16
-+---------------+---------------+---------------+---------------+---------------+------*/
-void ElementAutoHandledPropertiesECInstanceAdapter::Init(bool loadProperties, size_t initialAllocation) 
-    {
-    AddRef(); // TRICKY: protect against somebody else doing AddRef + Release and deleting this
-
-    if ((0 != initialAllocation) && (0 == m_element.m_ecPropertyDataSize))
-        AllocateBuffer(initialAllocation);
-
-    if ((DgnElement::PropState::Unknown == m_element.m_flags.m_propState) && loadProperties)
-        LoadProperties();
-    }
-
-
-/*---------------------------------------------------------------------------------**//**
-* @bsimethod                                    Sam.Wilson                      10/16
-+---------------+---------------+---------------+---------------+---------------+------*/
-ElementAutoHandledPropertiesECInstanceAdapter::ElementAutoHandledPropertiesECInstanceAdapter(DgnElement const& el, bool loadProperties, size_t initialAllocation) 
-    : m_element(const_cast<DgnElement&>(el))
-    {
-    m_eclass = m_element.GetElementClass();
-    m_layout = &m_eclass->GetDefaultStandaloneEnabler()->GetClassLayout();
-    Init(loadProperties, initialAllocation);
-    }
-
-/*---------------------------------------------------------------------------------**//**
-* @bsimethod                                    Sam.Wilson                      10/16
-+---------------+---------------+---------------+---------------+---------------+------*/
-ElementAutoHandledPropertiesECInstanceAdapter::ElementAutoHandledPropertiesECInstanceAdapter(DgnElement const& el, ECClassCR ecls, ECN::ClassLayoutCR layout, bool loadProperties, size_t initialAllocation) 
-    : m_element(const_cast<DgnElement&>(el)), m_eclass(&ecls), m_layout(&layout)
-    {
-    Init(loadProperties, initialAllocation);
-    }
-
-/*---------------------------------------------------------------------------------**//**
-* @bsimethod                                    Sam.Wilson                      10/16
-+---------------+---------------+---------------+---------------+---------------+------*/
-void ElementAutoHandledPropertiesECInstanceAdapter::SetDirty()
-    {
-    m_element.m_flags.m_propState = DgnElement::PropState::Dirty;
-    }
-
-/*---------------------------------------------------------------------------------**//**
-* @bsimethod                                                    Sam.Wilson      10/16
-+---------------+---------------+---------------+---------------+---------------+------*/
-BentleyStatus ElementAutoHandledPropertiesECInstanceAdapter::LoadProperties()
-    {
-    BeAssert(IsValid());
-    BeAssert(DgnElement::PropState::Unknown == m_element.m_flags.m_propState);
-    
-    ECSqlClassInfo& classInfo = m_element.GetDgnDb().Elements().FindClassInfo(m_element); // Note: This "Find" method will create a ClassInfo if necessary
-    if (classInfo.GetSelectEcPropsECSql().empty())
-        {
-        Utf8String props;
-        Utf8CP comma = "";
-        bvector<ECN::ECPropertyCP> autoHandledProperties;
-        for (auto prop : AutoHandledPropertiesCollection(*m_eclass, m_element.GetDgnDb(), ECSqlClassParams::StatementType::Select, false))
-            {
-            Utf8StringCR propName = prop->GetName();
-            props.append(comma).append("[").append(propName).append("]");
-            comma = ",";
-            }
-
-        if (props.empty())
-            {
-            m_element.m_flags.m_propState = DgnElement::PropState::NotFound;
-            return BSIERROR;
-            }
-
-        classInfo.SetSelectEcPropsECSql(Utf8PrintfString("SELECT %s FROM %s WHERE ECInstanceId=? ECSQLOPTIONS NoECClassIdFilter", 
-                                                             props.c_str(), m_eclass->GetECSqlName().c_str()));
-        }
-
-    // *********************************************************************************************************
-    // From this point on, we must return BSISUCCESS. 
-    // The ECClass says it has auto-handled properties. They may be NULL or not yet defined, but they are there.
-    // *********************************************************************************************************
-
-    if (nullptr == m_element.m_ecPropertyData)
-        {
-        BeAssert(0 == m_element.m_ecPropertyDataSize);
-        AllocateBuffer(CalculateInitialAllocation(_GetClassLayout()));
-        }
-
-    auto stmt = m_element.GetDgnDb().GetPreparedECSqlStatement(classInfo.GetSelectEcPropsECSql().c_str());
-
-    stmt->BindId(1, m_element.GetElementId());
-    if (BE_SQLITE_ROW != stmt->Step())
-        {
-        m_element.m_flags.m_propState = DgnElement::PropState::InBuffer;
-        return BSISUCCESS; // element is not persistent => all props are null at this point
-        }
-
-    ECInstanceECSqlSelectAdapter adapter(*stmt); // This adapter extracts the values from the statement and sets them into the ECDBuffer
-    adapter.SetInstanceData(*this, true);
-
-    m_element.m_flags.m_propState = DgnElement::PropState::InBuffer; // initial state should InBuffer, not Dirty
-
-    return BSISUCCESS;
-    }
-
-/*---------------------------------------------------------------------------------**//**
-* @bsimethod                                    Sam.Wilson                      10/16
-+---------------+---------------+---------------+---------------+---------------+------*/
-void ElementAutoHandledPropertiesECInstanceAdapter::AllocateBuffer(size_t size)
-    {
-    BeAssert(nullptr == m_element.m_ecPropertyData);
-    BeAssert(0 == m_element.m_ecPropertyDataSize);
-
-    m_element.m_ecPropertyDataSize = size;
-    m_element.m_ecPropertyData = (Byte*)bentleyAllocator_malloc(m_element.m_ecPropertyDataSize);
-    InitializeMemory(_GetClassLayout(), m_element.m_ecPropertyData, m_element.m_ecPropertyDataSize, true);
-
-    if (m_element.IsPersistent())
-        m_element.GetDgnDb().Elements().ChangeMemoryUsed(m_element.m_ecPropertyDataSize);
-    }
-
-/*---------------------------------------------------------------------------------**//**
-* @bsimethod                                    Sam.Wilson                      10/16
-+---------------+---------------+---------------+---------------+---------------+------*/
-#ifdef WIP_PROPERTIES // *** ECObjects should be doing this
-static bool isValidValue(ECN::ECPropertyCR prop, ECN::ECValueCR value)
-    {
-    BeAssert(IsValid());
-    if (value.IsNull())
-        {
-        ECN::ECDbPropertyMap propertyMap;
-        // *** WIP_AUTO_HANDLED_PROPERTIES -- must somehow cache this kind of metadata
-        if (ECN::ECDbMapCustomAttributeHelper::TryGetPropertyMap(propertyMap, prop))
-            {
-            bool isNullable;
-            if (ECN::ECObjectsStatus::Success == propertyMap.TryGetIsNullable(isNullable) && !isNullable)
-                return false;
-            }
-        }
-
-    // *** TBD: do range validation
-    return true;
-    }
-#endif
-
-/*---------------------------------------------------------------------------------**//**
-* @bsimethod                                                    Sam.Wilson      10/16
-+---------------+---------------+---------------+---------------+---------------+------*/
-BeSQLite::EC::ECInstanceUpdater* ElementAutoHandledPropertiesECInstanceAdapter::GetUpdater()
-    {
-    BeAssert(IsValid());
-
-    DgnClassId eclassid(m_eclass->GetId().GetValue());
-
-    auto& updaterCache = m_element.GetDgnDb().Elements().m_updaterCache;
-    auto iupdater = updaterCache.find(eclassid);
-    if (iupdater != updaterCache.end())
-        return iupdater->second;
-
-    bvector<ECN::ECPropertyCP> autoHandledProperties;
-    for (auto prop : AutoHandledPropertiesCollection(*m_eclass, m_element.GetDgnDb(), ECSqlClassParams::StatementType::InsertUpdate, false))
-        {
-        autoHandledProperties.push_back(prop);
-        }
-
-    if (autoHandledProperties.empty())
-        return updaterCache[eclassid] = nullptr;
-
-    return updaterCache[eclassid] = new EC::ECInstanceUpdater(m_element.GetDgnDb(), *m_eclass, autoHandledProperties);
-    }
-
-/*---------------------------------------------------------------------------------**//**
-* @bsimethod                                                    Sam.Wilson      10/16
-+---------------+---------------+---------------+---------------+---------------+------*/
-void DgnElements::ClearUpdaterCache()
-    {
-    for (auto& upd : m_updaterCache)
-        {
-        if (upd.second)
-            delete upd.second;
-        }
-    m_updaterCache.clear();
-    }
-
-/*---------------------------------------------------------------------------------**//**
-* @bsimethod                                                    Sam.Wilson      10/16
-+---------------+---------------+---------------+---------------+---------------+------*/
-DgnDbStatus ElementAutoHandledPropertiesECInstanceAdapter::UpdateProperties()
-    {
-    BeAssert(IsValid());
-    BeAssert(nullptr != m_element.m_ecPropertyData);
-    BeAssert(DgnElement::PropState::Dirty == m_element.m_flags.m_propState);
-
-    ECInstanceUpdater* updater = GetUpdater();
-    if (nullptr == updater)
-        {
-        BeAssert(false);
-        return DgnDbStatus::WrongClass;
-        }
-
-    if (BSISUCCESS != updater->Update(*this))
-        return DgnDbStatus::WriteError;
-
-    m_element.m_flags.m_propState = DgnElement::PropState::InBuffer;
-    return DgnDbStatus::Success;
-    }
-
-/*---------------------------------------------------------------------------------**//**
-* Adapted from MemoryECBaseInstance
-* @bsimethod                                                    Sam.Wilson      10/16
-+---------------+---------------+---------------+---------------+---------------+------*/
-ECObjectsStatus ElementAutoHandledPropertiesECInstanceAdapter::_CopyFromBuffer (ECDBufferCR src)
-    {
-    //DgnElement const* fromMemoryInstance = dynamic_cast<DgnElement const*> (&src);
-    //if (NULL != fromMemoryInstance && GetClassLayout().Equals (fromMemoryInstance->GetClassLayout()))
-    //    {
-    //    SetUsageBitmask (fromMemoryInstance->GetUsageBitmask());
-    //    memcpy (m_perPropertyFlagsHolder.perPropertyFlags, fromMemoryInstance->GetPerPropertyFlagsData(), m_perPropertyFlagsHolder.numPerPropertyFlagsEntries * sizeof(uint32_t));
-    //    }
-
-    return CopyPropertiesFromBuffer (src);
-    }
-
-/*---------------------------------------------------------------------------------**//**
-* Adapted from MemoryECBaseInstance
-* @bsimethod                                                    Sam.Wilson      10/16
-+---------------+---------------+---------------+---------------+---------------+------*/
-uint32_t ElementAutoHandledPropertiesECInstanceAdapter::GetBytesUsed () const
-    {
-    if (NULL == m_element.m_ecPropertyData)
-        return 0;
-
-    return CalculateBytesUsed ();
-    }
-
-/*---------------------------------------------------------------------------------**//**
-* Adapted from MemoryECBaseInstance
-* @bsimethod                                                    Sam.Wilson      10/16
-+---------------+---------------+---------------+---------------+---------------+------*/        
-void ElementAutoHandledPropertiesECInstanceAdapter::_ClearValues ()
-    {
-    //if (m_structInstances)
-    //    m_structInstances->clear ();
-
-    InitializeMemory (GetClassLayout(), m_element.m_ecPropertyData, m_element.m_ecPropertyDataSize);
-
-    //ClearAllPerPropertyFlags ();
-    }
-   
-/*---------------------------------------------------------------------------------**//**
-* Adapted from MemoryECBaseInstance
-* @bsimethod                                                    Sam.Wilson      10/16
-+---------------+---------------+---------------+---------------+---------------+------*/
-ECObjectsStatus ElementAutoHandledPropertiesECInstanceAdapter::_ModifyData (uint32_t offset, void const * newData, uint32_t dataLength)
-    {
-    PRECONDITION (NULL != m_element.m_ecPropertyData, ECObjectsStatus::PreconditionViolated);
-    PRECONDITION (offset + dataLength <= m_element.m_ecPropertyDataSize, ECObjectsStatus::MemoryBoundsOverrun);
-
-    Byte * dest = m_element.m_ecPropertyData + offset;
-    memcpy (dest, newData, dataLength);
-
-    SetDirty();
-    
-    return ECObjectsStatus::Success;
-    }
-    
-/*---------------------------------------------------------------------------------**//**
-* Adapted from MemoryECBaseInstance
-* @bsimethod                                                    Sam.Wilson      10/16
-+---------------+---------------+---------------+---------------+---------------+------*/
-ECObjectsStatus ElementAutoHandledPropertiesECInstanceAdapter::_MoveData (uint32_t toOffset, uint32_t fromOffset, uint32_t dataLength)
-    {
-    PRECONDITION (NULL != m_element.m_ecPropertyData, ECObjectsStatus::PreconditionViolated);
-    PRECONDITION (toOffset + dataLength <= m_element.m_ecPropertyDataSize, ECObjectsStatus::MemoryBoundsOverrun);
-
-    Byte* data = m_element.m_ecPropertyData;
-    memmove (data+toOffset, data+fromOffset, dataLength);
-
-    SetDirty();
-
-    return ECObjectsStatus::Success;
-    }
-
-/*---------------------------------------------------------------------------------**//**
-* Adapted from MemoryECBaseInstance
-* @bsimethod                                                    Sam.Wilson      10/16
-+---------------+---------------+---------------+---------------+---------------+------*/
-ECObjectsStatus ElementAutoHandledPropertiesECInstanceAdapter::_ShrinkAllocation ()
-    {
-    uint32_t newAllocation = GetBytesUsed();
-    if (0 == newAllocation)
-        _FreeAllocation();
-    else if (newAllocation != _GetBytesAllocated())
-        {
-        Byte* reallocedData = (Byte*)bentleyAllocator_realloc(m_element.m_ecPropertyData, newAllocation);
-        if (NULL == reallocedData)
-            {
-            BeAssert (false);
-            return ECObjectsStatus::UnableToAllocateMemory;
-            }
-
-        if (m_element.IsPersistent())
-            m_element.GetDgnDb().Elements().ChangeMemoryUsed(newAllocation - m_element.m_ecPropertyDataSize);
-
-        m_element.m_ecPropertyData = reallocedData;
-        m_element.m_ecPropertyDataSize = newAllocation;
-        }
-
-    return ECObjectsStatus::Success;
-    } 
-
-/*---------------------------------------------------------------------------------**//**
-* Adapted from MemoryECBaseInstance
-* @bsimethod                                                    Sam.Wilson      10/16
-+---------------+---------------+---------------+---------------+---------------+------*/
-void ElementAutoHandledPropertiesECInstanceAdapter::_FreeAllocation ()
-    {
-    //if (!m_usingSharedMemory)
-    //    {
-        if (nullptr != m_element.m_ecPropertyData)
-            {
-            bentleyAllocator_free(m_element.m_ecPropertyData);
-
-            if (m_element.IsPersistent())
-                m_element.GetDgnDb().Elements().ChangeMemoryUsed(-m_element.m_ecPropertyDataSize);
-
-            m_element.m_ecPropertyData = nullptr;
-            m_element.m_ecPropertyDataSize = 0;
-            }
-
-        //if (m_perPropertyFlagsHolder.perPropertyFlags)
-        //    {
-        //    free (m_perPropertyFlagsHolder.perPropertyFlags); 
-        //    m_perPropertyFlagsHolder.perPropertyFlags = NULL;
-        //    }
-
-        BeAssert(nullptr == m_element.m_ecPropertyData);
-        BeAssert(0 == m_element.m_ecPropertyDataSize);
-
-    //    }
-
-    //if (m_structInstances)
-    //    {
-    //    m_structInstances->clear ();
-    //    delete m_structInstances;
-    //    m_structInstances = NULL;
-    //    }
-    }
-
-/*---------------------------------------------------------------------------------**//**
-* Adapted from MemoryECBaseInstance
-* @bsimethod                                                    Sam.Wilson      10/16
-+---------------+---------------+---------------+---------------+---------------+------*/
-ECObjectsStatus ElementAutoHandledPropertiesECInstanceAdapter::_GrowAllocation (uint32_t bytesNeeded)
-    {
-    uint32_t newSize = 2 * (m_element.m_ecPropertyDataSize + bytesNeeded); // Assume the growing trend will continue.
-
-    Byte * reallocedData = (Byte*)bentleyAllocator_realloc(m_element.m_ecPropertyData, newSize);
-    DEBUG_EXPECT (NULL != reallocedData);
-    if (NULL == reallocedData)
-        return ECObjectsStatus::UnableToAllocateMemory;
-    
-    if (m_element.IsPersistent())
-        m_element.GetDgnDb().Elements().ChangeMemoryUsed(newSize - m_element.m_ecPropertyDataSize);
-
-    m_element.m_ecPropertyData = reallocedData;
-    m_element.m_ecPropertyDataSize = newSize;
-
-    return ECObjectsStatus::Success;
-    }
-
-/*---------------------------------------------------------------------------------**//**
-* Adapted from MemoryECBaseInstance
-* @bsimethod                                                    Sam.Wilson      10/16
-+---------------+---------------+---------------+---------------+---------------+------*/
-ECObjectsStatus ElementAutoHandledPropertiesECInstanceAdapter::_ClearArray (uint32_t propIdx)
-    {
-    PropertyLayoutCP pPropertyLayout = NULL;
-    ECObjectsStatus status = GetClassLayout().GetPropertyLayoutByIndex (pPropertyLayout, propIdx);
-    if (ECObjectsStatus::Success != status || NULL == pPropertyLayout)
-        return ECObjectsStatus::PropertyNotFound;
-
-    uint32_t arrayCount = GetReservedArrayCount (*pPropertyLayout);
-    if (arrayCount > 0)
-        {
-        RemoveArrayElements (*pPropertyLayout, 0, arrayCount);
-        }
-
-    SetDirty(); 
-
-    return ECObjectsStatus::Success;
-    }
-
-/*---------------------------------------------------------------------------------**//**
-* @bsimethod                                                    Sam.Wilson      10/16
-+---------------+---------------+---------------+---------------+---------------+------*/
-ElementECPropertyAccessor::ElementECPropertyAccessor(DgnElementCR el, Utf8CP accessString)
-    : m_element(const_cast<DgnElementR>(el)), m_readOnly(true)
-    {
-    Init(0, accessString);
-    }
-
-/*---------------------------------------------------------------------------------**//**
-* @bsimethod                                                    Sam.Wilson      10/16
-+---------------+---------------+---------------+---------------+---------------+------*/
-ElementECPropertyAccessor::ElementECPropertyAccessor(DgnElementCR el, uint32_t propIdx)
-    : m_element(const_cast<DgnElementR>(el)), m_readOnly(true)
-    {
-    Init(propIdx, nullptr);
-    }
-
-/*---------------------------------------------------------------------------------**//**
-* @bsimethod                                                    Sam.Wilson      10/16
-+---------------+---------------+---------------+---------------+---------------+------*/
-ElementECPropertyAccessor::ElementECPropertyAccessor(DgnElementR el, Utf8CP accessString)
-    : m_element(el), m_readOnly(false)
-    {
-    Init(0, accessString);
-    }
-
-/*---------------------------------------------------------------------------------**//**
-* @bsimethod                                                    Sam.Wilson      10/16
-+---------------+---------------+---------------+---------------+---------------+------*/
-ElementECPropertyAccessor::ElementECPropertyAccessor(DgnElementR el, uint32_t propIdx)
-    : m_element(el), m_readOnly(false)
-    {
-    Init(propIdx, nullptr);
-    }
-
-/*---------------------------------------------------------------------------------**//**
-* @bsimethod                                                    Sam.Wilson      10/16
-+---------------+---------------+---------------+---------------+---------------+------*/
-void ElementECPropertyAccessor::Init(uint32_t propIdx, Utf8CP accessString)
-    {
-    m_eclass = m_element.GetElementClass();
-    m_layout = &m_eclass->GetDefaultStandaloneEnabler()->GetClassLayout();
-
-    if (nullptr == accessString)
-        m_propIdx = propIdx;
-    else
-        {
-        if (ECObjectsStatus::Success != m_layout->GetPropertyIndex(m_propIdx, accessString))
-            {
-            m_propIdx = 0;
-            m_isPropertyIndexValid = false;
-            BeAssert(!IsValid());
-            return;
-            }
-        }
-
-    m_isPropertyIndexValid = true;
-
-    // Additional information about the custom and auto-handled properties on this class
-    // *** WIP_PROPERTIES - I wish I could cache this data on the ECClass object itself, instead of having to do this extra lookup
-    m_classInfo = &m_element.GetDgnDb().Elements().FindClassInfo(m_element);
-    m_accessors = m_classInfo->GetPropertyAccessors(m_propIdx);
-    } 
-
-/*---------------------------------------------------------------------------------**//**
-* @bsimethod                                    Sam.Wilson                      10/16
-+---------------+---------------+---------------+---------------+---------------+------*/
-DgnDbStatus ElementECPropertyAccessor::SetAutoHandledPropertyValue(ECValueCR value, PropertyArrayIndex const& arrayIdx)
-    {
-    if (!IsValid() || (nullptr != m_accessors))
-        {
-        BeAssert(false);
-        return DgnDbStatus::BadArg;
-        }
-    auto validator = m_classInfo->GetPropertyValidator(m_propIdx);
-    if (nullptr != validator)
-        {
-        auto status = (*validator)(m_element, value);
-        if (DgnDbStatus::Success != status)
-            return status;
-        }
-
-#ifdef WIP_PROPERTIES // *** ECObjects should be doing this
-    if (!isValidValue(*m_ecprop, value))
-        return DgnDbStatus::BadArg;
-#endif
-
-    auto stypeNeeded = m_element.GetElementId().IsValid()? ECSqlClassParams::StatementType::Update : ECSqlClassParams::StatementType::Insert;
-    if (0 == ((uint32_t)stypeNeeded & m_classInfo->GetAutoPropertyStatementType(m_propIdx)))
-        return DgnDbStatus::ReadOnly;
-
-    ElementAutoHandledPropertiesECInstanceAdapter ecdbuffer(m_element, *m_eclass, *m_layout, true);
-    if (!ecdbuffer.IsValid())
-        {
-        BeAssert(false);
-        return DgnDbStatus::NotFound;
-        }
-
-    auto status = ecdbuffer.SetValueToMemory(m_propIdx, value, arrayIdx.m_hasIndex, arrayIdx.m_index);
-        
-    if (ECObjectsStatus::PropertyValueMatchesNoChange == status)
-        return DgnDbStatus::Success;
-
-    BeAssert((ECObjectsStatus::Success != status) || (DgnElement::PropState::Dirty == m_element.m_flags.m_propState));
-    return toDgnDbWriteStatus(status);
-    }
-
-/*---------------------------------------------------------------------------------**//**
-* @bsimethod                                    Sam.Wilson                      10/16
-+---------------+---------------+---------------+---------------+---------------+------*/
-DgnDbStatus ElementECPropertyAccessor::GetAutoHandledPropertyValue(ECN::ECValueR value, PropertyArrayIndex const& arrayIdx) const
-    {
-    if (!IsValid() || (nullptr != m_accessors))
-        {
-        BeAssert(false);
-        return DgnDbStatus::BadArg;
-        }
-    ElementAutoHandledPropertiesECInstanceAdapter ecdbuffer(m_element, *m_eclass, *m_layout, true);
-    if (!ecdbuffer.IsValid())
-        {
-        BeAssert(false);
-        return DgnDbStatus::NotFound;
-        }
-
-    auto status = ecdbuffer.GetValueFromMemory(value, m_propIdx, arrayIdx.m_hasIndex, arrayIdx.m_index);
-    return toDgnDbWriteStatus(status);
-    }
-
-/*---------------------------------------------------------------------------------**//**
-* @bsimethod                                    Sam.Wilson                      08/16
-+---------------+---------------+---------------+---------------+---------------+------*/
-DateTime DgnElement::GetPropertyValueDateTime(Utf8CP propertyName, PropertyArrayIndex const& arrayIdx) const
-    {
-    ECN::ECValue value;
-    DgnDbStatus status = GetPropertyValue(value, propertyName, arrayIdx);
-    BeAssert(DgnDbStatus::Success == status);
-    UNUSED_VARIABLE(status);
-    return value.IsNull() ? DateTime() : value.GetDateTime();
-    }
-/*---------------------------------------------------------------------------------**//**
-* @bsimethod                                    Sam.Wilson                      08/16
-+---------------+---------------+---------------+---------------+---------------+------*/
-DPoint3d DgnElement::GetPropertyValueDPoint3d(Utf8CP propertyName, PropertyArrayIndex const& arrayIdx) const
-    {
-    ECN::ECValue value;
-    DgnDbStatus status = GetPropertyValue(value, propertyName, arrayIdx);
-    BeAssert(DgnDbStatus::Success == status);
-    UNUSED_VARIABLE(status);
-    return value.IsNull() ? DPoint3d::From(0,0,0) : value.GetPoint3d();
-    }
-/*---------------------------------------------------------------------------------**//**
-* @bsimethod                                    Sam.Wilson                      08/16
-+---------------+---------------+---------------+---------------+---------------+------*/
-DPoint2d DgnElement::GetPropertyValueDPoint2d(Utf8CP propertyName, PropertyArrayIndex const& arrayIdx) const
-    {
-    ECN::ECValue value;
-    DgnDbStatus status = GetPropertyValue(value, propertyName, arrayIdx);
-    BeAssert(DgnDbStatus::Success == status);
-    UNUSED_VARIABLE(status);
-    return value.IsNull() ? DPoint2d::From(0,0) : value.GetPoint2d();
-    }
-/*---------------------------------------------------------------------------------**//**
-* @bsimethod                                    Shaun.Sewall                    08/16
-+---------------+---------------+---------------+---------------+---------------+------*/
-bool DgnElement::GetPropertyValueBoolean(Utf8CP propertyName, PropertyArrayIndex const& arrayIdx) const
-    {
-    ECN::ECValue value;
-    DgnDbStatus status = GetPropertyValue(value, propertyName, arrayIdx);
-    BeAssert(DgnDbStatus::Success == status);
-    UNUSED_VARIABLE(status);
-    return value.IsNull() ? false : value.GetBoolean();
-    }
-
-/*---------------------------------------------------------------------------------**//**
-* @bsimethod                                    Shaun.Sewall                    08/16
-+---------------+---------------+---------------+---------------+---------------+------*/
-double DgnElement::GetPropertyValueDouble(Utf8CP propertyName, PropertyArrayIndex const& arrayIdx) const
-    {
-    ECN::ECValue value;
-    DgnDbStatus status = GetPropertyValue(value, propertyName, arrayIdx);
-    BeAssert(DgnDbStatus::Success == status);
-    UNUSED_VARIABLE(status);
-    return value.IsNull() ? 0.0 : value.GetDouble();
-    }
-
-/*---------------------------------------------------------------------------------**//**
-* @bsimethod                                    Shaun.Sewall                    08/16
-+---------------+---------------+---------------+---------------+---------------+------*/
-int32_t DgnElement::GetPropertyValueInt32(Utf8CP propertyName, PropertyArrayIndex const& arrayIdx) const
-    {
-    ECN::ECValue value;
-    DgnDbStatus status = GetPropertyValue(value, propertyName, arrayIdx);
-    BeAssert(DgnDbStatus::Success == status);
-    UNUSED_VARIABLE(status);
-    return value.IsNull() ? 0 : value.GetInteger();
-    }
-
-/*---------------------------------------------------------------------------------**//**
-* @bsimethod                                    Shaun.Sewall                    08/16
-+---------------+---------------+---------------+---------------+---------------+------*/
-uint64_t DgnElement::GetPropertyValueUInt64(Utf8CP propertyName, PropertyArrayIndex const& arrayIdx) const
-    {
-    ECN::ECValue value;
-    DgnDbStatus status = GetPropertyValue(value, propertyName, arrayIdx);
-    BeAssert(DgnDbStatus::Success == status);
-    UNUSED_VARIABLE(status);
-    return value.IsNull() ? 0 : static_cast<uint64_t>(value.GetLong());
-    }
-
-/*---------------------------------------------------------------------------------**//**
-* @bsimethod                                    Shaun.Sewall                    08/16
-+---------------+---------------+---------------+---------------+---------------+------*/
-Utf8String DgnElement::GetPropertyValueString(Utf8CP propertyName, PropertyArrayIndex const& arrayIdx) const
-    {
-    ECN::ECValue value;
-    DgnDbStatus status = GetPropertyValue(value, propertyName, arrayIdx);
-    BeAssert(DgnDbStatus::Success == status);
-    UNUSED_VARIABLE(status);
-    return value.GetUtf8CP();
-    }
-
-/*---------------------------------------------------------------------------------**//**
-* @bsimethod                                    Sam.Wilson                      08/16
-+---------------+---------------+---------------+---------------+---------------+------*/
-DgnDbStatus DgnElement::SetPropertyValue(Utf8CP propertyName, DateTimeCR value, PropertyArrayIndex const& arrayIdx)
-    {
-    DgnDbStatus status = SetPropertyValue(propertyName, ECValue(value), arrayIdx);
-    BeAssert(DgnDbStatus::Success == status);
-    return status;
-    }
-    
-/*---------------------------------------------------------------------------------**//**
-* @bsimethod                                    Sam.Wilson                      08/16
-+---------------+---------------+---------------+---------------+---------------+------*/
-DgnDbStatus DgnElement::SetPropertyValue(Utf8CP propertyName, DPoint3dCR pt, PropertyArrayIndex const& arrayIdx)
-    {
-    DgnDbStatus status = SetPropertyValue(propertyName, ECValue(pt), arrayIdx);
-    BeAssert(DgnDbStatus::Success == status);
-    return status;
-    }
-
-/*---------------------------------------------------------------------------------**//**
-* @bsimethod                                    Sam.Wilson                      08/16
-+---------------+---------------+---------------+---------------+---------------+------*/
-DgnDbStatus DgnElement::SetPropertyValue(Utf8CP propertyName, DPoint2dCR pt, PropertyArrayIndex const& arrayIdx)
-    {
-    DgnDbStatus status = SetPropertyValue(propertyName, ECValue(pt), arrayIdx);
-    BeAssert(DgnDbStatus::Success == status);
-    return status;
-    }
-
-/*---------------------------------------------------------------------------------**//**
-* @bsimethod                                    Shaun.Sewall                    08/16
-+---------------+---------------+---------------+---------------+---------------+------*/
-DgnDbStatus DgnElement::SetPropertyValue(Utf8CP propertyName, bool value, PropertyArrayIndex const& arrayIdx)
-    {
-    DgnDbStatus status = SetPropertyValue(propertyName, ECValue(value), arrayIdx);
-    BeAssert(DgnDbStatus::Success == status);
-    return status;
-    }
-
-/*---------------------------------------------------------------------------------**//**
-* @bsimethod                                    Shaun.Sewall                    08/16
-+---------------+---------------+---------------+---------------+---------------+------*/
-DgnDbStatus DgnElement::SetPropertyValue(Utf8CP propertyName, double value, PropertyArrayIndex const& arrayIdx)
-    {
-    DgnDbStatus status = SetPropertyValue(propertyName, ECValue(value), arrayIdx);
-    BeAssert(DgnDbStatus::Success == status);
-    return status;
-    }
-
-/*---------------------------------------------------------------------------------**//**
-* @bsimethod                                    Shaun.Sewall                    08/16
-+---------------+---------------+---------------+---------------+---------------+------*/
-DgnDbStatus DgnElement::SetPropertyValue(Utf8CP propertyName, int32_t value, PropertyArrayIndex const& arrayIdx)
-    {
-    DgnDbStatus status = SetPropertyValue(propertyName, ECValue(value), arrayIdx);
-    BeAssert(DgnDbStatus::Success == status);
-    return status;
-    }
-
-/*---------------------------------------------------------------------------------**//**
-* @bsimethod                                    Shaun.Sewall                    08/16
-+---------------+---------------+---------------+---------------+---------------+------*/
-DgnDbStatus DgnElement::SetPropertyValue(Utf8CP propertyName, BeInt64Id id, PropertyArrayIndex const& arrayIdx)
-    {
-    ECValue value(id.GetValueUnchecked());
-    if (!id.IsValid())
-        value.SetToNull();
-
-    DgnDbStatus status = SetPropertyValue(propertyName, value, arrayIdx);
-    BeAssert(DgnDbStatus::Success == status);
-    return status;
-    }
-
-/*---------------------------------------------------------------------------------**//**
-* @bsimethod                                    Shaun.Sewall                    08/16
-+---------------+---------------+---------------+---------------+---------------+------*/
-DgnDbStatus DgnElement::SetPropertyValue(Utf8CP propertyName, Utf8CP value, PropertyArrayIndex const& arrayIdx)
-    {
-    DgnDbStatus status = SetPropertyValue(propertyName, ECValue(value, false), arrayIdx);
-    BeAssert(DgnDbStatus::Success == status);
-    return status;
-    }
-
-/*---------------------------------------------------------------------------------**//**
-* @bsimethod                                                    Sam.Wilson      06/16
-+---------------+---------------+---------------+---------------+---------------+------*/
-YawPitchRollAngles DgnElement::GetPropertyValueYpr(Utf8CP yawName, Utf8CP pitchName, Utf8CP rollName) const
-    {
-    YawPitchRollAngles angles;
-    angles.SetYaw  (AngleInDegrees::FromDegrees(GetPropertyValueDouble(yawName)));
-    angles.SetPitch(AngleInDegrees::FromDegrees(GetPropertyValueDouble(pitchName)));
-    angles.SetRoll (AngleInDegrees::FromDegrees(GetPropertyValueDouble(rollName)));
-    return angles;
-    }
-
-/*---------------------------------------------------------------------------------**//**
-* @bsimethod                                                    Sam.Wilson      06/16
-+---------------+---------------+---------------+---------------+---------------+------*/
-DgnDbStatus DgnElement::SetPropertyValueYpr(YawPitchRollAnglesCR angles, Utf8CP yawName, Utf8CP pitchName, Utf8CP rollName)
-    {
-    DgnDbStatus status;
-    if (DgnDbStatus::Success != (status = SetPropertyValue(yawName, angles.GetYaw().Degrees())))
-        return status;
-    if (DgnDbStatus::Success != (status = SetPropertyValue(pitchName, angles.GetPitch().Degrees())))
-        return status;
-    if (DgnDbStatus::Success != (status = SetPropertyValue(rollName, angles.GetRoll().Degrees())))
-        return status;
-    return DgnDbStatus::Success;
-    }
-
-/*---------------------------------------------------------------------------------**//**
-* @bsimethod                                                    Sam.Wilson      06/16
-+---------------+---------------+---------------+---------------+---------------+------*/
-DgnDbStatus DgnElement::_InsertPropertyArrayItems (uint32_t propertyIndex, uint32_t index, uint32_t size)
-    {
-    // Only auto-handled properties can be arrays
-    ElementAutoHandledPropertiesECInstanceAdapter ecPropAccess(*this, true);
-    if (!ecPropAccess.IsValid())
-        return DgnDbStatus::BadArg;
-    return toDgnDbWriteStatus(ecPropAccess.InsertArrayElements(propertyIndex, index, size));
-    }
-
-/*---------------------------------------------------------------------------------**//**
-* @bsimethod                                                    Sam.Wilson      06/16
-+---------------+---------------+---------------+---------------+---------------+------*/
-DgnDbStatus DgnElement::_AddPropertyArrayItems (uint32_t propertyIndex, uint32_t size)
-    {
-    // Only auto-handled properties can be arrays
-    ElementAutoHandledPropertiesECInstanceAdapter ecPropAccess(*this, true);
-    if (!ecPropAccess.IsValid())
-        return DgnDbStatus::BadArg;
-    return toDgnDbWriteStatus(ecPropAccess.AddArrayElements(propertyIndex, size));
-    }
-
-/*---------------------------------------------------------------------------------**//**
-* @bsimethod                                                    Sam.Wilson      06/16
-+---------------+---------------+---------------+---------------+---------------+------*/
-DgnDbStatus DgnElement::_RemovePropertyArrayItem (uint32_t propertyIndex, uint32_t index)
-    {
-    // Only auto-handled properties can be arrays
-    ElementAutoHandledPropertiesECInstanceAdapter ecPropAccess(*this, true);
-    if (!ecPropAccess.IsValid())
-        return DgnDbStatus::BadArg;
-    return toDgnDbWriteStatus(ecPropAccess.RemoveArrayElement(propertyIndex, index));
-    }
-
-/*---------------------------------------------------------------------------------**//**
-* @bsimethod                                                    Sam.Wilson      06/16
-+---------------+---------------+---------------+---------------+---------------+------*/
-DgnDbStatus DgnElement::_ClearPropertyArray (uint32_t propertyIndex)
-    {
-    // Only auto-handled properties can be arrays
-    ElementAutoHandledPropertiesECInstanceAdapter ecPropAccess(*this, true);
-    if (!ecPropAccess.IsValid())
-        return DgnDbStatus::BadArg;
-    return toDgnDbWriteStatus(ecPropAccess.ClearArray(propertyIndex));
-    }
-
-/*---------------------------------------------------------------------------------**//**
-* @bsimethod                                                    Sam.Wilson      06/16
-+---------------+---------------+---------------+---------------+---------------+------*/
-DgnDbStatus DgnElement::GetPropertyIndex(uint32_t& index, Utf8CP accessString)
-    {
-    auto& classLayout = GetElementClass()->GetDefaultStandaloneEnabler()->GetClassLayout();
-    return toDgnDbWriteStatus(classLayout.GetPropertyIndex(index, accessString));
-    }
-
-/*---------------------------------------------------------------------------------**//**
-* @bsimethod                                    Sam.Wilson                      10/16
-+---------------+---------------+---------------+---------------+---------------+------*/
-DgnDbStatus DgnElement::SetPropertyValues(ECN::IECInstanceCR instance, SetPropertyFilter const& filter) 
-    {return _SetPropertyValues(instance, filter);}
-
-/*---------------------------------------------------------------------------------**//**
-* @bsimethod                                    Sam.Wilson                      10/16
-+---------------+---------------+---------------+---------------+---------------+------*/
-DgnDbStatus DgnElement::InsertPropertyArrayItems(uint32_t propertyIndex, uint32_t index, uint32_t size)
-    {return _InsertPropertyArrayItems(propertyIndex, index, size);}
-
-/*---------------------------------------------------------------------------------**//**
-* @bsimethod                                    Sam.Wilson                      10/16
-+---------------+---------------+---------------+---------------+---------------+------*/
-DgnDbStatus DgnElement::RemovePropertyArrayItem(uint32_t propertyIndex, uint32_t index)
-    {return _RemovePropertyArrayItem(propertyIndex, index);}
-
-/*---------------------------------------------------------------------------------**//**
-* @bsimethod                                    Sam.Wilson                      10/16
-+---------------+---------------+---------------+---------------+---------------+------*/
-DgnDbStatus DgnElement::AddPropertyArrayItems(uint32_t propertyIndex, uint32_t size)
-    {return _AddPropertyArrayItems(propertyIndex, size);}
-
-/*---------------------------------------------------------------------------------**//**
-* @bsimethod                                    Sam.Wilson                      10/16
-+---------------+---------------+---------------+---------------+---------------+------*/
-DgnDbStatus DgnElement::ClearPropertyArray(uint32_t propertyIndex)
-    {return _ClearPropertyArray(propertyIndex);}
-
-/*---------------------------------------------------------------------------------**//**
-* @bsimethod                                    Sam.Wilson                      10/16
-+---------------+---------------+---------------+---------------+---------------+------*/
-void ECSqlClassInfo::RegisterPropertyAccessors(ECN::ClassLayout const& layout, Utf8CP propName, T_ElementPropGet getFunc, T_ElementPropSet setFunc)
-    {
-    uint32_t propIdx;
-    auto status = layout.GetPropertyIndex(propIdx, propName);
-    if (ECN::ECObjectsStatus::Success != status)
-        {
-        BeAssert(false);
-        return;
-        }
-    m_propertyAccessors[propIdx] = make_bpair(getFunc, setFunc);
-    }
-
-/*---------------------------------------------------------------------------------**//**
-* @bsimethod                                    Sam.Wilson                      10/16
-+---------------+---------------+---------------+---------------+---------------+------*/
-bpair<ECSqlClassInfo::T_ElementPropGet,ECSqlClassInfo::T_ElementPropSet> const* ECSqlClassInfo::GetPropertyAccessors(uint32_t propIdx) const 
-    {
-    auto i = m_propertyAccessors.find(propIdx);
-    return (i != m_propertyAccessors.end())? &i->second: nullptr;
-    }
-
-/*---------------------------------------------------------------------------------**//**
-* @bsimethod                                    Sam.Wilson                      10/16
-+---------------+---------------+---------------+---------------+---------------+------*/
-void ECSqlClassInfo::RegisterPropertyValidator(ECN::ClassLayout const& layout, Utf8CP propName, T_ElementPropValidator func)
-    {
-    uint32_t propIdx;
-    auto status = layout.GetPropertyIndex(propIdx, propName);
-    if (ECN::ECObjectsStatus::Success != status)
-        {
-        BeAssert(false);
-        return;
-        }
-    m_autoPropertyValidators[propIdx] = func;
-    }
-
-/*---------------------------------------------------------------------------------**//**
-* @bsimethod                                    Sam.Wilson                      10/16
-+---------------+---------------+---------------+---------------+---------------+------*/
-ECSqlClassInfo::T_ElementPropValidator const* ECSqlClassInfo::GetPropertyValidator(uint32_t propIdx) const 
-    {
-    auto i = m_autoPropertyValidators.find(propIdx);
-    return (i != m_autoPropertyValidators.end())? &i->second: nullptr;
-    }
-
-/*---------------------------------------------------------------------------------**//**
-* @bsimethod                                    Sam.Wilson                      10/16
-+---------------+---------------+---------------+---------------+---------------+------*/
-uint32_t ECSqlClassInfo::GetAutoPropertyStatementType(uint32_t propIdx)
-    {
-    auto i = m_autoPropertyStatementType.find(propIdx);
-    return (m_autoPropertyStatementType.end() == i)? (uint32_t)ECSqlClassParams::StatementType::All: i->second;
-    }
-
-/*---------------------------------------------------------------------------------**//**
-* @bsimethod                                    Sam.Wilson                      10/16
-+---------------+---------------+---------------+---------------+---------------+------*/
-Utf8CP ElementECPropertyAccessor::GetAccessString() const 
-    {
-    PropertyLayoutCP layout;
-    return ECObjectsStatus::Success == m_layout->GetPropertyLayoutByIndex(layout, m_propIdx)? layout->GetAccessString(): "";
-    }
-
-/*---------------------------------------------------------------------------------**//**
-* @bsimethod                                    Sam.Wilson                      02/16
-+---------------+---------------+---------------+---------------+---------------+------*/
-DgnDbStatus ElementECPropertyAccessor::GetPropertyValue(ECN::ECValueR value, PropertyArrayIndex const& arrayIdx) const
-    {
-    if (nullptr == m_accessors)
-        return GetAutoHandledPropertyValue(value, arrayIdx);
-
-    return m_accessors->first(value, m_element);
-    }
-
-/*---------------------------------------------------------------------------------**//**
-* @bsimethod                                    Sam.Wilson                      02/16
-+---------------+---------------+---------------+---------------+---------------+------*/
-DgnDbStatus ElementECPropertyAccessor::SetPropertyValue(ECN::ECValueCR value, PropertyArrayIndex const& arrayIdx)
-    {
-    if (m_readOnly)
-        {
-        BeAssert(false);
-        return DgnDbStatus::ReadOnly;
-        }
-
-    if (nullptr == m_accessors)
-        return SetAutoHandledPropertyValue(value, arrayIdx);
-
-    return m_accessors->second(m_element, value);
-    }
-
+/*--------------------------------------------------------------------------------------+
+|
+|     $Source: DgnCore/DgnElementProperties.cpp $
+|
+|  $Copyright: (c) 2016 Bentley Systems, Incorporated. All rights reserved. $
+|
++--------------------------------------------------------------------------------------*/
+#include <DgnPlatformInternal.h>
+#include "BisCoreNames.h"
+#include "ElementECInstanceAdapter.h"
+
+/*---------------------------------------------------------------------------------**//**
+* @bsimethod                                                    Sam.Wilson      10/16
++---------------+---------------+---------------+---------------+---------------+------*/
+static ECObjectsStatus toECObjectsStatus(DgnDbStatus status)
+    {
+    switch (status)
+        {
+        case DgnDbStatus::Success:
+            return ECObjectsStatus::Success;
+        }
+
+    return ECObjectsStatus::Error;
+    }
+
+/*---------------------------------------------------------------------------------**//**
+* @bsimethod                                                    Sam.Wilson      10/16
++---------------+---------------+---------------+---------------+---------------+------*/
+static DgnDbStatus toDgnDbWriteStatus(ECObjectsStatus status)
+    {
+    switch (status)
+        {
+        case ECObjectsStatus::PropertyValueMatchesNoChange:
+        case ECObjectsStatus::Success: 
+            return DgnDbStatus::Success;
+        }
+
+    return DgnDbStatus::WriteError;
+    }
+
+/*---------------------------------------------------------------------------------**//**
+* @bsimethod                                                    Sam.Wilson      10/16
++---------------+---------------+---------------+---------------+---------------+------*/
+ElementECInstanceAdapter::ElementECInstanceAdapter(DgnElementR el) 
+    : m_element(el), m_eclass(el.GetElementClass()), m_readOnly(false)
+    {
+    AddRef(); // protect against somebody else doing AddRef + Release and deleting this
+    }
+
+/*---------------------------------------------------------------------------------**//**
+* @bsimethod                                                    Sam.Wilson      10/16
++---------------+---------------+---------------+---------------+---------------+------*/
+ElementECInstanceAdapter::ElementECInstanceAdapter(DgnElementCR el) 
+    : m_element(const_cast<DgnElement&>(el)), m_eclass(el.GetElementClass()), m_readOnly(true)
+    {
+    AddRef(); // protect against somebody else doing AddRef + Release and deleting this
+    }
+
+/*---------------------------------------------------------------------------------**//**
+* @bsimethod                                                    Sam.Wilson      10/16
++---------------+---------------+---------------+---------------+---------------+------*/
+ECObjectsStatus ElementECInstanceAdapter::_GetValue (ECValueR v, uint32_t propertyIndex, bool useArrayIndex, uint32_t arrayIndex) const 
+    {
+    PropertyArrayIndex ai(useArrayIndex, arrayIndex);
+    auto stat = m_element.GetPropertyValue(v, propertyIndex, ai);
+    return toECObjectsStatus(stat);
+    }
+
+/*---------------------------------------------------------------------------------**//**
+* @bsimethod                                                    Sam.Wilson      10/16
++---------------+---------------+---------------+---------------+---------------+------*/
+ECObjectsStatus ElementECInstanceAdapter::_SetValue (uint32_t propertyIndex, ECValueCR v, bool useArrayIndex, uint32_t arrayIndex)
+    {
+    if (m_readOnly)
+        {
+        BeAssert(false);
+        return ECObjectsStatus::UnableToSetReadOnlyInstance;
+        }
+    PropertyArrayIndex ai(useArrayIndex, arrayIndex);
+    auto stat = m_element.SetPropertyValue(propertyIndex, v, ai);
+    return toECObjectsStatus(stat);
+    }
+
+/*---------------------------------------------------------------------------------**//**
+* @bsimethod                                                    Sam.Wilson      10/16
++---------------+---------------+---------------+---------------+---------------+------*/
+ECObjectsStatus ElementECInstanceAdapter::_InsertArrayElements (uint32_t propertyIndex, uint32_t index, uint32_t size)
+    {
+    if (m_readOnly)
+        {
+        BeAssert(false);
+        return ECObjectsStatus::UnableToSetReadOnlyInstance;
+        }
+    // Only auto-handled properties can be arrays
+    ElementAutoHandledPropertiesECInstanceAdapter autoHandledProps(m_element, true);
+    return autoHandledProps.InsertArrayElements(propertyIndex, index, size);
+    }
+
+/*---------------------------------------------------------------------------------**//**
+* @bsimethod                                                    Sam.Wilson      10/16
++---------------+---------------+---------------+---------------+---------------+------*/
+ECObjectsStatus ElementECInstanceAdapter::_AddArrayElements (uint32_t propertyIndex, uint32_t size)
+    {
+    if (m_readOnly)
+        {
+        BeAssert(false);
+        return ECObjectsStatus::UnableToSetReadOnlyInstance;
+        }
+    // Only auto-handled properties can be arrays
+    ElementAutoHandledPropertiesECInstanceAdapter autoHandledProps(m_element, true);
+    return autoHandledProps.AddArrayElements(propertyIndex, size);
+    }
+
+/*---------------------------------------------------------------------------------**//**
+* @bsimethod                                                    Sam.Wilson      10/16
++---------------+---------------+---------------+---------------+---------------+------*/
+ECObjectsStatus ElementECInstanceAdapter::_RemoveArrayElement (uint32_t propertyIndex, uint32_t index)
+    {
+    if (m_readOnly)
+        {
+        BeAssert(false);
+        return ECObjectsStatus::UnableToSetReadOnlyInstance;
+        }
+    // Only auto-handled properties can be arrays
+    ElementAutoHandledPropertiesECInstanceAdapter autoHandledProps(m_element, true);
+    return autoHandledProps.RemoveArrayElement(propertyIndex, index);
+    }
+
+/*---------------------------------------------------------------------------------**//**
+* @bsimethod                                                    Sam.Wilson      10/16
++---------------+---------------+---------------+---------------+---------------+------*/
+ECObjectsStatus ElementECInstanceAdapter::_ClearArray (uint32_t propIdx)
+    {
+    if (m_readOnly)
+        {
+        BeAssert(false);
+        return ECObjectsStatus::UnableToSetReadOnlyInstance;
+        }
+    // Only auto-handled properties can be arrays
+    ElementAutoHandledPropertiesECInstanceAdapter autoHandledProps(m_element, true);
+    return autoHandledProps.ClearArray(propIdx);
+    }
+
+/*---------------------------------------------------------------------------------**//**
+* @bsimethod                                    Sam.Wilson                      08/16
++---------------+---------------+---------------+---------------+---------------+------*/
+static bool isWriteOnlyProperty(Utf8StringCR propName)
+    {
+    static std::once_flag s_ignoreListOnceFlag;
+    static bset<Utf8String>* s_ignoreList;
+    std::call_once(s_ignoreListOnceFlag, []()
+        {
+        s_ignoreList = new bset<Utf8String>();
+        s_ignoreList->insert("LastMod");
+        });
+    return s_ignoreList->find(propName) != s_ignoreList->end();
+    }
+
+/*---------------------------------------------------------------------------------**//**
+* @bsimethod                                                    Sam.Wilson      10/16
++---------------+---------------+---------------+---------------+---------------+------*/
+bool DgnElement::SetPropertyFilter::IsBootStrappingProperty(Utf8StringCR propName)
+    {
+    static std::once_flag s_ignoreListOnceFlag;
+    static bset<Utf8String>* s_ignoreList;
+    std::call_once(s_ignoreListOnceFlag, []()
+        {
+        s_ignoreList = new bset<Utf8String>();
+        s_ignoreList->insert("Id");
+        s_ignoreList->insert(BIS_ELEMENT_PROP_ECInstanceId);
+        s_ignoreList->insert(BIS_ELEMENT_PROP_ModelId);
+        s_ignoreList->insert(BIS_ELEMENT_PROP_CodeAuthorityId);
+        s_ignoreList->insert(BIS_ELEMENT_PROP_CodeNamespace);
+        s_ignoreList->insert(BIS_ELEMENT_PROP_CodeValue);
+        });
+
+    return s_ignoreList->find(propName) != s_ignoreList->end();
+    }
+
+/*---------------------------------------------------------------------------------**//**
+* @bsimethod                                                    Sam.Wilson      10/16
++---------------+---------------+---------------+---------------+---------------+------*/
+bool DgnElement::SetPropertyFilter::_ExcludeProperty(ECPropertyValueCR propValue) const
+    {
+    if ((0 != (m_ignore & Null)))
+        {
+        auto const& value = propValue.GetValue();
+        if (value.IsNull() && !value.IsStruct() && !value.IsArray())
+            return true;
+        }
+
+    ECValueAccessorCR accessor = propValue.GetValueAccessor();
+
+    if (1 == accessor.GetDepth())
+        {
+        //if ((0 != (m_ignore & CustomHandled)) && m_element.IsCustomHandledProperty(*accessor.GetECProperty()))
+        //    return true;
+
+        auto const& propName = accessor.GetECProperty()->GetName();
+
+        if ((0 != (m_ignore & Bootstrapping)) && IsBootStrappingProperty(propName))
+            return true;
+
+        if ((0 != (m_ignore & WriteOnly)) && isWriteOnlyProperty(propName))
+            return true;
+
+        // You cannot set any of the Geometry properties via the property API
+        if (propName.Equals(GEOM3_InSpatialIndex))
+            return true;
+        }
+
+    if (!m_ignoreList.empty())
+        {
+        if (m_ignoreList.find(accessor.GetAccessString()) != m_ignoreList.end())
+            return true;
+        }
+
+    return false;
+    }
+
+/*---------------------------------------------------------------------------------**//**
+* @bsimethod                                                    Sam.Wilson      10/16
++---------------+---------------+---------------+---------------+---------------+------*/
+bool DgnElement::ComparePropertyFilter::_ExcludeProperty(ECPropertyValueCR propValue) const
+    {
+    ECValueAccessorCR accessor = propValue.GetValueAccessor();
+
+    if (0 == accessor.GetDepth())
+        {
+        auto const& propName = accessor.GetECProperty()->GetName();
+
+        if ((0 != (m_ignore & WriteOnly)) && isWriteOnlyProperty(propName))
+            return true;
+        }
+
+    if (!m_ignoreList.empty())
+        {
+        if (m_ignoreList.find(accessor.GetAccessString()) != m_ignoreList.end())
+            return true;
+        }
+
+    return false;
+    }
+
+/*---------------------------------------------------------------------------------**//**
+* Adapted from the the property-by-property copying logic of IECInstance::CopyValues.
+* NB: We must call DgnElement::_SetPropertyValue. We must not use the ECDBuffer copying shortcut.
+* @bsimethod                                                    Sam.Wilson      10/16
++---------------+---------------+---------------+---------------+---------------+------*/ 
+DgnDbStatus ElementECInstanceAdapter::CopyPropertiesFrom(ECValuesCollectionCR source, DgnElement::SetPropertyFilter const& filter)
+    {
+    for (ECValuesCollection::const_iterator it=source.begin(); it != source.end(); ++it)
+        {
+        ECPropertyValue const& prop = *it;
+
+        if (filter._ExcludeProperty(prop))
+            continue;
+
+        if (prop.HasChildValues())
+            {
+            DgnDbStatus status;
+            if (DgnDbStatus::Success != (status = CopyPropertiesFrom(*prop.GetChildValues(), filter)))
+                {
+                if (!filter._IgnoreErrors() && DgnDbStatus::Success != status)
+                    return status;
+                }
+            }
+        else 
+            {
+            ECObjectsStatus ecStatus;
+            if (ECObjectsStatus::Success != (ecStatus = SetInternalValueUsingAccessor (prop.GetValueAccessor(), prop.GetValue())))
+                {
+                if (!filter._IgnoreErrors() && ECObjectsStatus::PropertyValueMatchesNoChange != ecStatus)
+                    {
+                    BeDataAssert(false);
+                    return toDgnDbWriteStatus(ecStatus);
+                    }
+                }
+            }
+        }
+
+    return DgnDbStatus::Success;
+    }
+
+/*---------------------------------------------------------------------------------**//**
+* @bsimethod                                                    Sam.Wilson      10/16
++---------------+---------------+---------------+---------------+---------------+------*/
+bool ElementECInstanceAdapter::ArePropertiesEqualTo(ECValuesCollectionCR expected)
+    {
+    for (ECPropertyValueCR expectedPropertyValue : expected)
+        {
+        ECValueAccessorCR valueAccessor = expectedPropertyValue.GetValueAccessor();
+        
+        if (expectedPropertyValue.HasChildValues())
+            {
+            if (!ArePropertiesEqualTo(*expectedPropertyValue.GetChildValues()))
+                return false;
+
+            continue;
+            }
+
+        ECValue actualValue;
+        ECObjectsStatus status = GetValueUsingAccessor(actualValue, valueAccessor);
+        if (status != ECObjectsStatus::Success)
+            return expectedPropertyValue.GetValue().IsNull();
+
+        if (!expectedPropertyValue.GetValue().Equals(actualValue))
+            return false;
+        }
+
+    return true;
+    }
+
+/*---------------------------------------------------------------------------------**//**
+* @bsimethod                                    Sam.Wilson                      08/16
++---------------+---------------+---------------+---------------+---------------+------*/
+bool DgnElement::_EqualProperty(ECN::ECPropertyValueCR expected, DgnElementCR other) const
+    {
+    if (expected.HasChildValues())
+        {
+        ElementECInstanceAdapter ecThis(const_cast<DgnElement&>(*this));
+        return ecThis.ArePropertiesEqualTo(*expected.GetChildValues());
+        }
+
+    ECN::ECValue value;
+    auto const& propName = expected.GetValueAccessor().GetECProperty()->GetName();
+    if (DgnDbStatus::Success != GetPropertyValue(value, propName.c_str()))
+        return expected.GetValue().IsNull();
+
+    return value.Equals(expected.GetValue());
+    }
+
+/*---------------------------------------------------------------------------------**//**
+* @bsimethod                                    Sam.Wilson                      08/16
++---------------+---------------+---------------+---------------+---------------+------*/
+bool DgnElement::_Equals(DgnElementCR other, DgnElement::ComparePropertyFilter const& filter) const
+    {
+    if (&other == this)
+        return true;
+
+    auto ecclass = GetElementClass();
+    if (ecclass != other.GetElementClass())
+        return false;
+
+    // Note that ECInstanceId is not a normal property and will not be returned by the property collection below
+    if (!filter._ExcludeElementId())
+        {
+        if (GetElementId() != other.GetElementId())
+            return false;
+        }
+
+    ElementECInstanceAdapter ecOther(other);
+    ECValuesCollection otherProperties(ecOther);
+    for (auto const& otherProp : otherProperties)
+        {
+        if (filter._ExcludeProperty(otherProp))
+            continue;
+
+        auto const& propName = otherProp.GetValueAccessor().GetECProperty()->GetName();
+
+        if (propName.Equals("UserProperties")) // _GetPropertyValue does not work for user props
+            {
+            if (nullptr == m_userProperties)
+                LoadUserProperties();
+            if (nullptr == other.m_userProperties)
+                other.LoadUserProperties();
+            if (!m_userProperties->ToString().Equals(other.m_userProperties->ToString()))
+                return false;
+            }
+
+        if (!_EqualProperty(otherProp, other))
+            return false;
+        }
+
+    return true;
+    }
+
+/*---------------------------------------------------------------------------------**//**
+* @bsimethod                                    Sam.Wilson                      10/16
++---------------+---------------+---------------+---------------+---------------+------*/
+bool DgnElement::Equals(DgnElementCR source, ComparePropertyFilter const& filter) const
+    {
+    return _Equals(source, filter);
+    }
+
+/*---------------------------------------------------------------------------------**//**
+* @bsimethod                                    Sam.Wilson                      08/16
++---------------+---------------+---------------+---------------+---------------+------*/
+void DgnElement::_Dump(Utf8StringR str, ComparePropertyFilter const& filter) const
+    {
+    auto ecclass = GetElementClass();
+    str.append(ecclass->GetName().c_str());
+    str.append(Utf8PrintfString(" %lld {", GetElementId().GetValueUnchecked()).c_str());
+    Utf8CP comma = "";
+    ElementECInstanceAdapter ecThis(*this);
+    ECValuesCollection propertyValues(ecThis);
+    for (ECPropertyValueCR propertyValue : propertyValues)
+        {
+        if (filter._ExcludeProperty(propertyValue))
+            continue;
+
+        str.append(propertyValue.GetValueAccessor().GetDebugAccessString().c_str());
+        str.append("=");
+        str.append(propertyValue.GetValue().ToString().c_str());
+        str.append(comma);
+        comma = ", ";
+        }
+    str.append("}\n");
+    }
+
+/*---------------------------------------------------------------------------------**//**
+* @bsimethod                                    Sam.Wilson                      07/15
++---------------+---------------+---------------+---------------+---------------+------*/
+void DgnElement::Dump(Utf8StringR str, ComparePropertyFilter const& filter) const {_Dump(str,filter);}
+
+/*---------------------------------------------------------------------------------**//**
+* @bsimethod                                                    Sam.Wilson      07/16
++---------------+---------------+---------------+---------------+---------------+------*/
+DgnElementPtr DgnElements::CreateElement(ECN::IECInstanceCR properties, DgnDbStatus* inStat) const
+    {
+    DgnDbStatus ALLOW_NULL_OUTPUT(stat, inStat);
+
+    DgnClassId classId(properties.GetClass().GetId().GetValue());
+    auto handler = dgn_ElementHandler::Element::FindHandler(GetDgnDb(), classId);
+    if (nullptr == handler)
+        {
+        BeAssert(false);
+        stat = DgnDbStatus::MissingHandler;
+        return nullptr;
+        }
+
+    return handler->_CreateNewElement(GetDgnDb(), properties, inStat);
+    }
+
+/*---------------------------------------------------------------------------------**//**
+* @bsimethod                                                    Sam.Wilson      07/16
++---------------+---------------+---------------+---------------+---------------+------*/
+DgnElement::CreateParams DgnElement::InitCreateParamsFromECInstance(DgnDbR db, ECN::IECInstanceCR properties, DgnDbStatus* inStat)
+    {
+    DgnDbStatus ALLOW_NULL_OUTPUT(stat, inStat);
+
+    DgnModelId mid;
+        {
+        ECN::ECValue v;
+        if (ECN::ECObjectsStatus::Success != properties.GetValue(v, BIS_ELEMENT_PROP_ModelId) || v.IsNull())
+            {
+            stat = DgnDbStatus::BadModel;
+            return CreateParams(db, DgnModelId(), DgnClassId());
+            }
+        mid = DgnModelId((uint64_t)v.GetLong());
+        if (!mid.IsValid())
+            {
+            stat = DgnDbStatus::BadModel;
+            return CreateParams(db, DgnModelId(), DgnClassId());
+            }
+        }
+
+    DgnClassId classId(properties.GetClass().GetId().GetValue());
+
+    DgnCode code;
+        //! The authority ID must be non-null and identify a valid authority.
+        //! The namespace may not be null, but may be a blank string.
+        //! The value may be null if and only if the namespace is blank, signifying that the authority
+        //! assigns no special meaning to the object's code.
+        //! The value may not be an empty string.
+        {
+        ECN::ECValue v;
+        if (ECN::ECObjectsStatus::Success != properties.GetValue(v, BIS_ELEMENT_PROP_CodeAuthorityId) || v.IsNull())
+            {
+            stat = DgnDbStatus::MissingId;
+            return CreateParams(db, DgnModelId(), classId);
+            }
+        DgnAuthorityId id((uint64_t) v.GetLong());
+
+        if (ECN::ECObjectsStatus::Success != properties.GetValue(v, BIS_ELEMENT_PROP_CodeNamespace) || v.IsNull())
+            {
+            stat = DgnDbStatus::MissingId;
+            return CreateParams(db, DgnModelId(), classId);
+            }
+        Utf8String codeName(v.GetUtf8CP());
+
+        if (ECN::ECObjectsStatus::Success != properties.GetValue(v, BIS_ELEMENT_PROP_CodeValue) || (v.IsNull() && !Utf8String::IsNullOrEmpty(codeName.c_str())) ||
+            (!v.IsNull() && 0 == strlen(v.GetUtf8CP())))
+            {
+            stat = DgnDbStatus::InvalidName;
+            return CreateParams(db, DgnModelId(), classId);
+            }
+
+        code.From(id, v.GetUtf8CP(), codeName);
+        }
+
+    DgnElement::CreateParams params(db, mid, classId, code);
+
+    auto ecinstanceid = properties.GetInstanceId();                 // Note that ECInstanceId is not a normal property and will not be returned by the property collection below
+    if (!ecinstanceid.empty())
+        {
+        uint64_t idvalue;
+        if (BSISUCCESS != BeStringUtilities::ParseUInt64(idvalue, ecinstanceid.c_str()))
+            {
+            stat = DgnDbStatus::InvalidId;
+            return CreateParams(db, DgnModelId(), DgnClassId());
+            }
+        params.SetElementId(DgnElementId(idvalue));
+        }
+
+    return params;
+    }
+
+/*---------------------------------------------------------------------------------**//**
+* @bsimethod                                                    Sam.Wilson      07/16
++---------------+---------------+---------------+---------------+---------------+------*/
+DgnDbStatus DgnElement::_SetPropertyValues(ECN::IECInstanceCR source, SetPropertyFilter const& filter)
+    {
+    ElementECInstanceAdapter ecThis(*this);
+    ECValuesCollection srcValues(source);
+    return ecThis.CopyPropertiesFrom(srcValues, filter);
+    }
+
+/*---------------------------------------------------------------------------------**//**
+* @bsimethod                                                    Sam.Wilson      07/16
++---------------+---------------+---------------+---------------+---------------+------*/
+DgnElementPtr dgn_ElementHandler::Element::_CreateNewElement(DgnDbStatus* inStat, DgnDbR db, ECN::IECInstanceCR properties)
+    {
+    auto params = DgnElement::InitCreateParamsFromECInstance(inStat, db, properties);
+    if (!params.IsValid())
+        return nullptr;
+
+    DgnDbStatus ALLOW_NULL_OUTPUT(stat, inStat);
+    auto ele = _CreateInstance(params);
+    if (nullptr == ele)
+        {
+        BeAssert(false && "when would a handler fail to construct an element?");
+        return nullptr;
+        }
+    DgnElement::SetPropertyFilter filter(DgnElement::SetPropertyFilter::Ignore::WriteOnlyNullBootstrapping);
+    stat = ele->_SetPropertyValues(properties, filter);
+
+    return (DgnDbStatus::Success == stat) ? ele : nullptr;
+    }
+
+/*---------------------------------------------------------------------------------**//**
+* @bsimethod                                    Sam.Wilson                      10/16
++---------------+---------------+---------------+---------------+---------------+------*/
+void ElementAutoHandledPropertiesECInstanceAdapter::Init(bool loadProperties, size_t initialAllocation) 
+    {
+    AddRef(); // TRICKY: protect against somebody else doing AddRef + Release and deleting this
+
+    if ((0 != initialAllocation) && (0 == m_element.m_ecPropertyDataSize))
+        AllocateBuffer(initialAllocation);
+
+    if ((DgnElement::PropState::Unknown == m_element.m_flags.m_propState) && loadProperties)
+        LoadProperties();
+    }
+
+
+/*---------------------------------------------------------------------------------**//**
+* @bsimethod                                    Sam.Wilson                      10/16
++---------------+---------------+---------------+---------------+---------------+------*/
+ElementAutoHandledPropertiesECInstanceAdapter::ElementAutoHandledPropertiesECInstanceAdapter(DgnElement const& el, bool loadProperties, size_t initialAllocation) 
+    : m_element(const_cast<DgnElement&>(el))
+    {
+    m_eclass = m_element.GetElementClass();
+    m_layout = &m_eclass->GetDefaultStandaloneEnabler()->GetClassLayout();
+    Init(loadProperties, initialAllocation);
+    }
+
+/*---------------------------------------------------------------------------------**//**
+* @bsimethod                                    Sam.Wilson                      10/16
++---------------+---------------+---------------+---------------+---------------+------*/
+ElementAutoHandledPropertiesECInstanceAdapter::ElementAutoHandledPropertiesECInstanceAdapter(DgnElement const& el, ECClassCR ecls, ECN::ClassLayoutCR layout, bool loadProperties, size_t initialAllocation) 
+    : m_element(const_cast<DgnElement&>(el)), m_eclass(&ecls), m_layout(&layout)
+    {
+    Init(loadProperties, initialAllocation);
+    }
+
+/*---------------------------------------------------------------------------------**//**
+* @bsimethod                                    Sam.Wilson                      10/16
++---------------+---------------+---------------+---------------+---------------+------*/
+void ElementAutoHandledPropertiesECInstanceAdapter::SetDirty()
+    {
+    m_element.m_flags.m_propState = DgnElement::PropState::Dirty;
+    }
+
+/*---------------------------------------------------------------------------------**//**
+* @bsimethod                                                    Sam.Wilson      10/16
++---------------+---------------+---------------+---------------+---------------+------*/
+BentleyStatus ElementAutoHandledPropertiesECInstanceAdapter::LoadProperties()
+    {
+    BeAssert(IsValid());
+    BeAssert(DgnElement::PropState::Unknown == m_element.m_flags.m_propState);
+    
+    ECSqlClassInfo& classInfo = m_element.GetDgnDb().Elements().FindClassInfo(m_element); // Note: This "Find" method will create a ClassInfo if necessary
+    if (classInfo.GetSelectEcPropsECSql().empty())
+        {
+        Utf8String props;
+        Utf8CP comma = "";
+        bvector<ECN::ECPropertyCP> autoHandledProperties;
+        for (auto prop : AutoHandledPropertiesCollection(*m_eclass, m_element.GetDgnDb(), ECSqlClassParams::StatementType::Select, false))
+            {
+            Utf8StringCR propName = prop->GetName();
+            props.append(comma).append("[").append(propName).append("]");
+            comma = ",";
+            }
+
+        if (props.empty())
+            {
+            m_element.m_flags.m_propState = DgnElement::PropState::NotFound;
+            return BSIERROR;
+            }
+
+        classInfo.SetSelectEcPropsECSql(Utf8PrintfString("SELECT %s FROM %s WHERE ECInstanceId=? ECSQLOPTIONS NoECClassIdFilter", 
+                                                             props.c_str(), m_eclass->GetECSqlName().c_str()));
+        }
+
+    // *********************************************************************************************************
+    // From this point on, we must return BSISUCCESS. 
+    // The ECClass says it has auto-handled properties. They may be NULL or not yet defined, but they are there.
+    // *********************************************************************************************************
+
+    if (nullptr == m_element.m_ecPropertyData)
+        {
+        BeAssert(0 == m_element.m_ecPropertyDataSize);
+        AllocateBuffer(CalculateInitialAllocation(_GetClassLayout()));
+        }
+
+    auto stmt = m_element.GetDgnDb().GetPreparedECSqlStatement(classInfo.GetSelectEcPropsECSql().c_str());
+
+    stmt->BindId(1, m_element.GetElementId());
+    if (BE_SQLITE_ROW != stmt->Step())
+        {
+        m_element.m_flags.m_propState = DgnElement::PropState::InBuffer;
+        return BSISUCCESS; // element is not persistent => all props are null at this point
+        }
+
+    ECInstanceECSqlSelectAdapter adapter(*stmt); // This adapter extracts the values from the statement and sets them into the ECDBuffer
+    adapter.SetInstanceData(*this, true);
+
+    m_element.m_flags.m_propState = DgnElement::PropState::InBuffer; // initial state should InBuffer, not Dirty
+
+    return BSISUCCESS;
+    }
+
+/*---------------------------------------------------------------------------------**//**
+* @bsimethod                                    Sam.Wilson                      10/16
++---------------+---------------+---------------+---------------+---------------+------*/
+void ElementAutoHandledPropertiesECInstanceAdapter::AllocateBuffer(size_t size)
+    {
+    BeAssert(nullptr == m_element.m_ecPropertyData);
+    BeAssert(0 == m_element.m_ecPropertyDataSize);
+
+    m_element.m_ecPropertyDataSize = size;
+    m_element.m_ecPropertyData = (Byte*)bentleyAllocator_malloc(m_element.m_ecPropertyDataSize);
+    InitializeMemory(_GetClassLayout(), m_element.m_ecPropertyData, m_element.m_ecPropertyDataSize, true);
+
+    if (m_element.IsPersistent())
+        m_element.GetDgnDb().Elements().ChangeMemoryUsed(m_element.m_ecPropertyDataSize);
+    }
+
+/*---------------------------------------------------------------------------------**//**
+* @bsimethod                                    Sam.Wilson                      10/16
++---------------+---------------+---------------+---------------+---------------+------*/
+#ifdef WIP_PROPERTIES // *** ECObjects should be doing this
+static bool isValidValue(ECN::ECPropertyCR prop, ECN::ECValueCR value)
+    {
+    BeAssert(IsValid());
+    if (value.IsNull())
+        {
+        ECN::ECDbPropertyMap propertyMap;
+        // *** WIP_AUTO_HANDLED_PROPERTIES -- must somehow cache this kind of metadata
+        if (ECN::ECDbMapCustomAttributeHelper::TryGetPropertyMap(propertyMap, prop))
+            {
+            bool isNullable;
+            if (ECN::ECObjectsStatus::Success == propertyMap.TryGetIsNullable(isNullable) && !isNullable)
+                return false;
+            }
+        }
+
+    // *** TBD: do range validation
+    return true;
+    }
+#endif
+
+/*---------------------------------------------------------------------------------**//**
+* @bsimethod                                                    Sam.Wilson      10/16
++---------------+---------------+---------------+---------------+---------------+------*/
+BeSQLite::EC::ECInstanceUpdater* ElementAutoHandledPropertiesECInstanceAdapter::GetUpdater()
+    {
+    BeAssert(IsValid());
+
+    DgnClassId eclassid(m_eclass->GetId().GetValue());
+
+    auto& updaterCache = m_element.GetDgnDb().Elements().m_updaterCache;
+    auto iupdater = updaterCache.find(eclassid);
+    if (iupdater != updaterCache.end())
+        return iupdater->second;
+
+    bvector<ECN::ECPropertyCP> autoHandledProperties;
+    for (auto prop : AutoHandledPropertiesCollection(*m_eclass, m_element.GetDgnDb(), ECSqlClassParams::StatementType::InsertUpdate, false))
+        {
+        autoHandledProperties.push_back(prop);
+        }
+
+    if (autoHandledProperties.empty())
+        return updaterCache[eclassid] = nullptr;
+
+    return updaterCache[eclassid] = new EC::ECInstanceUpdater(m_element.GetDgnDb(), *m_eclass, autoHandledProperties);
+    }
+
+/*---------------------------------------------------------------------------------**//**
+* @bsimethod                                                    Sam.Wilson      10/16
++---------------+---------------+---------------+---------------+---------------+------*/
+void DgnElements::ClearUpdaterCache()
+    {
+    for (auto& upd : m_updaterCache)
+        {
+        if (upd.second)
+            delete upd.second;
+        }
+    m_updaterCache.clear();
+    }
+
+/*---------------------------------------------------------------------------------**//**
+* @bsimethod                                                    Sam.Wilson      10/16
++---------------+---------------+---------------+---------------+---------------+------*/
+DgnDbStatus ElementAutoHandledPropertiesECInstanceAdapter::UpdateProperties()
+    {
+    BeAssert(IsValid());
+    BeAssert(nullptr != m_element.m_ecPropertyData);
+    BeAssert(DgnElement::PropState::Dirty == m_element.m_flags.m_propState);
+
+    ECInstanceUpdater* updater = GetUpdater();
+    if (nullptr == updater)
+        {
+        BeAssert(false);
+        return DgnDbStatus::WrongClass;
+        }
+
+    if (BSISUCCESS != updater->Update(*this))
+        return DgnDbStatus::WriteError;
+
+    m_element.m_flags.m_propState = DgnElement::PropState::InBuffer;
+    return DgnDbStatus::Success;
+    }
+
+/*---------------------------------------------------------------------------------**//**
+* Adapted from MemoryECBaseInstance
+* @bsimethod                                                    Sam.Wilson      10/16
++---------------+---------------+---------------+---------------+---------------+------*/
+ECObjectsStatus ElementAutoHandledPropertiesECInstanceAdapter::_CopyFromBuffer (ECDBufferCR src)
+    {
+    //DgnElement const* fromMemoryInstance = dynamic_cast<DgnElement const*> (&src);
+    //if (NULL != fromMemoryInstance && GetClassLayout().Equals (fromMemoryInstance->GetClassLayout()))
+    //    {
+    //    SetUsageBitmask (fromMemoryInstance->GetUsageBitmask());
+    //    memcpy (m_perPropertyFlagsHolder.perPropertyFlags, fromMemoryInstance->GetPerPropertyFlagsData(), m_perPropertyFlagsHolder.numPerPropertyFlagsEntries * sizeof(uint32_t));
+    //    }
+
+    return CopyPropertiesFromBuffer (src);
+    }
+
+/*---------------------------------------------------------------------------------**//**
+* Adapted from MemoryECBaseInstance
+* @bsimethod                                                    Sam.Wilson      10/16
++---------------+---------------+---------------+---------------+---------------+------*/
+uint32_t ElementAutoHandledPropertiesECInstanceAdapter::GetBytesUsed () const
+    {
+    if (NULL == m_element.m_ecPropertyData)
+        return 0;
+
+    return CalculateBytesUsed ();
+    }
+
+/*---------------------------------------------------------------------------------**//**
+* Adapted from MemoryECBaseInstance
+* @bsimethod                                                    Sam.Wilson      10/16
++---------------+---------------+---------------+---------------+---------------+------*/        
+void ElementAutoHandledPropertiesECInstanceAdapter::_ClearValues ()
+    {
+    //if (m_structInstances)
+    //    m_structInstances->clear ();
+
+    InitializeMemory (GetClassLayout(), m_element.m_ecPropertyData, m_element.m_ecPropertyDataSize);
+
+    //ClearAllPerPropertyFlags ();
+    }
+   
+/*---------------------------------------------------------------------------------**//**
+* Adapted from MemoryECBaseInstance
+* @bsimethod                                                    Sam.Wilson      10/16
++---------------+---------------+---------------+---------------+---------------+------*/
+ECObjectsStatus ElementAutoHandledPropertiesECInstanceAdapter::_ModifyData (uint32_t offset, void const * newData, uint32_t dataLength)
+    {
+    PRECONDITION (NULL != m_element.m_ecPropertyData, ECObjectsStatus::PreconditionViolated);
+    PRECONDITION (offset + dataLength <= m_element.m_ecPropertyDataSize, ECObjectsStatus::MemoryBoundsOverrun);
+
+    Byte * dest = m_element.m_ecPropertyData + offset;
+    memcpy (dest, newData, dataLength);
+
+    SetDirty();
+    
+    return ECObjectsStatus::Success;
+    }
+    
+/*---------------------------------------------------------------------------------**//**
+* Adapted from MemoryECBaseInstance
+* @bsimethod                                                    Sam.Wilson      10/16
++---------------+---------------+---------------+---------------+---------------+------*/
+ECObjectsStatus ElementAutoHandledPropertiesECInstanceAdapter::_MoveData (uint32_t toOffset, uint32_t fromOffset, uint32_t dataLength)
+    {
+    PRECONDITION (NULL != m_element.m_ecPropertyData, ECObjectsStatus::PreconditionViolated);
+    PRECONDITION (toOffset + dataLength <= m_element.m_ecPropertyDataSize, ECObjectsStatus::MemoryBoundsOverrun);
+
+    Byte* data = m_element.m_ecPropertyData;
+    memmove (data+toOffset, data+fromOffset, dataLength);
+
+    SetDirty();
+
+    return ECObjectsStatus::Success;
+    }
+
+/*---------------------------------------------------------------------------------**//**
+* Adapted from MemoryECBaseInstance
+* @bsimethod                                                    Sam.Wilson      10/16
++---------------+---------------+---------------+---------------+---------------+------*/
+ECObjectsStatus ElementAutoHandledPropertiesECInstanceAdapter::_ShrinkAllocation ()
+    {
+    uint32_t newAllocation = GetBytesUsed();
+    if (0 == newAllocation)
+        _FreeAllocation();
+    else if (newAllocation != _GetBytesAllocated())
+        {
+        Byte* reallocedData = (Byte*)bentleyAllocator_realloc(m_element.m_ecPropertyData, newAllocation);
+        if (NULL == reallocedData)
+            {
+            BeAssert (false);
+            return ECObjectsStatus::UnableToAllocateMemory;
+            }
+
+        if (m_element.IsPersistent())
+            m_element.GetDgnDb().Elements().ChangeMemoryUsed(newAllocation - m_element.m_ecPropertyDataSize);
+
+        m_element.m_ecPropertyData = reallocedData;
+        m_element.m_ecPropertyDataSize = newAllocation;
+        }
+
+    return ECObjectsStatus::Success;
+    } 
+
+/*---------------------------------------------------------------------------------**//**
+* Adapted from MemoryECBaseInstance
+* @bsimethod                                                    Sam.Wilson      10/16
++---------------+---------------+---------------+---------------+---------------+------*/
+void ElementAutoHandledPropertiesECInstanceAdapter::_FreeAllocation ()
+    {
+    //if (!m_usingSharedMemory)
+    //    {
+        if (nullptr != m_element.m_ecPropertyData)
+            {
+            bentleyAllocator_free(m_element.m_ecPropertyData);
+
+            if (m_element.IsPersistent())
+                m_element.GetDgnDb().Elements().ChangeMemoryUsed(-m_element.m_ecPropertyDataSize);
+
+            m_element.m_ecPropertyData = nullptr;
+            m_element.m_ecPropertyDataSize = 0;
+            }
+
+        //if (m_perPropertyFlagsHolder.perPropertyFlags)
+        //    {
+        //    free (m_perPropertyFlagsHolder.perPropertyFlags); 
+        //    m_perPropertyFlagsHolder.perPropertyFlags = NULL;
+        //    }
+
+        BeAssert(nullptr == m_element.m_ecPropertyData);
+        BeAssert(0 == m_element.m_ecPropertyDataSize);
+
+    //    }
+
+    //if (m_structInstances)
+    //    {
+    //    m_structInstances->clear ();
+    //    delete m_structInstances;
+    //    m_structInstances = NULL;
+    //    }
+    }
+
+/*---------------------------------------------------------------------------------**//**
+* Adapted from MemoryECBaseInstance
+* @bsimethod                                                    Sam.Wilson      10/16
++---------------+---------------+---------------+---------------+---------------+------*/
+ECObjectsStatus ElementAutoHandledPropertiesECInstanceAdapter::_GrowAllocation (uint32_t bytesNeeded)
+    {
+    uint32_t newSize = 2 * (m_element.m_ecPropertyDataSize + bytesNeeded); // Assume the growing trend will continue.
+
+    Byte * reallocedData = (Byte*)bentleyAllocator_realloc(m_element.m_ecPropertyData, newSize);
+    DEBUG_EXPECT (NULL != reallocedData);
+    if (NULL == reallocedData)
+        return ECObjectsStatus::UnableToAllocateMemory;
+    
+    if (m_element.IsPersistent())
+        m_element.GetDgnDb().Elements().ChangeMemoryUsed(newSize - m_element.m_ecPropertyDataSize);
+
+    m_element.m_ecPropertyData = reallocedData;
+    m_element.m_ecPropertyDataSize = newSize;
+
+    return ECObjectsStatus::Success;
+    }
+
+/*---------------------------------------------------------------------------------**//**
+* Adapted from MemoryECBaseInstance
+* @bsimethod                                                    Sam.Wilson      10/16
++---------------+---------------+---------------+---------------+---------------+------*/
+ECObjectsStatus ElementAutoHandledPropertiesECInstanceAdapter::_ClearArray (uint32_t propIdx)
+    {
+    PropertyLayoutCP pPropertyLayout = NULL;
+    ECObjectsStatus status = GetClassLayout().GetPropertyLayoutByIndex (pPropertyLayout, propIdx);
+    if (ECObjectsStatus::Success != status || NULL == pPropertyLayout)
+        return ECObjectsStatus::PropertyNotFound;
+
+    uint32_t arrayCount = GetReservedArrayCount (*pPropertyLayout);
+    if (arrayCount > 0)
+        {
+        RemoveArrayElements (*pPropertyLayout, 0, arrayCount);
+        }
+
+    SetDirty(); 
+
+    return ECObjectsStatus::Success;
+    }
+
+/*---------------------------------------------------------------------------------**//**
+* @bsimethod                                                    Sam.Wilson      10/16
++---------------+---------------+---------------+---------------+---------------+------*/
+ElementECPropertyAccessor::ElementECPropertyAccessor(DgnElementCR el, Utf8CP accessString)
+    : m_element(const_cast<DgnElementR>(el)), m_readOnly(true)
+    {
+    Init(0, accessString);
+    }
+
+/*---------------------------------------------------------------------------------**//**
+* @bsimethod                                                    Sam.Wilson      10/16
++---------------+---------------+---------------+---------------+---------------+------*/
+ElementECPropertyAccessor::ElementECPropertyAccessor(DgnElementCR el, uint32_t propIdx)
+    : m_element(const_cast<DgnElementR>(el)), m_readOnly(true)
+    {
+    Init(propIdx, nullptr);
+    }
+
+/*---------------------------------------------------------------------------------**//**
+* @bsimethod                                                    Sam.Wilson      10/16
++---------------+---------------+---------------+---------------+---------------+------*/
+ElementECPropertyAccessor::ElementECPropertyAccessor(DgnElementR el, Utf8CP accessString)
+    : m_element(el), m_readOnly(false)
+    {
+    Init(0, accessString);
+    }
+
+/*---------------------------------------------------------------------------------**//**
+* @bsimethod                                                    Sam.Wilson      10/16
++---------------+---------------+---------------+---------------+---------------+------*/
+ElementECPropertyAccessor::ElementECPropertyAccessor(DgnElementR el, uint32_t propIdx)
+    : m_element(el), m_readOnly(false)
+    {
+    Init(propIdx, nullptr);
+    }
+
+/*---------------------------------------------------------------------------------**//**
+* @bsimethod                                                    Sam.Wilson      10/16
++---------------+---------------+---------------+---------------+---------------+------*/
+void ElementECPropertyAccessor::Init(uint32_t propIdx, Utf8CP accessString)
+    {
+    m_eclass = m_element.GetElementClass();
+    m_layout = &m_eclass->GetDefaultStandaloneEnabler()->GetClassLayout();
+
+    if (nullptr == accessString)
+        m_propIdx = propIdx;
+    else
+        {
+        if (ECObjectsStatus::Success != m_layout->GetPropertyIndex(m_propIdx, accessString))
+            {
+            m_propIdx = 0;
+            m_isPropertyIndexValid = false;
+            BeAssert(!IsValid());
+            return;
+            }
+        }
+
+    m_isPropertyIndexValid = true;
+
+    // Additional information about the custom and auto-handled properties on this class
+    // *** WIP_PROPERTIES - I wish I could cache this data on the ECClass object itself, instead of having to do this extra lookup
+    m_classInfo = &m_element.GetDgnDb().Elements().FindClassInfo(m_element);
+    m_accessors = m_classInfo->GetPropertyAccessors(m_propIdx);
+    } 
+
+/*---------------------------------------------------------------------------------**//**
+* @bsimethod                                    Sam.Wilson                      10/16
++---------------+---------------+---------------+---------------+---------------+------*/
+DgnDbStatus ElementECPropertyAccessor::SetAutoHandledPropertyValue(ECValueCR value, PropertyArrayIndex const& arrayIdx)
+    {
+    if (!IsValid() || (nullptr != m_accessors))
+        {
+        BeAssert(false);
+        return DgnDbStatus::BadArg;
+        }
+    auto validator = m_classInfo->GetPropertyValidator(m_propIdx);
+    if (nullptr != validator)
+        {
+        auto status = (*validator)(m_element, value);
+        if (DgnDbStatus::Success != status)
+            return status;
+        }
+
+#ifdef WIP_PROPERTIES // *** ECObjects should be doing this
+    if (!isValidValue(*m_ecprop, value))
+        return DgnDbStatus::BadArg;
+#endif
+
+    auto stypeNeeded = m_element.GetElementId().IsValid()? ECSqlClassParams::StatementType::Update : ECSqlClassParams::StatementType::Insert;
+    if (0 == ((uint32_t)stypeNeeded & m_classInfo->GetAutoPropertyStatementType(m_propIdx)))
+        return DgnDbStatus::ReadOnly;
+
+    ElementAutoHandledPropertiesECInstanceAdapter ecdbuffer(m_element, *m_eclass, *m_layout, true);
+    if (!ecdbuffer.IsValid())
+        {
+        BeAssert(false);
+        return DgnDbStatus::NotFound;
+        }
+
+    auto status = ecdbuffer.SetValueToMemory(m_propIdx, value, arrayIdx.m_hasIndex, arrayIdx.m_index);
+        
+    if (ECObjectsStatus::PropertyValueMatchesNoChange == status)
+        return DgnDbStatus::Success;
+
+    BeAssert((ECObjectsStatus::Success != status) || (DgnElement::PropState::Dirty == m_element.m_flags.m_propState));
+    return toDgnDbWriteStatus(status);
+    }
+
+/*---------------------------------------------------------------------------------**//**
+* @bsimethod                                    Sam.Wilson                      10/16
++---------------+---------------+---------------+---------------+---------------+------*/
+DgnDbStatus ElementECPropertyAccessor::GetAutoHandledPropertyValue(ECN::ECValueR value, PropertyArrayIndex const& arrayIdx) const
+    {
+    if (!IsValid() || (nullptr != m_accessors))
+        {
+        BeAssert(false);
+        return DgnDbStatus::BadArg;
+        }
+    ElementAutoHandledPropertiesECInstanceAdapter ecdbuffer(m_element, *m_eclass, *m_layout, true);
+    if (!ecdbuffer.IsValid())
+        {
+        BeAssert(false);
+        return DgnDbStatus::NotFound;
+        }
+
+    auto status = ecdbuffer.GetValueFromMemory(value, m_propIdx, arrayIdx.m_hasIndex, arrayIdx.m_index);
+    return toDgnDbWriteStatus(status);
+    }
+
+/*---------------------------------------------------------------------------------**//**
+* @bsimethod                                    Sam.Wilson                      08/16
++---------------+---------------+---------------+---------------+---------------+------*/
+DateTime DgnElement::GetPropertyValueDateTime(Utf8CP propertyName, PropertyArrayIndex const& arrayIdx) const
+    {
+    ECN::ECValue value;
+    DgnDbStatus status = GetPropertyValue(value, propertyName, arrayIdx);
+    BeAssert(DgnDbStatus::Success == status);
+    UNUSED_VARIABLE(status);
+    return value.IsNull() ? DateTime() : value.GetDateTime();
+    }
+/*---------------------------------------------------------------------------------**//**
+* @bsimethod                                    Sam.Wilson                      08/16
++---------------+---------------+---------------+---------------+---------------+------*/
+DPoint3d DgnElement::GetPropertyValueDPoint3d(Utf8CP propertyName, PropertyArrayIndex const& arrayIdx) const
+    {
+    ECN::ECValue value;
+    DgnDbStatus status = GetPropertyValue(value, propertyName, arrayIdx);
+    BeAssert(DgnDbStatus::Success == status);
+    UNUSED_VARIABLE(status);
+    return value.IsNull() ? DPoint3d::From(0,0,0) : value.GetPoint3d();
+    }
+/*---------------------------------------------------------------------------------**//**
+* @bsimethod                                    Sam.Wilson                      08/16
++---------------+---------------+---------------+---------------+---------------+------*/
+DPoint2d DgnElement::GetPropertyValueDPoint2d(Utf8CP propertyName, PropertyArrayIndex const& arrayIdx) const
+    {
+    ECN::ECValue value;
+    DgnDbStatus status = GetPropertyValue(value, propertyName, arrayIdx);
+    BeAssert(DgnDbStatus::Success == status);
+    UNUSED_VARIABLE(status);
+    return value.IsNull() ? DPoint2d::From(0,0) : value.GetPoint2d();
+    }
+/*---------------------------------------------------------------------------------**//**
+* @bsimethod                                    Shaun.Sewall                    08/16
++---------------+---------------+---------------+---------------+---------------+------*/
+bool DgnElement::GetPropertyValueBoolean(Utf8CP propertyName, PropertyArrayIndex const& arrayIdx) const
+    {
+    ECN::ECValue value;
+    DgnDbStatus status = GetPropertyValue(value, propertyName, arrayIdx);
+    BeAssert(DgnDbStatus::Success == status);
+    UNUSED_VARIABLE(status);
+    return value.IsNull() ? false : value.GetBoolean();
+    }
+
+/*---------------------------------------------------------------------------------**//**
+* @bsimethod                                    Shaun.Sewall                    08/16
++---------------+---------------+---------------+---------------+---------------+------*/
+double DgnElement::GetPropertyValueDouble(Utf8CP propertyName, PropertyArrayIndex const& arrayIdx) const
+    {
+    ECN::ECValue value;
+    DgnDbStatus status = GetPropertyValue(value, propertyName, arrayIdx);
+    BeAssert(DgnDbStatus::Success == status);
+    UNUSED_VARIABLE(status);
+    return value.IsNull() ? 0.0 : value.GetDouble();
+    }
+
+/*---------------------------------------------------------------------------------**//**
+* @bsimethod                                    Shaun.Sewall                    08/16
++---------------+---------------+---------------+---------------+---------------+------*/
+int32_t DgnElement::GetPropertyValueInt32(Utf8CP propertyName, PropertyArrayIndex const& arrayIdx) const
+    {
+    ECN::ECValue value;
+    DgnDbStatus status = GetPropertyValue(value, propertyName, arrayIdx);
+    BeAssert(DgnDbStatus::Success == status);
+    UNUSED_VARIABLE(status);
+    return value.IsNull() ? 0 : value.GetInteger();
+    }
+
+/*---------------------------------------------------------------------------------**//**
+* @bsimethod                                    Shaun.Sewall                    08/16
++---------------+---------------+---------------+---------------+---------------+------*/
+uint64_t DgnElement::GetPropertyValueUInt64(Utf8CP propertyName, PropertyArrayIndex const& arrayIdx) const
+    {
+    ECN::ECValue value;
+    DgnDbStatus status = GetPropertyValue(value, propertyName, arrayIdx);
+    BeAssert(DgnDbStatus::Success == status);
+    UNUSED_VARIABLE(status);
+    return value.IsNull() ? 0 : static_cast<uint64_t>(value.GetLong());
+    }
+
+/*---------------------------------------------------------------------------------**//**
+* @bsimethod                                    Shaun.Sewall                    08/16
++---------------+---------------+---------------+---------------+---------------+------*/
+Utf8String DgnElement::GetPropertyValueString(Utf8CP propertyName, PropertyArrayIndex const& arrayIdx) const
+    {
+    ECN::ECValue value;
+    DgnDbStatus status = GetPropertyValue(value, propertyName, arrayIdx);
+    BeAssert(DgnDbStatus::Success == status);
+    UNUSED_VARIABLE(status);
+    return value.GetUtf8CP();
+    }
+
+/*---------------------------------------------------------------------------------**//**
+* @bsimethod                                    Sam.Wilson                      08/16
++---------------+---------------+---------------+---------------+---------------+------*/
+DgnDbStatus DgnElement::SetPropertyValue(Utf8CP propertyName, DateTimeCR value, PropertyArrayIndex const& arrayIdx)
+    {
+    DgnDbStatus status = SetPropertyValue(propertyName, ECValue(value), arrayIdx);
+    BeAssert(DgnDbStatus::Success == status);
+    return status;
+    }
+    
+/*---------------------------------------------------------------------------------**//**
+* @bsimethod                                    Sam.Wilson                      08/16
++---------------+---------------+---------------+---------------+---------------+------*/
+DgnDbStatus DgnElement::SetPropertyValue(Utf8CP propertyName, DPoint3dCR pt, PropertyArrayIndex const& arrayIdx)
+    {
+    DgnDbStatus status = SetPropertyValue(propertyName, ECValue(pt), arrayIdx);
+    BeAssert(DgnDbStatus::Success == status);
+    return status;
+    }
+
+/*---------------------------------------------------------------------------------**//**
+* @bsimethod                                    Sam.Wilson                      08/16
++---------------+---------------+---------------+---------------+---------------+------*/
+DgnDbStatus DgnElement::SetPropertyValue(Utf8CP propertyName, DPoint2dCR pt, PropertyArrayIndex const& arrayIdx)
+    {
+    DgnDbStatus status = SetPropertyValue(propertyName, ECValue(pt), arrayIdx);
+    BeAssert(DgnDbStatus::Success == status);
+    return status;
+    }
+
+/*---------------------------------------------------------------------------------**//**
+* @bsimethod                                    Shaun.Sewall                    08/16
++---------------+---------------+---------------+---------------+---------------+------*/
+DgnDbStatus DgnElement::SetPropertyValue(Utf8CP propertyName, bool value, PropertyArrayIndex const& arrayIdx)
+    {
+    DgnDbStatus status = SetPropertyValue(propertyName, ECValue(value), arrayIdx);
+    BeAssert(DgnDbStatus::Success == status);
+    return status;
+    }
+
+/*---------------------------------------------------------------------------------**//**
+* @bsimethod                                    Shaun.Sewall                    08/16
++---------------+---------------+---------------+---------------+---------------+------*/
+DgnDbStatus DgnElement::SetPropertyValue(Utf8CP propertyName, double value, PropertyArrayIndex const& arrayIdx)
+    {
+    DgnDbStatus status = SetPropertyValue(propertyName, ECValue(value), arrayIdx);
+    BeAssert(DgnDbStatus::Success == status);
+    return status;
+    }
+
+/*---------------------------------------------------------------------------------**//**
+* @bsimethod                                    Shaun.Sewall                    08/16
++---------------+---------------+---------------+---------------+---------------+------*/
+DgnDbStatus DgnElement::SetPropertyValue(Utf8CP propertyName, int32_t value, PropertyArrayIndex const& arrayIdx)
+    {
+    DgnDbStatus status = SetPropertyValue(propertyName, ECValue(value), arrayIdx);
+    BeAssert(DgnDbStatus::Success == status);
+    return status;
+    }
+
+/*---------------------------------------------------------------------------------**//**
+* @bsimethod                                    Shaun.Sewall                    08/16
++---------------+---------------+---------------+---------------+---------------+------*/
+DgnDbStatus DgnElement::SetPropertyValue(Utf8CP propertyName, BeInt64Id id, PropertyArrayIndex const& arrayIdx)
+    {
+    ECValue value(id.GetValueUnchecked());
+    if (!id.IsValid())
+        value.SetToNull();
+
+    DgnDbStatus status = SetPropertyValue(propertyName, value, arrayIdx);
+    BeAssert(DgnDbStatus::Success == status);
+    return status;
+    }
+
+/*---------------------------------------------------------------------------------**//**
+* @bsimethod                                    Shaun.Sewall                    08/16
++---------------+---------------+---------------+---------------+---------------+------*/
+DgnDbStatus DgnElement::SetPropertyValue(Utf8CP propertyName, Utf8CP value, PropertyArrayIndex const& arrayIdx)
+    {
+    DgnDbStatus status = SetPropertyValue(propertyName, ECValue(value, false), arrayIdx);
+    BeAssert(DgnDbStatus::Success == status);
+    return status;
+    }
+
+/*---------------------------------------------------------------------------------**//**
+* @bsimethod                                                    Sam.Wilson      06/16
++---------------+---------------+---------------+---------------+---------------+------*/
+YawPitchRollAngles DgnElement::GetPropertyValueYpr(Utf8CP yawName, Utf8CP pitchName, Utf8CP rollName) const
+    {
+    YawPitchRollAngles angles;
+    angles.SetYaw  (AngleInDegrees::FromDegrees(GetPropertyValueDouble(yawName)));
+    angles.SetPitch(AngleInDegrees::FromDegrees(GetPropertyValueDouble(pitchName)));
+    angles.SetRoll (AngleInDegrees::FromDegrees(GetPropertyValueDouble(rollName)));
+    return angles;
+    }
+
+/*---------------------------------------------------------------------------------**//**
+* @bsimethod                                                    Sam.Wilson      06/16
++---------------+---------------+---------------+---------------+---------------+------*/
+DgnDbStatus DgnElement::SetPropertyValueYpr(YawPitchRollAnglesCR angles, Utf8CP yawName, Utf8CP pitchName, Utf8CP rollName)
+    {
+    DgnDbStatus status;
+    if (DgnDbStatus::Success != (status = SetPropertyValue(yawName, angles.GetYaw().Degrees())))
+        return status;
+    if (DgnDbStatus::Success != (status = SetPropertyValue(pitchName, angles.GetPitch().Degrees())))
+        return status;
+    if (DgnDbStatus::Success != (status = SetPropertyValue(rollName, angles.GetRoll().Degrees())))
+        return status;
+    return DgnDbStatus::Success;
+    }
+
+/*---------------------------------------------------------------------------------**//**
+* @bsimethod                                                    Sam.Wilson      06/16
++---------------+---------------+---------------+---------------+---------------+------*/
+DgnDbStatus DgnElement::_InsertPropertyArrayItems (uint32_t propertyIndex, uint32_t index, uint32_t size)
+    {
+    // Only auto-handled properties can be arrays
+    ElementAutoHandledPropertiesECInstanceAdapter ecPropAccess(*this, true);
+    if (!ecPropAccess.IsValid())
+        return DgnDbStatus::BadArg;
+    return toDgnDbWriteStatus(ecPropAccess.InsertArrayElements(propertyIndex, index, size));
+    }
+
+/*---------------------------------------------------------------------------------**//**
+* @bsimethod                                                    Sam.Wilson      06/16
++---------------+---------------+---------------+---------------+---------------+------*/
+DgnDbStatus DgnElement::_AddPropertyArrayItems (uint32_t propertyIndex, uint32_t size)
+    {
+    // Only auto-handled properties can be arrays
+    ElementAutoHandledPropertiesECInstanceAdapter ecPropAccess(*this, true);
+    if (!ecPropAccess.IsValid())
+        return DgnDbStatus::BadArg;
+    return toDgnDbWriteStatus(ecPropAccess.AddArrayElements(propertyIndex, size));
+    }
+
+/*---------------------------------------------------------------------------------**//**
+* @bsimethod                                                    Sam.Wilson      06/16
++---------------+---------------+---------------+---------------+---------------+------*/
+DgnDbStatus DgnElement::_RemovePropertyArrayItem (uint32_t propertyIndex, uint32_t index)
+    {
+    // Only auto-handled properties can be arrays
+    ElementAutoHandledPropertiesECInstanceAdapter ecPropAccess(*this, true);
+    if (!ecPropAccess.IsValid())
+        return DgnDbStatus::BadArg;
+    return toDgnDbWriteStatus(ecPropAccess.RemoveArrayElement(propertyIndex, index));
+    }
+
+/*---------------------------------------------------------------------------------**//**
+* @bsimethod                                                    Sam.Wilson      06/16
++---------------+---------------+---------------+---------------+---------------+------*/
+DgnDbStatus DgnElement::_ClearPropertyArray (uint32_t propertyIndex)
+    {
+    // Only auto-handled properties can be arrays
+    ElementAutoHandledPropertiesECInstanceAdapter ecPropAccess(*this, true);
+    if (!ecPropAccess.IsValid())
+        return DgnDbStatus::BadArg;
+    return toDgnDbWriteStatus(ecPropAccess.ClearArray(propertyIndex));
+    }
+
+/*---------------------------------------------------------------------------------**//**
+* @bsimethod                                                    Sam.Wilson      06/16
++---------------+---------------+---------------+---------------+---------------+------*/
+DgnDbStatus DgnElement::GetPropertyIndex(uint32_t& index, Utf8CP accessString)
+    {
+    auto& classLayout = GetElementClass()->GetDefaultStandaloneEnabler()->GetClassLayout();
+    return toDgnDbWriteStatus(classLayout.GetPropertyIndex(index, accessString));
+    }
+
+/*---------------------------------------------------------------------------------**//**
+* @bsimethod                                    Sam.Wilson                      10/16
++---------------+---------------+---------------+---------------+---------------+------*/
+DgnDbStatus DgnElement::SetPropertyValues(ECN::IECInstanceCR instance, SetPropertyFilter const& filter) 
+    {return _SetPropertyValues(instance, filter);}
+
+/*---------------------------------------------------------------------------------**//**
+* @bsimethod                                    Sam.Wilson                      10/16
++---------------+---------------+---------------+---------------+---------------+------*/
+DgnDbStatus DgnElement::InsertPropertyArrayItems(uint32_t propertyIndex, uint32_t index, uint32_t size)
+    {return _InsertPropertyArrayItems(propertyIndex, index, size);}
+
+/*---------------------------------------------------------------------------------**//**
+* @bsimethod                                    Sam.Wilson                      10/16
++---------------+---------------+---------------+---------------+---------------+------*/
+DgnDbStatus DgnElement::RemovePropertyArrayItem(uint32_t propertyIndex, uint32_t index)
+    {return _RemovePropertyArrayItem(propertyIndex, index);}
+
+/*---------------------------------------------------------------------------------**//**
+* @bsimethod                                    Sam.Wilson                      10/16
++---------------+---------------+---------------+---------------+---------------+------*/
+DgnDbStatus DgnElement::AddPropertyArrayItems(uint32_t propertyIndex, uint32_t size)
+    {return _AddPropertyArrayItems(propertyIndex, size);}
+
+/*---------------------------------------------------------------------------------**//**
+* @bsimethod                                    Sam.Wilson                      10/16
++---------------+---------------+---------------+---------------+---------------+------*/
+DgnDbStatus DgnElement::ClearPropertyArray(uint32_t propertyIndex)
+    {return _ClearPropertyArray(propertyIndex);}
+
+/*---------------------------------------------------------------------------------**//**
+* @bsimethod                                    Sam.Wilson                      10/16
++---------------+---------------+---------------+---------------+---------------+------*/
+void ECSqlClassInfo::RegisterPropertyAccessors(ECN::ClassLayout const& layout, Utf8CP propName, T_ElementPropGet getFunc, T_ElementPropSet setFunc)
+    {
+    uint32_t propIdx;
+    auto status = layout.GetPropertyIndex(propIdx, propName);
+    if (ECN::ECObjectsStatus::Success != status)
+        {
+        BeAssert(false);
+        return;
+        }
+    m_propertyAccessors[propIdx] = make_bpair(getFunc, setFunc);
+    }
+
+/*---------------------------------------------------------------------------------**//**
+* @bsimethod                                    Sam.Wilson                      10/16
++---------------+---------------+---------------+---------------+---------------+------*/
+bpair<ECSqlClassInfo::T_ElementPropGet,ECSqlClassInfo::T_ElementPropSet> const* ECSqlClassInfo::GetPropertyAccessors(uint32_t propIdx) const 
+    {
+    auto i = m_propertyAccessors.find(propIdx);
+    return (i != m_propertyAccessors.end())? &i->second: nullptr;
+    }
+
+/*---------------------------------------------------------------------------------**//**
+* @bsimethod                                    Sam.Wilson                      10/16
++---------------+---------------+---------------+---------------+---------------+------*/
+void ECSqlClassInfo::RegisterPropertyValidator(ECN::ClassLayout const& layout, Utf8CP propName, T_ElementPropValidator func)
+    {
+    uint32_t propIdx;
+    auto status = layout.GetPropertyIndex(propIdx, propName);
+    if (ECN::ECObjectsStatus::Success != status)
+        {
+        BeAssert(false);
+        return;
+        }
+    m_autoPropertyValidators[propIdx] = func;
+    }
+
+/*---------------------------------------------------------------------------------**//**
+* @bsimethod                                    Sam.Wilson                      10/16
++---------------+---------------+---------------+---------------+---------------+------*/
+ECSqlClassInfo::T_ElementPropValidator const* ECSqlClassInfo::GetPropertyValidator(uint32_t propIdx) const 
+    {
+    auto i = m_autoPropertyValidators.find(propIdx);
+    return (i != m_autoPropertyValidators.end())? &i->second: nullptr;
+    }
+
+/*---------------------------------------------------------------------------------**//**
+* @bsimethod                                    Sam.Wilson                      10/16
++---------------+---------------+---------------+---------------+---------------+------*/
+uint32_t ECSqlClassInfo::GetAutoPropertyStatementType(uint32_t propIdx)
+    {
+    auto i = m_autoPropertyStatementType.find(propIdx);
+    return (m_autoPropertyStatementType.end() == i)? (uint32_t)ECSqlClassParams::StatementType::All: i->second;
+    }
+
+/*---------------------------------------------------------------------------------**//**
+* @bsimethod                                    Sam.Wilson                      10/16
++---------------+---------------+---------------+---------------+---------------+------*/
+Utf8CP ElementECPropertyAccessor::GetAccessString() const 
+    {
+    PropertyLayoutCP layout;
+    return ECObjectsStatus::Success == m_layout->GetPropertyLayoutByIndex(layout, m_propIdx)? layout->GetAccessString(): "";
+    }
+
+/*---------------------------------------------------------------------------------**//**
+* @bsimethod                                    Sam.Wilson                      02/16
++---------------+---------------+---------------+---------------+---------------+------*/
+DgnDbStatus ElementECPropertyAccessor::GetPropertyValue(ECN::ECValueR value, PropertyArrayIndex const& arrayIdx) const
+    {
+    if (nullptr == m_accessors)
+        return GetAutoHandledPropertyValue(value, arrayIdx);
+
+    return m_accessors->first(value, m_element);
+    }
+
+/*---------------------------------------------------------------------------------**//**
+* @bsimethod                                    Sam.Wilson                      02/16
++---------------+---------------+---------------+---------------+---------------+------*/
+DgnDbStatus ElementECPropertyAccessor::SetPropertyValue(ECN::ECValueCR value, PropertyArrayIndex const& arrayIdx)
+    {
+    if (m_readOnly)
+        {
+        BeAssert(false);
+        return DgnDbStatus::ReadOnly;
+        }
+
+    if (nullptr == m_accessors)
+        return SetAutoHandledPropertyValue(value, arrayIdx);
+
+    return m_accessors->second(m_element, value);
+    }
+