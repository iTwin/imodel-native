--- conflicted
+++ resolved
@@ -1,1367 +1,1363 @@
-//-------------------------------------------------------------------------------------- 
-//     $Source: DgnCore/AnnotationTableStroker.cpp $
-//  $Copyright: (c) 2016 Bentley Systems, Incorporated. All rights reserved. $
-//-------------------------------------------------------------------------------------- 
-
-#include <DgnPlatformInternal.h> 
-#include <DgnPlatform/AnnotationTable.h>
-
-BEGIN_BENTLEY_DGNPLATFORM_NAMESPACE
-
-static DVec2d s_xVec = DVec2d::From (1.0,  0.0);
-static DVec2d s_yVec = DVec2d::From (0.0, -1.0);
-
-/*=================================================================================**//**
-* @bsiclass
-+===============+===============+===============+===============+===============+======*/
-template <typename T_MemberType>
-struct TableSegment
-{
-double                          m_length;
-bvector<T_MemberType const*>    m_members;
-
-TableSegment () : m_length (0.0) {}
-
-}; // TableSegment
-
-/*=================================================================================**//**
-* @bsiclass
-+===============+===============+===============+===============+===============+======*/
-template <typename T_MemberType>
-struct SegmentBuilder
-{
-private:
-bool                            m_repeatHeaders;
-bool                            m_repeatFooters;
-double                          m_breakLength;
-
-TableSegment<T_MemberType>      m_headers;
-TableSegment<T_MemberType>      m_footers;
-TableSegment<T_MemberType>      m_body;
-
-typedef typename  bvector<T_MemberType const*>::const_iterator  MemberIter;
-
-/*---------------------------------------------------------------------------------**//**
-* @bsimethod                                                    JoshSchifter    01/14
-+---------------+---------------+---------------+---------------+---------------+------*/
-void ClassifyInputs (bvector <T_MemberType> const& inputs)
-    {
-    for (T_MemberType const& member : inputs)
-        {
-        TableSegment<T_MemberType>* group = NULL;
-
-        switch (member.GetHeaderFooterType ())
-            {
-            case TableHeaderFooterType::Body:    group = &m_body;                                   break;
-
-            case TableHeaderFooterType::Title:   group = m_repeatHeaders  ? &m_headers : &m_body;   break;
-            case TableHeaderFooterType::Header:  group = m_repeatHeaders  ? &m_headers : &m_body;   break;
-            case TableHeaderFooterType::Footer:  group = m_repeatFooters  ? &m_footers : &m_body;   break;
-            }
-
-        group->m_length += member.GetLength();
-        group->m_members.push_back (&member);
-        }
-    }
-
-/*---------------------------------------------------------------------------------**//**
-* @bsimethod                                                    JoshSchifter    01/14
-+---------------+---------------+---------------+---------------+---------------+------*/
-BentleyStatus   AddBodyMemberToSegment (TableSegment<T_MemberType>& segment, MemberIter& memberIter, bool force)
-    {
-    /*-------------------------------------------------------------------------
-       In order to add a body row (or column) we need to add all the rows
-       that are joined to it by merged cells.  The method FindMergedLength
-       looks for merged cells in this row and later rows if needed and
-       gives back the height of the whole group.  If they fit we add them
-       all.  Otherwise they whole group goes into the next segment.
-    -------------------------------------------------------------------------*/
-
-    uint32_t    mergedCount  = 0;
-    double      mergedLength = 0.0;
-
-    (*memberIter)->FindMergedLength (mergedLength, mergedCount);
-
-    if ( ! force && m_breakLength < segment.m_length + mergedLength)
-        return ERROR;   // doesn't fit
-
-    for (uint32_t iMember = 0; iMember < mergedCount; iMember++)
-        {
-        segment.m_members.push_back (*(memberIter));
-        ++memberIter;
-        }
-
-    segment.m_length += mergedLength;
-
-    return SUCCESS;
-    }
-
-/*---------------------------------------------------------------------------------**//**
-* @bsimethod                                                    JoshSchifter    01/14
-+---------------+---------------+---------------+---------------+---------------+------*/
-void CreateSegments (bvector <TableSegment <T_MemberType>>& segments)
-    {
-    bool        startNewSegment  = true;
-    bool        addedLastSegment = false;
-
-    TableSegment<T_MemberType>    segment;
-
-    MemberIter  memberIter     = m_body.m_members.begin();
-    MemberIter  memberIterEnd  = m_body.m_members.end();
-
-    while (memberIter < memberIterEnd)
-        {
-        if ( ! startNewSegment)
-            {
-            // Typical body member just add it to the current segment
-            if (SUCCESS == (AddBodyMemberToSegment (segment, memberIter, false)))
-                continue;
-
-            // We finished the segment add the footers and put it into the output vector
-            for (auto footer : m_footers.m_members)
-                {
-                // footer length is already baked into segment.m_length
-                segment.m_members.push_back (footer);
-                }
-
-            segments.push_back (segment);
-
-            addedLastSegment = true;
-
-            // this member will be added next time around
-            // don't increment the iter
-            startNewSegment = true;
-            continue;
-            }
-
-        /*-------------------------------------------------------------
-            Starting a new segment
-        -------------------------------------------------------------*/
-        addedLastSegment = false;
-
-        segment.m_members.clear();
-        segment.m_length = 0.0;
-
-        // Pre-add the header and footer lengths because we know we will include them
-        segment.m_length += m_headers.m_length;
-        segment.m_length += m_footers.m_length;
-
-        for (auto header : m_headers.m_members)
-            segment.m_members.push_back (header);
-
-        // Every segment has at least one body member
-        AddBodyMemberToSegment (segment, memberIter, true);
-
-        startNewSegment = false;
-        }
-
-    // This is unusual
-    if (m_body.m_members.empty())
-        {
-        // If there are no body members, then the table must consist of just headers and/or footers
-        BeAssert ( ! m_headers.m_members.empty() || ! m_footers.m_members.empty());
-        BeAssert (segments.empty());
-
-        // Add the headers
-        segment.m_length += m_headers.m_length;
-        segment.m_length += m_footers.m_length;
-
-        for (auto header : m_headers.m_members)
-            segment.m_members.push_back (header);
-        }
-
-    if ( ! addedLastSegment)
-        {
-        for (auto footer : m_footers.m_members)
-            segment.m_members.push_back (footer);
-
-        segments.push_back (segment);
-        }
-    }
-
-public:
-
-/*---------------------------------------------------------------------------------**//**
-* @bsimethod                                                    JoshSchifter    01/14
-+---------------+---------------+---------------+---------------+---------------+------*/
-void SetBreakingInfo (bool repeatHeaders, bool repeatFooters, double breakLength)
-    {
-    m_repeatHeaders = repeatHeaders;
-    m_repeatFooters = repeatFooters;
-    m_breakLength   = breakLength;
-    }
-
-/*---------------------------------------------------------------------------------**//**
-* @bsimethod                                                    JoshSchifter    01/14
-+---------------+---------------+---------------+---------------+---------------+------*/
-/* ctor */  SegmentBuilder ()
-    {
-    m_repeatHeaders = false;
-    m_repeatFooters = false;
-    m_breakLength   = -1.0; 
-    }
-
-/*---------------------------------------------------------------------------------**//**
-* @bsimethod                                                    JoshSchifter    01/14
-+---------------+---------------+---------------+---------------+---------------+------*/
-void BuildSegmentsWithBreaks (bvector <TableSegment <T_MemberType>>& segments, bvector <T_MemberType> const& inputs)
-    {
-    BeAssert (m_breakLength >= 0.0);
-
-    ClassifyInputs (inputs);
-    CreateSegments (segments);
-    }
-
-/*---------------------------------------------------------------------------------**//**
-* @bsimethod                                                    JoshSchifter    01/14
-+---------------+---------------+---------------+---------------+---------------+------*/
-void BuildSegmentNoBreak (TableSegment <T_MemberType>& segment, bvector <T_MemberType> const& inputs)
-    {
-    for (T_MemberType const& member : inputs)
-        {
-        segment.m_length += member.GetLength();
-        segment.m_members.push_back (&member);
-        }
-    }
-
-};  // SegmentBuilder
-
-/*---------------------------------------------------------------------------------**//**
-* @bsimethod                                                    JoshSchifter    01/14
-+---------------+---------------+---------------+---------------+---------------+------*/
-void SubTable::AddRow    (AnnotationTableRowCP row)       { m_rows.push_back (row);    m_size.y += row->GetHeight(); }
-void SubTable::AddColumn (AnnotationTableColumnCP col)    { m_columns.push_back (col); m_size.x += col->GetWidth();  }
-
-/*---------------------------------------------------------------------------------**//**
-* @bsimethod                                                    JoshSchifter    01/14
-+---------------+---------------+---------------+---------------+---------------+------*/
-void AnnotationTableStroker::LayoutSubTables (SubTablesR subTables) const
-    {
-    subTables.clear();
-
-    DPoint2d        tableOrigin     = DPoint2d::FromZero();
-    double          breakLength     = m_table.GetBreakLength();
-    TableBreakType  breakType       = m_table.GetBreakType ();
-    bool            repeatHeaders   = m_table.GetRepeatHeaders();
-    bool            repeatFooters   = m_table.GetRepeatFooters();
-
-    switch (breakType)
-        {
-        case TableBreakType::None:
-            {
-            TableSegment <AnnotationTableRow>   allVisibleRows;
-            SegmentBuilder<AnnotationTableRow>  rowBuilder;
-            rowBuilder.BuildSegmentNoBreak (allVisibleRows, m_table.GetRowVector());
-
-            TableSegment <AnnotationTableColumn> allVisibleColumns;
-            SegmentBuilder<AnnotationTableColumn> colBuilder;
-            colBuilder.BuildSegmentNoBreak (allVisibleColumns, m_table.GetColumnVector());
-
-            SubTable        subTable;
-
-            for (AnnotationTableRowCP row : allVisibleRows.m_members)
-                subTable.AddRow (row);
-
-            for (AnnotationTableColumnCP column : allVisibleColumns.m_members)
-                subTable.AddColumn (column);
-
-            subTables.push_back (subTable);
-
-            break;
-            }
-        case TableBreakType::Horizontal:
-            {
-            SegmentBuilder<AnnotationTableRow>    builder;
-            builder.SetBreakingInfo (repeatHeaders, repeatFooters, breakLength);
-
-            bvector <TableSegment <AnnotationTableRow>> segments;
-            builder.BuildSegmentsWithBreaks (segments, m_table.GetRowVector());
-
-            TableSegment <AnnotationTableColumn>    allVisibleColumns;
-            SegmentBuilder<AnnotationTableColumn>   colBuilder;
-            colBuilder.BuildSegmentNoBreak (allVisibleColumns, m_table.GetColumnVector());
-
-            for (TableSegment <AnnotationTableRow> rowSegment : segments)
-                {
-                SubTable    subTable;
-
-                for (AnnotationTableRowCP const& row : rowSegment.m_members)
-                    subTable.AddRow (row);
-
-                for (AnnotationTableColumnCP column : allVisibleColumns.m_members)
-                    subTable.AddColumn (column);
-
-                subTables.push_back (subTable);
-                }
-
-            break;
-            }
-
-        case TableBreakType::Vertical:
-            {
-            TableSegment <AnnotationTableRow> allVisibleRows;
-            SegmentBuilder<AnnotationTableRow>    rowBuilder;
-            rowBuilder.BuildSegmentNoBreak (allVisibleRows, m_table.GetRowVector());
-
-            SegmentBuilder<AnnotationTableColumn>    builder;
-            builder.SetBreakingInfo (repeatHeaders, repeatFooters, breakLength);
-
-            bvector <TableSegment <AnnotationTableColumn>> segments;
-            builder.BuildSegmentsWithBreaks (segments, m_table.GetColumnVector());
-
-            for (TableSegment <AnnotationTableColumn> colSegment : segments)
-                {
-                SubTable    subTable;
-
-                for (AnnotationTableRowCP row : allVisibleRows.m_members)
-                    subTable.AddRow (row);
-
-                for (AnnotationTableColumnCP const& column : colSegment.m_members)
-                    subTable.AddColumn (column);
-
-                subTables.push_back (subTable);
-                }
-
-            break;
-            }
-        }
-
-    /*-------------------------------------------------------------------------
-        Position the subTables
-    -------------------------------------------------------------------------*/
-    DPoint2d    origin   = tableOrigin;
-    double      breakGap = m_table.GetBreakGap();
-
-    switch (m_table.GetBreakPosition())
-        {
-        default:
-        case TableBreakPosition::Right:
-            {
-            for (SubTable& subTable : subTables)
-                {
-                subTable.m_origin = origin;
-                subTable.m_offset = DVec2d::FromStartEnd (tableOrigin, subTable.m_origin);
-
-                DVec2d  offset = DVec2d::FromScale (s_xVec, subTable.m_size.x + breakGap);
-
-                origin.SumOf (origin, offset);
-                }
-
-            break;
-            }
-
-        case TableBreakPosition::Left:
-            {
-            bool        isNotFirst  = false;
-
-            for (SubTable& subTable : subTables)
-                {
-                if (isNotFirst)
-                    {
-                    DVec2d  offset = DVec2d::FromScale (s_xVec, -(subTable.m_size.x + breakGap));
-
-                    origin.SumOf (origin, offset);
-                    }
-
-                subTable.m_origin = origin;
-                subTable.m_offset = DVec2d::FromStartEnd (tableOrigin, subTable.m_origin);
-
-                isNotFirst = true;
-                }
-
-            break;
-            }
-
-        case TableBreakPosition::Below:
-            {
-            for (SubTable& subTable : subTables)
-                {
-                subTable.m_origin = origin;
-                subTable.m_offset = DVec2d::FromStartEnd (tableOrigin, subTable.m_origin);
-
-                DVec2d  offset = DVec2d::FromScale (s_yVec, subTable.m_size.y + breakGap);
-
-                origin.SumOf (origin, offset);
-                }
-
-            break;
-            }
-
-        case TableBreakPosition::Above:
-            {
-            bool        isNotFirst  = false;
-
-            for (SubTable& subTable : subTables)
-                {
-                if (isNotFirst)
-                    {
-                    DVec2d  offset = DVec2d::FromScale (s_yVec, -(subTable.m_size.y + breakGap));
-
-                    origin.SumOf (origin, offset);
-                    }
-
-                subTable.m_origin = origin;
-                subTable.m_offset = DVec2d::FromStartEnd (tableOrigin, subTable.m_origin);
-
-                isNotFirst = true;
-                }
-
-            break;
-            }
-        }
-    }
-
-/*---------------------------------------------------------------------------------**//**
-* @bsimethod                                                    JoshSchifter    01/14
-+---------------+---------------+---------------+---------------+---------------+------*/
-TablePositionedCellIterator::TablePositionedCellIterator (TablePositionedCells const& collection, bool begin)
-    :
-    m_cellCollection (&collection)
-    {
-    m_positionedCell.m_cell = NULL;
-
-    if ( ! begin)
-        return;
-
-    m_runningRowHeight  = 0.0;
-
-    m_subTableIter    = m_cellCollection->m_subTables->begin();
-    m_subTableIterEnd = m_cellCollection->m_subTables->end();
-
-    InitForNewSubTable();
-    }
-
-/*---------------------------------------------------------------------------------**//**
-* @bsimethod                                                    JoshSchifter    01/14
-+---------------+---------------+---------------+---------------+---------------+------*/
-AnnotationTableCellP  TablePositionedCellIterator::CellFromIterators ()
-    {
-    AnnotationTableCR  table = *m_cellCollection->m_table;
-    AnnotationTableCellIndex  cellIndex ((*m_rowIter)->GetIndex(), (*m_columnIter)->GetIndex());
-
-    return table.GetCell (cellIndex);
-    }
-
-/*---------------------------------------------------------------------------------**//**
-* @bsimethod                                                    JoshSchifter    01/14
-+---------------+---------------+---------------+---------------+---------------+------*/
-void            TablePositionedCellIterator::InitForNewSubTable ()
-    {
-    SubTable const&  subTable = *m_subTableIter;
-
-    m_rowIter                   = subTable.m_rows.begin();
-    m_rowIterEnd                = subTable.m_rows.end();
-
-    m_columnIter                = subTable.m_columns.begin();
-    m_columnIterEnd             = subTable.m_columns.end();
-
-    m_positionedCell.m_origin   = subTable.m_origin;
-    m_positionedCell.m_cell     = CellFromIterators();
-
-    BeAssert (NULL != m_positionedCell.m_cell);
-    }
-
-/*---------------------------------------------------------------------------------**//**
-* @bsimethod                                                    JoshSchifter    01/14
-+---------------+---------------+---------------+---------------+---------------+------*/
-void            TablePositionedCellIterator::MoveToNext ()
-    {
-    while (true)
-        {
-        if (m_columnIter != m_columnIterEnd)
-            {
-            // Move the origin by the width of the previous column
-            AnnotationTableColumnCP column = *m_columnIter;
-            double                  width  = column->GetWidth();
-
-            m_positionedCell.m_origin.SumOf (m_positionedCell.m_origin, s_xVec, width);
-
-            // Move to the next column
-            ++m_columnIter;
-
-            if (m_columnIter != m_columnIterEnd)
-                {
-                // If we are at a real cell return it
-                if (NULL != (m_positionedCell.m_cell = CellFromIterators()))
-                    return;
-
-                // current position is a merged cell interior, keep going
-                continue;
-                }
-            }
-
-        if (m_rowIter != m_rowIterEnd)
-            {
-            SubTable const&  subTable = *m_subTableIter;
-
-            // Increment the runningRowHeight by the height of the previous row
-            AnnotationTableRowCP  row = *m_rowIter;
-            m_runningRowHeight += row->GetHeight();
-
-            // Compute the row's origin based on the current subTable
-            DPoint2d subTableOrigin = subTable.m_origin;
-            m_positionedCell.m_origin.SumOf (subTableOrigin, s_yVec, m_runningRowHeight);
-
-            // Move to the next row
-            ++m_rowIter;
-
-            if (m_rowIter != m_rowIterEnd)
-                {
-                // Start over at the first column
-                m_columnIter = subTable.m_columns.begin();
-
-                // If we are at a real cell return it
-                if (NULL != (m_positionedCell.m_cell = CellFromIterators()))
-                    return;
-
-                // current position is a merged cell interior, keep going
-                continue;
-                }
-            }
-
-        // Move to the next SubTable
-        ++m_subTableIter;
-        m_runningRowHeight = 0;
-
-        if (m_subTableIter != m_subTableIterEnd)
-            {
-            InitForNewSubTable();
-            return;
-            }
-
-        // We have reached the end
-        m_positionedCell.m_cell = NULL;
-        return;
-        }
-    }
-
-/*---------------------------------------------------------------------------------**//**
-* @bsimethod                                                    JoshSchifter    06/13
-+---------------+---------------+---------------+---------------+---------------+------*/
-bool  TablePositionedCellIterator::IsDifferent (TablePositionedCellIterator const& rhs) const
-    {
-    if (m_cellCollection != rhs.m_cellCollection)
-        return true;
-
-    return (m_positionedCell.m_cell != rhs.m_positionedCell.m_cell);
-    }
-
-/*---------------------------------------------------------------------------------**//**
-* @bsimethod                                                    JoshSchifter    06/13
-+---------------+---------------+---------------+---------------+---------------+------*/
-TablePositionedCell const& TablePositionedCellIterator::GetCurrent () const
-    {
-    return m_positionedCell;
-    }
-
-/*---------------------------------------------------------------------------------**//**
-* @bsimethod                                                    JoshSchifter    06/13
-+---------------+---------------+---------------+---------------+---------------+------*/
-/* ctor */ TablePositionedCells::TablePositionedCells (AnnotationTableCR table, SubTablesCP subTables, bool ownSubTables)
-    {
-    m_table        = const_cast <AnnotationTableP> (&table);
-    m_subTables    = subTables;
-    m_ownSubTables = ownSubTables;
-    }
-
-/*---------------------------------------------------------------------------------**//**
-* @bsimethod                                                    JoshSchifter    12/13
-+---------------+---------------+---------------+---------------+---------------+------*/
-/* dtor */ TablePositionedCells::~TablePositionedCells ()
-    {
-    if (NULL != m_subTables && m_ownSubTables)
-        delete (m_subTables);
-    }
-
-/*---------------------------------------------------------------------------------**//**
-* @bsimethod                                                    JoshSchifter    06/13
-+---------------+---------------+---------------+---------------+---------------+------*/
-TablePositionedCells::const_iterator  TablePositionedCells::begin() const { return new TablePositionedCellIterator (*this, true);  }
-TablePositionedCells::const_iterator  TablePositionedCells::end() const   { return new TablePositionedCellIterator (*this, false); }
-
-/*---------------------------------------------------------------------------------**//**
-* @bsimethod                                                    JoshSchifter    01/14
-+---------------+---------------+---------------+---------------+---------------+------*/
-TableFillBoxIterator::TableFillBoxIterator (TableFillBoxes const& collection, bool begin)
-    :
-    m_fillCollection (&collection)
-    {
-    m_atEnd = true;
-
-    if ( ! begin)
-        return;
-
-    m_atEnd = false;
-
-    m_subTableIter    = m_fillCollection->m_subTables.begin();
-    m_subTableIterEnd = m_fillCollection->m_subTables.end();
-
-    InitForNewSubTable();
-    MoveToNext();
-    }
-
-/*---------------------------------------------------------------------------------**//**
-* @bsimethod                                                    JoshSchifter    01/14
-+---------------+---------------+---------------+---------------+---------------+------*/
-void            TableFillBoxIterator::InitForNewSubTable ()
-    {
-    SubTable const&  subTable = *m_subTableIter;
-
-    m_rowIter           = subTable.m_rows.begin();
-    m_rowIterEnd        = subTable.m_rows.end();
-    m_rowOrigin         = subTable.m_origin;
-
-    InitForNewRow();
-    }
-
-/*---------------------------------------------------------------------------------**//**
-* @bsimethod                                                    JoshSchifter    01/14
-+---------------+---------------+---------------+---------------+---------------+------*/
-void            TableFillBoxIterator::InitForNewRow ()
-    {
-    m_columnIter        = (*m_subTableIter).m_columns.begin();
-    m_columnIterEnd     = (*m_subTableIter).m_columns.end();
-
-    m_fillBox.m_origin  = m_rowOrigin;
-    m_fillBox.m_width   = 0.0;
-    m_fillBox.m_rowIndex= (*m_rowIter)->GetIndex();
-
-    FillRunsCR fillRuns = m_fillCollection->GetFillRuns ((*m_rowIter)->GetIndex());
-
-    m_fillRunIter       = fillRuns.begin();
-    m_fillRunIterEnd    = fillRuns.end();
-    }
-
-/*---------------------------------------------------------------------------------**//**
-* @bsimethod                                                    JoshSchifter    01/14
-+---------------+---------------+---------------+---------------+---------------+------*/
-BentleyStatus   TableFillBoxIterator::MoveToNextRow ()
-    {
-    DVec2d  offset = DVec2d::FromScale (s_yVec, (*m_rowIter)->GetHeight());
-    m_rowOrigin.SumOf (m_rowOrigin, offset);
-
-    if (++m_rowIter == m_rowIterEnd)
-        return ERROR;
-
-    InitForNewRow();
-
-    return SUCCESS;
-    }
-
-/*---------------------------------------------------------------------------------**//**
-* @bsimethod                                                    JoshSchifter    01/14
-+---------------+---------------+---------------+---------------+---------------+------*/
-void            TableFillBoxIterator::GetHeightFromFillRun ()
-    {
-    AnnotationTableCR table = m_fillCollection->GetTable();
-
-    m_fillBox.m_height = 0.0;
-
-    uint32_t      hostIndex       = (*m_fillRunIter).GetHostIndex();
-    uint32_t      verticalSpan    = (*m_fillRunIter).GetVerticalSpan();
-
-    // Merged cells are always contiguous even with breaks and repeated headers
-    // so we don't need to ask the subTable for the order of the next rows.
-    for (uint32_t iRow = 0; iRow < verticalSpan; iRow++)
-        {
-        uint32_t                rowIndex = hostIndex + iRow;
-        AnnotationTableRowCP    row = table.GetRow (rowIndex);
-
-        m_fillBox.m_height += row->GetHeight();
-        }
-    }
-
-/*---------------------------------------------------------------------------------**//**
-* @bsimethod                                                    JoshSchifter    01/14
-+---------------+---------------+---------------+---------------+---------------+------*/
-void            TableFillBoxIterator::MoveToNext ()
-    {
-    if (m_atEnd)
-        return;
-
-    while (true)
-        {
-        if (m_fillRunIter != m_fillRunIterEnd && m_rowIter != m_rowIterEnd)
-            {
-            bool reachedEndOfRow = false;
-
-            // Move the origin by the width of the old fill
-            m_fillBox.m_origin.SumOf (m_fillBox.m_origin, s_xVec, m_fillBox.m_width);
-
-            // Advance along the columns until we hit the beginning of a fill run
-            while ((*m_columnIter)->GetIndex() < (*m_fillRunIter).GetStartIndex())
-                {
-                m_fillBox.m_origin.SumOf (m_fillBox.m_origin, s_xVec, (*m_columnIter)->GetWidth());
-
-                if (++m_columnIter == m_columnIterEnd)
-                    {
-                    // reached the end of the row before we hit a run.
-                    reachedEndOfRow = true;
-                    break;
-                    }
-                }
-
-            if (reachedEndOfRow)
-                continue;
-
-            // We are going to make a fill based on this fill run
-            m_fillBox.m_fillKey    = (*m_fillRunIter).GetFillKey();
-            m_fillBox.m_width      = 0.0;
-
-            // Advance the width along the columns until we either get the end of
-            // the fill run or the end of the row
-            while ((*m_columnIter)->GetIndex() < (*m_fillRunIter).GetEndIndex())
-                {
-                m_fillBox.m_width += (*m_columnIter)->GetWidth();
-
-                if (++m_columnIter == m_columnIterEnd)
-                    {
-                    // Got to the end of the span before the end of the run.
-                    // This will happen due to a break.  No problem we are done.
-                    break;
-                    }
-                }
-
-            GetHeightFromFillRun();
-
-            // Move to the next run on the same row
-            ++m_fillRunIter;
-
-            // We've built a good fill time to stop.
-            return;
-            }
-
-        // Move to the next row on the same subtable
-        if (SUCCESS == MoveToNextRow ())
-            continue;
-
-        // Move to the next SubTable
-        ++m_subTableIter;
-
-        if (m_subTableIter != m_subTableIterEnd)
-            {
-            InitForNewSubTable();
-            continue;
-            }
-
-        // We have reached the end
-        m_atEnd = true;
-        return;
-        }
-    }
-
-/*---------------------------------------------------------------------------------**//**
-* @bsimethod                                                    JoshSchifter    08/13
-+---------------+---------------+---------------+---------------+---------------+------*/
-bool  TableFillBoxIterator::IsDifferent (TableFillBoxIterator const& rhs) const
-    {
-    if (m_atEnd && rhs.m_atEnd)
-        return false;
-
-    if (m_atEnd != rhs.m_atEnd)
-        return true;
-
-    if (m_fillCollection != rhs.m_fillCollection)
-        return true;
-
-    if (m_fillRunIter != rhs.m_fillRunIter)
-        return true;
-
-    if (m_subTableIter != rhs.m_subTableIter)
-        return true;
-
-    return false;
-    }
-
-/*---------------------------------------------------------------------------------**//**
-* @bsimethod                                                    JoshSchifter    08/13
-+---------------+---------------+---------------+---------------+---------------+------*/
-TableFillBox const& TableFillBoxIterator::GetCurrent () const
-    {
-    return m_fillBox;
-    }
-
-/*---------------------------------------------------------------------------------**//**
-* @bsimethod                                                    JoshSchifter    08/13
-+---------------+---------------+---------------+---------------+---------------+------*/
-/* ctor */ TableFillBoxes::TableFillBoxes (AnnotationTableStroker const& stroker, SubTablesCR subTables)
-    :
-    m_stroker (stroker),
-    m_subTables (subTables)
-    {}
-
-/*---------------------------------------------------------------------------------**//**
-* @bsimethod                                                    JoshSchifter    08/13
-+---------------+---------------+---------------+---------------+---------------+------*/
-TableFillBoxes::const_iterator  TableFillBoxes::begin() const { return new TableFillBoxIterator (*this, true);  }
-TableFillBoxes::const_iterator  TableFillBoxes::end() const   { return new TableFillBoxIterator (*this, false); }
-
-/*---------------------------------------------------------------------------------**//**
-* @bsimethod                                                    JoshSchifter    11/15
-+---------------+---------------+---------------+---------------+---------------+------*/
-AnnotationTableCR        TableFillBoxes::GetTable() const { return m_stroker.GetTable(); }
-FillRunsCR                      TableFillBoxes::GetFillRuns (uint32_t rowIndex) const { return m_stroker.GetFillRuns (rowIndex); }
-
-/*---------------------------------------------------------------------------------**//**
-* @bsimethod                                                    JoshSchifter    01/14
-+---------------+---------------+---------------+---------------+---------------+------*/
-TableEdgeStrokeIterator::TableEdgeStrokeIterator (TableEdgeStrokes const& collection, bool begin)
-    :
-    m_strokeCollection (&collection)
-    {
-    m_atEnd = true;
-
-    if ( ! begin)
-        return;
-
-    m_atEnd = false;
-
-    m_subTableIter    = m_strokeCollection->m_subTables.begin();
-    m_subTableIterEnd = m_strokeCollection->m_subTables.end();
-
-    InitForNewSubTable();
-    MoveToNext();
-    }
-
-/*---------------------------------------------------------------------------------**//**
-* @bsimethod                                                    JoshSchifter    06/13
-+---------------+---------------+---------------+---------------+---------------+------*/
-DVec2dCP        TableEdgeStrokeIterator::GetComponentDirection (bool span) const
-    {
-    // For horizontal edges, the spans are columns, the hosts are rows
-    if (m_strokeCollection->m_horizontal)
-        return span ? &s_xVec : &s_yVec;
-
-    // For vertical lines, the spans are rows, the hosts are columns
-    return span ? &s_yVec : &s_xVec;
-    }
-
-/*---------------------------------------------------------------------------------**//**
-* @bsimethod                                                    JoshSchifter    06/13
-+---------------+---------------+---------------+---------------+---------------+------*/
-double          TableEdgeStrokeIterator::GetComponentLength (uint32_t index, bool span) const
-    {
-    AnnotationTableR  table = *(m_strokeCollection->m_table);
-
-    // For horizontal edges, the spans are columns, the hosts are rows
-    if (m_strokeCollection->m_horizontal)
-        return span ? table.GetColumn (index)->GetWidth() : table.GetRow (index)->GetHeight();
-
-    // For vertical lines, the spans are rows, the hosts are columns
-    return span ? table.GetRow (index)->GetHeight(): table.GetColumn (index)->GetWidth();
-    }
-
-/*---------------------------------------------------------------------------------**//**
-* @bsimethod                                                    JoshSchifter    06/13
-+---------------+---------------+---------------+---------------+---------------+------*/
-DVec2d          TableEdgeStrokeIterator::GetHostVector (uint32_t index, bool span) const
-    {
-    DVec2dCP    dir = GetComponentDirection (span);
-    double      len = GetComponentLength (index, span);
-
-    return DVec2d::FromScale (*dir, len);
-    }
-
-/*---------------------------------------------------------------------------------**//**
-* @bsimethod                                                    JoshSchifter    06/13
-+---------------+---------------+---------------+---------------+---------------+------*/
-DVec2d          TableEdgeStrokeIterator::GetHostLengthVector (uint32_t index) const { return GetHostVector (index, false); }
-DVec2d          TableEdgeStrokeIterator::GetHostSpanVector   (uint32_t index) const { return GetHostVector (index, true); }
-
-/*---------------------------------------------------------------------------------**//**
-* @bsimethod                                                    JoshSchifter    12/13
-+---------------+---------------+---------------+---------------+---------------+------*/
-void            TableEdgeStrokeIterator::InitRunIterFromStart()
-    {
-    if (m_strokeCollection->m_horizontal)
-        {
-        m_runIter    = m_strokeCollection->m_table->GetTopEdgeRuns().begin();
-        m_runIterEnd = m_strokeCollection->m_table->GetTopEdgeRuns().end();
-        }
-    else
-        {
-        m_runIter    = m_strokeCollection->m_table->GetLeftEdgeRuns().begin();
-        m_runIterEnd = m_strokeCollection->m_table->GetLeftEdgeRuns().end();
-        }
-    }
-
-/*---------------------------------------------------------------------------------**//**
-* @bsimethod                                                    JoshSchifter    06/13
-+---------------+---------------+---------------+---------------+---------------+------*/
-void            TableEdgeStrokeIterator::InitRunIterFromHost(uint32_t index)
-    {
-    AnnotationTableR  table = *(m_strokeCollection->m_table);
-
-    if (m_strokeCollection->m_horizontal)
-        {
-        EdgeRunsCR edgeRuns = table.GetRow(index)->GetEdgeRuns();
-
-        m_runIter    = edgeRuns.begin();
-        m_runIterEnd = edgeRuns.end();
-        }
-    else
-        {
-        EdgeRunsCR edgeRuns = table.GetColumn(index)->GetEdgeRuns();
-
-        m_runIter    = edgeRuns.begin();
-        m_runIterEnd = edgeRuns.end();
-        }
-    }
-
-/*---------------------------------------------------------------------------------**//**
-* @bsimethod                                                    JoshSchifter    01/14
-+---------------+---------------+---------------+---------------+---------------+------*/
-bool            TableEdgeStrokeIterator::AtEndOfSpan ()
-    {
-    if (m_strokeCollection->m_horizontal)
-        return m_columnIter == m_columnIterEnd;
-    else
-        return m_rowIter == m_rowIterEnd;
-    }
-
-/*---------------------------------------------------------------------------------**//**
-* @bsimethod                                                    JoshSchifter    01/14
-+---------------+---------------+---------------+---------------+---------------+------*/
-uint32_t          TableEdgeStrokeIterator::GetSpanIndex ()
-    {
-    if (m_strokeCollection->m_horizontal)
-        return (*m_columnIter)->GetIndex();
-    else
-        return (*m_rowIter)->GetIndex();
-    }
-
-/*---------------------------------------------------------------------------------**//**
-* @bsimethod                                                    JoshSchifter    01/14
-+---------------+---------------+---------------+---------------+---------------+------*/
-bool            TableEdgeStrokeIterator::AdvanceAlongSpan (StrokePoint whichPoint)
-    {
-    DPoint2dR   point = (StrokePoint::Origin == whichPoint) ? m_stroke.m_origin : m_stroke.m_end;
-    uint32_t      spanIndex = GetSpanIndex();
-    DVec2d      offset = GetHostSpanVector (spanIndex);
-
-    point.SumOf (point, offset);
-
-    if (m_strokeCollection->m_horizontal)
-        return ++m_columnIter == m_columnIterEnd;
-    else
-        return ++m_rowIter == m_rowIterEnd;
-    }
-
-/*---------------------------------------------------------------------------------**//**
-* @bsimethod                                                    JoshSchifter    01/14
-+---------------+---------------+---------------+---------------+---------------+------*/
-BentleyStatus   TableEdgeStrokeIterator::IncrementHostIter (uint32_t& newIndex)
-    {
-    if (m_strokeCollection->m_horizontal)
-        {
-        // The first edge is *before* the first row.  Don't skip to the second row yet.
-        if (! m_firstEdge && ++m_rowIter == m_rowIterEnd)
-            return ERROR;
-
-        InitColumnIter();
-
-        newIndex = (*m_rowIter)->GetIndex();
-        }
-    else
-        {
-        // The first edge is *before* the first column.  Don't skip to the second column yet.
-        if (! m_firstEdge && ++m_columnIter == m_columnIterEnd)
-            return ERROR;
-
-        InitRowIter();
-
-        newIndex = (*m_columnIter)->GetIndex();
-        }
-
-    return SUCCESS;
-    }
-
-/*---------------------------------------------------------------------------------**//**
-* @bsimethod                                                    JoshSchifter    01/14
-+---------------+---------------+---------------+---------------+---------------+------*/
-BentleyStatus   TableEdgeStrokeIterator::MoveToNextHost ()
-    {
-    uint32_t      newIndex;
-
-    if (SUCCESS != IncrementHostIter (newIndex))
-        return ERROR;
-
-    DVec2d offset = GetHostLengthVector (newIndex);
-
-    m_hostOrigin.SumOf (m_hostOrigin, offset);
-    m_stroke.m_origin = m_hostOrigin;
-    m_stroke.m_end    = m_hostOrigin;
-
-    InitRunIterFromHost (newIndex);
-    m_firstEdge = false;
-
-    return SUCCESS;
-    }
-
-/*---------------------------------------------------------------------------------**//**
-* @bsimethod                                                    JoshSchifter    01/14
-+---------------+---------------+---------------+---------------+---------------+------*/
-void            TableEdgeStrokeIterator::InitRowIter ()
-    {
-    m_rowIter        = (*m_subTableIter).m_rows.begin();
-    m_rowIterEnd     = (*m_subTableIter).m_rows.end();
-    }
-
-/*---------------------------------------------------------------------------------**//**
-* @bsimethod                                                    JoshSchifter    01/14
-+---------------+---------------+---------------+---------------+---------------+------*/
-void            TableEdgeStrokeIterator::InitColumnIter ()
-    {
-    m_columnIter        = (*m_subTableIter).m_columns.begin();
-    m_columnIterEnd     = (*m_subTableIter).m_columns.end();
-    }
-
-/*---------------------------------------------------------------------------------**//**
-* @bsimethod                                                    JoshSchifter    01/14
-+---------------+---------------+---------------+---------------+---------------+------*/
-void            TableEdgeStrokeIterator::InitForNewSubTable ()
-    {
-    InitRowIter();
-    InitColumnIter();
-
-    m_firstEdge         = true;
-
-    m_hostOrigin        = (*m_subTableIter).m_origin;
-    m_stroke.m_origin   = m_hostOrigin;
-    m_stroke.m_end      = m_hostOrigin;
-
-    InitRunIterFromStart();
-    }
-
-/*---------------------------------------------------------------------------------**//**
-* @bsimethod                                                    JoshSchifter    01/14
-+---------------+---------------+---------------+---------------+---------------+------*/
-void            TableEdgeStrokeIterator::MoveToNext ()
-    {
-    if (m_atEnd)
-        return;
-
-    while (true)
-        {
-        if (m_runIter != m_runIterEnd && ! AtEndOfSpan())
-            {
-            bool reachedEndOfSpan = false;
-
-            m_stroke.m_origin = m_stroke.m_end;
-
-            // Advance along the span until we hit the beginning of the edge run
-            while (GetSpanIndex () < (*m_runIter).GetStartIndex())
-                {
-                if (AdvanceAlongSpan (StrokePoint::Origin))
-                    {
-                    // reached the end of the span before we hit the run.
-                    reachedEndOfSpan = true;
-                    break;
-                    }
-                }
-
-            if (reachedEndOfSpan)
-                continue;
-
-            // We are going to make a stroke based on this edge run
-            m_stroke.m_symbologyKey = (*m_runIter).GetSymbologyKey();
-            m_stroke.m_end          = m_stroke.m_origin;
-
-            // Advance the endpoint along the span until we either get the end of
-            // the edge run or the end of the edge
-            while (GetSpanIndex () < (*m_runIter).GetEndIndex())
-                {
-                if (AdvanceAlongSpan (StrokePoint::End))
-                    {
-                    // Got to the end of the span before the end of the run.
-                    // This will happen due to a break.  No problem we are done.
-                    break;
-                    }
-                }
-
-            // Move to the next run on the same host
-            ++m_runIter;
-
-            // We've built a good stroke time to stop.
-            return;
-            }
-
-        // Move to the next host on the same subtable
-        if (SUCCESS == MoveToNextHost ())
-            continue;
-
-        // Move to the next SubTable
-        ++m_subTableIter;
-
-        if (m_subTableIter != m_subTableIterEnd)
-            {
-            InitForNewSubTable();
-            continue;
-            }
-
-        // We have reached the end
-        m_atEnd = true;
-        return;
-        }
-    }
-
-/*---------------------------------------------------------------------------------**//**
-* @bsimethod                                                    JoshSchifter    01/14
-+---------------+---------------+---------------+---------------+---------------+------*/
-TableEdgeStroke const& TableEdgeStrokeIterator::GetCurrent () const
-    {
-    return m_stroke;
-    }
-
-/*---------------------------------------------------------------------------------**//**
-* @bsimethod                                                    JoshSchifter    01/14
-+---------------+---------------+---------------+---------------+---------------+------*/
-bool  TableEdgeStrokeIterator::IsDifferent (TableEdgeStrokeIterator const& rhs) const
-    {
-    if (m_atEnd && rhs.m_atEnd)
-        return false;
-
-    if (m_atEnd != rhs.m_atEnd)
-        return true;
-
-    if (m_strokeCollection != rhs.m_strokeCollection)
-        return true;
-
-    if (m_runIter != rhs.m_runIter)
-        return true;
-
-    if (m_subTableIter != rhs.m_subTableIter)
-        return true;
-
-    return false;
-    }
-
-/*---------------------------------------------------------------------------------**//**
-* @bsimethod                                                    JoshSchifter    01/14
-+---------------+---------------+---------------+---------------+---------------+------*/
-/* ctor */ TableEdgeStrokes::TableEdgeStrokes (AnnotationTableCR table, bool horizontal, SubTablesCR subTables)
-    :
-    m_horizontal (horizontal),
-    m_table (const_cast <AnnotationTableP> (&table)),
-    m_subTables (subTables)
-    {}
-
-/*---------------------------------------------------------------------------------**//**
-* @bsimethod                                                    JoshSchifter    01/14
-+---------------+---------------+---------------+---------------+---------------+------*/
-TableEdgeStrokes::const_iterator  TableEdgeStrokes::begin() const { return new TableEdgeStrokeIterator (*this, true);  }
-TableEdgeStrokes::const_iterator  TableEdgeStrokes::end() const   { return new TableEdgeStrokeIterator (*this, false); }
-
-/*---------------------------------------------------------------------------------**//**
-* @bsimethod                                                    JoshSchifter    11/15
-+---------------+---------------+---------------+---------------+---------------+------*/
-<<<<<<< HEAD
-/* ctor */  AnnotationTableStroker::AnnotationTableStroker (AnnotationTableElementCR table, GeometryBuilderR builder)
-=======
-/* ctor */  AnnotationTableStroker::AnnotationTableStroker (AnnotationTableCR table, ElementGeometryBuilderR builder)
->>>>>>> 4acfdf94
-    :
-    m_table (table),
-    m_geomBuilder (builder),
-    m_addFills (true),
-    m_addTextBlocks (true)
-    {
-    LayoutSubTables (m_subTables);
-
-    m_allFillRuns.reserve (table.GetRowCount());
-
-    for (uint32_t iRow = 0; iRow < table.GetRowCount(); ++iRow)
-        {
-        m_allFillRuns.push_back (FillRuns());
-
-        AnnotationTableFillRun fillRun;
-        fillRun.Initialize (m_table, iRow);
-        m_allFillRuns[iRow].push_back (fillRun);
-        }
-    }
-
-/*---------------------------------------------------------------------------------**//**
-* @bsimethod                                                    JoshSchifter    06/13
-+---------------+---------------+---------------+---------------+---------------+------*/
-TableEdgeStrokes   AnnotationTableStroker::ComputeEdgeStrokes (bool horizontal, SubTablesCR subTables) const
-    {
-    return TableEdgeStrokes (m_table, horizontal, subTables);
-    }
-
-/*---------------------------------------------------------------------------------**//**
-* @bsimethod                                                    JoshSchifter    08/13
-+---------------+---------------+---------------+---------------+---------------+------*/
-TableFillBoxes   AnnotationTableStroker::ComputeFillBoxes (SubTablesCR subTables) const
-    {
-    return TableFillBoxes (*this, subTables);
-    }
-
-/*---------------------------------------------------------------------------------**//**
-* @bsimethod                                                    JoshSchifter    01/14
-+---------------+---------------+---------------+---------------+---------------+------*/
-TablePositionedCells   AnnotationTableStroker::ComputePositionedCells (SubTablesCR subTables) const
-    {
-    return TablePositionedCells (m_table, &subTables, false);
-    }
-
-/*---------------------------------------------------------------------------------**//**
-* @bsimethod                                                    JoshSchifter    10/13
-+---------------+---------------+---------------+---------------+---------------+------*/
-void    AnnotationTableStroker::AppendRectangle (DPoint2dCR origin, double width, double height)
-    {
-    DPoint2d corner = DPoint2d::From (origin.x + width, origin.y - height);
-
-    ICurvePrimitivePtr  rectangle = ICurvePrimitive::CreateRectangle(origin.x, origin.y, corner.x, corner.y, 0, 1);
-    CurveVectorPtr      curveVector = CurveVector::Create (CurveVector::BoundaryType::BOUNDARY_TYPE_Outer, rectangle);
-    m_geomBuilder.Append (*curveVector);
-    }
-
-/*---------------------------------------------------------------------------------**//**
-* @bsimethod                                                    JoshSchifter    08/13
-+---------------+---------------+---------------+---------------+---------------+------*/
-void    AnnotationTableStroker::AppendFillBox (TableFillBox const& fillBox)
-    {
-    uint32_t  fillKey = fillBox.m_fillKey;
-
-    if (0 == fillKey)
-        fillKey = m_table.GetFillSymbologyForRow (fillBox.m_rowIndex);
-
-    if (0 == fillKey)
-        return;
-
-    SymbologyDictionary const&   dictionary  = m_table.GetSymbologyDictionary();
-    SymbologyEntryCP             fillSymb    = dictionary.GetSymbology (fillKey);
-
-    if (UNEXPECTED_CONDITION ( ! fillSymb->HasFillColor()))
-        return;
-
-    GeometryParams displayParams;
-    displayParams.SetCategoryId (m_table.GetCategoryId());
-    displayParams.SetFillDisplay (FillDisplay::Blanking);
-
-    displayParams.SetFillColor (fillSymb->GetFillColor());
-    m_geomBuilder.Append (displayParams);
-
-    AppendRectangle (fillBox.m_origin, fillBox.m_width, fillBox.m_height);
-    }
-
-/*---------------------------------------------------------------------------------**//**
-* @bsimethod                                                    JoshSchifter    04/13
-+---------------+---------------+---------------+---------------+---------------+------*/
-void   AnnotationTableStroker::AppendEdgeStroke (TableEdgeStroke const& stroke, bool horizontal)
-    {
-    SymbologyDictionary const&  dictionary  = m_table.GetSymbologyDictionary();
-    SymbologyEntryCP            symbology   = dictionary.GetSymbology (stroke.m_symbologyKey);
-
-    if (UNEXPECTED_CONDITION (nullptr == symbology))
-        {
-        if (nullptr == (symbology = dictionary.GetSymbology (0)))
-            return;
-        }
-
-    if ( ! symbology->GetVisible())
-        return;
-
-    GeometryParams displayParams;
-    displayParams.SetCategoryId (m_table.GetCategoryId());
-    displayParams.SetFillDisplay (FillDisplay::Never);
-
-    if (symbology->HasColor())
-        displayParams.SetLineColor (symbology->GetColor());
-
-    if (symbology->HasWeight())
-        displayParams.SetWeight (symbology->GetWeight());
-
-    if (symbology->HasLineStyle())
-        {
-        LineStyleParams lineStyleParams;
-        lineStyleParams.SetScale (symbology->GetLineStyleScale());
-
-        LineStyleInfoPtr lineStyleInfo = LineStyleInfo::Create (symbology->GetLineStyleId(), &lineStyleParams);
-
-        displayParams.SetLineStyle (lineStyleInfo.get());
-        }
-
-    m_geomBuilder.Append (displayParams);
-
-    DPoint3d    points[2];
-    points[0] = DPoint3d::From (stroke.m_origin);
-    points[1] = DPoint3d::From (stroke.m_end);
-
-    ICurvePrimitivePtr curve = ICurvePrimitive::CreateLineString(points, 2);
-    m_geomBuilder.Append (*curve);
-    }
-
-/*---------------------------------------------------------------------------------**//**
-* @bsimethod                                                    JoshSchifter    09/14
-+---------------+---------------+---------------+---------------+---------------+------*/
-void    AnnotationTableStroker::AppendCell (AnnotationTableCellCR cell, DPoint2dCR cellOrigin)
-    {
-    cell.AppendContentsGeometry (cellOrigin, s_xVec, s_yVec, m_geomBuilder);
-    }
-
-/*---------------------------------------------------------------------------------**//**
-* @bsimethod                                                    JoshSchifter    08/13
-+---------------+---------------+---------------+---------------+---------------+------*/
-void   AnnotationTableStroker::ApplyCellToFillRuns (AnnotationTableCellCR cell)
-    {
-    AnnotationTableCellIndex    cellIndex       = cell.GetIndex();
-    FillRunsR                   fillRuns        = m_allFillRuns[cellIndex.row];
-    uint32_t                    verticalSpan    = cell.GetRowSpan();
-
-    if (cell.HasFillKey() && 0 == cell.GetFillKey())
-        {
-        fillRuns.CreateGap (nullptr, cellIndex.col, cell.GetColumnSpan());
-        }
-    else
-        {
-        uint32_t  runKey = cell.HasFillKey() ? cell.GetFillKey() : 0;
-
-        fillRuns.ApplyRun (runKey, verticalSpan, cellIndex.col, cell.GetColumnSpan());
-        fillRuns.MergeRedundantRuns (nullptr);
-        }
-
-    for (uint32_t iRow = 1; iRow < verticalSpan; iRow++)
-        {
-        uint32_t                spannedRow      = cellIndex.row + iRow;
-        FillRunsR               spannedFillRuns = m_allFillRuns[spannedRow];
-
-        spannedFillRuns.CreateGap (NULL, cellIndex.col, cell.GetColumnSpan());
-        }
-    }
-
-/*---------------------------------------------------------------------------------**//**
-* @bsimethod                                                    JoshSchifter    04/13
-+---------------+---------------+---------------+---------------+---------------+------*/
-void   AnnotationTableStroker::AppendTableGeometry ()
-    {
-    // Cell Contents
-    if (m_addTextBlocks)
-        {
-        for (TablePositionedCell const& positionedCell : ComputePositionedCells (m_subTables))
-            {
-            AppendCell (*positionedCell.m_cell, positionedCell.m_origin);
-
-            if (m_addFills)
-                ApplyCellToFillRuns (*positionedCell.m_cell);
-            }
-        }
-
-    // Fills
-    if (m_addFills)
-        {
-        for (TableFillBox const& fillBox : ComputeFillBoxes (m_subTables))
-            AppendFillBox (fillBox);
-        }
-
-    // Horizontal edges
-    for (TableEdgeStroke const& stroke: ComputeEdgeStrokes (true, m_subTables))
-        AppendEdgeStroke (stroke, true);
-
-    // Vertical edges
-    for (TableEdgeStroke const& stroke: ComputeEdgeStrokes (false, m_subTables))
-        AppendEdgeStroke (stroke, false);
-    }
-
-
-END_BENTLEY_DGNPLATFORM_NAMESPACE
+//-------------------------------------------------------------------------------------- 
+//     $Source: DgnCore/AnnotationTableStroker.cpp $
+//  $Copyright: (c) 2016 Bentley Systems, Incorporated. All rights reserved. $
+//-------------------------------------------------------------------------------------- 
+
+#include <DgnPlatformInternal.h> 
+#include <DgnPlatform/AnnotationTable.h>
+
+BEGIN_BENTLEY_DGNPLATFORM_NAMESPACE
+
+static DVec2d s_xVec = DVec2d::From (1.0,  0.0);
+static DVec2d s_yVec = DVec2d::From (0.0, -1.0);
+
+/*=================================================================================**//**
+* @bsiclass
++===============+===============+===============+===============+===============+======*/
+template <typename T_MemberType>
+struct TableSegment
+{
+double                          m_length;
+bvector<T_MemberType const*>    m_members;
+
+TableSegment () : m_length (0.0) {}
+
+}; // TableSegment
+
+/*=================================================================================**//**
+* @bsiclass
++===============+===============+===============+===============+===============+======*/
+template <typename T_MemberType>
+struct SegmentBuilder
+{
+private:
+bool                            m_repeatHeaders;
+bool                            m_repeatFooters;
+double                          m_breakLength;
+
+TableSegment<T_MemberType>      m_headers;
+TableSegment<T_MemberType>      m_footers;
+TableSegment<T_MemberType>      m_body;
+
+typedef typename  bvector<T_MemberType const*>::const_iterator  MemberIter;
+
+/*---------------------------------------------------------------------------------**//**
+* @bsimethod                                                    JoshSchifter    01/14
++---------------+---------------+---------------+---------------+---------------+------*/
+void ClassifyInputs (bvector <T_MemberType> const& inputs)
+    {
+    for (T_MemberType const& member : inputs)
+        {
+        TableSegment<T_MemberType>* group = NULL;
+
+        switch (member.GetHeaderFooterType ())
+            {
+            case TableHeaderFooterType::Body:    group = &m_body;                                   break;
+
+            case TableHeaderFooterType::Title:   group = m_repeatHeaders  ? &m_headers : &m_body;   break;
+            case TableHeaderFooterType::Header:  group = m_repeatHeaders  ? &m_headers : &m_body;   break;
+            case TableHeaderFooterType::Footer:  group = m_repeatFooters  ? &m_footers : &m_body;   break;
+            }
+
+        group->m_length += member.GetLength();
+        group->m_members.push_back (&member);
+        }
+    }
+
+/*---------------------------------------------------------------------------------**//**
+* @bsimethod                                                    JoshSchifter    01/14
++---------------+---------------+---------------+---------------+---------------+------*/
+BentleyStatus   AddBodyMemberToSegment (TableSegment<T_MemberType>& segment, MemberIter& memberIter, bool force)
+    {
+    /*-------------------------------------------------------------------------
+       In order to add a body row (or column) we need to add all the rows
+       that are joined to it by merged cells.  The method FindMergedLength
+       looks for merged cells in this row and later rows if needed and
+       gives back the height of the whole group.  If they fit we add them
+       all.  Otherwise they whole group goes into the next segment.
+    -------------------------------------------------------------------------*/
+
+    uint32_t    mergedCount  = 0;
+    double      mergedLength = 0.0;
+
+    (*memberIter)->FindMergedLength (mergedLength, mergedCount);
+
+    if ( ! force && m_breakLength < segment.m_length + mergedLength)
+        return ERROR;   // doesn't fit
+
+    for (uint32_t iMember = 0; iMember < mergedCount; iMember++)
+        {
+        segment.m_members.push_back (*(memberIter));
+        ++memberIter;
+        }
+
+    segment.m_length += mergedLength;
+
+    return SUCCESS;
+    }
+
+/*---------------------------------------------------------------------------------**//**
+* @bsimethod                                                    JoshSchifter    01/14
++---------------+---------------+---------------+---------------+---------------+------*/
+void CreateSegments (bvector <TableSegment <T_MemberType>>& segments)
+    {
+    bool        startNewSegment  = true;
+    bool        addedLastSegment = false;
+
+    TableSegment<T_MemberType>    segment;
+
+    MemberIter  memberIter     = m_body.m_members.begin();
+    MemberIter  memberIterEnd  = m_body.m_members.end();
+
+    while (memberIter < memberIterEnd)
+        {
+        if ( ! startNewSegment)
+            {
+            // Typical body member just add it to the current segment
+            if (SUCCESS == (AddBodyMemberToSegment (segment, memberIter, false)))
+                continue;
+
+            // We finished the segment add the footers and put it into the output vector
+            for (auto footer : m_footers.m_members)
+                {
+                // footer length is already baked into segment.m_length
+                segment.m_members.push_back (footer);
+                }
+
+            segments.push_back (segment);
+
+            addedLastSegment = true;
+
+            // this member will be added next time around
+            // don't increment the iter
+            startNewSegment = true;
+            continue;
+            }
+
+        /*-------------------------------------------------------------
+            Starting a new segment
+        -------------------------------------------------------------*/
+        addedLastSegment = false;
+
+        segment.m_members.clear();
+        segment.m_length = 0.0;
+
+        // Pre-add the header and footer lengths because we know we will include them
+        segment.m_length += m_headers.m_length;
+        segment.m_length += m_footers.m_length;
+
+        for (auto header : m_headers.m_members)
+            segment.m_members.push_back (header);
+
+        // Every segment has at least one body member
+        AddBodyMemberToSegment (segment, memberIter, true);
+
+        startNewSegment = false;
+        }
+
+    // This is unusual
+    if (m_body.m_members.empty())
+        {
+        // If there are no body members, then the table must consist of just headers and/or footers
+        BeAssert ( ! m_headers.m_members.empty() || ! m_footers.m_members.empty());
+        BeAssert (segments.empty());
+
+        // Add the headers
+        segment.m_length += m_headers.m_length;
+        segment.m_length += m_footers.m_length;
+
+        for (auto header : m_headers.m_members)
+            segment.m_members.push_back (header);
+        }
+
+    if ( ! addedLastSegment)
+        {
+        for (auto footer : m_footers.m_members)
+            segment.m_members.push_back (footer);
+
+        segments.push_back (segment);
+        }
+    }
+
+public:
+
+/*---------------------------------------------------------------------------------**//**
+* @bsimethod                                                    JoshSchifter    01/14
++---------------+---------------+---------------+---------------+---------------+------*/
+void SetBreakingInfo (bool repeatHeaders, bool repeatFooters, double breakLength)
+    {
+    m_repeatHeaders = repeatHeaders;
+    m_repeatFooters = repeatFooters;
+    m_breakLength   = breakLength;
+    }
+
+/*---------------------------------------------------------------------------------**//**
+* @bsimethod                                                    JoshSchifter    01/14
++---------------+---------------+---------------+---------------+---------------+------*/
+/* ctor */  SegmentBuilder ()
+    {
+    m_repeatHeaders = false;
+    m_repeatFooters = false;
+    m_breakLength   = -1.0; 
+    }
+
+/*---------------------------------------------------------------------------------**//**
+* @bsimethod                                                    JoshSchifter    01/14
++---------------+---------------+---------------+---------------+---------------+------*/
+void BuildSegmentsWithBreaks (bvector <TableSegment <T_MemberType>>& segments, bvector <T_MemberType> const& inputs)
+    {
+    BeAssert (m_breakLength >= 0.0);
+
+    ClassifyInputs (inputs);
+    CreateSegments (segments);
+    }
+
+/*---------------------------------------------------------------------------------**//**
+* @bsimethod                                                    JoshSchifter    01/14
++---------------+---------------+---------------+---------------+---------------+------*/
+void BuildSegmentNoBreak (TableSegment <T_MemberType>& segment, bvector <T_MemberType> const& inputs)
+    {
+    for (T_MemberType const& member : inputs)
+        {
+        segment.m_length += member.GetLength();
+        segment.m_members.push_back (&member);
+        }
+    }
+
+};  // SegmentBuilder
+
+/*---------------------------------------------------------------------------------**//**
+* @bsimethod                                                    JoshSchifter    01/14
++---------------+---------------+---------------+---------------+---------------+------*/
+void SubTable::AddRow    (AnnotationTableRowCP row)       { m_rows.push_back (row);    m_size.y += row->GetHeight(); }
+void SubTable::AddColumn (AnnotationTableColumnCP col)    { m_columns.push_back (col); m_size.x += col->GetWidth();  }
+
+/*---------------------------------------------------------------------------------**//**
+* @bsimethod                                                    JoshSchifter    01/14
++---------------+---------------+---------------+---------------+---------------+------*/
+void AnnotationTableStroker::LayoutSubTables (SubTablesR subTables) const
+    {
+    subTables.clear();
+
+    DPoint2d        tableOrigin     = DPoint2d::FromZero();
+    double          breakLength     = m_table.GetBreakLength();
+    TableBreakType  breakType       = m_table.GetBreakType ();
+    bool            repeatHeaders   = m_table.GetRepeatHeaders();
+    bool            repeatFooters   = m_table.GetRepeatFooters();
+
+    switch (breakType)
+        {
+        case TableBreakType::None:
+            {
+            TableSegment <AnnotationTableRow>   allVisibleRows;
+            SegmentBuilder<AnnotationTableRow>  rowBuilder;
+            rowBuilder.BuildSegmentNoBreak (allVisibleRows, m_table.GetRowVector());
+
+            TableSegment <AnnotationTableColumn> allVisibleColumns;
+            SegmentBuilder<AnnotationTableColumn> colBuilder;
+            colBuilder.BuildSegmentNoBreak (allVisibleColumns, m_table.GetColumnVector());
+
+            SubTable        subTable;
+
+            for (AnnotationTableRowCP row : allVisibleRows.m_members)
+                subTable.AddRow (row);
+
+            for (AnnotationTableColumnCP column : allVisibleColumns.m_members)
+                subTable.AddColumn (column);
+
+            subTables.push_back (subTable);
+
+            break;
+            }
+        case TableBreakType::Horizontal:
+            {
+            SegmentBuilder<AnnotationTableRow>    builder;
+            builder.SetBreakingInfo (repeatHeaders, repeatFooters, breakLength);
+
+            bvector <TableSegment <AnnotationTableRow>> segments;
+            builder.BuildSegmentsWithBreaks (segments, m_table.GetRowVector());
+
+            TableSegment <AnnotationTableColumn>    allVisibleColumns;
+            SegmentBuilder<AnnotationTableColumn>   colBuilder;
+            colBuilder.BuildSegmentNoBreak (allVisibleColumns, m_table.GetColumnVector());
+
+            for (TableSegment <AnnotationTableRow> rowSegment : segments)
+                {
+                SubTable    subTable;
+
+                for (AnnotationTableRowCP const& row : rowSegment.m_members)
+                    subTable.AddRow (row);
+
+                for (AnnotationTableColumnCP column : allVisibleColumns.m_members)
+                    subTable.AddColumn (column);
+
+                subTables.push_back (subTable);
+                }
+
+            break;
+            }
+
+        case TableBreakType::Vertical:
+            {
+            TableSegment <AnnotationTableRow> allVisibleRows;
+            SegmentBuilder<AnnotationTableRow>    rowBuilder;
+            rowBuilder.BuildSegmentNoBreak (allVisibleRows, m_table.GetRowVector());
+
+            SegmentBuilder<AnnotationTableColumn>    builder;
+            builder.SetBreakingInfo (repeatHeaders, repeatFooters, breakLength);
+
+            bvector <TableSegment <AnnotationTableColumn>> segments;
+            builder.BuildSegmentsWithBreaks (segments, m_table.GetColumnVector());
+
+            for (TableSegment <AnnotationTableColumn> colSegment : segments)
+                {
+                SubTable    subTable;
+
+                for (AnnotationTableRowCP row : allVisibleRows.m_members)
+                    subTable.AddRow (row);
+
+                for (AnnotationTableColumnCP const& column : colSegment.m_members)
+                    subTable.AddColumn (column);
+
+                subTables.push_back (subTable);
+                }
+
+            break;
+            }
+        }
+
+    /*-------------------------------------------------------------------------
+        Position the subTables
+    -------------------------------------------------------------------------*/
+    DPoint2d    origin   = tableOrigin;
+    double      breakGap = m_table.GetBreakGap();
+
+    switch (m_table.GetBreakPosition())
+        {
+        default:
+        case TableBreakPosition::Right:
+            {
+            for (SubTable& subTable : subTables)
+                {
+                subTable.m_origin = origin;
+                subTable.m_offset = DVec2d::FromStartEnd (tableOrigin, subTable.m_origin);
+
+                DVec2d  offset = DVec2d::FromScale (s_xVec, subTable.m_size.x + breakGap);
+
+                origin.SumOf (origin, offset);
+                }
+
+            break;
+            }
+
+        case TableBreakPosition::Left:
+            {
+            bool        isNotFirst  = false;
+
+            for (SubTable& subTable : subTables)
+                {
+                if (isNotFirst)
+                    {
+                    DVec2d  offset = DVec2d::FromScale (s_xVec, -(subTable.m_size.x + breakGap));
+
+                    origin.SumOf (origin, offset);
+                    }
+
+                subTable.m_origin = origin;
+                subTable.m_offset = DVec2d::FromStartEnd (tableOrigin, subTable.m_origin);
+
+                isNotFirst = true;
+                }
+
+            break;
+            }
+
+        case TableBreakPosition::Below:
+            {
+            for (SubTable& subTable : subTables)
+                {
+                subTable.m_origin = origin;
+                subTable.m_offset = DVec2d::FromStartEnd (tableOrigin, subTable.m_origin);
+
+                DVec2d  offset = DVec2d::FromScale (s_yVec, subTable.m_size.y + breakGap);
+
+                origin.SumOf (origin, offset);
+                }
+
+            break;
+            }
+
+        case TableBreakPosition::Above:
+            {
+            bool        isNotFirst  = false;
+
+            for (SubTable& subTable : subTables)
+                {
+                if (isNotFirst)
+                    {
+                    DVec2d  offset = DVec2d::FromScale (s_yVec, -(subTable.m_size.y + breakGap));
+
+                    origin.SumOf (origin, offset);
+                    }
+
+                subTable.m_origin = origin;
+                subTable.m_offset = DVec2d::FromStartEnd (tableOrigin, subTable.m_origin);
+
+                isNotFirst = true;
+                }
+
+            break;
+            }
+        }
+    }
+
+/*---------------------------------------------------------------------------------**//**
+* @bsimethod                                                    JoshSchifter    01/14
++---------------+---------------+---------------+---------------+---------------+------*/
+TablePositionedCellIterator::TablePositionedCellIterator (TablePositionedCells const& collection, bool begin)
+    :
+    m_cellCollection (&collection)
+    {
+    m_positionedCell.m_cell = NULL;
+
+    if ( ! begin)
+        return;
+
+    m_runningRowHeight  = 0.0;
+
+    m_subTableIter    = m_cellCollection->m_subTables->begin();
+    m_subTableIterEnd = m_cellCollection->m_subTables->end();
+
+    InitForNewSubTable();
+    }
+
+/*---------------------------------------------------------------------------------**//**
+* @bsimethod                                                    JoshSchifter    01/14
++---------------+---------------+---------------+---------------+---------------+------*/
+AnnotationTableCellP  TablePositionedCellIterator::CellFromIterators ()
+    {
+    AnnotationTableCR  table = *m_cellCollection->m_table;
+    AnnotationTableCellIndex  cellIndex ((*m_rowIter)->GetIndex(), (*m_columnIter)->GetIndex());
+
+    return table.GetCell (cellIndex);
+    }
+
+/*---------------------------------------------------------------------------------**//**
+* @bsimethod                                                    JoshSchifter    01/14
++---------------+---------------+---------------+---------------+---------------+------*/
+void            TablePositionedCellIterator::InitForNewSubTable ()
+    {
+    SubTable const&  subTable = *m_subTableIter;
+
+    m_rowIter                   = subTable.m_rows.begin();
+    m_rowIterEnd                = subTable.m_rows.end();
+
+    m_columnIter                = subTable.m_columns.begin();
+    m_columnIterEnd             = subTable.m_columns.end();
+
+    m_positionedCell.m_origin   = subTable.m_origin;
+    m_positionedCell.m_cell     = CellFromIterators();
+
+    BeAssert (NULL != m_positionedCell.m_cell);
+    }
+
+/*---------------------------------------------------------------------------------**//**
+* @bsimethod                                                    JoshSchifter    01/14
++---------------+---------------+---------------+---------------+---------------+------*/
+void            TablePositionedCellIterator::MoveToNext ()
+    {
+    while (true)
+        {
+        if (m_columnIter != m_columnIterEnd)
+            {
+            // Move the origin by the width of the previous column
+            AnnotationTableColumnCP column = *m_columnIter;
+            double                  width  = column->GetWidth();
+
+            m_positionedCell.m_origin.SumOf (m_positionedCell.m_origin, s_xVec, width);
+
+            // Move to the next column
+            ++m_columnIter;
+
+            if (m_columnIter != m_columnIterEnd)
+                {
+                // If we are at a real cell return it
+                if (NULL != (m_positionedCell.m_cell = CellFromIterators()))
+                    return;
+
+                // current position is a merged cell interior, keep going
+                continue;
+                }
+            }
+
+        if (m_rowIter != m_rowIterEnd)
+            {
+            SubTable const&  subTable = *m_subTableIter;
+
+            // Increment the runningRowHeight by the height of the previous row
+            AnnotationTableRowCP  row = *m_rowIter;
+            m_runningRowHeight += row->GetHeight();
+
+            // Compute the row's origin based on the current subTable
+            DPoint2d subTableOrigin = subTable.m_origin;
+            m_positionedCell.m_origin.SumOf (subTableOrigin, s_yVec, m_runningRowHeight);
+
+            // Move to the next row
+            ++m_rowIter;
+
+            if (m_rowIter != m_rowIterEnd)
+                {
+                // Start over at the first column
+                m_columnIter = subTable.m_columns.begin();
+
+                // If we are at a real cell return it
+                if (NULL != (m_positionedCell.m_cell = CellFromIterators()))
+                    return;
+
+                // current position is a merged cell interior, keep going
+                continue;
+                }
+            }
+
+        // Move to the next SubTable
+        ++m_subTableIter;
+        m_runningRowHeight = 0;
+
+        if (m_subTableIter != m_subTableIterEnd)
+            {
+            InitForNewSubTable();
+            return;
+            }
+
+        // We have reached the end
+        m_positionedCell.m_cell = NULL;
+        return;
+        }
+    }
+
+/*---------------------------------------------------------------------------------**//**
+* @bsimethod                                                    JoshSchifter    06/13
++---------------+---------------+---------------+---------------+---------------+------*/
+bool  TablePositionedCellIterator::IsDifferent (TablePositionedCellIterator const& rhs) const
+    {
+    if (m_cellCollection != rhs.m_cellCollection)
+        return true;
+
+    return (m_positionedCell.m_cell != rhs.m_positionedCell.m_cell);
+    }
+
+/*---------------------------------------------------------------------------------**//**
+* @bsimethod                                                    JoshSchifter    06/13
++---------------+---------------+---------------+---------------+---------------+------*/
+TablePositionedCell const& TablePositionedCellIterator::GetCurrent () const
+    {
+    return m_positionedCell;
+    }
+
+/*---------------------------------------------------------------------------------**//**
+* @bsimethod                                                    JoshSchifter    06/13
++---------------+---------------+---------------+---------------+---------------+------*/
+/* ctor */ TablePositionedCells::TablePositionedCells (AnnotationTableCR table, SubTablesCP subTables, bool ownSubTables)
+    {
+    m_table        = const_cast <AnnotationTableP> (&table);
+    m_subTables    = subTables;
+    m_ownSubTables = ownSubTables;
+    }
+
+/*---------------------------------------------------------------------------------**//**
+* @bsimethod                                                    JoshSchifter    12/13
++---------------+---------------+---------------+---------------+---------------+------*/
+/* dtor */ TablePositionedCells::~TablePositionedCells ()
+    {
+    if (NULL != m_subTables && m_ownSubTables)
+        delete (m_subTables);
+    }
+
+/*---------------------------------------------------------------------------------**//**
+* @bsimethod                                                    JoshSchifter    06/13
++---------------+---------------+---------------+---------------+---------------+------*/
+TablePositionedCells::const_iterator  TablePositionedCells::begin() const { return new TablePositionedCellIterator (*this, true);  }
+TablePositionedCells::const_iterator  TablePositionedCells::end() const   { return new TablePositionedCellIterator (*this, false); }
+
+/*---------------------------------------------------------------------------------**//**
+* @bsimethod                                                    JoshSchifter    01/14
++---------------+---------------+---------------+---------------+---------------+------*/
+TableFillBoxIterator::TableFillBoxIterator (TableFillBoxes const& collection, bool begin)
+    :
+    m_fillCollection (&collection)
+    {
+    m_atEnd = true;
+
+    if ( ! begin)
+        return;
+
+    m_atEnd = false;
+
+    m_subTableIter    = m_fillCollection->m_subTables.begin();
+    m_subTableIterEnd = m_fillCollection->m_subTables.end();
+
+    InitForNewSubTable();
+    MoveToNext();
+    }
+
+/*---------------------------------------------------------------------------------**//**
+* @bsimethod                                                    JoshSchifter    01/14
++---------------+---------------+---------------+---------------+---------------+------*/
+void            TableFillBoxIterator::InitForNewSubTable ()
+    {
+    SubTable const&  subTable = *m_subTableIter;
+
+    m_rowIter           = subTable.m_rows.begin();
+    m_rowIterEnd        = subTable.m_rows.end();
+    m_rowOrigin         = subTable.m_origin;
+
+    InitForNewRow();
+    }
+
+/*---------------------------------------------------------------------------------**//**
+* @bsimethod                                                    JoshSchifter    01/14
++---------------+---------------+---------------+---------------+---------------+------*/
+void            TableFillBoxIterator::InitForNewRow ()
+    {
+    m_columnIter        = (*m_subTableIter).m_columns.begin();
+    m_columnIterEnd     = (*m_subTableIter).m_columns.end();
+
+    m_fillBox.m_origin  = m_rowOrigin;
+    m_fillBox.m_width   = 0.0;
+    m_fillBox.m_rowIndex= (*m_rowIter)->GetIndex();
+
+    FillRunsCR fillRuns = m_fillCollection->GetFillRuns ((*m_rowIter)->GetIndex());
+
+    m_fillRunIter       = fillRuns.begin();
+    m_fillRunIterEnd    = fillRuns.end();
+    }
+
+/*---------------------------------------------------------------------------------**//**
+* @bsimethod                                                    JoshSchifter    01/14
++---------------+---------------+---------------+---------------+---------------+------*/
+BentleyStatus   TableFillBoxIterator::MoveToNextRow ()
+    {
+    DVec2d  offset = DVec2d::FromScale (s_yVec, (*m_rowIter)->GetHeight());
+    m_rowOrigin.SumOf (m_rowOrigin, offset);
+
+    if (++m_rowIter == m_rowIterEnd)
+        return ERROR;
+
+    InitForNewRow();
+
+    return SUCCESS;
+    }
+
+/*---------------------------------------------------------------------------------**//**
+* @bsimethod                                                    JoshSchifter    01/14
++---------------+---------------+---------------+---------------+---------------+------*/
+void            TableFillBoxIterator::GetHeightFromFillRun ()
+    {
+    AnnotationTableCR table = m_fillCollection->GetTable();
+
+    m_fillBox.m_height = 0.0;
+
+    uint32_t      hostIndex       = (*m_fillRunIter).GetHostIndex();
+    uint32_t      verticalSpan    = (*m_fillRunIter).GetVerticalSpan();
+
+    // Merged cells are always contiguous even with breaks and repeated headers
+    // so we don't need to ask the subTable for the order of the next rows.
+    for (uint32_t iRow = 0; iRow < verticalSpan; iRow++)
+        {
+        uint32_t                rowIndex = hostIndex + iRow;
+        AnnotationTableRowCP    row = table.GetRow (rowIndex);
+
+        m_fillBox.m_height += row->GetHeight();
+        }
+    }
+
+/*---------------------------------------------------------------------------------**//**
+* @bsimethod                                                    JoshSchifter    01/14
++---------------+---------------+---------------+---------------+---------------+------*/
+void            TableFillBoxIterator::MoveToNext ()
+    {
+    if (m_atEnd)
+        return;
+
+    while (true)
+        {
+        if (m_fillRunIter != m_fillRunIterEnd && m_rowIter != m_rowIterEnd)
+            {
+            bool reachedEndOfRow = false;
+
+            // Move the origin by the width of the old fill
+            m_fillBox.m_origin.SumOf (m_fillBox.m_origin, s_xVec, m_fillBox.m_width);
+
+            // Advance along the columns until we hit the beginning of a fill run
+            while ((*m_columnIter)->GetIndex() < (*m_fillRunIter).GetStartIndex())
+                {
+                m_fillBox.m_origin.SumOf (m_fillBox.m_origin, s_xVec, (*m_columnIter)->GetWidth());
+
+                if (++m_columnIter == m_columnIterEnd)
+                    {
+                    // reached the end of the row before we hit a run.
+                    reachedEndOfRow = true;
+                    break;
+                    }
+                }
+
+            if (reachedEndOfRow)
+                continue;
+
+            // We are going to make a fill based on this fill run
+            m_fillBox.m_fillKey    = (*m_fillRunIter).GetFillKey();
+            m_fillBox.m_width      = 0.0;
+
+            // Advance the width along the columns until we either get the end of
+            // the fill run or the end of the row
+            while ((*m_columnIter)->GetIndex() < (*m_fillRunIter).GetEndIndex())
+                {
+                m_fillBox.m_width += (*m_columnIter)->GetWidth();
+
+                if (++m_columnIter == m_columnIterEnd)
+                    {
+                    // Got to the end of the span before the end of the run.
+                    // This will happen due to a break.  No problem we are done.
+                    break;
+                    }
+                }
+
+            GetHeightFromFillRun();
+
+            // Move to the next run on the same row
+            ++m_fillRunIter;
+
+            // We've built a good fill time to stop.
+            return;
+            }
+
+        // Move to the next row on the same subtable
+        if (SUCCESS == MoveToNextRow ())
+            continue;
+
+        // Move to the next SubTable
+        ++m_subTableIter;
+
+        if (m_subTableIter != m_subTableIterEnd)
+            {
+            InitForNewSubTable();
+            continue;
+            }
+
+        // We have reached the end
+        m_atEnd = true;
+        return;
+        }
+    }
+
+/*---------------------------------------------------------------------------------**//**
+* @bsimethod                                                    JoshSchifter    08/13
++---------------+---------------+---------------+---------------+---------------+------*/
+bool  TableFillBoxIterator::IsDifferent (TableFillBoxIterator const& rhs) const
+    {
+    if (m_atEnd && rhs.m_atEnd)
+        return false;
+
+    if (m_atEnd != rhs.m_atEnd)
+        return true;
+
+    if (m_fillCollection != rhs.m_fillCollection)
+        return true;
+
+    if (m_fillRunIter != rhs.m_fillRunIter)
+        return true;
+
+    if (m_subTableIter != rhs.m_subTableIter)
+        return true;
+
+    return false;
+    }
+
+/*---------------------------------------------------------------------------------**//**
+* @bsimethod                                                    JoshSchifter    08/13
++---------------+---------------+---------------+---------------+---------------+------*/
+TableFillBox const& TableFillBoxIterator::GetCurrent () const
+    {
+    return m_fillBox;
+    }
+
+/*---------------------------------------------------------------------------------**//**
+* @bsimethod                                                    JoshSchifter    08/13
++---------------+---------------+---------------+---------------+---------------+------*/
+/* ctor */ TableFillBoxes::TableFillBoxes (AnnotationTableStroker const& stroker, SubTablesCR subTables)
+    :
+    m_stroker (stroker),
+    m_subTables (subTables)
+    {}
+
+/*---------------------------------------------------------------------------------**//**
+* @bsimethod                                                    JoshSchifter    08/13
++---------------+---------------+---------------+---------------+---------------+------*/
+TableFillBoxes::const_iterator  TableFillBoxes::begin() const { return new TableFillBoxIterator (*this, true);  }
+TableFillBoxes::const_iterator  TableFillBoxes::end() const   { return new TableFillBoxIterator (*this, false); }
+
+/*---------------------------------------------------------------------------------**//**
+* @bsimethod                                                    JoshSchifter    11/15
++---------------+---------------+---------------+---------------+---------------+------*/
+AnnotationTableCR        TableFillBoxes::GetTable() const { return m_stroker.GetTable(); }
+FillRunsCR                      TableFillBoxes::GetFillRuns (uint32_t rowIndex) const { return m_stroker.GetFillRuns (rowIndex); }
+
+/*---------------------------------------------------------------------------------**//**
+* @bsimethod                                                    JoshSchifter    01/14
++---------------+---------------+---------------+---------------+---------------+------*/
+TableEdgeStrokeIterator::TableEdgeStrokeIterator (TableEdgeStrokes const& collection, bool begin)
+    :
+    m_strokeCollection (&collection)
+    {
+    m_atEnd = true;
+
+    if ( ! begin)
+        return;
+
+    m_atEnd = false;
+
+    m_subTableIter    = m_strokeCollection->m_subTables.begin();
+    m_subTableIterEnd = m_strokeCollection->m_subTables.end();
+
+    InitForNewSubTable();
+    MoveToNext();
+    }
+
+/*---------------------------------------------------------------------------------**//**
+* @bsimethod                                                    JoshSchifter    06/13
++---------------+---------------+---------------+---------------+---------------+------*/
+DVec2dCP        TableEdgeStrokeIterator::GetComponentDirection (bool span) const
+    {
+    // For horizontal edges, the spans are columns, the hosts are rows
+    if (m_strokeCollection->m_horizontal)
+        return span ? &s_xVec : &s_yVec;
+
+    // For vertical lines, the spans are rows, the hosts are columns
+    return span ? &s_yVec : &s_xVec;
+    }
+
+/*---------------------------------------------------------------------------------**//**
+* @bsimethod                                                    JoshSchifter    06/13
++---------------+---------------+---------------+---------------+---------------+------*/
+double          TableEdgeStrokeIterator::GetComponentLength (uint32_t index, bool span) const
+    {
+    AnnotationTableR  table = *(m_strokeCollection->m_table);
+
+    // For horizontal edges, the spans are columns, the hosts are rows
+    if (m_strokeCollection->m_horizontal)
+        return span ? table.GetColumn (index)->GetWidth() : table.GetRow (index)->GetHeight();
+
+    // For vertical lines, the spans are rows, the hosts are columns
+    return span ? table.GetRow (index)->GetHeight(): table.GetColumn (index)->GetWidth();
+    }
+
+/*---------------------------------------------------------------------------------**//**
+* @bsimethod                                                    JoshSchifter    06/13
++---------------+---------------+---------------+---------------+---------------+------*/
+DVec2d          TableEdgeStrokeIterator::GetHostVector (uint32_t index, bool span) const
+    {
+    DVec2dCP    dir = GetComponentDirection (span);
+    double      len = GetComponentLength (index, span);
+
+    return DVec2d::FromScale (*dir, len);
+    }
+
+/*---------------------------------------------------------------------------------**//**
+* @bsimethod                                                    JoshSchifter    06/13
++---------------+---------------+---------------+---------------+---------------+------*/
+DVec2d          TableEdgeStrokeIterator::GetHostLengthVector (uint32_t index) const { return GetHostVector (index, false); }
+DVec2d          TableEdgeStrokeIterator::GetHostSpanVector   (uint32_t index) const { return GetHostVector (index, true); }
+
+/*---------------------------------------------------------------------------------**//**
+* @bsimethod                                                    JoshSchifter    12/13
++---------------+---------------+---------------+---------------+---------------+------*/
+void            TableEdgeStrokeIterator::InitRunIterFromStart()
+    {
+    if (m_strokeCollection->m_horizontal)
+        {
+        m_runIter    = m_strokeCollection->m_table->GetTopEdgeRuns().begin();
+        m_runIterEnd = m_strokeCollection->m_table->GetTopEdgeRuns().end();
+        }
+    else
+        {
+        m_runIter    = m_strokeCollection->m_table->GetLeftEdgeRuns().begin();
+        m_runIterEnd = m_strokeCollection->m_table->GetLeftEdgeRuns().end();
+        }
+    }
+
+/*---------------------------------------------------------------------------------**//**
+* @bsimethod                                                    JoshSchifter    06/13
++---------------+---------------+---------------+---------------+---------------+------*/
+void            TableEdgeStrokeIterator::InitRunIterFromHost(uint32_t index)
+    {
+    AnnotationTableR  table = *(m_strokeCollection->m_table);
+
+    if (m_strokeCollection->m_horizontal)
+        {
+        EdgeRunsCR edgeRuns = table.GetRow(index)->GetEdgeRuns();
+
+        m_runIter    = edgeRuns.begin();
+        m_runIterEnd = edgeRuns.end();
+        }
+    else
+        {
+        EdgeRunsCR edgeRuns = table.GetColumn(index)->GetEdgeRuns();
+
+        m_runIter    = edgeRuns.begin();
+        m_runIterEnd = edgeRuns.end();
+        }
+    }
+
+/*---------------------------------------------------------------------------------**//**
+* @bsimethod                                                    JoshSchifter    01/14
++---------------+---------------+---------------+---------------+---------------+------*/
+bool            TableEdgeStrokeIterator::AtEndOfSpan ()
+    {
+    if (m_strokeCollection->m_horizontal)
+        return m_columnIter == m_columnIterEnd;
+    else
+        return m_rowIter == m_rowIterEnd;
+    }
+
+/*---------------------------------------------------------------------------------**//**
+* @bsimethod                                                    JoshSchifter    01/14
++---------------+---------------+---------------+---------------+---------------+------*/
+uint32_t          TableEdgeStrokeIterator::GetSpanIndex ()
+    {
+    if (m_strokeCollection->m_horizontal)
+        return (*m_columnIter)->GetIndex();
+    else
+        return (*m_rowIter)->GetIndex();
+    }
+
+/*---------------------------------------------------------------------------------**//**
+* @bsimethod                                                    JoshSchifter    01/14
++---------------+---------------+---------------+---------------+---------------+------*/
+bool            TableEdgeStrokeIterator::AdvanceAlongSpan (StrokePoint whichPoint)
+    {
+    DPoint2dR   point = (StrokePoint::Origin == whichPoint) ? m_stroke.m_origin : m_stroke.m_end;
+    uint32_t      spanIndex = GetSpanIndex();
+    DVec2d      offset = GetHostSpanVector (spanIndex);
+
+    point.SumOf (point, offset);
+
+    if (m_strokeCollection->m_horizontal)
+        return ++m_columnIter == m_columnIterEnd;
+    else
+        return ++m_rowIter == m_rowIterEnd;
+    }
+
+/*---------------------------------------------------------------------------------**//**
+* @bsimethod                                                    JoshSchifter    01/14
++---------------+---------------+---------------+---------------+---------------+------*/
+BentleyStatus   TableEdgeStrokeIterator::IncrementHostIter (uint32_t& newIndex)
+    {
+    if (m_strokeCollection->m_horizontal)
+        {
+        // The first edge is *before* the first row.  Don't skip to the second row yet.
+        if (! m_firstEdge && ++m_rowIter == m_rowIterEnd)
+            return ERROR;
+
+        InitColumnIter();
+
+        newIndex = (*m_rowIter)->GetIndex();
+        }
+    else
+        {
+        // The first edge is *before* the first column.  Don't skip to the second column yet.
+        if (! m_firstEdge && ++m_columnIter == m_columnIterEnd)
+            return ERROR;
+
+        InitRowIter();
+
+        newIndex = (*m_columnIter)->GetIndex();
+        }
+
+    return SUCCESS;
+    }
+
+/*---------------------------------------------------------------------------------**//**
+* @bsimethod                                                    JoshSchifter    01/14
++---------------+---------------+---------------+---------------+---------------+------*/
+BentleyStatus   TableEdgeStrokeIterator::MoveToNextHost ()
+    {
+    uint32_t      newIndex;
+
+    if (SUCCESS != IncrementHostIter (newIndex))
+        return ERROR;
+
+    DVec2d offset = GetHostLengthVector (newIndex);
+
+    m_hostOrigin.SumOf (m_hostOrigin, offset);
+    m_stroke.m_origin = m_hostOrigin;
+    m_stroke.m_end    = m_hostOrigin;
+
+    InitRunIterFromHost (newIndex);
+    m_firstEdge = false;
+
+    return SUCCESS;
+    }
+
+/*---------------------------------------------------------------------------------**//**
+* @bsimethod                                                    JoshSchifter    01/14
++---------------+---------------+---------------+---------------+---------------+------*/
+void            TableEdgeStrokeIterator::InitRowIter ()
+    {
+    m_rowIter        = (*m_subTableIter).m_rows.begin();
+    m_rowIterEnd     = (*m_subTableIter).m_rows.end();
+    }
+
+/*---------------------------------------------------------------------------------**//**
+* @bsimethod                                                    JoshSchifter    01/14
++---------------+---------------+---------------+---------------+---------------+------*/
+void            TableEdgeStrokeIterator::InitColumnIter ()
+    {
+    m_columnIter        = (*m_subTableIter).m_columns.begin();
+    m_columnIterEnd     = (*m_subTableIter).m_columns.end();
+    }
+
+/*---------------------------------------------------------------------------------**//**
+* @bsimethod                                                    JoshSchifter    01/14
++---------------+---------------+---------------+---------------+---------------+------*/
+void            TableEdgeStrokeIterator::InitForNewSubTable ()
+    {
+    InitRowIter();
+    InitColumnIter();
+
+    m_firstEdge         = true;
+
+    m_hostOrigin        = (*m_subTableIter).m_origin;
+    m_stroke.m_origin   = m_hostOrigin;
+    m_stroke.m_end      = m_hostOrigin;
+
+    InitRunIterFromStart();
+    }
+
+/*---------------------------------------------------------------------------------**//**
+* @bsimethod                                                    JoshSchifter    01/14
++---------------+---------------+---------------+---------------+---------------+------*/
+void            TableEdgeStrokeIterator::MoveToNext ()
+    {
+    if (m_atEnd)
+        return;
+
+    while (true)
+        {
+        if (m_runIter != m_runIterEnd && ! AtEndOfSpan())
+            {
+            bool reachedEndOfSpan = false;
+
+            m_stroke.m_origin = m_stroke.m_end;
+
+            // Advance along the span until we hit the beginning of the edge run
+            while (GetSpanIndex () < (*m_runIter).GetStartIndex())
+                {
+                if (AdvanceAlongSpan (StrokePoint::Origin))
+                    {
+                    // reached the end of the span before we hit the run.
+                    reachedEndOfSpan = true;
+                    break;
+                    }
+                }
+
+            if (reachedEndOfSpan)
+                continue;
+
+            // We are going to make a stroke based on this edge run
+            m_stroke.m_symbologyKey = (*m_runIter).GetSymbologyKey();
+            m_stroke.m_end          = m_stroke.m_origin;
+
+            // Advance the endpoint along the span until we either get the end of
+            // the edge run or the end of the edge
+            while (GetSpanIndex () < (*m_runIter).GetEndIndex())
+                {
+                if (AdvanceAlongSpan (StrokePoint::End))
+                    {
+                    // Got to the end of the span before the end of the run.
+                    // This will happen due to a break.  No problem we are done.
+                    break;
+                    }
+                }
+
+            // Move to the next run on the same host
+            ++m_runIter;
+
+            // We've built a good stroke time to stop.
+            return;
+            }
+
+        // Move to the next host on the same subtable
+        if (SUCCESS == MoveToNextHost ())
+            continue;
+
+        // Move to the next SubTable
+        ++m_subTableIter;
+
+        if (m_subTableIter != m_subTableIterEnd)
+            {
+            InitForNewSubTable();
+            continue;
+            }
+
+        // We have reached the end
+        m_atEnd = true;
+        return;
+        }
+    }
+
+/*---------------------------------------------------------------------------------**//**
+* @bsimethod                                                    JoshSchifter    01/14
++---------------+---------------+---------------+---------------+---------------+------*/
+TableEdgeStroke const& TableEdgeStrokeIterator::GetCurrent () const
+    {
+    return m_stroke;
+    }
+
+/*---------------------------------------------------------------------------------**//**
+* @bsimethod                                                    JoshSchifter    01/14
++---------------+---------------+---------------+---------------+---------------+------*/
+bool  TableEdgeStrokeIterator::IsDifferent (TableEdgeStrokeIterator const& rhs) const
+    {
+    if (m_atEnd && rhs.m_atEnd)
+        return false;
+
+    if (m_atEnd != rhs.m_atEnd)
+        return true;
+
+    if (m_strokeCollection != rhs.m_strokeCollection)
+        return true;
+
+    if (m_runIter != rhs.m_runIter)
+        return true;
+
+    if (m_subTableIter != rhs.m_subTableIter)
+        return true;
+
+    return false;
+    }
+
+/*---------------------------------------------------------------------------------**//**
+* @bsimethod                                                    JoshSchifter    01/14
++---------------+---------------+---------------+---------------+---------------+------*/
+/* ctor */ TableEdgeStrokes::TableEdgeStrokes (AnnotationTableCR table, bool horizontal, SubTablesCR subTables)
+    :
+    m_horizontal (horizontal),
+    m_table (const_cast <AnnotationTableP> (&table)),
+    m_subTables (subTables)
+    {}
+
+/*---------------------------------------------------------------------------------**//**
+* @bsimethod                                                    JoshSchifter    01/14
++---------------+---------------+---------------+---------------+---------------+------*/
+TableEdgeStrokes::const_iterator  TableEdgeStrokes::begin() const { return new TableEdgeStrokeIterator (*this, true);  }
+TableEdgeStrokes::const_iterator  TableEdgeStrokes::end() const   { return new TableEdgeStrokeIterator (*this, false); }
+
+/*---------------------------------------------------------------------------------**//**
+* @bsimethod                                                    JoshSchifter    11/15
++---------------+---------------+---------------+---------------+---------------+------*/
+/* ctor */  AnnotationTableStroker::AnnotationTableStroker (AnnotationTableCR table, GeometryBuilderR builder)
+    :
+    m_table (table),
+    m_geomBuilder (builder),
+    m_addFills (true),
+    m_addTextBlocks (true)
+    {
+    LayoutSubTables (m_subTables);
+
+    m_allFillRuns.reserve (table.GetRowCount());
+
+    for (uint32_t iRow = 0; iRow < table.GetRowCount(); ++iRow)
+        {
+        m_allFillRuns.push_back (FillRuns());
+
+        AnnotationTableFillRun fillRun;
+        fillRun.Initialize (m_table, iRow);
+        m_allFillRuns[iRow].push_back (fillRun);
+        }
+    }
+
+/*---------------------------------------------------------------------------------**//**
+* @bsimethod                                                    JoshSchifter    06/13
++---------------+---------------+---------------+---------------+---------------+------*/
+TableEdgeStrokes   AnnotationTableStroker::ComputeEdgeStrokes (bool horizontal, SubTablesCR subTables) const
+    {
+    return TableEdgeStrokes (m_table, horizontal, subTables);
+    }
+
+/*---------------------------------------------------------------------------------**//**
+* @bsimethod                                                    JoshSchifter    08/13
++---------------+---------------+---------------+---------------+---------------+------*/
+TableFillBoxes   AnnotationTableStroker::ComputeFillBoxes (SubTablesCR subTables) const
+    {
+    return TableFillBoxes (*this, subTables);
+    }
+
+/*---------------------------------------------------------------------------------**//**
+* @bsimethod                                                    JoshSchifter    01/14
++---------------+---------------+---------------+---------------+---------------+------*/
+TablePositionedCells   AnnotationTableStroker::ComputePositionedCells (SubTablesCR subTables) const
+    {
+    return TablePositionedCells (m_table, &subTables, false);
+    }
+
+/*---------------------------------------------------------------------------------**//**
+* @bsimethod                                                    JoshSchifter    10/13
++---------------+---------------+---------------+---------------+---------------+------*/
+void    AnnotationTableStroker::AppendRectangle (DPoint2dCR origin, double width, double height)
+    {
+    DPoint2d corner = DPoint2d::From (origin.x + width, origin.y - height);
+
+    ICurvePrimitivePtr  rectangle = ICurvePrimitive::CreateRectangle(origin.x, origin.y, corner.x, corner.y, 0, 1);
+    CurveVectorPtr      curveVector = CurveVector::Create (CurveVector::BoundaryType::BOUNDARY_TYPE_Outer, rectangle);
+    m_geomBuilder.Append (*curveVector);
+    }
+
+/*---------------------------------------------------------------------------------**//**
+* @bsimethod                                                    JoshSchifter    08/13
++---------------+---------------+---------------+---------------+---------------+------*/
+void    AnnotationTableStroker::AppendFillBox (TableFillBox const& fillBox)
+    {
+    uint32_t  fillKey = fillBox.m_fillKey;
+
+    if (0 == fillKey)
+        fillKey = m_table.GetFillSymbologyForRow (fillBox.m_rowIndex);
+
+    if (0 == fillKey)
+        return;
+
+    SymbologyDictionary const&   dictionary  = m_table.GetSymbologyDictionary();
+    SymbologyEntryCP             fillSymb    = dictionary.GetSymbology (fillKey);
+
+    if (UNEXPECTED_CONDITION ( ! fillSymb->HasFillColor()))
+        return;
+
+    GeometryParams displayParams;
+    displayParams.SetCategoryId (m_table.GetCategoryId());
+    displayParams.SetFillDisplay (FillDisplay::Blanking);
+
+    displayParams.SetFillColor (fillSymb->GetFillColor());
+    m_geomBuilder.Append (displayParams);
+
+    AppendRectangle (fillBox.m_origin, fillBox.m_width, fillBox.m_height);
+    }
+
+/*---------------------------------------------------------------------------------**//**
+* @bsimethod                                                    JoshSchifter    04/13
++---------------+---------------+---------------+---------------+---------------+------*/
+void   AnnotationTableStroker::AppendEdgeStroke (TableEdgeStroke const& stroke, bool horizontal)
+    {
+    SymbologyDictionary const&  dictionary  = m_table.GetSymbologyDictionary();
+    SymbologyEntryCP            symbology   = dictionary.GetSymbology (stroke.m_symbologyKey);
+
+    if (UNEXPECTED_CONDITION (nullptr == symbology))
+        {
+        if (nullptr == (symbology = dictionary.GetSymbology (0)))
+            return;
+        }
+
+    if ( ! symbology->GetVisible())
+        return;
+
+    GeometryParams displayParams;
+    displayParams.SetCategoryId (m_table.GetCategoryId());
+    displayParams.SetFillDisplay (FillDisplay::Never);
+
+    if (symbology->HasColor())
+        displayParams.SetLineColor (symbology->GetColor());
+
+    if (symbology->HasWeight())
+        displayParams.SetWeight (symbology->GetWeight());
+
+    if (symbology->HasLineStyle())
+        {
+        LineStyleParams lineStyleParams;
+        lineStyleParams.SetScale (symbology->GetLineStyleScale());
+
+        LineStyleInfoPtr lineStyleInfo = LineStyleInfo::Create (symbology->GetLineStyleId(), &lineStyleParams);
+
+        displayParams.SetLineStyle (lineStyleInfo.get());
+        }
+
+    m_geomBuilder.Append (displayParams);
+
+    DPoint3d    points[2];
+    points[0] = DPoint3d::From (stroke.m_origin);
+    points[1] = DPoint3d::From (stroke.m_end);
+
+    ICurvePrimitivePtr curve = ICurvePrimitive::CreateLineString(points, 2);
+    m_geomBuilder.Append (*curve);
+    }
+
+/*---------------------------------------------------------------------------------**//**
+* @bsimethod                                                    JoshSchifter    09/14
++---------------+---------------+---------------+---------------+---------------+------*/
+void    AnnotationTableStroker::AppendCell (AnnotationTableCellCR cell, DPoint2dCR cellOrigin)
+    {
+    cell.AppendContentsGeometry (cellOrigin, s_xVec, s_yVec, m_geomBuilder);
+    }
+
+/*---------------------------------------------------------------------------------**//**
+* @bsimethod                                                    JoshSchifter    08/13
++---------------+---------------+---------------+---------------+---------------+------*/
+void   AnnotationTableStroker::ApplyCellToFillRuns (AnnotationTableCellCR cell)
+    {
+    AnnotationTableCellIndex    cellIndex       = cell.GetIndex();
+    FillRunsR                   fillRuns        = m_allFillRuns[cellIndex.row];
+    uint32_t                    verticalSpan    = cell.GetRowSpan();
+
+    if (cell.HasFillKey() && 0 == cell.GetFillKey())
+        {
+        fillRuns.CreateGap (nullptr, cellIndex.col, cell.GetColumnSpan());
+        }
+    else
+        {
+        uint32_t  runKey = cell.HasFillKey() ? cell.GetFillKey() : 0;
+
+        fillRuns.ApplyRun (runKey, verticalSpan, cellIndex.col, cell.GetColumnSpan());
+        fillRuns.MergeRedundantRuns (nullptr);
+        }
+
+    for (uint32_t iRow = 1; iRow < verticalSpan; iRow++)
+        {
+        uint32_t                spannedRow      = cellIndex.row + iRow;
+        FillRunsR               spannedFillRuns = m_allFillRuns[spannedRow];
+
+        spannedFillRuns.CreateGap (NULL, cellIndex.col, cell.GetColumnSpan());
+        }
+    }
+
+/*---------------------------------------------------------------------------------**//**
+* @bsimethod                                                    JoshSchifter    04/13
++---------------+---------------+---------------+---------------+---------------+------*/
+void   AnnotationTableStroker::AppendTableGeometry ()
+    {
+    // Cell Contents
+    if (m_addTextBlocks)
+        {
+        for (TablePositionedCell const& positionedCell : ComputePositionedCells (m_subTables))
+            {
+            AppendCell (*positionedCell.m_cell, positionedCell.m_origin);
+
+            if (m_addFills)
+                ApplyCellToFillRuns (*positionedCell.m_cell);
+            }
+        }
+
+    // Fills
+    if (m_addFills)
+        {
+        for (TableFillBox const& fillBox : ComputeFillBoxes (m_subTables))
+            AppendFillBox (fillBox);
+        }
+
+    // Horizontal edges
+    for (TableEdgeStroke const& stroke: ComputeEdgeStrokes (true, m_subTables))
+        AppendEdgeStroke (stroke, true);
+
+    // Vertical edges
+    for (TableEdgeStroke const& stroke: ComputeEdgeStrokes (false, m_subTables))
+        AppendEdgeStroke (stroke, false);
+    }
+
+
+END_BENTLEY_DGNPLATFORM_NAMESPACE