--- conflicted
+++ resolved
@@ -1,506 +1,501 @@
-/*--------------------------------------------------------------------------------------+
-|
-|     $Source: DgnScript/DgnJsApi/ts/DgnJsApi.d.ts $
-|
-|  $Copyright: (c) 2016 Bentley Systems, Incorporated. All rights reserved. $
-|
-+--------------------------------------------------------------------------------------*/
-declare module Bentley.Dgn /*** NATIVE_TYPE_NAME = BentleyApi::Dgn ***/ 
-{
-    /*** BEGIN_FORWARD_DECLARATIONS ***/
-    class DPoint3d { /*** NATIVE_TYPE_NAME = JsDPoint3d ***/ }
-    class YawPitchRollAngles { /*** NATIVE_TYPE_NAME = JsYawPitchRollAngles ***/ }
-    class SolidPrimitive extends Geometry { /*** NATIVE_TYPE_NAME = JsSolidPrimitive ***/ }
-    class DgnSphere extends SolidPrimitive {/*** NATIVE_TYPE_NAME = JsDgnSphere ***/ }
-    class DgnBox extends SolidPrimitive {/*** NATIVE_TYPE_NAME = JsDgnBpx ***/ }
-    class Geometry { /*** NATIVE_TYPE_NAME = JsGeometry ***/ }
-    /*** END_FORWARD_DECLARATIONS ***/
-
-    type DPoint3dP              = cxx_pointer<DPoint3d>;
-    type YawPitchRollAnglesP    = cxx_pointer<YawPitchRollAngles>;
-    type SolidPrimitiveP        = cxx_pointer<SolidPrimitive>;
-    type DgnSphereP             = cxx_pointer<DgnSphere>;
-    type DgnBoxP                = cxx_pointer<DgnBox>;
-    type GeometryP              = cxx_pointer<Geometry>;
-
-    enum ECPropertyPrimitiveType { }
-
-    //! Logging serverity level.
-    enum LoggingSeverity { }
-
-    //! Access to the message log
-    class Logging implements BeJsProjection_SuppressConstructor {
-
-        //! Set the severity level for the specified category
-        //! @param catagory     The logging category
-        //! @param severity     The minimum severity to display. Note that messages will not be logged if their severity is below this level.
-        static SetSeverity(category: Bentley_Utf8String, severity: cxx_enum_class_uint32_t<LoggingSeverity>): void;
-
-        //! Test if the specified severity level is enabled for the specified category
-        //! @param category     The logging category
-        //! @param severity     The severity to test
-        static IsSeverityEnabled(category: Bentley_Utf8String, severity: cxx_enum_class_uint32_t<LoggingSeverity>): cxx_bool;
-
-        //! Send a message to the log
-        //! @param catagory     The logging category
-        //! @param severity     The severity of the message. Note that the message will not be logged if \a severity is below the severity level set by calling SetSeverity
-        //! @param message      The message to log
-        static Message(category: Bentley_Utf8String, severity: cxx_enum_class_uint32_t<LoggingSeverity>, message: Bentley_Utf8String): void;
-    }
-
-    class Placement3d implements IDisposable, BeJsProjection_SuppressConstructor, BeJsProjection_RefCounted
-    {
-        /*** NATIVE_TYPE_NAME = JsPlacement3d ***/
-        constructor(origin: DPoint3dP, angles: YawPitchRollAnglesP);
-
-        Origin: DPoint3dP;
-        Angles: YawPitchRollAnglesP;
-
-        OnDispose(): void;
-        Dispose(): void;
-    }
-
-    type Placement3dP = cxx_pointer<Placement3d>;
-
-    //! Script Management Utilities
-    class Script implements BeJsProjection_SuppressConstructor {
-
-        /**
-         * Make sure that the specified script is loaded.
-         * @param db         The name of the DgnDb to check for a local script library
-         * @param scriptName The name which was used to register the script in the script librray
-         * @return 0 (SUCCESS) if the script was loaded; otherwise, a non-zero error code.
-         */
-        static LoadScript(db: DgnDbP, scriptName: Bentley_Utf8String): cxx_int32_t;
-
-        /**
-         * Make sure that the specified library is loaded
-         * @param libName The name of the library that is to be loaded
-         * @note This function differs from LoadScript in that ImportLibrary is used to activate libraries that are provided by the app or the domain,
-         * where LoadScript is used to load scripts that are found in the script library.
-         */
-        static ImportLibrary(libName: Bentley_Utf8String): void;
-
-        /**
-         * Report an error. An error is more than a message. The platform is will treat it as an error. For example, the platform may terminate the current command.
-         * @param description A description of the error
-         */
-        static ReportError(description: Bentley_Utf8String): void;
-    }
-
-    class DgnDb implements IDisposable, BeJsProjection_RefCounted, BeJsProjection_SuppressConstructor
-    {
-        /*** NATIVE_TYPE_NAME = JsDgnDb ***/
-        Models: DgnModelsP;
-        Schemas: SchemaManagerP;
-        OnDispose(): void;
-        Dispose(): void;
-    }
-
-    type DgnDbP = cxx_pointer<DgnDb>;
-
-    //! A wrapper for 64-bit element ids, etc.
-    class DgnObjectId implements IDisposable, BeJsProjection_SuppressConstructor, BeJsProjection_RefCounted
-    {
-        /*** NATIVE_TYPE_NAME = JsDgnObjectId ***/
-        IsValid(): cxx_bool;
-        Equals(id: DgnObjectIdP): cxx_bool;
-        OnDispose(): void;
-        Dispose(): void;
-    }
-
-    type DgnObjectIdP = cxx_pointer<DgnObjectId>;
-
-    class DgnObjectIdSetIterator implements IDisposable, BeJsProjection_SuppressConstructor, BeJsProjection_RefCounted
-    {
-        /*** NATIVE_TYPE_NAME = JsDgnObjectIdSetIterator ***/
-        OnDispose(): void;
-        Dispose(): void;
-    }
-
-    type DgnObjectIdSetIteratorP = cxx_pointer<DgnObjectIdSetIterator>;
-
-    //! A wrapper for 64-bit element ids, etc.
-    class DgnObjectIdSet implements IDisposable, BeJsProjection_SuppressConstructor, BeJsProjection_RefCounted
-    {
-        /*** NATIVE_TYPE_NAME = JsDgnObjectIdSet ***/
-        Size(): cxx_double;
-        Clear(): void;
-
-        Insert(id: DgnObjectIdP): void;
-        Begin(): DgnObjectIdSetIteratorP;
-        IsValid(iter: DgnObjectIdSetIteratorP): cxx_bool;
-        ToNext(iter: DgnObjectIdSetIteratorP): cxx_bool;
-        GetId(iter: DgnObjectIdSetIteratorP): DgnObjectIdP;
-
-        OnDispose(): void;
-        Dispose(): void;
-    }
-
-    type DgnObjectIdSetP = cxx_pointer<DgnObjectIdSet>;
-
-    class AuthorityIssuedCodeValue implements IDisposable, BeJsProjection_SuppressConstructor, BeJsProjection_RefCounted
-    {
-        /*** NATIVE_TYPE_NAME = JsAuthorityIssuedCode ***/
-        OnDispose(): void;
-        Dispose(): void;
-    }
-
-    type AuthorityIssuedCode = cxx_pointer<AuthorityIssuedCodeValue>;
-
-    class DgnModels implements IDisposable, BeJsProjection_RefCounted, BeJsProjection_SuppressConstructor
-    {
-        /*** NATIVE_TYPE_NAME = JsDgnModels ***/
-        QueryModelId(name: AuthorityIssuedCode): DgnObjectIdP;
-        GetModel(id: DgnObjectIdP): DgnModelP;
-        OnDispose(): void;
-        Dispose(): void;
-    }
-
-    type DgnModelsP = cxx_pointer<DgnModels>;
-
-    class DgnCategory implements IDisposable, BeJsProjection_RefCounted, BeJsProjection_SuppressConstructor
-    {
-        /*** NATIVE_TYPE_NAME = JsDgnCategory ***/
-        DgnDb: DgnDbP;
-        CategoryId: DgnObjectIdP;
-        DefaultSubCategoryId: DgnObjectIdP;
-        CategoryName: Bentley_Utf8String;
-        static QueryCategoryId(name: Bentley_Utf8String, db: DgnDbP): DgnObjectIdP;
-        static QueryCategory(id: DgnObjectIdP, db: DgnDbP): DgnCategoryP;
-        static QueryCategories(db: DgnDbP): DgnObjectIdSetP;
-        OnDispose(): void;
-        Dispose(): void;
-    }
-
-    type DgnCategoryP = cxx_pointer<DgnCategory>;
-
-    class DgnElement implements IDisposable, BeJsProjection_RefCounted, BeJsProjection_SuppressConstructor {
-        /*** NATIVE_TYPE_NAME = JsDgnElement ***/ 
-        ElementId: DgnObjectIdP;
-        Code: AuthorityIssuedCode;
-        Model: DgnModelP;
-        Insert(): cxx_int32_t;
-        Update(): cxx_int32_t;
-        SetParent(parent: cxx_pointer<DgnElement>): void;
-        OnDispose(): void;
-        Dispose(): void;
-    }
-
-    type DgnElementP = cxx_pointer<DgnElement>;
-
-    class PhysicalElement extends DgnElement implements IDisposable, BeJsProjection_RefCounted, BeJsProjection_SuppressConstructor
-    {
-        /*** NATIVE_TYPE_NAME = JsPhysicalElement ***/
-
-        /**
-         * Create a new PhysicalElement
-         * @param model The model that is to contain the new element
-         * @param categoryId The ID of the category to assign to the new element
-         * @paeram elementClassname Optional. The name of the element's ECClass. If not specified, then dgn.PhysicalElement is used
-         * @return a new, non-persistent PhysicalElement or null if one of the parameters is invalid
-         * @see Insert
-        */
-        static Create(model: DgnModelP, categoryId: DgnObjectIdP, elementClassName: Bentley_Utf8String): PhysicalElementP;
-    }
-
-    type PhysicalElementP = cxx_pointer<PhysicalElement>;
-
-    class DgnModel implements IDisposable, BeJsProjection_RefCounted, BeJsProjection_SuppressConstructor {
-        /*** NATIVE_TYPE_NAME = JsDgnModel ***/
-        ModelId: DgnObjectIdP;
-        Code: AuthorityIssuedCode;
-        DgnDb: DgnDbP;
-        static CreateModelCode(name: Bentley_Utf8String): AuthorityIssuedCode;
-        OnDispose(): void;
-        Dispose(): void;
-    }
-
-    type DgnModelP = cxx_pointer<DgnModel>;
-
-    /**
-     * A "sandbox" model where a component definition script can write elements and aspects that will be harvested by the platform and combined into instances.
-     */
-    class ComponentModel extends DgnModel implements IDisposable, BeJsProjection_RefCounted, BeJsProjection_SuppressConstructor
-    {
-        /*** NATIVE_TYPE_NAME = JsComponentModel ***/
-        
-        OnDispose(): void;
-        Dispose(): void;
-    }
-
-    type ComponentModelP = cxx_pointer<ComponentModel>;
-
-    /**
-     * A component definition
-     */
-    class ComponentDef implements IDisposable, BeJsProjection_RefCounted, BeJsProjection_SuppressConstructor {
-        /*** NATIVE_TYPE_NAME = JsComponentDef ***/
-        
-        /**
-         * The name of the component
-         */
-        Name: Bentley_Utf8String;
-
-        /**
-         * The ECClass of the component
-         */
-        ComponentECClass: ECClassP;
-
-        /**
-         * The Category of the component
-         */
-        Category: DgnCategoryP;
-
-        /**
-         * The name of the CodeAuthority of the component
-         */
-        CodeAuthority: Bentley_Utf8String;
-
-        /** Find a component definition by name 
-         * @param db The DgnDB that contains the component definition
-         * @param name The name of the component definition to search for.
-         * @return A pointer to the component model with that name or null if not found.
-         */
-        static FindByName(db: DgnDbP, name: Bentley_Utf8String): ComponentDefP;
-
-        /** Look up a variation by name
-         * @param variationName The name of the variation to look up.
-         * @return the variation or null if not found
-         */
-        QueryVariationByName(variationName: Bentley_Utf8String): DgnElementP;
-
-        /** Return the properties of the specified instance of this component in the form of an IECInstance.
-         * @param instance The component instance element.
-         * @returns nullptr if \a instance is an instance of a component
-         * @see QueryVariationByName
-         */
-        static GetParameters(instance: DgnElementP): ECInstanceP;
-
-        /**
-         * Make an ECInstance whose properties are the input parameters to the ComponentDef's script or solver. 
-         * The caller should then assign values to the properties of the instance.
-         * The caller may then pass the parameters instance to a function such as MakeInstanceOfVariation or MakeUniqueInstance.
-         */
-        MakeParameters(): ECInstanceP;
-
-        /** Place an instance of a component 
-         * If \a variation has instance parameters, then the \a instanceParameters argument may be passed into specific the instance parameter values to use.
-         * If the values in \a instanceParameters differs from the instance parameters of \a variation, then a unique instance is created.
-         * If \a instanceParameters is not specified or if it matches the instance parameters of \a variation, then a copy of \a variation is made.
-         * @note Per-type parameters are ignored when comparing \a parameters to \a variation. It is illegal for the caller to specify new values for per-type parameters.
-         * @param targetModel The model where the new instance will be placed.
-         * @param variation The variation that is to be turned into an instance.
-         * @param instanceParameters The instance parameters to use. If null, then default instance parameter values are used. Pass null if the variation has no instance parameters.
-         * @param code Optional. The code to assign to the new instance. If invalid, then a code will be generated by the CodeAuthority associated with this component definition.
-         * @return null if the variation or instanceParamters are invalie. Otherwise, instance that was created and persisted in \a destModel. If more than one element was created, the returned element is the parent. 
-         * @see QueryVariationByName, GetParameters
-         */
-        MakeInstanceOfVariation(targetModel: DgnModelP, variation: DgnElementP, instanceParameters: ECInstanceP, code: AuthorityIssuedCode): DgnElementP;
-
-        /**
-         * Make a unique instance that is not based on a pre-defined variation. This method must be used if \a parameters include per-instance parameters that do not match the default values
-         * of any pre-defined variation. This method may also be used for components that do not have pre-defined variations.
-         * @note This function should not be used when the compponent definition does define a set of variations. In that case, call MakeInstanceOfVariation instead.
-         * @param[out] stat        Optional. If not null, then an error code is stored here in case the creation of the instance fails.
-         * @param[in] targetModel  The model where the instance is to be inserted
-         * @param[in] parameters   The parameters that specify the desired variation
-         * @param[in] code         Optional. The code to assign to the new item. If invalid, then a code will be generated by the CodeAuthority associated with this component model
-         * @return A handle to the instance that was created and persisted in \a destModel. If more than one element was created, the returned element is the parent. If the instance
-         * cannot be created, then this function returns nullptr and sets \a stat to a non-error status. Some of the possible error values include:
-         *     * DgnDbStatus::WrongClass - \a parameters is not an instance of a component definition ECClass.
-         *     * DgnDbStatus::WrongDgnDb - \a parameters and \a targetModel must both be in the same DgnDb.
-         *     * DgnDbStatus::BadRequest - The component's geometry could not be generated, possibly because the values in \a parameters are invalid.
-         * @see MakeInstanceOfVariation
-         */
-        MakeUniqueInstance(targetModel: DgnModelP, instanceParameters: ECInstanceP, code: AuthorityIssuedCode): DgnElementP;
-
-        OnDispose(): void;
-        Dispose(): void;
-    }
-
-    type ComponentDefP = cxx_pointer<ComponentDef>;
-
-    class GeometryBuilder implements IDisposable, BeJsProjection_RefCounted, BeJsProjection_SuppressConstructor
-    {
-        /*** NATIVE_TYPE_NAME = JsGeometryBuilder ***/ 
-        constructor(el: DgnElementP, o: DPoint3dP, angles: YawPitchRollAnglesP);
-<<<<<<< HEAD
-        Append(solid: SolidPrimitiveP): void;
-        SetGeometryStreamAndPlacement(element: DgnElementP): cxx_double;
-=======
-        Append(geometry: GeometryP): void;
-        AppendSolidPrimitive(geometry: SolidPrimitiveP): void;
-        SetGeomStreamAndPlacement(element: DgnElementP): cxx_double;
->>>>>>> 5cc145f7
-        OnDispose(): void;
-        Dispose(): void;
-    }
-
-
-    /* ------------------------------------------ EC -----------------------------------------------*/
-
-    class SchemaManager implements IDisposable, BeJsProjection_RefCounted, BeJsProjection_SuppressConstructor
-    {
-        /*** NATIVE_TYPE_NAME = JsECDbSchemaManager ***/
-        GetECClass(schemaNameOrPrefix: Bentley_Utf8String, className: Bentley_Utf8String): ECClassP;
-        OnDispose(): void;
-        Dispose(): void;
-    }
-
-    type SchemaManagerP = cxx_pointer<SchemaManager>;
-
-    class ECSchema implements IDisposable, BeJsProjection_RefCounted, BeJsProjection_SuppressConstructor
-    {
-        /*** NATIVE_TYPE_NAME = JsECSchema ***/
-        Name: Bentley_Utf8String;
-        GetECClass(className: Bentley_Utf8String): ECClassP;
-
-        OnDispose(): void;
-        Dispose(): void;
-    }
-
-    type ECSchemaP = cxx_pointer<ECSchema>;
-
-    class ECClass implements IDisposable, BeJsProjection_RefCounted, BeJsProjection_SuppressConstructor
-    {
-        /*** NATIVE_TYPE_NAME = JsECClass ***/ 
-        Name: Bentley_Utf8String;
-        BaseClasses: ECClassCollectionP;
-        DerivedClasses: ECClassCollectionP;
-        Properties: ECPropertyCollectionP;
-        GetCustomAttribute(className: Bentley_Utf8String): ECInstanceP;
-
-        MakeInstance(): ECInstanceP;
-
-        OnDispose(): void;
-        Dispose(): void;
-    }
-
-    type ECClassP = cxx_pointer<ECClass>;
-
-    class ECInstance implements IDisposable, BeJsProjection_RefCounted, BeJsProjection_SuppressConstructor
-    {
-        /*** NATIVE_TYPE_NAME = JsECInstance ***/
-        Class: ECClassP;
-        GetValue(propertyName: Bentley_Utf8String): ECValueP;
-        SetValue(propertyName: Bentley_Utf8String, value: ECValueP): void;
-
-        OnDispose(): void;
-        Dispose(): void;
-    }
-
-    type ECInstanceP = cxx_pointer<ECInstance>;
-
-    //! Provides read-only access to ad-hoc properties defined on an IECInstance.
-    //! Adhoc properties are name-value pairs stored on an ECInstance.
-    class AdhocPropertyQuery implements IDisposable, BeJsProjection_RefCounted, BeJsProjection_SuppressConstructor
-    {
-        /*** NATIVE_TYPE_NAME = JsAdhocPropertyQuery ***/
-        constructor(instance: ECInstanceP, accessString: Bentley_Utf8String);
-        Host: ECInstanceP;
-
-        GetPropertyIndex(accessString: Bentley_Utf8String): cxx_uint32_t;
-        Count: cxx_uint32_t;
-        
-        GetName(index: cxx_uint32_t): Bentley_Utf8String;
-        GetDisplayLabel(index: cxx_uint32_t): Bentley_Utf8String;
-        GetValue(index: cxx_uint32_t) : ECValueP;
-        GetPrimitiveType(index: cxx_uint32_t): cxx_enum_class_uint32_t<ECPropertyPrimitiveType>;
-        GetUnitName(index: cxx_uint32_t): Bentley_Utf8String;
-        IsReadOnly(index: cxx_uint32_t): cxx_bool;
-        IsHidden(index: cxx_uint32_t): cxx_bool;
-
-        OnDispose(): void;
-        Dispose(): void;
-    }
-
-    class ECValue implements IDisposable, BeJsProjection_RefCounted, BeJsProjection_SuppressConstructor
-    {
-        /*** NATIVE_TYPE_NAME = JsECValue ***/
-
-        static FromDouble(v: cxx_double): ECValueP;
-        static FromString(v: Bentley_Utf8String): ECValueP;
-
-        IsNull: cxx_bool;
-        IsPrimitive: cxx_bool;
-        PrimitiveType: cxx_enum_class_uint32_t<ECPropertyPrimitiveType>;
-        GetString(): Bentley_Utf8String;
-        GetInteger(): cxx_int32_t;
-        GetDouble(): cxx_double;
-
-        OnDispose(): void;
-        Dispose(): void;
-    }
-
-    type ECValueP = cxx_pointer<ECValue>;
-
-    class ECClassCollectionIterator implements IDisposable, BeJsProjection_SuppressConstructor, BeJsProjection_RefCounted
-    {
-        /*** NATIVE_TYPE_NAME = JsECClassCollectionIterator ***/
-        OnDispose(): void;
-        Dispose(): void;
-    }
-
-    type ECClassCollectionIteratorP = cxx_pointer<ECClassCollectionIterator>;
-
-    class ECClassCollection implements IDisposable, BeJsProjection_SuppressConstructor, BeJsProjection_RefCounted
-    {
-        /*** NATIVE_TYPE_NAME = JsECClassCollection ***/
-        Begin(): ECClassCollectionIteratorP;
-        IsValid(iter: ECClassCollectionIteratorP): cxx_bool;
-        ToNext(iter: ECClassCollectionIteratorP): cxx_bool;
-        GetECClass(iter: ECClassCollectionIteratorP): ECClassP;
-
-        OnDispose(): void;
-        Dispose(): void;
-    }
-
-    type ECClassCollectionP = cxx_pointer<ECClassCollection>;
-
-    class ECProperty implements IDisposable, BeJsProjection_RefCounted, BeJsProjection_SuppressConstructor
-    {
-        /*** NATIVE_TYPE_NAME = JsECProperty ***/
-        Name: Bentley_Utf8String;
-        IsPrimitive: cxx_bool;
-        GetCustomAttribute(className: Bentley_Utf8String): ECInstanceP;
-
-        OnDispose(): void;
-        Dispose(): void;
-    }
-
-    type ECPropertyP = cxx_pointer<ECProperty>;
-
-    class PrimitiveECProperty extends ECProperty implements IDisposable, BeJsProjection_RefCounted, BeJsProjection_SuppressConstructor
-    {
-        /*** NATIVE_TYPE_NAME = JsPrimitiveECProperty ***/
-        Type: cxx_enum_class_uint32_t<ECPropertyPrimitiveType>;
-
-        OnDispose(): void;
-        Dispose(): void;
-    }
-
-    type PrimitiveECPropertyP = cxx_pointer<PrimitiveECProperty>;
-
-    class ECPropertyCollectionIterator implements IDisposable, BeJsProjection_SuppressConstructor, BeJsProjection_RefCounted
-    {
-        /*** NATIVE_TYPE_NAME = JsECPropertyCollectionIterator ***/
-        OnDispose(): void;
-        Dispose(): void;
-    }
-
-    type ECPropertyCollectionIteratorP = cxx_pointer<ECPropertyCollectionIterator>;
-
-    class ECPropertyCollection implements IDisposable, BeJsProjection_SuppressConstructor, BeJsProjection_RefCounted
-    {
-        /*** NATIVE_TYPE_NAME = JsECPropertyCollection ***/
-        Begin(): ECPropertyCollectionIteratorP;
-        IsValid(iter: ECPropertyCollectionIteratorP): cxx_bool;
-        ToNext(iter: ECPropertyCollectionIteratorP): cxx_bool;
-        GetECProperty(iter: ECPropertyCollectionIteratorP): ECPropertyP;
-
-        OnDispose(): void;
-        Dispose(): void;
-    }
-
-    type ECPropertyCollectionP = cxx_pointer<ECPropertyCollection>;}
+/*--------------------------------------------------------------------------------------+
+|
+|     $Source: DgnScript/DgnJsApi/ts/DgnJsApi.d.ts $
+|
+|  $Copyright: (c) 2016 Bentley Systems, Incorporated. All rights reserved. $
+|
++--------------------------------------------------------------------------------------*/
+declare module Bentley.Dgn /*** NATIVE_TYPE_NAME = BentleyApi::Dgn ***/ 
+{
+    /*** BEGIN_FORWARD_DECLARATIONS ***/
+    class DPoint3d { /*** NATIVE_TYPE_NAME = JsDPoint3d ***/ }
+    class YawPitchRollAngles { /*** NATIVE_TYPE_NAME = JsYawPitchRollAngles ***/ }
+    class SolidPrimitive extends Geometry { /*** NATIVE_TYPE_NAME = JsSolidPrimitive ***/ }
+    class DgnSphere extends SolidPrimitive {/*** NATIVE_TYPE_NAME = JsDgnSphere ***/ }
+    class DgnBox extends SolidPrimitive {/*** NATIVE_TYPE_NAME = JsDgnBpx ***/ }
+    class Geometry { /*** NATIVE_TYPE_NAME = JsGeometry ***/ }
+    /*** END_FORWARD_DECLARATIONS ***/
+
+    type DPoint3dP              = cxx_pointer<DPoint3d>;
+    type YawPitchRollAnglesP    = cxx_pointer<YawPitchRollAngles>;
+    type SolidPrimitiveP        = cxx_pointer<SolidPrimitive>;
+    type DgnSphereP             = cxx_pointer<DgnSphere>;
+    type DgnBoxP                = cxx_pointer<DgnBox>;
+    type GeometryP              = cxx_pointer<Geometry>;
+
+    enum ECPropertyPrimitiveType { }
+
+    //! Logging serverity level.
+    enum LoggingSeverity { }
+
+    //! Access to the message log
+    class Logging implements BeJsProjection_SuppressConstructor {
+
+        //! Set the severity level for the specified category
+        //! @param catagory     The logging category
+        //! @param severity     The minimum severity to display. Note that messages will not be logged if their severity is below this level.
+        static SetSeverity(category: Bentley_Utf8String, severity: cxx_enum_class_uint32_t<LoggingSeverity>): void;
+
+        //! Test if the specified severity level is enabled for the specified category
+        //! @param category     The logging category
+        //! @param severity     The severity to test
+        static IsSeverityEnabled(category: Bentley_Utf8String, severity: cxx_enum_class_uint32_t<LoggingSeverity>): cxx_bool;
+
+        //! Send a message to the log
+        //! @param catagory     The logging category
+        //! @param severity     The severity of the message. Note that the message will not be logged if \a severity is below the severity level set by calling SetSeverity
+        //! @param message      The message to log
+        static Message(category: Bentley_Utf8String, severity: cxx_enum_class_uint32_t<LoggingSeverity>, message: Bentley_Utf8String): void;
+    }
+
+    class Placement3d implements IDisposable, BeJsProjection_SuppressConstructor, BeJsProjection_RefCounted
+    {
+        /*** NATIVE_TYPE_NAME = JsPlacement3d ***/
+        constructor(origin: DPoint3dP, angles: YawPitchRollAnglesP);
+
+        Origin: DPoint3dP;
+        Angles: YawPitchRollAnglesP;
+
+        OnDispose(): void;
+        Dispose(): void;
+    }
+
+    type Placement3dP = cxx_pointer<Placement3d>;
+
+    //! Script Management Utilities
+    class Script implements BeJsProjection_SuppressConstructor {
+
+        /**
+         * Make sure that the specified script is loaded.
+         * @param db         The name of the DgnDb to check for a local script library
+         * @param scriptName The name which was used to register the script in the script librray
+         * @return 0 (SUCCESS) if the script was loaded; otherwise, a non-zero error code.
+         */
+        static LoadScript(db: DgnDbP, scriptName: Bentley_Utf8String): cxx_int32_t;
+
+        /**
+         * Make sure that the specified library is loaded
+         * @param libName The name of the library that is to be loaded
+         * @note This function differs from LoadScript in that ImportLibrary is used to activate libraries that are provided by the app or the domain,
+         * where LoadScript is used to load scripts that are found in the script library.
+         */
+        static ImportLibrary(libName: Bentley_Utf8String): void;
+
+        /**
+         * Report an error. An error is more than a message. The platform is will treat it as an error. For example, the platform may terminate the current command.
+         * @param description A description of the error
+         */
+        static ReportError(description: Bentley_Utf8String): void;
+    }
+
+    class DgnDb implements IDisposable, BeJsProjection_RefCounted, BeJsProjection_SuppressConstructor
+    {
+        /*** NATIVE_TYPE_NAME = JsDgnDb ***/
+        Models: DgnModelsP;
+        Schemas: SchemaManagerP;
+        OnDispose(): void;
+        Dispose(): void;
+    }
+
+    type DgnDbP = cxx_pointer<DgnDb>;
+
+    //! A wrapper for 64-bit element ids, etc.
+    class DgnObjectId implements IDisposable, BeJsProjection_SuppressConstructor, BeJsProjection_RefCounted
+    {
+        /*** NATIVE_TYPE_NAME = JsDgnObjectId ***/
+        IsValid(): cxx_bool;
+        Equals(id: DgnObjectIdP): cxx_bool;
+        OnDispose(): void;
+        Dispose(): void;
+    }
+
+    type DgnObjectIdP = cxx_pointer<DgnObjectId>;
+
+    class DgnObjectIdSetIterator implements IDisposable, BeJsProjection_SuppressConstructor, BeJsProjection_RefCounted
+    {
+        /*** NATIVE_TYPE_NAME = JsDgnObjectIdSetIterator ***/
+        OnDispose(): void;
+        Dispose(): void;
+    }
+
+    type DgnObjectIdSetIteratorP = cxx_pointer<DgnObjectIdSetIterator>;
+
+    //! A wrapper for 64-bit element ids, etc.
+    class DgnObjectIdSet implements IDisposable, BeJsProjection_SuppressConstructor, BeJsProjection_RefCounted
+    {
+        /*** NATIVE_TYPE_NAME = JsDgnObjectIdSet ***/
+        Size(): cxx_double;
+        Clear(): void;
+
+        Insert(id: DgnObjectIdP): void;
+        Begin(): DgnObjectIdSetIteratorP;
+        IsValid(iter: DgnObjectIdSetIteratorP): cxx_bool;
+        ToNext(iter: DgnObjectIdSetIteratorP): cxx_bool;
+        GetId(iter: DgnObjectIdSetIteratorP): DgnObjectIdP;
+
+        OnDispose(): void;
+        Dispose(): void;
+    }
+
+    type DgnObjectIdSetP = cxx_pointer<DgnObjectIdSet>;
+
+    class AuthorityIssuedCodeValue implements IDisposable, BeJsProjection_SuppressConstructor, BeJsProjection_RefCounted
+    {
+        /*** NATIVE_TYPE_NAME = JsAuthorityIssuedCode ***/
+        OnDispose(): void;
+        Dispose(): void;
+    }
+
+    type AuthorityIssuedCode = cxx_pointer<AuthorityIssuedCodeValue>;
+
+    class DgnModels implements IDisposable, BeJsProjection_RefCounted, BeJsProjection_SuppressConstructor
+    {
+        /*** NATIVE_TYPE_NAME = JsDgnModels ***/
+        QueryModelId(name: AuthorityIssuedCode): DgnObjectIdP;
+        GetModel(id: DgnObjectIdP): DgnModelP;
+        OnDispose(): void;
+        Dispose(): void;
+    }
+
+    type DgnModelsP = cxx_pointer<DgnModels>;
+
+    class DgnCategory implements IDisposable, BeJsProjection_RefCounted, BeJsProjection_SuppressConstructor
+    {
+        /*** NATIVE_TYPE_NAME = JsDgnCategory ***/
+        DgnDb: DgnDbP;
+        CategoryId: DgnObjectIdP;
+        DefaultSubCategoryId: DgnObjectIdP;
+        CategoryName: Bentley_Utf8String;
+        static QueryCategoryId(name: Bentley_Utf8String, db: DgnDbP): DgnObjectIdP;
+        static QueryCategory(id: DgnObjectIdP, db: DgnDbP): DgnCategoryP;
+        static QueryCategories(db: DgnDbP): DgnObjectIdSetP;
+        OnDispose(): void;
+        Dispose(): void;
+    }
+
+    type DgnCategoryP = cxx_pointer<DgnCategory>;
+
+    class DgnElement implements IDisposable, BeJsProjection_RefCounted, BeJsProjection_SuppressConstructor {
+        /*** NATIVE_TYPE_NAME = JsDgnElement ***/ 
+        ElementId: DgnObjectIdP;
+        Code: AuthorityIssuedCode;
+        Model: DgnModelP;
+        Insert(): cxx_int32_t;
+        Update(): cxx_int32_t;
+        SetParent(parent: cxx_pointer<DgnElement>): void;
+        OnDispose(): void;
+        Dispose(): void;
+    }
+
+    type DgnElementP = cxx_pointer<DgnElement>;
+
+    class PhysicalElement extends DgnElement implements IDisposable, BeJsProjection_RefCounted, BeJsProjection_SuppressConstructor
+    {
+        /*** NATIVE_TYPE_NAME = JsPhysicalElement ***/
+
+        /**
+         * Create a new PhysicalElement
+         * @param model The model that is to contain the new element
+         * @param categoryId The ID of the category to assign to the new element
+         * @paeram elementClassname Optional. The name of the element's ECClass. If not specified, then dgn.PhysicalElement is used
+         * @return a new, non-persistent PhysicalElement or null if one of the parameters is invalid
+         * @see Insert
+        */
+        static Create(model: DgnModelP, categoryId: DgnObjectIdP, elementClassName: Bentley_Utf8String): PhysicalElementP;
+    }
+
+    type PhysicalElementP = cxx_pointer<PhysicalElement>;
+
+    class DgnModel implements IDisposable, BeJsProjection_RefCounted, BeJsProjection_SuppressConstructor {
+        /*** NATIVE_TYPE_NAME = JsDgnModel ***/
+        ModelId: DgnObjectIdP;
+        Code: AuthorityIssuedCode;
+        DgnDb: DgnDbP;
+        static CreateModelCode(name: Bentley_Utf8String): AuthorityIssuedCode;
+        OnDispose(): void;
+        Dispose(): void;
+    }
+
+    type DgnModelP = cxx_pointer<DgnModel>;
+
+    /**
+     * A "sandbox" model where a component definition script can write elements and aspects that will be harvested by the platform and combined into instances.
+     */
+    class ComponentModel extends DgnModel implements IDisposable, BeJsProjection_RefCounted, BeJsProjection_SuppressConstructor
+    {
+        /*** NATIVE_TYPE_NAME = JsComponentModel ***/
+        
+        OnDispose(): void;
+        Dispose(): void;
+    }
+
+    type ComponentModelP = cxx_pointer<ComponentModel>;
+
+    /**
+     * A component definition
+     */
+    class ComponentDef implements IDisposable, BeJsProjection_RefCounted, BeJsProjection_SuppressConstructor {
+        /*** NATIVE_TYPE_NAME = JsComponentDef ***/
+        
+        /**
+         * The name of the component
+         */
+        Name: Bentley_Utf8String;
+
+        /**
+         * The ECClass of the component
+         */
+        ComponentECClass: ECClassP;
+
+        /**
+         * The Category of the component
+         */
+        Category: DgnCategoryP;
+
+        /**
+         * The name of the CodeAuthority of the component
+         */
+        CodeAuthority: Bentley_Utf8String;
+
+        /** Find a component definition by name 
+         * @param db The DgnDB that contains the component definition
+         * @param name The name of the component definition to search for.
+         * @return A pointer to the component model with that name or null if not found.
+         */
+        static FindByName(db: DgnDbP, name: Bentley_Utf8String): ComponentDefP;
+
+        /** Look up a variation by name
+         * @param variationName The name of the variation to look up.
+         * @return the variation or null if not found
+         */
+        QueryVariationByName(variationName: Bentley_Utf8String): DgnElementP;
+
+        /** Return the properties of the specified instance of this component in the form of an IECInstance.
+         * @param instance The component instance element.
+         * @returns nullptr if \a instance is an instance of a component
+         * @see QueryVariationByName
+         */
+        static GetParameters(instance: DgnElementP): ECInstanceP;
+
+        /**
+         * Make an ECInstance whose properties are the input parameters to the ComponentDef's script or solver. 
+         * The caller should then assign values to the properties of the instance.
+         * The caller may then pass the parameters instance to a function such as MakeInstanceOfVariation or MakeUniqueInstance.
+         */
+        MakeParameters(): ECInstanceP;
+
+        /** Place an instance of a component 
+         * If \a variation has instance parameters, then the \a instanceParameters argument may be passed into specific the instance parameter values to use.
+         * If the values in \a instanceParameters differs from the instance parameters of \a variation, then a unique instance is created.
+         * If \a instanceParameters is not specified or if it matches the instance parameters of \a variation, then a copy of \a variation is made.
+         * @note Per-type parameters are ignored when comparing \a parameters to \a variation. It is illegal for the caller to specify new values for per-type parameters.
+         * @param targetModel The model where the new instance will be placed.
+         * @param variation The variation that is to be turned into an instance.
+         * @param instanceParameters The instance parameters to use. If null, then default instance parameter values are used. Pass null if the variation has no instance parameters.
+         * @param code Optional. The code to assign to the new instance. If invalid, then a code will be generated by the CodeAuthority associated with this component definition.
+         * @return null if the variation or instanceParamters are invalie. Otherwise, instance that was created and persisted in \a destModel. If more than one element was created, the returned element is the parent. 
+         * @see QueryVariationByName, GetParameters
+         */
+        MakeInstanceOfVariation(targetModel: DgnModelP, variation: DgnElementP, instanceParameters: ECInstanceP, code: AuthorityIssuedCode): DgnElementP;
+
+        /**
+         * Make a unique instance that is not based on a pre-defined variation. This method must be used if \a parameters include per-instance parameters that do not match the default values
+         * of any pre-defined variation. This method may also be used for components that do not have pre-defined variations.
+         * @note This function should not be used when the compponent definition does define a set of variations. In that case, call MakeInstanceOfVariation instead.
+         * @param[out] stat        Optional. If not null, then an error code is stored here in case the creation of the instance fails.
+         * @param[in] targetModel  The model where the instance is to be inserted
+         * @param[in] parameters   The parameters that specify the desired variation
+         * @param[in] code         Optional. The code to assign to the new item. If invalid, then a code will be generated by the CodeAuthority associated with this component model
+         * @return A handle to the instance that was created and persisted in \a destModel. If more than one element was created, the returned element is the parent. If the instance
+         * cannot be created, then this function returns nullptr and sets \a stat to a non-error status. Some of the possible error values include:
+         *     * DgnDbStatus::WrongClass - \a parameters is not an instance of a component definition ECClass.
+         *     * DgnDbStatus::WrongDgnDb - \a parameters and \a targetModel must both be in the same DgnDb.
+         *     * DgnDbStatus::BadRequest - The component's geometry could not be generated, possibly because the values in \a parameters are invalid.
+         * @see MakeInstanceOfVariation
+         */
+        MakeUniqueInstance(targetModel: DgnModelP, instanceParameters: ECInstanceP, code: AuthorityIssuedCode): DgnElementP;
+
+        OnDispose(): void;
+        Dispose(): void;
+    }
+
+    type ComponentDefP = cxx_pointer<ComponentDef>;
+
+    class GeometryBuilder implements IDisposable, BeJsProjection_RefCounted, BeJsProjection_SuppressConstructor
+    {
+        /*** NATIVE_TYPE_NAME = JsGeometryBuilder ***/ 
+        constructor(el: DgnElementP, o: DPoint3dP, angles: YawPitchRollAnglesP);
+        Append(geometry: GeometryP): void;
+        AppendSolidPrimitive(geometry: SolidPrimitiveP): void;
+        SetGeometryStreamAndPlacement(element: DgnElementP): cxx_double;
+        OnDispose(): void;
+        Dispose(): void;
+    }
+
+
+    /* ------------------------------------------ EC -----------------------------------------------*/
+
+    class SchemaManager implements IDisposable, BeJsProjection_RefCounted, BeJsProjection_SuppressConstructor
+    {
+        /*** NATIVE_TYPE_NAME = JsECDbSchemaManager ***/
+        GetECClass(schemaNameOrPrefix: Bentley_Utf8String, className: Bentley_Utf8String): ECClassP;
+        OnDispose(): void;
+        Dispose(): void;
+    }
+
+    type SchemaManagerP = cxx_pointer<SchemaManager>;
+
+    class ECSchema implements IDisposable, BeJsProjection_RefCounted, BeJsProjection_SuppressConstructor
+    {
+        /*** NATIVE_TYPE_NAME = JsECSchema ***/
+        Name: Bentley_Utf8String;
+        GetECClass(className: Bentley_Utf8String): ECClassP;
+
+        OnDispose(): void;
+        Dispose(): void;
+    }
+
+    type ECSchemaP = cxx_pointer<ECSchema>;
+
+    class ECClass implements IDisposable, BeJsProjection_RefCounted, BeJsProjection_SuppressConstructor
+    {
+        /*** NATIVE_TYPE_NAME = JsECClass ***/ 
+        Name: Bentley_Utf8String;
+        BaseClasses: ECClassCollectionP;
+        DerivedClasses: ECClassCollectionP;
+        Properties: ECPropertyCollectionP;
+        GetCustomAttribute(className: Bentley_Utf8String): ECInstanceP;
+
+        MakeInstance(): ECInstanceP;
+
+        OnDispose(): void;
+        Dispose(): void;
+    }
+
+    type ECClassP = cxx_pointer<ECClass>;
+
+    class ECInstance implements IDisposable, BeJsProjection_RefCounted, BeJsProjection_SuppressConstructor
+    {
+        /*** NATIVE_TYPE_NAME = JsECInstance ***/
+        Class: ECClassP;
+        GetValue(propertyName: Bentley_Utf8String): ECValueP;
+        SetValue(propertyName: Bentley_Utf8String, value: ECValueP): void;
+
+        OnDispose(): void;
+        Dispose(): void;
+    }
+
+    type ECInstanceP = cxx_pointer<ECInstance>;
+
+    //! Provides read-only access to ad-hoc properties defined on an IECInstance.
+    //! Adhoc properties are name-value pairs stored on an ECInstance.
+    class AdhocPropertyQuery implements IDisposable, BeJsProjection_RefCounted, BeJsProjection_SuppressConstructor
+    {
+        /*** NATIVE_TYPE_NAME = JsAdhocPropertyQuery ***/
+        constructor(instance: ECInstanceP, accessString: Bentley_Utf8String);
+        Host: ECInstanceP;
+
+        GetPropertyIndex(accessString: Bentley_Utf8String): cxx_uint32_t;
+        Count: cxx_uint32_t;
+        
+        GetName(index: cxx_uint32_t): Bentley_Utf8String;
+        GetDisplayLabel(index: cxx_uint32_t): Bentley_Utf8String;
+        GetValue(index: cxx_uint32_t) : ECValueP;
+        GetPrimitiveType(index: cxx_uint32_t): cxx_enum_class_uint32_t<ECPropertyPrimitiveType>;
+        GetUnitName(index: cxx_uint32_t): Bentley_Utf8String;
+        IsReadOnly(index: cxx_uint32_t): cxx_bool;
+        IsHidden(index: cxx_uint32_t): cxx_bool;
+
+        OnDispose(): void;
+        Dispose(): void;
+    }
+
+    class ECValue implements IDisposable, BeJsProjection_RefCounted, BeJsProjection_SuppressConstructor
+    {
+        /*** NATIVE_TYPE_NAME = JsECValue ***/
+
+        static FromDouble(v: cxx_double): ECValueP;
+        static FromString(v: Bentley_Utf8String): ECValueP;
+
+        IsNull: cxx_bool;
+        IsPrimitive: cxx_bool;
+        PrimitiveType: cxx_enum_class_uint32_t<ECPropertyPrimitiveType>;
+        GetString(): Bentley_Utf8String;
+        GetInteger(): cxx_int32_t;
+        GetDouble(): cxx_double;
+
+        OnDispose(): void;
+        Dispose(): void;
+    }
+
+    type ECValueP = cxx_pointer<ECValue>;
+
+    class ECClassCollectionIterator implements IDisposable, BeJsProjection_SuppressConstructor, BeJsProjection_RefCounted
+    {
+        /*** NATIVE_TYPE_NAME = JsECClassCollectionIterator ***/
+        OnDispose(): void;
+        Dispose(): void;
+    }
+
+    type ECClassCollectionIteratorP = cxx_pointer<ECClassCollectionIterator>;
+
+    class ECClassCollection implements IDisposable, BeJsProjection_SuppressConstructor, BeJsProjection_RefCounted
+    {
+        /*** NATIVE_TYPE_NAME = JsECClassCollection ***/
+        Begin(): ECClassCollectionIteratorP;
+        IsValid(iter: ECClassCollectionIteratorP): cxx_bool;
+        ToNext(iter: ECClassCollectionIteratorP): cxx_bool;
+        GetECClass(iter: ECClassCollectionIteratorP): ECClassP;
+
+        OnDispose(): void;
+        Dispose(): void;
+    }
+
+    type ECClassCollectionP = cxx_pointer<ECClassCollection>;
+
+    class ECProperty implements IDisposable, BeJsProjection_RefCounted, BeJsProjection_SuppressConstructor
+    {
+        /*** NATIVE_TYPE_NAME = JsECProperty ***/
+        Name: Bentley_Utf8String;
+        IsPrimitive: cxx_bool;
+        GetCustomAttribute(className: Bentley_Utf8String): ECInstanceP;
+
+        OnDispose(): void;
+        Dispose(): void;
+    }
+
+    type ECPropertyP = cxx_pointer<ECProperty>;
+
+    class PrimitiveECProperty extends ECProperty implements IDisposable, BeJsProjection_RefCounted, BeJsProjection_SuppressConstructor
+    {
+        /*** NATIVE_TYPE_NAME = JsPrimitiveECProperty ***/
+        Type: cxx_enum_class_uint32_t<ECPropertyPrimitiveType>;
+
+        OnDispose(): void;
+        Dispose(): void;
+    }
+
+    type PrimitiveECPropertyP = cxx_pointer<PrimitiveECProperty>;
+
+    class ECPropertyCollectionIterator implements IDisposable, BeJsProjection_SuppressConstructor, BeJsProjection_RefCounted
+    {
+        /*** NATIVE_TYPE_NAME = JsECPropertyCollectionIterator ***/
+        OnDispose(): void;
+        Dispose(): void;
+    }
+
+    type ECPropertyCollectionIteratorP = cxx_pointer<ECPropertyCollectionIterator>;
+
+    class ECPropertyCollection implements IDisposable, BeJsProjection_SuppressConstructor, BeJsProjection_RefCounted
+    {
+        /*** NATIVE_TYPE_NAME = JsECPropertyCollection ***/
+        Begin(): ECPropertyCollectionIteratorP;
+        IsValid(iter: ECPropertyCollectionIteratorP): cxx_bool;
+        ToNext(iter: ECPropertyCollectionIteratorP): cxx_bool;
+        GetECProperty(iter: ECPropertyCollectionIteratorP): ECPropertyP;
+
+        OnDispose(): void;
+        Dispose(): void;
+    }
+
+    type ECPropertyCollectionP = cxx_pointer<ECPropertyCollection>;}