/*--------------------------------------------------------------------------------------+ 
|
|     $Source: DgnHandlers/DgnECSymbolProvider.cpp $
|
|  $Copyright: (c) 2015 Bentley Systems, Incorporated. All rights reserved. $
|
+--------------------------------------------------------------------------------------*/
#include    <DgnPlatformInternal.h>
#include    <DgnPlatform/DgnHandlers/DgnECSymbolProvider.h>
#include    <ECObjects/ECExpressionNode.h>
#include    <ECObjects/SystemSymbolProvider.h>

USING_NAMESPACE_BENTLEY
<<<<<<< HEAD
USING_NAMESPACE_BENTLEY_DGN
USING_NAMESPACE_EC
=======
USING_NAMESPACE_BENTLEY_DGNPLATFORM
USING_NAMESPACE_BENTLEY_EC
>>>>>>> 2e5cab4d


BEGIN_BENTLEY_DGN_NAMESPACE

////////////////////////////////////////////////////////////////////////////////////////
// DgnDbExpressionContext
////////////////////////////////////////////////////////////////////////////////////////

//---------------------------------------------------------------------------------------
// @bsimethod                                    Bill.Steinbock                  05/2015
//---------------------------------------------------------------------------------------
Utf8CP DgnDbExpressionContext::GetPath() const
    {
    return m_db.GetDbFileName();
    }

//---------------------------------------------------------------------------------------
// @bsimethod                                    Bill.Steinbock                  05/2015
//---------------------------------------------------------------------------------------
ECValue DgnDbExpressionContext::GetName() const
    {
    return ECValue(m_db.GetFileName().GetFileNameWithoutExtension().c_str());
    }

//---------------------------------------------------------------------------------------
// @bsimethod                                    Bill.Steinbock                  05/2015
//---------------------------------------------------------------------------------------
DgnDbExpressionContext::DgnDbExpressionContext(DgnDbR db) : m_db(db), SymbolExpressionContext(NULL)
    {
    SymbolExpressionContextPtr methodContext = SymbolExpressionContext::Create(NULL);

    methodContext->AddSymbol(*PropertySymbol::Create<DgnDbExpressionContext, Utf8CP>("Path", *this, &DgnDbExpressionContext::GetPath));
    methodContext->AddSymbol(*PropertySymbol::Create<DgnDbExpressionContext, ECValue>("Name", *this, &DgnDbExpressionContext::GetName));

    AddSymbol (*ContextSymbol::CreateContextSymbol("DgnDb", *methodContext));
    }

//---------------------------------------------------------------------------------------
// @bsimethod                                    Bill.Steinbock                  05/2015
//---------------------------------------------------------------------------------------
DgnDbR DgnDbExpressionContext::GetDgnDb() const
    {
    return m_db;
    }

//---------------------------------------------------------------------------------------
// @bsimethod                                    Bill.Steinbock                  05/2015
//---------------------------------------------------------------------------------------
DgnDbExpressionContextPtr DgnDbExpressionContext::Create(DgnDbR db) 
    { 
    return new DgnDbExpressionContext(db); 
    }

////////////////////////////////////////////////////////////////////////////////////////
// DgnElementExpressionContext
////////////////////////////////////////////////////////////////////////////////////////
//---------------------------------------------------------------------------------------
// @bsimethod                                    Bill.Steinbock                  05/2015
//---------------------------------------------------------------------------------------
ECValue DgnElementExpressionContext::GetClassName() const
    {
    return ECValue(m_element.GetElementClass()->GetName().c_str());
    }

//---------------------------------------------------------------------------------------
// @bsimethod                                    Bill.Steinbock                  05/2015
//---------------------------------------------------------------------------------------
ECValue DgnElementExpressionContext::GetFullClassName() const
    {
    return ECValue(m_element.GetElementClass()->GetFullName());
    }

//---------------------------------------------------------------------------------------
// @bsimethod                                    Bill.Steinbock                  05/2015
//---------------------------------------------------------------------------------------
DgnElementCR DgnElementExpressionContext::GetElement() const
    {
    return m_element;
    }

//---------------------------------------------------------------------------------------
// @bsimethod                                    Bill.Steinbock                  05/2015
//---------------------------------------------------------------------------------------
DgnElementExpressionContext::DgnElementExpressionContext(DgnElementCR element) : m_element(element), DgnDbExpressionContext(element.GetDgnDb())
    {
    SymbolExpressionContextPtr methodContext = SymbolExpressionContext::Create(NULL);

    methodContext->AddSymbol(*PropertySymbol::Create<DgnElementExpressionContext, ECValue>("ClassName", *this, &DgnElementExpressionContext::GetClassName));
    methodContext->AddSymbol(*PropertySymbol::Create<DgnElementExpressionContext, ECValue>("FullClassName", *this, &DgnElementExpressionContext::GetFullClassName));

    AddSymbol(*ContextSymbol::CreateContextSymbol("element", *methodContext));
    }

//---------------------------------------------------------------------------------------
// @bsimethod                                    Bill.Steinbock                  05/2015
//---------------------------------------------------------------------------------------
DgnElementExpressionContextPtr DgnElementExpressionContext::Create(DgnElementCR element)
    {
    return new DgnElementExpressionContext(element);
    }


// Extract a single argument from the list at the specified index
template<typename T>
static bool ExtractArg (T& str, ECN::EvaluationResultVector const& args, size_t index, bool allowNull)
    {
    return index < args.size() ? SystemSymbolProvider::ExtractArg (str, args[index], allowNull) : false;
    }
template<typename T>
static bool ExtractArg (T& extractedValue, ECN::EvaluationResultVector const& args, size_t index)
    {
    return index < args.size() ? SystemSymbolProvider::ExtractArg (extractedValue, args[index]) : false;
    }

#ifdef NOT_USED
// Extract a DPoint3d from 3 numeric arguments beginning at startIndex
static bool ExtractArg (DPoint3d& p, ECN::EvaluationResultVector const& args, size_t startIndex)
    {
    return SystemSymbolProvider::ExtractArg (p.x, args, startIndex) && SystemSymbolProvider::ExtractArg (p.y, args, startIndex+1) && SystemSymbolProvider::ExtractArg (p.z, args, startIndex+2);
    }
#endif

/*---------------------------------------------------------------------------------**//**
* @bsimethod                                                    Paul.Connelly   08/12
+---------------+---------------+---------------+---------------+---------------+------*/
DgnECSymbolProvider::DgnECSymbolProvider()
    {
    }

/*---------------------------------------------------------------------------------**//**
* @bsimethod                                                    Paul.Connelly   01/13
+---------------+---------------+---------------+---------------+---------------+------*/
void DgnECSymbolProvider::RegisterSymbolProvider (IECSymbolProviderCR provider)
    {
    if (m_symbolProviders.end() == std::find_if(m_symbolProviders.begin(), m_symbolProviders.end(), [&] (IECSymbolProviderCP existing) { return existing == &provider; }))
        m_symbolProviders.push_back(&provider);
    }

/*---------------------------------------------------------------------------------**//**
* @bsimethod                                                    Paul.Connelly   07/14
+---------------+---------------+---------------+---------------+---------------+------*/
void DgnECSymbolProvider::UnregisterSymbolProvider (IECSymbolProviderCR provider)
    {
    auto found = std::find_if (m_symbolProviders.begin(), m_symbolProviders.end(), [&](IECSymbolProviderCP existing) { return existing == &provider; });
    if (found != m_symbolProviders.end())
        m_symbolProviders.erase(found);
    }

/*---------------------------------------------------------------------------------**//**
* @bsimethod                                                    Paul.Connelly   08/12
+---------------+---------------+---------------+---------------+---------------+------*/
DgnECSymbolProvider& DgnECSymbolProvider::GetProvider()
    {
    static DgnHost::Key s_hostKey;

    DgnECSymbolProvider* provider = static_cast<DgnECSymbolProvider*> (T_HOST.GetHostObject (s_hostKey));
    if (NULL == provider)
        {
        provider = new DgnECSymbolProvider();
        T_HOST.SetHostObject (s_hostKey, provider);
        }

    return *provider;
    }

/*---------------------------------------------------------------------------------**//**
* @bsimethod                                                    Paul.Connelly   08/12
+---------------+---------------+---------------+---------------+---------------+------*/
void DgnECSymbolProvider::ExternalSymbolPublisher (SymbolExpressionContextR context, bvector<Utf8String> const& requestedSymbolSets)
    {
    return GetProvider().PublishSymbols (context, requestedSymbolSets);
    }

/*---------------------------------------------------------------------------------**//**
* @bsimethod                                                    Paul.Connelly   08/12
+---------------+---------------+---------------+---------------+---------------+------*/
ECSchemaR DgnECSymbolProvider::GetSchema()
    {
    if (m_schema.IsNull())
        {
        ECSchema::CreateSchema (m_schema, "PseudoSchema", 1, 0);
        ECClassP ecClass;
        m_schema->CreateClass (ecClass, "ECClass");
        PrimitiveECPropertyP ecProp;
        ecClass->CreatePrimitiveProperty (ecProp, "Name", PRIMITIVETYPE_String);
        ecClass->CreatePrimitiveProperty (ecProp, "DisplayLabel", PRIMITIVETYPE_String);
        }

    BeAssert (m_schema.IsValid());
    return *m_schema;
    }

/*---------------------------------------------------------------------------------**//**
* @bsimethod                                                    Paul.Connelly   07/14
+---------------+---------------+---------------+---------------+---------------+------*/
void DgnECSymbolProvider::InitDefaultMethods()
    {
    m_defaultMethods.reserve (9);
    m_defaultMethods.push_back (MethodSymbol::Create ("GetInstanceId", NULL, &GetInstanceId));
    m_defaultMethods.push_back (MethodSymbol::Create ("GetInstanceLabel", NULL, &GetInstanceLabel));
    m_defaultMethods.push_back (MethodSymbol::Create ("GetClass", NULL, &GetClass));
#ifdef DETERMINE_NEED_TO_SUPPORT_IN_GRAPHITE
    m_defaultMethods.push_back (MethodSymbol::Create ("GetRelatedInstance", NULL, &GetRelatedInstance));
#endif

    m_defaultMethods.push_back (MethodSymbol::Create ("IsOfClass", NULL, &IsOfClass));

#ifdef DETERMINE_NEED_TO_SUPPORT_IN_GRAPHITE
    m_defaultMethods.push_back (MethodSymbol::Create ("IsPropertyValueSet", NULL, &IsPropertyValueSet));
    m_defaultMethods.push_back (MethodSymbol::Create ("ResolveSymbology", NULL, &ResolveSymbology));
#endif

    m_defaultMethods.push_back (MethodSymbol::Create ("AnyMatches", &AnyMatches));
    m_defaultMethods.push_back (MethodSymbol::Create ("AllMatch", &AllMatch));
    }

/*---------------------------------------------------------------------------------**//**
* @bsimethod                                                    Paul.Connelly   08/12
+---------------+---------------+---------------+---------------+---------------+------*/
void DgnECSymbolProvider::_PublishSymbols (SymbolExpressionContextR context, bvector<Utf8String> const& requestedSymbolSets) const
    {
    if (m_defaultMethods.empty())
        const_cast<DgnECSymbolProvider&>(*this).InitDefaultMethods();

    // Note these symbols are provided regardless of whether or not they are requested.
    for (MethodSymbolPtr const& method: m_defaultMethods)
        {
        context.AddSymbol (*method);
        }

    for (IECSymbolProviderCP const& provider: m_symbolProviders)
        {
        provider->PublishSymbols (context, requestedSymbolSets);
        }
    }

/*---------------------------------------------------------------------------------**//**
* Handles AnyMatches() and AllMatch() list methods
* @bsimethod                                                    Paul.Connelly   12/13
+---------------+---------------+---------------+---------------+---------------+------*/
struct PredicateProcessor : LambdaValue::IProcessor
    {
private:
    bool                    m_valueToStopOn;
    bool                    m_ignoreErrors;
    EvaluationResult&       m_result;
    ExpressionStatus        m_status;

    PredicateProcessor (bool valueToStopOn, bool ignoreErrors, EvaluationResult& result)
        : m_valueToStopOn(valueToStopOn), m_ignoreErrors(ignoreErrors), m_result(result), m_status(ExprStatus_Success)
        {
        m_result.InitECValue().SetBoolean (!valueToStopOn);
        }

    virtual bool ProcessResult (ExpressionStatus status, EvaluationResultCR member, EvaluationResultCR result) override
        {
        if (ExprStatus_Success != status)
            return m_ignoreErrors;  // stop iteration if we're not ignoring errors
        else if (!result.IsECValue() || !result.GetECValue()->IsBoolean())
            {
            m_status = ExprStatus_UnknownError;
            return false;   // stop iteration
            }
        else if (m_valueToStopOn == result.GetECValue()->GetBoolean())
            {
            m_result = result;
            return false;   // stop, we found our answer
            }
        else
            return true;    // continue looking
        }

    static ExpressionStatus     Execute (EvaluationResult& evalResult, IValueListResultCR valueList, EvaluationResultVector& args, bool target, bool ignoreErrors)
        {
        LambdaValueCP lambda;
        if (!ExtractArg (lambda, args, 0) || NULL == lambda)
            return ExprStatus_UnknownError;

        PredicateProcessor proc (target, ignoreErrors, evalResult);
        ExpressionStatus status = lambda->Evaluate (valueList, proc);
        if (ExprStatus_Success == status)
            status = proc.m_status;

        return status;
        }
public:
    static ExpressionStatus     Any (EvaluationResult& evalResult, IValueListResultCR valueList, EvaluationResultVector& args)
        {
        return Execute (evalResult, valueList, args, true, true);
        }
    static ExpressionStatus     All (EvaluationResult& evalResult, IValueListResultCR valueList, EvaluationResultVector& args)
        {
        return Execute (evalResult, valueList, args, false, false);
        }
    };

/*---------------------------------------------------------------------------------**//**
* @bsimethod                                                    Paul.Connelly   12/13
+---------------+---------------+---------------+---------------+---------------+------*/
ExpressionStatus DgnECSymbolProvider::AnyMatches (EvaluationResult& evalResult, IValueListResultCR valueList, EvaluationResultVector& args)
    {
    return PredicateProcessor::Any (evalResult, valueList, args);
    }

/*---------------------------------------------------------------------------------**//**
* @bsimethod                                                    Paul.Connelly   12/13
+---------------+---------------+---------------+---------------+---------------+------*/
ExpressionStatus DgnECSymbolProvider::AllMatch (EvaluationResult& evalResult, IValueListResultCR valueList, EvaluationResultVector& args)
    {
    return PredicateProcessor::All (evalResult, valueList, args);
    }

/*---------------------------------------------------------------------------------**//**
* @bsimethod                                                    Paul.Connelly   08/12
+---------------+---------------+---------------+---------------+---------------+------*/
ExpressionStatus DgnECSymbolProvider::GetInstanceId (EvaluationResult& evalResult, ECInstanceListCR instanceData, EvaluationResultVector& args)
    {
    if (0 == instanceData.size())
        return ExprStatus_StructRequired;

    for (IECInstancePtr const& instance: instanceData)
        {
        Utf8String instanceId = instance->GetInstanceId();
        if (!Utf8String::IsNullOrEmpty (instanceId.c_str()))
            {
            evalResult.InitECValue().SetUtf8CP (instanceId.c_str());
            return ExprStatus_Success;
            }
        }

    return ExprStatus_UnknownError;
    }

/*---------------------------------------------------------------------------------**//**
* @bsimethod                                                    Paul.Connelly   08/12
+---------------+---------------+---------------+---------------+---------------+------*/
ExpressionStatus DgnECSymbolProvider::GetInstanceLabel (EvaluationResult& evalResult, ECInstanceListCR instanceData, EvaluationResultVector& args)
    {
    if (0 == instanceData.size())
        return ExprStatus_StructRequired;

    for (IECInstancePtr const& instance: instanceData)
        {
        Utf8String displayLabel;
        if (ECOBJECTS_STATUS_Success == instance->GetDisplayLabel (displayLabel))
            {
            evalResult.InitECValue().SetUtf8CP (displayLabel.c_str());
            return ExprStatus_Success;
            }
        }

    return ExprStatus_UnknownError;
    }

/*---------------------------------------------------------------------------------**//**
* @bsimethod                                                    Paul.Connelly   08/12
+---------------+---------------+---------------+---------------+---------------+------*/
ExpressionStatus DgnECSymbolProvider::GetClass (EvaluationResult& evalResult, ECInstanceListCR instanceData, EvaluationResultVector& args)
    {
    if (0 == instanceData.size())
        return ExprStatus_StructRequired;

    ECInstanceList classInstances;
    StandaloneECEnablerR classEnabler = *GetProvider().GetSchema().GetClassCP ("ECClass")->GetDefaultStandaloneEnabler();
    for (IECInstancePtr const& instance: instanceData)
        {
        ECClassCR ecClass = instance->GetEnabler().GetClass();
        IECInstancePtr classInstance = classEnabler.CreateInstance();

        ECValue v;
        v.SetUtf8CP (ecClass.GetName().c_str());
        classInstance->SetValue ("Name", v);
        v.SetUtf8CP (ecClass.GetDisplayLabel().c_str());
        classInstance->SetValue ("DisplayLabel", v);

        classInstances.push_back (classInstance);
        }

    evalResult.SetInstanceList (classInstances, true);
    return ExprStatus_Success;
    }

/*---------------------------------------------------------------------------------**//**
* @bsistruct                                                    Paul.Connelly   08/12
+---------------+---------------+---------------+---------------+---------------+------*/
struct ClassVisitor
    {
    virtual bool        Process (ECClassCR ecClass) = 0;    // return true to stop processing

    ECClassCP           Visit (ECClassCR ecClass)
        {
        if (Process (ecClass))
            return &ecClass;
        else
            {
            for (const ECClassP& baseClass: ecClass.GetBaseClasses())
                {
                if (Process (*baseClass))
                    return baseClass;
                }
            }

        return NULL;
        }
    };

/*---------------------------------------------------------------------------------**//**
* @bsimethod                                                    Paul.Connelly   02/15
+---------------+---------------+---------------+---------------+---------------+------*/
ExpressionStatus extractPropertyAccessor (Utf8CP& schemaName, Utf8CP& className, Utf8CP& accessString, EvaluationResultVector& args)
    {
    if (!ExtractArg (schemaName, args, 0, false) || !ExtractArg (className, args, 1, false) || !ExtractArg (accessString, args, 2, false))
        return ExprStatus_UnknownError;
    else
        return ExprStatus_Success;
    }

typedef bpair<IECInstanceCP, ECPropertyCP> InstancePropertyPair;

/*---------------------------------------------------------------------------------**//**
* @bsimethod                                                    Paul.Connelly   02/15
+---------------+---------------+---------------+---------------+---------------+------*/
InstancePropertyPair extractProperty (ExpressionStatus& status, ECInstanceListCR instanceData, EvaluationResultVector& args, Utf8CP& accessString)
    {
    InstancePropertyPair pair (nullptr, nullptr);
    Utf8CP schemaName, className;
    status = extractPropertyAccessor (schemaName, className, accessString, args);
    if (ExprStatus_Success == status)
        {
        for (auto const& instance : instanceData)
            {
            if (instance->GetClass().Is (schemaName, className))
                {
                auto prop = instance->GetEnabler().LookupECProperty (accessString);
                        
                if (nullptr != prop)
                    pair = InstancePropertyPair (instance.get(), prop);

                break;
                }
            }
        }

    return pair;
    }

/*---------------------------------------------------------------------------------**//**
* @bsimethod                                                    Paul.Connelly   08/12
+---------------+---------------+---------------+---------------+---------------+------*/
ExpressionStatus DgnECSymbolProvider::IsOfClass (EvaluationResult& evalResult, ECInstanceListCR instanceData, EvaluationResultVector& args)
    {
    IECInstancePtr instance;
    Utf8CP schemaname, classname;
    if (2 != args.size() || !SystemSymbolProvider::ExtractArg (classname, args[0]) || !SystemSymbolProvider::ExtractArg (schemaname, args[1]))
        return ExprStatus_UnknownError;

    bool found = false;
    for (IECInstancePtr const& instance: instanceData)
        {
        found = instance->GetClass().Is (schemaname, classname);
        if (found)
            break;
        }

    evalResult.InitECValue().SetBoolean (found);
    return ExprStatus_Success;
    }


#ifdef DETERMINE_NEED_TO_SUPPORT_IN_GRAPHITE
/*---------------------------------------------------------------------------------**//**
* @bsimethod                                                    Paul.Connelly   07/14
+---------------+---------------+---------------+---------------+---------------+------*/
ExpressionStatus DgnECSymbolProvider::IsPropertyValueSet (EvaluationResult& evalResult, ECInstanceListCR instanceData, EvaluationResultVector& args)
    {
    ExpressionStatus status;
    Utf8CP accessString;
    InstancePropertyPair pair = extractProperty (status, instanceData, args, accessString);
    if (ExprStatus_Success == status)
        {
        IECInstanceCP instance = pair.first;
        ECPropertyCP prop = pair.second;
            if (nullptr == prop)
                    return ExprStatus_UnknownError;
        
        bool isSet = false;
        IDgnECTypeAdapterP adapter = nullptr != prop && nullptr != instance ? &IDgnECTypeAdapter::GetForProperty (*prop) : nullptr;

        if (nullptr != adapter)
            {
            ECValue sigilValue;
            ECValue actualValue;
            bool sigilValueAvailable  = adapter->GetPropertyNotSetValue (sigilValue);
            bool actualValueAvailable = ECOBJECTS_STATUS_Success == instance->GetValue (actualValue, accessString);
            if (sigilValueAvailable && actualValueAvailable && !actualValue.IsNull () && !actualValue.Equals (sigilValue))
                isSet = true;
            else if (!sigilValueAvailable && actualValueAvailable && !actualValue.IsNull ())
                isSet = true;
            }
        evalResult.InitECValue().SetBoolean (isSet);
        }

    return status;
    }

/*---------------------------------------------------------------------------------**//**
* @bsimethod                                                    Paul.Connelly   02/15
+---------------+---------------+---------------+---------------+---------------+------*/
ExpressionStatus DgnECSymbolProvider::ResolveSymbology (EvaluationResult& evalResult, ECInstanceListCR instanceData, EvaluationResultVector& args)
    {
    ExpressionStatus status;
    Utf8CP accessString;
    InstancePropertyPair pair = extractProperty (status, instanceData, args, accessString);
    if (ExprStatus_Success != status)
        return status;

    IECInstanceCP instance = pair.first;
    ECPropertyCP prop = pair.second;
    ECValue v;
    if (nullptr == instance || nullptr == prop)
        return ExprStatus_UnknownMember;
    else if (ECOBJECTS_STATUS_Success != instance->GetValue (v, accessString))
        return ExprStatus_UnknownError;

    IDgnECTypeAdapterR adapter = IDgnECTypeAdapter::GetForProperty (*prop);
    auto resolver = dynamic_cast<IDgnECSymbologyResolver const*>(&adapter);
    if (nullptr != resolver)
        {
        auto context = IDgnECTypeAdapterContext::CreateStandalone (*prop, *instance, accessString);
        if (!resolver->ResolveSymbology (v, *context))
            return ExprStatus_UnknownError;

        // NEEDSWORK:
        //  We introduced this method for use in Condition Editor (display rules, ecreporting)
        //  We'll have an expression like "this.ResolveSymbology ("Color") = '1'"
        //  Importantly, the color on the right-hand side is going to be expressed AS A STRING, not the underlying type (e.g. int)
        //  That conversion is actually controlled by EvaluationOptions on the ExpressionContext. But we do not have access to the ExpressionContext from here.
        //  Sooo....
        //  We will convert the left-hand value to a string, until we find a use case in which that is not sufficient
        if (adapter.RequiresExpressionTypeConversion (EVALOPT_EnforceGlobalRepresentation))
            adapter.ConvertToExpressionType (v, *context);
        }

    evalResult.InitECValue() = v;
    return ExprStatus_Success;
    }

/*---------------------------------------------------------------------------------**//**
* @bsimethod                                                    Paul.Connelly   08/12
+---------------+---------------+---------------+---------------+---------------+------*/
ExpressionStatus DgnECSymbolProvider::GetRelatedInstance (EvaluationResult& evalResult, ECInstanceListCR instanceData, EvaluationResultVector& args)
    {
    // This method takes a single string argument of the format:
    //  "relationshipClassName:dir:relatedClassName[, PropertyName:FailureValue]"
    // where dir: 0=forward, 1=backward
    // It doesn't specify schema names for either class, which makes our job more difficult and more time-consuming
    // If we fail to find any related instance, and PropertyName:FailureValue is specified, then we create a fake IECInstance
    // with a single property "PropertyName" with the value of FailureValue

    Utf8CP rawArg;
    if (1 != args.size() || 0 == instanceData.size() || !SystemSymbolProvider::ExtractArg (rawArg, args[0]))
        return ExprStatus_UnknownError;

    bvector<Utf8String> argTokens;
    BeStringUtilities::Split(rawArg, ",", NULL, argTokens);
    if (1 > argTokens.size() || 2 < argTokens.size())
        return ExprStatus_UnknownError;

    Utf8String arg = argTokens[0];     // "relationship:dir:related"
    Utf8String failureSpec = (argTokens.size() > 1) ? argTokens[1] : "";  // " PropertyName:FailureValue
    argTokens.clear();

    BeStringUtilities::Split(arg.c_str(), ":", NULL, argTokens);
    if (argTokens.size() < 3 || argTokens.size() > 4 || argTokens[1].length() != 1)
        return ExprStatus_UnknownError;

    ECRelatedInstanceDirection direction;
    switch (argTokens[1][0])
        {
    case '0':       direction = STRENGTHDIRECTION_Forward; break;
    case '1':       direction = STRENGTHDIRECTION_Backward; break;
    default:        return ExprStatus_UnknownError;
        }

    Utf8CP   relationshipName = argTokens[0].c_str(),
              relatedName      = argTokens[2].c_str();

    IECInstancePtr relatedInstance;
    for (IECInstancePtr const& iecInstance: instanceData)
        {
        DgnECInstanceCP instance = iecInstance->AsDgnECInstanceCP();
        if (NULL == instance)
            continue;

        // We may get lucky and find the related/relationship classes in the same schema as this instance's class
        ECClassCP relatedClass = instance->GetEnabler().GetClass().GetSchema().GetClassCP (relationshipName);
        ECRelationshipClassCP relationshipClass = relatedClass ? relatedClass->GetRelationshipClassCP() : NULL;
        if (NULL != relatedClass)
            relatedClass = instance->GetEnabler().GetClass().GetSchema().GetClassCP (relatedName);

        QueryRelatedClassSpecifierPtr relClassSpec = QueryRelatedClassSpecifier::Create (relationshipClass, relatedClass, direction, true, true);   // allow polymorphism

        DgnECInstanceCreateContext context(SelectedProperties::Create (true).get(), DgnECInstanceCreateOptions (false, false));
        if (NULL != relationshipClass && NULL != relatedClass)
            {
            DgnECInstanceIterable relatedInstances = DgnECManager::GetManager().FindRelatedInstances (*instance, *relClassSpec, context);
            if (relatedInstances.begin() != relatedInstances.end())
                relatedInstance = *relatedInstances.begin();
            }
        else
            {
            // We have to get all of the relationships for this instance and compare the class names
            for (IDgnECRelationshipInstanceP const& relationship: DgnECManager::GetManager().FindRelationships (*instance, *relClassSpec, context))
                {
                if (!relationship->GetEnabler().GetClass().GetName().Equals (relationshipName))
                    continue;   // note this does not support polymorphism

                ECClassCP foundRelatedClass = GetRelatedClassDefinition (*relationship, direction, relatedName);
                if (NULL != foundRelatedClass)
                    {
                    relatedInstance = (STRENGTHDIRECTION_Forward == direction) ? relationship->GetTarget().get() : relationship->GetSource().get();
                    break;
                    }
                }
            }

        if (relatedInstance.IsValid())
            break;
        }

    if (relatedInstance.IsNull() && !failureSpec.empty())
        relatedInstance = CreatePseudoRelatedInstance (failureSpec.c_str());

    
    if (relatedInstance.IsValid())
        evalResult.SetInstance (*relatedInstance);
    else
        evalResult.InitECValue().SetToNull();

    return ExprStatus_Success;
    }

/*---------------------------------------------------------------------------------**//**
* @bsimethod                                                    Paul.Connelly   08/12
+---------------+---------------+---------------+---------------+---------------+------*/
ECClassCP DgnECSymbolProvider::GetRelatedClassDefinition (ECN::IECRelationshipInstanceCR relationship, ECN::ECRelatedInstanceDirection dir, Utf8CP relatedClassName)
    {
    // This supports polymorphism
    ECClassCR actualRelatedClass = (STRENGTHDIRECTION_Forward == dir) ? relationship.GetTarget()->GetEnabler().GetClass() : relationship.GetSource()->GetEnabler().GetClass();
    struct Visitor : ClassVisitor
        {
        Utf8CP relatedClassName;
        Visitor (Utf8CP rcn) : relatedClassName(rcn) { }
        virtual bool Process (ECClassCR ecclass) override
            {
            return ecclass.GetName().Equals (relatedClassName);
            }
        } visitor (relatedClassName);

    return visitor.Visit (actualRelatedClass);
    }

/*---------------------------------------------------------------------------------**//**
* @bsimethod                                                    Paul.Connelly   08/12
+---------------+---------------+---------------+---------------+---------------+------*/
IECInstancePtr DgnECSymbolProvider::CreatePseudoRelatedInstance (Utf8CP spec)
    {
    // Extract the property name and failure value
    while (*spec && ' ' == *spec)
        ++spec;

    bvector<Utf8String> parts;
    BeStringUtilities::Split(spec, ":", NULL, parts);
    if (2 == parts.size() && parts[0].length() > 0 && parts[1].length() > 0)
        {
        Utf8CP propName = parts[0].c_str(),
                propVal  = parts[1].c_str();

        // We have to create a separate ECClass for each distinct property name used.
        ECSchemaR schema = GetProvider().GetSchema();
        ECClassP pseudoClass = NULL;
        uint32_t classCount = 0;
        for (ECClassContainer::const_iterator iter = schema.GetClasses().begin(), end = schema.GetClasses().end(); iter != end; ++iter)
            {
            ECClassP curClass = *iter;
            if (0 == strncmp (curClass->GetName().c_str(), "pseudo", _countof("pseudo") - 1))
                {
                if (NULL != curClass->GetPropertyP (propName))
                    {
                    pseudoClass = curClass;
                    break;
                    }
                else
                    ++classCount;
                }
            }

        if (NULL == pseudoClass)
            {
            Utf8Char pseudoClassName[0x20];
            BeStringUtilities::Snwprintf (pseudoClassName, _countof(pseudoClassName), "pseudo%d", classCount);
            schema.CreateClass (pseudoClass, pseudoClassName);
            PrimitiveECPropertyP ecprop;
            pseudoClass->CreatePrimitiveProperty (ecprop, propName, PRIMITIVETYPE_String);
            }

        BeAssert (NULL != pseudoClass);
        IECInstancePtr instance = pseudoClass->GetDefaultStandaloneEnabler()->CreateInstance();
        instance->SetValue (propName, ECValue (propVal));
        return instance;
        }

    return NULL;
    }
#endif

END_BENTLEY_DGN_NAMESPACE



<|MERGE_RESOLUTION|>--- conflicted
+++ resolved
@@ -1,740 +1,735 @@
-/*--------------------------------------------------------------------------------------+ 
-|
-|     $Source: DgnHandlers/DgnECSymbolProvider.cpp $
-|
-|  $Copyright: (c) 2015 Bentley Systems, Incorporated. All rights reserved. $
-|
-+--------------------------------------------------------------------------------------*/
-#include    <DgnPlatformInternal.h>
-#include    <DgnPlatform/DgnHandlers/DgnECSymbolProvider.h>
-#include    <ECObjects/ECExpressionNode.h>
-#include    <ECObjects/SystemSymbolProvider.h>
-
-USING_NAMESPACE_BENTLEY
-<<<<<<< HEAD
-USING_NAMESPACE_BENTLEY_DGN
-USING_NAMESPACE_EC
-=======
-USING_NAMESPACE_BENTLEY_DGNPLATFORM
-USING_NAMESPACE_BENTLEY_EC
->>>>>>> 2e5cab4d
-
-
-BEGIN_BENTLEY_DGN_NAMESPACE
-
-////////////////////////////////////////////////////////////////////////////////////////
-// DgnDbExpressionContext
-////////////////////////////////////////////////////////////////////////////////////////
-
-//---------------------------------------------------------------------------------------
-// @bsimethod                                    Bill.Steinbock                  05/2015
-//---------------------------------------------------------------------------------------
-Utf8CP DgnDbExpressionContext::GetPath() const
-    {
-    return m_db.GetDbFileName();
-    }
-
-//---------------------------------------------------------------------------------------
-// @bsimethod                                    Bill.Steinbock                  05/2015
-//---------------------------------------------------------------------------------------
-ECValue DgnDbExpressionContext::GetName() const
-    {
-    return ECValue(m_db.GetFileName().GetFileNameWithoutExtension().c_str());
-    }
-
-//---------------------------------------------------------------------------------------
-// @bsimethod                                    Bill.Steinbock                  05/2015
-//---------------------------------------------------------------------------------------
-DgnDbExpressionContext::DgnDbExpressionContext(DgnDbR db) : m_db(db), SymbolExpressionContext(NULL)
-    {
-    SymbolExpressionContextPtr methodContext = SymbolExpressionContext::Create(NULL);
-
-    methodContext->AddSymbol(*PropertySymbol::Create<DgnDbExpressionContext, Utf8CP>("Path", *this, &DgnDbExpressionContext::GetPath));
-    methodContext->AddSymbol(*PropertySymbol::Create<DgnDbExpressionContext, ECValue>("Name", *this, &DgnDbExpressionContext::GetName));
-
-    AddSymbol (*ContextSymbol::CreateContextSymbol("DgnDb", *methodContext));
-    }
-
-//---------------------------------------------------------------------------------------
-// @bsimethod                                    Bill.Steinbock                  05/2015
-//---------------------------------------------------------------------------------------
-DgnDbR DgnDbExpressionContext::GetDgnDb() const
-    {
-    return m_db;
-    }
-
-//---------------------------------------------------------------------------------------
-// @bsimethod                                    Bill.Steinbock                  05/2015
-//---------------------------------------------------------------------------------------
-DgnDbExpressionContextPtr DgnDbExpressionContext::Create(DgnDbR db) 
-    { 
-    return new DgnDbExpressionContext(db); 
-    }
-
-////////////////////////////////////////////////////////////////////////////////////////
-// DgnElementExpressionContext
-////////////////////////////////////////////////////////////////////////////////////////
-//---------------------------------------------------------------------------------------
-// @bsimethod                                    Bill.Steinbock                  05/2015
-//---------------------------------------------------------------------------------------
-ECValue DgnElementExpressionContext::GetClassName() const
-    {
-    return ECValue(m_element.GetElementClass()->GetName().c_str());
-    }
-
-//---------------------------------------------------------------------------------------
-// @bsimethod                                    Bill.Steinbock                  05/2015
-//---------------------------------------------------------------------------------------
-ECValue DgnElementExpressionContext::GetFullClassName() const
-    {
-    return ECValue(m_element.GetElementClass()->GetFullName());
-    }
-
-//---------------------------------------------------------------------------------------
-// @bsimethod                                    Bill.Steinbock                  05/2015
-//---------------------------------------------------------------------------------------
-DgnElementCR DgnElementExpressionContext::GetElement() const
-    {
-    return m_element;
-    }
-
-//---------------------------------------------------------------------------------------
-// @bsimethod                                    Bill.Steinbock                  05/2015
-//---------------------------------------------------------------------------------------
-DgnElementExpressionContext::DgnElementExpressionContext(DgnElementCR element) : m_element(element), DgnDbExpressionContext(element.GetDgnDb())
-    {
-    SymbolExpressionContextPtr methodContext = SymbolExpressionContext::Create(NULL);
-
-    methodContext->AddSymbol(*PropertySymbol::Create<DgnElementExpressionContext, ECValue>("ClassName", *this, &DgnElementExpressionContext::GetClassName));
-    methodContext->AddSymbol(*PropertySymbol::Create<DgnElementExpressionContext, ECValue>("FullClassName", *this, &DgnElementExpressionContext::GetFullClassName));
-
-    AddSymbol(*ContextSymbol::CreateContextSymbol("element", *methodContext));
-    }
-
-//---------------------------------------------------------------------------------------
-// @bsimethod                                    Bill.Steinbock                  05/2015
-//---------------------------------------------------------------------------------------
-DgnElementExpressionContextPtr DgnElementExpressionContext::Create(DgnElementCR element)
-    {
-    return new DgnElementExpressionContext(element);
-    }
-
-
-// Extract a single argument from the list at the specified index
-template<typename T>
-static bool ExtractArg (T& str, ECN::EvaluationResultVector const& args, size_t index, bool allowNull)
-    {
-    return index < args.size() ? SystemSymbolProvider::ExtractArg (str, args[index], allowNull) : false;
-    }
-template<typename T>
-static bool ExtractArg (T& extractedValue, ECN::EvaluationResultVector const& args, size_t index)
-    {
-    return index < args.size() ? SystemSymbolProvider::ExtractArg (extractedValue, args[index]) : false;
-    }
-
-#ifdef NOT_USED
-// Extract a DPoint3d from 3 numeric arguments beginning at startIndex
-static bool ExtractArg (DPoint3d& p, ECN::EvaluationResultVector const& args, size_t startIndex)
-    {
-    return SystemSymbolProvider::ExtractArg (p.x, args, startIndex) && SystemSymbolProvider::ExtractArg (p.y, args, startIndex+1) && SystemSymbolProvider::ExtractArg (p.z, args, startIndex+2);
-    }
-#endif
-
-/*---------------------------------------------------------------------------------**//**
-* @bsimethod                                                    Paul.Connelly   08/12
-+---------------+---------------+---------------+---------------+---------------+------*/
-DgnECSymbolProvider::DgnECSymbolProvider()
-    {
-    }
-
-/*---------------------------------------------------------------------------------**//**
-* @bsimethod                                                    Paul.Connelly   01/13
-+---------------+---------------+---------------+---------------+---------------+------*/
-void DgnECSymbolProvider::RegisterSymbolProvider (IECSymbolProviderCR provider)
-    {
-    if (m_symbolProviders.end() == std::find_if(m_symbolProviders.begin(), m_symbolProviders.end(), [&] (IECSymbolProviderCP existing) { return existing == &provider; }))
-        m_symbolProviders.push_back(&provider);
-    }
-
-/*---------------------------------------------------------------------------------**//**
-* @bsimethod                                                    Paul.Connelly   07/14
-+---------------+---------------+---------------+---------------+---------------+------*/
-void DgnECSymbolProvider::UnregisterSymbolProvider (IECSymbolProviderCR provider)
-    {
-    auto found = std::find_if (m_symbolProviders.begin(), m_symbolProviders.end(), [&](IECSymbolProviderCP existing) { return existing == &provider; });
-    if (found != m_symbolProviders.end())
-        m_symbolProviders.erase(found);
-    }
-
-/*---------------------------------------------------------------------------------**//**
-* @bsimethod                                                    Paul.Connelly   08/12
-+---------------+---------------+---------------+---------------+---------------+------*/
-DgnECSymbolProvider& DgnECSymbolProvider::GetProvider()
-    {
-    static DgnHost::Key s_hostKey;
-
-    DgnECSymbolProvider* provider = static_cast<DgnECSymbolProvider*> (T_HOST.GetHostObject (s_hostKey));
-    if (NULL == provider)
-        {
-        provider = new DgnECSymbolProvider();
-        T_HOST.SetHostObject (s_hostKey, provider);
-        }
-
-    return *provider;
-    }
-
-/*---------------------------------------------------------------------------------**//**
-* @bsimethod                                                    Paul.Connelly   08/12
-+---------------+---------------+---------------+---------------+---------------+------*/
-void DgnECSymbolProvider::ExternalSymbolPublisher (SymbolExpressionContextR context, bvector<Utf8String> const& requestedSymbolSets)
-    {
-    return GetProvider().PublishSymbols (context, requestedSymbolSets);
-    }
-
-/*---------------------------------------------------------------------------------**//**
-* @bsimethod                                                    Paul.Connelly   08/12
-+---------------+---------------+---------------+---------------+---------------+------*/
-ECSchemaR DgnECSymbolProvider::GetSchema()
-    {
-    if (m_schema.IsNull())
-        {
-        ECSchema::CreateSchema (m_schema, "PseudoSchema", 1, 0);
-        ECClassP ecClass;
-        m_schema->CreateClass (ecClass, "ECClass");
-        PrimitiveECPropertyP ecProp;
-        ecClass->CreatePrimitiveProperty (ecProp, "Name", PRIMITIVETYPE_String);
-        ecClass->CreatePrimitiveProperty (ecProp, "DisplayLabel", PRIMITIVETYPE_String);
-        }
-
-    BeAssert (m_schema.IsValid());
-    return *m_schema;
-    }
-
-/*---------------------------------------------------------------------------------**//**
-* @bsimethod                                                    Paul.Connelly   07/14
-+---------------+---------------+---------------+---------------+---------------+------*/
-void DgnECSymbolProvider::InitDefaultMethods()
-    {
-    m_defaultMethods.reserve (9);
-    m_defaultMethods.push_back (MethodSymbol::Create ("GetInstanceId", NULL, &GetInstanceId));
-    m_defaultMethods.push_back (MethodSymbol::Create ("GetInstanceLabel", NULL, &GetInstanceLabel));
-    m_defaultMethods.push_back (MethodSymbol::Create ("GetClass", NULL, &GetClass));
-#ifdef DETERMINE_NEED_TO_SUPPORT_IN_GRAPHITE
-    m_defaultMethods.push_back (MethodSymbol::Create ("GetRelatedInstance", NULL, &GetRelatedInstance));
-#endif
-
-    m_defaultMethods.push_back (MethodSymbol::Create ("IsOfClass", NULL, &IsOfClass));
-
-#ifdef DETERMINE_NEED_TO_SUPPORT_IN_GRAPHITE
-    m_defaultMethods.push_back (MethodSymbol::Create ("IsPropertyValueSet", NULL, &IsPropertyValueSet));
-    m_defaultMethods.push_back (MethodSymbol::Create ("ResolveSymbology", NULL, &ResolveSymbology));
-#endif
-
-    m_defaultMethods.push_back (MethodSymbol::Create ("AnyMatches", &AnyMatches));
-    m_defaultMethods.push_back (MethodSymbol::Create ("AllMatch", &AllMatch));
-    }
-
-/*---------------------------------------------------------------------------------**//**
-* @bsimethod                                                    Paul.Connelly   08/12
-+---------------+---------------+---------------+---------------+---------------+------*/
-void DgnECSymbolProvider::_PublishSymbols (SymbolExpressionContextR context, bvector<Utf8String> const& requestedSymbolSets) const
-    {
-    if (m_defaultMethods.empty())
-        const_cast<DgnECSymbolProvider&>(*this).InitDefaultMethods();
-
-    // Note these symbols are provided regardless of whether or not they are requested.
-    for (MethodSymbolPtr const& method: m_defaultMethods)
-        {
-        context.AddSymbol (*method);
-        }
-
-    for (IECSymbolProviderCP const& provider: m_symbolProviders)
-        {
-        provider->PublishSymbols (context, requestedSymbolSets);
-        }
-    }
-
-/*---------------------------------------------------------------------------------**//**
-* Handles AnyMatches() and AllMatch() list methods
-* @bsimethod                                                    Paul.Connelly   12/13
-+---------------+---------------+---------------+---------------+---------------+------*/
-struct PredicateProcessor : LambdaValue::IProcessor
-    {
-private:
-    bool                    m_valueToStopOn;
-    bool                    m_ignoreErrors;
-    EvaluationResult&       m_result;
-    ExpressionStatus        m_status;
-
-    PredicateProcessor (bool valueToStopOn, bool ignoreErrors, EvaluationResult& result)
-        : m_valueToStopOn(valueToStopOn), m_ignoreErrors(ignoreErrors), m_result(result), m_status(ExprStatus_Success)
-        {
-        m_result.InitECValue().SetBoolean (!valueToStopOn);
-        }
-
-    virtual bool ProcessResult (ExpressionStatus status, EvaluationResultCR member, EvaluationResultCR result) override
-        {
-        if (ExprStatus_Success != status)
-            return m_ignoreErrors;  // stop iteration if we're not ignoring errors
-        else if (!result.IsECValue() || !result.GetECValue()->IsBoolean())
-            {
-            m_status = ExprStatus_UnknownError;
-            return false;   // stop iteration
-            }
-        else if (m_valueToStopOn == result.GetECValue()->GetBoolean())
-            {
-            m_result = result;
-            return false;   // stop, we found our answer
-            }
-        else
-            return true;    // continue looking
-        }
-
-    static ExpressionStatus     Execute (EvaluationResult& evalResult, IValueListResultCR valueList, EvaluationResultVector& args, bool target, bool ignoreErrors)
-        {
-        LambdaValueCP lambda;
-        if (!ExtractArg (lambda, args, 0) || NULL == lambda)
-            return ExprStatus_UnknownError;
-
-        PredicateProcessor proc (target, ignoreErrors, evalResult);
-        ExpressionStatus status = lambda->Evaluate (valueList, proc);
-        if (ExprStatus_Success == status)
-            status = proc.m_status;
-
-        return status;
-        }
-public:
-    static ExpressionStatus     Any (EvaluationResult& evalResult, IValueListResultCR valueList, EvaluationResultVector& args)
-        {
-        return Execute (evalResult, valueList, args, true, true);
-        }
-    static ExpressionStatus     All (EvaluationResult& evalResult, IValueListResultCR valueList, EvaluationResultVector& args)
-        {
-        return Execute (evalResult, valueList, args, false, false);
-        }
-    };
-
-/*---------------------------------------------------------------------------------**//**
-* @bsimethod                                                    Paul.Connelly   12/13
-+---------------+---------------+---------------+---------------+---------------+------*/
-ExpressionStatus DgnECSymbolProvider::AnyMatches (EvaluationResult& evalResult, IValueListResultCR valueList, EvaluationResultVector& args)
-    {
-    return PredicateProcessor::Any (evalResult, valueList, args);
-    }
-
-/*---------------------------------------------------------------------------------**//**
-* @bsimethod                                                    Paul.Connelly   12/13
-+---------------+---------------+---------------+---------------+---------------+------*/
-ExpressionStatus DgnECSymbolProvider::AllMatch (EvaluationResult& evalResult, IValueListResultCR valueList, EvaluationResultVector& args)
-    {
-    return PredicateProcessor::All (evalResult, valueList, args);
-    }
-
-/*---------------------------------------------------------------------------------**//**
-* @bsimethod                                                    Paul.Connelly   08/12
-+---------------+---------------+---------------+---------------+---------------+------*/
-ExpressionStatus DgnECSymbolProvider::GetInstanceId (EvaluationResult& evalResult, ECInstanceListCR instanceData, EvaluationResultVector& args)
-    {
-    if (0 == instanceData.size())
-        return ExprStatus_StructRequired;
-
-    for (IECInstancePtr const& instance: instanceData)
-        {
-        Utf8String instanceId = instance->GetInstanceId();
-        if (!Utf8String::IsNullOrEmpty (instanceId.c_str()))
-            {
-            evalResult.InitECValue().SetUtf8CP (instanceId.c_str());
-            return ExprStatus_Success;
-            }
-        }
-
-    return ExprStatus_UnknownError;
-    }
-
-/*---------------------------------------------------------------------------------**//**
-* @bsimethod                                                    Paul.Connelly   08/12
-+---------------+---------------+---------------+---------------+---------------+------*/
-ExpressionStatus DgnECSymbolProvider::GetInstanceLabel (EvaluationResult& evalResult, ECInstanceListCR instanceData, EvaluationResultVector& args)
-    {
-    if (0 == instanceData.size())
-        return ExprStatus_StructRequired;
-
-    for (IECInstancePtr const& instance: instanceData)
-        {
-        Utf8String displayLabel;
-        if (ECOBJECTS_STATUS_Success == instance->GetDisplayLabel (displayLabel))
-            {
-            evalResult.InitECValue().SetUtf8CP (displayLabel.c_str());
-            return ExprStatus_Success;
-            }
-        }
-
-    return ExprStatus_UnknownError;
-    }
-
-/*---------------------------------------------------------------------------------**//**
-* @bsimethod                                                    Paul.Connelly   08/12
-+---------------+---------------+---------------+---------------+---------------+------*/
-ExpressionStatus DgnECSymbolProvider::GetClass (EvaluationResult& evalResult, ECInstanceListCR instanceData, EvaluationResultVector& args)
-    {
-    if (0 == instanceData.size())
-        return ExprStatus_StructRequired;
-
-    ECInstanceList classInstances;
-    StandaloneECEnablerR classEnabler = *GetProvider().GetSchema().GetClassCP ("ECClass")->GetDefaultStandaloneEnabler();
-    for (IECInstancePtr const& instance: instanceData)
-        {
-        ECClassCR ecClass = instance->GetEnabler().GetClass();
-        IECInstancePtr classInstance = classEnabler.CreateInstance();
-
-        ECValue v;
-        v.SetUtf8CP (ecClass.GetName().c_str());
-        classInstance->SetValue ("Name", v);
-        v.SetUtf8CP (ecClass.GetDisplayLabel().c_str());
-        classInstance->SetValue ("DisplayLabel", v);
-
-        classInstances.push_back (classInstance);
-        }
-
-    evalResult.SetInstanceList (classInstances, true);
-    return ExprStatus_Success;
-    }
-
-/*---------------------------------------------------------------------------------**//**
-* @bsistruct                                                    Paul.Connelly   08/12
-+---------------+---------------+---------------+---------------+---------------+------*/
-struct ClassVisitor
-    {
-    virtual bool        Process (ECClassCR ecClass) = 0;    // return true to stop processing
-
-    ECClassCP           Visit (ECClassCR ecClass)
-        {
-        if (Process (ecClass))
-            return &ecClass;
-        else
-            {
-            for (const ECClassP& baseClass: ecClass.GetBaseClasses())
-                {
-                if (Process (*baseClass))
-                    return baseClass;
-                }
-            }
-
-        return NULL;
-        }
-    };
-
-/*---------------------------------------------------------------------------------**//**
-* @bsimethod                                                    Paul.Connelly   02/15
-+---------------+---------------+---------------+---------------+---------------+------*/
-ExpressionStatus extractPropertyAccessor (Utf8CP& schemaName, Utf8CP& className, Utf8CP& accessString, EvaluationResultVector& args)
-    {
-    if (!ExtractArg (schemaName, args, 0, false) || !ExtractArg (className, args, 1, false) || !ExtractArg (accessString, args, 2, false))
-        return ExprStatus_UnknownError;
-    else
-        return ExprStatus_Success;
-    }
-
-typedef bpair<IECInstanceCP, ECPropertyCP> InstancePropertyPair;
-
-/*---------------------------------------------------------------------------------**//**
-* @bsimethod                                                    Paul.Connelly   02/15
-+---------------+---------------+---------------+---------------+---------------+------*/
-InstancePropertyPair extractProperty (ExpressionStatus& status, ECInstanceListCR instanceData, EvaluationResultVector& args, Utf8CP& accessString)
-    {
-    InstancePropertyPair pair (nullptr, nullptr);
-    Utf8CP schemaName, className;
-    status = extractPropertyAccessor (schemaName, className, accessString, args);
-    if (ExprStatus_Success == status)
-        {
-        for (auto const& instance : instanceData)
-            {
-            if (instance->GetClass().Is (schemaName, className))
-                {
-                auto prop = instance->GetEnabler().LookupECProperty (accessString);
-                        
-                if (nullptr != prop)
-                    pair = InstancePropertyPair (instance.get(), prop);
-
-                break;
-                }
-            }
-        }
-
-    return pair;
-    }
-
-/*---------------------------------------------------------------------------------**//**
-* @bsimethod                                                    Paul.Connelly   08/12
-+---------------+---------------+---------------+---------------+---------------+------*/
-ExpressionStatus DgnECSymbolProvider::IsOfClass (EvaluationResult& evalResult, ECInstanceListCR instanceData, EvaluationResultVector& args)
-    {
-    IECInstancePtr instance;
-    Utf8CP schemaname, classname;
-    if (2 != args.size() || !SystemSymbolProvider::ExtractArg (classname, args[0]) || !SystemSymbolProvider::ExtractArg (schemaname, args[1]))
-        return ExprStatus_UnknownError;
-
-    bool found = false;
-    for (IECInstancePtr const& instance: instanceData)
-        {
-        found = instance->GetClass().Is (schemaname, classname);
-        if (found)
-            break;
-        }
-
-    evalResult.InitECValue().SetBoolean (found);
-    return ExprStatus_Success;
-    }
-
-
-#ifdef DETERMINE_NEED_TO_SUPPORT_IN_GRAPHITE
-/*---------------------------------------------------------------------------------**//**
-* @bsimethod                                                    Paul.Connelly   07/14
-+---------------+---------------+---------------+---------------+---------------+------*/
-ExpressionStatus DgnECSymbolProvider::IsPropertyValueSet (EvaluationResult& evalResult, ECInstanceListCR instanceData, EvaluationResultVector& args)
-    {
-    ExpressionStatus status;
-    Utf8CP accessString;
-    InstancePropertyPair pair = extractProperty (status, instanceData, args, accessString);
-    if (ExprStatus_Success == status)
-        {
-        IECInstanceCP instance = pair.first;
-        ECPropertyCP prop = pair.second;
-            if (nullptr == prop)
-                    return ExprStatus_UnknownError;
-        
-        bool isSet = false;
-        IDgnECTypeAdapterP adapter = nullptr != prop && nullptr != instance ? &IDgnECTypeAdapter::GetForProperty (*prop) : nullptr;
-
-        if (nullptr != adapter)
-            {
-            ECValue sigilValue;
-            ECValue actualValue;
-            bool sigilValueAvailable  = adapter->GetPropertyNotSetValue (sigilValue);
-            bool actualValueAvailable = ECOBJECTS_STATUS_Success == instance->GetValue (actualValue, accessString);
-            if (sigilValueAvailable && actualValueAvailable && !actualValue.IsNull () && !actualValue.Equals (sigilValue))
-                isSet = true;
-            else if (!sigilValueAvailable && actualValueAvailable && !actualValue.IsNull ())
-                isSet = true;
-            }
-        evalResult.InitECValue().SetBoolean (isSet);
-        }
-
-    return status;
-    }
-
-/*---------------------------------------------------------------------------------**//**
-* @bsimethod                                                    Paul.Connelly   02/15
-+---------------+---------------+---------------+---------------+---------------+------*/
-ExpressionStatus DgnECSymbolProvider::ResolveSymbology (EvaluationResult& evalResult, ECInstanceListCR instanceData, EvaluationResultVector& args)
-    {
-    ExpressionStatus status;
-    Utf8CP accessString;
-    InstancePropertyPair pair = extractProperty (status, instanceData, args, accessString);
-    if (ExprStatus_Success != status)
-        return status;
-
-    IECInstanceCP instance = pair.first;
-    ECPropertyCP prop = pair.second;
-    ECValue v;
-    if (nullptr == instance || nullptr == prop)
-        return ExprStatus_UnknownMember;
-    else if (ECOBJECTS_STATUS_Success != instance->GetValue (v, accessString))
-        return ExprStatus_UnknownError;
-
-    IDgnECTypeAdapterR adapter = IDgnECTypeAdapter::GetForProperty (*prop);
-    auto resolver = dynamic_cast<IDgnECSymbologyResolver const*>(&adapter);
-    if (nullptr != resolver)
-        {
-        auto context = IDgnECTypeAdapterContext::CreateStandalone (*prop, *instance, accessString);
-        if (!resolver->ResolveSymbology (v, *context))
-            return ExprStatus_UnknownError;
-
-        // NEEDSWORK:
-        //  We introduced this method for use in Condition Editor (display rules, ecreporting)
-        //  We'll have an expression like "this.ResolveSymbology ("Color") = '1'"
-        //  Importantly, the color on the right-hand side is going to be expressed AS A STRING, not the underlying type (e.g. int)
-        //  That conversion is actually controlled by EvaluationOptions on the ExpressionContext. But we do not have access to the ExpressionContext from here.
-        //  Sooo....
-        //  We will convert the left-hand value to a string, until we find a use case in which that is not sufficient
-        if (adapter.RequiresExpressionTypeConversion (EVALOPT_EnforceGlobalRepresentation))
-            adapter.ConvertToExpressionType (v, *context);
-        }
-
-    evalResult.InitECValue() = v;
-    return ExprStatus_Success;
-    }
-
-/*---------------------------------------------------------------------------------**//**
-* @bsimethod                                                    Paul.Connelly   08/12
-+---------------+---------------+---------------+---------------+---------------+------*/
-ExpressionStatus DgnECSymbolProvider::GetRelatedInstance (EvaluationResult& evalResult, ECInstanceListCR instanceData, EvaluationResultVector& args)
-    {
-    // This method takes a single string argument of the format:
-    //  "relationshipClassName:dir:relatedClassName[, PropertyName:FailureValue]"
-    // where dir: 0=forward, 1=backward
-    // It doesn't specify schema names for either class, which makes our job more difficult and more time-consuming
-    // If we fail to find any related instance, and PropertyName:FailureValue is specified, then we create a fake IECInstance
-    // with a single property "PropertyName" with the value of FailureValue
-
-    Utf8CP rawArg;
-    if (1 != args.size() || 0 == instanceData.size() || !SystemSymbolProvider::ExtractArg (rawArg, args[0]))
-        return ExprStatus_UnknownError;
-
-    bvector<Utf8String> argTokens;
-    BeStringUtilities::Split(rawArg, ",", NULL, argTokens);
-    if (1 > argTokens.size() || 2 < argTokens.size())
-        return ExprStatus_UnknownError;
-
-    Utf8String arg = argTokens[0];     // "relationship:dir:related"
-    Utf8String failureSpec = (argTokens.size() > 1) ? argTokens[1] : "";  // " PropertyName:FailureValue
-    argTokens.clear();
-
-    BeStringUtilities::Split(arg.c_str(), ":", NULL, argTokens);
-    if (argTokens.size() < 3 || argTokens.size() > 4 || argTokens[1].length() != 1)
-        return ExprStatus_UnknownError;
-
-    ECRelatedInstanceDirection direction;
-    switch (argTokens[1][0])
-        {
-    case '0':       direction = STRENGTHDIRECTION_Forward; break;
-    case '1':       direction = STRENGTHDIRECTION_Backward; break;
-    default:        return ExprStatus_UnknownError;
-        }
-
-    Utf8CP   relationshipName = argTokens[0].c_str(),
-              relatedName      = argTokens[2].c_str();
-
-    IECInstancePtr relatedInstance;
-    for (IECInstancePtr const& iecInstance: instanceData)
-        {
-        DgnECInstanceCP instance = iecInstance->AsDgnECInstanceCP();
-        if (NULL == instance)
-            continue;
-
-        // We may get lucky and find the related/relationship classes in the same schema as this instance's class
-        ECClassCP relatedClass = instance->GetEnabler().GetClass().GetSchema().GetClassCP (relationshipName);
-        ECRelationshipClassCP relationshipClass = relatedClass ? relatedClass->GetRelationshipClassCP() : NULL;
-        if (NULL != relatedClass)
-            relatedClass = instance->GetEnabler().GetClass().GetSchema().GetClassCP (relatedName);
-
-        QueryRelatedClassSpecifierPtr relClassSpec = QueryRelatedClassSpecifier::Create (relationshipClass, relatedClass, direction, true, true);   // allow polymorphism
-
-        DgnECInstanceCreateContext context(SelectedProperties::Create (true).get(), DgnECInstanceCreateOptions (false, false));
-        if (NULL != relationshipClass && NULL != relatedClass)
-            {
-            DgnECInstanceIterable relatedInstances = DgnECManager::GetManager().FindRelatedInstances (*instance, *relClassSpec, context);
-            if (relatedInstances.begin() != relatedInstances.end())
-                relatedInstance = *relatedInstances.begin();
-            }
-        else
-            {
-            // We have to get all of the relationships for this instance and compare the class names
-            for (IDgnECRelationshipInstanceP const& relationship: DgnECManager::GetManager().FindRelationships (*instance, *relClassSpec, context))
-                {
-                if (!relationship->GetEnabler().GetClass().GetName().Equals (relationshipName))
-                    continue;   // note this does not support polymorphism
-
-                ECClassCP foundRelatedClass = GetRelatedClassDefinition (*relationship, direction, relatedName);
-                if (NULL != foundRelatedClass)
-                    {
-                    relatedInstance = (STRENGTHDIRECTION_Forward == direction) ? relationship->GetTarget().get() : relationship->GetSource().get();
-                    break;
-                    }
-                }
-            }
-
-        if (relatedInstance.IsValid())
-            break;
-        }
-
-    if (relatedInstance.IsNull() && !failureSpec.empty())
-        relatedInstance = CreatePseudoRelatedInstance (failureSpec.c_str());
-
-    
-    if (relatedInstance.IsValid())
-        evalResult.SetInstance (*relatedInstance);
-    else
-        evalResult.InitECValue().SetToNull();
-
-    return ExprStatus_Success;
-    }
-
-/*---------------------------------------------------------------------------------**//**
-* @bsimethod                                                    Paul.Connelly   08/12
-+---------------+---------------+---------------+---------------+---------------+------*/
-ECClassCP DgnECSymbolProvider::GetRelatedClassDefinition (ECN::IECRelationshipInstanceCR relationship, ECN::ECRelatedInstanceDirection dir, Utf8CP relatedClassName)
-    {
-    // This supports polymorphism
-    ECClassCR actualRelatedClass = (STRENGTHDIRECTION_Forward == dir) ? relationship.GetTarget()->GetEnabler().GetClass() : relationship.GetSource()->GetEnabler().GetClass();
-    struct Visitor : ClassVisitor
-        {
-        Utf8CP relatedClassName;
-        Visitor (Utf8CP rcn) : relatedClassName(rcn) { }
-        virtual bool Process (ECClassCR ecclass) override
-            {
-            return ecclass.GetName().Equals (relatedClassName);
-            }
-        } visitor (relatedClassName);
-
-    return visitor.Visit (actualRelatedClass);
-    }
-
-/*---------------------------------------------------------------------------------**//**
-* @bsimethod                                                    Paul.Connelly   08/12
-+---------------+---------------+---------------+---------------+---------------+------*/
-IECInstancePtr DgnECSymbolProvider::CreatePseudoRelatedInstance (Utf8CP spec)
-    {
-    // Extract the property name and failure value
-    while (*spec && ' ' == *spec)
-        ++spec;
-
-    bvector<Utf8String> parts;
-    BeStringUtilities::Split(spec, ":", NULL, parts);
-    if (2 == parts.size() && parts[0].length() > 0 && parts[1].length() > 0)
-        {
-        Utf8CP propName = parts[0].c_str(),
-                propVal  = parts[1].c_str();
-
-        // We have to create a separate ECClass for each distinct property name used.
-        ECSchemaR schema = GetProvider().GetSchema();
-        ECClassP pseudoClass = NULL;
-        uint32_t classCount = 0;
-        for (ECClassContainer::const_iterator iter = schema.GetClasses().begin(), end = schema.GetClasses().end(); iter != end; ++iter)
-            {
-            ECClassP curClass = *iter;
-            if (0 == strncmp (curClass->GetName().c_str(), "pseudo", _countof("pseudo") - 1))
-                {
-                if (NULL != curClass->GetPropertyP (propName))
-                    {
-                    pseudoClass = curClass;
-                    break;
-                    }
-                else
-                    ++classCount;
-                }
-            }
-
-        if (NULL == pseudoClass)
-            {
-            Utf8Char pseudoClassName[0x20];
-            BeStringUtilities::Snwprintf (pseudoClassName, _countof(pseudoClassName), "pseudo%d", classCount);
-            schema.CreateClass (pseudoClass, pseudoClassName);
-            PrimitiveECPropertyP ecprop;
-            pseudoClass->CreatePrimitiveProperty (ecprop, propName, PRIMITIVETYPE_String);
-            }
-
-        BeAssert (NULL != pseudoClass);
-        IECInstancePtr instance = pseudoClass->GetDefaultStandaloneEnabler()->CreateInstance();
-        instance->SetValue (propName, ECValue (propVal));
-        return instance;
-        }
-
-    return NULL;
-    }
-#endif
-
-END_BENTLEY_DGN_NAMESPACE
-
-
-
+/*--------------------------------------------------------------------------------------+ 
+|
+|     $Source: DgnHandlers/DgnECSymbolProvider.cpp $
+|
+|  $Copyright: (c) 2015 Bentley Systems, Incorporated. All rights reserved. $
+|
++--------------------------------------------------------------------------------------*/
+#include    <DgnPlatformInternal.h>
+#include    <DgnPlatform/DgnHandlers/DgnECSymbolProvider.h>
+#include    <ECObjects/ECExpressionNode.h>
+#include    <ECObjects/SystemSymbolProvider.h>
+
+USING_NAMESPACE_BENTLEY
+USING_NAMESPACE_BENTLEY_DGN
+USING_NAMESPACE_BENTLEY_EC
+
+
+BEGIN_BENTLEY_DGN_NAMESPACE
+
+////////////////////////////////////////////////////////////////////////////////////////
+// DgnDbExpressionContext
+////////////////////////////////////////////////////////////////////////////////////////
+
+//---------------------------------------------------------------------------------------
+// @bsimethod                                    Bill.Steinbock                  05/2015
+//---------------------------------------------------------------------------------------
+Utf8CP DgnDbExpressionContext::GetPath() const
+    {
+    return m_db.GetDbFileName();
+    }
+
+//---------------------------------------------------------------------------------------
+// @bsimethod                                    Bill.Steinbock                  05/2015
+//---------------------------------------------------------------------------------------
+ECValue DgnDbExpressionContext::GetName() const
+    {
+    return ECValue(m_db.GetFileName().GetFileNameWithoutExtension().c_str());
+    }
+
+//---------------------------------------------------------------------------------------
+// @bsimethod                                    Bill.Steinbock                  05/2015
+//---------------------------------------------------------------------------------------
+DgnDbExpressionContext::DgnDbExpressionContext(DgnDbR db) : m_db(db), SymbolExpressionContext(NULL)
+    {
+    SymbolExpressionContextPtr methodContext = SymbolExpressionContext::Create(NULL);
+
+    methodContext->AddSymbol(*PropertySymbol::Create<DgnDbExpressionContext, Utf8CP>("Path", *this, &DgnDbExpressionContext::GetPath));
+    methodContext->AddSymbol(*PropertySymbol::Create<DgnDbExpressionContext, ECValue>("Name", *this, &DgnDbExpressionContext::GetName));
+
+    AddSymbol (*ContextSymbol::CreateContextSymbol("DgnDb", *methodContext));
+    }
+
+//---------------------------------------------------------------------------------------
+// @bsimethod                                    Bill.Steinbock                  05/2015
+//---------------------------------------------------------------------------------------
+DgnDbR DgnDbExpressionContext::GetDgnDb() const
+    {
+    return m_db;
+    }
+
+//---------------------------------------------------------------------------------------
+// @bsimethod                                    Bill.Steinbock                  05/2015
+//---------------------------------------------------------------------------------------
+DgnDbExpressionContextPtr DgnDbExpressionContext::Create(DgnDbR db) 
+    { 
+    return new DgnDbExpressionContext(db); 
+    }
+
+////////////////////////////////////////////////////////////////////////////////////////
+// DgnElementExpressionContext
+////////////////////////////////////////////////////////////////////////////////////////
+//---------------------------------------------------------------------------------------
+// @bsimethod                                    Bill.Steinbock                  05/2015
+//---------------------------------------------------------------------------------------
+ECValue DgnElementExpressionContext::GetClassName() const
+    {
+    return ECValue(m_element.GetElementClass()->GetName().c_str());
+    }
+
+//---------------------------------------------------------------------------------------
+// @bsimethod                                    Bill.Steinbock                  05/2015
+//---------------------------------------------------------------------------------------
+ECValue DgnElementExpressionContext::GetFullClassName() const
+    {
+    return ECValue(m_element.GetElementClass()->GetFullName());
+    }
+
+//---------------------------------------------------------------------------------------
+// @bsimethod                                    Bill.Steinbock                  05/2015
+//---------------------------------------------------------------------------------------
+DgnElementCR DgnElementExpressionContext::GetElement() const
+    {
+    return m_element;
+    }
+
+//---------------------------------------------------------------------------------------
+// @bsimethod                                    Bill.Steinbock                  05/2015
+//---------------------------------------------------------------------------------------
+DgnElementExpressionContext::DgnElementExpressionContext(DgnElementCR element) : m_element(element), DgnDbExpressionContext(element.GetDgnDb())
+    {
+    SymbolExpressionContextPtr methodContext = SymbolExpressionContext::Create(NULL);
+
+    methodContext->AddSymbol(*PropertySymbol::Create<DgnElementExpressionContext, ECValue>("ClassName", *this, &DgnElementExpressionContext::GetClassName));
+    methodContext->AddSymbol(*PropertySymbol::Create<DgnElementExpressionContext, ECValue>("FullClassName", *this, &DgnElementExpressionContext::GetFullClassName));
+
+    AddSymbol(*ContextSymbol::CreateContextSymbol("element", *methodContext));
+    }
+
+//---------------------------------------------------------------------------------------
+// @bsimethod                                    Bill.Steinbock                  05/2015
+//---------------------------------------------------------------------------------------
+DgnElementExpressionContextPtr DgnElementExpressionContext::Create(DgnElementCR element)
+    {
+    return new DgnElementExpressionContext(element);
+    }
+
+
+// Extract a single argument from the list at the specified index
+template<typename T>
+static bool ExtractArg (T& str, ECN::EvaluationResultVector const& args, size_t index, bool allowNull)
+    {
+    return index < args.size() ? SystemSymbolProvider::ExtractArg (str, args[index], allowNull) : false;
+    }
+template<typename T>
+static bool ExtractArg (T& extractedValue, ECN::EvaluationResultVector const& args, size_t index)
+    {
+    return index < args.size() ? SystemSymbolProvider::ExtractArg (extractedValue, args[index]) : false;
+    }
+
+#ifdef NOT_USED
+// Extract a DPoint3d from 3 numeric arguments beginning at startIndex
+static bool ExtractArg (DPoint3d& p, ECN::EvaluationResultVector const& args, size_t startIndex)
+    {
+    return SystemSymbolProvider::ExtractArg (p.x, args, startIndex) && SystemSymbolProvider::ExtractArg (p.y, args, startIndex+1) && SystemSymbolProvider::ExtractArg (p.z, args, startIndex+2);
+    }
+#endif
+
+/*---------------------------------------------------------------------------------**//**
+* @bsimethod                                                    Paul.Connelly   08/12
++---------------+---------------+---------------+---------------+---------------+------*/
+DgnECSymbolProvider::DgnECSymbolProvider()
+    {
+    }
+
+/*---------------------------------------------------------------------------------**//**
+* @bsimethod                                                    Paul.Connelly   01/13
++---------------+---------------+---------------+---------------+---------------+------*/
+void DgnECSymbolProvider::RegisterSymbolProvider (IECSymbolProviderCR provider)
+    {
+    if (m_symbolProviders.end() == std::find_if(m_symbolProviders.begin(), m_symbolProviders.end(), [&] (IECSymbolProviderCP existing) { return existing == &provider; }))
+        m_symbolProviders.push_back(&provider);
+    }
+
+/*---------------------------------------------------------------------------------**//**
+* @bsimethod                                                    Paul.Connelly   07/14
++---------------+---------------+---------------+---------------+---------------+------*/
+void DgnECSymbolProvider::UnregisterSymbolProvider (IECSymbolProviderCR provider)
+    {
+    auto found = std::find_if (m_symbolProviders.begin(), m_symbolProviders.end(), [&](IECSymbolProviderCP existing) { return existing == &provider; });
+    if (found != m_symbolProviders.end())
+        m_symbolProviders.erase(found);
+    }
+
+/*---------------------------------------------------------------------------------**//**
+* @bsimethod                                                    Paul.Connelly   08/12
++---------------+---------------+---------------+---------------+---------------+------*/
+DgnECSymbolProvider& DgnECSymbolProvider::GetProvider()
+    {
+    static DgnHost::Key s_hostKey;
+
+    DgnECSymbolProvider* provider = static_cast<DgnECSymbolProvider*> (T_HOST.GetHostObject (s_hostKey));
+    if (NULL == provider)
+        {
+        provider = new DgnECSymbolProvider();
+        T_HOST.SetHostObject (s_hostKey, provider);
+        }
+
+    return *provider;
+    }
+
+/*---------------------------------------------------------------------------------**//**
+* @bsimethod                                                    Paul.Connelly   08/12
++---------------+---------------+---------------+---------------+---------------+------*/
+void DgnECSymbolProvider::ExternalSymbolPublisher (SymbolExpressionContextR context, bvector<Utf8String> const& requestedSymbolSets)
+    {
+    return GetProvider().PublishSymbols (context, requestedSymbolSets);
+    }
+
+/*---------------------------------------------------------------------------------**//**
+* @bsimethod                                                    Paul.Connelly   08/12
++---------------+---------------+---------------+---------------+---------------+------*/
+ECSchemaR DgnECSymbolProvider::GetSchema()
+    {
+    if (m_schema.IsNull())
+        {
+        ECSchema::CreateSchema (m_schema, "PseudoSchema", 1, 0);
+        ECClassP ecClass;
+        m_schema->CreateClass (ecClass, "ECClass");
+        PrimitiveECPropertyP ecProp;
+        ecClass->CreatePrimitiveProperty (ecProp, "Name", PRIMITIVETYPE_String);
+        ecClass->CreatePrimitiveProperty (ecProp, "DisplayLabel", PRIMITIVETYPE_String);
+        }
+
+    BeAssert (m_schema.IsValid());
+    return *m_schema;
+    }
+
+/*---------------------------------------------------------------------------------**//**
+* @bsimethod                                                    Paul.Connelly   07/14
++---------------+---------------+---------------+---------------+---------------+------*/
+void DgnECSymbolProvider::InitDefaultMethods()
+    {
+    m_defaultMethods.reserve (9);
+    m_defaultMethods.push_back (MethodSymbol::Create ("GetInstanceId", NULL, &GetInstanceId));
+    m_defaultMethods.push_back (MethodSymbol::Create ("GetInstanceLabel", NULL, &GetInstanceLabel));
+    m_defaultMethods.push_back (MethodSymbol::Create ("GetClass", NULL, &GetClass));
+#ifdef DETERMINE_NEED_TO_SUPPORT_IN_GRAPHITE
+    m_defaultMethods.push_back (MethodSymbol::Create ("GetRelatedInstance", NULL, &GetRelatedInstance));
+#endif
+
+    m_defaultMethods.push_back (MethodSymbol::Create ("IsOfClass", NULL, &IsOfClass));
+
+#ifdef DETERMINE_NEED_TO_SUPPORT_IN_GRAPHITE
+    m_defaultMethods.push_back (MethodSymbol::Create ("IsPropertyValueSet", NULL, &IsPropertyValueSet));
+    m_defaultMethods.push_back (MethodSymbol::Create ("ResolveSymbology", NULL, &ResolveSymbology));
+#endif
+
+    m_defaultMethods.push_back (MethodSymbol::Create ("AnyMatches", &AnyMatches));
+    m_defaultMethods.push_back (MethodSymbol::Create ("AllMatch", &AllMatch));
+    }
+
+/*---------------------------------------------------------------------------------**//**
+* @bsimethod                                                    Paul.Connelly   08/12
++---------------+---------------+---------------+---------------+---------------+------*/
+void DgnECSymbolProvider::_PublishSymbols (SymbolExpressionContextR context, bvector<Utf8String> const& requestedSymbolSets) const
+    {
+    if (m_defaultMethods.empty())
+        const_cast<DgnECSymbolProvider&>(*this).InitDefaultMethods();
+
+    // Note these symbols are provided regardless of whether or not they are requested.
+    for (MethodSymbolPtr const& method: m_defaultMethods)
+        {
+        context.AddSymbol (*method);
+        }
+
+    for (IECSymbolProviderCP const& provider: m_symbolProviders)
+        {
+        provider->PublishSymbols (context, requestedSymbolSets);
+        }
+    }
+
+/*---------------------------------------------------------------------------------**//**
+* Handles AnyMatches() and AllMatch() list methods
+* @bsimethod                                                    Paul.Connelly   12/13
++---------------+---------------+---------------+---------------+---------------+------*/
+struct PredicateProcessor : LambdaValue::IProcessor
+    {
+private:
+    bool                    m_valueToStopOn;
+    bool                    m_ignoreErrors;
+    EvaluationResult&       m_result;
+    ExpressionStatus        m_status;
+
+    PredicateProcessor (bool valueToStopOn, bool ignoreErrors, EvaluationResult& result)
+        : m_valueToStopOn(valueToStopOn), m_ignoreErrors(ignoreErrors), m_result(result), m_status(ExprStatus_Success)
+        {
+        m_result.InitECValue().SetBoolean (!valueToStopOn);
+        }
+
+    virtual bool ProcessResult (ExpressionStatus status, EvaluationResultCR member, EvaluationResultCR result) override
+        {
+        if (ExprStatus_Success != status)
+            return m_ignoreErrors;  // stop iteration if we're not ignoring errors
+        else if (!result.IsECValue() || !result.GetECValue()->IsBoolean())
+            {
+            m_status = ExprStatus_UnknownError;
+            return false;   // stop iteration
+            }
+        else if (m_valueToStopOn == result.GetECValue()->GetBoolean())
+            {
+            m_result = result;
+            return false;   // stop, we found our answer
+            }
+        else
+            return true;    // continue looking
+        }
+
+    static ExpressionStatus     Execute (EvaluationResult& evalResult, IValueListResultCR valueList, EvaluationResultVector& args, bool target, bool ignoreErrors)
+        {
+        LambdaValueCP lambda;
+        if (!ExtractArg (lambda, args, 0) || NULL == lambda)
+            return ExprStatus_UnknownError;
+
+        PredicateProcessor proc (target, ignoreErrors, evalResult);
+        ExpressionStatus status = lambda->Evaluate (valueList, proc);
+        if (ExprStatus_Success == status)
+            status = proc.m_status;
+
+        return status;
+        }
+public:
+    static ExpressionStatus     Any (EvaluationResult& evalResult, IValueListResultCR valueList, EvaluationResultVector& args)
+        {
+        return Execute (evalResult, valueList, args, true, true);
+        }
+    static ExpressionStatus     All (EvaluationResult& evalResult, IValueListResultCR valueList, EvaluationResultVector& args)
+        {
+        return Execute (evalResult, valueList, args, false, false);
+        }
+    };
+
+/*---------------------------------------------------------------------------------**//**
+* @bsimethod                                                    Paul.Connelly   12/13
++---------------+---------------+---------------+---------------+---------------+------*/
+ExpressionStatus DgnECSymbolProvider::AnyMatches (EvaluationResult& evalResult, IValueListResultCR valueList, EvaluationResultVector& args)
+    {
+    return PredicateProcessor::Any (evalResult, valueList, args);
+    }
+
+/*---------------------------------------------------------------------------------**//**
+* @bsimethod                                                    Paul.Connelly   12/13
++---------------+---------------+---------------+---------------+---------------+------*/
+ExpressionStatus DgnECSymbolProvider::AllMatch (EvaluationResult& evalResult, IValueListResultCR valueList, EvaluationResultVector& args)
+    {
+    return PredicateProcessor::All (evalResult, valueList, args);
+    }
+
+/*---------------------------------------------------------------------------------**//**
+* @bsimethod                                                    Paul.Connelly   08/12
++---------------+---------------+---------------+---------------+---------------+------*/
+ExpressionStatus DgnECSymbolProvider::GetInstanceId (EvaluationResult& evalResult, ECInstanceListCR instanceData, EvaluationResultVector& args)
+    {
+    if (0 == instanceData.size())
+        return ExprStatus_StructRequired;
+
+    for (IECInstancePtr const& instance: instanceData)
+        {
+        Utf8String instanceId = instance->GetInstanceId();
+        if (!Utf8String::IsNullOrEmpty (instanceId.c_str()))
+            {
+            evalResult.InitECValue().SetUtf8CP (instanceId.c_str());
+            return ExprStatus_Success;
+            }
+        }
+
+    return ExprStatus_UnknownError;
+    }
+
+/*---------------------------------------------------------------------------------**//**
+* @bsimethod                                                    Paul.Connelly   08/12
++---------------+---------------+---------------+---------------+---------------+------*/
+ExpressionStatus DgnECSymbolProvider::GetInstanceLabel (EvaluationResult& evalResult, ECInstanceListCR instanceData, EvaluationResultVector& args)
+    {
+    if (0 == instanceData.size())
+        return ExprStatus_StructRequired;
+
+    for (IECInstancePtr const& instance: instanceData)
+        {
+        Utf8String displayLabel;
+        if (ECOBJECTS_STATUS_Success == instance->GetDisplayLabel (displayLabel))
+            {
+            evalResult.InitECValue().SetUtf8CP (displayLabel.c_str());
+            return ExprStatus_Success;
+            }
+        }
+
+    return ExprStatus_UnknownError;
+    }
+
+/*---------------------------------------------------------------------------------**//**
+* @bsimethod                                                    Paul.Connelly   08/12
++---------------+---------------+---------------+---------------+---------------+------*/
+ExpressionStatus DgnECSymbolProvider::GetClass (EvaluationResult& evalResult, ECInstanceListCR instanceData, EvaluationResultVector& args)
+    {
+    if (0 == instanceData.size())
+        return ExprStatus_StructRequired;
+
+    ECInstanceList classInstances;
+    StandaloneECEnablerR classEnabler = *GetProvider().GetSchema().GetClassCP ("ECClass")->GetDefaultStandaloneEnabler();
+    for (IECInstancePtr const& instance: instanceData)
+        {
+        ECClassCR ecClass = instance->GetEnabler().GetClass();
+        IECInstancePtr classInstance = classEnabler.CreateInstance();
+
+        ECValue v;
+        v.SetUtf8CP (ecClass.GetName().c_str());
+        classInstance->SetValue ("Name", v);
+        v.SetUtf8CP (ecClass.GetDisplayLabel().c_str());
+        classInstance->SetValue ("DisplayLabel", v);
+
+        classInstances.push_back (classInstance);
+        }
+
+    evalResult.SetInstanceList (classInstances, true);
+    return ExprStatus_Success;
+    }
+
+/*---------------------------------------------------------------------------------**//**
+* @bsistruct                                                    Paul.Connelly   08/12
++---------------+---------------+---------------+---------------+---------------+------*/
+struct ClassVisitor
+    {
+    virtual bool        Process (ECClassCR ecClass) = 0;    // return true to stop processing
+
+    ECClassCP           Visit (ECClassCR ecClass)
+        {
+        if (Process (ecClass))
+            return &ecClass;
+        else
+            {
+            for (const ECClassP& baseClass: ecClass.GetBaseClasses())
+                {
+                if (Process (*baseClass))
+                    return baseClass;
+                }
+            }
+
+        return NULL;
+        }
+    };
+
+/*---------------------------------------------------------------------------------**//**
+* @bsimethod                                                    Paul.Connelly   02/15
++---------------+---------------+---------------+---------------+---------------+------*/
+ExpressionStatus extractPropertyAccessor (Utf8CP& schemaName, Utf8CP& className, Utf8CP& accessString, EvaluationResultVector& args)
+    {
+    if (!ExtractArg (schemaName, args, 0, false) || !ExtractArg (className, args, 1, false) || !ExtractArg (accessString, args, 2, false))
+        return ExprStatus_UnknownError;
+    else
+        return ExprStatus_Success;
+    }
+
+typedef bpair<IECInstanceCP, ECPropertyCP> InstancePropertyPair;
+
+/*---------------------------------------------------------------------------------**//**
+* @bsimethod                                                    Paul.Connelly   02/15
++---------------+---------------+---------------+---------------+---------------+------*/
+InstancePropertyPair extractProperty (ExpressionStatus& status, ECInstanceListCR instanceData, EvaluationResultVector& args, Utf8CP& accessString)
+    {
+    InstancePropertyPair pair (nullptr, nullptr);
+    Utf8CP schemaName, className;
+    status = extractPropertyAccessor (schemaName, className, accessString, args);
+    if (ExprStatus_Success == status)
+        {
+        for (auto const& instance : instanceData)
+            {
+            if (instance->GetClass().Is (schemaName, className))
+                {
+                auto prop = instance->GetEnabler().LookupECProperty (accessString);
+                        
+                if (nullptr != prop)
+                    pair = InstancePropertyPair (instance.get(), prop);
+
+                break;
+                }
+            }
+        }
+
+    return pair;
+    }
+
+/*---------------------------------------------------------------------------------**//**
+* @bsimethod                                                    Paul.Connelly   08/12
++---------------+---------------+---------------+---------------+---------------+------*/
+ExpressionStatus DgnECSymbolProvider::IsOfClass (EvaluationResult& evalResult, ECInstanceListCR instanceData, EvaluationResultVector& args)
+    {
+    IECInstancePtr instance;
+    Utf8CP schemaname, classname;
+    if (2 != args.size() || !SystemSymbolProvider::ExtractArg (classname, args[0]) || !SystemSymbolProvider::ExtractArg (schemaname, args[1]))
+        return ExprStatus_UnknownError;
+
+    bool found = false;
+    for (IECInstancePtr const& instance: instanceData)
+        {
+        found = instance->GetClass().Is (schemaname, classname);
+        if (found)
+            break;
+        }
+
+    evalResult.InitECValue().SetBoolean (found);
+    return ExprStatus_Success;
+    }
+
+
+#ifdef DETERMINE_NEED_TO_SUPPORT_IN_GRAPHITE
+/*---------------------------------------------------------------------------------**//**
+* @bsimethod                                                    Paul.Connelly   07/14
++---------------+---------------+---------------+---------------+---------------+------*/
+ExpressionStatus DgnECSymbolProvider::IsPropertyValueSet (EvaluationResult& evalResult, ECInstanceListCR instanceData, EvaluationResultVector& args)
+    {
+    ExpressionStatus status;
+    Utf8CP accessString;
+    InstancePropertyPair pair = extractProperty (status, instanceData, args, accessString);
+    if (ExprStatus_Success == status)
+        {
+        IECInstanceCP instance = pair.first;
+        ECPropertyCP prop = pair.second;
+            if (nullptr == prop)
+                    return ExprStatus_UnknownError;
+        
+        bool isSet = false;
+        IDgnECTypeAdapterP adapter = nullptr != prop && nullptr != instance ? &IDgnECTypeAdapter::GetForProperty (*prop) : nullptr;
+
+        if (nullptr != adapter)
+            {
+            ECValue sigilValue;
+            ECValue actualValue;
+            bool sigilValueAvailable  = adapter->GetPropertyNotSetValue (sigilValue);
+            bool actualValueAvailable = ECOBJECTS_STATUS_Success == instance->GetValue (actualValue, accessString);
+            if (sigilValueAvailable && actualValueAvailable && !actualValue.IsNull () && !actualValue.Equals (sigilValue))
+                isSet = true;
+            else if (!sigilValueAvailable && actualValueAvailable && !actualValue.IsNull ())
+                isSet = true;
+            }
+        evalResult.InitECValue().SetBoolean (isSet);
+        }
+
+    return status;
+    }
+
+/*---------------------------------------------------------------------------------**//**
+* @bsimethod                                                    Paul.Connelly   02/15
++---------------+---------------+---------------+---------------+---------------+------*/
+ExpressionStatus DgnECSymbolProvider::ResolveSymbology (EvaluationResult& evalResult, ECInstanceListCR instanceData, EvaluationResultVector& args)
+    {
+    ExpressionStatus status;
+    Utf8CP accessString;
+    InstancePropertyPair pair = extractProperty (status, instanceData, args, accessString);
+    if (ExprStatus_Success != status)
+        return status;
+
+    IECInstanceCP instance = pair.first;
+    ECPropertyCP prop = pair.second;
+    ECValue v;
+    if (nullptr == instance || nullptr == prop)
+        return ExprStatus_UnknownMember;
+    else if (ECOBJECTS_STATUS_Success != instance->GetValue (v, accessString))
+        return ExprStatus_UnknownError;
+
+    IDgnECTypeAdapterR adapter = IDgnECTypeAdapter::GetForProperty (*prop);
+    auto resolver = dynamic_cast<IDgnECSymbologyResolver const*>(&adapter);
+    if (nullptr != resolver)
+        {
+        auto context = IDgnECTypeAdapterContext::CreateStandalone (*prop, *instance, accessString);
+        if (!resolver->ResolveSymbology (v, *context))
+            return ExprStatus_UnknownError;
+
+        // NEEDSWORK:
+        //  We introduced this method for use in Condition Editor (display rules, ecreporting)
+        //  We'll have an expression like "this.ResolveSymbology ("Color") = '1'"
+        //  Importantly, the color on the right-hand side is going to be expressed AS A STRING, not the underlying type (e.g. int)
+        //  That conversion is actually controlled by EvaluationOptions on the ExpressionContext. But we do not have access to the ExpressionContext from here.
+        //  Sooo....
+        //  We will convert the left-hand value to a string, until we find a use case in which that is not sufficient
+        if (adapter.RequiresExpressionTypeConversion (EVALOPT_EnforceGlobalRepresentation))
+            adapter.ConvertToExpressionType (v, *context);
+        }
+
+    evalResult.InitECValue() = v;
+    return ExprStatus_Success;
+    }
+
+/*---------------------------------------------------------------------------------**//**
+* @bsimethod                                                    Paul.Connelly   08/12
++---------------+---------------+---------------+---------------+---------------+------*/
+ExpressionStatus DgnECSymbolProvider::GetRelatedInstance (EvaluationResult& evalResult, ECInstanceListCR instanceData, EvaluationResultVector& args)
+    {
+    // This method takes a single string argument of the format:
+    //  "relationshipClassName:dir:relatedClassName[, PropertyName:FailureValue]"
+    // where dir: 0=forward, 1=backward
+    // It doesn't specify schema names for either class, which makes our job more difficult and more time-consuming
+    // If we fail to find any related instance, and PropertyName:FailureValue is specified, then we create a fake IECInstance
+    // with a single property "PropertyName" with the value of FailureValue
+
+    Utf8CP rawArg;
+    if (1 != args.size() || 0 == instanceData.size() || !SystemSymbolProvider::ExtractArg (rawArg, args[0]))
+        return ExprStatus_UnknownError;
+
+    bvector<Utf8String> argTokens;
+    BeStringUtilities::Split(rawArg, ",", NULL, argTokens);
+    if (1 > argTokens.size() || 2 < argTokens.size())
+        return ExprStatus_UnknownError;
+
+    Utf8String arg = argTokens[0];     // "relationship:dir:related"
+    Utf8String failureSpec = (argTokens.size() > 1) ? argTokens[1] : "";  // " PropertyName:FailureValue
+    argTokens.clear();
+
+    BeStringUtilities::Split(arg.c_str(), ":", NULL, argTokens);
+    if (argTokens.size() < 3 || argTokens.size() > 4 || argTokens[1].length() != 1)
+        return ExprStatus_UnknownError;
+
+    ECRelatedInstanceDirection direction;
+    switch (argTokens[1][0])
+        {
+    case '0':       direction = STRENGTHDIRECTION_Forward; break;
+    case '1':       direction = STRENGTHDIRECTION_Backward; break;
+    default:        return ExprStatus_UnknownError;
+        }
+
+    Utf8CP   relationshipName = argTokens[0].c_str(),
+              relatedName      = argTokens[2].c_str();
+
+    IECInstancePtr relatedInstance;
+    for (IECInstancePtr const& iecInstance: instanceData)
+        {
+        DgnECInstanceCP instance = iecInstance->AsDgnECInstanceCP();
+        if (NULL == instance)
+            continue;
+
+        // We may get lucky and find the related/relationship classes in the same schema as this instance's class
+        ECClassCP relatedClass = instance->GetEnabler().GetClass().GetSchema().GetClassCP (relationshipName);
+        ECRelationshipClassCP relationshipClass = relatedClass ? relatedClass->GetRelationshipClassCP() : NULL;
+        if (NULL != relatedClass)
+            relatedClass = instance->GetEnabler().GetClass().GetSchema().GetClassCP (relatedName);
+
+        QueryRelatedClassSpecifierPtr relClassSpec = QueryRelatedClassSpecifier::Create (relationshipClass, relatedClass, direction, true, true);   // allow polymorphism
+
+        DgnECInstanceCreateContext context(SelectedProperties::Create (true).get(), DgnECInstanceCreateOptions (false, false));
+        if (NULL != relationshipClass && NULL != relatedClass)
+            {
+            DgnECInstanceIterable relatedInstances = DgnECManager::GetManager().FindRelatedInstances (*instance, *relClassSpec, context);
+            if (relatedInstances.begin() != relatedInstances.end())
+                relatedInstance = *relatedInstances.begin();
+            }
+        else
+            {
+            // We have to get all of the relationships for this instance and compare the class names
+            for (IDgnECRelationshipInstanceP const& relationship: DgnECManager::GetManager().FindRelationships (*instance, *relClassSpec, context))
+                {
+                if (!relationship->GetEnabler().GetClass().GetName().Equals (relationshipName))
+                    continue;   // note this does not support polymorphism
+
+                ECClassCP foundRelatedClass = GetRelatedClassDefinition (*relationship, direction, relatedName);
+                if (NULL != foundRelatedClass)
+                    {
+                    relatedInstance = (STRENGTHDIRECTION_Forward == direction) ? relationship->GetTarget().get() : relationship->GetSource().get();
+                    break;
+                    }
+                }
+            }
+
+        if (relatedInstance.IsValid())
+            break;
+        }
+
+    if (relatedInstance.IsNull() && !failureSpec.empty())
+        relatedInstance = CreatePseudoRelatedInstance (failureSpec.c_str());
+
+    
+    if (relatedInstance.IsValid())
+        evalResult.SetInstance (*relatedInstance);
+    else
+        evalResult.InitECValue().SetToNull();
+
+    return ExprStatus_Success;
+    }
+
+/*---------------------------------------------------------------------------------**//**
+* @bsimethod                                                    Paul.Connelly   08/12
++---------------+---------------+---------------+---------------+---------------+------*/
+ECClassCP DgnECSymbolProvider::GetRelatedClassDefinition (ECN::IECRelationshipInstanceCR relationship, ECN::ECRelatedInstanceDirection dir, Utf8CP relatedClassName)
+    {
+    // This supports polymorphism
+    ECClassCR actualRelatedClass = (STRENGTHDIRECTION_Forward == dir) ? relationship.GetTarget()->GetEnabler().GetClass() : relationship.GetSource()->GetEnabler().GetClass();
+    struct Visitor : ClassVisitor
+        {
+        Utf8CP relatedClassName;
+        Visitor (Utf8CP rcn) : relatedClassName(rcn) { }
+        virtual bool Process (ECClassCR ecclass) override
+            {
+            return ecclass.GetName().Equals (relatedClassName);
+            }
+        } visitor (relatedClassName);
+
+    return visitor.Visit (actualRelatedClass);
+    }
+
+/*---------------------------------------------------------------------------------**//**
+* @bsimethod                                                    Paul.Connelly   08/12
++---------------+---------------+---------------+---------------+---------------+------*/
+IECInstancePtr DgnECSymbolProvider::CreatePseudoRelatedInstance (Utf8CP spec)
+    {
+    // Extract the property name and failure value
+    while (*spec && ' ' == *spec)
+        ++spec;
+
+    bvector<Utf8String> parts;
+    BeStringUtilities::Split(spec, ":", NULL, parts);
+    if (2 == parts.size() && parts[0].length() > 0 && parts[1].length() > 0)
+        {
+        Utf8CP propName = parts[0].c_str(),
+                propVal  = parts[1].c_str();
+
+        // We have to create a separate ECClass for each distinct property name used.
+        ECSchemaR schema = GetProvider().GetSchema();
+        ECClassP pseudoClass = NULL;
+        uint32_t classCount = 0;
+        for (ECClassContainer::const_iterator iter = schema.GetClasses().begin(), end = schema.GetClasses().end(); iter != end; ++iter)
+            {
+            ECClassP curClass = *iter;
+            if (0 == strncmp (curClass->GetName().c_str(), "pseudo", _countof("pseudo") - 1))
+                {
+                if (NULL != curClass->GetPropertyP (propName))
+                    {
+                    pseudoClass = curClass;
+                    break;
+                    }
+                else
+                    ++classCount;
+                }
+            }
+
+        if (NULL == pseudoClass)
+            {
+            Utf8Char pseudoClassName[0x20];
+            BeStringUtilities::Snwprintf (pseudoClassName, _countof(pseudoClassName), "pseudo%d", classCount);
+            schema.CreateClass (pseudoClass, pseudoClassName);
+            PrimitiveECPropertyP ecprop;
+            pseudoClass->CreatePrimitiveProperty (ecprop, propName, PRIMITIVETYPE_String);
+            }
+
+        BeAssert (NULL != pseudoClass);
+        IECInstancePtr instance = pseudoClass->GetDefaultStandaloneEnabler()->CreateInstance();
+        instance->SetValue (propName, ECValue (propVal));
+        return instance;
+        }
+
+    return NULL;
+    }
+#endif
+
+END_BENTLEY_DGN_NAMESPACE
+
+
+