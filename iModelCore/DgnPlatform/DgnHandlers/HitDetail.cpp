/*--------------------------------------------------------------------------------------+
|
|     $Source: DgnHandlers/HitDetail.cpp $
|
|  $Copyright: (c) 2015 Bentley Systems, Incorporated. All rights reserved. $
|
+--------------------------------------------------------------------------------------*/
#include    <DgnPlatformInternal.h>

/*---------------------------------------------------------------------------------**//**
* @bsimethod                                                    KeithBentley    05/01
+---------------+---------------+---------------+---------------+---------------+------*/
void GeomDetail::Init()
    {
    m_primitive     = nullptr;
    m_geomType      = HitGeomType::None;
    m_detailSource  = HitDetailSource::None;
    m_hitPriority   = HitPriority::Highest;
    m_nonSnappable  = false;
    m_viewDist      = 0.0;
    m_viewZ         = 0.0;

    m_geomId.Init();
    m_closePoint.Zero();
    m_normal.Zero();
    }

/*---------------------------------------------------------------------------------**//**
* @bsimethod                                                    Brien.Bastings  05/12
+---------------+---------------+---------------+---------------+---------------+------*/
ICurvePrimitiveCP GeomDetail::GetCurvePrimitive() const
    {
    return m_primitive.IsValid() ? m_primitive.get() : NULL;
    }

/*---------------------------------------------------------------------------------**//**
* @bsimethod                                                    Brien.Bastings  11/13
+---------------+---------------+---------------+---------------+---------------+------*/
HitGeomType GeomDetail::GetCurvePrimitiveType() const
    {
    if (!m_primitive.IsValid())
        return HitGeomType::None;

    switch (m_primitive->GetCurvePrimitiveType())
        {
        case ICurvePrimitive::CURVE_PRIMITIVE_TYPE_Line:
        case ICurvePrimitive::CURVE_PRIMITIVE_TYPE_LineString:
            return HitGeomType::Segment;

        case ICurvePrimitive::CURVE_PRIMITIVE_TYPE_Arc:
            return HitGeomType::Arc;

        case ICurvePrimitive::CURVE_PRIMITIVE_TYPE_BsplineCurve:
        case ICurvePrimitive::CURVE_PRIMITIVE_TYPE_InterpolationCurve:
        case ICurvePrimitive::CURVE_PRIMITIVE_TYPE_AkimaCurve:
        case ICurvePrimitive::CURVE_PRIMITIVE_TYPE_Spiral:
            return HitGeomType::Curve;

        default:
            return HitGeomType::None;
        }
    }

/*---------------------------------------------------------------------------------**//**
* @bsimethod                                                    Brien.Bastings  11/13
+---------------+---------------+---------------+---------------+---------------+------*/
HitGeomType GeomDetail::GetEffectiveHitGeomType() const
    {
    return (HitGeomType::Surface == m_geomType ? GetCurvePrimitiveType() : m_geomType);
    }

/*---------------------------------------------------------------------------------**//**
* @bsimethod                                                    Brien.Bastings  05/12
+---------------+---------------+---------------+---------------+---------------+------*/
void GeomDetail::SetCurvePrimitive(ICurvePrimitiveCP curve, TransformCP localToWorld, HitGeomType geomType)
    {
    m_primitive = nullptr; 
    m_geomType  = HitGeomType::None;

    if (!curve)
        return;

    switch (curve->GetCurvePrimitiveType())
        {
        case ICurvePrimitive::CURVE_PRIMITIVE_TYPE_Line:
            {
            DSegment3dCP  segment = curve->GetLineCP ();

            if (segment->point[0].IsEqual(segment->point[1])) // Check for zero length lines and don't store redundant primitive...
                {
                m_geomType = HitGeomType::Point;
                break;
                }

            m_primitive = curve->Clone();
            m_geomType  = HitGeomType::Segment;
            break;
            }

        case ICurvePrimitive::CURVE_PRIMITIVE_TYPE_LineString:
            {
            bvector<DPoint3d> const* points = curve->GetLineStringCP ();

            if ((1 == points->size()) || (2 == points->size() && points->at(0).IsEqual(points->at(1))))
                {
                m_geomType = HitGeomType::Point;
                break;
                }

            m_primitive = curve->Clone();
            m_geomType  = HitGeomType::Segment;
            break;
            }

        case ICurvePrimitive::CURVE_PRIMITIVE_TYPE_Arc:
            {
            m_primitive = curve->Clone();
            m_geomType  = HitGeomType::Arc;
            break;
            }

        case ICurvePrimitive::CURVE_PRIMITIVE_TYPE_BsplineCurve:
        case ICurvePrimitive::CURVE_PRIMITIVE_TYPE_InterpolationCurve:
        case ICurvePrimitive::CURVE_PRIMITIVE_TYPE_AkimaCurve:
        case ICurvePrimitive::CURVE_PRIMITIVE_TYPE_Spiral:
            {
            m_primitive = curve->Clone();
            m_geomType  = HitGeomType::Curve;
            break;
            }
        }

    if (nullptr != localToWorld && m_primitive.IsValid())
        m_primitive->TransformInPlace(*localToWorld);

    // Set geometry type override...
    //  - HitGeomType::Point with CURVE_PRIMITIVE_TYPE_Arc denotes arc center...
    //  - HitGeomType::Surface with any curve primitive denotes an interior hit...
    if (HitGeomType::None != geomType)
        m_geomType = geomType;
    }

/*---------------------------------------------------------------------------------**//**
* @bsimethod                                                    Brien.Bastings  05/12
+---------------+---------------+---------------+---------------+---------------+------*/
bool GeomDetail::GetSegment(DSegment3dR segment) const
    {
    if (!m_primitive.IsValid())
        return false;

    switch (m_primitive->GetCurvePrimitiveType())
        {
        case ICurvePrimitive::CURVE_PRIMITIVE_TYPE_Line:
            segment = *m_primitive->GetLineCP ();
            return true;

        case ICurvePrimitive::CURVE_PRIMITIVE_TYPE_LineString:
            return m_primitive->TryGetSegmentInLineString(segment, GetSegmentNumber());

        default:
            return false;
        }
    }

/*---------------------------------------------------------------------------------**//**
* @bsimethod                                                    Brien.Bastings  05/12
+---------------+---------------+---------------+---------------+---------------+------*/
bool GeomDetail::GetArc(DEllipse3dR ellipse) const
    {
    if (!m_primitive.IsValid())
        return false;

    if (ICurvePrimitive::CURVE_PRIMITIVE_TYPE_Arc != m_primitive->GetCurvePrimitiveType())
        return false;

    ellipse = *m_primitive->GetArcCP ();

    return true;
    }

/*---------------------------------------------------------------------------------**//**
* @bsimethod                                                    Brien.Bastings  05/12
+---------------+---------------+---------------+---------------+---------------+------*/
bool GeomDetail::FillGPA (GPArrayR gpa, bool singleSegment) const
    {
    if (!m_primitive.IsValid())
        return false;

    DSegment3d  segment;

    if (singleSegment && GetSegment(segment))
        {
        gpa.Add(segment.point, 2);
        }
    else
        {
        switch (m_primitive->GetCurvePrimitiveType())
            {
            case ICurvePrimitive::CURVE_PRIMITIVE_TYPE_Line:
                gpa.Add(m_primitive->GetLineCP ()->point, 2);
                break;

            case ICurvePrimitive::CURVE_PRIMITIVE_TYPE_LineString:
                gpa.Add(&m_primitive->GetLineStringCP ()->front(), (int) m_primitive->GetLineStringCP ()->size());
                break;

            case ICurvePrimitive::CURVE_PRIMITIVE_TYPE_Arc:
                gpa.Add(*m_primitive->GetArcCP ());
                break;

            case ICurvePrimitive::CURVE_PRIMITIVE_TYPE_BsplineCurve:
            case ICurvePrimitive::CURVE_PRIMITIVE_TYPE_InterpolationCurve:
            case ICurvePrimitive::CURVE_PRIMITIVE_TYPE_AkimaCurve:
            case ICurvePrimitive::CURVE_PRIMITIVE_TYPE_Spiral:
                gpa.Add(*m_primitive->GetProxyBsplineCurveCP ());
                break;

            default:
                return false;
            }
        }

    return true;
    }

/*---------------------------------------------------------------------------------**//**
* @bsimethod                                                    Brien.Bastings  05/12
+---------------+---------------+---------------+---------------+---------------+------*/
size_t GeomDetail::GetSegmentNumber() const
    {
    if (!m_primitive.IsValid() || ICurvePrimitive::CURVE_PRIMITIVE_TYPE_LineString != m_primitive->GetCurvePrimitiveType())
        return 0;

    bvector<DPoint3d> const* points = m_primitive->GetLineStringCP();

    if (points->size() < 3)
        return 0;
        
    double  fraction  = GetCloseParam();
    size_t  nSegments = (points->size()-1);
    double  uSegRange = (1.0 / nSegments);
    size_t  segmentNo = (size_t) (fraction / uSegRange);

    return (segmentNo >= nSegments ? nSegments-1 : segmentNo);
    }

/*---------------------------------------------------------------------------------**//**
* @bsimethod                                                    Brien.Bastings  05/12
+---------------+---------------+---------------+---------------+---------------+------*/
double GeomDetail::GetSegmentParam() const
    {
    if (!m_primitive.IsValid())
        return 0.0;
    
    if (ICurvePrimitive::CURVE_PRIMITIVE_TYPE_LineString != m_primitive->GetCurvePrimitiveType())
        return GetCloseParam();

    bvector<DPoint3d> const* points = m_primitive->GetLineStringCP ();

    if (points->size() < 3)
        return GetCloseParam();
        
    double  fraction  = GetCloseParam();
    size_t  nSegments = (points->size()-1);
    double  uSegRange = (1.0 / nSegments);
    size_t  segmentNo = (size_t) (fraction / uSegRange);
    double  segmParam = ((fraction - (uSegRange * (segmentNo >= nSegments ? nSegments-1 : segmentNo))) * nSegments);

    LIMIT_RANGE (0.0, 1.0, segmParam);

    return segmParam;
    }

/*---------------------------------------------------------------------------------**//**
* @bsimethod                                                    Brien.Bastings  05/12
+---------------+---------------+---------------+---------------+---------------+------*/
double GeomDetail::GetCloseParam() const
    {
    if (!m_primitive.IsValid())
        return 0.0;

    double      fraction;
    DPoint3d    curvePoint;

    if (!m_primitive->ClosestPointBounded(m_closePoint, fraction, curvePoint))
        return 0.0;

    return fraction;
    }

/*---------------------------------------------------------------------------------**//**
* @bsimethod                                                    Brien.Bastings  05/12
+---------------+---------------+---------------+---------------+---------------+------*/
size_t GeomDetail::GetCloseVertex() const
    {
    if (!m_primitive.IsValid())
        return 0;

    size_t  nSegments = 1;

    if (ICurvePrimitive::CURVE_PRIMITIVE_TYPE_LineString == m_primitive->GetCurvePrimitiveType())
        {
        bvector<DPoint3d> const* points = m_primitive->GetLineStringCP ();

        nSegments = ((points->size() < 3) ? 1 : (points->size()-1));
        }

    double  fraction  = GetCloseParam();
    double  uSegRange = (1.0 / nSegments);
    size_t  closeVertex = (size_t) ((fraction + (uSegRange*.5)) / uSegRange);

    return closeVertex;
    }

/*---------------------------------------------------------------------------------**//**
* @bsimethod                                                    Brien.Bastings  05/12
+---------------+---------------+---------------+---------------+---------------+------*/
size_t GeomDetail::GetPointCount() const
    {
    if (HitGeomType::Point == m_geomType)
        return 1;

    if (!m_primitive.IsValid())
        return 0;

    switch (m_primitive->GetCurvePrimitiveType())
        {
        case ICurvePrimitive::CURVE_PRIMITIVE_TYPE_Line:
            return 2;

        case ICurvePrimitive::CURVE_PRIMITIVE_TYPE_LineString:
            return m_primitive->GetLineStringCP ()->size();

        default:
            return 0;
        }
    }

/*---------------------------------------------------------------------------------**//**
* @bsimethod                                                    Brien.Bastings  05/13
+---------------+---------------+---------------+---------------+---------------+------*/
bool GeomDetail::IsValidSurfaceHit() const
    {
    return (HitGeomType::Surface == GetGeomType() && 0.0 != GetSurfaceNormal().Magnitude());
    }

/*---------------------------------------------------------------------------------**//**
* @bsimethod                                                    Brien.Bastings  10/13
+---------------+---------------+---------------+---------------+---------------+------*/
bool GeomDetail::IsValidEdgeHit() const
    {
    switch (GetGeomType())
        {
        case HitGeomType::Segment:
        case HitGeomType::Curve:
        case HitGeomType::Arc:
            return true;

        default:
            return false;
        }
    }

/*---------------------------------------------------------------------------------**//**
* @bsimethod                                                    Brien.Bastings  05/12
+---------------+---------------+---------------+---------------+---------------+------*/
CurvePrimitiveIdCP GeomDetail::GetCurvePrimitiveId() const
    {
    if (!m_primitive.IsValid())
        return NULL;

    return m_primitive->GetId();
    }

/*---------------------------------------------------------------------------------**//**
* @bsimethod                                                    KeithBentley    04/015
+---------------+---------------+---------------+---------------+---------------+------*/
HitDetail::HitDetail(DgnViewportR viewport, GeometricElementCP element, DPoint3dCR testPoint, HitSource source, GeomDetailCR geomDetail) : m_viewport(viewport)
    {
    m_elementId         = (nullptr != element ? element->GetElementId() : DgnElementId());
    m_locateSource      = source;
    m_testPoint         = testPoint;
    m_geomDetail        = geomDetail;
    m_subSelectionMode  = SubSelectionMode::None;
    }

/*---------------------------------------------------------------------------------**//**
* @bsimethod                                    Keith.Bentley                   10/04
+---------------+---------------+---------------+---------------+---------------+------*/
HitDetail::HitDetail(HitDetail const& from) : m_viewport(from.m_viewport)
    {
    m_elementId         = from.m_elementId;
    m_locateSource      = from.m_locateSource;
    m_testPoint         = from.m_testPoint;
    m_geomDetail        = from.m_geomDetail;
    m_elemTopo          = from.m_elemTopo.IsValid() ? from.m_elemTopo->_Clone() : nullptr;
    m_subSelectionMode  = from.m_subSelectionMode;
    }

/*---------------------------------------------------------------------------------**//**
* @bsimethod                                    Keith.Bentley                   10/04
+---------------+---------------+---------------+---------------+---------------+------*/
HitDetail::~HitDetail() {}

/*---------------------------------------------------------------------------------**//**
* @bsimethod                                                    Brien.Bastings  07/2015
+---------------+---------------+---------------+---------------+---------------+------*/
bool HitDetail::ShouldFlashCurveSegment(ViewContextR context) const
    {
    return (DrawPurpose::Flash == context.GetDrawPurpose() && 
            SubSelectionMode::Segment == GetSubSelectionMode() && 
            nullptr != GetGeomDetail().GetCurvePrimitive());
    }

/*---------------------------------------------------------------------------------**//**
* @bsimethod                                                    Brien.Bastings  07/2015
+---------------+---------------+---------------+---------------+---------------+------*/
void HitDetail::FlashCurveSegment(ViewContextR context) const
    {
    if (nullptr == GetGeomDetail().GetCurvePrimitive())
        return;

    ElemDisplayParamsR elParams = context.GetCurrentDisplayParams();
    ElemMatSymbR elMatSymb = *context.GetElemMatSymb();

    context.CookDisplayParams(elParams, elMatSymb); // Don't activate elMatSymb yet...

    // NOTE: Would be nice if flashing made element "glow" for now just bump up weight...
    elMatSymb.SetWidth(elMatSymb.GetWidth()+2);

    context.GetIDrawGeom().ActivateMatSymb(&elMatSymb);
    context.ResetContextOverrides();

    bool doSegmentFlash = (GetHitType() < HitDetailType::Snap);

    if (!doSegmentFlash)
        {
        switch (static_cast<SnapDetailCR>(*this).GetSnapMode())
            {
            case SnapMode::Center:
            case SnapMode::Origin:
            case SnapMode::Bisector:
                break; // Snap point for these is computed using entire linestring, not just the hit segment...

            default:
                doSegmentFlash = true;
                break;
            }
        }

    DSegment3d      segment;
    CurveVectorPtr  curve;

    // Flash only the selected segment of linestrings/shapes based on snap mode...
    if (doSegmentFlash && GetGeomDetail().GetSegment(segment))
        curve = CurveVector::Create(CurveVector::BOUNDARY_TYPE_Open, ICurvePrimitive::CreateLine(segment));
    else
        curve = CurveVector::Create(CurveVector::BOUNDARY_TYPE_Open, GetGeomDetail().GetCurvePrimitive()->Clone());

    if (GetViewport().Is3dView())
        context.GetIDrawGeom().DrawCurveVector(*curve, false);
    else
        context.GetIDrawGeom().DrawCurveVector2d(*curve, false, elParams.GetNetDisplayPriority());
    }

/*---------------------------------------------------------------------------------**//**
* @bsimethod                                    Keith.Bentley                   02/09
+---------------+---------------+---------------+---------------+---------------+------*/
void HitDetail::_DrawInVp(DgnViewportR vp, DgnDrawMode drawMode, DrawPurpose drawPurpose, bool* stopFlag) const
    {
#if defined (NEEDS_WORK_CONTINUOUS_RENDER)
    if (vp.IsActive())
        T_HOST.GetGraphicsAdmin()._DrawInVp(this, vp, drawMode, drawPurpose, stopFlag);
#endif
    }

/*---------------------------------------------------------------------------------**//**
* @bsimethod                                                    Brien.Bastings  09/2015
+---------------+---------------+---------------+---------------+---------------+------*/
<<<<<<< HEAD
void HitDetail::_GetInfoString(Utf8StringR pathDescr, Utf8CP delimiter) const
    {
    T_HOST.GetNotificationAdmin()._GetInfoString(this, pathDescr, delimiter);
    }
=======
IElemTopologyCP HitDetail::GetElemTopology() const {return (m_elemTopo.IsValid() ? m_elemTopo.get() : nullptr);}
void HitDetail::SetElemTopology(IElemTopologyP topo) {m_elemTopo = topo;}
>>>>>>> 4085fc00

/*---------------------------------------------------------------------------------**//**
* @bsimethod                                                    Brien.Bastings  05/2015
+---------------+---------------+---------------+---------------+---------------+------*/
DgnDbR HitDetail::GetDgnDb() const
    {
    return m_viewport.GetViewController().GetDgnDb();
    }

/*---------------------------------------------------------------------------------**//**
* @bsimethod                                                    Brien.Bastings  05/2015
+---------------+---------------+---------------+---------------+---------------+------*/
DgnModelR HitDetail::GetDgnModel() const
    {
    GeometricElementCPtr element = GetElement();

    return (element.IsValid() ? *element->GetModel() : *m_viewport.GetViewController().GetTargetModel());
    }

/*---------------------------------------------------------------------------------**//**
* @bsimethod                                                    Brien.Bastings  05/2015
+---------------+---------------+---------------+---------------+---------------+------*/
GeometricElementCPtr HitDetail::GetElement() const
    {
    if (!m_elementId.IsValid())
        return nullptr;

    DgnElementCP element = GetDgnDb().Elements().FindElement(m_elementId);

    return (nullptr != element ? element->ToGeometricElement() : nullptr);
    }

/*---------------------------------------------------------------------------------**//**
* @bsimethod                                                    Brien.Bastings  05/2015
+---------------+---------------+---------------+---------------+---------------+------*/
bool HitDetail::IsInSelectionSet() const
    {
    GeometricElementCPtr element = GetElement();

    return (element.IsValid() ? element->IsInSelectionSet() : false);
    }

/*---------------------------------------------------------------------------------**//**
* @bsimethod                                                    Brien.Bastings  05/2015
+---------------+---------------+---------------+---------------+---------------+------*/
DgnElement::Hilited HitDetail::IsHilited() const
    {
    GeometricElementCPtr element = GetElement();

    return (element.IsValid() ? element->IsHilited() : DgnElement::Hilited::None);
    }

/*---------------------------------------------------------------------------------**//**
* @bsimethod                                                    KeithBentley    06/01
+---------------+---------------+---------------+---------------+---------------+------*/
void HitDetail::_SetHilited(DgnElement::Hilited newState) const
    {
    GeometricElementCPtr element = GetElement();

    if (!element.IsValid())
        return;
    
    // don't turn on/off hilite bit for elements in the selection set.
    if (element->IsInSelectionSet())
        return;

    // KLUDGE: Preserve any alternative hilite state (i.e. HILITED_Bold) already set on this element...
    if (DgnElement::Hilited::None == newState || DgnElement::Hilited::None == element->IsHilited())
        element->SetHilited(newState);
    }

/*---------------------------------------------------------------------------------**//**
* @bsimethod                                                    KeithBentley    06/01
+---------------+---------------+---------------+---------------+---------------+------*/
bool HitDetail::_IsSameHit(HitDetailCP otherHit) const
    {
    if (nullptr == otherHit || m_elementId != otherHit->GetElementId())
        return false;

    if (!m_elemTopo.IsValid() && !otherHit->m_elemTopo.IsValid())
        return true;

    if (m_elemTopo.IsValid() != otherHit->m_elemTopo.IsValid())
        return false;

    if (!m_elemTopo->_IsEqual(*otherHit->m_elemTopo))
        return false;

    return true;
    }

/*---------------------------------------------------------------------------------**//**
* @bsimethod                                                    KeithBentley    05/01
+---------------+---------------+---------------+---------------+---------------+------*/
SnapDetail::SnapDetail(HitDetail const* from) : HitDetail(*from)
    {
    m_heat   = SNAP_HEAT_None;
    m_sprite = NULL;

    m_customKeypointSize = 0;
    m_customKeypointData = NULL;
    m_allowAssociations  = true;

    m_screenPt.x = m_screenPt.y = 0;
    m_snapPoint = m_geomDetail.GetClosestPoint();
    m_adjustedPt = m_snapPoint;
    m_snapMode = m_originalSnapMode = SnapMode::First;

    if (HitDetailType::Snap == from->GetHitType())
        {
        SnapDetailCP  fromSnap = (SnapDetailCP) from;

        m_minScreenDist = fromSnap->m_minScreenDist;
        }
    else
        {
        m_minScreenDist = m_geomDetail.GetScreenDist();
        m_geomDetail.SetScreenDist(0.0);
        }
    }

/*---------------------------------------------------------------------------------**//**
* @bsimethod                                                    KeithBentley    05/01
+---------------+---------------+---------------+---------------+---------------+------*/
SnapDetail::SnapDetail(SnapDetail const& from) : HitDetail(from)
    {
    m_heat              = from.m_heat;
    m_screenPt          = from.m_screenPt;
    m_originalSnapMode  = from.m_originalSnapMode;
    m_divisor           = from.m_divisor;
    m_sprite            = from.m_sprite;
    m_snapMode          = from.m_snapMode;
    m_minScreenDist     = from.m_minScreenDist;
    m_snapPoint         = from.m_snapPoint;
    m_adjustedPt        = from.m_adjustedPt;
    m_allowAssociations = from.m_allowAssociations;

    if (m_sprite)
        m_sprite->AddRef();

    if (NULL == from.m_customKeypointData || 0 == from.m_customKeypointSize)
        {
        m_customKeypointSize = 0;
        m_customKeypointData = NULL;
        }
    else
        {
        m_customKeypointSize = from.m_customKeypointSize;
        m_customKeypointData = (Byte *) bentleyAllocator_malloc(m_customKeypointSize);

        memcpy(m_customKeypointData, from.m_customKeypointData, m_customKeypointSize);
        }
    }

/*---------------------------------------------------------------------------------**//**
* @bsimethod                                                    KeithBentley    05/01
+---------------+---------------+---------------+---------------+---------------+------*/
SnapDetail::~SnapDetail()
    {
    if (m_sprite)
        m_sprite->Release();

    if (NULL != m_customKeypointData)
        bentleyAllocator_free(m_customKeypointData);
    }

/*---------------------------------------------------------------------------------**//**
* @bsimethod                                                    ShaunSewall     12/11
+---------------+---------------+---------------+---------------+---------------+------*/
SnapDetail* SnapDetail::_Clone() const 
    {
    return new SnapDetail(*this);
    }

/*---------------------------------------------------------------------------------**//**
* @return  the "hit" point for this snapPath. If this path is "hot", this function will return
* the snapped point, otherwise it returns the closest point on the element.
* @bsimethod    HitDetail                                         KeithBentley    12/97
+---------------+---------------+---------------+---------------+---------------+------*/
DPoint3dCR SnapDetail::_GetHitPoint() const
    {
    return (IsHot() ? m_snapPoint : m_geomDetail.GetClosestPoint());
    }

/*---------------------------------------------------------------------------------**//**
* @return whether point has been adjusted
* @bsimethod    SnapDetail                                        BrienBastings   08/01
+---------------+---------------+---------------+---------------+---------------+------*/
bool SnapDetail::PointWasAdjusted() const
    {
    return (!m_snapPoint.IsEqual(m_adjustedPt, 1.0e-10));
    }

/*---------------------------------------------------------------------------------**//**
* @bsimethod                                                    KeithBentley    05/01
+---------------+---------------+---------------+---------------+---------------+------*/
void SnapDetail::_SetHitPoint(DPoint3dCR hitPoint)
    {
    m_snapPoint  = hitPoint;
    m_adjustedPt = hitPoint;
    }

/*---------------------------------------------------------------------------------**//**
* @bsimethod                                                    KeithBentley    06/01
+---------------+---------------+---------------+---------------+---------------+------*/
IntersectDetail::IntersectDetail(HitDetailCP firstHit, HitDetailCP secondHit, DPoint3dCR pt) : SnapDetail(firstHit)
    {
    m_secondHit = (HitDetailP) secondHit;

    if (m_secondHit)
        m_secondHit->AddRef();

    SetHitPoint(pt);
    }

/*---------------------------------------------------------------------------------**//**
* @bsimethod                                                    KeithBentley    06/01
+---------------+---------------+---------------+---------------+---------------+------*/
IntersectDetail::IntersectDetail(IntersectDetail const& i2) : SnapDetail(i2)
    {
    m_secondHit = i2.m_secondHit;
    m_secondHit->AddRef();
    }

/*---------------------------------------------------------------------------------**//**
* @bsimethod                                                    KeithBentley    06/01
+---------------+---------------+---------------+---------------+---------------+------*/
IntersectDetail::~IntersectDetail()
    {
    if (m_secondHit)
        m_secondHit->Release();

    m_secondHit = nullptr;
    }

/*---------------------------------------------------------------------------------**//**
* @bsimethod                                                    ShaunSewall     12/11
+---------------+---------------+---------------+---------------+---------------+------*/
SnapDetail* IntersectDetail::_Clone() const 
    {
    return new IntersectDetail(*this);
    }

/*---------------------------------------------------------------------------------**//**
* determine whether this is the "same" hit as another one. For InteresectPaths, that means that
* both paths of both hits are the same.
* @bsimethod                                                    KeithBentley    06/01
+---------------+---------------+---------------+---------------+---------------+------*/
bool IntersectDetail::_IsSameHit(HitDetailCP otherPath) const
    {
    // check base paths
    if (!T_Super::_IsSameHit(otherPath))
        return false;

    // for IntersectDetails, it can't be the same hit unless both are of type InteresctPath and BOTH paths match
    if (HitDetailType::Intersection != otherPath->GetHitType())
        return false;

    // now check the "second" paths
    HitDetailCP o2 = ((IntersectDetail*) otherPath)->GetSecondHit();

    return GetSecondHit()->IsSameHit(o2);
    }

/*---------------------------------------------------------------------------------**//**
* @bsimethod                                                    KeithBentley    06/01
+---------------+---------------+---------------+---------------+---------------+------*/
void IntersectDetail::_SetHilited(DgnElement::Hilited newState) const
    {
    T_Super::_SetHilited(newState);

    m_secondHit->SetHilited(newState);
    }

/*---------------------------------------------------------------------------------**//**
* IntersctPaths override the "DrawInView" method to hilite/unhilte BOTH paths that are part of the
* intersction. The "base" path is drawn using the drawmode of the call, but the "second" path
* is drawn using a dashed symbology.
* @bsimethod                                                    KeithBentley    06/01
+---------------+---------------+---------------+---------------+---------------+------*/
void IntersectDetail::_DrawInVp(DgnViewportR vp, DgnDrawMode drawMode, DrawPurpose drawPurpose, bool* stopFlag) const
    {
    // start by drawing the first path normally
    T_Super::_DrawInVp(vp, drawMode, drawPurpose, stopFlag);

    SnapDetail tmpSnapDetail(m_secondHit); // So display handlers know this is from a snap...

    // NOTE: When we're flashing, the hilite flags are not necessarily set on the elements. So to get the second path
    //       drawn hilited, we need to turn on its hilited flag temporarily, and then restore it.
    DgnElement::Hilited currHilite = tmpSnapDetail.IsHilited();

    if (DrawPurpose::Flash == drawPurpose)
        tmpSnapDetail.SetHilited(DgnElement::Hilited::Normal);

    tmpSnapDetail.SetSubSelectionMode(GetSubSelectionMode()); // Set correct flash mode...
    tmpSnapDetail.DrawInVp(vp, drawMode, drawPurpose, stopFlag);

    if (DrawPurpose::Flash == drawPurpose)
        tmpSnapDetail.SetHilited(currHilite);
    }

/*=================================================================================**//**
* The result of a "locate" is a sorted list of objects that
* satisfied the search  criteria (a HitList). Earlier hits in the list
* are somehow "better" than those later on.
* @see          IHitDetail
* @bsiclass                                                     KeithBentley    12/97
+===============+===============+===============+===============+===============+======*/
/*---------------------------------------------------------------------------------**//**
* @bsimethod                                                    KeithBentley    05/01
+---------------+---------------+---------------+---------------+---------------+------*/
HitList::HitList() {m_currHit = -1;}
HitList::~HitList() {clear();}

/*---------------------------------------------------------------------------------**//**
* @bsimethod                                    Sam.Wilson                      01/2008
+---------------+---------------+---------------+---------------+---------------+------*/
int HitList::GetCount() const {return (int) size();}

/*---------------------------------------------------------------------------------**//**
* @bsimethod                                    Sam.Wilson                      01/2008
+---------------+---------------+---------------+---------------+---------------+------*/
HitDetailP HitList::Get(int i)
    {
    if (i < 0)                  // ***NEEDS WORK: the old ObjectArray used to support -1 == END
        i = (int) size();
    if (i >= GetCount())
        return NULL;
    return at(i).get();
    }

/*---------------------------------------------------------------------------------**//**
* @bsimethod                                    Sam.Wilson                      01/2008
+---------------+---------------+---------------+---------------+---------------+------*/
void HitList::Set(int i, HitDetailP p)
    {
    if (i < 0 || i >= GetCount())
        {
        BeAssert(false);
        return;
        }
    at(i) = p;
    }

/*---------------------------------------------------------------------------------**//**
* @bsimethod                                    Sam.Wilson                      01/2008
+---------------+---------------+---------------+---------------+---------------+------*/
void HitList::Insert(int i, HitDetailP p)
    {
    if (i < 0 || i == (int)size())
        push_back(p);
    else
        insert(begin()+i, p);
    }

/*---------------------------------------------------------------------------------**//**
* @bsimethod                                    Sam.Wilson                      01/2008
+---------------+---------------+---------------+---------------+---------------+------*/
void HitList::DropNulls()
    {
    erase(std::remove(begin(), end(), (HitDetailP)NULL), end());
    }

/*---------------------------------------------------------------------------------**//**
* Drop all entries in the HitList. The reference count of all contained hits is decremented
* before they are dropped. Clears the "current hit" index.
* @bsimethod                                                    KeithBentley    04/01
+---------------+---------------+---------------+---------------+---------------+------*/
void HitList::Empty()
    {
    // empty the list (also decrements ref counts of entries)
    clear();

    // we don't have a current hit.
    m_currHit = -1;
    }

/*---------------------------------------------------------------------------------**//**
* remove the first hit in the list.
* @bsimethod    Locate.Hitlist                                  KeithBentley    12/97
+---------------+---------------+---------------+---------------+---------------+------*/
void HitList::RemoveHit(int hitNum)
    {
    if (hitNum < 0)                     // *** NEEDS WORK: The old ObjectArray used to support -1 == END
        hitNum = (int) size() - 1;

    if (hitNum == m_currHit)
        m_currHit = -1;

    if (hitNum >= (int) size())        // Locate calls GetNextHit, which increments m_currHit, until it goes beyond the end of size of the array.
        return;                         // Then Reset call RemoteCurrentHit, which passes in m_currHit. When it's out of range, we do nothing.

    erase(begin() + hitNum);
    }

/*---------------------------------------------------------------------------------**//**
* get a hit from a particular index into a HitList
* @return       the requested hit from the HitList
* @bsimethod    Locate.Hitlist                                  KeithBentley    12/97
+---------------+---------------+---------------+---------------+---------------+------*/
HitDetailP HitList::GetHit(int hitNum) const
    {
    if (hitNum < 0)                     // *** NEEDS WORK: The old ObjectArray used to support -1 == END
        hitNum = (int) size() - 1;

    if (hitNum >= (int) size())
        return NULL;

    return  at(hitNum).get();
    }

/*---------------------------------------------------------------------------------**//**
* @bsimethod                                    Keith.Bentley                   03/07
+---------------+---------------+---------------+---------------+---------------+------*/
void HitList::RemoveCurrentHit()
    {
    RemoveHit(m_currHit);
    }

/*---------------------------------------------------------------------------------**//**
* @bsimethod                                    Keith.Bentley                   03/07
+---------------+---------------+---------------+---------------+---------------+------*/
void HitList::SetCurrentHit(HitDetailCP hit)
    {
    ResetCurrentHit();

    for (HitDetailCP thisHit; NULL != (thisHit=GetNextHit());)
        {
        if (thisHit == hit)
            return;
        }
    }

/*---------------------------------------------------------------------------------**//**
* @bsimethod                                                    KeithBentley    06/02
+---------------+---------------+---------------+---------------+---------------+------*/
static inline double tenthOfPixel(double inValue) {return ((int) ((inValue * 10.0) + 0.5)) / 10.0;}

#define COMPARE_RELATIVE(a,b) {if (a<b) return -1; if (a>b) return 1;}

static const double s_tooCloseTolerance = 1.0e-5;

/*---------------------------------------------------------------------------------**//**
* @bsimethod                                                    Brien.Bastings  08/04
+---------------+---------------+---------------+---------------+---------------+------*/
static bool is2dHitCompare(HitDetailCR oHit1, HitDetailCR oHit2)
    {
    return (!oHit1.GetViewport().Is3dView() && !oHit2.GetViewport().Is3dView());
    }

/*---------------------------------------------------------------------------------**//**
* @bsimethod                                                    Brien.Bastings  12/12
+---------------+---------------+---------------+---------------+---------------+------*/
static int doZCompareOfSurfaceAndEdge(HitDetailCR oHitSurf, HitDetailCR oHitEdge)
    {
    DgnViewportR vp = oHitSurf.GetViewport();
    DPoint4d     homogeneousPlane;
    
    if (!homogeneousPlane.PlaneFromOriginAndNormal(oHitSurf.GetGeomDetail().GetClosestPoint(), oHitSurf.GetGeomDetail().GetSurfaceNormal()))
        return 0;

    DMap4d      worldToViewMap = *vp.GetWorldToViewMap();
    DPoint4d    eyePointWorld;

    worldToViewMap.M1.GetColumn(eyePointWorld, 2);

    DPoint3d    testPointWorld = oHitEdge.GetGeomDetail().GetClosestPoint();

    double  a0 = homogeneousPlane.DotProduct(eyePointWorld);
    double  a1 = homogeneousPlane.DotProduct(testPointWorld, 1.0);
    double  tol = s_tooCloseTolerance * (1.0 + fabs(a0) + fabs(a1) + fabs(homogeneousPlane.w));

#if defined (NOT_NOT_DUMP)
    if (fabs(a1) < tol)
        printf("Draw\n\n");
    else if (a0 * a1 > 0)
        printf("Edge wins\n\n");
    else
        printf("Surface wins\n\n");
#endif

    if (fabs(a1) < tol)
        return 0;

    return ((a0 * a1 > 0) ? 1 : -1);
    }

/*---------------------------------------------------------------------------------**//**
* @bsimethod                                                    Brien.Bastings  05/12
+---------------+---------------+---------------+---------------+---------------+------*/
static int doZCompare(HitDetailCR oHit1, HitDetailCR oHit2)
    {
    double  z1 = oHit1.GetGeomDetail().GetZValue();
    double  z2 = oHit2.GetGeomDetail().GetZValue();

    // For 2d hits z reflects display priority which should be checked before locate priority, etc. when a fill/surface hit is involved...
    if (is2dHitCompare(oHit1, oHit2))
        {
        // screen z values are sorted descending
        COMPARE_RELATIVE (z2, z1);

        return 0;
        }

    // Point clouds already output only a single best z for a screen location...only compare using screen distance, not z...
    if (HitDetailSource::PointCloud == oHit1.GetGeomDetail().GetDetailSource() && HitDetailSource::PointCloud == oHit2.GetGeomDetail().GetDetailSource())
        return 0;

    // Always prioritize sprites (ex. HUD markers) over surface hits...
    if (HitDetailSource::Sprite == oHit1.GetGeomDetail().GetDetailSource() || HitDetailSource::Sprite == oHit2.GetGeomDetail().GetDetailSource())
        return 0;

    DVec3d  normal1 = oHit1.GetGeomDetail().GetSurfaceNormal();
    DVec3d  normal2 = oHit2.GetGeomDetail().GetSurfaceNormal();

    if (0.0 != normal1.Magnitude() && 0.0 != normal2.Magnitude())
        {
        // Both surface hits...if close let other criteria determine order...
        if (DoubleOps::WithinTolerance(z1, z2, s_tooCloseTolerance))
            return 0;
        }
    else if (0.0 != normal1.Magnitude())
        {
        // 1st is surface hit...project 2nd hit into plane defined by surface normal...
        int compareResult = doZCompareOfSurfaceAndEdge(oHit1, oHit2);

        return (0 == compareResult ? 0 : compareResult);
        }
    else if (0.0 != normal2.Magnitude())
        {
        // 2nd is surface hit...project 1st hit into plane defined by surface normal...
        int compareResult = doZCompareOfSurfaceAndEdge(oHit2, oHit1);

        return (0 == compareResult ? 0 : -compareResult);
        }
    else
        {
        bool isQvWireHit1 = (HitGeomType::Surface == oHit1.GetGeomDetail().GetGeomType() && NULL == oHit1.GetGeomDetail().GetCurvePrimitive());
        bool isQvWireHit2 = (HitGeomType::Surface == oHit2.GetGeomDetail().GetGeomType() && NULL == oHit2.GetGeomDetail().GetCurvePrimitive());

        // NOTE: QV wireframe hits are only needed to locate silhouettes, make sure they always lose to a real edge hit since a robust z compare isn't possible...
        if (isQvWireHit1 && !isQvWireHit2)
            return 1;
        else if (isQvWireHit2 && !isQvWireHit1)
            return -1;
        else if (DoubleOps::WithinTolerance(z1, z2, s_tooCloseTolerance))
            return 0; // Both QV or real edge hits...if close let other criteria determine order...
        }

    // screen z values are sorted descending
    COMPARE_RELATIVE (z2, z1);

    return 0;
    }

/*---------------------------------------------------------------------------------**//**
* compare two hits for insertion into list. Hits are compared by
* calling GetLocatePriority() and then GetLocateDistance() on each.
* @bsimethod    Locate.Hitlist                                  KeithBentley    12/97
+---------------+---------------+---------------+---------------+---------------+------*/
int HitList::Compare(HitDetailCP oHit1, HitDetailCP oHit2, bool comparePriority, bool compareZ) const
    {
    if (NULL == oHit1 || NULL == oHit2)
        return 0;

    if (compareZ)
        {
        int zCompareValue = doZCompare(*oHit1, *oHit2);

        if (0 != zCompareValue)
            return zCompareValue;
        }

    if (comparePriority)
        {
        int p1 = static_cast<int>(oHit1->GetGeomDetail().GetLocatePriority());
        int p2 = static_cast<int>(oHit2->GetGeomDetail().GetLocatePriority());

        COMPARE_RELATIVE (p1, p2);
        }

    double dist1 = tenthOfPixel(oHit1->GetGeomDetail().GetScreenDist());
    double dist2 = tenthOfPixel(oHit2->GetGeomDetail().GetScreenDist());

    COMPARE_RELATIVE (dist1, dist2);

    // Linestyle/pattern/thickness hits have lower priority...
    COMPARE_RELATIVE (oHit1->GetGeomDetail().GetDetailSource(), oHit2->GetGeomDetail().GetDetailSource());

    return 0;
    }

/*---------------------------------------------------------------------------------**//**
* Add a new hit to the list. Hits are sorted according to their priority and distance.
* @bsimethod    Locate.Hitlist                                  KeithBentley    12/97
+---------------+---------------+---------------+---------------+---------------+------*/
int             HitList::AddHit
(
HitDetail*      newHit,
bool            allowDuplicates,
bool            comparePriority
)
    {
    HitList::iterator currHit = begin();

    HitDetail*  oldHit;
    int         count = GetCount();
    int         index = 0;
    int         comparison;

    while (index < count)
        {
        oldHit = (HitDetail*) currHit->get();

        comparison = Compare(newHit, oldHit, comparePriority, true);

        // Caller can establish a policy to only ever allow one hit for a given path. However, we want to make sure
        // that the one hit we do save is the "best" hit for that path. Therefore, every time we get another hit
        // for a path, we drop the one with the lower value based on the comparison, and save the other one.
        if (!allowDuplicates && newHit->IsSameHit(oldHit))
            {
            // replace with new hit if it's better (otherwise just ignore it).
            if (comparison < 0)
                *currHit = newHit;

            return count;
            }

        if (comparison < 0)
            break;

        currHit++;
        index++;
        }

    // this increments ref count of newHit
    insert(begin()+index, newHit);

#if defined (NOT_NOT_DUMP)
    printf("HIT LIST COUNT: %d\n", GetCount());

    HitDetailP    thisPath;

    for (int i=0; NULL != (thisPath = (HitDetailP) GetHit(i)); i++)
        printf("(%d) Elem: %I64d, GeomType: %d Z: %lf Normal: (%lf %lf %lf)\n", i, thisPath->GetHeadElem()->GetElementId(), thisPath->GetGeomDetail().GetGeomType(), thisPath->GetGeomDetail().GetZValue(), thisPath->GetGeomDetail().GetSurfaceNormal().x, thisPath->GetGeomDetail().GetSurfaceNormal().y, thisPath->GetGeomDetail().GetSurfaceNormal().z);

    printf("\n\n");
#endif

    return index;
    }

/*---------------------------------------------------------------------------------**//**
* @bsimethod                                                    KeithBentley    05/01
+---------------+---------------+---------------+---------------+---------------+------*/
HitDetailP HitList::GetCurrentHit() const
    {
    if (-1 == m_currHit)
        return NULL;

    return GetHit(m_currHit);
    }

/*---------------------------------------------------------------------------------**//**
* @bsimethod                                                    KeithBentley    05/01
+---------------+---------------+---------------+---------------+---------------+------*/
HitDetailP HitList::GetNextHit()
    {
    m_currHit++;

    return GetCurrentHit();
    }

/*---------------------------------------------------------------------------------**//**
* search through hitlist and remove any hits that match a specified path.
* @bsimethod                                                    KeithBentley    06/01
+---------------+---------------+---------------+---------------+---------------+------*/
bool HitList::RemoveHitsFrom(HitDetailCR hit)
    {
    HitDetailP  thisHit;
    bool        removedOne = false;

    // walk backwards through list so we don't have to worry about what happens on remove
    for (int i=GetCount()-1; i>=0; i--)
        {
        if ((nullptr != (thisHit = GetHit(i))) && thisHit->IsSameHit(&hit))
            {
            removedOne = true;
            RemoveHit(i);
            }
        }
    
    return removedOne;
    }

/*---------------------------------------------------------------------------------**//**
* search through hitlist and remove any hits that contain a specified elementRef.
* @bsimethod                                                    KeithBentley    06/01
+---------------+---------------+---------------+---------------+---------------+------*/
bool HitList::RemoveHitsFrom(DgnElementCR element)
    {
    HitDetailP  thisHit;
    bool        removedOne = false;

    // walk backwards through list so we don't have to worry about what happens on remove
    for (int i=GetCount()-1; i>=0; i--)
        {
        if ((nullptr != (thisHit = GetHit(i))) && thisHit->GetElementId() == element.GetElementId())
            {
            removedOne = true;
            RemoveHit(i);
            }
        }

    return removedOne;
    }

/*---------------------------------------------------------------------------------**//**
* search through hitlist and remove any hits from the specified model
* @bsimethod                                                    KeithBentley    06/01
+---------------+---------------+---------------+---------------+---------------+------*/
bool     HitList::RemoveHitsFrom(DgnModelR model)
    {
    HitDetailP  thisHit;
    bool        removedOne = false;

    // walk backwards through list so we don't have to worry about what happens on remove
    for (int i=GetCount()-1; i>=0; i--)
        {
        if ((NULL != (thisHit = GetHit(i))) && &model == &thisHit->GetDgnModel())
            {
            removedOne = true;
            RemoveHit(i);
            }
        }

    return removedOne;
    }

/*---------------------------------------------------------------------------------**//**
* @bsimethod    Locate.Hitlist                                  KeithBentley    12/97
+---------------+---------------+---------------+---------------+---------------+------*/
void HitList::Dump(WCharCP label) const
    {
    printf("%ls %d", label, GetCount());

    HitDetailP thisHit;

    for (int i=0; NULL != (thisHit = GetHit(i)); i++)
        printf("\n -> ElementId : %llu", (long long unsigned int) thisHit->GetElementId().GetValue());

    printf("\n");
    }
<|MERGE_RESOLUTION|>--- conflicted
+++ resolved
@@ -1,1241 +1,1234 @@
-/*--------------------------------------------------------------------------------------+
-|
-|     $Source: DgnHandlers/HitDetail.cpp $
-|
-|  $Copyright: (c) 2015 Bentley Systems, Incorporated. All rights reserved. $
-|
-+--------------------------------------------------------------------------------------*/
-#include    <DgnPlatformInternal.h>
-
-/*---------------------------------------------------------------------------------**//**
-* @bsimethod                                                    KeithBentley    05/01
-+---------------+---------------+---------------+---------------+---------------+------*/
-void GeomDetail::Init()
-    {
-    m_primitive     = nullptr;
-    m_geomType      = HitGeomType::None;
-    m_detailSource  = HitDetailSource::None;
-    m_hitPriority   = HitPriority::Highest;
-    m_nonSnappable  = false;
-    m_viewDist      = 0.0;
-    m_viewZ         = 0.0;
-
-    m_geomId.Init();
-    m_closePoint.Zero();
-    m_normal.Zero();
-    }
-
-/*---------------------------------------------------------------------------------**//**
-* @bsimethod                                                    Brien.Bastings  05/12
-+---------------+---------------+---------------+---------------+---------------+------*/
-ICurvePrimitiveCP GeomDetail::GetCurvePrimitive() const
-    {
-    return m_primitive.IsValid() ? m_primitive.get() : NULL;
-    }
-
-/*---------------------------------------------------------------------------------**//**
-* @bsimethod                                                    Brien.Bastings  11/13
-+---------------+---------------+---------------+---------------+---------------+------*/
-HitGeomType GeomDetail::GetCurvePrimitiveType() const
-    {
-    if (!m_primitive.IsValid())
-        return HitGeomType::None;
-
-    switch (m_primitive->GetCurvePrimitiveType())
-        {
-        case ICurvePrimitive::CURVE_PRIMITIVE_TYPE_Line:
-        case ICurvePrimitive::CURVE_PRIMITIVE_TYPE_LineString:
-            return HitGeomType::Segment;
-
-        case ICurvePrimitive::CURVE_PRIMITIVE_TYPE_Arc:
-            return HitGeomType::Arc;
-
-        case ICurvePrimitive::CURVE_PRIMITIVE_TYPE_BsplineCurve:
-        case ICurvePrimitive::CURVE_PRIMITIVE_TYPE_InterpolationCurve:
-        case ICurvePrimitive::CURVE_PRIMITIVE_TYPE_AkimaCurve:
-        case ICurvePrimitive::CURVE_PRIMITIVE_TYPE_Spiral:
-            return HitGeomType::Curve;
-
-        default:
-            return HitGeomType::None;
-        }
-    }
-
-/*---------------------------------------------------------------------------------**//**
-* @bsimethod                                                    Brien.Bastings  11/13
-+---------------+---------------+---------------+---------------+---------------+------*/
-HitGeomType GeomDetail::GetEffectiveHitGeomType() const
-    {
-    return (HitGeomType::Surface == m_geomType ? GetCurvePrimitiveType() : m_geomType);
-    }
-
-/*---------------------------------------------------------------------------------**//**
-* @bsimethod                                                    Brien.Bastings  05/12
-+---------------+---------------+---------------+---------------+---------------+------*/
-void GeomDetail::SetCurvePrimitive(ICurvePrimitiveCP curve, TransformCP localToWorld, HitGeomType geomType)
-    {
-    m_primitive = nullptr; 
-    m_geomType  = HitGeomType::None;
-
-    if (!curve)
-        return;
-
-    switch (curve->GetCurvePrimitiveType())
-        {
-        case ICurvePrimitive::CURVE_PRIMITIVE_TYPE_Line:
-            {
-            DSegment3dCP  segment = curve->GetLineCP ();
-
-            if (segment->point[0].IsEqual(segment->point[1])) // Check for zero length lines and don't store redundant primitive...
-                {
-                m_geomType = HitGeomType::Point;
-                break;
-                }
-
-            m_primitive = curve->Clone();
-            m_geomType  = HitGeomType::Segment;
-            break;
-            }
-
-        case ICurvePrimitive::CURVE_PRIMITIVE_TYPE_LineString:
-            {
-            bvector<DPoint3d> const* points = curve->GetLineStringCP ();
-
-            if ((1 == points->size()) || (2 == points->size() && points->at(0).IsEqual(points->at(1))))
-                {
-                m_geomType = HitGeomType::Point;
-                break;
-                }
-
-            m_primitive = curve->Clone();
-            m_geomType  = HitGeomType::Segment;
-            break;
-            }
-
-        case ICurvePrimitive::CURVE_PRIMITIVE_TYPE_Arc:
-            {
-            m_primitive = curve->Clone();
-            m_geomType  = HitGeomType::Arc;
-            break;
-            }
-
-        case ICurvePrimitive::CURVE_PRIMITIVE_TYPE_BsplineCurve:
-        case ICurvePrimitive::CURVE_PRIMITIVE_TYPE_InterpolationCurve:
-        case ICurvePrimitive::CURVE_PRIMITIVE_TYPE_AkimaCurve:
-        case ICurvePrimitive::CURVE_PRIMITIVE_TYPE_Spiral:
-            {
-            m_primitive = curve->Clone();
-            m_geomType  = HitGeomType::Curve;
-            break;
-            }
-        }
-
-    if (nullptr != localToWorld && m_primitive.IsValid())
-        m_primitive->TransformInPlace(*localToWorld);
-
-    // Set geometry type override...
-    //  - HitGeomType::Point with CURVE_PRIMITIVE_TYPE_Arc denotes arc center...
-    //  - HitGeomType::Surface with any curve primitive denotes an interior hit...
-    if (HitGeomType::None != geomType)
-        m_geomType = geomType;
-    }
-
-/*---------------------------------------------------------------------------------**//**
-* @bsimethod                                                    Brien.Bastings  05/12
-+---------------+---------------+---------------+---------------+---------------+------*/
-bool GeomDetail::GetSegment(DSegment3dR segment) const
-    {
-    if (!m_primitive.IsValid())
-        return false;
-
-    switch (m_primitive->GetCurvePrimitiveType())
-        {
-        case ICurvePrimitive::CURVE_PRIMITIVE_TYPE_Line:
-            segment = *m_primitive->GetLineCP ();
-            return true;
-
-        case ICurvePrimitive::CURVE_PRIMITIVE_TYPE_LineString:
-            return m_primitive->TryGetSegmentInLineString(segment, GetSegmentNumber());
-
-        default:
-            return false;
-        }
-    }
-
-/*---------------------------------------------------------------------------------**//**
-* @bsimethod                                                    Brien.Bastings  05/12
-+---------------+---------------+---------------+---------------+---------------+------*/
-bool GeomDetail::GetArc(DEllipse3dR ellipse) const
-    {
-    if (!m_primitive.IsValid())
-        return false;
-
-    if (ICurvePrimitive::CURVE_PRIMITIVE_TYPE_Arc != m_primitive->GetCurvePrimitiveType())
-        return false;
-
-    ellipse = *m_primitive->GetArcCP ();
-
-    return true;
-    }
-
-/*---------------------------------------------------------------------------------**//**
-* @bsimethod                                                    Brien.Bastings  05/12
-+---------------+---------------+---------------+---------------+---------------+------*/
-bool GeomDetail::FillGPA (GPArrayR gpa, bool singleSegment) const
-    {
-    if (!m_primitive.IsValid())
-        return false;
-
-    DSegment3d  segment;
-
-    if (singleSegment && GetSegment(segment))
-        {
-        gpa.Add(segment.point, 2);
-        }
-    else
-        {
-        switch (m_primitive->GetCurvePrimitiveType())
-            {
-            case ICurvePrimitive::CURVE_PRIMITIVE_TYPE_Line:
-                gpa.Add(m_primitive->GetLineCP ()->point, 2);
-                break;
-
-            case ICurvePrimitive::CURVE_PRIMITIVE_TYPE_LineString:
-                gpa.Add(&m_primitive->GetLineStringCP ()->front(), (int) m_primitive->GetLineStringCP ()->size());
-                break;
-
-            case ICurvePrimitive::CURVE_PRIMITIVE_TYPE_Arc:
-                gpa.Add(*m_primitive->GetArcCP ());
-                break;
-
-            case ICurvePrimitive::CURVE_PRIMITIVE_TYPE_BsplineCurve:
-            case ICurvePrimitive::CURVE_PRIMITIVE_TYPE_InterpolationCurve:
-            case ICurvePrimitive::CURVE_PRIMITIVE_TYPE_AkimaCurve:
-            case ICurvePrimitive::CURVE_PRIMITIVE_TYPE_Spiral:
-                gpa.Add(*m_primitive->GetProxyBsplineCurveCP ());
-                break;
-
-            default:
-                return false;
-            }
-        }
-
-    return true;
-    }
-
-/*---------------------------------------------------------------------------------**//**
-* @bsimethod                                                    Brien.Bastings  05/12
-+---------------+---------------+---------------+---------------+---------------+------*/
-size_t GeomDetail::GetSegmentNumber() const
-    {
-    if (!m_primitive.IsValid() || ICurvePrimitive::CURVE_PRIMITIVE_TYPE_LineString != m_primitive->GetCurvePrimitiveType())
-        return 0;
-
-    bvector<DPoint3d> const* points = m_primitive->GetLineStringCP();
-
-    if (points->size() < 3)
-        return 0;
-        
-    double  fraction  = GetCloseParam();
-    size_t  nSegments = (points->size()-1);
-    double  uSegRange = (1.0 / nSegments);
-    size_t  segmentNo = (size_t) (fraction / uSegRange);
-
-    return (segmentNo >= nSegments ? nSegments-1 : segmentNo);
-    }
-
-/*---------------------------------------------------------------------------------**//**
-* @bsimethod                                                    Brien.Bastings  05/12
-+---------------+---------------+---------------+---------------+---------------+------*/
-double GeomDetail::GetSegmentParam() const
-    {
-    if (!m_primitive.IsValid())
-        return 0.0;
-    
-    if (ICurvePrimitive::CURVE_PRIMITIVE_TYPE_LineString != m_primitive->GetCurvePrimitiveType())
-        return GetCloseParam();
-
-    bvector<DPoint3d> const* points = m_primitive->GetLineStringCP ();
-
-    if (points->size() < 3)
-        return GetCloseParam();
-        
-    double  fraction  = GetCloseParam();
-    size_t  nSegments = (points->size()-1);
-    double  uSegRange = (1.0 / nSegments);
-    size_t  segmentNo = (size_t) (fraction / uSegRange);
-    double  segmParam = ((fraction - (uSegRange * (segmentNo >= nSegments ? nSegments-1 : segmentNo))) * nSegments);
-
-    LIMIT_RANGE (0.0, 1.0, segmParam);
-
-    return segmParam;
-    }
-
-/*---------------------------------------------------------------------------------**//**
-* @bsimethod                                                    Brien.Bastings  05/12
-+---------------+---------------+---------------+---------------+---------------+------*/
-double GeomDetail::GetCloseParam() const
-    {
-    if (!m_primitive.IsValid())
-        return 0.0;
-
-    double      fraction;
-    DPoint3d    curvePoint;
-
-    if (!m_primitive->ClosestPointBounded(m_closePoint, fraction, curvePoint))
-        return 0.0;
-
-    return fraction;
-    }
-
-/*---------------------------------------------------------------------------------**//**
-* @bsimethod                                                    Brien.Bastings  05/12
-+---------------+---------------+---------------+---------------+---------------+------*/
-size_t GeomDetail::GetCloseVertex() const
-    {
-    if (!m_primitive.IsValid())
-        return 0;
-
-    size_t  nSegments = 1;
-
-    if (ICurvePrimitive::CURVE_PRIMITIVE_TYPE_LineString == m_primitive->GetCurvePrimitiveType())
-        {
-        bvector<DPoint3d> const* points = m_primitive->GetLineStringCP ();
-
-        nSegments = ((points->size() < 3) ? 1 : (points->size()-1));
-        }
-
-    double  fraction  = GetCloseParam();
-    double  uSegRange = (1.0 / nSegments);
-    size_t  closeVertex = (size_t) ((fraction + (uSegRange*.5)) / uSegRange);
-
-    return closeVertex;
-    }
-
-/*---------------------------------------------------------------------------------**//**
-* @bsimethod                                                    Brien.Bastings  05/12
-+---------------+---------------+---------------+---------------+---------------+------*/
-size_t GeomDetail::GetPointCount() const
-    {
-    if (HitGeomType::Point == m_geomType)
-        return 1;
-
-    if (!m_primitive.IsValid())
-        return 0;
-
-    switch (m_primitive->GetCurvePrimitiveType())
-        {
-        case ICurvePrimitive::CURVE_PRIMITIVE_TYPE_Line:
-            return 2;
-
-        case ICurvePrimitive::CURVE_PRIMITIVE_TYPE_LineString:
-            return m_primitive->GetLineStringCP ()->size();
-
-        default:
-            return 0;
-        }
-    }
-
-/*---------------------------------------------------------------------------------**//**
-* @bsimethod                                                    Brien.Bastings  05/13
-+---------------+---------------+---------------+---------------+---------------+------*/
-bool GeomDetail::IsValidSurfaceHit() const
-    {
-    return (HitGeomType::Surface == GetGeomType() && 0.0 != GetSurfaceNormal().Magnitude());
-    }
-
-/*---------------------------------------------------------------------------------**//**
-* @bsimethod                                                    Brien.Bastings  10/13
-+---------------+---------------+---------------+---------------+---------------+------*/
-bool GeomDetail::IsValidEdgeHit() const
-    {
-    switch (GetGeomType())
-        {
-        case HitGeomType::Segment:
-        case HitGeomType::Curve:
-        case HitGeomType::Arc:
-            return true;
-
-        default:
-            return false;
-        }
-    }
-
-/*---------------------------------------------------------------------------------**//**
-* @bsimethod                                                    Brien.Bastings  05/12
-+---------------+---------------+---------------+---------------+---------------+------*/
-CurvePrimitiveIdCP GeomDetail::GetCurvePrimitiveId() const
-    {
-    if (!m_primitive.IsValid())
-        return NULL;
-
-    return m_primitive->GetId();
-    }
-
-/*---------------------------------------------------------------------------------**//**
-* @bsimethod                                                    KeithBentley    04/015
-+---------------+---------------+---------------+---------------+---------------+------*/
-HitDetail::HitDetail(DgnViewportR viewport, GeometricElementCP element, DPoint3dCR testPoint, HitSource source, GeomDetailCR geomDetail) : m_viewport(viewport)
-    {
-    m_elementId         = (nullptr != element ? element->GetElementId() : DgnElementId());
-    m_locateSource      = source;
-    m_testPoint         = testPoint;
-    m_geomDetail        = geomDetail;
-    m_subSelectionMode  = SubSelectionMode::None;
-    }
-
-/*---------------------------------------------------------------------------------**//**
-* @bsimethod                                    Keith.Bentley                   10/04
-+---------------+---------------+---------------+---------------+---------------+------*/
-HitDetail::HitDetail(HitDetail const& from) : m_viewport(from.m_viewport)
-    {
-    m_elementId         = from.m_elementId;
-    m_locateSource      = from.m_locateSource;
-    m_testPoint         = from.m_testPoint;
-    m_geomDetail        = from.m_geomDetail;
-    m_elemTopo          = from.m_elemTopo.IsValid() ? from.m_elemTopo->_Clone() : nullptr;
-    m_subSelectionMode  = from.m_subSelectionMode;
-    }
-
-/*---------------------------------------------------------------------------------**//**
-* @bsimethod                                    Keith.Bentley                   10/04
-+---------------+---------------+---------------+---------------+---------------+------*/
-HitDetail::~HitDetail() {}
-
-/*---------------------------------------------------------------------------------**//**
-* @bsimethod                                                    Brien.Bastings  07/2015
-+---------------+---------------+---------------+---------------+---------------+------*/
-bool HitDetail::ShouldFlashCurveSegment(ViewContextR context) const
-    {
-    return (DrawPurpose::Flash == context.GetDrawPurpose() && 
-            SubSelectionMode::Segment == GetSubSelectionMode() && 
-            nullptr != GetGeomDetail().GetCurvePrimitive());
-    }
-
-/*---------------------------------------------------------------------------------**//**
-* @bsimethod                                                    Brien.Bastings  07/2015
-+---------------+---------------+---------------+---------------+---------------+------*/
-void HitDetail::FlashCurveSegment(ViewContextR context) const
-    {
-    if (nullptr == GetGeomDetail().GetCurvePrimitive())
-        return;
-
-    ElemDisplayParamsR elParams = context.GetCurrentDisplayParams();
-    ElemMatSymbR elMatSymb = *context.GetElemMatSymb();
-
-    context.CookDisplayParams(elParams, elMatSymb); // Don't activate elMatSymb yet...
-
-    // NOTE: Would be nice if flashing made element "glow" for now just bump up weight...
-    elMatSymb.SetWidth(elMatSymb.GetWidth()+2);
-
-    context.GetIDrawGeom().ActivateMatSymb(&elMatSymb);
-    context.ResetContextOverrides();
-
-    bool doSegmentFlash = (GetHitType() < HitDetailType::Snap);
-
-    if (!doSegmentFlash)
-        {
-        switch (static_cast<SnapDetailCR>(*this).GetSnapMode())
-            {
-            case SnapMode::Center:
-            case SnapMode::Origin:
-            case SnapMode::Bisector:
-                break; // Snap point for these is computed using entire linestring, not just the hit segment...
-
-            default:
-                doSegmentFlash = true;
-                break;
-            }
-        }
-
-    DSegment3d      segment;
-    CurveVectorPtr  curve;
-
-    // Flash only the selected segment of linestrings/shapes based on snap mode...
-    if (doSegmentFlash && GetGeomDetail().GetSegment(segment))
-        curve = CurveVector::Create(CurveVector::BOUNDARY_TYPE_Open, ICurvePrimitive::CreateLine(segment));
-    else
-        curve = CurveVector::Create(CurveVector::BOUNDARY_TYPE_Open, GetGeomDetail().GetCurvePrimitive()->Clone());
-
-    if (GetViewport().Is3dView())
-        context.GetIDrawGeom().DrawCurveVector(*curve, false);
-    else
-        context.GetIDrawGeom().DrawCurveVector2d(*curve, false, elParams.GetNetDisplayPriority());
-    }
-
-/*---------------------------------------------------------------------------------**//**
-* @bsimethod                                    Keith.Bentley                   02/09
-+---------------+---------------+---------------+---------------+---------------+------*/
-void HitDetail::_DrawInVp(DgnViewportR vp, DgnDrawMode drawMode, DrawPurpose drawPurpose, bool* stopFlag) const
-    {
-#if defined (NEEDS_WORK_CONTINUOUS_RENDER)
-    if (vp.IsActive())
-        T_HOST.GetGraphicsAdmin()._DrawInVp(this, vp, drawMode, drawPurpose, stopFlag);
-#endif
-    }
-
-/*---------------------------------------------------------------------------------**//**
-* @bsimethod                                                    Brien.Bastings  09/2015
-+---------------+---------------+---------------+---------------+---------------+------*/
-<<<<<<< HEAD
-void HitDetail::_GetInfoString(Utf8StringR pathDescr, Utf8CP delimiter) const
-    {
-    T_HOST.GetNotificationAdmin()._GetInfoString(this, pathDescr, delimiter);
-    }
-=======
-IElemTopologyCP HitDetail::GetElemTopology() const {return (m_elemTopo.IsValid() ? m_elemTopo.get() : nullptr);}
-void HitDetail::SetElemTopology(IElemTopologyP topo) {m_elemTopo = topo;}
->>>>>>> 4085fc00
-
-/*---------------------------------------------------------------------------------**//**
-* @bsimethod                                                    Brien.Bastings  05/2015
-+---------------+---------------+---------------+---------------+---------------+------*/
-DgnDbR HitDetail::GetDgnDb() const
-    {
-    return m_viewport.GetViewController().GetDgnDb();
-    }
-
-/*---------------------------------------------------------------------------------**//**
-* @bsimethod                                                    Brien.Bastings  05/2015
-+---------------+---------------+---------------+---------------+---------------+------*/
-DgnModelR HitDetail::GetDgnModel() const
-    {
-    GeometricElementCPtr element = GetElement();
-
-    return (element.IsValid() ? *element->GetModel() : *m_viewport.GetViewController().GetTargetModel());
-    }
-
-/*---------------------------------------------------------------------------------**//**
-* @bsimethod                                                    Brien.Bastings  05/2015
-+---------------+---------------+---------------+---------------+---------------+------*/
-GeometricElementCPtr HitDetail::GetElement() const
-    {
-    if (!m_elementId.IsValid())
-        return nullptr;
-
-    DgnElementCP element = GetDgnDb().Elements().FindElement(m_elementId);
-
-    return (nullptr != element ? element->ToGeometricElement() : nullptr);
-    }
-
-/*---------------------------------------------------------------------------------**//**
-* @bsimethod                                                    Brien.Bastings  05/2015
-+---------------+---------------+---------------+---------------+---------------+------*/
-bool HitDetail::IsInSelectionSet() const
-    {
-    GeometricElementCPtr element = GetElement();
-
-    return (element.IsValid() ? element->IsInSelectionSet() : false);
-    }
-
-/*---------------------------------------------------------------------------------**//**
-* @bsimethod                                                    Brien.Bastings  05/2015
-+---------------+---------------+---------------+---------------+---------------+------*/
-DgnElement::Hilited HitDetail::IsHilited() const
-    {
-    GeometricElementCPtr element = GetElement();
-
-    return (element.IsValid() ? element->IsHilited() : DgnElement::Hilited::None);
-    }
-
-/*---------------------------------------------------------------------------------**//**
-* @bsimethod                                                    KeithBentley    06/01
-+---------------+---------------+---------------+---------------+---------------+------*/
-void HitDetail::_SetHilited(DgnElement::Hilited newState) const
-    {
-    GeometricElementCPtr element = GetElement();
-
-    if (!element.IsValid())
-        return;
-    
-    // don't turn on/off hilite bit for elements in the selection set.
-    if (element->IsInSelectionSet())
-        return;
-
-    // KLUDGE: Preserve any alternative hilite state (i.e. HILITED_Bold) already set on this element...
-    if (DgnElement::Hilited::None == newState || DgnElement::Hilited::None == element->IsHilited())
-        element->SetHilited(newState);
-    }
-
-/*---------------------------------------------------------------------------------**//**
-* @bsimethod                                                    KeithBentley    06/01
-+---------------+---------------+---------------+---------------+---------------+------*/
-bool HitDetail::_IsSameHit(HitDetailCP otherHit) const
-    {
-    if (nullptr == otherHit || m_elementId != otherHit->GetElementId())
-        return false;
-
-    if (!m_elemTopo.IsValid() && !otherHit->m_elemTopo.IsValid())
-        return true;
-
-    if (m_elemTopo.IsValid() != otherHit->m_elemTopo.IsValid())
-        return false;
-
-    if (!m_elemTopo->_IsEqual(*otherHit->m_elemTopo))
-        return false;
-
-    return true;
-    }
-
-/*---------------------------------------------------------------------------------**//**
-* @bsimethod                                                    KeithBentley    05/01
-+---------------+---------------+---------------+---------------+---------------+------*/
-SnapDetail::SnapDetail(HitDetail const* from) : HitDetail(*from)
-    {
-    m_heat   = SNAP_HEAT_None;
-    m_sprite = NULL;
-
-    m_customKeypointSize = 0;
-    m_customKeypointData = NULL;
-    m_allowAssociations  = true;
-
-    m_screenPt.x = m_screenPt.y = 0;
-    m_snapPoint = m_geomDetail.GetClosestPoint();
-    m_adjustedPt = m_snapPoint;
-    m_snapMode = m_originalSnapMode = SnapMode::First;
-
-    if (HitDetailType::Snap == from->GetHitType())
-        {
-        SnapDetailCP  fromSnap = (SnapDetailCP) from;
-
-        m_minScreenDist = fromSnap->m_minScreenDist;
-        }
-    else
-        {
-        m_minScreenDist = m_geomDetail.GetScreenDist();
-        m_geomDetail.SetScreenDist(0.0);
-        }
-    }
-
-/*---------------------------------------------------------------------------------**//**
-* @bsimethod                                                    KeithBentley    05/01
-+---------------+---------------+---------------+---------------+---------------+------*/
-SnapDetail::SnapDetail(SnapDetail const& from) : HitDetail(from)
-    {
-    m_heat              = from.m_heat;
-    m_screenPt          = from.m_screenPt;
-    m_originalSnapMode  = from.m_originalSnapMode;
-    m_divisor           = from.m_divisor;
-    m_sprite            = from.m_sprite;
-    m_snapMode          = from.m_snapMode;
-    m_minScreenDist     = from.m_minScreenDist;
-    m_snapPoint         = from.m_snapPoint;
-    m_adjustedPt        = from.m_adjustedPt;
-    m_allowAssociations = from.m_allowAssociations;
-
-    if (m_sprite)
-        m_sprite->AddRef();
-
-    if (NULL == from.m_customKeypointData || 0 == from.m_customKeypointSize)
-        {
-        m_customKeypointSize = 0;
-        m_customKeypointData = NULL;
-        }
-    else
-        {
-        m_customKeypointSize = from.m_customKeypointSize;
-        m_customKeypointData = (Byte *) bentleyAllocator_malloc(m_customKeypointSize);
-
-        memcpy(m_customKeypointData, from.m_customKeypointData, m_customKeypointSize);
-        }
-    }
-
-/*---------------------------------------------------------------------------------**//**
-* @bsimethod                                                    KeithBentley    05/01
-+---------------+---------------+---------------+---------------+---------------+------*/
-SnapDetail::~SnapDetail()
-    {
-    if (m_sprite)
-        m_sprite->Release();
-
-    if (NULL != m_customKeypointData)
-        bentleyAllocator_free(m_customKeypointData);
-    }
-
-/*---------------------------------------------------------------------------------**//**
-* @bsimethod                                                    ShaunSewall     12/11
-+---------------+---------------+---------------+---------------+---------------+------*/
-SnapDetail* SnapDetail::_Clone() const 
-    {
-    return new SnapDetail(*this);
-    }
-
-/*---------------------------------------------------------------------------------**//**
-* @return  the "hit" point for this snapPath. If this path is "hot", this function will return
-* the snapped point, otherwise it returns the closest point on the element.
-* @bsimethod    HitDetail                                         KeithBentley    12/97
-+---------------+---------------+---------------+---------------+---------------+------*/
-DPoint3dCR SnapDetail::_GetHitPoint() const
-    {
-    return (IsHot() ? m_snapPoint : m_geomDetail.GetClosestPoint());
-    }
-
-/*---------------------------------------------------------------------------------**//**
-* @return whether point has been adjusted
-* @bsimethod    SnapDetail                                        BrienBastings   08/01
-+---------------+---------------+---------------+---------------+---------------+------*/
-bool SnapDetail::PointWasAdjusted() const
-    {
-    return (!m_snapPoint.IsEqual(m_adjustedPt, 1.0e-10));
-    }
-
-/*---------------------------------------------------------------------------------**//**
-* @bsimethod                                                    KeithBentley    05/01
-+---------------+---------------+---------------+---------------+---------------+------*/
-void SnapDetail::_SetHitPoint(DPoint3dCR hitPoint)
-    {
-    m_snapPoint  = hitPoint;
-    m_adjustedPt = hitPoint;
-    }
-
-/*---------------------------------------------------------------------------------**//**
-* @bsimethod                                                    KeithBentley    06/01
-+---------------+---------------+---------------+---------------+---------------+------*/
-IntersectDetail::IntersectDetail(HitDetailCP firstHit, HitDetailCP secondHit, DPoint3dCR pt) : SnapDetail(firstHit)
-    {
-    m_secondHit = (HitDetailP) secondHit;
-
-    if (m_secondHit)
-        m_secondHit->AddRef();
-
-    SetHitPoint(pt);
-    }
-
-/*---------------------------------------------------------------------------------**//**
-* @bsimethod                                                    KeithBentley    06/01
-+---------------+---------------+---------------+---------------+---------------+------*/
-IntersectDetail::IntersectDetail(IntersectDetail const& i2) : SnapDetail(i2)
-    {
-    m_secondHit = i2.m_secondHit;
-    m_secondHit->AddRef();
-    }
-
-/*---------------------------------------------------------------------------------**//**
-* @bsimethod                                                    KeithBentley    06/01
-+---------------+---------------+---------------+---------------+---------------+------*/
-IntersectDetail::~IntersectDetail()
-    {
-    if (m_secondHit)
-        m_secondHit->Release();
-
-    m_secondHit = nullptr;
-    }
-
-/*---------------------------------------------------------------------------------**//**
-* @bsimethod                                                    ShaunSewall     12/11
-+---------------+---------------+---------------+---------------+---------------+------*/
-SnapDetail* IntersectDetail::_Clone() const 
-    {
-    return new IntersectDetail(*this);
-    }
-
-/*---------------------------------------------------------------------------------**//**
-* determine whether this is the "same" hit as another one. For InteresectPaths, that means that
-* both paths of both hits are the same.
-* @bsimethod                                                    KeithBentley    06/01
-+---------------+---------------+---------------+---------------+---------------+------*/
-bool IntersectDetail::_IsSameHit(HitDetailCP otherPath) const
-    {
-    // check base paths
-    if (!T_Super::_IsSameHit(otherPath))
-        return false;
-
-    // for IntersectDetails, it can't be the same hit unless both are of type InteresctPath and BOTH paths match
-    if (HitDetailType::Intersection != otherPath->GetHitType())
-        return false;
-
-    // now check the "second" paths
-    HitDetailCP o2 = ((IntersectDetail*) otherPath)->GetSecondHit();
-
-    return GetSecondHit()->IsSameHit(o2);
-    }
-
-/*---------------------------------------------------------------------------------**//**
-* @bsimethod                                                    KeithBentley    06/01
-+---------------+---------------+---------------+---------------+---------------+------*/
-void IntersectDetail::_SetHilited(DgnElement::Hilited newState) const
-    {
-    T_Super::_SetHilited(newState);
-
-    m_secondHit->SetHilited(newState);
-    }
-
-/*---------------------------------------------------------------------------------**//**
-* IntersctPaths override the "DrawInView" method to hilite/unhilte BOTH paths that are part of the
-* intersction. The "base" path is drawn using the drawmode of the call, but the "second" path
-* is drawn using a dashed symbology.
-* @bsimethod                                                    KeithBentley    06/01
-+---------------+---------------+---------------+---------------+---------------+------*/
-void IntersectDetail::_DrawInVp(DgnViewportR vp, DgnDrawMode drawMode, DrawPurpose drawPurpose, bool* stopFlag) const
-    {
-    // start by drawing the first path normally
-    T_Super::_DrawInVp(vp, drawMode, drawPurpose, stopFlag);
-
-    SnapDetail tmpSnapDetail(m_secondHit); // So display handlers know this is from a snap...
-
-    // NOTE: When we're flashing, the hilite flags are not necessarily set on the elements. So to get the second path
-    //       drawn hilited, we need to turn on its hilited flag temporarily, and then restore it.
-    DgnElement::Hilited currHilite = tmpSnapDetail.IsHilited();
-
-    if (DrawPurpose::Flash == drawPurpose)
-        tmpSnapDetail.SetHilited(DgnElement::Hilited::Normal);
-
-    tmpSnapDetail.SetSubSelectionMode(GetSubSelectionMode()); // Set correct flash mode...
-    tmpSnapDetail.DrawInVp(vp, drawMode, drawPurpose, stopFlag);
-
-    if (DrawPurpose::Flash == drawPurpose)
-        tmpSnapDetail.SetHilited(currHilite);
-    }
-
-/*=================================================================================**//**
-* The result of a "locate" is a sorted list of objects that
-* satisfied the search  criteria (a HitList). Earlier hits in the list
-* are somehow "better" than those later on.
-* @see          IHitDetail
-* @bsiclass                                                     KeithBentley    12/97
-+===============+===============+===============+===============+===============+======*/
-/*---------------------------------------------------------------------------------**//**
-* @bsimethod                                                    KeithBentley    05/01
-+---------------+---------------+---------------+---------------+---------------+------*/
-HitList::HitList() {m_currHit = -1;}
-HitList::~HitList() {clear();}
-
-/*---------------------------------------------------------------------------------**//**
-* @bsimethod                                    Sam.Wilson                      01/2008
-+---------------+---------------+---------------+---------------+---------------+------*/
-int HitList::GetCount() const {return (int) size();}
-
-/*---------------------------------------------------------------------------------**//**
-* @bsimethod                                    Sam.Wilson                      01/2008
-+---------------+---------------+---------------+---------------+---------------+------*/
-HitDetailP HitList::Get(int i)
-    {
-    if (i < 0)                  // ***NEEDS WORK: the old ObjectArray used to support -1 == END
-        i = (int) size();
-    if (i >= GetCount())
-        return NULL;
-    return at(i).get();
-    }
-
-/*---------------------------------------------------------------------------------**//**
-* @bsimethod                                    Sam.Wilson                      01/2008
-+---------------+---------------+---------------+---------------+---------------+------*/
-void HitList::Set(int i, HitDetailP p)
-    {
-    if (i < 0 || i >= GetCount())
-        {
-        BeAssert(false);
-        return;
-        }
-    at(i) = p;
-    }
-
-/*---------------------------------------------------------------------------------**//**
-* @bsimethod                                    Sam.Wilson                      01/2008
-+---------------+---------------+---------------+---------------+---------------+------*/
-void HitList::Insert(int i, HitDetailP p)
-    {
-    if (i < 0 || i == (int)size())
-        push_back(p);
-    else
-        insert(begin()+i, p);
-    }
-
-/*---------------------------------------------------------------------------------**//**
-* @bsimethod                                    Sam.Wilson                      01/2008
-+---------------+---------------+---------------+---------------+---------------+------*/
-void HitList::DropNulls()
-    {
-    erase(std::remove(begin(), end(), (HitDetailP)NULL), end());
-    }
-
-/*---------------------------------------------------------------------------------**//**
-* Drop all entries in the HitList. The reference count of all contained hits is decremented
-* before they are dropped. Clears the "current hit" index.
-* @bsimethod                                                    KeithBentley    04/01
-+---------------+---------------+---------------+---------------+---------------+------*/
-void HitList::Empty()
-    {
-    // empty the list (also decrements ref counts of entries)
-    clear();
-
-    // we don't have a current hit.
-    m_currHit = -1;
-    }
-
-/*---------------------------------------------------------------------------------**//**
-* remove the first hit in the list.
-* @bsimethod    Locate.Hitlist                                  KeithBentley    12/97
-+---------------+---------------+---------------+---------------+---------------+------*/
-void HitList::RemoveHit(int hitNum)
-    {
-    if (hitNum < 0)                     // *** NEEDS WORK: The old ObjectArray used to support -1 == END
-        hitNum = (int) size() - 1;
-
-    if (hitNum == m_currHit)
-        m_currHit = -1;
-
-    if (hitNum >= (int) size())        // Locate calls GetNextHit, which increments m_currHit, until it goes beyond the end of size of the array.
-        return;                         // Then Reset call RemoteCurrentHit, which passes in m_currHit. When it's out of range, we do nothing.
-
-    erase(begin() + hitNum);
-    }
-
-/*---------------------------------------------------------------------------------**//**
-* get a hit from a particular index into a HitList
-* @return       the requested hit from the HitList
-* @bsimethod    Locate.Hitlist                                  KeithBentley    12/97
-+---------------+---------------+---------------+---------------+---------------+------*/
-HitDetailP HitList::GetHit(int hitNum) const
-    {
-    if (hitNum < 0)                     // *** NEEDS WORK: The old ObjectArray used to support -1 == END
-        hitNum = (int) size() - 1;
-
-    if (hitNum >= (int) size())
-        return NULL;
-
-    return  at(hitNum).get();
-    }
-
-/*---------------------------------------------------------------------------------**//**
-* @bsimethod                                    Keith.Bentley                   03/07
-+---------------+---------------+---------------+---------------+---------------+------*/
-void HitList::RemoveCurrentHit()
-    {
-    RemoveHit(m_currHit);
-    }
-
-/*---------------------------------------------------------------------------------**//**
-* @bsimethod                                    Keith.Bentley                   03/07
-+---------------+---------------+---------------+---------------+---------------+------*/
-void HitList::SetCurrentHit(HitDetailCP hit)
-    {
-    ResetCurrentHit();
-
-    for (HitDetailCP thisHit; NULL != (thisHit=GetNextHit());)
-        {
-        if (thisHit == hit)
-            return;
-        }
-    }
-
-/*---------------------------------------------------------------------------------**//**
-* @bsimethod                                                    KeithBentley    06/02
-+---------------+---------------+---------------+---------------+---------------+------*/
-static inline double tenthOfPixel(double inValue) {return ((int) ((inValue * 10.0) + 0.5)) / 10.0;}
-
-#define COMPARE_RELATIVE(a,b) {if (a<b) return -1; if (a>b) return 1;}
-
-static const double s_tooCloseTolerance = 1.0e-5;
-
-/*---------------------------------------------------------------------------------**//**
-* @bsimethod                                                    Brien.Bastings  08/04
-+---------------+---------------+---------------+---------------+---------------+------*/
-static bool is2dHitCompare(HitDetailCR oHit1, HitDetailCR oHit2)
-    {
-    return (!oHit1.GetViewport().Is3dView() && !oHit2.GetViewport().Is3dView());
-    }
-
-/*---------------------------------------------------------------------------------**//**
-* @bsimethod                                                    Brien.Bastings  12/12
-+---------------+---------------+---------------+---------------+---------------+------*/
-static int doZCompareOfSurfaceAndEdge(HitDetailCR oHitSurf, HitDetailCR oHitEdge)
-    {
-    DgnViewportR vp = oHitSurf.GetViewport();
-    DPoint4d     homogeneousPlane;
-    
-    if (!homogeneousPlane.PlaneFromOriginAndNormal(oHitSurf.GetGeomDetail().GetClosestPoint(), oHitSurf.GetGeomDetail().GetSurfaceNormal()))
-        return 0;
-
-    DMap4d      worldToViewMap = *vp.GetWorldToViewMap();
-    DPoint4d    eyePointWorld;
-
-    worldToViewMap.M1.GetColumn(eyePointWorld, 2);
-
-    DPoint3d    testPointWorld = oHitEdge.GetGeomDetail().GetClosestPoint();
-
-    double  a0 = homogeneousPlane.DotProduct(eyePointWorld);
-    double  a1 = homogeneousPlane.DotProduct(testPointWorld, 1.0);
-    double  tol = s_tooCloseTolerance * (1.0 + fabs(a0) + fabs(a1) + fabs(homogeneousPlane.w));
-
-#if defined (NOT_NOT_DUMP)
-    if (fabs(a1) < tol)
-        printf("Draw\n\n");
-    else if (a0 * a1 > 0)
-        printf("Edge wins\n\n");
-    else
-        printf("Surface wins\n\n");
-#endif
-
-    if (fabs(a1) < tol)
-        return 0;
-
-    return ((a0 * a1 > 0) ? 1 : -1);
-    }
-
-/*---------------------------------------------------------------------------------**//**
-* @bsimethod                                                    Brien.Bastings  05/12
-+---------------+---------------+---------------+---------------+---------------+------*/
-static int doZCompare(HitDetailCR oHit1, HitDetailCR oHit2)
-    {
-    double  z1 = oHit1.GetGeomDetail().GetZValue();
-    double  z2 = oHit2.GetGeomDetail().GetZValue();
-
-    // For 2d hits z reflects display priority which should be checked before locate priority, etc. when a fill/surface hit is involved...
-    if (is2dHitCompare(oHit1, oHit2))
-        {
-        // screen z values are sorted descending
-        COMPARE_RELATIVE (z2, z1);
-
-        return 0;
-        }
-
-    // Point clouds already output only a single best z for a screen location...only compare using screen distance, not z...
-    if (HitDetailSource::PointCloud == oHit1.GetGeomDetail().GetDetailSource() && HitDetailSource::PointCloud == oHit2.GetGeomDetail().GetDetailSource())
-        return 0;
-
-    // Always prioritize sprites (ex. HUD markers) over surface hits...
-    if (HitDetailSource::Sprite == oHit1.GetGeomDetail().GetDetailSource() || HitDetailSource::Sprite == oHit2.GetGeomDetail().GetDetailSource())
-        return 0;
-
-    DVec3d  normal1 = oHit1.GetGeomDetail().GetSurfaceNormal();
-    DVec3d  normal2 = oHit2.GetGeomDetail().GetSurfaceNormal();
-
-    if (0.0 != normal1.Magnitude() && 0.0 != normal2.Magnitude())
-        {
-        // Both surface hits...if close let other criteria determine order...
-        if (DoubleOps::WithinTolerance(z1, z2, s_tooCloseTolerance))
-            return 0;
-        }
-    else if (0.0 != normal1.Magnitude())
-        {
-        // 1st is surface hit...project 2nd hit into plane defined by surface normal...
-        int compareResult = doZCompareOfSurfaceAndEdge(oHit1, oHit2);
-
-        return (0 == compareResult ? 0 : compareResult);
-        }
-    else if (0.0 != normal2.Magnitude())
-        {
-        // 2nd is surface hit...project 1st hit into plane defined by surface normal...
-        int compareResult = doZCompareOfSurfaceAndEdge(oHit2, oHit1);
-
-        return (0 == compareResult ? 0 : -compareResult);
-        }
-    else
-        {
-        bool isQvWireHit1 = (HitGeomType::Surface == oHit1.GetGeomDetail().GetGeomType() && NULL == oHit1.GetGeomDetail().GetCurvePrimitive());
-        bool isQvWireHit2 = (HitGeomType::Surface == oHit2.GetGeomDetail().GetGeomType() && NULL == oHit2.GetGeomDetail().GetCurvePrimitive());
-
-        // NOTE: QV wireframe hits are only needed to locate silhouettes, make sure they always lose to a real edge hit since a robust z compare isn't possible...
-        if (isQvWireHit1 && !isQvWireHit2)
-            return 1;
-        else if (isQvWireHit2 && !isQvWireHit1)
-            return -1;
-        else if (DoubleOps::WithinTolerance(z1, z2, s_tooCloseTolerance))
-            return 0; // Both QV or real edge hits...if close let other criteria determine order...
-        }
-
-    // screen z values are sorted descending
-    COMPARE_RELATIVE (z2, z1);
-
-    return 0;
-    }
-
-/*---------------------------------------------------------------------------------**//**
-* compare two hits for insertion into list. Hits are compared by
-* calling GetLocatePriority() and then GetLocateDistance() on each.
-* @bsimethod    Locate.Hitlist                                  KeithBentley    12/97
-+---------------+---------------+---------------+---------------+---------------+------*/
-int HitList::Compare(HitDetailCP oHit1, HitDetailCP oHit2, bool comparePriority, bool compareZ) const
-    {
-    if (NULL == oHit1 || NULL == oHit2)
-        return 0;
-
-    if (compareZ)
-        {
-        int zCompareValue = doZCompare(*oHit1, *oHit2);
-
-        if (0 != zCompareValue)
-            return zCompareValue;
-        }
-
-    if (comparePriority)
-        {
-        int p1 = static_cast<int>(oHit1->GetGeomDetail().GetLocatePriority());
-        int p2 = static_cast<int>(oHit2->GetGeomDetail().GetLocatePriority());
-
-        COMPARE_RELATIVE (p1, p2);
-        }
-
-    double dist1 = tenthOfPixel(oHit1->GetGeomDetail().GetScreenDist());
-    double dist2 = tenthOfPixel(oHit2->GetGeomDetail().GetScreenDist());
-
-    COMPARE_RELATIVE (dist1, dist2);
-
-    // Linestyle/pattern/thickness hits have lower priority...
-    COMPARE_RELATIVE (oHit1->GetGeomDetail().GetDetailSource(), oHit2->GetGeomDetail().GetDetailSource());
-
-    return 0;
-    }
-
-/*---------------------------------------------------------------------------------**//**
-* Add a new hit to the list. Hits are sorted according to their priority and distance.
-* @bsimethod    Locate.Hitlist                                  KeithBentley    12/97
-+---------------+---------------+---------------+---------------+---------------+------*/
-int             HitList::AddHit
-(
-HitDetail*      newHit,
-bool            allowDuplicates,
-bool            comparePriority
-)
-    {
-    HitList::iterator currHit = begin();
-
-    HitDetail*  oldHit;
-    int         count = GetCount();
-    int         index = 0;
-    int         comparison;
-
-    while (index < count)
-        {
-        oldHit = (HitDetail*) currHit->get();
-
-        comparison = Compare(newHit, oldHit, comparePriority, true);
-
-        // Caller can establish a policy to only ever allow one hit for a given path. However, we want to make sure
-        // that the one hit we do save is the "best" hit for that path. Therefore, every time we get another hit
-        // for a path, we drop the one with the lower value based on the comparison, and save the other one.
-        if (!allowDuplicates && newHit->IsSameHit(oldHit))
-            {
-            // replace with new hit if it's better (otherwise just ignore it).
-            if (comparison < 0)
-                *currHit = newHit;
-
-            return count;
-            }
-
-        if (comparison < 0)
-            break;
-
-        currHit++;
-        index++;
-        }
-
-    // this increments ref count of newHit
-    insert(begin()+index, newHit);
-
-#if defined (NOT_NOT_DUMP)
-    printf("HIT LIST COUNT: %d\n", GetCount());
-
-    HitDetailP    thisPath;
-
-    for (int i=0; NULL != (thisPath = (HitDetailP) GetHit(i)); i++)
-        printf("(%d) Elem: %I64d, GeomType: %d Z: %lf Normal: (%lf %lf %lf)\n", i, thisPath->GetHeadElem()->GetElementId(), thisPath->GetGeomDetail().GetGeomType(), thisPath->GetGeomDetail().GetZValue(), thisPath->GetGeomDetail().GetSurfaceNormal().x, thisPath->GetGeomDetail().GetSurfaceNormal().y, thisPath->GetGeomDetail().GetSurfaceNormal().z);
-
-    printf("\n\n");
-#endif
-
-    return index;
-    }
-
-/*---------------------------------------------------------------------------------**//**
-* @bsimethod                                                    KeithBentley    05/01
-+---------------+---------------+---------------+---------------+---------------+------*/
-HitDetailP HitList::GetCurrentHit() const
-    {
-    if (-1 == m_currHit)
-        return NULL;
-
-    return GetHit(m_currHit);
-    }
-
-/*---------------------------------------------------------------------------------**//**
-* @bsimethod                                                    KeithBentley    05/01
-+---------------+---------------+---------------+---------------+---------------+------*/
-HitDetailP HitList::GetNextHit()
-    {
-    m_currHit++;
-
-    return GetCurrentHit();
-    }
-
-/*---------------------------------------------------------------------------------**//**
-* search through hitlist and remove any hits that match a specified path.
-* @bsimethod                                                    KeithBentley    06/01
-+---------------+---------------+---------------+---------------+---------------+------*/
-bool HitList::RemoveHitsFrom(HitDetailCR hit)
-    {
-    HitDetailP  thisHit;
-    bool        removedOne = false;
-
-    // walk backwards through list so we don't have to worry about what happens on remove
-    for (int i=GetCount()-1; i>=0; i--)
-        {
-        if ((nullptr != (thisHit = GetHit(i))) && thisHit->IsSameHit(&hit))
-            {
-            removedOne = true;
-            RemoveHit(i);
-            }
-        }
-    
-    return removedOne;
-    }
-
-/*---------------------------------------------------------------------------------**//**
-* search through hitlist and remove any hits that contain a specified elementRef.
-* @bsimethod                                                    KeithBentley    06/01
-+---------------+---------------+---------------+---------------+---------------+------*/
-bool HitList::RemoveHitsFrom(DgnElementCR element)
-    {
-    HitDetailP  thisHit;
-    bool        removedOne = false;
-
-    // walk backwards through list so we don't have to worry about what happens on remove
-    for (int i=GetCount()-1; i>=0; i--)
-        {
-        if ((nullptr != (thisHit = GetHit(i))) && thisHit->GetElementId() == element.GetElementId())
-            {
-            removedOne = true;
-            RemoveHit(i);
-            }
-        }
-
-    return removedOne;
-    }
-
-/*---------------------------------------------------------------------------------**//**
-* search through hitlist and remove any hits from the specified model
-* @bsimethod                                                    KeithBentley    06/01
-+---------------+---------------+---------------+---------------+---------------+------*/
-bool     HitList::RemoveHitsFrom(DgnModelR model)
-    {
-    HitDetailP  thisHit;
-    bool        removedOne = false;
-
-    // walk backwards through list so we don't have to worry about what happens on remove
-    for (int i=GetCount()-1; i>=0; i--)
-        {
-        if ((NULL != (thisHit = GetHit(i))) && &model == &thisHit->GetDgnModel())
-            {
-            removedOne = true;
-            RemoveHit(i);
-            }
-        }
-
-    return removedOne;
-    }
-
-/*---------------------------------------------------------------------------------**//**
-* @bsimethod    Locate.Hitlist                                  KeithBentley    12/97
-+---------------+---------------+---------------+---------------+---------------+------*/
-void HitList::Dump(WCharCP label) const
-    {
-    printf("%ls %d", label, GetCount());
-
-    HitDetailP thisHit;
-
-    for (int i=0; NULL != (thisHit = GetHit(i)); i++)
-        printf("\n -> ElementId : %llu", (long long unsigned int) thisHit->GetElementId().GetValue());
-
-    printf("\n");
-    }
+/*--------------------------------------------------------------------------------------+
+|
+|     $Source: DgnHandlers/HitDetail.cpp $
+|
+|  $Copyright: (c) 2015 Bentley Systems, Incorporated. All rights reserved. $
+|
++--------------------------------------------------------------------------------------*/
+#include    <DgnPlatformInternal.h>
+
+/*---------------------------------------------------------------------------------**//**
+* @bsimethod                                                    KeithBentley    05/01
++---------------+---------------+---------------+---------------+---------------+------*/
+void GeomDetail::Init()
+    {
+    m_primitive     = nullptr;
+    m_geomType      = HitGeomType::None;
+    m_detailSource  = HitDetailSource::None;
+    m_hitPriority   = HitPriority::Highest;
+    m_nonSnappable  = false;
+    m_viewDist      = 0.0;
+    m_viewZ         = 0.0;
+
+    m_geomId.Init();
+    m_closePoint.Zero();
+    m_normal.Zero();
+    }
+
+/*---------------------------------------------------------------------------------**//**
+* @bsimethod                                                    Brien.Bastings  05/12
++---------------+---------------+---------------+---------------+---------------+------*/
+ICurvePrimitiveCP GeomDetail::GetCurvePrimitive() const
+    {
+    return m_primitive.IsValid() ? m_primitive.get() : NULL;
+    }
+
+/*---------------------------------------------------------------------------------**//**
+* @bsimethod                                                    Brien.Bastings  11/13
++---------------+---------------+---------------+---------------+---------------+------*/
+HitGeomType GeomDetail::GetCurvePrimitiveType() const
+    {
+    if (!m_primitive.IsValid())
+        return HitGeomType::None;
+
+    switch (m_primitive->GetCurvePrimitiveType())
+        {
+        case ICurvePrimitive::CURVE_PRIMITIVE_TYPE_Line:
+        case ICurvePrimitive::CURVE_PRIMITIVE_TYPE_LineString:
+            return HitGeomType::Segment;
+
+        case ICurvePrimitive::CURVE_PRIMITIVE_TYPE_Arc:
+            return HitGeomType::Arc;
+
+        case ICurvePrimitive::CURVE_PRIMITIVE_TYPE_BsplineCurve:
+        case ICurvePrimitive::CURVE_PRIMITIVE_TYPE_InterpolationCurve:
+        case ICurvePrimitive::CURVE_PRIMITIVE_TYPE_AkimaCurve:
+        case ICurvePrimitive::CURVE_PRIMITIVE_TYPE_Spiral:
+            return HitGeomType::Curve;
+
+        default:
+            return HitGeomType::None;
+        }
+    }
+
+/*---------------------------------------------------------------------------------**//**
+* @bsimethod                                                    Brien.Bastings  11/13
++---------------+---------------+---------------+---------------+---------------+------*/
+HitGeomType GeomDetail::GetEffectiveHitGeomType() const
+    {
+    return (HitGeomType::Surface == m_geomType ? GetCurvePrimitiveType() : m_geomType);
+    }
+
+/*---------------------------------------------------------------------------------**//**
+* @bsimethod                                                    Brien.Bastings  05/12
++---------------+---------------+---------------+---------------+---------------+------*/
+void GeomDetail::SetCurvePrimitive(ICurvePrimitiveCP curve, TransformCP localToWorld, HitGeomType geomType)
+    {
+    m_primitive = nullptr; 
+    m_geomType  = HitGeomType::None;
+
+    if (!curve)
+        return;
+
+    switch (curve->GetCurvePrimitiveType())
+        {
+        case ICurvePrimitive::CURVE_PRIMITIVE_TYPE_Line:
+            {
+            DSegment3dCP  segment = curve->GetLineCP ();
+
+            if (segment->point[0].IsEqual(segment->point[1])) // Check for zero length lines and don't store redundant primitive...
+                {
+                m_geomType = HitGeomType::Point;
+                break;
+                }
+
+            m_primitive = curve->Clone();
+            m_geomType  = HitGeomType::Segment;
+            break;
+            }
+
+        case ICurvePrimitive::CURVE_PRIMITIVE_TYPE_LineString:
+            {
+            bvector<DPoint3d> const* points = curve->GetLineStringCP ();
+
+            if ((1 == points->size()) || (2 == points->size() && points->at(0).IsEqual(points->at(1))))
+                {
+                m_geomType = HitGeomType::Point;
+                break;
+                }
+
+            m_primitive = curve->Clone();
+            m_geomType  = HitGeomType::Segment;
+            break;
+            }
+
+        case ICurvePrimitive::CURVE_PRIMITIVE_TYPE_Arc:
+            {
+            m_primitive = curve->Clone();
+            m_geomType  = HitGeomType::Arc;
+            break;
+            }
+
+        case ICurvePrimitive::CURVE_PRIMITIVE_TYPE_BsplineCurve:
+        case ICurvePrimitive::CURVE_PRIMITIVE_TYPE_InterpolationCurve:
+        case ICurvePrimitive::CURVE_PRIMITIVE_TYPE_AkimaCurve:
+        case ICurvePrimitive::CURVE_PRIMITIVE_TYPE_Spiral:
+            {
+            m_primitive = curve->Clone();
+            m_geomType  = HitGeomType::Curve;
+            break;
+            }
+        }
+
+    if (nullptr != localToWorld && m_primitive.IsValid())
+        m_primitive->TransformInPlace(*localToWorld);
+
+    // Set geometry type override...
+    //  - HitGeomType::Point with CURVE_PRIMITIVE_TYPE_Arc denotes arc center...
+    //  - HitGeomType::Surface with any curve primitive denotes an interior hit...
+    if (HitGeomType::None != geomType)
+        m_geomType = geomType;
+    }
+
+/*---------------------------------------------------------------------------------**//**
+* @bsimethod                                                    Brien.Bastings  05/12
++---------------+---------------+---------------+---------------+---------------+------*/
+bool GeomDetail::GetSegment(DSegment3dR segment) const
+    {
+    if (!m_primitive.IsValid())
+        return false;
+
+    switch (m_primitive->GetCurvePrimitiveType())
+        {
+        case ICurvePrimitive::CURVE_PRIMITIVE_TYPE_Line:
+            segment = *m_primitive->GetLineCP ();
+            return true;
+
+        case ICurvePrimitive::CURVE_PRIMITIVE_TYPE_LineString:
+            return m_primitive->TryGetSegmentInLineString(segment, GetSegmentNumber());
+
+        default:
+            return false;
+        }
+    }
+
+/*---------------------------------------------------------------------------------**//**
+* @bsimethod                                                    Brien.Bastings  05/12
++---------------+---------------+---------------+---------------+---------------+------*/
+bool GeomDetail::GetArc(DEllipse3dR ellipse) const
+    {
+    if (!m_primitive.IsValid())
+        return false;
+
+    if (ICurvePrimitive::CURVE_PRIMITIVE_TYPE_Arc != m_primitive->GetCurvePrimitiveType())
+        return false;
+
+    ellipse = *m_primitive->GetArcCP ();
+
+    return true;
+    }
+
+/*---------------------------------------------------------------------------------**//**
+* @bsimethod                                                    Brien.Bastings  05/12
++---------------+---------------+---------------+---------------+---------------+------*/
+bool GeomDetail::FillGPA (GPArrayR gpa, bool singleSegment) const
+    {
+    if (!m_primitive.IsValid())
+        return false;
+
+    DSegment3d  segment;
+
+    if (singleSegment && GetSegment(segment))
+        {
+        gpa.Add(segment.point, 2);
+        }
+    else
+        {
+        switch (m_primitive->GetCurvePrimitiveType())
+            {
+            case ICurvePrimitive::CURVE_PRIMITIVE_TYPE_Line:
+                gpa.Add(m_primitive->GetLineCP ()->point, 2);
+                break;
+
+            case ICurvePrimitive::CURVE_PRIMITIVE_TYPE_LineString:
+                gpa.Add(&m_primitive->GetLineStringCP ()->front(), (int) m_primitive->GetLineStringCP ()->size());
+                break;
+
+            case ICurvePrimitive::CURVE_PRIMITIVE_TYPE_Arc:
+                gpa.Add(*m_primitive->GetArcCP ());
+                break;
+
+            case ICurvePrimitive::CURVE_PRIMITIVE_TYPE_BsplineCurve:
+            case ICurvePrimitive::CURVE_PRIMITIVE_TYPE_InterpolationCurve:
+            case ICurvePrimitive::CURVE_PRIMITIVE_TYPE_AkimaCurve:
+            case ICurvePrimitive::CURVE_PRIMITIVE_TYPE_Spiral:
+                gpa.Add(*m_primitive->GetProxyBsplineCurveCP ());
+                break;
+
+            default:
+                return false;
+            }
+        }
+
+    return true;
+    }
+
+/*---------------------------------------------------------------------------------**//**
+* @bsimethod                                                    Brien.Bastings  05/12
++---------------+---------------+---------------+---------------+---------------+------*/
+size_t GeomDetail::GetSegmentNumber() const
+    {
+    if (!m_primitive.IsValid() || ICurvePrimitive::CURVE_PRIMITIVE_TYPE_LineString != m_primitive->GetCurvePrimitiveType())
+        return 0;
+
+    bvector<DPoint3d> const* points = m_primitive->GetLineStringCP();
+
+    if (points->size() < 3)
+        return 0;
+        
+    double  fraction  = GetCloseParam();
+    size_t  nSegments = (points->size()-1);
+    double  uSegRange = (1.0 / nSegments);
+    size_t  segmentNo = (size_t) (fraction / uSegRange);
+
+    return (segmentNo >= nSegments ? nSegments-1 : segmentNo);
+    }
+
+/*---------------------------------------------------------------------------------**//**
+* @bsimethod                                                    Brien.Bastings  05/12
++---------------+---------------+---------------+---------------+---------------+------*/
+double GeomDetail::GetSegmentParam() const
+    {
+    if (!m_primitive.IsValid())
+        return 0.0;
+    
+    if (ICurvePrimitive::CURVE_PRIMITIVE_TYPE_LineString != m_primitive->GetCurvePrimitiveType())
+        return GetCloseParam();
+
+    bvector<DPoint3d> const* points = m_primitive->GetLineStringCP ();
+
+    if (points->size() < 3)
+        return GetCloseParam();
+        
+    double  fraction  = GetCloseParam();
+    size_t  nSegments = (points->size()-1);
+    double  uSegRange = (1.0 / nSegments);
+    size_t  segmentNo = (size_t) (fraction / uSegRange);
+    double  segmParam = ((fraction - (uSegRange * (segmentNo >= nSegments ? nSegments-1 : segmentNo))) * nSegments);
+
+    LIMIT_RANGE (0.0, 1.0, segmParam);
+
+    return segmParam;
+    }
+
+/*---------------------------------------------------------------------------------**//**
+* @bsimethod                                                    Brien.Bastings  05/12
++---------------+---------------+---------------+---------------+---------------+------*/
+double GeomDetail::GetCloseParam() const
+    {
+    if (!m_primitive.IsValid())
+        return 0.0;
+
+    double      fraction;
+    DPoint3d    curvePoint;
+
+    if (!m_primitive->ClosestPointBounded(m_closePoint, fraction, curvePoint))
+        return 0.0;
+
+    return fraction;
+    }
+
+/*---------------------------------------------------------------------------------**//**
+* @bsimethod                                                    Brien.Bastings  05/12
++---------------+---------------+---------------+---------------+---------------+------*/
+size_t GeomDetail::GetCloseVertex() const
+    {
+    if (!m_primitive.IsValid())
+        return 0;
+
+    size_t  nSegments = 1;
+
+    if (ICurvePrimitive::CURVE_PRIMITIVE_TYPE_LineString == m_primitive->GetCurvePrimitiveType())
+        {
+        bvector<DPoint3d> const* points = m_primitive->GetLineStringCP ();
+
+        nSegments = ((points->size() < 3) ? 1 : (points->size()-1));
+        }
+
+    double  fraction  = GetCloseParam();
+    double  uSegRange = (1.0 / nSegments);
+    size_t  closeVertex = (size_t) ((fraction + (uSegRange*.5)) / uSegRange);
+
+    return closeVertex;
+    }
+
+/*---------------------------------------------------------------------------------**//**
+* @bsimethod                                                    Brien.Bastings  05/12
++---------------+---------------+---------------+---------------+---------------+------*/
+size_t GeomDetail::GetPointCount() const
+    {
+    if (HitGeomType::Point == m_geomType)
+        return 1;
+
+    if (!m_primitive.IsValid())
+        return 0;
+
+    switch (m_primitive->GetCurvePrimitiveType())
+        {
+        case ICurvePrimitive::CURVE_PRIMITIVE_TYPE_Line:
+            return 2;
+
+        case ICurvePrimitive::CURVE_PRIMITIVE_TYPE_LineString:
+            return m_primitive->GetLineStringCP ()->size();
+
+        default:
+            return 0;
+        }
+    }
+
+/*---------------------------------------------------------------------------------**//**
+* @bsimethod                                                    Brien.Bastings  05/13
++---------------+---------------+---------------+---------------+---------------+------*/
+bool GeomDetail::IsValidSurfaceHit() const
+    {
+    return (HitGeomType::Surface == GetGeomType() && 0.0 != GetSurfaceNormal().Magnitude());
+    }
+
+/*---------------------------------------------------------------------------------**//**
+* @bsimethod                                                    Brien.Bastings  10/13
++---------------+---------------+---------------+---------------+---------------+------*/
+bool GeomDetail::IsValidEdgeHit() const
+    {
+    switch (GetGeomType())
+        {
+        case HitGeomType::Segment:
+        case HitGeomType::Curve:
+        case HitGeomType::Arc:
+            return true;
+
+        default:
+            return false;
+        }
+    }
+
+/*---------------------------------------------------------------------------------**//**
+* @bsimethod                                                    Brien.Bastings  05/12
++---------------+---------------+---------------+---------------+---------------+------*/
+CurvePrimitiveIdCP GeomDetail::GetCurvePrimitiveId() const
+    {
+    if (!m_primitive.IsValid())
+        return NULL;
+
+    return m_primitive->GetId();
+    }
+
+/*---------------------------------------------------------------------------------**//**
+* @bsimethod                                                    KeithBentley    04/015
++---------------+---------------+---------------+---------------+---------------+------*/
+HitDetail::HitDetail(DgnViewportR viewport, GeometricElementCP element, DPoint3dCR testPoint, HitSource source, GeomDetailCR geomDetail) : m_viewport(viewport)
+    {
+    m_elementId         = (nullptr != element ? element->GetElementId() : DgnElementId());
+    m_locateSource      = source;
+    m_testPoint         = testPoint;
+    m_geomDetail        = geomDetail;
+    m_subSelectionMode  = SubSelectionMode::None;
+    }
+
+/*---------------------------------------------------------------------------------**//**
+* @bsimethod                                    Keith.Bentley                   10/04
++---------------+---------------+---------------+---------------+---------------+------*/
+HitDetail::HitDetail(HitDetail const& from) : m_viewport(from.m_viewport)
+    {
+    m_elementId         = from.m_elementId;
+    m_locateSource      = from.m_locateSource;
+    m_testPoint         = from.m_testPoint;
+    m_geomDetail        = from.m_geomDetail;
+    m_elemTopo          = from.m_elemTopo.IsValid() ? from.m_elemTopo->_Clone() : nullptr;
+    m_subSelectionMode  = from.m_subSelectionMode;
+    }
+
+/*---------------------------------------------------------------------------------**//**
+* @bsimethod                                    Keith.Bentley                   10/04
++---------------+---------------+---------------+---------------+---------------+------*/
+HitDetail::~HitDetail() {}
+
+/*---------------------------------------------------------------------------------**//**
+* @bsimethod                                                    Brien.Bastings  07/2015
++---------------+---------------+---------------+---------------+---------------+------*/
+bool HitDetail::ShouldFlashCurveSegment(ViewContextR context) const
+    {
+    return (DrawPurpose::Flash == context.GetDrawPurpose() && 
+            SubSelectionMode::Segment == GetSubSelectionMode() && 
+            nullptr != GetGeomDetail().GetCurvePrimitive());
+    }
+
+/*---------------------------------------------------------------------------------**//**
+* @bsimethod                                                    Brien.Bastings  07/2015
++---------------+---------------+---------------+---------------+---------------+------*/
+void HitDetail::FlashCurveSegment(ViewContextR context) const
+    {
+    if (nullptr == GetGeomDetail().GetCurvePrimitive())
+        return;
+
+    ElemDisplayParamsR elParams = context.GetCurrentDisplayParams();
+    ElemMatSymbR elMatSymb = *context.GetElemMatSymb();
+
+    context.CookDisplayParams(elParams, elMatSymb); // Don't activate elMatSymb yet...
+
+    // NOTE: Would be nice if flashing made element "glow" for now just bump up weight...
+    elMatSymb.SetWidth(elMatSymb.GetWidth()+2);
+
+    context.GetIDrawGeom().ActivateMatSymb(&elMatSymb);
+    context.ResetContextOverrides();
+
+    bool doSegmentFlash = (GetHitType() < HitDetailType::Snap);
+
+    if (!doSegmentFlash)
+        {
+        switch (static_cast<SnapDetailCR>(*this).GetSnapMode())
+            {
+            case SnapMode::Center:
+            case SnapMode::Origin:
+            case SnapMode::Bisector:
+                break; // Snap point for these is computed using entire linestring, not just the hit segment...
+
+            default:
+                doSegmentFlash = true;
+                break;
+            }
+        }
+
+    DSegment3d      segment;
+    CurveVectorPtr  curve;
+
+    // Flash only the selected segment of linestrings/shapes based on snap mode...
+    if (doSegmentFlash && GetGeomDetail().GetSegment(segment))
+        curve = CurveVector::Create(CurveVector::BOUNDARY_TYPE_Open, ICurvePrimitive::CreateLine(segment));
+    else
+        curve = CurveVector::Create(CurveVector::BOUNDARY_TYPE_Open, GetGeomDetail().GetCurvePrimitive()->Clone());
+
+    if (GetViewport().Is3dView())
+        context.GetIDrawGeom().DrawCurveVector(*curve, false);
+    else
+        context.GetIDrawGeom().DrawCurveVector2d(*curve, false, elParams.GetNetDisplayPriority());
+    }
+
+/*---------------------------------------------------------------------------------**//**
+* @bsimethod                                    Keith.Bentley                   02/09
++---------------+---------------+---------------+---------------+---------------+------*/
+void HitDetail::_DrawInVp(DgnViewportR vp, DgnDrawMode drawMode, DrawPurpose drawPurpose, bool* stopFlag) const
+    {
+#if defined (NEEDS_WORK_CONTINUOUS_RENDER)
+    if (vp.IsActive())
+        T_HOST.GetGraphicsAdmin()._DrawInVp(this, vp, drawMode, drawPurpose, stopFlag);
+#endif
+    }
+
+/*---------------------------------------------------------------------------------**//**
+* @bsimethod                                                    Brien.Bastings  09/2015
++---------------+---------------+---------------+---------------+---------------+------*/
+IElemTopologyCP HitDetail::GetElemTopology() const {return (m_elemTopo.IsValid() ? m_elemTopo.get() : nullptr);}
+void HitDetail::SetElemTopology(IElemTopologyP topo) {m_elemTopo = topo;}
+
+/*---------------------------------------------------------------------------------**//**
+* @bsimethod                                                    Brien.Bastings  05/2015
++---------------+---------------+---------------+---------------+---------------+------*/
+DgnDbR HitDetail::GetDgnDb() const
+    {
+    return m_viewport.GetViewController().GetDgnDb();
+    }
+
+/*---------------------------------------------------------------------------------**//**
+* @bsimethod                                                    Brien.Bastings  05/2015
++---------------+---------------+---------------+---------------+---------------+------*/
+DgnModelR HitDetail::GetDgnModel() const
+    {
+    GeometricElementCPtr element = GetElement();
+
+    return (element.IsValid() ? *element->GetModel() : *m_viewport.GetViewController().GetTargetModel());
+    }
+
+/*---------------------------------------------------------------------------------**//**
+* @bsimethod                                                    Brien.Bastings  05/2015
++---------------+---------------+---------------+---------------+---------------+------*/
+GeometricElementCPtr HitDetail::GetElement() const
+    {
+    if (!m_elementId.IsValid())
+        return nullptr;
+
+    DgnElementCP element = GetDgnDb().Elements().FindElement(m_elementId);
+
+    return (nullptr != element ? element->ToGeometricElement() : nullptr);
+    }
+
+/*---------------------------------------------------------------------------------**//**
+* @bsimethod                                                    Brien.Bastings  05/2015
++---------------+---------------+---------------+---------------+---------------+------*/
+bool HitDetail::IsInSelectionSet() const
+    {
+    GeometricElementCPtr element = GetElement();
+
+    return (element.IsValid() ? element->IsInSelectionSet() : false);
+    }
+
+/*---------------------------------------------------------------------------------**//**
+* @bsimethod                                                    Brien.Bastings  05/2015
++---------------+---------------+---------------+---------------+---------------+------*/
+DgnElement::Hilited HitDetail::IsHilited() const
+    {
+    GeometricElementCPtr element = GetElement();
+
+    return (element.IsValid() ? element->IsHilited() : DgnElement::Hilited::None);
+    }
+
+/*---------------------------------------------------------------------------------**//**
+* @bsimethod                                                    KeithBentley    06/01
++---------------+---------------+---------------+---------------+---------------+------*/
+void HitDetail::_SetHilited(DgnElement::Hilited newState) const
+    {
+    GeometricElementCPtr element = GetElement();
+
+    if (!element.IsValid())
+        return;
+    
+    // don't turn on/off hilite bit for elements in the selection set.
+    if (element->IsInSelectionSet())
+        return;
+
+    // KLUDGE: Preserve any alternative hilite state (i.e. HILITED_Bold) already set on this element...
+    if (DgnElement::Hilited::None == newState || DgnElement::Hilited::None == element->IsHilited())
+        element->SetHilited(newState);
+    }
+
+/*---------------------------------------------------------------------------------**//**
+* @bsimethod                                                    KeithBentley    06/01
++---------------+---------------+---------------+---------------+---------------+------*/
+bool HitDetail::_IsSameHit(HitDetailCP otherHit) const
+    {
+    if (nullptr == otherHit || m_elementId != otherHit->GetElementId())
+        return false;
+
+    if (!m_elemTopo.IsValid() && !otherHit->m_elemTopo.IsValid())
+        return true;
+
+    if (m_elemTopo.IsValid() != otherHit->m_elemTopo.IsValid())
+        return false;
+
+    if (!m_elemTopo->_IsEqual(*otherHit->m_elemTopo))
+        return false;
+
+    return true;
+    }
+
+/*---------------------------------------------------------------------------------**//**
+* @bsimethod                                                    KeithBentley    05/01
++---------------+---------------+---------------+---------------+---------------+------*/
+SnapDetail::SnapDetail(HitDetail const* from) : HitDetail(*from)
+    {
+    m_heat   = SNAP_HEAT_None;
+    m_sprite = NULL;
+
+    m_customKeypointSize = 0;
+    m_customKeypointData = NULL;
+    m_allowAssociations  = true;
+
+    m_screenPt.x = m_screenPt.y = 0;
+    m_snapPoint = m_geomDetail.GetClosestPoint();
+    m_adjustedPt = m_snapPoint;
+    m_snapMode = m_originalSnapMode = SnapMode::First;
+
+    if (HitDetailType::Snap == from->GetHitType())
+        {
+        SnapDetailCP  fromSnap = (SnapDetailCP) from;
+
+        m_minScreenDist = fromSnap->m_minScreenDist;
+        }
+    else
+        {
+        m_minScreenDist = m_geomDetail.GetScreenDist();
+        m_geomDetail.SetScreenDist(0.0);
+        }
+    }
+
+/*---------------------------------------------------------------------------------**//**
+* @bsimethod                                                    KeithBentley    05/01
++---------------+---------------+---------------+---------------+---------------+------*/
+SnapDetail::SnapDetail(SnapDetail const& from) : HitDetail(from)
+    {
+    m_heat              = from.m_heat;
+    m_screenPt          = from.m_screenPt;
+    m_originalSnapMode  = from.m_originalSnapMode;
+    m_divisor           = from.m_divisor;
+    m_sprite            = from.m_sprite;
+    m_snapMode          = from.m_snapMode;
+    m_minScreenDist     = from.m_minScreenDist;
+    m_snapPoint         = from.m_snapPoint;
+    m_adjustedPt        = from.m_adjustedPt;
+    m_allowAssociations = from.m_allowAssociations;
+
+    if (m_sprite)
+        m_sprite->AddRef();
+
+    if (NULL == from.m_customKeypointData || 0 == from.m_customKeypointSize)
+        {
+        m_customKeypointSize = 0;
+        m_customKeypointData = NULL;
+        }
+    else
+        {
+        m_customKeypointSize = from.m_customKeypointSize;
+        m_customKeypointData = (Byte *) bentleyAllocator_malloc(m_customKeypointSize);
+
+        memcpy(m_customKeypointData, from.m_customKeypointData, m_customKeypointSize);
+        }
+    }
+
+/*---------------------------------------------------------------------------------**//**
+* @bsimethod                                                    KeithBentley    05/01
++---------------+---------------+---------------+---------------+---------------+------*/
+SnapDetail::~SnapDetail()
+    {
+    if (m_sprite)
+        m_sprite->Release();
+
+    if (NULL != m_customKeypointData)
+        bentleyAllocator_free(m_customKeypointData);
+    }
+
+/*---------------------------------------------------------------------------------**//**
+* @bsimethod                                                    ShaunSewall     12/11
++---------------+---------------+---------------+---------------+---------------+------*/
+SnapDetail* SnapDetail::_Clone() const 
+    {
+    return new SnapDetail(*this);
+    }
+
+/*---------------------------------------------------------------------------------**//**
+* @return  the "hit" point for this snapPath. If this path is "hot", this function will return
+* the snapped point, otherwise it returns the closest point on the element.
+* @bsimethod    HitDetail                                         KeithBentley    12/97
++---------------+---------------+---------------+---------------+---------------+------*/
+DPoint3dCR SnapDetail::_GetHitPoint() const
+    {
+    return (IsHot() ? m_snapPoint : m_geomDetail.GetClosestPoint());
+    }
+
+/*---------------------------------------------------------------------------------**//**
+* @return whether point has been adjusted
+* @bsimethod    SnapDetail                                        BrienBastings   08/01
++---------------+---------------+---------------+---------------+---------------+------*/
+bool SnapDetail::PointWasAdjusted() const
+    {
+    return (!m_snapPoint.IsEqual(m_adjustedPt, 1.0e-10));
+    }
+
+/*---------------------------------------------------------------------------------**//**
+* @bsimethod                                                    KeithBentley    05/01
++---------------+---------------+---------------+---------------+---------------+------*/
+void SnapDetail::_SetHitPoint(DPoint3dCR hitPoint)
+    {
+    m_snapPoint  = hitPoint;
+    m_adjustedPt = hitPoint;
+    }
+
+/*---------------------------------------------------------------------------------**//**
+* @bsimethod                                                    KeithBentley    06/01
++---------------+---------------+---------------+---------------+---------------+------*/
+IntersectDetail::IntersectDetail(HitDetailCP firstHit, HitDetailCP secondHit, DPoint3dCR pt) : SnapDetail(firstHit)
+    {
+    m_secondHit = (HitDetailP) secondHit;
+
+    if (m_secondHit)
+        m_secondHit->AddRef();
+
+    SetHitPoint(pt);
+    }
+
+/*---------------------------------------------------------------------------------**//**
+* @bsimethod                                                    KeithBentley    06/01
++---------------+---------------+---------------+---------------+---------------+------*/
+IntersectDetail::IntersectDetail(IntersectDetail const& i2) : SnapDetail(i2)
+    {
+    m_secondHit = i2.m_secondHit;
+    m_secondHit->AddRef();
+    }
+
+/*---------------------------------------------------------------------------------**//**
+* @bsimethod                                                    KeithBentley    06/01
++---------------+---------------+---------------+---------------+---------------+------*/
+IntersectDetail::~IntersectDetail()
+    {
+    if (m_secondHit)
+        m_secondHit->Release();
+
+    m_secondHit = nullptr;
+    }
+
+/*---------------------------------------------------------------------------------**//**
+* @bsimethod                                                    ShaunSewall     12/11
++---------------+---------------+---------------+---------------+---------------+------*/
+SnapDetail* IntersectDetail::_Clone() const 
+    {
+    return new IntersectDetail(*this);
+    }
+
+/*---------------------------------------------------------------------------------**//**
+* determine whether this is the "same" hit as another one. For InteresectPaths, that means that
+* both paths of both hits are the same.
+* @bsimethod                                                    KeithBentley    06/01
++---------------+---------------+---------------+---------------+---------------+------*/
+bool IntersectDetail::_IsSameHit(HitDetailCP otherPath) const
+    {
+    // check base paths
+    if (!T_Super::_IsSameHit(otherPath))
+        return false;
+
+    // for IntersectDetails, it can't be the same hit unless both are of type InteresctPath and BOTH paths match
+    if (HitDetailType::Intersection != otherPath->GetHitType())
+        return false;
+
+    // now check the "second" paths
+    HitDetailCP o2 = ((IntersectDetail*) otherPath)->GetSecondHit();
+
+    return GetSecondHit()->IsSameHit(o2);
+    }
+
+/*---------------------------------------------------------------------------------**//**
+* @bsimethod                                                    KeithBentley    06/01
++---------------+---------------+---------------+---------------+---------------+------*/
+void IntersectDetail::_SetHilited(DgnElement::Hilited newState) const
+    {
+    T_Super::_SetHilited(newState);
+
+    m_secondHit->SetHilited(newState);
+    }
+
+/*---------------------------------------------------------------------------------**//**
+* IntersctPaths override the "DrawInView" method to hilite/unhilte BOTH paths that are part of the
+* intersction. The "base" path is drawn using the drawmode of the call, but the "second" path
+* is drawn using a dashed symbology.
+* @bsimethod                                                    KeithBentley    06/01
++---------------+---------------+---------------+---------------+---------------+------*/
+void IntersectDetail::_DrawInVp(DgnViewportR vp, DgnDrawMode drawMode, DrawPurpose drawPurpose, bool* stopFlag) const
+    {
+    // start by drawing the first path normally
+    T_Super::_DrawInVp(vp, drawMode, drawPurpose, stopFlag);
+
+    SnapDetail tmpSnapDetail(m_secondHit); // So display handlers know this is from a snap...
+
+    // NOTE: When we're flashing, the hilite flags are not necessarily set on the elements. So to get the second path
+    //       drawn hilited, we need to turn on its hilited flag temporarily, and then restore it.
+    DgnElement::Hilited currHilite = tmpSnapDetail.IsHilited();
+
+    if (DrawPurpose::Flash == drawPurpose)
+        tmpSnapDetail.SetHilited(DgnElement::Hilited::Normal);
+
+    tmpSnapDetail.SetSubSelectionMode(GetSubSelectionMode()); // Set correct flash mode...
+    tmpSnapDetail.DrawInVp(vp, drawMode, drawPurpose, stopFlag);
+
+    if (DrawPurpose::Flash == drawPurpose)
+        tmpSnapDetail.SetHilited(currHilite);
+    }
+
+/*=================================================================================**//**
+* The result of a "locate" is a sorted list of objects that
+* satisfied the search  criteria (a HitList). Earlier hits in the list
+* are somehow "better" than those later on.
+* @see          IHitDetail
+* @bsiclass                                                     KeithBentley    12/97
++===============+===============+===============+===============+===============+======*/
+/*---------------------------------------------------------------------------------**//**
+* @bsimethod                                                    KeithBentley    05/01
++---------------+---------------+---------------+---------------+---------------+------*/
+HitList::HitList() {m_currHit = -1;}
+HitList::~HitList() {clear();}
+
+/*---------------------------------------------------------------------------------**//**
+* @bsimethod                                    Sam.Wilson                      01/2008
++---------------+---------------+---------------+---------------+---------------+------*/
+int HitList::GetCount() const {return (int) size();}
+
+/*---------------------------------------------------------------------------------**//**
+* @bsimethod                                    Sam.Wilson                      01/2008
++---------------+---------------+---------------+---------------+---------------+------*/
+HitDetailP HitList::Get(int i)
+    {
+    if (i < 0)                  // ***NEEDS WORK: the old ObjectArray used to support -1 == END
+        i = (int) size();
+    if (i >= GetCount())
+        return NULL;
+    return at(i).get();
+    }
+
+/*---------------------------------------------------------------------------------**//**
+* @bsimethod                                    Sam.Wilson                      01/2008
++---------------+---------------+---------------+---------------+---------------+------*/
+void HitList::Set(int i, HitDetailP p)
+    {
+    if (i < 0 || i >= GetCount())
+        {
+        BeAssert(false);
+        return;
+        }
+    at(i) = p;
+    }
+
+/*---------------------------------------------------------------------------------**//**
+* @bsimethod                                    Sam.Wilson                      01/2008
++---------------+---------------+---------------+---------------+---------------+------*/
+void HitList::Insert(int i, HitDetailP p)
+    {
+    if (i < 0 || i == (int)size())
+        push_back(p);
+    else
+        insert(begin()+i, p);
+    }
+
+/*---------------------------------------------------------------------------------**//**
+* @bsimethod                                    Sam.Wilson                      01/2008
++---------------+---------------+---------------+---------------+---------------+------*/
+void HitList::DropNulls()
+    {
+    erase(std::remove(begin(), end(), (HitDetailP)NULL), end());
+    }
+
+/*---------------------------------------------------------------------------------**//**
+* Drop all entries in the HitList. The reference count of all contained hits is decremented
+* before they are dropped. Clears the "current hit" index.
+* @bsimethod                                                    KeithBentley    04/01
++---------------+---------------+---------------+---------------+---------------+------*/
+void HitList::Empty()
+    {
+    // empty the list (also decrements ref counts of entries)
+    clear();
+
+    // we don't have a current hit.
+    m_currHit = -1;
+    }
+
+/*---------------------------------------------------------------------------------**//**
+* remove the first hit in the list.
+* @bsimethod    Locate.Hitlist                                  KeithBentley    12/97
++---------------+---------------+---------------+---------------+---------------+------*/
+void HitList::RemoveHit(int hitNum)
+    {
+    if (hitNum < 0)                     // *** NEEDS WORK: The old ObjectArray used to support -1 == END
+        hitNum = (int) size() - 1;
+
+    if (hitNum == m_currHit)
+        m_currHit = -1;
+
+    if (hitNum >= (int) size())        // Locate calls GetNextHit, which increments m_currHit, until it goes beyond the end of size of the array.
+        return;                         // Then Reset call RemoteCurrentHit, which passes in m_currHit. When it's out of range, we do nothing.
+
+    erase(begin() + hitNum);
+    }
+
+/*---------------------------------------------------------------------------------**//**
+* get a hit from a particular index into a HitList
+* @return       the requested hit from the HitList
+* @bsimethod    Locate.Hitlist                                  KeithBentley    12/97
++---------------+---------------+---------------+---------------+---------------+------*/
+HitDetailP HitList::GetHit(int hitNum) const
+    {
+    if (hitNum < 0)                     // *** NEEDS WORK: The old ObjectArray used to support -1 == END
+        hitNum = (int) size() - 1;
+
+    if (hitNum >= (int) size())
+        return NULL;
+
+    return  at(hitNum).get();
+    }
+
+/*---------------------------------------------------------------------------------**//**
+* @bsimethod                                    Keith.Bentley                   03/07
++---------------+---------------+---------------+---------------+---------------+------*/
+void HitList::RemoveCurrentHit()
+    {
+    RemoveHit(m_currHit);
+    }
+
+/*---------------------------------------------------------------------------------**//**
+* @bsimethod                                    Keith.Bentley                   03/07
++---------------+---------------+---------------+---------------+---------------+------*/
+void HitList::SetCurrentHit(HitDetailCP hit)
+    {
+    ResetCurrentHit();
+
+    for (HitDetailCP thisHit; NULL != (thisHit=GetNextHit());)
+        {
+        if (thisHit == hit)
+            return;
+        }
+    }
+
+/*---------------------------------------------------------------------------------**//**
+* @bsimethod                                                    KeithBentley    06/02
++---------------+---------------+---------------+---------------+---------------+------*/
+static inline double tenthOfPixel(double inValue) {return ((int) ((inValue * 10.0) + 0.5)) / 10.0;}
+
+#define COMPARE_RELATIVE(a,b) {if (a<b) return -1; if (a>b) return 1;}
+
+static const double s_tooCloseTolerance = 1.0e-5;
+
+/*---------------------------------------------------------------------------------**//**
+* @bsimethod                                                    Brien.Bastings  08/04
++---------------+---------------+---------------+---------------+---------------+------*/
+static bool is2dHitCompare(HitDetailCR oHit1, HitDetailCR oHit2)
+    {
+    return (!oHit1.GetViewport().Is3dView() && !oHit2.GetViewport().Is3dView());
+    }
+
+/*---------------------------------------------------------------------------------**//**
+* @bsimethod                                                    Brien.Bastings  12/12
++---------------+---------------+---------------+---------------+---------------+------*/
+static int doZCompareOfSurfaceAndEdge(HitDetailCR oHitSurf, HitDetailCR oHitEdge)
+    {
+    DgnViewportR vp = oHitSurf.GetViewport();
+    DPoint4d     homogeneousPlane;
+    
+    if (!homogeneousPlane.PlaneFromOriginAndNormal(oHitSurf.GetGeomDetail().GetClosestPoint(), oHitSurf.GetGeomDetail().GetSurfaceNormal()))
+        return 0;
+
+    DMap4d      worldToViewMap = *vp.GetWorldToViewMap();
+    DPoint4d    eyePointWorld;
+
+    worldToViewMap.M1.GetColumn(eyePointWorld, 2);
+
+    DPoint3d    testPointWorld = oHitEdge.GetGeomDetail().GetClosestPoint();
+
+    double  a0 = homogeneousPlane.DotProduct(eyePointWorld);
+    double  a1 = homogeneousPlane.DotProduct(testPointWorld, 1.0);
+    double  tol = s_tooCloseTolerance * (1.0 + fabs(a0) + fabs(a1) + fabs(homogeneousPlane.w));
+
+#if defined (NOT_NOT_DUMP)
+    if (fabs(a1) < tol)
+        printf("Draw\n\n");
+    else if (a0 * a1 > 0)
+        printf("Edge wins\n\n");
+    else
+        printf("Surface wins\n\n");
+#endif
+
+    if (fabs(a1) < tol)
+        return 0;
+
+    return ((a0 * a1 > 0) ? 1 : -1);
+    }
+
+/*---------------------------------------------------------------------------------**//**
+* @bsimethod                                                    Brien.Bastings  05/12
++---------------+---------------+---------------+---------------+---------------+------*/
+static int doZCompare(HitDetailCR oHit1, HitDetailCR oHit2)
+    {
+    double  z1 = oHit1.GetGeomDetail().GetZValue();
+    double  z2 = oHit2.GetGeomDetail().GetZValue();
+
+    // For 2d hits z reflects display priority which should be checked before locate priority, etc. when a fill/surface hit is involved...
+    if (is2dHitCompare(oHit1, oHit2))
+        {
+        // screen z values are sorted descending
+        COMPARE_RELATIVE (z2, z1);
+
+        return 0;
+        }
+
+    // Point clouds already output only a single best z for a screen location...only compare using screen distance, not z...
+    if (HitDetailSource::PointCloud == oHit1.GetGeomDetail().GetDetailSource() && HitDetailSource::PointCloud == oHit2.GetGeomDetail().GetDetailSource())
+        return 0;
+
+    // Always prioritize sprites (ex. HUD markers) over surface hits...
+    if (HitDetailSource::Sprite == oHit1.GetGeomDetail().GetDetailSource() || HitDetailSource::Sprite == oHit2.GetGeomDetail().GetDetailSource())
+        return 0;
+
+    DVec3d  normal1 = oHit1.GetGeomDetail().GetSurfaceNormal();
+    DVec3d  normal2 = oHit2.GetGeomDetail().GetSurfaceNormal();
+
+    if (0.0 != normal1.Magnitude() && 0.0 != normal2.Magnitude())
+        {
+        // Both surface hits...if close let other criteria determine order...
+        if (DoubleOps::WithinTolerance(z1, z2, s_tooCloseTolerance))
+            return 0;
+        }
+    else if (0.0 != normal1.Magnitude())
+        {
+        // 1st is surface hit...project 2nd hit into plane defined by surface normal...
+        int compareResult = doZCompareOfSurfaceAndEdge(oHit1, oHit2);
+
+        return (0 == compareResult ? 0 : compareResult);
+        }
+    else if (0.0 != normal2.Magnitude())
+        {
+        // 2nd is surface hit...project 1st hit into plane defined by surface normal...
+        int compareResult = doZCompareOfSurfaceAndEdge(oHit2, oHit1);
+
+        return (0 == compareResult ? 0 : -compareResult);
+        }
+    else
+        {
+        bool isQvWireHit1 = (HitGeomType::Surface == oHit1.GetGeomDetail().GetGeomType() && NULL == oHit1.GetGeomDetail().GetCurvePrimitive());
+        bool isQvWireHit2 = (HitGeomType::Surface == oHit2.GetGeomDetail().GetGeomType() && NULL == oHit2.GetGeomDetail().GetCurvePrimitive());
+
+        // NOTE: QV wireframe hits are only needed to locate silhouettes, make sure they always lose to a real edge hit since a robust z compare isn't possible...
+        if (isQvWireHit1 && !isQvWireHit2)
+            return 1;
+        else if (isQvWireHit2 && !isQvWireHit1)
+            return -1;
+        else if (DoubleOps::WithinTolerance(z1, z2, s_tooCloseTolerance))
+            return 0; // Both QV or real edge hits...if close let other criteria determine order...
+        }
+
+    // screen z values are sorted descending
+    COMPARE_RELATIVE (z2, z1);
+
+    return 0;
+    }
+
+/*---------------------------------------------------------------------------------**//**
+* compare two hits for insertion into list. Hits are compared by
+* calling GetLocatePriority() and then GetLocateDistance() on each.
+* @bsimethod    Locate.Hitlist                                  KeithBentley    12/97
++---------------+---------------+---------------+---------------+---------------+------*/
+int HitList::Compare(HitDetailCP oHit1, HitDetailCP oHit2, bool comparePriority, bool compareZ) const
+    {
+    if (NULL == oHit1 || NULL == oHit2)
+        return 0;
+
+    if (compareZ)
+        {
+        int zCompareValue = doZCompare(*oHit1, *oHit2);
+
+        if (0 != zCompareValue)
+            return zCompareValue;
+        }
+
+    if (comparePriority)
+        {
+        int p1 = static_cast<int>(oHit1->GetGeomDetail().GetLocatePriority());
+        int p2 = static_cast<int>(oHit2->GetGeomDetail().GetLocatePriority());
+
+        COMPARE_RELATIVE (p1, p2);
+        }
+
+    double dist1 = tenthOfPixel(oHit1->GetGeomDetail().GetScreenDist());
+    double dist2 = tenthOfPixel(oHit2->GetGeomDetail().GetScreenDist());
+
+    COMPARE_RELATIVE (dist1, dist2);
+
+    // Linestyle/pattern/thickness hits have lower priority...
+    COMPARE_RELATIVE (oHit1->GetGeomDetail().GetDetailSource(), oHit2->GetGeomDetail().GetDetailSource());
+
+    return 0;
+    }
+
+/*---------------------------------------------------------------------------------**//**
+* Add a new hit to the list. Hits are sorted according to their priority and distance.
+* @bsimethod    Locate.Hitlist                                  KeithBentley    12/97
++---------------+---------------+---------------+---------------+---------------+------*/
+int             HitList::AddHit
+(
+HitDetail*      newHit,
+bool            allowDuplicates,
+bool            comparePriority
+)
+    {
+    HitList::iterator currHit = begin();
+
+    HitDetail*  oldHit;
+    int         count = GetCount();
+    int         index = 0;
+    int         comparison;
+
+    while (index < count)
+        {
+        oldHit = (HitDetail*) currHit->get();
+
+        comparison = Compare(newHit, oldHit, comparePriority, true);
+
+        // Caller can establish a policy to only ever allow one hit for a given path. However, we want to make sure
+        // that the one hit we do save is the "best" hit for that path. Therefore, every time we get another hit
+        // for a path, we drop the one with the lower value based on the comparison, and save the other one.
+        if (!allowDuplicates && newHit->IsSameHit(oldHit))
+            {
+            // replace with new hit if it's better (otherwise just ignore it).
+            if (comparison < 0)
+                *currHit = newHit;
+
+            return count;
+            }
+
+        if (comparison < 0)
+            break;
+
+        currHit++;
+        index++;
+        }
+
+    // this increments ref count of newHit
+    insert(begin()+index, newHit);
+
+#if defined (NOT_NOT_DUMP)
+    printf("HIT LIST COUNT: %d\n", GetCount());
+
+    HitDetailP    thisPath;
+
+    for (int i=0; NULL != (thisPath = (HitDetailP) GetHit(i)); i++)
+        printf("(%d) Elem: %I64d, GeomType: %d Z: %lf Normal: (%lf %lf %lf)\n", i, thisPath->GetHeadElem()->GetElementId(), thisPath->GetGeomDetail().GetGeomType(), thisPath->GetGeomDetail().GetZValue(), thisPath->GetGeomDetail().GetSurfaceNormal().x, thisPath->GetGeomDetail().GetSurfaceNormal().y, thisPath->GetGeomDetail().GetSurfaceNormal().z);
+
+    printf("\n\n");
+#endif
+
+    return index;
+    }
+
+/*---------------------------------------------------------------------------------**//**
+* @bsimethod                                                    KeithBentley    05/01
++---------------+---------------+---------------+---------------+---------------+------*/
+HitDetailP HitList::GetCurrentHit() const
+    {
+    if (-1 == m_currHit)
+        return NULL;
+
+    return GetHit(m_currHit);
+    }
+
+/*---------------------------------------------------------------------------------**//**
+* @bsimethod                                                    KeithBentley    05/01
++---------------+---------------+---------------+---------------+---------------+------*/
+HitDetailP HitList::GetNextHit()
+    {
+    m_currHit++;
+
+    return GetCurrentHit();
+    }
+
+/*---------------------------------------------------------------------------------**//**
+* search through hitlist and remove any hits that match a specified path.
+* @bsimethod                                                    KeithBentley    06/01
++---------------+---------------+---------------+---------------+---------------+------*/
+bool HitList::RemoveHitsFrom(HitDetailCR hit)
+    {
+    HitDetailP  thisHit;
+    bool        removedOne = false;
+
+    // walk backwards through list so we don't have to worry about what happens on remove
+    for (int i=GetCount()-1; i>=0; i--)
+        {
+        if ((nullptr != (thisHit = GetHit(i))) && thisHit->IsSameHit(&hit))
+            {
+            removedOne = true;
+            RemoveHit(i);
+            }
+        }
+    
+    return removedOne;
+    }
+
+/*---------------------------------------------------------------------------------**//**
+* search through hitlist and remove any hits that contain a specified elementRef.
+* @bsimethod                                                    KeithBentley    06/01
++---------------+---------------+---------------+---------------+---------------+------*/
+bool HitList::RemoveHitsFrom(DgnElementCR element)
+    {
+    HitDetailP  thisHit;
+    bool        removedOne = false;
+
+    // walk backwards through list so we don't have to worry about what happens on remove
+    for (int i=GetCount()-1; i>=0; i--)
+        {
+        if ((nullptr != (thisHit = GetHit(i))) && thisHit->GetElementId() == element.GetElementId())
+            {
+            removedOne = true;
+            RemoveHit(i);
+            }
+        }
+
+    return removedOne;
+    }
+
+/*---------------------------------------------------------------------------------**//**
+* search through hitlist and remove any hits from the specified model
+* @bsimethod                                                    KeithBentley    06/01
++---------------+---------------+---------------+---------------+---------------+------*/
+bool     HitList::RemoveHitsFrom(DgnModelR model)
+    {
+    HitDetailP  thisHit;
+    bool        removedOne = false;
+
+    // walk backwards through list so we don't have to worry about what happens on remove
+    for (int i=GetCount()-1; i>=0; i--)
+        {
+        if ((NULL != (thisHit = GetHit(i))) && &model == &thisHit->GetDgnModel())
+            {
+            removedOne = true;
+            RemoveHit(i);
+            }
+        }
+
+    return removedOne;
+    }
+
+/*---------------------------------------------------------------------------------**//**
+* @bsimethod    Locate.Hitlist                                  KeithBentley    12/97
++---------------+---------------+---------------+---------------+---------------+------*/
+void HitList::Dump(WCharCP label) const
+    {
+    printf("%ls %d", label, GetCount());
+
+    HitDetailP thisHit;
+
+    for (int i=0; NULL != (thisHit = GetHit(i)); i++)
+        printf("\n -> ElementId : %llu", (long long unsigned int) thisHit->GetElementId().GetValue());
+
+    printf("\n");
+    }