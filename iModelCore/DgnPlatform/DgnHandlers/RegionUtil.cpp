--- conflicted
+++ resolved
@@ -1,2032 +1,2020 @@
-/*--------------------------------------------------------------------------------------+
-|
-|     $Source: DgnHandlers/RegionUtil.cpp $
-|
-|  $Copyright: (c) 2015 Bentley Systems, Incorporated. All rights reserved. $
-|
-+--------------------------------------------------------------------------------------*/
-#include    <DgnPlatformInternal.h>
-
-/*---------------------------------------------------------------------------------**//**
-* @bsimethod                                                    Brien.Bastings  08/09
-+---------------+---------------+---------------+---------------+---------------+------*/
-RegionParams::RegionParams()
-    {
-    m_type              = RegionType::ExclusiveOr;
-    m_regionLoops       = RegionLoops::Ignore;
-
-    m_interiorText      = false;
-    m_associative       = false;
-    m_invisibleBoundary = false;
-    m_forcePlanar       = true;
-    m_dirty             = false;
-
-    m_reservedFlags     = 0;
-
-    m_gapTolerance      = 0.0;
-    m_textMarginFactor  = 0.0;
-
-    m_flatten.InitIdentity();
-    }
-/*---------------------------------------------------------------------------------**//**
-* @bsimethod                                                    Brien.Bastings  08/09
-+---------------+---------------+---------------+---------------+---------------+------*/
-void            RegionParams::SetType(RegionType regionType)
-    {
-    m_type = regionType;
-    }
-
-/*---------------------------------------------------------------------------------**//**
-* @bsimethod                                                    Brien.Bastings  08/09
-+---------------+---------------+---------------+---------------+---------------+------*/
-void            RegionParams::SetFloodParams(RegionLoops regionLoops, double gapTolerance)
-    {
-    m_regionLoops  = regionLoops;
-    m_gapTolerance = gapTolerance;
-    }
-
-/*---------------------------------------------------------------------------------**//**
-* @bsimethod                                                    Brien.Bastings  08/09
-+---------------+---------------+---------------+---------------+---------------+------*/
-void            RegionParams::SetInteriorText(bool interiorText, double textMarginFactor)
-    {
-    m_interiorText     = interiorText;
-    m_textMarginFactor = textMarginFactor;
-    }
-
-/*---------------------------------------------------------------------------------**//**
-* @bsimethod                                                    Brien.Bastings  08/09
-+---------------+---------------+---------------+---------------+---------------+------*/
-void            RegionParams::SetAssociative(bool yesNo)
-    {
-    m_associative = yesNo;
-    }
-
-/*---------------------------------------------------------------------------------**//**
-* @bsimethod                                                    Brien.Bastings  08/09
-+---------------+---------------+---------------+---------------+---------------+------*/
-void            RegionParams::SetInvisibleBoundary(bool yesNo)
-    {
-    m_invisibleBoundary = yesNo;
-    }
-
-/*---------------------------------------------------------------------------------**//**
-* @bsimethod                                                    Brien.Bastings  08/09
-+---------------+---------------+---------------+---------------+---------------+------*/
-void            RegionParams::SetFlattenBoundary(bool yesNo, RotMatrixCP flatten)
-    {
-    m_forcePlanar = yesNo;
-    
-    if (flatten)
-        m_flatten = *flatten;
-    }
-
-/*---------------------------------------------------------------------------------**//**
-* @bsimethod                                                    Brien.Bastings  08/09
-+---------------+---------------+---------------+---------------+---------------+------*/
-void            RegionParams::SetDirty(bool yesNo)
-    {
-    m_dirty = yesNo;
-    }
-
-/*---------------------------------------------------------------------------------**//**
-* @bsimethod                                                    Brien.Bastings  08/09
-+---------------+---------------+---------------+---------------+---------------+------*/
-RegionType      RegionParams::GetType() const
-    {
-    return m_type;
-    }
-
-/*---------------------------------------------------------------------------------**//**
-* @bsimethod                                                    Brien.Bastings  08/09
-+---------------+---------------+---------------+---------------+---------------+------*/
-RegionLoops     RegionParams::GetFloodParams(double* gapTolerance) const
-    {
-    if (gapTolerance)
-        *gapTolerance = m_gapTolerance;
-
-    return m_regionLoops;
-    }
-
-/*---------------------------------------------------------------------------------**//**
-* @bsimethod                                                    Brien.Bastings  08/09
-+---------------+---------------+---------------+---------------+---------------+------*/
-bool            RegionParams::GetInteriorText(double* textMarginFactor) const
-    {
-    if (textMarginFactor)
-        *textMarginFactor = m_textMarginFactor;
-
-    return m_interiorText;
-    }
-
-/*---------------------------------------------------------------------------------**//**
-* @bsimethod                                                    Brien.Bastings  08/09
-+---------------+---------------+---------------+---------------+---------------+------*/
-bool            RegionParams::GetAssociative() const
-    {
-    return m_associative;
-    }
-
-/*---------------------------------------------------------------------------------**//**
-* @bsimethod                                                    Brien.Bastings  08/09
-+---------------+---------------+---------------+---------------+---------------+------*/
-bool            RegionParams::GetInvisibleBoundary() const
-    {
-    return m_invisibleBoundary;
-    }
-
-/*---------------------------------------------------------------------------------**//**
-* @bsimethod                                                    Brien.Bastings  08/09
-+---------------+---------------+---------------+---------------+---------------+------*/
-bool            RegionParams::GetFlattenBoundary(RotMatrixP flatten) const
-    {
-    if (flatten)
-        *flatten = m_flatten;
-
-    return m_forcePlanar;
-    }
-
-/*---------------------------------------------------------------------------------**//**
-* @bsimethod                                                    Brien.Bastings  08/09
-+---------------+---------------+---------------+---------------+---------------+------*/
-bool            RegionParams::GetDirty() const
-    {
-    return m_dirty;
-    }
-
-/*---------------------------------------------------------------------------------**//**
-* @bsimethod                                                    Brien.Bastings  09/09
-+---------------+---------------+---------------+---------------+---------------+------*/
-static RGBoolSelect getRGBoolSelect(RegionType operation, bool counted = false)
-    {
-    switch (operation)
-        {
-        case RegionType::Union:
-            return RGBoolSelect_Union;
-
-        case RegionType::Intersection:
-            return counted ? RGBoolSelect_CountedIntersection : RGBoolSelect_Intersection;
-
-        case RegionType::Difference:
-            return RGBoolSelect_Difference;
-
-        default:
-            return counted ? RGBoolSelect_GlobalParity : RGBoolSelect_Parity;
-        }
-    }
-
-#if defined (NEEDS_WORK_DGNITEM)
-/*---------------------------------------------------------------------------------**//**
-* @bsimethod                                                    Brien.Bastings  09/09
-+---------------+---------------+---------------+---------------+---------------+------*/
-static BentleyStatus getPathRoots(DependencyRoot& root, DisplayPathCP path, DgnModelP homeModel, bool allowFarElm)
-    {
-    AssocGeom   assoc;
-
-    memset(&assoc, 0, sizeof (assoc));
-    assoc.type = CUSTOM_ASSOC;
-
-    // NOTE: Loop roots only for DWG (no far roots) so it's ok to add the dependency even in dynamics!
-    if (SUCCESS != AssociativePoint::SetRoot((AssocPoint&) assoc, path, homeModel, allowFarElm))
-        return ERROR;
-
-    memset(&root, 0, sizeof (root));
-    root.elemid = assoc.singleElm.uniqueId;
-//    root.refattid = assoc.singleElm.refAttachmentId;
-
-    return SUCCESS;
-    }
-
-/*---------------------------------------------------------------------------------**//**
-* @bsimethod                                                    Brien.Bastings  04/13
-+---------------+---------------+---------------+---------------+---------------+------*/
-static void getDependencyRoots(bvector<DependencyRoot>& depRoots, bvector<DisplayPathCP>& regionRoots, DgnModelP homeModel, bool allowFarElm)
-    {
-    // NOTE: SetBoundaryRoots culls duplicates...but we don't want getPathRoots creating multiple far-elems for duplicate paths!
-    DisplayPathCP   first = regionRoots.front();
-
-    std::sort(regionRoots.begin(), regionRoots.end());
-    regionRoots.erase(std::unique(regionRoots.begin(), regionRoots.end()), regionRoots.end());
-
-    for (DisplayPathCP path: regionRoots)
-        {
-        DependencyRoot  root;
-
-        // Create DependencyRoot from path (may be far root)...
-        if (SUCCESS != getPathRoots(root, path, homeModel, allowFarElm))
-            continue;
-
-        // Preserve first root for boolean difference, std::sort may have changed order...
-        if (path == first)
-            depRoots.insert(depRoots.begin(), root);
-        else
-            depRoots.push_back(root);
-        }
-    }
-#endif
-
-/*=================================================================================**//**
-* @bsiclass                                                     Brien.Bastings  09/13
-+===============+===============+===============+===============+===============+======*/
-struct TextBoxInfo : RefCounted <ICurvePrimitiveInfo>
-{
-GeometricElementCPtr  m_element;
-bool                  m_used;
-
-TextBoxInfo(GeometricElementCP element) {m_element = element; m_used = false;}
-
-static ICurvePrimitiveInfoPtr Create(GeometricElementCP element) {return new TextBoxInfo(element);}
-
-/*---------------------------------------------------------------------------------**//**
-* @bsimethod                                                    Brien.Bastings  09/13
-+---------------+---------------+---------------+---------------+---------------+------*/
-static void ClearUsed(CurveVectorCR curves)
-    {
-    if (curves.IsUnionRegion() || curves.IsParityRegion())
-        {
-        for (ICurvePrimitivePtr curve: curves)
-            {
-            if (curve.IsNull() || ICurvePrimitive::CURVE_PRIMITIVE_TYPE_CurveVector != curve->GetCurvePrimitiveType())
-                continue;
-
-            ClearUsed(*curve->GetChildCurveVectorCP ());
-            }
-        }
-    else
-        {
-        for (ICurvePrimitivePtr curve: curves)
-            {
-            if (!curve.IsValid())
-                continue;
-
-            TextBoxInfo* textInfo = dynamic_cast <TextBoxInfo*> (curve->GetCurvePrimitiveInfo().get());
-
-            if (!textInfo)
-                continue;
-
-            textInfo->m_used = false;
-            }
-        }
-    }
-
-/*---------------------------------------------------------------------------------**//**
-* @bsimethod                                                    Brien.Bastings  09/13
-+---------------+---------------+---------------+---------------+---------------+------*/
-static void GetUsed(CurveVectorCR curves, bvector<DgnElementId>& regionRoots)
-    {
-    if (curves.IsUnionRegion() || curves.IsParityRegion())
-        {
-        for (ICurvePrimitivePtr curve: curves)
-            {
-            if (curve.IsNull() || ICurvePrimitive::CURVE_PRIMITIVE_TYPE_CurveVector != curve->GetCurvePrimitiveType())
-                continue;
-
-            GetUsed(*curve->GetChildCurveVectorCP (), regionRoots);
-            }
-        }
-    else
-        {
-        for (ICurvePrimitivePtr curve: curves)
-            {
-            if (!curve.IsValid())
-                continue;
-
-            TextBoxInfo* textInfo = dynamic_cast <TextBoxInfo*> (curve->GetCurvePrimitiveInfo().get());
-
-            if (!textInfo || !textInfo->m_used || !textInfo->m_element.IsValid())
-                continue;
-
-            regionRoots.push_back(textInfo->m_element->GetElementId());
-            }
-        }
-    }
-
-}; // TextBoxInfo
-
-/*=================================================================================**//**
-* @bsiclass                                                     Brien.Bastings  09/09
-+===============+===============+===============+===============+===============+======*/
-/*---------------------------------------------------------------------------------**//**
-* @bsimethod                                                    Brien.Bastings  09/09
-+---------------+---------------+---------------+---------------+---------------+------*/
-RegionGraphicsDrawGeom::RegionGraphicsDrawGeom()
-    {
-    m_pRG     = jmdlRG_new();
-    m_pCurves = jmdlRIMSBS_newContext();
-
-    jmdlRIMSBS_setupRGCallbacks(m_pCurves, m_pRG);
-    jmdlRG_setFunctionContext(m_pRG, m_pCurves);
-    jmdlRG_setDistanceTolerance(m_pRG, 1.0); // one uor...not so good...
-    m_activeFaces.Attach(jmdlRG_getGraph(m_pRG), MTG_ScopeFace);
-
-    m_currentGeomMarkerId = 0;
-    m_textMarginFactor = 0.0;
-    m_interiorText = false;
-
-    m_forcePlanar = false;
-    m_flattenTrans.InitIdentity();
-    m_flattenDir.Zero();
-
-    m_regionError = REGION_ERROR_None;
-    m_isFlood = false;
-    }
-
-/*---------------------------------------------------------------------------------**//**
-* @bsimethod                                                    Brien.Bastings  09/09
-+---------------+---------------+---------------+---------------+---------------+------*/
-RegionGraphicsDrawGeom::~RegionGraphicsDrawGeom()
-    {
-    if (m_pCurves)
-        {
-        int     iCurve = 0;
-
-        do
-            {
-            void*   userDataP;
-
-            if (!jmdlRIMSBS_getUserPointer(m_pCurves, &userDataP, iCurve++))
-                break;
-
-#if defined (NEEDS_WORK_DGNITEM)
-            if (userDataP)
-                ((DisplayPath*) userDataP)->Release();
-#endif
-
-            } while (true);
-        }
-
-    jmdlRIMSBS_freeContext(m_pCurves);
-
-    // Must Attach to NULL graph BEFORE freeing m_pRG (so Attach can release the old mask back to m_pRG)
-    m_activeFaces.Attach(NULL, MTG_ScopeFace);
-    jmdlRG_free(m_pRG);
-    }
-
-/*---------------------------------------------------------------------------------**//**
-* @bsimethod                                                    Brien.Bastings  09/09
-+---------------+---------------+---------------+---------------+---------------+------*/
-<<<<<<< HEAD
-void RegionGraphicsDrawGeom::_SetDrawViewFlags(ViewFlags flags)
-=======
-void            RegionGraphicsDrawGeom::_SetDrawViewFlags(ViewFlagsCP flags)
->>>>>>> 96bd3403
-    {
-    T_Super::_SetDrawViewFlags(flags);
-
-    // Prefer "edge" geometry...
-    m_viewFlags.SetRenderMode(DgnRenderMode::Wireframe);
-
-    // Apply overrides to flags...
-    m_viewFlags.styles = false;
-    m_viewFlags.fill = false;
-    m_viewFlags.patterns = false;
-
-    // Only turn off text, otherwise find text based on current view attribute...
-    if (m_interiorText)
-        return;
-
-    m_viewFlags.text = false;
-    }
-
-/*---------------------------------------------------------------------------------**//**
-* @bsimethod                                                    Brien.Bastings  04/12
-+---------------+---------------+---------------+---------------+---------------+------*/
-bool            RegionGraphicsDrawGeom::ComputePostFlattenTransform(CurveVectorCR curves)
-    {
-    if (!m_forcePlanar || 0.0 == m_flattenDir.Magnitude())
-        return false;
-
-    if (!m_flattenTrans.IsIdentity()) // Once computed same transform must be applied to all loops!
-        return true;
-
-    Transform   localToWorld, worldToLocal;
-    DRange3d    localRange;
-    DPoint3d    planePt = DPoint3d::From(0.0, 0.0, 0.0);
-    DVec3d      planeDir = m_flattenDir;
-
-    // If already a planar loop ignore supplied flatten direction...
-    if (curves.IsPlanarWithDefaultNormal(localToWorld, worldToLocal, localRange, &m_flattenDir))
-        {
-        planeDir.Init(0.0, 0.0, 1.0);
-        localToWorld.MultiplyMatrixOnly(planeDir);
-        planeDir.Normalize();
-        localToWorld.Multiply(planePt);
-        }
-    else
-        {
-        curves.GetStartPoint(planePt);
-        }
-            
-    m_flattenTrans.InitFromProjectionToPlane(planePt, planeDir);
-
-    return true;
-    }
-
-/*---------------------------------------------------------------------------------**//**
-* @bsimethod                                                    Brien.Bastings  09/09
-+---------------+---------------+---------------+---------------+---------------+------*/
-void            RegionGraphicsDrawGeom::ResetPostFlattenTransform()
-    {
-    if (!m_forcePlanar || 0.0 == m_flattenDir.Magnitude())
-        return;
-
-    m_flattenTrans.InitIdentity();
-    }
-
-/*---------------------------------------------------------------------------------**//**
-* @bsimethod                                                    Brien.Bastings  09/09
-+---------------+---------------+---------------+---------------+---------------+------*/
-BentleyStatus   RegionGraphicsDrawGeom::GetMarkedRegions(CurveVectorPtr& regionOut, MTG_MarkSet* markSet)
-    {
-    CurveVectorPtr    baseRegion = jmdlRG_collectExtendedFaces(m_pRG, m_pCurves, markSet);
-    TransformCP       localToWorldP = NULL;
-
-    if (NULL != m_context)
-        localToWorldP = m_context->GetCurrLocalToWorldTransformCP ();
-
-    if (!baseRegion.IsValid())
-        return ERROR;
-
-    if (m_textBoundaries.IsValid())
-        {
-        CurvePrimitivePtrPairVector newToOld;
-
-        TextBoxInfo::ClearUsed(*m_textBoundaries); // Clear flag that tells us whether this text loop becames part of result region boundary...
-
-        if (NULL == localToWorldP)
-            {
-            regionOut = CurveVector::AreaDifference(*baseRegion, *m_textBoundaries, &newToOld);
-            }
-        else
-            {
-            CurveVectorPtr  localText = m_textBoundaries->Clone();
-            Transform       worldToLocal;
-
-            worldToLocal.InverseOf(*localToWorldP);
-            localText->TransformInPlace(worldToLocal);
-            regionOut = CurveVector::AreaDifference(*baseRegion, *localText, &newToOld);
-            }
-
-        if (regionOut.IsValid())
-            {
-            // transfer root information from old curves to new ...
-            for (size_t i = 0; i < newToOld.size(); i++)
-                {
-                if (newToOld[i].curveB.IsValid() && newToOld[i].curveA.IsValid())
-                    {
-                    newToOld[i].curveA->SetCurvePrimitiveInfo(newToOld[i].curveB->GetCurvePrimitiveInfo());
-
-                    // Text box appeared in region result...mark as used for DgnRegionElementTool call to GetRoots for process originals...
-                    TextBoxInfo* textInfo = dynamic_cast <TextBoxInfo*> (newToOld[i].curveA->GetCurvePrimitiveInfo().get());
-
-                    if (textInfo)
-                        textInfo->m_used = true;
-                    }
-                }
-            }
-        else
-            {
-            regionOut = baseRegion; // Region w/o text is better than nothing...
-            }
-        }
-    else
-        {
-        regionOut = baseRegion;
-        }
-
-    if (!regionOut.IsValid())
-        return ERROR;
-
-    if (localToWorldP)
-        regionOut->TransformInPlace(*localToWorldP);
-
-    // Flatten to plane defined by "average" geometry depth...
-    if (ComputePostFlattenTransform(*regionOut))
-        regionOut->TransformInPlace(m_flattenTrans);
-
-    return regionOut.IsValid() ? SUCCESS : ERROR;
-    }
-
-/*---------------------------------------------------------------------------------**//**
-* @bsimethod                                                    Brien.Bastings  09/09
-+---------------+---------------+---------------+---------------+---------------+------*/
-BentleyStatus   RegionGraphicsDrawGeom::GetActiveRegions(CurveVectorPtr& regionOut)
-    {
-    EmbeddedIntArray  startArray;
-    EmbeddedIntArray  sequenceArray;
-
-    jmdlRG_collectAndNumberExtendedFaceLoops(m_pRG, &startArray, &sequenceArray, &m_activeFaces);
-
-    if (SUCCESS != GetMarkedRegions(regionOut, &m_activeFaces))
-        return ERROR;
-
-    // This won't affect our info ptr as it modifies linestring primitives in-place and the simplified boundary is always desirable...
-    regionOut->SimplifyLinestrings(-1.0, true, true);
-
-    return SUCCESS;
-    }
-
-/*---------------------------------------------------------------------------------**//**
-* @bsimethod                                                    Brien.Bastings  04/13
-+---------------+---------------+---------------+---------------+---------------+------*/
-BentleyStatus   RegionGraphicsDrawGeom::GetRoots(bvector<DgnElementId>& regionRoots, ICurvePrimitiveCR curvePrimitive)
-    {
-    CurveNodeInfo const* nodeInfo = dynamic_cast <CurveNodeInfo const*> (curvePrimitive.GetCurvePrimitiveInfo().get());
-
-    if (!nodeInfo)
-        {
-        TextBoxInfo const* textInfo = dynamic_cast <TextBoxInfo const*> (curvePrimitive.GetCurvePrimitiveInfo().get());
-
-        if (!textInfo)
-            return ERROR;
-
-        regionRoots.push_back(textInfo->m_element->GetElementId());
-
-        return SUCCESS;
-        }
-
-    for (int nodeId: nodeInfo->m_nodeIds)
-        {
-        int     parentIndex;
-
-        if (!jmdlRG_getParentCurveIndex(m_pRG, &parentIndex, nodeId) || parentIndex < 0)
-            continue;
-
-        void*   userDataP; // held by context...
-
-        if (!jmdlRIMSBS_getUserPointer(m_pCurves, &userDataP, parentIndex) || !userDataP)
-            continue;
-
-#if defined (NEEDS_WORK_DGNITEM)
-        int     userInt = 0;
-
-        // NOTE: Dependency root order matters for assoc region re-evaluate of boolean difference...first root is geometry to subtract from!
-        if (!m_isFlood && jmdlRIMSBS_getUserInt(m_pCurves, &userInt, parentIndex) && 1 == userInt)
-            regionRoots.insert(regionRoots.begin(), (DisplayPathCP) userDataP); 
-        else
-            regionRoots.push_back((DisplayPathCP) userDataP);
-#endif
-        }
-
-    return (regionRoots.empty() ? ERROR : SUCCESS);
-    }
-
-/*---------------------------------------------------------------------------------**//**
-* @bsimethod                                                    Brien.Bastings  04/13
-+---------------+---------------+---------------+---------------+---------------+------*/
-BentleyStatus   RegionGraphicsDrawGeom::GetRoots(bvector<DgnElementId>& regionRoots, CurveVectorCR region)
-    {
-    for (ICurvePrimitivePtr curvePrimitive: region)
-        {
-        if (curvePrimitive.IsNull())
-            continue;
-
-        GetRoots(regionRoots, *curvePrimitive);
-        }
-
-    return (regionRoots.empty() ? ERROR : SUCCESS);
-    }
-
-/*---------------------------------------------------------------------------------**//**
-* @bsimethod                                                    Brien.Bastings  09/09
-+---------------+---------------+---------------+---------------+---------------+------*/
-BentleyStatus   RegionGraphicsDrawGeom::GetRoots(bvector<DgnElementId>& regionRoots)
-    {
-    EmbeddedIntArray  startArray;
-    EmbeddedIntArray  sequenceArray;
-
-    jmdlRG_collectAndNumberExtendedFaceLoops(m_pRG, &startArray, &sequenceArray, &m_activeFaces);
-
-    for (int iCmpn=0, nodeId=0; jmdlEmbeddedIntArray_getInt(&sequenceArray, &nodeId, iCmpn++); )
-        {
-        int     parentIndex;
-
-        if (jmdlRG_getParentCurveIndex(m_pRG, &parentIndex, nodeId) && parentIndex >= 0)
-            {
-            void*   userDataP;
-
-            if (jmdlRIMSBS_getUserPointer(m_pCurves, &userDataP, parentIndex) && userDataP)
-#if defined (NEEDS_WORK_DGNITEM)
-                regionRoots.push_back((DisplayPathCP) userDataP); // held by context...
-#else
-                regionRoots.push_back(DgnElementId()); // held by context...
-#endif
-            }
-        }
-
-    if (m_textBoundaries.IsValid())
-        TextBoxInfo::GetUsed(*m_textBoundaries, regionRoots); // Add text box paths that have been marked as used in result region boundary...
-
-    // NOTE: Cull duplicate entries. Used by DgnRegionElementTool for "process originals"...
-    std::sort(regionRoots.begin(), regionRoots.end());
-    regionRoots.erase(std::unique(regionRoots.begin(), regionRoots.end()), regionRoots.end());
-
-    return (regionRoots.empty() ? ERROR : SUCCESS);
-    }
-
-/*---------------------------------------------------------------------------------**//**
-* @bsimethod                                                    Brien.Bastings  09/09
-+---------------+---------------+---------------+---------------+---------------+------*/
-GeometricElementCP RegionGraphicsDrawGeom::GetCurrentElement()
-    {
-    return m_context->GetCurrentElement();
-    }
-
-/*---------------------------------------------------------------------------------**//**
-* @bsimethod                                                    Brien.Bastings  04/12
-+---------------+---------------+---------------+---------------+---------------+------*/
-StatusInt       RegionGraphicsDrawGeom::_ProcessCurvePrimitive(ICurvePrimitiveCR primitive, bool closed, bool filled)
-    {
-    TransformCP placementTrans = m_context->GetCurrLocalToWorldTransformCP ();
-#if defined (NEEDS_WORK_DGNITEM)
-    GeometricElementCP element = GetCurrentElement();
-
-    if (path)
-        path->AddRef();
-#else
-    void*       userDataP = nullptr;
-#endif
-
-    switch (primitive.GetCurvePrimitiveType())
-        {
-        case ICurvePrimitive::CURVE_PRIMITIVE_TYPE_Line:
-            {
-            DSegment3d  segment = *primitive.GetLineCP ();
-
-            if (placementTrans)
-                placementTrans->Multiply(segment.point, 2);
-
-            jmdlRG_addLinear(m_pRG, segment.point, 2, false, jmdlRIMSBS_addDataCarrier(m_pCurves, m_currentGeomMarkerId, userDataP));
-            break;
-            }
-
-        case ICurvePrimitive::CURVE_PRIMITIVE_TYPE_LineString:
-            {
-            bvector<DPoint3d> points = *primitive.GetLineStringCP ();
-
-            if (placementTrans)
-                placementTrans->Multiply(&points[0], (int) points.size());
-
-            jmdlRG_addLinear(m_pRG, &points[0], (int) points.size(), false, jmdlRIMSBS_addDataCarrier(m_pCurves, m_currentGeomMarkerId, userDataP));
-            break;
-            }
-
-        case ICurvePrimitive::CURVE_PRIMITIVE_TYPE_Arc:
-            {
-            DEllipse3d  ellipse = *primitive.GetArcCP ();
-            int         curveId;
-            
-            if (placementTrans)
-                placementTrans->Multiply(ellipse);
-
-            curveId = jmdlRIMSBS_addDEllipse3d(m_pCurves, m_currentGeomMarkerId, userDataP, &ellipse);
-            jmdlRG_addCurve(m_pRG, curveId, curveId);
-            break;
-            }
-
-        case ICurvePrimitive::CURVE_PRIMITIVE_TYPE_BsplineCurve:
-        case ICurvePrimitive::CURVE_PRIMITIVE_TYPE_InterpolationCurve:
-        case ICurvePrimitive::CURVE_PRIMITIVE_TYPE_AkimaCurve:
-        case ICurvePrimitive::CURVE_PRIMITIVE_TYPE_Spiral:
-            {
-            MSBsplineCurveCR  bcurve = *primitive.GetProxyBsplineCurveCP ();
-            MSBsplineCurve    tmpCurve; // Requires copy of curve...do NOT free!
-            int               curveId;
-
-            if (placementTrans)
-                tmpCurve.CopyTransformed(bcurve, *placementTrans);
-            else
-                tmpCurve.CopyFrom(bcurve);
-
-            curveId = jmdlRIMSBS_addMSBsplineCurve(m_pCurves, m_currentGeomMarkerId, userDataP, &tmpCurve);
-            jmdlRG_addCurve(m_pRG, curveId, curveId);
-            break;
-            }
-        }
-
-    return SUCCESS;
-    }
-
-/*---------------------------------------------------------------------------------**//**
-* @bsimethod                                                    Brien.Bastings  06/13
-+---------------+---------------+---------------+---------------+---------------+------*/
-StatusInt       RegionGraphicsDrawGeom::_ProcessCurveVector(CurveVectorCR curves, bool filled)
-    {
-    if (m_inTextDraw)
-        {
-        if (curves.IsClosedPath() && ICurvePrimitive::CURVE_PRIMITIVE_TYPE_Invalid != curves.HasSingleCurvePrimitive())
-            {
-            TransformCP     placementTransform = m_context->GetCurrLocalToWorldTransformCP ();
-            CurveVectorPtr  textBox = curves.Clone();
-
-            if (NULL != placementTransform)
-                textBox->TransformInPlace(*placementTransform);
-
-            GeometricElementCP element = GetCurrentElement();
-
-            if (element)
-                textBox->front()->SetCurvePrimitiveInfo(TextBoxInfo::Create(element));
-
-            if (!m_textBoundaries.IsValid())
-                m_textBoundaries = CurveVector::Create(CurveVector::BOUNDARY_TYPE_UnionRegion);
-
-            m_textBoundaries->Add(textBox);
-            }
-
-        return SUCCESS;
-        }
-
-    jmdlRIMSBS_setCurrGroupId(m_pCurves, ++m_currentGeomMarkerId);
-
-    return ERROR; // Output curve primitives...
-    }
-
-/*---------------------------------------------------------------------------------**//**
-* @bsimethod                                                    Brien.Bastings  06/05
-+---------------+---------------+---------------+---------------+---------------+------*/
-void            RegionGraphicsDrawGeom::_DrawTextString(TextStringCR text, double* zDepth)
-    {
-    if (!m_interiorText)
-        return;
-
-    if (text.GetText().empty())
-        return;
-
-    AutoRestore <bool> saveInTextDraw(&m_inTextDraw, true);
-
-    double padding = (text.GetStyle().GetHeight() * m_textMarginFactor);
-    DPoint3d    points[5];
-
-    text.ComputeBoundingShape(points, padding);
-    text.ComputeTransform().Multiply(points, _countof(points));
-
-    CurveVectorPtr  curve = CurveVector::Create(CurveVector::BOUNDARY_TYPE_Outer);
-
-    curve->push_back(ICurvePrimitive::CreateLineString(points, 5));
-
-    ClipAndProcessCurveVector(*curve, false);
-    }
-
-/*---------------------------------------------------------------------------------**//**
-* @bsimethod                                                    Brien.Bastings  09/09
-+---------------+---------------+---------------+---------------+---------------+------*/
-int             RegionGraphicsDrawGeom::GetCurrentGeomMarkerId()
-    {
-    return m_currentGeomMarkerId;
-    }
-
-/*---------------------------------------------------------------------------------**//**
-* @bsimethod                                                    Brien.Bastings  09/09
-+---------------+---------------+---------------+---------------+---------------+------*/
-BentleyStatus   RegionGraphicsDrawGeom::SetupGraph(double gapTolerance, bool mergeHoles)
-    {
-    // Apply explicit flatten to plane transform to entire graph, not pushed on context since it's non-invertable...
-    if (m_forcePlanar && !m_flattenTrans.IsIdentity())
-        jmdlRG_multiplyByTransform(m_pRG, &m_flattenTrans);
-
-    Transform   activeToViewTrans, viewToActiveTrans;
-
-    if (m_context->GetViewport())
-        {
-        DMap4dCP    rootToViewMap = m_context->GetViewport()->GetWorldToViewMap();
-//        DMap4dCP    activeToRootMap = m_context->GetViewport ()->GetActiveToRootMap ();
-        DMap4d      activeToViewMap;
-
-//        if (activeToRootMap)
-//            activeToViewMap.InitProduct (*rootToViewMap, *activeToRootMap);
-//        else
-            activeToViewMap = *rootToViewMap;
-
-        activeToViewTrans.InitFrom(activeToViewMap, false);
-        viewToActiveTrans.InverseOf(activeToViewTrans);
-        }
-    else if (m_forcePlanar && m_isFlood)
-        {
-        // A non-planar graph isn't an error if we'll be post-flattening loops (flood only!)
-        jmdlRG_getPlaneTransform(m_pRG, &viewToActiveTrans, NULL);
-        activeToViewTrans.InverseOf(viewToActiveTrans);
-        }
-    else
-        {
-        if (!jmdlRG_getPlaneTransform(m_pRG, &viewToActiveTrans, NULL) || !activeToViewTrans.InverseOf(viewToActiveTrans))
-            {
-            m_regionError = REGION_ERROR_NonCoplanar;
-
-            return ERROR;
-            }
-        }
-
-    DVec3d      zAxis, zAxisWorld;
-
-    zAxisWorld.Init(0.0, 0.0, 1.0);
-    viewToActiveTrans.GetMatrixColumn(zAxis, 2);
-
-    m_context->GetTransformClipStack().PopAll(*m_context);
-
-    if (!zAxis.IsParallelTo(zAxisWorld) || m_context->GetViewport())
-        {
-        jmdlRG_multiplyByTransform(m_pRG, &activeToViewTrans);
-        m_context->PushTransform(viewToActiveTrans);
-        }
-
-    TransformCP placementTransform = m_context->GetCurrLocalToWorldTransformCP ();
-
-    if (NULL != placementTransform)
-        {
-        DVec3d  xDir;
-
-        placementTransform->GetMatrixColumn(xDir, 0);
-        gapTolerance /= xDir.Magnitude();
-        }
-
-    jmdlRG_mergeWithGapTolerance(m_pRG, gapTolerance, gapTolerance);
-    jmdlRG_buildFaceRangeTree(m_pRG, 0.0, jmdlRG_getTolerance(m_pRG));
-
-    if (mergeHoles)
-        jmdlRG_buildFaceHoleArray(m_pRG);
-
-    return SUCCESS;
-    }
-
-/*---------------------------------------------------------------------------------**//**
-* @bsimethod                                                    Brien.Bastings  09/09
-+---------------+---------------+---------------+---------------+---------------+------*/
-void            RegionGraphicsDrawGeom::GetFaceLoops(CurveVectorPtr& region, bvector<MTGNodeId>& faceNodeIds)
-    {
-    int         seedIndex;
-    MTGNodeId   seedNodeId;
-
-    jmdlMTGMarkSet_initIteratorIndex(&m_activeFaces, &seedIndex);
-
-    if (!jmdlMTGMarkSet_getNextNode(&m_activeFaces, &seedIndex, &seedNodeId))
-        ResetPostFlattenTransform(); // Compute new transform when there is no current active faces...
-
-    MTG_MarkSet markSet;
-
-    markSet.Attach(jmdlRG_getGraph(m_pRG), MTG_ScopeFace);
-
-    // Add faces to temporary mark set so that we can share the same code for dynamic faces and accepted faces...
-    for (int nodeId: faceNodeIds)
-        markSet.AddNode(nodeId);
-
-    GetMarkedRegions(region, &markSet);
-    }
-
-/*---------------------------------------------------------------------------------**//**
-* @bsimethod                                                    Brien.Bastings  09/09
-+---------------+---------------+---------------+---------------+---------------+------*/
-void            RegionGraphicsDrawGeom::AddFaceLoop(MTGNodeId faceNodeId)
-    {
-    jmdlMTGMarkSet_addNode(&m_activeFaces, faceNodeId);
-    }
-
-/*---------------------------------------------------------------------------------**//**
-* @bsimethod                                                    Brien.Bastings  09/09
-+---------------+---------------+---------------+---------------+---------------+------*/
-void            RegionGraphicsDrawGeom::RemoveFaceLoop(MTGNodeId faceNodeId)
-    {
-    jmdlMTGMarkSet_removeNode(&m_activeFaces, faceNodeId);
-    }
-
-/*---------------------------------------------------------------------------------**//**
-* @bsimethod                                                    Brien.Bastings  09/09
-+---------------+---------------+---------------+---------------+---------------+------*/
-bool            RegionGraphicsDrawGeom::ToggleFaceLoop(MTGNodeId faceNodeId)
-    {
-    if (jmdlMTGMarkSet_isNodeInSet(&m_activeFaces, faceNodeId))
-        {
-        RemoveFaceLoop(faceNodeId);
-
-        return false;
-        }
-
-    AddFaceLoop(faceNodeId);
-
-    return true;
-    }
-
-/*---------------------------------------------------------------------------------**//**
-* @bsimethod                                                    Brien.Bastings  09/09
-+---------------+---------------+---------------+---------------+---------------+------*/
-bool            RegionGraphicsDrawGeom::IsFaceLoopSelected(MTGNodeId faceNodeId)
-    {
-    return TO_BOOL (jmdlMTGMarkSet_isNodeInSet(&m_activeFaces, faceNodeId));
-    }
-
-/*---------------------------------------------------------------------------------**//**
-* @bsimethod                                                    Brien.Bastings  09/09
-+---------------+---------------+---------------+---------------+---------------+------*/
-void            RegionGraphicsDrawGeom::CollectFaceLoopsAtPoint(bvector<MTGNodeId>* faceNodeIds, DPoint3dCR seedPoint, RegionLoops floodSelect, bool stepOutOfHoles)
-    {
-    DPoint3d    tmpPt = seedPoint;
-    TransformCP placementTransP = m_context->GetCurrLocalToWorldTransformCP ();
-
-    if (placementTransP)
-        {
-        Transform   inverseTrans;
-
-        inverseTrans.InverseOf(*placementTransP);
-        inverseTrans.Multiply(tmpPt);
-        }
-
-    MTGNodeId   seedNodeId;
-    
-    jmdlRG_smallestContainingFace(m_pRG, &seedNodeId, &tmpPt);
-
-    if (stepOutOfHoles)
-        {
-        MTGNodeId   adjacentFaceNodeId = jmdlRG_stepOutOfHole(m_pRG, seedNodeId);
-
-        if (MTG_NULL_NODEID != adjacentFaceNodeId)
-            seedNodeId = jmdlRG_resolveFaceNodeId(m_pRG, adjacentFaceNodeId);
-        }
-
-    if (MTG_NULL_NODEID == seedNodeId)
-        return;
-
-    if (stepOutOfHoles)
-        {
-        double  areaToFace = 0.0;
-
-        jmdlRG_getFaceSweepProperties(m_pRG, &areaToFace, NULL, NULL, seedNodeId);
-
-        if (!(areaToFace > 0.0 || !jmdlRG_faceIsTrueExterior(m_pRG, seedNodeId)))
-            return;
-        }
-
-    bvector<MTGNodeId> activeFaceNodes; 
-
-    if (floodSelect == RegionLoops::Alternating)
-        jmdlRG_collectAllNodesOnInwardParitySearch(m_pRG, &activeFaceNodes, NULL, seedNodeId);
-    else
-        jmdlRG_resolveHoleNodeId(m_pRG, &activeFaceNodes, seedNodeId);
-
-    for (size_t i = 0; i < activeFaceNodes.size(); i++)
-        faceNodeIds->push_back(jmdlRG_resolveFaceNodeId(m_pRG, activeFaceNodes[i]));
-    }
-
-/*---------------------------------------------------------------------------------**//**
-* @bsimethod                                                    Brien.Bastings  09/09
-+---------------+---------------+---------------+---------------+---------------+------*/
-BentleyStatus   RegionGraphicsDrawGeom::CollectBooleanFaces(RGBoolSelect boolOp, int highestOperandA, int highestOperandB)
-    {
-    if (!jmdlRG_collectBooleanFaces(m_pRG, boolOp, RGBoolSelect_Difference, highestOperandA, highestOperandB, &m_activeFaces))
-        return ERROR;
-
-    int         seedIndex;
-    MTGNodeId   seedNodeId;
-
-    jmdlMTGMarkSet_initIteratorIndex(&m_activeFaces, &seedIndex);
-
-    return (jmdlMTGMarkSet_getNextNode(&m_activeFaces, &seedIndex, &seedNodeId) ? SUCCESS : ERROR);
-    }
-
-/*---------------------------------------------------------------------------------**//**
-* @bsimethod                                                    Brien.Bastings  09/09
-+---------------+---------------+---------------+---------------+---------------+------*/
-void            RegionGraphicsDrawGeom::CollectByInwardParitySearch(bool parityWithinComponent, bool vertexContactSufficient)
-    {
-    EmbeddedIntArray  holeArray;
-
-    jmdlRG_collectAllNodesOnInwardParitySearchExt(m_pRG, &holeArray, NULL, MTG_NULL_NODEID, parityWithinComponent, vertexContactSufficient);
-
-    MTGNodeId   faceNodeId = -1;
-
-    for (int i = 0; jmdlEmbeddedIntArray_getInt(&holeArray, &faceNodeId, i); i++)
-        jmdlMTGMarkSet_addNode(&m_activeFaces, faceNodeId);
-    }
-
-/*---------------------------------------------------------------------------------**//**
-* @bsimethod                                                    Brien.Bastings  09/09
-+---------------+---------------+---------------+---------------+---------------+------*/
-void            RegionGraphicsDrawGeom::SetAbortFunction(RGC_AbortFunction abort)
-    {
-    jmdlRG_setAbortFunction(m_pRG, abort);
-    }
-
-/*=================================================================================**//**
-* @bsiclass                                                     Brien.Bastings  09/09
-+===============+===============+===============+===============+===============+======*/
-/*---------------------------------------------------------------------------------**//**
-* @bsimethod                                                    Brien.Bastings  09/09
-+---------------+---------------+---------------+---------------+---------------+------*/
-RegionGraphicsContext::RegionGraphicsContext()
-    {
-    m_purpose           = DrawPurpose::RegionFlood;
-    m_blockAsyncs       = true;
-    m_targetModel       = NULL; // Destination for geometry when not using vp target...
-
-    m_operation         = RegionType::Flood;
-    m_regionLoops       = RegionLoops::Ignore;
-    m_gapTolerance      = 0.0;
-
-    m_stepOutOfHoles    = false;
-    m_setLoopSymbology  = false;
-    m_updateAssocRegion = false;
-    m_cullRedundantLoop = false;
-    }
-
-/*---------------------------------------------------------------------------------**//**
-* @bsimethod                                                    Brien.Bastings  09/2009
-+---------------+---------------+---------------+---------------+---------------+------*/
-void            RegionGraphicsContext::_SetupOutputs()
-    {
-    SetIViewDraw(m_output);
-
-    m_output.SetViewContext(this);
-    m_output.SetIsFlood(RegionType::Flood == m_operation);
-    }
-
-/*---------------------------------------------------------------------------------**//**
-* @bsimethod                                                    Brien.Bastings  12/13
-+---------------+---------------+---------------+---------------+---------------+------*/
-void            RegionGraphicsContext::_DrawTextString(TextStringCR text)
-    {
-    // Don't draw background shape and other adornments...
-<<<<<<< HEAD
-    text.GetGlyphSymbology(*GetCurrentDisplayParams());
-=======
-    text.GetGlyphSymbology(GetCurrentDisplayParams());
->>>>>>> 96bd3403
-    CookDisplayParams();
-
-    GetIDrawGeom().DrawTextString(text, NULL);
-    }
-
-/*---------------------------------------------------------------------------------**//**
-* @bsimethod                                                    Brien.Bastings  09/09
-+---------------+---------------+---------------+---------------+---------------+------*/
-BentleyStatus   RegionGraphicsContext::VisitFloodCandidate(GeometricElementCR element, TransformCP trans)
-    {
-    ViewContext::ContextMark mark(this);
-
-    if (trans)
-        _PushTransform(*trans);
-
-    return (BentleyStatus) _VisitElement(element);
-    }
-
-/*---------------------------------------------------------------------------------**//**
-* @bsimethod                                                    Brien.Bastings  09/09
-+---------------+---------------+---------------+---------------+---------------+------*/
-BentleyStatus   RegionGraphicsContext::PushBooleanCandidate(GeometricElementCR element, TransformCP trans)
-    {
-    if (trans)
-        _PushTransform(*trans);
-
-    _SetCurrentElement(&element); // Push path entry since we aren't calling _VisitElement...
-
-    return SUCCESS;
-    }
-
-/*---------------------------------------------------------------------------------**//**
-* @bsimethod                                                    Brien.Bastings  09/09
-+---------------+---------------+---------------+---------------+---------------+------*/
-BentleyStatus   RegionGraphicsContext::VisitBooleanCandidate(GeometricElementCR element, TransformCP trans, bvector<DMatrix4d>* wireProducts, bool allowText)
-    {
-#if defined (V10_WIP_ELEMENTHANDLER)
-    CurveVectorPtr  curves = ICurvePathQuery::ElementToCurveVector(eh);
-
-    if (!curves.IsValid())
-        {
-        ITextQueryCP    textQuery;
-
-        // Collect text boundaries for difference operand (For update of AssocRegions from DWG)...
-        if (!allowText || !m_updateAssocRegion || !m_output.GetInteriorText() || NULL == (textQuery = eh.GetITextQuery()))
-            return ERROR;
-
-        T_ITextPartIdPtrVector  textParts;
-
-        textQuery->GetTextPartIds(eh, *ITextQueryOptions::CreateDefault(), textParts);
-
-        if (0 == textParts.size())
-            return ERROR;
-
-        ViewContext::ContextMark mark(this);
-
-        if (SUCCESS != PushBooleanCandidate(eh, trans))
-            return ERROR;
-
-        for (ITextPartIdPtr& partId : textParts)
-            {
-            TextBlockPtr  textBlock = textQuery->GetTextPart(eh, *partId);
-
-            if (!textBlock.IsValid())
-                continue;
-
-            DrawTextBlock(*textBlock); // Output text strings...
-            }
-
-        return SUCCESS;
-        }
-#else
-    CurveVectorPtr  curves;
-
-    if (!curves.IsValid())
-        return SUCCESS;
-#endif
-
-    // Require closed (or phsically closed) for booleans (Ignore for update of AssocRegions from DWG can have open roots that form closed area)...
-    if (!curves->IsAnyRegionType() && !m_updateAssocRegion)
-        {
-        DPoint3d    endPoints[2];
-
-        if (!curves->IsOpenPath() || !curves->GetStartEnd(endPoints[0], endPoints[1]) || !endPoints[0].IsEqual(endPoints[1], 1.0e-6))
-            return ERROR;
-        }
-
-    if (wireProducts)
-        {
-        DMatrix4d   productB;
-
-        curves->ComputeSecondMomentWireProducts(productB);
-
-        for (DMatrix4d productA: *wireProducts)
-            {
-            double  matrixDiff, colDiff, rowDiff, lengthDiff;
-
-            productA.MaxAbsDiff(productB, matrixDiff, colDiff, rowDiff, lengthDiff);
-
-            if (DoubleOps::WithinTolerance(matrixDiff, 0.0, 1.0e-12) &&
-                DoubleOps::WithinTolerance(colDiff, 0.0, 1.0e-12) &&
-                DoubleOps::WithinTolerance(lengthDiff, 0.0, 1.0e-12))
-                return ERROR; // Duplicate found...
-            }
-
-        wireProducts->push_back(productB);
-        }
-
-    ViewContext::ContextMark mark(this);
-
-    if (SUCCESS != PushBooleanCandidate(element, trans))
-        return ERROR;
-
-    m_output.ClipAndProcessCurveVector(*curves, false);
-
-    return SUCCESS;
-    }
-
-/*---------------------------------------------------------------------------------**//**
-* @bsimethod                                                    Brien.Bastings  09/09
-+---------------+---------------+---------------+---------------+---------------+------*/
-void            RegionGraphicsContext::SetFloodParams(RegionLoops regionLoops, double gapTolerance, bool stepOutOfHoles)
-    {
-    m_regionLoops    = regionLoops;
-    m_gapTolerance   = gapTolerance;
-    m_stepOutOfHoles = stepOutOfHoles;
-    }
-
-/*---------------------------------------------------------------------------------**//**
-* @bsimethod                                                    Brien.Bastings  09/09
-+---------------+---------------+---------------+---------------+---------------+------*/
-void            RegionGraphicsContext::SetInteriorText(bool interiorText, double textMarginFactor)
-    {
-    m_output.SetTextMarginFactor(interiorText, textMarginFactor);
-    }
-
-/*---------------------------------------------------------------------------------**//**
-* @bsimethod                                                    Brien.Bastings  09/09
-+---------------+---------------+---------------+---------------+---------------+------*/
-void            RegionGraphicsContext::SetFlattenBoundary(TransformCR flattenTrans)
-    {
-    m_output.SetFlattenBoundary(flattenTrans);
-    }
-
-/*---------------------------------------------------------------------------------**//**
-* @bsimethod                                                    Brien.Bastings  09/09
-+---------------+---------------+---------------+---------------+---------------+------*/
-void            RegionGraphicsContext::SetFlattenBoundary(DVec3dCR flattenDir)
-    {
-    m_output.SetFlattenBoundary(flattenDir);
-    }
-
-/*---------------------------------------------------------------------------------**//**
-* @bsimethod                                                    Brien.Bastings  09/09
-+---------------+---------------+---------------+---------------+---------------+------*/
-BentleyStatus   RegionGraphicsContext::SetTargetModel(DgnModelR targetModel)
-    {
-    _SetupOutputs();
-
-    m_targetModel = &targetModel;
-    SetDgnDb(targetModel.GetDgnDb());
-
-    SetViewFlags(GetViewFlags()); // Force _SetDrawViewFlags to be called on output...
-
-    return SUCCESS;
-    }
-
-/*---------------------------------------------------------------------------------**//**
-* @bsimethod                                                    Brien.Bastings  09/09
-+---------------+---------------+---------------+---------------+---------------+------*/
-void            RegionGraphicsContext::InitRegionParams(RegionParams& params)
-    {
-    params.SetType(m_operation);
-    params.SetFloodParams(m_regionLoops, m_gapTolerance);
-<<<<<<< HEAD
-    params.SetInteriorText(GetViewFlags().text, m_output.GetTextMarginFactor());
-=======
-    params.SetInteriorText(GetViewFlags()->text, m_output.GetTextMarginFactor());
->>>>>>> 96bd3403
-    params.SetAssociative(true);
-
-    if (NULL != m_output.GetFlattenBoundary())
-        {
-        RotMatrix   flatten;
-
-        m_output.GetFlattenBoundary()->GetMatrix(flatten);
-        params.SetFlattenBoundary(true, &flatten);
-        }
-    }
-
-/*---------------------------------------------------------------------------------**//**
-* @bsimethod                                                    Brien.Bastings  09/09
-+---------------+---------------+---------------+---------------+---------------+------*/
-bool            RegionGraphicsContext::GetAdjustedSeedPoints(bvector<DPoint3d>* seedPoints)
-    {
-    if (RegionType::Flood != m_operation)
-        return false;
-
-    TransformCP placementTransP = GetCurrLocalToWorldTransformCP ();
-
-    for (size_t iSeed = 0; iSeed < m_floodSeeds.size(); iSeed++)
-        {
-        DPoint3d    tmpPt = m_floodSeeds[iSeed].m_pt;
-
-        if (NULL != m_output.GetFlattenBoundary()) // project seeds into plane of region...
-            {
-            m_output.GetFlattenBoundary()->Multiply(tmpPt);
-
-            if (placementTransP)
-                {
-                DVec3d      planeNormal;
-
-                if (0.0 != planeNormal.NormalizedDifference(tmpPt, *(&m_floodSeeds[iSeed].m_pt)))
-                    {
-                    DVec3d      projectDir;
-
-                    placementTransP->GetMatrixColumn(projectDir, 2);
-                    LegacyMath::Vec::LinePlaneIntersect(&tmpPt, &m_floodSeeds[iSeed].m_pt, &projectDir, &tmpPt, &planeNormal, false);
-                    }
-                }
-            }
-
-        seedPoints->push_back(tmpPt);
-        }
-
-    return true;
-    }
-
-/*---------------------------------------------------------------------------------**//**
-* @bsimethod                                                    Brien.Bastings  09/09
-+---------------+---------------+---------------+---------------+---------------+------*/
-BentleyStatus   RegionGraphicsContext::CreateRegionElement(DgnElementPtr& element, CurveVectorCR region, bvector<DgnElementId> const* regionRoots, bool is3d)
-    {
-#if defined (NEEDS_WORK_DGNITEM)
-    switch (region.GetBoundaryType())
-        {
-        case CurveVector::BOUNDARY_TYPE_UnionRegion:
-            {
-            ElementAgenda   solidAgenda;
-
-            for (ICurvePrimitivePtr curvePrimitive: region)
-                {
-                if (curvePrimitive.IsNull())
-                    continue;
-            
-                if (ICurvePrimitive::CURVE_PRIMITIVE_TYPE_CurveVector != curvePrimitive->GetCurvePrimitiveType())
-                    return ERROR;
-
-                EditElementHandle  tmpEeh;
-
-                if (SUCCESS != CreateRegionElement(tmpEeh, *curvePrimitive->GetChildCurveVectorCP (), regionRoots, is3d))
-                    return ERROR;
-
-                solidAgenda.InsertElemDescr(tmpEeh.ExtractWriteableElement().get());
-                }
-
-            RegionParams    params;
-
-            params.SetType(RegionType::Union);
-
-            if (SUCCESS != AssocRegionCellHeaderHandler::CreateAssocRegionElement(eeh, solidAgenda, NULL, 0, NULL, 0, params, NULL))
-                return ERROR;
-            
-            break;
-            }
-
-        case CurveVector::BOUNDARY_TYPE_ParityRegion:
-            {
-            EditElementHandle   solidEeh;
-            ElementAgenda       holeAgenda;
-
-            for (ICurvePrimitivePtr curvePrimitive: region)
-                {
-                if (curvePrimitive.IsNull())
-                    continue;
-            
-                if (ICurvePrimitive::CURVE_PRIMITIVE_TYPE_CurveVector != curvePrimitive->GetCurvePrimitiveType())
-                    return ERROR;
-
-                if (CurveVector::BOUNDARY_TYPE_Outer == curvePrimitive->GetChildCurveVectorCP ()->GetBoundaryType())
-                    {
-                    if (SUCCESS != CreateRegionElement(solidEeh, *curvePrimitive->GetChildCurveVectorCP (), regionRoots, is3d))
-                        return ERROR;
-                    }
-                else
-                    {
-                    EditElementHandle  tmpEeh;
-
-                    if (SUCCESS != CreateRegionElement(tmpEeh, *curvePrimitive->GetChildCurveVectorCP (), regionRoots, is3d))
-                        return ERROR;
-
-                    holeAgenda.InsertElemDescr(tmpEeh.ExtractWriteableElement().get());
-                    }
-                }
-
-            if (SUCCESS != GroupedHoleHandler::CreateGroupedHoleElement(eeh, solidEeh, holeAgenda))
-                return ERROR;
-
-            break;
-            }
-
-        default:
-            {
-            if (SUCCESS != DraftingElementSchema::ToElement(eeh, region, NULL, is3d, *_GetViewTarget()))
-                return ERROR;
-
-            // Set symbology of entire loop based on primitive curve/segment root of greatest length (NOTE: For pseudo-legacy grouped hole tool behavior...)
-            if (m_setLoopSymbology)
-                {
-                double              length = 0.0;
-                size_t              segmentIndex = 0;
-                ICurvePrimitiveCP   templateCurve = NULL;
-
-                for (ICurvePrimitivePtr curvePrimitive: region)
-                    {
-                    if (curvePrimitive.IsNull())
-                        continue;
-
-                    double  thisLength = 0.0;
-                    size_t  thisSegmentIndex = 0;
-
-                    bvector<DPoint3d> const* points = curvePrimitive->GetLineStringCP ();
-
-                    // NOTE: Linear segments were concatinated to a single linestring with curve roots for each segment. Multiple segments 
-                    //       can refer to the same parent curve. Too much effort to get per-root lengths, segment length is hopefully good enough...
-                    if (points)
-                        {
-                        for (size_t iPt = 0; iPt < points->size()-1; ++iPt)
-                            {
-                            double  thisSegmentLength = points->at(iPt).Distance(points->at(iPt+1));
-
-                            if (thisSegmentLength <= thisLength)
-                                continue;
-
-                            thisLength = thisSegmentLength;
-                            thisSegmentIndex = iPt;
-                            }
-                        }
-                    else
-                        {
-                        curvePrimitive->Length(thisLength);
-                        }
-
-                    if (thisLength <= length)
-                        continue;
-
-                    length = thisLength;
-                    segmentIndex = thisSegmentIndex;
-
-                    templateCurve = curvePrimitive.get();
-                    }
-
-                if (templateCurve)
-                    {
-                    bvector<DisplayPathCP>  curveRoots;
-
-                    if (SUCCESS == GetRoots(curveRoots, *templateCurve))
-                        {
-                        DisplayPathCP       templatePath = curveRoots.at(segmentIndex < curveRoots.size() ? segmentIndex : 0);
-                        EditElementHandle   templateEeh(templatePath->GetCursorElem());
-
-                        ElementPropertiesSetter::ApplyTemplate(eeh, templateEeh);
-                        }
-                    }
-                }
-
-            if (!regionRoots)
-                break;
-
-            bvector<DisplayPathCP>  loopRoots;
-
-            if (SUCCESS != GetRoots(loopRoots, region)) // Get roots for this loop...
-                break;
-
-            regionRoots->insert(regionRoots->end(), loopRoots.begin(), loopRoots.end()); // Accumulate roots for all loops...
-
-            int     loopOEDCode = (CurveVector::BOUNDARY_TYPE_Outer == region.GetBoundaryType() ? DWG_OUTERMOST_PATH : DWG_EXTERNAL_PATH);
-
-            // NOTE: What's important for DWG is setting DWG_TEXTBOX_PATH...loop OED code is supposed to be a mask...
-            for (DisplayPathCP path: loopRoots)
-                {
-                ElementHandle  pathEh(path->GetCursorElem());
-
-                if (NULL != pathEh.GetITextQuery())
-                    {
-                    loopOEDCode = DWG_TEXTBOX_PATH;
-                    break;
-                    }
-                }
-
-            AssocRegionCellHeaderHandler::SetLoopOedCode(eeh, loopOEDCode);
-
-            // NOTE: Loop roots are only for DWG which doesn't allow far roots, so it's ok to create the dependency even in dynamics...
-            bvector<DependencyRoot>  depRoots;
-
-            getDependencyRoots(depRoots, loopRoots, _GetViewTarget(), false); // Create DependencyRoot from path (may NOT be far root)...
-            AssocRegionCellHeaderHandler::SetLoopRoots(eeh, &depRoots[0], depRoots.size());
-            break;
-            }
-        }
-
-    return SUCCESS;
-#else
-    return ERROR;
-#endif
-    }
-
-/*---------------------------------------------------------------------------------**//**
-* @bsimethod                                                    Brien.Bastings  09/09
-+---------------+---------------+---------------+---------------+---------------+------*/
-BentleyStatus   RegionGraphicsContext::CreateRegionElements(DgnElementPtrVec& out, CurveVectorCR region, bvector<DgnElementId> const* regionRoots, bool is3d)
-    {
-    // Return agenda of solid areas instead of a single union region...
-    if (CurveVector::BOUNDARY_TYPE_UnionRegion == region.GetBoundaryType())
-        {
-        for (ICurvePrimitivePtr curvePrimitive: region)
-            {
-            if (curvePrimitive.IsNull())
-                continue;
-            
-            if (ICurvePrimitive::CURVE_PRIMITIVE_TYPE_CurveVector != curvePrimitive->GetCurvePrimitiveType())
-                return ERROR;
-
-            DgnElementPtr element;
-
-            if (SUCCESS != CreateRegionElement(element, *curvePrimitive->GetChildCurveVectorCP (), regionRoots, is3d))
-                return ERROR;
-
-            out.push_back(element);
-            }
-        }
-    else
-        {
-        DgnElementPtr element;
-
-        if (SUCCESS != CreateRegionElement(element, region, regionRoots, is3d))
-            return ERROR;
-
-        out.push_back(element);
-        }
-
-    return SUCCESS;
-    }
-
-/*---------------------------------------------------------------------------------**//**
-* @bsimethod                                                    Brien.Bastings  04/13
-+---------------+---------------+---------------+---------------+---------------+------*/
-BentleyStatus   RegionGraphicsContext::GetRegion(CurveVectorPtr& region)
-    {
-    return m_output.GetActiveRegions(region);
-    }
-
-/*---------------------------------------------------------------------------------**//**
-* @bsimethod                                                    Brien.Bastings  04/13
-+---------------+---------------+---------------+---------------+---------------+------*/
-BentleyStatus   RegionGraphicsContext::GetRegion(DgnElementPtr& element)
-    {
-    CurveVectorPtr  region;
-
-    if (SUCCESS != m_output.GetActiveRegions(region))
-        return ERROR;
-
-    return CreateRegionElement(element, *region, NULL, _GetViewTarget()->Is3d());
-    }
-
-/*---------------------------------------------------------------------------------**//**
-* @bsimethod                                                    Brien.Bastings  09/09
-+---------------+---------------+---------------+---------------+---------------+------*/
-BentleyStatus   RegionGraphicsContext::GetRegions(DgnElementPtrVec& out)
-    {
-    CurveVectorPtr  region;
-
-    if (SUCCESS != m_output.GetActiveRegions(region))
-        return ERROR;
-
-    return CreateRegionElements(out, *region, NULL, _GetViewTarget()->Is3d());
-    }
-
-/*---------------------------------------------------------------------------------**//**
-* @bsimethod                                                    Brien.Bastings  09/09
-+---------------+---------------+---------------+---------------+---------------+------*/
-BentleyStatus   RegionGraphicsContext::GetAssociativeRegion(DgnElementPtr& element, RegionParams const& params, WCharCP cellName)
-    {
-    if (params.GetType() != m_operation)
-        return ERROR;
-
-    if (!params.GetAssociative())
-        return ERROR; // Should not create an un-associated assoc region except to represent a union region, which is handled by GetRegion...
-
-    CurveVectorPtr  region;
-
-    if (SUCCESS != m_output.GetActiveRegions(region))
-        return ERROR;
-
-    DgnElementPtrVec        out;
-    bvector<DgnElementId>   regionRoots;
-
-    if (SUCCESS != CreateRegionElements(out, *region, &regionRoots, _GetViewTarget()->Is3d()))
-        return ERROR;
-
-#if defined (NEEDS_WORK_DGNITEM)
-    bvector<DependencyRoot> depRoots;
-
-    getDependencyRoots(depRoots, regionRoots, _GetViewTarget(), true); // Create DependencyRoot from path (may be far root)...
-
-    if (0 == depRoots.size())
-        return ERROR;
-
-    bvector<DPoint3d> seedPoints;
-
-    GetAdjustedSeedPoints(&seedPoints);
-
-    return AssocRegionCellHeaderHandler::CreateAssocRegionElement(eeh, out, &depRoots[0], depRoots.size(), &seedPoints[0], seedPoints.size(), params, cellName);
-#endif
-    return ERROR;
-    }
-
-/*---------------------------------------------------------------------------------**//**
-* @bsimethod                                                    Brien.Bastings  09/09
-+---------------+---------------+---------------+---------------+---------------+------*/
-BentleyStatus   RegionGraphicsContext::UpdateAssociativeRegion(DgnElementPtr& element)
-    {
-    m_targetModel = element->GetModel().get(); // Model to use to create new geometry...
-
-    CurveVectorPtr  region;
-
-    if (SUCCESS != m_output.GetActiveRegions(region))
-        return ERROR;
-
-    DgnElementPtrVec        out;
-    bvector<DgnElementId>   regionRoots;
-
-    // NOTE: Can't use model dimension to update assoc region boundary in dictionary model...
-    if (SUCCESS != CreateRegionElements(out, *region, &regionRoots, element->Is3d()))
-        return ERROR;
-
-#if defined (NEEDS_WORK_DGNITEM)
-    if (NULL != m_output.GetFlattenBoundary())
-        {
-        bvector<DPoint3d> seedPoints;
-
-        // update seeds points with seeds projected into plane of region...
-        if (GetAdjustedSeedPoints(&seedPoints))
-            AssocRegionCellHeaderHandler::SetFloodSeedPoints(eeh, &seedPoints[0], seedPoints.size());
-        }
-
-    return AssocRegionCellHeaderHandler::UpdateAssocRegionBoundary(eeh, out);
-#else
-    return ERROR;
-#endif
-    }
-
-/*---------------------------------------------------------------------------------**//**
-* @bsimethod                                                    Brien.Bastings  05/12
-+---------------+---------------+---------------+---------------+---------------+------*/
-int             RegionGraphicsContext::GetCurrentFaceNodeId()
-    {
-    return (0 != m_dynamicFaceSeed.m_faceNodeIds.size() ? m_dynamicFaceSeed.m_faceNodeIds[0] : 0);
-    }
-
-/*---------------------------------------------------------------------------------**//**
-* @bsimethod                                                    Brien.Bastings  05/12
-+---------------+---------------+---------------+---------------+---------------+------*/
-bool            RegionGraphicsContext::GetFaceAtPoint(CurveVectorPtr& region, DPoint3dCR seedPoint)
-    {
-    FloodSeed   floodSeed;
-
-    floodSeed.m_pt = seedPoint;
-    m_output.CollectFaceLoopsAtPoint(&floodSeed.m_faceNodeIds, floodSeed.m_pt, m_regionLoops, false);
-
-    if (0 == floodSeed.m_faceNodeIds.size())
-        {
-        m_dynamicFaceSeed.m_faceNodeIds.clear();
-        region = NULL;
-
-        return false; // No closed loop found at point...
-        }
-    else if (!m_dynamicFaceSeed.m_faceNodeIds.empty() && m_dynamicFaceSeed.m_faceNodeIds[0] == floodSeed.m_faceNodeIds[0])
-        {
-        if (region.IsValid() && 0 != region->size())
-            return false; // Same face loop as last time...
-        }
-
-    // New face hit...populate gpa with new face geometry...
-    m_dynamicFaceSeed = floodSeed;
-
-    m_output.GetFaceLoops(region, floodSeed.m_faceNodeIds);
-    
-    return region.IsValid(); // Return true when a new face is identified...
-    }
-
-/*---------------------------------------------------------------------------------**//**
-* @bsimethod                                                    Brien.Bastings  09/09
-+---------------+---------------+---------------+---------------+---------------+------*/
-bool            RegionGraphicsContext::GetActiveFaces(CurveVectorPtr& region)
-    {
-    if (SUCCESS != m_output.GetActiveRegions(region))
-        region = NULL;
-
-    return region.IsValid();
-    }
-
-/*---------------------------------------------------------------------------------**//**
-* @bsimethod                                                    Brien.Bastings  09/09
-+---------------+---------------+---------------+---------------+---------------+------*/
-bool            RegionGraphicsContext::IsFaceAtPointSelected(DPoint3dCR seedPoint)
-    {
-    FloodSeed   floodSeed;
-
-    floodSeed.m_pt = seedPoint;
-    m_output.CollectFaceLoopsAtPoint(&floodSeed.m_faceNodeIds, floodSeed.m_pt, m_regionLoops, false);
-
-    if (0 == floodSeed.m_faceNodeIds.size())
-        return false;
-
-    for (size_t iFace = 0; iFace < floodSeed.m_faceNodeIds.size(); iFace++)
-        {
-        if (m_output.IsFaceLoopSelected(floodSeed.m_faceNodeIds[iFace]))
-            return true;
-        }
-
-    return false;
-    }
-
-/*---------------------------------------------------------------------------------**//**
-* @bsimethod                                                    Brien.Bastings  09/09
-+---------------+---------------+---------------+---------------+---------------+------*/
-bool            RegionGraphicsContext::ToggleFaceAtPoint(DPoint3dCR seedPoint)
-    {
-    FloodSeed   floodSeed;
-
-    floodSeed.m_pt = seedPoint;
-    m_output.CollectFaceLoopsAtPoint(&floodSeed.m_faceNodeIds, floodSeed.m_pt, m_regionLoops, false);
-
-    if (0 == floodSeed.m_faceNodeIds.size())
-        return false;
-
-    bool        added = false;
-
-    for (size_t iFace = 0; iFace < floodSeed.m_faceNodeIds.size(); iFace++)
-        {
-        if (m_output.ToggleFaceLoop(floodSeed.m_faceNodeIds[iFace]) && 0 == iFace)
-            added = true;
-        }
-
-    if (added)
-        {
-        m_floodSeeds.push_back(floodSeed);
-        }
-    else if (!m_floodSeeds.empty())
-        {
-        // Remove seed points for this face by invalidating node list...
-        for (size_t iSeed = 0; iSeed < m_floodSeeds.size(); iSeed++)
-            {
-            // first face id is always outer loop...
-            if (m_floodSeeds[iSeed].m_faceNodeIds[0] != floodSeed.m_faceNodeIds[0])
-                continue;
-
-            m_floodSeeds[iSeed].m_faceNodeIds.clear();
-            break;
-            }
-
-        bvector<FloodSeed>::iterator curr = m_floodSeeds.begin();  // first entry
-        bvector<FloodSeed>::iterator endIt = m_floodSeeds.end();   // one past the last entry
-        bvector<FloodSeed>::iterator nextValid = curr;              // where next valid entry should go
-
-        for (; curr != endIt; ++curr)
-            {
-            if (!curr->m_faceNodeIds.empty())
-                {
-                if (nextValid != curr)
-                    *nextValid = *curr;
-
-                ++nextValid;
-                }
-            }
-
-        if (nextValid != endIt)
-            m_floodSeeds.erase(nextValid, endIt);
-        }
-
-    return true;
-    }
-
-/*---------------------------------------------------------------------------------**//**
-* @bsimethod                                                    Brien.Bastings  09/09
-+---------------+---------------+---------------+---------------+---------------+------*/
-BentleyStatus   RegionGraphicsContext::AddFaceLoopsAtPoints(DPoint3dCP seedPoints, size_t numSeed)
-    {
-    for (size_t iSeed = 0; iSeed < numSeed; iSeed++)
-        {
-        FloodSeed   floodSeed;
-
-        floodSeed.m_pt = seedPoints[iSeed];
-        m_output.CollectFaceLoopsAtPoint(&floodSeed.m_faceNodeIds, floodSeed.m_pt, m_regionLoops, m_stepOutOfHoles);
-
-        if (0 == floodSeed.m_faceNodeIds.size())
-            continue;
-
-        for (size_t iFace = 0; iFace < floodSeed.m_faceNodeIds.size(); iFace++)
-            m_output.AddFaceLoop(floodSeed.m_faceNodeIds[iFace]);
-
-        m_floodSeeds.push_back(floodSeed);
-        }
-
-    return (m_floodSeeds.empty() ? ERROR : SUCCESS);
-    }
-
-/*---------------------------------------------------------------------------------**//**
-* @bsimethod                                                    Brien.Bastings  09/09
-+---------------+---------------+---------------+---------------+---------------+------*/
-BentleyStatus   RegionGraphicsContext::PopulateGraph(DgnViewportP vp, DgnElementCPtrVec const* in)
-    {
-    m_operation = RegionType::Flood;
-    m_setupScan = true;
-    m_ignoreViewRange = false;
-
-    if (SUCCESS != Attach(vp, m_purpose))
-        return ERROR;
-
-    //DMap4dCP    activeToRootMap = vp->GetActiveToRootMap (); 
-    //
-    //if (activeToRootMap)
-    //    {
-    //    Transform   rootToActiveTrans;
-    //
-    //    // Collect geometry in active coords instead of root...
-    //    rootToActiveTrans.InitFrom (*activeToRootMap, true);
-    //    _PushTransform (rootToActiveTrans);
-    //    }
-
-    if (in)
-        {
-        for (DgnElementCPtr curr : *in)
-            {
-            GeometricElementCP geomElement = (curr.IsValid() ? curr->ToGeometricElement() : nullptr);
-
-            if (nullptr == geomElement)
-                continue;
-
-            VisitFloodCandidate(*geomElement, NULL);
-            }
-        }
-    else
-        {
-        VisitAllViewElements(false, NULL);
-        }
-
-    Detach();
-    m_targetModel = vp->GetViewController().GetTargetModel(); // Detach clears path/Current Model...
-
-    if (WasAborted())
-        return ERROR;
-
-    return m_output.SetupGraph(m_gapTolerance, RegionLoops::Ignore != m_regionLoops);
-    }
-
-/*---------------------------------------------------------------------------------**//**
-* @bsimethod                                                    Brien.Bastings  09/09
-+---------------+---------------+---------------+---------------+---------------+------*/
-BentleyStatus   RegionGraphicsContext::PopulateGraph(DgnModelR targetModel, DgnElementCPtrVec const& in, TransformCP inTrans)
-    {
-    m_operation = RegionType::Flood;
-
-    if (SUCCESS != SetTargetModel(targetModel))
-        return ERROR;
-
-    for (DgnElementCPtr curr : in)
-        {
-        GeometricElementCP geomElement = (curr.IsValid() ? curr->ToGeometricElement() : nullptr);
-
-        if (nullptr != geomElement)
-            VisitFloodCandidate(*geomElement, inTrans);
-
-        if (nullptr != inTrans)
-            inTrans++;
-        }
-
-    return m_output.SetupGraph(m_gapTolerance, RegionLoops::Ignore != m_regionLoops);
-    }
-
-/*---------------------------------------------------------------------------------**//**
-* @bsimethod                                                    Brien.Bastings  09/09
-+---------------+---------------+---------------+---------------+---------------+------*/
-BentleyStatus   RegionGraphicsContext::Flood(DgnModelR targetModel, DgnElementCPtrVec const& in, TransformCP inTrans, DPoint3dCP seedPoints, size_t numSeed)
-    {
-    m_operation = RegionType::Flood;
-
-    if (SUCCESS != SetTargetModel(targetModel))
-        return ERROR;
-
-    for (DgnElementCPtr curr : in)
-        {
-        GeometricElementCP geomElement = (curr.IsValid() ? curr->ToGeometricElement() : nullptr);
-
-        if (nullptr != geomElement)
-            VisitFloodCandidate(*geomElement, inTrans);
-
-        if (nullptr != inTrans)
-            inTrans++;
-        }
-
-    if (SUCCESS != m_output.SetupGraph(m_gapTolerance, RegionLoops::Ignore != m_regionLoops))
-        return ERROR;
-
-    return AddFaceLoopsAtPoints(seedPoints, numSeed);
-    }
-
-/*---------------------------------------------------------------------------------**//**
-* @bsimethod                                                    Brien.Bastings  09/09
-+---------------+---------------+---------------+---------------+---------------+------*/
-BentleyStatus   RegionGraphicsContext::Boolean(DgnModelR targetModel, bvector<CurveVectorPtr> const& in, RegionType operation)
-    {
-    if (RegionType::Flood == operation)
-        return ERROR;
-
-    m_operation = operation;
-
-    if (SUCCESS != SetTargetModel(targetModel))
-        return ERROR;
-
-    for (CurveVectorPtr const& curve: in)
-        {
-        if (!curve.IsValid())
-            continue;
-
-        m_output.ClipAndProcessCurveVector(*curve, false);
-        }
-
-    if (SUCCESS != m_output.SetupGraph(0.0, true))
-        return ERROR;
-
-    if (RegionType::Intersection == operation || RegionType::ExclusiveOr == operation)
-        return m_output.CollectBooleanFaces(getRGBoolSelect(operation, true), m_output.GetCurrentGeomMarkerId(), m_output.GetCurrentGeomMarkerId());
-
-    return m_output.CollectBooleanFaces(getRGBoolSelect(operation), 1, m_output.GetCurrentGeomMarkerId());
-    }
-
-/*---------------------------------------------------------------------------------**//**
-* @bsimethod                                                    Brien.Bastings  09/09
-+---------------+---------------+---------------+---------------+---------------+------*/
-BentleyStatus   RegionGraphicsContext::Boolean(DgnModelR targetModel, DgnElementCPtrVec const& in, TransformCP inTrans, RegionType operation)
-    {
-    if (RegionType::Flood == operation)
-        return ERROR;
-
-    m_operation = operation;
-
-    if (SUCCESS != SetTargetModel(targetModel))
-        return ERROR;
-
-    for (DgnElementCPtr curr : in)
-        {
-        GeometricElementCP geomElement = (curr.IsValid() ? curr->ToGeometricElement() : nullptr);
-
-        if (nullptr != geomElement)
-            VisitBooleanCandidate(*geomElement, inTrans, nullptr, true);
-
-        if (nullptr != inTrans)
-            inTrans++;
-        }
-
-    int highestOperand = m_output.GetCurrentGeomMarkerId();
-
-    if (SUCCESS != m_output.SetupGraph(0.0, true))
-        return ERROR;
-
-    if (RegionType::Intersection == operation || RegionType::ExclusiveOr == operation)
-        return m_output.CollectBooleanFaces(getRGBoolSelect(operation, true), highestOperand, highestOperand);
-
-    return m_output.CollectBooleanFaces(getRGBoolSelect(operation), 1, highestOperand);
-    }
-
-/*---------------------------------------------------------------------------------**//**
-* @bsimethod                                                    Brien.Bastings  09/09
-+---------------+---------------+---------------+---------------+---------------+------*/
-BentleyStatus   RegionGraphicsContext::Boolean(DgnModelR targetModel, DgnElementCPtrVec const& target, DgnElementCPtrVec const& tool, TransformCP targetTrans, TransformCP toolTrans, RegionType operation)
-    {
-    if (RegionType::Flood == operation)
-        return ERROR;
-
-    m_operation = operation;
-
-    if (SUCCESS != SetTargetModel(targetModel))
-        return ERROR;
-
-    for (DgnElementCPtr curr : target)
-        {
-        GeometricElementCP geomElement = (curr.IsValid() ? curr->ToGeometricElement() : nullptr);
-
-        if (nullptr != geomElement)
-            VisitBooleanCandidate(*geomElement, targetTrans, nullptr, false);
-
-        if (nullptr != targetTrans)
-            targetTrans++;
-        }
-
-    int highestOperandA = m_output.GetCurrentGeomMarkerId();
-
-    for (DgnElementCPtr curr : tool)
-        {
-        GeometricElementCP geomElement = (curr.IsValid() ? curr->ToGeometricElement() : nullptr);
-
-        if (nullptr != geomElement)
-            VisitBooleanCandidate(*geomElement, toolTrans, nullptr, true);
-
-        if (nullptr != toolTrans)
-            toolTrans++;
-        }
-
-    int highestOperandB = m_output.GetCurrentGeomMarkerId();
-
-    if (SUCCESS != m_output.SetupGraph(0.0, true))
-        return ERROR;
-
-    return m_output.CollectBooleanFaces(getRGBoolSelect(operation), highestOperandA, highestOperandB);
-    }
-
-/*---------------------------------------------------------------------------------**//**
-* @bsimethod                                                    Brien.Bastings  09/09
-+---------------+---------------+---------------+---------------+---------------+------*/
-BentleyStatus   RegionGraphicsContext::BooleanWithHoles(DgnModelR targetModel, DgnElementCPtrVec const& in, DgnElementCPtrVec const& holes, TransformCP inTrans, TransformCP holeTrans, RegionType operation)
-    {
-    if (RegionType::Flood == operation)
-        return ERROR;
-
-    m_operation = operation;
-
-    if (SUCCESS != SetTargetModel(targetModel))
-        return ERROR;
-
-    bvector<DMatrix4d> wireProducts;
-
-    for (DgnElementCPtr curr : in)
-        {
-        GeometricElementCP geomElement = (curr.IsValid() ? curr->ToGeometricElement() : nullptr);
-
-        if (nullptr != geomElement)
-            VisitBooleanCandidate(*geomElement, inTrans, m_cullRedundantLoop ? &wireProducts : nullptr);
-
-        if (nullptr != inTrans)
-            inTrans++;
-        }
-
-    int highestOperand = m_output.GetCurrentGeomMarkerId();
-
-    for (DgnElementCPtr curr : holes)
-        {
-        GeometricElementCP geomElement = (curr.IsValid() ? curr->ToGeometricElement() : nullptr);
-
-        if (nullptr != geomElement)
-            VisitBooleanCandidate(*geomElement, holeTrans);
-
-        if (nullptr != holeTrans)
-            holeTrans++;
-        }
-
-    if (SUCCESS != m_output.SetupGraph(0.0, true))
-        return ERROR;
-
-    if (RegionType::Intersection == operation || RegionType::ExclusiveOr == operation)
-        return m_output.CollectBooleanFaces(getRGBoolSelect(operation, true), highestOperand, highestOperand);
-
-    return m_output.CollectBooleanFaces(getRGBoolSelect(operation), 1, highestOperand);
-    }
-
-/*---------------------------------------------------------------------------------**//**
-* @bsimethod                                                    Brien.Bastings  09/09
-+---------------+---------------+---------------+---------------+---------------+------*/
-void            RegionGraphicsContext::SetAbortFunction(RGC_AbortFunction abort)
-    {
-    m_output.SetAbortFunction(abort);
-    }
-
-/*---------------------------------------------------------------------------------**//**
-* @bsimethod                                                    Brien.Bastings  09/09
-+---------------+---------------+---------------+---------------+---------------+------*/
-RegionGraphicsContextPtr RegionGraphicsContext::Create()
-    {
-    return new RegionGraphicsContext();
-    }
-
+/*--------------------------------------------------------------------------------------+
+|
+|     $Source: DgnHandlers/RegionUtil.cpp $
+|
+|  $Copyright: (c) 2015 Bentley Systems, Incorporated. All rights reserved. $
+|
++--------------------------------------------------------------------------------------*/
+#include    <DgnPlatformInternal.h>
+
+/*---------------------------------------------------------------------------------**//**
+* @bsimethod                                                    Brien.Bastings  08/09
++---------------+---------------+---------------+---------------+---------------+------*/
+RegionParams::RegionParams()
+    {
+    m_type              = RegionType::ExclusiveOr;
+    m_regionLoops       = RegionLoops::Ignore;
+
+    m_interiorText      = false;
+    m_associative       = false;
+    m_invisibleBoundary = false;
+    m_forcePlanar       = true;
+    m_dirty             = false;
+
+    m_reservedFlags     = 0;
+
+    m_gapTolerance      = 0.0;
+    m_textMarginFactor  = 0.0;
+
+    m_flatten.InitIdentity();
+    }
+/*---------------------------------------------------------------------------------**//**
+* @bsimethod                                                    Brien.Bastings  08/09
++---------------+---------------+---------------+---------------+---------------+------*/
+void            RegionParams::SetType(RegionType regionType)
+    {
+    m_type = regionType;
+    }
+
+/*---------------------------------------------------------------------------------**//**
+* @bsimethod                                                    Brien.Bastings  08/09
++---------------+---------------+---------------+---------------+---------------+------*/
+void            RegionParams::SetFloodParams(RegionLoops regionLoops, double gapTolerance)
+    {
+    m_regionLoops  = regionLoops;
+    m_gapTolerance = gapTolerance;
+    }
+
+/*---------------------------------------------------------------------------------**//**
+* @bsimethod                                                    Brien.Bastings  08/09
++---------------+---------------+---------------+---------------+---------------+------*/
+void            RegionParams::SetInteriorText(bool interiorText, double textMarginFactor)
+    {
+    m_interiorText     = interiorText;
+    m_textMarginFactor = textMarginFactor;
+    }
+
+/*---------------------------------------------------------------------------------**//**
+* @bsimethod                                                    Brien.Bastings  08/09
++---------------+---------------+---------------+---------------+---------------+------*/
+void            RegionParams::SetAssociative(bool yesNo)
+    {
+    m_associative = yesNo;
+    }
+
+/*---------------------------------------------------------------------------------**//**
+* @bsimethod                                                    Brien.Bastings  08/09
++---------------+---------------+---------------+---------------+---------------+------*/
+void            RegionParams::SetInvisibleBoundary(bool yesNo)
+    {
+    m_invisibleBoundary = yesNo;
+    }
+
+/*---------------------------------------------------------------------------------**//**
+* @bsimethod                                                    Brien.Bastings  08/09
++---------------+---------------+---------------+---------------+---------------+------*/
+void            RegionParams::SetFlattenBoundary(bool yesNo, RotMatrixCP flatten)
+    {
+    m_forcePlanar = yesNo;
+    
+    if (flatten)
+        m_flatten = *flatten;
+    }
+
+/*---------------------------------------------------------------------------------**//**
+* @bsimethod                                                    Brien.Bastings  08/09
++---------------+---------------+---------------+---------------+---------------+------*/
+void            RegionParams::SetDirty(bool yesNo)
+    {
+    m_dirty = yesNo;
+    }
+
+/*---------------------------------------------------------------------------------**//**
+* @bsimethod                                                    Brien.Bastings  08/09
++---------------+---------------+---------------+---------------+---------------+------*/
+RegionType      RegionParams::GetType() const
+    {
+    return m_type;
+    }
+
+/*---------------------------------------------------------------------------------**//**
+* @bsimethod                                                    Brien.Bastings  08/09
++---------------+---------------+---------------+---------------+---------------+------*/
+RegionLoops     RegionParams::GetFloodParams(double* gapTolerance) const
+    {
+    if (gapTolerance)
+        *gapTolerance = m_gapTolerance;
+
+    return m_regionLoops;
+    }
+
+/*---------------------------------------------------------------------------------**//**
+* @bsimethod                                                    Brien.Bastings  08/09
++---------------+---------------+---------------+---------------+---------------+------*/
+bool            RegionParams::GetInteriorText(double* textMarginFactor) const
+    {
+    if (textMarginFactor)
+        *textMarginFactor = m_textMarginFactor;
+
+    return m_interiorText;
+    }
+
+/*---------------------------------------------------------------------------------**//**
+* @bsimethod                                                    Brien.Bastings  08/09
++---------------+---------------+---------------+---------------+---------------+------*/
+bool            RegionParams::GetAssociative() const
+    {
+    return m_associative;
+    }
+
+/*---------------------------------------------------------------------------------**//**
+* @bsimethod                                                    Brien.Bastings  08/09
++---------------+---------------+---------------+---------------+---------------+------*/
+bool            RegionParams::GetInvisibleBoundary() const
+    {
+    return m_invisibleBoundary;
+    }
+
+/*---------------------------------------------------------------------------------**//**
+* @bsimethod                                                    Brien.Bastings  08/09
++---------------+---------------+---------------+---------------+---------------+------*/
+bool            RegionParams::GetFlattenBoundary(RotMatrixP flatten) const
+    {
+    if (flatten)
+        *flatten = m_flatten;
+
+    return m_forcePlanar;
+    }
+
+/*---------------------------------------------------------------------------------**//**
+* @bsimethod                                                    Brien.Bastings  08/09
++---------------+---------------+---------------+---------------+---------------+------*/
+bool            RegionParams::GetDirty() const
+    {
+    return m_dirty;
+    }
+
+/*---------------------------------------------------------------------------------**//**
+* @bsimethod                                                    Brien.Bastings  09/09
++---------------+---------------+---------------+---------------+---------------+------*/
+static RGBoolSelect getRGBoolSelect(RegionType operation, bool counted = false)
+    {
+    switch (operation)
+        {
+        case RegionType::Union:
+            return RGBoolSelect_Union;
+
+        case RegionType::Intersection:
+            return counted ? RGBoolSelect_CountedIntersection : RGBoolSelect_Intersection;
+
+        case RegionType::Difference:
+            return RGBoolSelect_Difference;
+
+        default:
+            return counted ? RGBoolSelect_GlobalParity : RGBoolSelect_Parity;
+        }
+    }
+
+#if defined (NEEDS_WORK_DGNITEM)
+/*---------------------------------------------------------------------------------**//**
+* @bsimethod                                                    Brien.Bastings  09/09
++---------------+---------------+---------------+---------------+---------------+------*/
+static BentleyStatus getPathRoots(DependencyRoot& root, DisplayPathCP path, DgnModelP homeModel, bool allowFarElm)
+    {
+    AssocGeom   assoc;
+
+    memset(&assoc, 0, sizeof (assoc));
+    assoc.type = CUSTOM_ASSOC;
+
+    // NOTE: Loop roots only for DWG (no far roots) so it's ok to add the dependency even in dynamics!
+    if (SUCCESS != AssociativePoint::SetRoot((AssocPoint&) assoc, path, homeModel, allowFarElm))
+        return ERROR;
+
+    memset(&root, 0, sizeof (root));
+    root.elemid = assoc.singleElm.uniqueId;
+//    root.refattid = assoc.singleElm.refAttachmentId;
+
+    return SUCCESS;
+    }
+
+/*---------------------------------------------------------------------------------**//**
+* @bsimethod                                                    Brien.Bastings  04/13
++---------------+---------------+---------------+---------------+---------------+------*/
+static void getDependencyRoots(bvector<DependencyRoot>& depRoots, bvector<DisplayPathCP>& regionRoots, DgnModelP homeModel, bool allowFarElm)
+    {
+    // NOTE: SetBoundaryRoots culls duplicates...but we don't want getPathRoots creating multiple far-elems for duplicate paths!
+    DisplayPathCP   first = regionRoots.front();
+
+    std::sort(regionRoots.begin(), regionRoots.end());
+    regionRoots.erase(std::unique(regionRoots.begin(), regionRoots.end()), regionRoots.end());
+
+    for (DisplayPathCP path: regionRoots)
+        {
+        DependencyRoot  root;
+
+        // Create DependencyRoot from path (may be far root)...
+        if (SUCCESS != getPathRoots(root, path, homeModel, allowFarElm))
+            continue;
+
+        // Preserve first root for boolean difference, std::sort may have changed order...
+        if (path == first)
+            depRoots.insert(depRoots.begin(), root);
+        else
+            depRoots.push_back(root);
+        }
+    }
+#endif
+
+/*=================================================================================**//**
+* @bsiclass                                                     Brien.Bastings  09/13
++===============+===============+===============+===============+===============+======*/
+struct TextBoxInfo : RefCounted <ICurvePrimitiveInfo>
+{
+GeometricElementCPtr  m_element;
+bool                  m_used;
+
+TextBoxInfo(GeometricElementCP element) {m_element = element; m_used = false;}
+
+static ICurvePrimitiveInfoPtr Create(GeometricElementCP element) {return new TextBoxInfo(element);}
+
+/*---------------------------------------------------------------------------------**//**
+* @bsimethod                                                    Brien.Bastings  09/13
++---------------+---------------+---------------+---------------+---------------+------*/
+static void ClearUsed(CurveVectorCR curves)
+    {
+    if (curves.IsUnionRegion() || curves.IsParityRegion())
+        {
+        for (ICurvePrimitivePtr curve: curves)
+            {
+            if (curve.IsNull() || ICurvePrimitive::CURVE_PRIMITIVE_TYPE_CurveVector != curve->GetCurvePrimitiveType())
+                continue;
+
+            ClearUsed(*curve->GetChildCurveVectorCP ());
+            }
+        }
+    else
+        {
+        for (ICurvePrimitivePtr curve: curves)
+            {
+            if (!curve.IsValid())
+                continue;
+
+            TextBoxInfo* textInfo = dynamic_cast <TextBoxInfo*> (curve->GetCurvePrimitiveInfo().get());
+
+            if (!textInfo)
+                continue;
+
+            textInfo->m_used = false;
+            }
+        }
+    }
+
+/*---------------------------------------------------------------------------------**//**
+* @bsimethod                                                    Brien.Bastings  09/13
++---------------+---------------+---------------+---------------+---------------+------*/
+static void GetUsed(CurveVectorCR curves, bvector<DgnElementId>& regionRoots)
+    {
+    if (curves.IsUnionRegion() || curves.IsParityRegion())
+        {
+        for (ICurvePrimitivePtr curve: curves)
+            {
+            if (curve.IsNull() || ICurvePrimitive::CURVE_PRIMITIVE_TYPE_CurveVector != curve->GetCurvePrimitiveType())
+                continue;
+
+            GetUsed(*curve->GetChildCurveVectorCP (), regionRoots);
+            }
+        }
+    else
+        {
+        for (ICurvePrimitivePtr curve: curves)
+            {
+            if (!curve.IsValid())
+                continue;
+
+            TextBoxInfo* textInfo = dynamic_cast <TextBoxInfo*> (curve->GetCurvePrimitiveInfo().get());
+
+            if (!textInfo || !textInfo->m_used || !textInfo->m_element.IsValid())
+                continue;
+
+            regionRoots.push_back(textInfo->m_element->GetElementId());
+            }
+        }
+    }
+
+}; // TextBoxInfo
+
+/*=================================================================================**//**
+* @bsiclass                                                     Brien.Bastings  09/09
++===============+===============+===============+===============+===============+======*/
+/*---------------------------------------------------------------------------------**//**
+* @bsimethod                                                    Brien.Bastings  09/09
++---------------+---------------+---------------+---------------+---------------+------*/
+RegionGraphicsDrawGeom::RegionGraphicsDrawGeom()
+    {
+    m_pRG     = jmdlRG_new();
+    m_pCurves = jmdlRIMSBS_newContext();
+
+    jmdlRIMSBS_setupRGCallbacks(m_pCurves, m_pRG);
+    jmdlRG_setFunctionContext(m_pRG, m_pCurves);
+    jmdlRG_setDistanceTolerance(m_pRG, 1.0); // one uor...not so good...
+    m_activeFaces.Attach(jmdlRG_getGraph(m_pRG), MTG_ScopeFace);
+
+    m_currentGeomMarkerId = 0;
+    m_textMarginFactor = 0.0;
+    m_interiorText = false;
+
+    m_forcePlanar = false;
+    m_flattenTrans.InitIdentity();
+    m_flattenDir.Zero();
+
+    m_regionError = REGION_ERROR_None;
+    m_isFlood = false;
+    }
+
+/*---------------------------------------------------------------------------------**//**
+* @bsimethod                                                    Brien.Bastings  09/09
++---------------+---------------+---------------+---------------+---------------+------*/
+RegionGraphicsDrawGeom::~RegionGraphicsDrawGeom()
+    {
+    if (m_pCurves)
+        {
+        int     iCurve = 0;
+
+        do
+            {
+            void*   userDataP;
+
+            if (!jmdlRIMSBS_getUserPointer(m_pCurves, &userDataP, iCurve++))
+                break;
+
+#if defined (NEEDS_WORK_DGNITEM)
+            if (userDataP)
+                ((DisplayPath*) userDataP)->Release();
+#endif
+
+            } while (true);
+        }
+
+    jmdlRIMSBS_freeContext(m_pCurves);
+
+    // Must Attach to NULL graph BEFORE freeing m_pRG (so Attach can release the old mask back to m_pRG)
+    m_activeFaces.Attach(NULL, MTG_ScopeFace);
+    jmdlRG_free(m_pRG);
+    }
+
+/*---------------------------------------------------------------------------------**//**
+* @bsimethod                                                    Brien.Bastings  09/09
++---------------+---------------+---------------+---------------+---------------+------*/
+void RegionGraphicsDrawGeom::_SetDrawViewFlags(ViewFlags flags)
+    {
+    T_Super::_SetDrawViewFlags(flags);
+
+    // Prefer "edge" geometry...
+    m_viewFlags.SetRenderMode(DgnRenderMode::Wireframe);
+
+    // Apply overrides to flags...
+    m_viewFlags.styles = false;
+    m_viewFlags.fill = false;
+    m_viewFlags.patterns = false;
+
+    // Only turn off text, otherwise find text based on current view attribute...
+    if (m_interiorText)
+        return;
+
+    m_viewFlags.text = false;
+    }
+
+/*---------------------------------------------------------------------------------**//**
+* @bsimethod                                                    Brien.Bastings  04/12
++---------------+---------------+---------------+---------------+---------------+------*/
+bool            RegionGraphicsDrawGeom::ComputePostFlattenTransform(CurveVectorCR curves)
+    {
+    if (!m_forcePlanar || 0.0 == m_flattenDir.Magnitude())
+        return false;
+
+    if (!m_flattenTrans.IsIdentity()) // Once computed same transform must be applied to all loops!
+        return true;
+
+    Transform   localToWorld, worldToLocal;
+    DRange3d    localRange;
+    DPoint3d    planePt = DPoint3d::From(0.0, 0.0, 0.0);
+    DVec3d      planeDir = m_flattenDir;
+
+    // If already a planar loop ignore supplied flatten direction...
+    if (curves.IsPlanarWithDefaultNormal(localToWorld, worldToLocal, localRange, &m_flattenDir))
+        {
+        planeDir.Init(0.0, 0.0, 1.0);
+        localToWorld.MultiplyMatrixOnly(planeDir);
+        planeDir.Normalize();
+        localToWorld.Multiply(planePt);
+        }
+    else
+        {
+        curves.GetStartPoint(planePt);
+        }
+            
+    m_flattenTrans.InitFromProjectionToPlane(planePt, planeDir);
+
+    return true;
+    }
+
+/*---------------------------------------------------------------------------------**//**
+* @bsimethod                                                    Brien.Bastings  09/09
++---------------+---------------+---------------+---------------+---------------+------*/
+void            RegionGraphicsDrawGeom::ResetPostFlattenTransform()
+    {
+    if (!m_forcePlanar || 0.0 == m_flattenDir.Magnitude())
+        return;
+
+    m_flattenTrans.InitIdentity();
+    }
+
+/*---------------------------------------------------------------------------------**//**
+* @bsimethod                                                    Brien.Bastings  09/09
++---------------+---------------+---------------+---------------+---------------+------*/
+BentleyStatus   RegionGraphicsDrawGeom::GetMarkedRegions(CurveVectorPtr& regionOut, MTG_MarkSet* markSet)
+    {
+    CurveVectorPtr    baseRegion = jmdlRG_collectExtendedFaces(m_pRG, m_pCurves, markSet);
+    TransformCP       localToWorldP = NULL;
+
+    if (NULL != m_context)
+        localToWorldP = m_context->GetCurrLocalToWorldTransformCP ();
+
+    if (!baseRegion.IsValid())
+        return ERROR;
+
+    if (m_textBoundaries.IsValid())
+        {
+        CurvePrimitivePtrPairVector newToOld;
+
+        TextBoxInfo::ClearUsed(*m_textBoundaries); // Clear flag that tells us whether this text loop becames part of result region boundary...
+
+        if (NULL == localToWorldP)
+            {
+            regionOut = CurveVector::AreaDifference(*baseRegion, *m_textBoundaries, &newToOld);
+            }
+        else
+            {
+            CurveVectorPtr  localText = m_textBoundaries->Clone();
+            Transform       worldToLocal;
+
+            worldToLocal.InverseOf(*localToWorldP);
+            localText->TransformInPlace(worldToLocal);
+            regionOut = CurveVector::AreaDifference(*baseRegion, *localText, &newToOld);
+            }
+
+        if (regionOut.IsValid())
+            {
+            // transfer root information from old curves to new ...
+            for (size_t i = 0; i < newToOld.size(); i++)
+                {
+                if (newToOld[i].curveB.IsValid() && newToOld[i].curveA.IsValid())
+                    {
+                    newToOld[i].curveA->SetCurvePrimitiveInfo(newToOld[i].curveB->GetCurvePrimitiveInfo());
+
+                    // Text box appeared in region result...mark as used for DgnRegionElementTool call to GetRoots for process originals...
+                    TextBoxInfo* textInfo = dynamic_cast <TextBoxInfo*> (newToOld[i].curveA->GetCurvePrimitiveInfo().get());
+
+                    if (textInfo)
+                        textInfo->m_used = true;
+                    }
+                }
+            }
+        else
+            {
+            regionOut = baseRegion; // Region w/o text is better than nothing...
+            }
+        }
+    else
+        {
+        regionOut = baseRegion;
+        }
+
+    if (!regionOut.IsValid())
+        return ERROR;
+
+    if (localToWorldP)
+        regionOut->TransformInPlace(*localToWorldP);
+
+    // Flatten to plane defined by "average" geometry depth...
+    if (ComputePostFlattenTransform(*regionOut))
+        regionOut->TransformInPlace(m_flattenTrans);
+
+    return regionOut.IsValid() ? SUCCESS : ERROR;
+    }
+
+/*---------------------------------------------------------------------------------**//**
+* @bsimethod                                                    Brien.Bastings  09/09
++---------------+---------------+---------------+---------------+---------------+------*/
+BentleyStatus   RegionGraphicsDrawGeom::GetActiveRegions(CurveVectorPtr& regionOut)
+    {
+    EmbeddedIntArray  startArray;
+    EmbeddedIntArray  sequenceArray;
+
+    jmdlRG_collectAndNumberExtendedFaceLoops(m_pRG, &startArray, &sequenceArray, &m_activeFaces);
+
+    if (SUCCESS != GetMarkedRegions(regionOut, &m_activeFaces))
+        return ERROR;
+
+    // This won't affect our info ptr as it modifies linestring primitives in-place and the simplified boundary is always desirable...
+    regionOut->SimplifyLinestrings(-1.0, true, true);
+
+    return SUCCESS;
+    }
+
+/*---------------------------------------------------------------------------------**//**
+* @bsimethod                                                    Brien.Bastings  04/13
++---------------+---------------+---------------+---------------+---------------+------*/
+BentleyStatus   RegionGraphicsDrawGeom::GetRoots(bvector<DgnElementId>& regionRoots, ICurvePrimitiveCR curvePrimitive)
+    {
+    CurveNodeInfo const* nodeInfo = dynamic_cast <CurveNodeInfo const*> (curvePrimitive.GetCurvePrimitiveInfo().get());
+
+    if (!nodeInfo)
+        {
+        TextBoxInfo const* textInfo = dynamic_cast <TextBoxInfo const*> (curvePrimitive.GetCurvePrimitiveInfo().get());
+
+        if (!textInfo)
+            return ERROR;
+
+        regionRoots.push_back(textInfo->m_element->GetElementId());
+
+        return SUCCESS;
+        }
+
+    for (int nodeId: nodeInfo->m_nodeIds)
+        {
+        int     parentIndex;
+
+        if (!jmdlRG_getParentCurveIndex(m_pRG, &parentIndex, nodeId) || parentIndex < 0)
+            continue;
+
+        void*   userDataP; // held by context...
+
+        if (!jmdlRIMSBS_getUserPointer(m_pCurves, &userDataP, parentIndex) || !userDataP)
+            continue;
+
+#if defined (NEEDS_WORK_DGNITEM)
+        int     userInt = 0;
+
+        // NOTE: Dependency root order matters for assoc region re-evaluate of boolean difference...first root is geometry to subtract from!
+        if (!m_isFlood && jmdlRIMSBS_getUserInt(m_pCurves, &userInt, parentIndex) && 1 == userInt)
+            regionRoots.insert(regionRoots.begin(), (DisplayPathCP) userDataP); 
+        else
+            regionRoots.push_back((DisplayPathCP) userDataP);
+#endif
+        }
+
+    return (regionRoots.empty() ? ERROR : SUCCESS);
+    }
+
+/*---------------------------------------------------------------------------------**//**
+* @bsimethod                                                    Brien.Bastings  04/13
++---------------+---------------+---------------+---------------+---------------+------*/
+BentleyStatus   RegionGraphicsDrawGeom::GetRoots(bvector<DgnElementId>& regionRoots, CurveVectorCR region)
+    {
+    for (ICurvePrimitivePtr curvePrimitive: region)
+        {
+        if (curvePrimitive.IsNull())
+            continue;
+
+        GetRoots(regionRoots, *curvePrimitive);
+        }
+
+    return (regionRoots.empty() ? ERROR : SUCCESS);
+    }
+
+/*---------------------------------------------------------------------------------**//**
+* @bsimethod                                                    Brien.Bastings  09/09
++---------------+---------------+---------------+---------------+---------------+------*/
+BentleyStatus   RegionGraphicsDrawGeom::GetRoots(bvector<DgnElementId>& regionRoots)
+    {
+    EmbeddedIntArray  startArray;
+    EmbeddedIntArray  sequenceArray;
+
+    jmdlRG_collectAndNumberExtendedFaceLoops(m_pRG, &startArray, &sequenceArray, &m_activeFaces);
+
+    for (int iCmpn=0, nodeId=0; jmdlEmbeddedIntArray_getInt(&sequenceArray, &nodeId, iCmpn++); )
+        {
+        int     parentIndex;
+
+        if (jmdlRG_getParentCurveIndex(m_pRG, &parentIndex, nodeId) && parentIndex >= 0)
+            {
+            void*   userDataP;
+
+            if (jmdlRIMSBS_getUserPointer(m_pCurves, &userDataP, parentIndex) && userDataP)
+#if defined (NEEDS_WORK_DGNITEM)
+                regionRoots.push_back((DisplayPathCP) userDataP); // held by context...
+#else
+                regionRoots.push_back(DgnElementId()); // held by context...
+#endif
+            }
+        }
+
+    if (m_textBoundaries.IsValid())
+        TextBoxInfo::GetUsed(*m_textBoundaries, regionRoots); // Add text box paths that have been marked as used in result region boundary...
+
+    // NOTE: Cull duplicate entries. Used by DgnRegionElementTool for "process originals"...
+    std::sort(regionRoots.begin(), regionRoots.end());
+    regionRoots.erase(std::unique(regionRoots.begin(), regionRoots.end()), regionRoots.end());
+
+    return (regionRoots.empty() ? ERROR : SUCCESS);
+    }
+
+/*---------------------------------------------------------------------------------**//**
+* @bsimethod                                                    Brien.Bastings  09/09
++---------------+---------------+---------------+---------------+---------------+------*/
+GeometricElementCP RegionGraphicsDrawGeom::GetCurrentElement()
+    {
+    return m_context->GetCurrentElement();
+    }
+
+/*---------------------------------------------------------------------------------**//**
+* @bsimethod                                                    Brien.Bastings  04/12
++---------------+---------------+---------------+---------------+---------------+------*/
+StatusInt       RegionGraphicsDrawGeom::_ProcessCurvePrimitive(ICurvePrimitiveCR primitive, bool closed, bool filled)
+    {
+    TransformCP placementTrans = m_context->GetCurrLocalToWorldTransformCP ();
+#if defined (NEEDS_WORK_DGNITEM)
+    GeometricElementCP element = GetCurrentElement();
+
+    if (path)
+        path->AddRef();
+#else
+    void*       userDataP = nullptr;
+#endif
+
+    switch (primitive.GetCurvePrimitiveType())
+        {
+        case ICurvePrimitive::CURVE_PRIMITIVE_TYPE_Line:
+            {
+            DSegment3d  segment = *primitive.GetLineCP ();
+
+            if (placementTrans)
+                placementTrans->Multiply(segment.point, 2);
+
+            jmdlRG_addLinear(m_pRG, segment.point, 2, false, jmdlRIMSBS_addDataCarrier(m_pCurves, m_currentGeomMarkerId, userDataP));
+            break;
+            }
+
+        case ICurvePrimitive::CURVE_PRIMITIVE_TYPE_LineString:
+            {
+            bvector<DPoint3d> points = *primitive.GetLineStringCP ();
+
+            if (placementTrans)
+                placementTrans->Multiply(&points[0], (int) points.size());
+
+            jmdlRG_addLinear(m_pRG, &points[0], (int) points.size(), false, jmdlRIMSBS_addDataCarrier(m_pCurves, m_currentGeomMarkerId, userDataP));
+            break;
+            }
+
+        case ICurvePrimitive::CURVE_PRIMITIVE_TYPE_Arc:
+            {
+            DEllipse3d  ellipse = *primitive.GetArcCP ();
+            int         curveId;
+            
+            if (placementTrans)
+                placementTrans->Multiply(ellipse);
+
+            curveId = jmdlRIMSBS_addDEllipse3d(m_pCurves, m_currentGeomMarkerId, userDataP, &ellipse);
+            jmdlRG_addCurve(m_pRG, curveId, curveId);
+            break;
+            }
+
+        case ICurvePrimitive::CURVE_PRIMITIVE_TYPE_BsplineCurve:
+        case ICurvePrimitive::CURVE_PRIMITIVE_TYPE_InterpolationCurve:
+        case ICurvePrimitive::CURVE_PRIMITIVE_TYPE_AkimaCurve:
+        case ICurvePrimitive::CURVE_PRIMITIVE_TYPE_Spiral:
+            {
+            MSBsplineCurveCR  bcurve = *primitive.GetProxyBsplineCurveCP ();
+            MSBsplineCurve    tmpCurve; // Requires copy of curve...do NOT free!
+            int               curveId;
+
+            if (placementTrans)
+                tmpCurve.CopyTransformed(bcurve, *placementTrans);
+            else
+                tmpCurve.CopyFrom(bcurve);
+
+            curveId = jmdlRIMSBS_addMSBsplineCurve(m_pCurves, m_currentGeomMarkerId, userDataP, &tmpCurve);
+            jmdlRG_addCurve(m_pRG, curveId, curveId);
+            break;
+            }
+        }
+
+    return SUCCESS;
+    }
+
+/*---------------------------------------------------------------------------------**//**
+* @bsimethod                                                    Brien.Bastings  06/13
++---------------+---------------+---------------+---------------+---------------+------*/
+StatusInt       RegionGraphicsDrawGeom::_ProcessCurveVector(CurveVectorCR curves, bool filled)
+    {
+    if (m_inTextDraw)
+        {
+        if (curves.IsClosedPath() && ICurvePrimitive::CURVE_PRIMITIVE_TYPE_Invalid != curves.HasSingleCurvePrimitive())
+            {
+            TransformCP     placementTransform = m_context->GetCurrLocalToWorldTransformCP ();
+            CurveVectorPtr  textBox = curves.Clone();
+
+            if (NULL != placementTransform)
+                textBox->TransformInPlace(*placementTransform);
+
+            GeometricElementCP element = GetCurrentElement();
+
+            if (element)
+                textBox->front()->SetCurvePrimitiveInfo(TextBoxInfo::Create(element));
+
+            if (!m_textBoundaries.IsValid())
+                m_textBoundaries = CurveVector::Create(CurveVector::BOUNDARY_TYPE_UnionRegion);
+
+            m_textBoundaries->Add(textBox);
+            }
+
+        return SUCCESS;
+        }
+
+    jmdlRIMSBS_setCurrGroupId(m_pCurves, ++m_currentGeomMarkerId);
+
+    return ERROR; // Output curve primitives...
+    }
+
+/*---------------------------------------------------------------------------------**//**
+* @bsimethod                                                    Brien.Bastings  06/05
++---------------+---------------+---------------+---------------+---------------+------*/
+void            RegionGraphicsDrawGeom::_DrawTextString(TextStringCR text, double* zDepth)
+    {
+    if (!m_interiorText)
+        return;
+
+    if (text.GetText().empty())
+        return;
+
+    AutoRestore <bool> saveInTextDraw(&m_inTextDraw, true);
+
+    double padding = (text.GetStyle().GetHeight() * m_textMarginFactor);
+    DPoint3d    points[5];
+
+    text.ComputeBoundingShape(points, padding);
+    text.ComputeTransform().Multiply(points, _countof(points));
+
+    CurveVectorPtr  curve = CurveVector::Create(CurveVector::BOUNDARY_TYPE_Outer);
+
+    curve->push_back(ICurvePrimitive::CreateLineString(points, 5));
+
+    ClipAndProcessCurveVector(*curve, false);
+    }
+
+/*---------------------------------------------------------------------------------**//**
+* @bsimethod                                                    Brien.Bastings  09/09
++---------------+---------------+---------------+---------------+---------------+------*/
+int             RegionGraphicsDrawGeom::GetCurrentGeomMarkerId()
+    {
+    return m_currentGeomMarkerId;
+    }
+
+/*---------------------------------------------------------------------------------**//**
+* @bsimethod                                                    Brien.Bastings  09/09
++---------------+---------------+---------------+---------------+---------------+------*/
+BentleyStatus   RegionGraphicsDrawGeom::SetupGraph(double gapTolerance, bool mergeHoles)
+    {
+    // Apply explicit flatten to plane transform to entire graph, not pushed on context since it's non-invertable...
+    if (m_forcePlanar && !m_flattenTrans.IsIdentity())
+        jmdlRG_multiplyByTransform(m_pRG, &m_flattenTrans);
+
+    Transform   activeToViewTrans, viewToActiveTrans;
+
+    if (m_context->GetViewport())
+        {
+        DMap4dCP    rootToViewMap = m_context->GetViewport()->GetWorldToViewMap();
+//        DMap4dCP    activeToRootMap = m_context->GetViewport ()->GetActiveToRootMap ();
+        DMap4d      activeToViewMap;
+
+//        if (activeToRootMap)
+//            activeToViewMap.InitProduct (*rootToViewMap, *activeToRootMap);
+//        else
+            activeToViewMap = *rootToViewMap;
+
+        activeToViewTrans.InitFrom(activeToViewMap, false);
+        viewToActiveTrans.InverseOf(activeToViewTrans);
+        }
+    else if (m_forcePlanar && m_isFlood)
+        {
+        // A non-planar graph isn't an error if we'll be post-flattening loops (flood only!)
+        jmdlRG_getPlaneTransform(m_pRG, &viewToActiveTrans, NULL);
+        activeToViewTrans.InverseOf(viewToActiveTrans);
+        }
+    else
+        {
+        if (!jmdlRG_getPlaneTransform(m_pRG, &viewToActiveTrans, NULL) || !activeToViewTrans.InverseOf(viewToActiveTrans))
+            {
+            m_regionError = REGION_ERROR_NonCoplanar;
+
+            return ERROR;
+            }
+        }
+
+    DVec3d      zAxis, zAxisWorld;
+
+    zAxisWorld.Init(0.0, 0.0, 1.0);
+    viewToActiveTrans.GetMatrixColumn(zAxis, 2);
+
+    m_context->GetTransformClipStack().PopAll(*m_context);
+
+    if (!zAxis.IsParallelTo(zAxisWorld) || m_context->GetViewport())
+        {
+        jmdlRG_multiplyByTransform(m_pRG, &activeToViewTrans);
+        m_context->PushTransform(viewToActiveTrans);
+        }
+
+    TransformCP placementTransform = m_context->GetCurrLocalToWorldTransformCP ();
+
+    if (NULL != placementTransform)
+        {
+        DVec3d  xDir;
+
+        placementTransform->GetMatrixColumn(xDir, 0);
+        gapTolerance /= xDir.Magnitude();
+        }
+
+    jmdlRG_mergeWithGapTolerance(m_pRG, gapTolerance, gapTolerance);
+    jmdlRG_buildFaceRangeTree(m_pRG, 0.0, jmdlRG_getTolerance(m_pRG));
+
+    if (mergeHoles)
+        jmdlRG_buildFaceHoleArray(m_pRG);
+
+    return SUCCESS;
+    }
+
+/*---------------------------------------------------------------------------------**//**
+* @bsimethod                                                    Brien.Bastings  09/09
++---------------+---------------+---------------+---------------+---------------+------*/
+void            RegionGraphicsDrawGeom::GetFaceLoops(CurveVectorPtr& region, bvector<MTGNodeId>& faceNodeIds)
+    {
+    int         seedIndex;
+    MTGNodeId   seedNodeId;
+
+    jmdlMTGMarkSet_initIteratorIndex(&m_activeFaces, &seedIndex);
+
+    if (!jmdlMTGMarkSet_getNextNode(&m_activeFaces, &seedIndex, &seedNodeId))
+        ResetPostFlattenTransform(); // Compute new transform when there is no current active faces...
+
+    MTG_MarkSet markSet;
+
+    markSet.Attach(jmdlRG_getGraph(m_pRG), MTG_ScopeFace);
+
+    // Add faces to temporary mark set so that we can share the same code for dynamic faces and accepted faces...
+    for (int nodeId: faceNodeIds)
+        markSet.AddNode(nodeId);
+
+    GetMarkedRegions(region, &markSet);
+    }
+
+/*---------------------------------------------------------------------------------**//**
+* @bsimethod                                                    Brien.Bastings  09/09
++---------------+---------------+---------------+---------------+---------------+------*/
+void            RegionGraphicsDrawGeom::AddFaceLoop(MTGNodeId faceNodeId)
+    {
+    jmdlMTGMarkSet_addNode(&m_activeFaces, faceNodeId);
+    }
+
+/*---------------------------------------------------------------------------------**//**
+* @bsimethod                                                    Brien.Bastings  09/09
++---------------+---------------+---------------+---------------+---------------+------*/
+void            RegionGraphicsDrawGeom::RemoveFaceLoop(MTGNodeId faceNodeId)
+    {
+    jmdlMTGMarkSet_removeNode(&m_activeFaces, faceNodeId);
+    }
+
+/*---------------------------------------------------------------------------------**//**
+* @bsimethod                                                    Brien.Bastings  09/09
++---------------+---------------+---------------+---------------+---------------+------*/
+bool            RegionGraphicsDrawGeom::ToggleFaceLoop(MTGNodeId faceNodeId)
+    {
+    if (jmdlMTGMarkSet_isNodeInSet(&m_activeFaces, faceNodeId))
+        {
+        RemoveFaceLoop(faceNodeId);
+
+        return false;
+        }
+
+    AddFaceLoop(faceNodeId);
+
+    return true;
+    }
+
+/*---------------------------------------------------------------------------------**//**
+* @bsimethod                                                    Brien.Bastings  09/09
++---------------+---------------+---------------+---------------+---------------+------*/
+bool            RegionGraphicsDrawGeom::IsFaceLoopSelected(MTGNodeId faceNodeId)
+    {
+    return TO_BOOL (jmdlMTGMarkSet_isNodeInSet(&m_activeFaces, faceNodeId));
+    }
+
+/*---------------------------------------------------------------------------------**//**
+* @bsimethod                                                    Brien.Bastings  09/09
++---------------+---------------+---------------+---------------+---------------+------*/
+void            RegionGraphicsDrawGeom::CollectFaceLoopsAtPoint(bvector<MTGNodeId>* faceNodeIds, DPoint3dCR seedPoint, RegionLoops floodSelect, bool stepOutOfHoles)
+    {
+    DPoint3d    tmpPt = seedPoint;
+    TransformCP placementTransP = m_context->GetCurrLocalToWorldTransformCP ();
+
+    if (placementTransP)
+        {
+        Transform   inverseTrans;
+
+        inverseTrans.InverseOf(*placementTransP);
+        inverseTrans.Multiply(tmpPt);
+        }
+
+    MTGNodeId   seedNodeId;
+    
+    jmdlRG_smallestContainingFace(m_pRG, &seedNodeId, &tmpPt);
+
+    if (stepOutOfHoles)
+        {
+        MTGNodeId   adjacentFaceNodeId = jmdlRG_stepOutOfHole(m_pRG, seedNodeId);
+
+        if (MTG_NULL_NODEID != adjacentFaceNodeId)
+            seedNodeId = jmdlRG_resolveFaceNodeId(m_pRG, adjacentFaceNodeId);
+        }
+
+    if (MTG_NULL_NODEID == seedNodeId)
+        return;
+
+    if (stepOutOfHoles)
+        {
+        double  areaToFace = 0.0;
+
+        jmdlRG_getFaceSweepProperties(m_pRG, &areaToFace, NULL, NULL, seedNodeId);
+
+        if (!(areaToFace > 0.0 || !jmdlRG_faceIsTrueExterior(m_pRG, seedNodeId)))
+            return;
+        }
+
+    bvector<MTGNodeId> activeFaceNodes; 
+
+    if (floodSelect == RegionLoops::Alternating)
+        jmdlRG_collectAllNodesOnInwardParitySearch(m_pRG, &activeFaceNodes, NULL, seedNodeId);
+    else
+        jmdlRG_resolveHoleNodeId(m_pRG, &activeFaceNodes, seedNodeId);
+
+    for (size_t i = 0; i < activeFaceNodes.size(); i++)
+        faceNodeIds->push_back(jmdlRG_resolveFaceNodeId(m_pRG, activeFaceNodes[i]));
+    }
+
+/*---------------------------------------------------------------------------------**//**
+* @bsimethod                                                    Brien.Bastings  09/09
++---------------+---------------+---------------+---------------+---------------+------*/
+BentleyStatus   RegionGraphicsDrawGeom::CollectBooleanFaces(RGBoolSelect boolOp, int highestOperandA, int highestOperandB)
+    {
+    if (!jmdlRG_collectBooleanFaces(m_pRG, boolOp, RGBoolSelect_Difference, highestOperandA, highestOperandB, &m_activeFaces))
+        return ERROR;
+
+    int         seedIndex;
+    MTGNodeId   seedNodeId;
+
+    jmdlMTGMarkSet_initIteratorIndex(&m_activeFaces, &seedIndex);
+
+    return (jmdlMTGMarkSet_getNextNode(&m_activeFaces, &seedIndex, &seedNodeId) ? SUCCESS : ERROR);
+    }
+
+/*---------------------------------------------------------------------------------**//**
+* @bsimethod                                                    Brien.Bastings  09/09
++---------------+---------------+---------------+---------------+---------------+------*/
+void            RegionGraphicsDrawGeom::CollectByInwardParitySearch(bool parityWithinComponent, bool vertexContactSufficient)
+    {
+    EmbeddedIntArray  holeArray;
+
+    jmdlRG_collectAllNodesOnInwardParitySearchExt(m_pRG, &holeArray, NULL, MTG_NULL_NODEID, parityWithinComponent, vertexContactSufficient);
+
+    MTGNodeId   faceNodeId = -1;
+
+    for (int i = 0; jmdlEmbeddedIntArray_getInt(&holeArray, &faceNodeId, i); i++)
+        jmdlMTGMarkSet_addNode(&m_activeFaces, faceNodeId);
+    }
+
+/*---------------------------------------------------------------------------------**//**
+* @bsimethod                                                    Brien.Bastings  09/09
++---------------+---------------+---------------+---------------+---------------+------*/
+void            RegionGraphicsDrawGeom::SetAbortFunction(RGC_AbortFunction abort)
+    {
+    jmdlRG_setAbortFunction(m_pRG, abort);
+    }
+
+/*=================================================================================**//**
+* @bsiclass                                                     Brien.Bastings  09/09
++===============+===============+===============+===============+===============+======*/
+/*---------------------------------------------------------------------------------**//**
+* @bsimethod                                                    Brien.Bastings  09/09
++---------------+---------------+---------------+---------------+---------------+------*/
+RegionGraphicsContext::RegionGraphicsContext()
+    {
+    m_purpose           = DrawPurpose::RegionFlood;
+    m_blockAsyncs       = true;
+    m_targetModel       = NULL; // Destination for geometry when not using vp target...
+
+    m_operation         = RegionType::Flood;
+    m_regionLoops       = RegionLoops::Ignore;
+    m_gapTolerance      = 0.0;
+
+    m_stepOutOfHoles    = false;
+    m_setLoopSymbology  = false;
+    m_updateAssocRegion = false;
+    m_cullRedundantLoop = false;
+    }
+
+/*---------------------------------------------------------------------------------**//**
+* @bsimethod                                                    Brien.Bastings  09/2009
++---------------+---------------+---------------+---------------+---------------+------*/
+void            RegionGraphicsContext::_SetupOutputs()
+    {
+    SetIViewDraw(m_output);
+
+    m_output.SetViewContext(this);
+    m_output.SetIsFlood(RegionType::Flood == m_operation);
+    }
+
+/*---------------------------------------------------------------------------------**//**
+* @bsimethod                                                    Brien.Bastings  12/13
++---------------+---------------+---------------+---------------+---------------+------*/
+void            RegionGraphicsContext::_DrawTextString(TextStringCR text)
+    {
+    // Don't draw background shape and other adornments...
+    text.GetGlyphSymbology(GetCurrentDisplayParams());
+    CookDisplayParams();
+
+    GetIDrawGeom().DrawTextString(text, NULL);
+    }
+
+/*---------------------------------------------------------------------------------**//**
+* @bsimethod                                                    Brien.Bastings  09/09
++---------------+---------------+---------------+---------------+---------------+------*/
+BentleyStatus   RegionGraphicsContext::VisitFloodCandidate(GeometricElementCR element, TransformCP trans)
+    {
+    ViewContext::ContextMark mark(this);
+
+    if (trans)
+        _PushTransform(*trans);
+
+    return (BentleyStatus) _VisitElement(element);
+    }
+
+/*---------------------------------------------------------------------------------**//**
+* @bsimethod                                                    Brien.Bastings  09/09
++---------------+---------------+---------------+---------------+---------------+------*/
+BentleyStatus   RegionGraphicsContext::PushBooleanCandidate(GeometricElementCR element, TransformCP trans)
+    {
+    if (trans)
+        _PushTransform(*trans);
+
+    _SetCurrentElement(&element); // Push path entry since we aren't calling _VisitElement...
+
+    return SUCCESS;
+    }
+
+/*---------------------------------------------------------------------------------**//**
+* @bsimethod                                                    Brien.Bastings  09/09
++---------------+---------------+---------------+---------------+---------------+------*/
+BentleyStatus   RegionGraphicsContext::VisitBooleanCandidate(GeometricElementCR element, TransformCP trans, bvector<DMatrix4d>* wireProducts, bool allowText)
+    {
+#if defined (V10_WIP_ELEMENTHANDLER)
+    CurveVectorPtr  curves = ICurvePathQuery::ElementToCurveVector(eh);
+
+    if (!curves.IsValid())
+        {
+        ITextQueryCP    textQuery;
+
+        // Collect text boundaries for difference operand (For update of AssocRegions from DWG)...
+        if (!allowText || !m_updateAssocRegion || !m_output.GetInteriorText() || NULL == (textQuery = eh.GetITextQuery()))
+            return ERROR;
+
+        T_ITextPartIdPtrVector  textParts;
+
+        textQuery->GetTextPartIds(eh, *ITextQueryOptions::CreateDefault(), textParts);
+
+        if (0 == textParts.size())
+            return ERROR;
+
+        ViewContext::ContextMark mark(this);
+
+        if (SUCCESS != PushBooleanCandidate(eh, trans))
+            return ERROR;
+
+        for (ITextPartIdPtr& partId : textParts)
+            {
+            TextBlockPtr  textBlock = textQuery->GetTextPart(eh, *partId);
+
+            if (!textBlock.IsValid())
+                continue;
+
+            DrawTextBlock(*textBlock); // Output text strings...
+            }
+
+        return SUCCESS;
+        }
+#else
+    CurveVectorPtr  curves;
+
+    if (!curves.IsValid())
+        return SUCCESS;
+#endif
+
+    // Require closed (or phsically closed) for booleans (Ignore for update of AssocRegions from DWG can have open roots that form closed area)...
+    if (!curves->IsAnyRegionType() && !m_updateAssocRegion)
+        {
+        DPoint3d    endPoints[2];
+
+        if (!curves->IsOpenPath() || !curves->GetStartEnd(endPoints[0], endPoints[1]) || !endPoints[0].IsEqual(endPoints[1], 1.0e-6))
+            return ERROR;
+        }
+
+    if (wireProducts)
+        {
+        DMatrix4d   productB;
+
+        curves->ComputeSecondMomentWireProducts(productB);
+
+        for (DMatrix4d productA: *wireProducts)
+            {
+            double  matrixDiff, colDiff, rowDiff, lengthDiff;
+
+            productA.MaxAbsDiff(productB, matrixDiff, colDiff, rowDiff, lengthDiff);
+
+            if (DoubleOps::WithinTolerance(matrixDiff, 0.0, 1.0e-12) &&
+                DoubleOps::WithinTolerance(colDiff, 0.0, 1.0e-12) &&
+                DoubleOps::WithinTolerance(lengthDiff, 0.0, 1.0e-12))
+                return ERROR; // Duplicate found...
+            }
+
+        wireProducts->push_back(productB);
+        }
+
+    ViewContext::ContextMark mark(this);
+
+    if (SUCCESS != PushBooleanCandidate(element, trans))
+        return ERROR;
+
+    m_output.ClipAndProcessCurveVector(*curves, false);
+
+    return SUCCESS;
+    }
+
+/*---------------------------------------------------------------------------------**//**
+* @bsimethod                                                    Brien.Bastings  09/09
++---------------+---------------+---------------+---------------+---------------+------*/
+void            RegionGraphicsContext::SetFloodParams(RegionLoops regionLoops, double gapTolerance, bool stepOutOfHoles)
+    {
+    m_regionLoops    = regionLoops;
+    m_gapTolerance   = gapTolerance;
+    m_stepOutOfHoles = stepOutOfHoles;
+    }
+
+/*---------------------------------------------------------------------------------**//**
+* @bsimethod                                                    Brien.Bastings  09/09
++---------------+---------------+---------------+---------------+---------------+------*/
+void            RegionGraphicsContext::SetInteriorText(bool interiorText, double textMarginFactor)
+    {
+    m_output.SetTextMarginFactor(interiorText, textMarginFactor);
+    }
+
+/*---------------------------------------------------------------------------------**//**
+* @bsimethod                                                    Brien.Bastings  09/09
++---------------+---------------+---------------+---------------+---------------+------*/
+void            RegionGraphicsContext::SetFlattenBoundary(TransformCR flattenTrans)
+    {
+    m_output.SetFlattenBoundary(flattenTrans);
+    }
+
+/*---------------------------------------------------------------------------------**//**
+* @bsimethod                                                    Brien.Bastings  09/09
++---------------+---------------+---------------+---------------+---------------+------*/
+void            RegionGraphicsContext::SetFlattenBoundary(DVec3dCR flattenDir)
+    {
+    m_output.SetFlattenBoundary(flattenDir);
+    }
+
+/*---------------------------------------------------------------------------------**//**
+* @bsimethod                                                    Brien.Bastings  09/09
++---------------+---------------+---------------+---------------+---------------+------*/
+BentleyStatus   RegionGraphicsContext::SetTargetModel(DgnModelR targetModel)
+    {
+    _SetupOutputs();
+
+    m_targetModel = &targetModel;
+    SetDgnDb(targetModel.GetDgnDb());
+
+    SetViewFlags(GetViewFlags()); // Force _SetDrawViewFlags to be called on output...
+
+    return SUCCESS;
+    }
+
+/*---------------------------------------------------------------------------------**//**
+* @bsimethod                                                    Brien.Bastings  09/09
++---------------+---------------+---------------+---------------+---------------+------*/
+void            RegionGraphicsContext::InitRegionParams(RegionParams& params)
+    {
+    params.SetType(m_operation);
+    params.SetFloodParams(m_regionLoops, m_gapTolerance);
+    params.SetInteriorText(GetViewFlags().text, m_output.GetTextMarginFactor());
+    params.SetAssociative(true);
+
+    if (NULL != m_output.GetFlattenBoundary())
+        {
+        RotMatrix   flatten;
+
+        m_output.GetFlattenBoundary()->GetMatrix(flatten);
+        params.SetFlattenBoundary(true, &flatten);
+        }
+    }
+
+/*---------------------------------------------------------------------------------**//**
+* @bsimethod                                                    Brien.Bastings  09/09
++---------------+---------------+---------------+---------------+---------------+------*/
+bool            RegionGraphicsContext::GetAdjustedSeedPoints(bvector<DPoint3d>* seedPoints)
+    {
+    if (RegionType::Flood != m_operation)
+        return false;
+
+    TransformCP placementTransP = GetCurrLocalToWorldTransformCP ();
+
+    for (size_t iSeed = 0; iSeed < m_floodSeeds.size(); iSeed++)
+        {
+        DPoint3d    tmpPt = m_floodSeeds[iSeed].m_pt;
+
+        if (NULL != m_output.GetFlattenBoundary()) // project seeds into plane of region...
+            {
+            m_output.GetFlattenBoundary()->Multiply(tmpPt);
+
+            if (placementTransP)
+                {
+                DVec3d      planeNormal;
+
+                if (0.0 != planeNormal.NormalizedDifference(tmpPt, *(&m_floodSeeds[iSeed].m_pt)))
+                    {
+                    DVec3d      projectDir;
+
+                    placementTransP->GetMatrixColumn(projectDir, 2);
+                    LegacyMath::Vec::LinePlaneIntersect(&tmpPt, &m_floodSeeds[iSeed].m_pt, &projectDir, &tmpPt, &planeNormal, false);
+                    }
+                }
+            }
+
+        seedPoints->push_back(tmpPt);
+        }
+
+    return true;
+    }
+
+/*---------------------------------------------------------------------------------**//**
+* @bsimethod                                                    Brien.Bastings  09/09
++---------------+---------------+---------------+---------------+---------------+------*/
+BentleyStatus   RegionGraphicsContext::CreateRegionElement(DgnElementPtr& element, CurveVectorCR region, bvector<DgnElementId> const* regionRoots, bool is3d)
+    {
+#if defined (NEEDS_WORK_DGNITEM)
+    switch (region.GetBoundaryType())
+        {
+        case CurveVector::BOUNDARY_TYPE_UnionRegion:
+            {
+            ElementAgenda   solidAgenda;
+
+            for (ICurvePrimitivePtr curvePrimitive: region)
+                {
+                if (curvePrimitive.IsNull())
+                    continue;
+            
+                if (ICurvePrimitive::CURVE_PRIMITIVE_TYPE_CurveVector != curvePrimitive->GetCurvePrimitiveType())
+                    return ERROR;
+
+                EditElementHandle  tmpEeh;
+
+                if (SUCCESS != CreateRegionElement(tmpEeh, *curvePrimitive->GetChildCurveVectorCP (), regionRoots, is3d))
+                    return ERROR;
+
+                solidAgenda.InsertElemDescr(tmpEeh.ExtractWriteableElement().get());
+                }
+
+            RegionParams    params;
+
+            params.SetType(RegionType::Union);
+
+            if (SUCCESS != AssocRegionCellHeaderHandler::CreateAssocRegionElement(eeh, solidAgenda, NULL, 0, NULL, 0, params, NULL))
+                return ERROR;
+            
+            break;
+            }
+
+        case CurveVector::BOUNDARY_TYPE_ParityRegion:
+            {
+            EditElementHandle   solidEeh;
+            ElementAgenda       holeAgenda;
+
+            for (ICurvePrimitivePtr curvePrimitive: region)
+                {
+                if (curvePrimitive.IsNull())
+                    continue;
+            
+                if (ICurvePrimitive::CURVE_PRIMITIVE_TYPE_CurveVector != curvePrimitive->GetCurvePrimitiveType())
+                    return ERROR;
+
+                if (CurveVector::BOUNDARY_TYPE_Outer == curvePrimitive->GetChildCurveVectorCP ()->GetBoundaryType())
+                    {
+                    if (SUCCESS != CreateRegionElement(solidEeh, *curvePrimitive->GetChildCurveVectorCP (), regionRoots, is3d))
+                        return ERROR;
+                    }
+                else
+                    {
+                    EditElementHandle  tmpEeh;
+
+                    if (SUCCESS != CreateRegionElement(tmpEeh, *curvePrimitive->GetChildCurveVectorCP (), regionRoots, is3d))
+                        return ERROR;
+
+                    holeAgenda.InsertElemDescr(tmpEeh.ExtractWriteableElement().get());
+                    }
+                }
+
+            if (SUCCESS != GroupedHoleHandler::CreateGroupedHoleElement(eeh, solidEeh, holeAgenda))
+                return ERROR;
+
+            break;
+            }
+
+        default:
+            {
+            if (SUCCESS != DraftingElementSchema::ToElement(eeh, region, NULL, is3d, *_GetViewTarget()))
+                return ERROR;
+
+            // Set symbology of entire loop based on primitive curve/segment root of greatest length (NOTE: For pseudo-legacy grouped hole tool behavior...)
+            if (m_setLoopSymbology)
+                {
+                double              length = 0.0;
+                size_t              segmentIndex = 0;
+                ICurvePrimitiveCP   templateCurve = NULL;
+
+                for (ICurvePrimitivePtr curvePrimitive: region)
+                    {
+                    if (curvePrimitive.IsNull())
+                        continue;
+
+                    double  thisLength = 0.0;
+                    size_t  thisSegmentIndex = 0;
+
+                    bvector<DPoint3d> const* points = curvePrimitive->GetLineStringCP ();
+
+                    // NOTE: Linear segments were concatinated to a single linestring with curve roots for each segment. Multiple segments 
+                    //       can refer to the same parent curve. Too much effort to get per-root lengths, segment length is hopefully good enough...
+                    if (points)
+                        {
+                        for (size_t iPt = 0; iPt < points->size()-1; ++iPt)
+                            {
+                            double  thisSegmentLength = points->at(iPt).Distance(points->at(iPt+1));
+
+                            if (thisSegmentLength <= thisLength)
+                                continue;
+
+                            thisLength = thisSegmentLength;
+                            thisSegmentIndex = iPt;
+                            }
+                        }
+                    else
+                        {
+                        curvePrimitive->Length(thisLength);
+                        }
+
+                    if (thisLength <= length)
+                        continue;
+
+                    length = thisLength;
+                    segmentIndex = thisSegmentIndex;
+
+                    templateCurve = curvePrimitive.get();
+                    }
+
+                if (templateCurve)
+                    {
+                    bvector<DisplayPathCP>  curveRoots;
+
+                    if (SUCCESS == GetRoots(curveRoots, *templateCurve))
+                        {
+                        DisplayPathCP       templatePath = curveRoots.at(segmentIndex < curveRoots.size() ? segmentIndex : 0);
+                        EditElementHandle   templateEeh(templatePath->GetCursorElem());
+
+                        ElementPropertiesSetter::ApplyTemplate(eeh, templateEeh);
+                        }
+                    }
+                }
+
+            if (!regionRoots)
+                break;
+
+            bvector<DisplayPathCP>  loopRoots;
+
+            if (SUCCESS != GetRoots(loopRoots, region)) // Get roots for this loop...
+                break;
+
+            regionRoots->insert(regionRoots->end(), loopRoots.begin(), loopRoots.end()); // Accumulate roots for all loops...
+
+            int     loopOEDCode = (CurveVector::BOUNDARY_TYPE_Outer == region.GetBoundaryType() ? DWG_OUTERMOST_PATH : DWG_EXTERNAL_PATH);
+
+            // NOTE: What's important for DWG is setting DWG_TEXTBOX_PATH...loop OED code is supposed to be a mask...
+            for (DisplayPathCP path: loopRoots)
+                {
+                ElementHandle  pathEh(path->GetCursorElem());
+
+                if (NULL != pathEh.GetITextQuery())
+                    {
+                    loopOEDCode = DWG_TEXTBOX_PATH;
+                    break;
+                    }
+                }
+
+            AssocRegionCellHeaderHandler::SetLoopOedCode(eeh, loopOEDCode);
+
+            // NOTE: Loop roots are only for DWG which doesn't allow far roots, so it's ok to create the dependency even in dynamics...
+            bvector<DependencyRoot>  depRoots;
+
+            getDependencyRoots(depRoots, loopRoots, _GetViewTarget(), false); // Create DependencyRoot from path (may NOT be far root)...
+            AssocRegionCellHeaderHandler::SetLoopRoots(eeh, &depRoots[0], depRoots.size());
+            break;
+            }
+        }
+
+    return SUCCESS;
+#else
+    return ERROR;
+#endif
+    }
+
+/*---------------------------------------------------------------------------------**//**
+* @bsimethod                                                    Brien.Bastings  09/09
++---------------+---------------+---------------+---------------+---------------+------*/
+BentleyStatus   RegionGraphicsContext::CreateRegionElements(DgnElementPtrVec& out, CurveVectorCR region, bvector<DgnElementId> const* regionRoots, bool is3d)
+    {
+    // Return agenda of solid areas instead of a single union region...
+    if (CurveVector::BOUNDARY_TYPE_UnionRegion == region.GetBoundaryType())
+        {
+        for (ICurvePrimitivePtr curvePrimitive: region)
+            {
+            if (curvePrimitive.IsNull())
+                continue;
+            
+            if (ICurvePrimitive::CURVE_PRIMITIVE_TYPE_CurveVector != curvePrimitive->GetCurvePrimitiveType())
+                return ERROR;
+
+            DgnElementPtr element;
+
+            if (SUCCESS != CreateRegionElement(element, *curvePrimitive->GetChildCurveVectorCP (), regionRoots, is3d))
+                return ERROR;
+
+            out.push_back(element);
+            }
+        }
+    else
+        {
+        DgnElementPtr element;
+
+        if (SUCCESS != CreateRegionElement(element, region, regionRoots, is3d))
+            return ERROR;
+
+        out.push_back(element);
+        }
+
+    return SUCCESS;
+    }
+
+/*---------------------------------------------------------------------------------**//**
+* @bsimethod                                                    Brien.Bastings  04/13
++---------------+---------------+---------------+---------------+---------------+------*/
+BentleyStatus   RegionGraphicsContext::GetRegion(CurveVectorPtr& region)
+    {
+    return m_output.GetActiveRegions(region);
+    }
+
+/*---------------------------------------------------------------------------------**//**
+* @bsimethod                                                    Brien.Bastings  04/13
++---------------+---------------+---------------+---------------+---------------+------*/
+BentleyStatus   RegionGraphicsContext::GetRegion(DgnElementPtr& element)
+    {
+    CurveVectorPtr  region;
+
+    if (SUCCESS != m_output.GetActiveRegions(region))
+        return ERROR;
+
+    return CreateRegionElement(element, *region, NULL, _GetViewTarget()->Is3d());
+    }
+
+/*---------------------------------------------------------------------------------**//**
+* @bsimethod                                                    Brien.Bastings  09/09
++---------------+---------------+---------------+---------------+---------------+------*/
+BentleyStatus   RegionGraphicsContext::GetRegions(DgnElementPtrVec& out)
+    {
+    CurveVectorPtr  region;
+
+    if (SUCCESS != m_output.GetActiveRegions(region))
+        return ERROR;
+
+    return CreateRegionElements(out, *region, NULL, _GetViewTarget()->Is3d());
+    }
+
+/*---------------------------------------------------------------------------------**//**
+* @bsimethod                                                    Brien.Bastings  09/09
++---------------+---------------+---------------+---------------+---------------+------*/
+BentleyStatus   RegionGraphicsContext::GetAssociativeRegion(DgnElementPtr& element, RegionParams const& params, WCharCP cellName)
+    {
+    if (params.GetType() != m_operation)
+        return ERROR;
+
+    if (!params.GetAssociative())
+        return ERROR; // Should not create an un-associated assoc region except to represent a union region, which is handled by GetRegion...
+
+    CurveVectorPtr  region;
+
+    if (SUCCESS != m_output.GetActiveRegions(region))
+        return ERROR;
+
+    DgnElementPtrVec        out;
+    bvector<DgnElementId>   regionRoots;
+
+    if (SUCCESS != CreateRegionElements(out, *region, &regionRoots, _GetViewTarget()->Is3d()))
+        return ERROR;
+
+#if defined (NEEDS_WORK_DGNITEM)
+    bvector<DependencyRoot> depRoots;
+
+    getDependencyRoots(depRoots, regionRoots, _GetViewTarget(), true); // Create DependencyRoot from path (may be far root)...
+
+    if (0 == depRoots.size())
+        return ERROR;
+
+    bvector<DPoint3d> seedPoints;
+
+    GetAdjustedSeedPoints(&seedPoints);
+
+    return AssocRegionCellHeaderHandler::CreateAssocRegionElement(eeh, out, &depRoots[0], depRoots.size(), &seedPoints[0], seedPoints.size(), params, cellName);
+#endif
+    return ERROR;
+    }
+
+/*---------------------------------------------------------------------------------**//**
+* @bsimethod                                                    Brien.Bastings  09/09
++---------------+---------------+---------------+---------------+---------------+------*/
+BentleyStatus   RegionGraphicsContext::UpdateAssociativeRegion(DgnElementPtr& element)
+    {
+    m_targetModel = element->GetModel().get(); // Model to use to create new geometry...
+
+    CurveVectorPtr  region;
+
+    if (SUCCESS != m_output.GetActiveRegions(region))
+        return ERROR;
+
+    DgnElementPtrVec        out;
+    bvector<DgnElementId>   regionRoots;
+
+    // NOTE: Can't use model dimension to update assoc region boundary in dictionary model...
+    if (SUCCESS != CreateRegionElements(out, *region, &regionRoots, element->Is3d()))
+        return ERROR;
+
+#if defined (NEEDS_WORK_DGNITEM)
+    if (NULL != m_output.GetFlattenBoundary())
+        {
+        bvector<DPoint3d> seedPoints;
+
+        // update seeds points with seeds projected into plane of region...
+        if (GetAdjustedSeedPoints(&seedPoints))
+            AssocRegionCellHeaderHandler::SetFloodSeedPoints(eeh, &seedPoints[0], seedPoints.size());
+        }
+
+    return AssocRegionCellHeaderHandler::UpdateAssocRegionBoundary(eeh, out);
+#else
+    return ERROR;
+#endif
+    }
+
+/*---------------------------------------------------------------------------------**//**
+* @bsimethod                                                    Brien.Bastings  05/12
++---------------+---------------+---------------+---------------+---------------+------*/
+int             RegionGraphicsContext::GetCurrentFaceNodeId()
+    {
+    return (0 != m_dynamicFaceSeed.m_faceNodeIds.size() ? m_dynamicFaceSeed.m_faceNodeIds[0] : 0);
+    }
+
+/*---------------------------------------------------------------------------------**//**
+* @bsimethod                                                    Brien.Bastings  05/12
++---------------+---------------+---------------+---------------+---------------+------*/
+bool            RegionGraphicsContext::GetFaceAtPoint(CurveVectorPtr& region, DPoint3dCR seedPoint)
+    {
+    FloodSeed   floodSeed;
+
+    floodSeed.m_pt = seedPoint;
+    m_output.CollectFaceLoopsAtPoint(&floodSeed.m_faceNodeIds, floodSeed.m_pt, m_regionLoops, false);
+
+    if (0 == floodSeed.m_faceNodeIds.size())
+        {
+        m_dynamicFaceSeed.m_faceNodeIds.clear();
+        region = NULL;
+
+        return false; // No closed loop found at point...
+        }
+    else if (!m_dynamicFaceSeed.m_faceNodeIds.empty() && m_dynamicFaceSeed.m_faceNodeIds[0] == floodSeed.m_faceNodeIds[0])
+        {
+        if (region.IsValid() && 0 != region->size())
+            return false; // Same face loop as last time...
+        }
+
+    // New face hit...populate gpa with new face geometry...
+    m_dynamicFaceSeed = floodSeed;
+
+    m_output.GetFaceLoops(region, floodSeed.m_faceNodeIds);
+    
+    return region.IsValid(); // Return true when a new face is identified...
+    }
+
+/*---------------------------------------------------------------------------------**//**
+* @bsimethod                                                    Brien.Bastings  09/09
++---------------+---------------+---------------+---------------+---------------+------*/
+bool            RegionGraphicsContext::GetActiveFaces(CurveVectorPtr& region)
+    {
+    if (SUCCESS != m_output.GetActiveRegions(region))
+        region = NULL;
+
+    return region.IsValid();
+    }
+
+/*---------------------------------------------------------------------------------**//**
+* @bsimethod                                                    Brien.Bastings  09/09
++---------------+---------------+---------------+---------------+---------------+------*/
+bool            RegionGraphicsContext::IsFaceAtPointSelected(DPoint3dCR seedPoint)
+    {
+    FloodSeed   floodSeed;
+
+    floodSeed.m_pt = seedPoint;
+    m_output.CollectFaceLoopsAtPoint(&floodSeed.m_faceNodeIds, floodSeed.m_pt, m_regionLoops, false);
+
+    if (0 == floodSeed.m_faceNodeIds.size())
+        return false;
+
+    for (size_t iFace = 0; iFace < floodSeed.m_faceNodeIds.size(); iFace++)
+        {
+        if (m_output.IsFaceLoopSelected(floodSeed.m_faceNodeIds[iFace]))
+            return true;
+        }
+
+    return false;
+    }
+
+/*---------------------------------------------------------------------------------**//**
+* @bsimethod                                                    Brien.Bastings  09/09
++---------------+---------------+---------------+---------------+---------------+------*/
+bool            RegionGraphicsContext::ToggleFaceAtPoint(DPoint3dCR seedPoint)
+    {
+    FloodSeed   floodSeed;
+
+    floodSeed.m_pt = seedPoint;
+    m_output.CollectFaceLoopsAtPoint(&floodSeed.m_faceNodeIds, floodSeed.m_pt, m_regionLoops, false);
+
+    if (0 == floodSeed.m_faceNodeIds.size())
+        return false;
+
+    bool        added = false;
+
+    for (size_t iFace = 0; iFace < floodSeed.m_faceNodeIds.size(); iFace++)
+        {
+        if (m_output.ToggleFaceLoop(floodSeed.m_faceNodeIds[iFace]) && 0 == iFace)
+            added = true;
+        }
+
+    if (added)
+        {
+        m_floodSeeds.push_back(floodSeed);
+        }
+    else if (!m_floodSeeds.empty())
+        {
+        // Remove seed points for this face by invalidating node list...
+        for (size_t iSeed = 0; iSeed < m_floodSeeds.size(); iSeed++)
+            {
+            // first face id is always outer loop...
+            if (m_floodSeeds[iSeed].m_faceNodeIds[0] != floodSeed.m_faceNodeIds[0])
+                continue;
+
+            m_floodSeeds[iSeed].m_faceNodeIds.clear();
+            break;
+            }
+
+        bvector<FloodSeed>::iterator curr = m_floodSeeds.begin();  // first entry
+        bvector<FloodSeed>::iterator endIt = m_floodSeeds.end();   // one past the last entry
+        bvector<FloodSeed>::iterator nextValid = curr;              // where next valid entry should go
+
+        for (; curr != endIt; ++curr)
+            {
+            if (!curr->m_faceNodeIds.empty())
+                {
+                if (nextValid != curr)
+                    *nextValid = *curr;
+
+                ++nextValid;
+                }
+            }
+
+        if (nextValid != endIt)
+            m_floodSeeds.erase(nextValid, endIt);
+        }
+
+    return true;
+    }
+
+/*---------------------------------------------------------------------------------**//**
+* @bsimethod                                                    Brien.Bastings  09/09
++---------------+---------------+---------------+---------------+---------------+------*/
+BentleyStatus   RegionGraphicsContext::AddFaceLoopsAtPoints(DPoint3dCP seedPoints, size_t numSeed)
+    {
+    for (size_t iSeed = 0; iSeed < numSeed; iSeed++)
+        {
+        FloodSeed   floodSeed;
+
+        floodSeed.m_pt = seedPoints[iSeed];
+        m_output.CollectFaceLoopsAtPoint(&floodSeed.m_faceNodeIds, floodSeed.m_pt, m_regionLoops, m_stepOutOfHoles);
+
+        if (0 == floodSeed.m_faceNodeIds.size())
+            continue;
+
+        for (size_t iFace = 0; iFace < floodSeed.m_faceNodeIds.size(); iFace++)
+            m_output.AddFaceLoop(floodSeed.m_faceNodeIds[iFace]);
+
+        m_floodSeeds.push_back(floodSeed);
+        }
+
+    return (m_floodSeeds.empty() ? ERROR : SUCCESS);
+    }
+
+/*---------------------------------------------------------------------------------**//**
+* @bsimethod                                                    Brien.Bastings  09/09
++---------------+---------------+---------------+---------------+---------------+------*/
+BentleyStatus   RegionGraphicsContext::PopulateGraph(DgnViewportP vp, DgnElementCPtrVec const* in)
+    {
+    m_operation = RegionType::Flood;
+    m_setupScan = true;
+    m_ignoreViewRange = false;
+
+    if (SUCCESS != Attach(vp, m_purpose))
+        return ERROR;
+
+    //DMap4dCP    activeToRootMap = vp->GetActiveToRootMap (); 
+    //
+    //if (activeToRootMap)
+    //    {
+    //    Transform   rootToActiveTrans;
+    //
+    //    // Collect geometry in active coords instead of root...
+    //    rootToActiveTrans.InitFrom (*activeToRootMap, true);
+    //    _PushTransform (rootToActiveTrans);
+    //    }
+
+    if (in)
+        {
+        for (DgnElementCPtr curr : *in)
+            {
+            GeometricElementCP geomElement = (curr.IsValid() ? curr->ToGeometricElement() : nullptr);
+
+            if (nullptr == geomElement)
+                continue;
+
+            VisitFloodCandidate(*geomElement, NULL);
+            }
+        }
+    else
+        {
+        VisitAllViewElements(false, NULL);
+        }
+
+    Detach();
+    m_targetModel = vp->GetViewController().GetTargetModel(); // Detach clears path/Current Model...
+
+    if (WasAborted())
+        return ERROR;
+
+    return m_output.SetupGraph(m_gapTolerance, RegionLoops::Ignore != m_regionLoops);
+    }
+
+/*---------------------------------------------------------------------------------**//**
+* @bsimethod                                                    Brien.Bastings  09/09
++---------------+---------------+---------------+---------------+---------------+------*/
+BentleyStatus   RegionGraphicsContext::PopulateGraph(DgnModelR targetModel, DgnElementCPtrVec const& in, TransformCP inTrans)
+    {
+    m_operation = RegionType::Flood;
+
+    if (SUCCESS != SetTargetModel(targetModel))
+        return ERROR;
+
+    for (DgnElementCPtr curr : in)
+        {
+        GeometricElementCP geomElement = (curr.IsValid() ? curr->ToGeometricElement() : nullptr);
+
+        if (nullptr != geomElement)
+            VisitFloodCandidate(*geomElement, inTrans);
+
+        if (nullptr != inTrans)
+            inTrans++;
+        }
+
+    return m_output.SetupGraph(m_gapTolerance, RegionLoops::Ignore != m_regionLoops);
+    }
+
+/*---------------------------------------------------------------------------------**//**
+* @bsimethod                                                    Brien.Bastings  09/09
++---------------+---------------+---------------+---------------+---------------+------*/
+BentleyStatus   RegionGraphicsContext::Flood(DgnModelR targetModel, DgnElementCPtrVec const& in, TransformCP inTrans, DPoint3dCP seedPoints, size_t numSeed)
+    {
+    m_operation = RegionType::Flood;
+
+    if (SUCCESS != SetTargetModel(targetModel))
+        return ERROR;
+
+    for (DgnElementCPtr curr : in)
+        {
+        GeometricElementCP geomElement = (curr.IsValid() ? curr->ToGeometricElement() : nullptr);
+
+        if (nullptr != geomElement)
+            VisitFloodCandidate(*geomElement, inTrans);
+
+        if (nullptr != inTrans)
+            inTrans++;
+        }
+
+    if (SUCCESS != m_output.SetupGraph(m_gapTolerance, RegionLoops::Ignore != m_regionLoops))
+        return ERROR;
+
+    return AddFaceLoopsAtPoints(seedPoints, numSeed);
+    }
+
+/*---------------------------------------------------------------------------------**//**
+* @bsimethod                                                    Brien.Bastings  09/09
++---------------+---------------+---------------+---------------+---------------+------*/
+BentleyStatus   RegionGraphicsContext::Boolean(DgnModelR targetModel, bvector<CurveVectorPtr> const& in, RegionType operation)
+    {
+    if (RegionType::Flood == operation)
+        return ERROR;
+
+    m_operation = operation;
+
+    if (SUCCESS != SetTargetModel(targetModel))
+        return ERROR;
+
+    for (CurveVectorPtr const& curve: in)
+        {
+        if (!curve.IsValid())
+            continue;
+
+        m_output.ClipAndProcessCurveVector(*curve, false);
+        }
+
+    if (SUCCESS != m_output.SetupGraph(0.0, true))
+        return ERROR;
+
+    if (RegionType::Intersection == operation || RegionType::ExclusiveOr == operation)
+        return m_output.CollectBooleanFaces(getRGBoolSelect(operation, true), m_output.GetCurrentGeomMarkerId(), m_output.GetCurrentGeomMarkerId());
+
+    return m_output.CollectBooleanFaces(getRGBoolSelect(operation), 1, m_output.GetCurrentGeomMarkerId());
+    }
+
+/*---------------------------------------------------------------------------------**//**
+* @bsimethod                                                    Brien.Bastings  09/09
++---------------+---------------+---------------+---------------+---------------+------*/
+BentleyStatus   RegionGraphicsContext::Boolean(DgnModelR targetModel, DgnElementCPtrVec const& in, TransformCP inTrans, RegionType operation)
+    {
+    if (RegionType::Flood == operation)
+        return ERROR;
+
+    m_operation = operation;
+
+    if (SUCCESS != SetTargetModel(targetModel))
+        return ERROR;
+
+    for (DgnElementCPtr curr : in)
+        {
+        GeometricElementCP geomElement = (curr.IsValid() ? curr->ToGeometricElement() : nullptr);
+
+        if (nullptr != geomElement)
+            VisitBooleanCandidate(*geomElement, inTrans, nullptr, true);
+
+        if (nullptr != inTrans)
+            inTrans++;
+        }
+
+    int highestOperand = m_output.GetCurrentGeomMarkerId();
+
+    if (SUCCESS != m_output.SetupGraph(0.0, true))
+        return ERROR;
+
+    if (RegionType::Intersection == operation || RegionType::ExclusiveOr == operation)
+        return m_output.CollectBooleanFaces(getRGBoolSelect(operation, true), highestOperand, highestOperand);
+
+    return m_output.CollectBooleanFaces(getRGBoolSelect(operation), 1, highestOperand);
+    }
+
+/*---------------------------------------------------------------------------------**//**
+* @bsimethod                                                    Brien.Bastings  09/09
++---------------+---------------+---------------+---------------+---------------+------*/
+BentleyStatus   RegionGraphicsContext::Boolean(DgnModelR targetModel, DgnElementCPtrVec const& target, DgnElementCPtrVec const& tool, TransformCP targetTrans, TransformCP toolTrans, RegionType operation)
+    {
+    if (RegionType::Flood == operation)
+        return ERROR;
+
+    m_operation = operation;
+
+    if (SUCCESS != SetTargetModel(targetModel))
+        return ERROR;
+
+    for (DgnElementCPtr curr : target)
+        {
+        GeometricElementCP geomElement = (curr.IsValid() ? curr->ToGeometricElement() : nullptr);
+
+        if (nullptr != geomElement)
+            VisitBooleanCandidate(*geomElement, targetTrans, nullptr, false);
+
+        if (nullptr != targetTrans)
+            targetTrans++;
+        }
+
+    int highestOperandA = m_output.GetCurrentGeomMarkerId();
+
+    for (DgnElementCPtr curr : tool)
+        {
+        GeometricElementCP geomElement = (curr.IsValid() ? curr->ToGeometricElement() : nullptr);
+
+        if (nullptr != geomElement)
+            VisitBooleanCandidate(*geomElement, toolTrans, nullptr, true);
+
+        if (nullptr != toolTrans)
+            toolTrans++;
+        }
+
+    int highestOperandB = m_output.GetCurrentGeomMarkerId();
+
+    if (SUCCESS != m_output.SetupGraph(0.0, true))
+        return ERROR;
+
+    return m_output.CollectBooleanFaces(getRGBoolSelect(operation), highestOperandA, highestOperandB);
+    }
+
+/*---------------------------------------------------------------------------------**//**
+* @bsimethod                                                    Brien.Bastings  09/09
++---------------+---------------+---------------+---------------+---------------+------*/
+BentleyStatus   RegionGraphicsContext::BooleanWithHoles(DgnModelR targetModel, DgnElementCPtrVec const& in, DgnElementCPtrVec const& holes, TransformCP inTrans, TransformCP holeTrans, RegionType operation)
+    {
+    if (RegionType::Flood == operation)
+        return ERROR;
+
+    m_operation = operation;
+
+    if (SUCCESS != SetTargetModel(targetModel))
+        return ERROR;
+
+    bvector<DMatrix4d> wireProducts;
+
+    for (DgnElementCPtr curr : in)
+        {
+        GeometricElementCP geomElement = (curr.IsValid() ? curr->ToGeometricElement() : nullptr);
+
+        if (nullptr != geomElement)
+            VisitBooleanCandidate(*geomElement, inTrans, m_cullRedundantLoop ? &wireProducts : nullptr);
+
+        if (nullptr != inTrans)
+            inTrans++;
+        }
+
+    int highestOperand = m_output.GetCurrentGeomMarkerId();
+
+    for (DgnElementCPtr curr : holes)
+        {
+        GeometricElementCP geomElement = (curr.IsValid() ? curr->ToGeometricElement() : nullptr);
+
+        if (nullptr != geomElement)
+            VisitBooleanCandidate(*geomElement, holeTrans);
+
+        if (nullptr != holeTrans)
+            holeTrans++;
+        }
+
+    if (SUCCESS != m_output.SetupGraph(0.0, true))
+        return ERROR;
+
+    if (RegionType::Intersection == operation || RegionType::ExclusiveOr == operation)
+        return m_output.CollectBooleanFaces(getRGBoolSelect(operation, true), highestOperand, highestOperand);
+
+    return m_output.CollectBooleanFaces(getRGBoolSelect(operation), 1, highestOperand);
+    }
+
+/*---------------------------------------------------------------------------------**//**
+* @bsimethod                                                    Brien.Bastings  09/09
++---------------+---------------+---------------+---------------+---------------+------*/
+void            RegionGraphicsContext::SetAbortFunction(RGC_AbortFunction abort)
+    {
+    m_output.SetAbortFunction(abort);
+    }
+
+/*---------------------------------------------------------------------------------**//**
+* @bsimethod                                                    Brien.Bastings  09/09
++---------------+---------------+---------------+---------------+---------------+------*/
+RegionGraphicsContextPtr RegionGraphicsContext::Create()
+    {
+    return new RegionGraphicsContext();
+    }
+