/*--------------------------------------------------------------------------------------+
|
|     $Source: DgnHandlers/PickContext.cpp $
|
|  $Copyright: (c) 2015 Bentley Systems, Incorporated. All rights reserved. $
|
+--------------------------------------------------------------------------------------*/
#include <DgnPlatformInternal.h>

enum 
    {
    MAX_BUFFER_VERTS            = 2048,
    MESHPICK_CheckStopPeriod    = 100,
    CLOUDPICK_CheckStopPeriod   = 1000,
    };

/*---------------------------------------------------------------------------------**//**
* @bsimethod                                                    KeithBentley    05/01
+---------------+---------------+---------------+---------------+---------------+------*/
static double distSquaredXY (DPoint4dCR pVec1, DPoint4dCR pVec2)
    {
    DPoint3d    v1, v2;

    pVec1.GetProjectedXYZ (v1);
    pVec2.GetProjectedXYZ (v2);

    double dx = v1.x - v2.x;
    double dy = v1.y - v2.y;

    return   dx * dx + dy * dy;
    }

#if defined (NEEDS_WORK_CONTINUOUS_RENDER)
/*---------------------------------------------------------------------------------**//**
* @bsimethod                                                    Brien.Bastings  06/05
+---------------+---------------+---------------+---------------+---------------+------*/
void PickOutput::Init(PickContext* context)
    {
<<<<<<< HEAD
    _SetDrawViewFlags(context->GetViewport()->GetViewFlags());

=======
    m_hitList               = nullptr;
    m_hitPriorityOverride   = HitPriority::Highest;
    m_unusableLStyleHit     = false;
    m_testingLStyle         = TEST_LSTYLE_None;
    m_doLocateSilhouettes   = false;
    m_doLocateInteriors     = true;
    }

PickOutput::~PickOutput() {}

/*---------------------------------------------------------------------------------**//**
* @bsimethod                                                    Brien.Bastings  06/05
+---------------+---------------+---------------+---------------+---------------+------*/
void PickOutput::Init(ViewContextP context, DPoint3dCR pickPointWorld, double pickApertureScreen, HitList* hitList, LocateOptions const& options)
    {
    m_doneSearching         = false;
    m_hitList               = hitList;
    m_pickPointWorld        = pickPointWorld;
    m_pickAperture          = pickApertureScreen;
    m_pickApertureSquared   = m_pickAperture * m_pickAperture;
    m_options               = options;

    // Avoid doing expensive operation on large facet sets...
    m_defaultFacetOptions->SetNormalsRequired(false);
    m_defaultFacetOptions->SetParamsRequired(false); 

    _SetDrawViewFlags(context->GetViewport()->GetViewFlags());

    m_hitList->Empty();
    m_currGeomDetail.Init();

>>>>>>> 1f313da2
    // can't set up Pick point in screen coordinates until after we've attached to the view
    SetViewContext(context);
    }
#endif

/*---------------------------------------------------------------------------------**//**
* @bsimethod                                                    Brien.Bastings  03/12
+---------------+---------------+---------------+---------------+---------------+------*/
void PickOutput::_SetDrawViewFlags(ViewFlags flags)
    {
    T_Super::_SetDrawViewFlags(flags);

#if defined (NEEDS_WORK_CONTINUOUS_RENDER)
    // NOTE: Treat LocateSurfacesPref::Never as LocateSurfacesPref::ByView, still want to hide edge hits that aren't visible, will truncate returned list to remove surfaces...
    if ((LocateSurfacesPref::Always == m_options.GetLocateSurfaces()) && (DgnRenderMode::Wireframe == m_viewFlags.GetRenderMode()))
        m_viewFlags.SetRenderMode(DgnRenderMode::SmoothShade);
#endif
    }

/*---------------------------------------------------------------------------------**//**
* @bsimethod                                    Sam.Wilson                      04/2008
+---------------+---------------+---------------+---------------+---------------+------*/
bool PickContext::_IsSnap() const
    {
    return m_options.GetHitSource() == HitSource::AccuSnap || m_options.GetHitSource() == HitSource::TentativeSnap;
    }

/*---------------------------------------------------------------------------------**//**
* @bsimethod                                    Brien.Bastings                  05/2010
+---------------+---------------+---------------+---------------+---------------+------*/
static bool edgesVisible(HitDetailCP hit)
    {
    ViewFlags viewFlags = hit->GetViewport().GetViewFlags();

    switch (viewFlags.GetRenderMode())
        {
        case DgnRenderMode::SolidFill:
        case DgnRenderMode::HiddenLine:
            return viewFlags.hiddenEdges;

        case DgnRenderMode::SmoothShade:
            return viewFlags.visibleEdges && viewFlags.hiddenEdges;

        default:
            return true;
        }
    }

/*---------------------------------------------------------------------------------**//**
* @bsimethod                                    Brien.Bastings                  05/2012
+---------------+---------------+---------------+---------------+---------------+------*/
static double getAdjustedViewZ (ViewContextR context, DPoint4dCR viewPt)
    {
    DPoint3d    viewPt3d;

    viewPt.GetProjectedXYZ (viewPt3d);
    return viewPt3d.z;
    }

/*---------------------------------------------------------------------------------**//**
* After a hit has been found, by first checking the PreLocate filter and then
* doing a proximity check, it is added to the list of Hits by calling this method.
* This method calls the PostLocate filter, and then (presuming the hit passes) adds
* to the actual list. It then trims the list to the maximum hits and determines that
* if the list is full and contains only hits within a certain tolerance, that there
* is no point in continuing, since no improvement can be made. If so, it sets the
* "doneSearching" flag.
* @see          HitList
* @bsimethod                                                    KeithBentley    12/97
+---------------+---------------+---------------+---------------+---------------+------*/
void PickContext::_AddHit(DPoint4dCR hitPtScreen, DPoint3dCP hitPtLocal, HitPriority priority)
    {
    GeometricElementCP element;

    // NOTE: Only reason to have ElemTopology for non-element hit is to allow locate/snap...
    if (nullptr == (element = GetCurrentElement()) && nullptr == GetElemTopology())
        return;

    DPoint3d    localPt;

    if (hitPtLocal)
        localPt = *hitPtLocal;
    else
        ViewToLocal(&localPt, &hitPtScreen, 1);

    // if the point is not visible in the current view, skip this hit (skip when drawing base geom after getting lstyle hit!)
    if (!(TEST_LSTYLE_BaseGeom == m_testingLStyle && m_unusableLStyleHit))
        {
        if (!IsLocalPointVisible(localPt, false))
            return;
        }

    // Use override priority if it's been set...
    if (HitPriority::Highest != m_hitPriorityOverride)
        priority = m_hitPriorityOverride;

    switch (m_testingLStyle)
        {
        case TEST_LSTYLE_Component:
            {
            bool    isLocate = (HitSource::DataPoint == m_options.GetHitSource() || HitSource::MotionLocate == m_options.GetHitSource());

            // NOTE: If lstyle not snappable or not snapping...set flag to ignore proximity test for base geom.
            if (!m_currGeomDetail.IsSnappable() || isLocate)
                {
                m_unusableLStyleHit = true;
                return;
                }

            // NOTE: Preserve relative priority of lstyle hits...but make sure base geom priority is "better"...
            priority = (HitPriority) (static_cast<int>(priority) + static_cast<int>(HitPriority::Interior));
            break;
            }

        case TEST_LSTYLE_BaseGeom:
        case TEST_LSTYLE_None:
            {
            // NOTE: Clear lstyle component detail info setup in GetCurrLineStyle.
            if (HitDetailSource::None != (HitDetailSource::LineStyle & m_currGeomDetail.GetDetailSource()))
                {
                m_currGeomDetail.SetDetailSource(HitDetailSource::LineStyle & ~m_currGeomDetail.GetDetailSource());
                m_currGeomDetail.SetNonSnappable(false);
                }
            break;
            }
        }

    DPoint3d    hitPtWorld;
    Transform   localToWorld;

    GetCurrLocalToWorldTrans(localToWorld);
    localToWorld.Multiply(&hitPtWorld, &localPt, 1);

    m_currGeomDetail.SetClosestPoint(hitPtWorld);
    m_currGeomDetail.SetLocatePriority(priority);
    m_currGeomDetail.SetScreenDist(sqrt(distSquaredXY(hitPtScreen, m_pickPointView)));
    m_currGeomDetail.SetZValue(getAdjustedViewZ(*this, hitPtScreen) + GetCurrentDisplayParams().GetNetDisplayPriority());
    m_currGeomDetail.SetGeomStreamEntryId(GetGeomStreamEntryId());

    RefCountedPtr<HitDetail> thisHit = new HitDetail(*GetViewport(), element, m_pickPointWorld, m_options.GetHitSource(), m_currGeomDetail);

    if (nullptr != GetElemTopology())
        thisHit->SetElemTopology(GetElemTopology()->_Clone());

    m_hitList->AddHit(thisHit.get(), true, true);

    // if we've got too many, throw away the last one
    if (m_hitList->GetCount() <= (int) m_options.GetMaxHits())
        return;

    // if the distance to the object we're about to throw away was less than a few pixels
    // then there's really no point in continuing (can't do much better than that).
    // The exception to this is in a shaded view when hidden edges aren't displayed, then
    // we want to find the best hits by comparing Z not XY so we have to keep looking...
    HitDetailP lastHit = (HitDetailP) m_hitList->GetHit(-1);
    if ((NULL != lastHit) && edgesVisible(lastHit) && (1.4 >= lastHit->GetGeomDetail().GetScreenDist()))
        m_doneSearching = true;

    m_hitList->RemoveHit(-1);
    }

/*---------------------------------------------------------------------------------**//**
* determine whether a point in world coordinates is inside or outside of the current clipping
* established for this context.
* @bsimethod                                                    KeithBentley    04/01
+---------------+---------------+---------------+---------------+---------------+------*/
bool PickContext::_IsPointVisible(DPoint3dCP worldPt)
    {
    return IsWorldPointVisible(*worldPt, true);
    }

/*---------------------------------------------------------------------------------**//**
* @bsimethod                                                    KeithBentley    04/01
+---------------+---------------+---------------+---------------+---------------+------*/
bool PickContext::PointWithinTolerance(DPoint4dCR testPt)
    {
    return (m_pickApertureSquared >= distSquaredXY (testPt, _GetPickPointView()));
    }

/*---------------------------------------------------------------------------------**//**
* @bsimethod                                                    RayBentley      06/01
+---------------+---------------+---------------+---------------+---------------+------*/
DPoint3d* PickContext::GetProjectedPickPointView(DPoint3dR point)
    {
    _GetPickPointView().GetProjectedXYZ (point);
    return &point;
    }

/*---------------------------------------------------------------------------------**//**
* @bsimethod                                                    Brien.Bastings  05/12
+---------------+---------------+---------------+---------------+---------------+------*/
DRay3d PickContext::_GetBoresite() const
    {
    DRay3d      boresite;
    DPoint3d    localPt;
    DMatrix4d   viewToLocal = GetViewToLocal();

    ViewToLocal(&localPt, &_GetPickPointView(), 1);
    InitBoresite(boresite, localPt, viewToLocal);

    return boresite;
    }

#if defined (NEEDS_WORK_CONTINUOUS_RENDER)
/*---------------------------------------------------------------------------------**//**
* @bsimethod                                                    Brien.Bastings  12/07
+---------------+---------------+---------------+---------------+---------------+------*/
int PickOutput::LocateQvElemCheckStop(CallbackArgP arg)
    {
    ViewContextP context = (ViewContextP) arg;

    return (context->CheckStop() ? 1 : 0);
    }
#endif

/*---------------------------------------------------------------------------------**//**
* @bsimethod                                                    Brien.Bastings  12/12
+---------------+---------------+---------------+---------------+---------------+------*/
void PickContext::AddSurfaceHit(DPoint3dCR hitPtLocal, DVec3dCR hitNormalLocal, HitPriority priority)
    {
    // User doesn't want surfaces/interiors. Don't add a non-obscuring surface hit...
    if (LocateSurfacesPref::Never == m_options.GetLocateSurfaces() && 0.0 != hitNormalLocal.Magnitude())
        {
        ViewFlags viewFlags = GetViewFlags();

        switch (viewFlags.GetRenderMode())
            {
            case DgnRenderMode::SolidFill:
            case DgnRenderMode::HiddenLine:
                {
                if (!viewFlags.hiddenEdges)
                    break; // Accept, hidden edges are never displayed...

                break;
                }

            case DgnRenderMode::SmoothShade:
                {
                if (!(viewFlags.visibleEdges && viewFlags.hiddenEdges))
                    break; // Accept, hidden edges are never displayed...

                break;
                }
            }
        }

    DVec3d      saveNormal = m_currGeomDetail.GetSurfaceNormal();
    DVec3d      hitNormalWorld = hitNormalLocal;
    DPoint4d    viewPt;
    Transform   localToWorld;

    GetCurrLocalToWorldTrans(localToWorld);
    localToWorld.MultiplyMatrixOnly(hitNormalWorld);
    hitNormalWorld.Normalize();

    m_currGeomDetail.SetGeomType(HitGeomType::Surface);
    m_currGeomDetail.SetSurfaceNormal(hitNormalWorld);

    LocalToView(&viewPt, &hitPtLocal, 1);
    _AddHit(viewPt, &hitPtLocal, priority);

    m_currGeomDetail.SetSurfaceNormal(saveNormal);
    }

/*---------------------------------------------------------------------------------**//**
* @bsimethod                                                    Brien.Bastings  12/07
+---------------+---------------+---------------+---------------+---------------+------*/
bool PickContext::TestGraphics(Graphic* qvElem, HitPriority priority)
    {
#if defined (NEEDS_WORK_CONTINUOUS_RENDER)
    DPoint3d    hitPt, pickPtView;
    DVec3d      hitNormal;

    GetProjectedPickPointView(pickPtView);

    // NOTE: Use smaller than normal pick radius to avoid hitting surface before edge (QV locate is square not a circle!)... 
    bool    haveQvLocate = m_viewOutput->LocateQvElem(qvElem, *((DPoint2dCP) &pickPtView), m_pickAperture * 0.4, hitPt, &hitNormal, LocateQvElemCheckStop, m_context);

    if (!haveQvLocate)
        return false;

    DPoint3d    localPt = hitPt;
    DVec3d      localNormal = hitNormal;
    Transform   worldToLocal;

    if (SUCCESS == m_context->GetCurrWorldToLocalTrans(worldToLocal))
        {
        worldToLocal.Multiply(localPt);

        // NOTE: Wireframe/silhouette hit normal will have 0 magnitude...
        if (0.0 != localNormal.Magnitude())
            {
            worldToLocal.MultiplyMatrixOnly(localNormal);
            localNormal.Normalize();
            }
        }

    AddSurfaceHit(localPt, localNormal, priority);

#endif
    return true;
    }

/*---------------------------------------------------------------------------------**//**
* test a point in Local coordinates against the Pick point. Save hit if close enough.
* @bsimethod                                                    KeithBentley    04/01
+---------------+---------------+---------------+---------------+---------------+------*/
bool PickContext::TestPoint(DPoint3dCR localPt, HitPriority priority)
    {
    DPoint4d    viewPt;
    LocalToView(&viewPt, &localPt, 1);

    if (!PointWithinTolerance(viewPt))
        return false;

    m_currGeomDetail.SetGeomType(HitGeomType::Point);

    _AddHit(viewPt, &localPt, priority);
    return true;
    }

/*---------------------------------------------------------------------------------**//**
* @bsimethod                                                    BrienBastings   06/03
+---------------+---------------+---------------+---------------+---------------+------*/
bool PickContext::TestPointArray(size_t numPts, DPoint3dCP localPts, HitPriority priority)
    {
    bool  hit = false;

    for (size_t i=0; i < numPts; i++)
        {
        DPoint4d    viewPt;

        LocalToView(&viewPt, &localPts[i], 1);

        if (!PointWithinTolerance(viewPt))
            continue;

        m_currGeomDetail.SetGeomType(HitGeomType::Point);

        _AddHit(viewPt, &localPts[i], priority);
        hit = true;
        }

    return hit;
    }

/*---------------------------------------------------------------------------------**//**
@description compute distance from pickPt to a segment identified by indices into
        coordinate array.
@param vertsP IN local coordinate array.
@param hVertsP IN pretransformed homogeneous coordinates.  If NULL, local coordinates are transformed
        as needed.
@param closeVertexId IN index of start vertex
@param segmentVertexId IN index of target vertex
@param pickPt IN pick point, pretransformed to view coordinates.
@bsimethod                                                    EarlinLutz  02/05
+---------------+---------------+---------------+---------------+---------------+------*/
bool PickContext::TestIndexedPolyEdge(DPoint3dCP vertsP, DPoint4dCP hVertsP, int closeVertexId, int segmentVertexId, DPoint3dR pickPt, HitPriority priority)
    {
    DPoint3d    edge[2];

    edge[0] = vertsP[closeVertexId];
    edge[1] = vertsP[segmentVertexId];

    DPoint4d    hEdge[2];
    DPoint4d    hPick;

    bsiDPoint4d_initFromDPoint3dAndWeight(&hPick, &pickPt, 1.0);

    if (hVertsP)
        {
        hEdge[0] = hVertsP[closeVertexId];
        hEdge[1] = hVertsP[segmentVertexId];
        }
    else    // transform source dpoint3d on the spot
        {
        DMatrix4d localToView = GetLocalToView();

        bsiDMatrix4d_multiplyWeightedDPoint3dArray(&localToView, hEdge, edge, NULL, 2);
        }

    if (hEdge[0].w < 0.0 || hEdge[1].w < 0.0)
        return false;

    ProximityData   proximity;

    bsiProximityData_init(&proximity, &pickPt, -1, 0.0);
    bsiProximityData_testXY (&proximity, &hEdge[0], 0.0, 0);
    bsiProximityData_testXY (&proximity, &hEdge[1], 1.0, 0);

    DPoint4d    qPoint[2];
    double      qParam[2];
    int         qCount;

    if (bsiBezierDPoint4d_allPerpendicularsFromDPoint4dExt(qParam, qPoint, &qCount, 2, hEdge, 2, &hPick, 2, false))
        {
        for (int i = 0; i < qCount; i++)
            bsiProximityData_testXY (&proximity, &qPoint[i], qParam[i], 0);
        }

    if (proximity.closeDistanceSquared < m_pickApertureSquared)
        {
        ICurvePrimitivePtr  tmpCurve = ICurvePrimitive::CreateLine(DSegment3d::From(edge[0], edge[1]));
        CurvePrimitiveIdPtr newId = CurvePrimitiveId::Create(CurvePrimitiveId::Type_PolyfaceEdge, CurveTopologyId(CurveTopologyId::Type_PolyfaceEdge, closeVertexId, segmentVertexId), nullptr);

        tmpCurve->SetId(newId.get());
        m_currGeomDetail.SetCurvePrimitive(tmpCurve.get(), GetCurrLocalToWorldTransformCP());
        _AddHit(proximity.closePoint, NULL, priority);

        return true;
        }

    return false;
    }

/*---------------------------------------------------------------------------------**//**
* @bsimethod                                                    BrienBastings   05/12
+---------------+---------------+---------------+---------------+---------------+------*/
static bool boresiteToCurveVector(CurveVectorCR curves, DRay3dCR boresite, DPoint3dR intersectPt, DVec3dR normal)
    {
    DRange3d        localRange;
    Transform       localToWorld, worldToLocal;
    CurveVectorPtr  curvesLocal = curves.CloneInLocalCoordinates(LOCAL_COORDINATE_SCALE_01RangeBothAxes, localToWorld, worldToLocal, localRange);

    if (!curvesLocal.IsValid())
        return false;

    double      t;
    DPoint3d    uvw;

    if (!boresite.IntersectZPlane(localToWorld, 0.0, uvw, t))
        return false;

    CurveVector::InOutClassification inOut = curvesLocal->PointInOnOutXY (uvw);

    if (CurveVector::INOUT_In != inOut && CurveVector::INOUT_On != inOut)
        return false;

    localToWorld.Multiply(&intersectPt, &uvw, 1);
    localToWorld.GetMatrixColumn(normal, 2);
    normal.Normalize();

    return true;
    }

/*---------------------------------------------------------------------------------**//**
* @bsimethod                                                    BrienBastings   04/12
+---------------+---------------+---------------+---------------+---------------+------*/
bool PickContext::TestCurveVectorInterior(CurveVectorCR curves, HitPriority priority)
    {
    DPoint3d    intersectPt;
    DVec3d      normal;

    if (!boresiteToCurveVector(curves, _GetBoresite(), intersectPt, normal))
        return false;

    AddSurfaceHit(intersectPt, normal, priority);

    return true;
    }

/*---------------------------------------------------------------------------------**//**
* @bsimethod                                                    BrienBastings   04/12
+---------------+---------------+---------------+---------------+---------------+------*/
bool PickContext::TestCurveVector(CurveVectorCR curves, HitPriority priority)
    {
    DPoint3d    pickPtLocal;
    DPoint4d    pickPtView = _GetPickPointView();
    DMatrix4d   localToView = GetLocalToView();

    ViewToLocal(&pickPtLocal, &pickPtView, 1);

    CurveLocationDetail  location;

    if (!curves.ClosestPointBoundedXY (pickPtLocal, &localToView, location))
        return false;

    DPoint4d    hitPtView;

    LocalToView(&hitPtView, &location.point, 1);

    double      pickDistSquared = distSquaredXY (hitPtView, pickPtView);

    if (!((m_pickApertureSquared > pickDistSquared) || (TEST_LSTYLE_BaseGeom == m_testingLStyle && m_unusableLStyleHit)))
        return false;

    m_currGeomDetail.SetCurvePrimitive(location.curve, GetCurrLocalToWorldTransformCP());
    _AddHit(hitPtView, &location.point, priority);

    return true;
    }

/*---------------------------------------------------------------------------------**//**
* @bsimethod                                                    BrienBastings   05/12
+---------------+---------------+---------------+---------------+---------------+------*/
StatusInt PickContext::ProcessCurvePrimitive(ICurvePrimitiveCR primitive, bool closed, bool filled)
    {
    switch (primitive.GetCurvePrimitiveType())
        {
        case ICurvePrimitive::CURVE_PRIMITIVE_TYPE_Arc:
            {
            DEllipse3dCP  ellipse = primitive.GetArcCP ();
            DPoint4d      viewPt;

            LocalToView(&viewPt, &ellipse->center, 1);

            if (!PointWithinTolerance(viewPt))
                break;

            // NOTE: Need to set curve to create curve topo associations to arc centers!
            m_currGeomDetail.SetCurvePrimitive(&primitive, GetCurrLocalToWorldTransformCP(), HitGeomType::Point);
            _AddHit(viewPt, &ellipse->center, ellipse->IsFullEllipse() ? HitPriority::Origin : HitPriority::Interior);
            break;
            }

        case ICurvePrimitive::CURVE_PRIMITIVE_TYPE_PointString:
            {
            bvector<DPoint3d> const* points = primitive.GetPointStringCP ();

            TestPointArray(points->size(), &points->front(), HitPriority::Vertex);
            break;
            }
        }

    return SUCCESS; // Don't resend curves as strokes...
    }

#define NoisySolidPrimitivePick_not
#ifdef NoisySolidPrimitivePick
static void PrintVector(char *name, DVec3d vector)
    {
    DVec3d unit;
    double d = unit.Normalize(vector);
    if (DoubleOps::AlmostEqual(unit.x, 1.0))
        BeConsole::Printf("     (%hs positive X %g)\n", name, d);
    else if (DoubleOps::AlmostEqual(unit.x, -1.0))
        BeConsole::Printf("     (%hs negative X %g)\n", name, d);
    else if (DoubleOps::AlmostEqual(unit.y,  1.0))
        BeConsole::Printf("     (%hs negative Y %g)\n", name, d);
    else if (DoubleOps::AlmostEqual(unit.y, -1.0))
        BeConsole::Printf("     (%hs negative Y %g)\n", name, d);
    else if (DoubleOps::AlmostEqual(unit.z,  1.0))
        BeConsole::Printf("     (%hs negative Z %g)\n", name, d);
    else if (DoubleOps::AlmostEqual(unit.z, -1.0))
        BeConsole::Printf("     (%hs negative Z %g)\n", name, d);
    else
        BeConsole::Printf("     (%hs (%g,%g,%g) %g)\n", name, unit.x, unit.y, unit.z, d);
    }
#endif

/*---------------------------------------------------------------------------------**//**
* @bsimethod                                                    BrienBastings   06/15
+---------------+---------------+---------------+---------------+---------------+------*/
static bool isWireframeDisplay(ViewContextR context)
    {
    return (DgnRenderMode::Wireframe == context.GetViewFlags().GetRenderMode());
    }

/*---------------------------------------------------------------------------------**//**
* @bsimethod                                                    BrienBastings   04/12
+---------------+---------------+---------------+---------------+---------------+------*/
StatusInt PickContext::ProcessCurveVector(CurveVectorCR curves, bool isFilled)
    {
    if (!TestCurveVector(curves, HitPriority::Edge) && m_doLocateInteriors)
        {
        // NOTE: Since edge hits are preferred only test interiors when we don't get an edge hit...
        if (curves.IsAnyRegionType() && (isFilled || !isWireframeDisplay(*this)))
            TestCurveVectorInterior(curves, HitPriority::Interior);
        }

    return ERROR; // Process components for arc centers and point strings...
    }

/*---------------------------------------------------------------------------------**//**
* @bsimethod                                                    BrienBastings   05/12
+---------------+---------------+---------------+---------------+---------------+------*/
StatusInt PickContext::ProcessSolidPrimitive(ISolidPrimitiveCR primitive)
    {
    if (isWireframeDisplay(*this))
        {
        m_doLocateSilhouettes = (SolidPrimitiveType_DgnCone != primitive.GetSolidPrimitiveType() && primitive.HasCurvedFaceOrEdge()); // Need QvElem locate for silhouettes in wireframe...

        return ERROR; // Output rules and edges...
        }

    DRay3d      boresite = _GetBoresite();

    bvector<SolidLocationDetail> intersectLocationDetail;

    primitive.AddRayIntersections(intersectLocationDetail, boresite);
    size_t i = 0;
    for (SolidLocationDetail& thisDetail: intersectLocationDetail)
        {
        DVec3d  normal;

        normal.NormalizedCrossProduct(thisDetail.GetUDirection(), thisDetail.GetVDirection());

#ifdef NoisySolidPrimitivePick
        DVec3d uDirection = thisDetail.GetUDirection();
        DVec3d vDirection = thisDetail.GetVDirection();
        BeConsole::Printf("Pick (%d of %d) (rayFraction %g) (face %d %d) (uv %g %g)\n",
              i, intersectLocationDetail.size(),
              thisDetail.GetPickParameter(),
              thisDetail.GetPrimarySelector(), thisDetail.GetSecondarySelector(),
              thisDetail.GetU (), thisDetail.GetV ()
              );
        PrintVector("Uvec", thisDetail.GetUDirection());
        PrintVector("Vvec", thisDetail.GetVDirection());
#endif
        AddSurfaceHit(thisDetail.GetXYZ (), normal, HitPriority::Interior);
        i++;
        }

    return ERROR; // Output rules and edges...
    }

/*---------------------------------------------------------------------------------**//**
* @bsimethod                                                    BrienBastings   05/12
+---------------+---------------+---------------+---------------+---------------+------*/
StatusInt PickContext::ProcessSurface(MSBsplineSurfaceCR surface)
    {
    if (isWireframeDisplay(*this))
        {
        m_doLocateSilhouettes = true; // Need QvElem locate for silhouettes in wireframe...

        return ERROR; // Output uv rules and boundaries...
        }

    DRay3d      boresite = _GetBoresite();

    bvector<DPoint3d> intersectionPoints;
    bvector<double>   rayParameters;
    bvector<DPoint2d> surfaceParameters;

    surface.IntersectRay(intersectionPoints, rayParameters, surfaceParameters, boresite);

#define PrintSurfaceIntersectRay_not
#ifdef PrintSurfaceIntersectRay
    printf(" Hits %d\n", (int)rayParameters.size());
    for (size_t kk = 0; kk < rayParameters.size(); kk++)
        printf("        (lambda %.17g) (uv %.8g %.8g)\n", rayParameters[kk], surfaceParameters[kk].x, surfaceParameters[kk].y);
#endif

    for (size_t iHit = 0; iHit < surfaceParameters.size(); iHit++)
        {
        if (!bsputil_pointOnSurface(&surfaceParameters[iHit], &surface))
            continue;
        
        DVec3d      normal, uDir, vDir, dPdUU, dPdVV, dPdUV;
        DPoint3d    point;

        surface.EvaluateAllPartials(point, uDir, vDir, dPdUU, dPdVV, dPdUV, normal, surfaceParameters[iHit].x, surfaceParameters[iHit].y);
        normal.Normalize();
        AddSurfaceHit(intersectionPoints[iHit], normal, HitPriority::Interior);
        }

    return ERROR; // Output uv rules and boundaries...
    }

/*---------------------------------------------------------------------------------**//**
* @bsimethod                                                    BrienBastings   05/12
+---------------+---------------+---------------+---------------+---------------+------*/
StatusInt PickContext::ProcessFacetSet(PolyfaceQueryCR meshData, bool filled)
    {
    if (!isWireframeDisplay(*this))
        {
        DRay3d              boresite = _GetBoresite();
        PolyfaceVisitorPtr  visitor = PolyfaceVisitor::Attach(meshData);

        for (; visitor->AdvanceToNextFace(); )
            {
            if (CheckStop())
                return ERROR;

            FacetLocationDetail  facetDetail;

            if (!visitor->TryDRay3dIntersectionToFacetLocationDetail(boresite, facetDetail))
                continue;

            DPoint3d  point;

            if (!facetDetail.TryGetPoint(point))
                continue;

            DVec3d  normal = DVec3d::From(0.0, 0.0, 0.0);

            facetDetail.TryGetNormal(normal);
            AddSurfaceHit(point, normal, HitPriority::Interior);
            }
        }
    else
        {
        m_doLocateSilhouettes = true; // Need QvElem locate for silhouettes in wireframe...
        }

    int         polySize = meshData.GetNumPerFace();
    int         numIndices = static_cast<int>(meshData.GetPointIndexCount());
    int const*  vertIndex = meshData.GetPointIndexCP ();

    if (!vertIndex)
        return SUCCESS;

    DPoint3dCP  verts = meshData.GetPointCP ();
    int         thisFaceSize = 0, thisIndex, firstIndex=0, prevIndex=0;
    DPoint3d    pickPt;
    DPoint4d    *hVertBufferP = NULL;       // Will point to _alloca buffer if within allowed size

    GetProjectedPickPointView(pickPt);

    // Try to make pre-transformed vertices ...
    int absVert1;
    int maxVert1 = 0;

    for (int readIndex = 0; readIndex < numIndices; readIndex++)
        {
        if ((absVert1 = abs(vertIndex[readIndex])) > maxVert1)
            maxVert1 = absVert1;
        }

    // The one-based vertex index is also the referenced vertex count ...
    if (maxVert1 <= MAX_BUFFER_VERTS)
        {
        DMatrix4d      localToView = GetLocalToView(); 
        hVertBufferP = (DPoint4d *)_alloca(maxVert1 * sizeof (DPoint4d));

        bsiDMatrix4d_multiplyWeightedDPoint3dArray(&localToView, hVertBufferP, verts, NULL, maxVert1);

        DRange3d range;

        bsiDRange3d_init(&range);
        bsiDRange3d_extendByDPoint4dArray(&range, hVertBufferP, maxVert1);

        double a = sqrt(m_pickApertureSquared);

        if (pickPt.x < range.low.x - a || pickPt.x > range.high.x + a || pickPt.y < range.low.y - a || pickPt.y > range.high.y + a)
            return SUCCESS;
        }

    for (int readIndex = 0; readIndex < numIndices; readIndex++)
        {
        // found face loop entry
        if (thisIndex = vertIndex[readIndex])
            {
            // remember first index in this face loop
            if (!thisFaceSize)
                firstIndex = thisIndex;

            // draw visible edge (prevIndex, thisIndex)
            else if (prevIndex > 0)
                {
                int     closeVertexId = (abs(prevIndex) - 1);
                int     segmentVertexId = (abs(thisIndex) - 1);

                TestIndexedPolyEdge(verts, hVertBufferP, closeVertexId, segmentVertexId, pickPt, HitPriority::Edge);
                }

            prevIndex = thisIndex;
            thisFaceSize++;
            }

        // found end of face loop (found first pad/terminator or last index in fixed block)
        if (thisFaceSize && (!thisIndex || (polySize > 1 && polySize == thisFaceSize)))
            {
            // draw last visible edge (prevIndex, firstIndex)
            if (prevIndex > 0)
                {
                int     closeVertexId = (abs(prevIndex) - 1);
                int     segmentVertexId = (abs(firstIndex) - 1);

                TestIndexedPolyEdge(verts, hVertBufferP, closeVertexId, segmentVertexId, pickPt, HitPriority::Edge);
                }

            thisFaceSize = 0;
            }

        if ((MESHPICK_CheckStopPeriod <= 1 || (readIndex % MESHPICK_CheckStopPeriod) == 0) && CheckStop())
            return SUCCESS;
        }

    return SUCCESS; // Don't output edges...
    }

/*---------------------------------------------------------------------------------**//**
* @bsimethod                                                    BrienBastings   08/13
+---------------+---------------+---------------+---------------+---------------+------*/
StatusInt PickContext::ProcessBody(ISolidKernelEntityCR)
    {
    // NOTE: We can't be creating/destroying breps every cursor motion. A handler that output breps
    //       must somehow cache their edge geometry for snapping; they can locate surfaces by QvElem.

    BeAssert(false); // Never instantiate an ISolidKernelEntity for locate...too expensive!!!

    return SUCCESS; // Do nothing...
    }

#if defined (NEEDS_WORK_CONTINUOUS_RENDER)
/*---------------------------------------------------------------------------------**//**
* @bsimethod                                                    MattGooding     08/07
+---------------+---------------+---------------+---------------+---------------+------*/
bool PickOutput::_DrawSprite(ISpriteP sprite, DPoint3dCP location, DPoint3dCP xVec, int transparency)
    {
    Point2d     spriteSize;
    DPoint4d    viewPt;

    sprite->GetSize(&spriteSize); 
    m_context->LocalToView(&viewPt, location, 1);

    double      spriteRadiusSquared = (spriteSize.x * spriteSize.x + spriteSize.y * spriteSize.y) / 4.0;

    if (spriteRadiusSquared < distSquaredXY (viewPt, _GetPickPointView()))
        return false;

    m_currGeomDetail.SetGeomType(HitGeomType::Point);
    m_currGeomDetail.SetDetailSource(HitDetailSource::Sprite | m_currGeomDetail.GetDetailSource());

    _AddHit(viewPt, NULL, HitPriority::Vertex); // Note. Use HIT_PRIOITY_VERTEX so that sprites will always have always supercede segment hits in wireframe.

    m_currGeomDetail.SetDetailSource(HitDetailSource::Sprite & ~m_currGeomDetail.GetDetailSource());

    return true;
    }
#endif

/*---------------------------------------------------------------------------------**//**
* @bsimethod                                                    Keith.Bentley   09/03
+---------------+---------------+---------------+---------------+---------------+------*/
void PickOutput::_DrawTextString(TextStringCR text, double* zDepth)
    {
    if (text.GetText().empty())
        return;
    
    DPoint3d    points[5];

    text.ComputeBoundingShape(points);
    text.ComputeTransform().Multiply(points, _countof(points));

    CurveVectorPtr  tmpCurve = CurveVector::Create(CurveVector::BOUNDARY_TYPE_Outer);

    tmpCurve->push_back(ICurvePrimitive::CreateLineString(points, 5));

    if (m_pick.TestCurveVector(*tmpCurve, HitPriority::Edge))
        return;

    DPoint3d    intersectPt;
    DVec3d      normal;

    // Always test for interior hit if we didn't hit origin/edge...
    if (!boresiteToCurveVector(*tmpCurve, m_pick._GetBoresite(), intersectPt, normal))
        return;

    DPoint4d    hitPtView;
                    
    m_context->LocalToView(&hitPtView, &intersectPt, 1);

    // Treat this as a curve hit, need bounding shape for correct snappping behavior (center/bisector/midpoint)...
    m_pick.m_currGeomDetail.SetCurvePrimitive(&(*tmpCurve->front()), m_context->GetCurrLocalToWorldTransformCP());
    m_pick._AddHit(hitPtView, &intersectPt, HitPriority::TextBox);
    }

#if defined (NEEDS_WORK_CONTINUOUS_RENDER)
/*---------------------------------------------------------------------------------**//**
* @bsimethod                                                    Brien.Bastings  06/11
+---------------+---------------+---------------+---------------+---------------+------*/
void PickOutput::_DrawPointCloud(IPointCloudDrawParams* drawParams)
    {
    m_currGeomDetail.SetGeomType(HitGeomType::Point);
    m_currGeomDetail.SetDetailSource(HitDetailSource::PointCloud | m_currGeomDetail.GetDetailSource());

    uint32_t    nPoints = drawParams->GetNumPoints();
    DPoint3dCP  dPoints = drawParams->GetDPoints();
    FPoint3dCP  fPoints = drawParams->GetFPoints();
    DPoint3d    offset;

    offset.Init(0, 0, 0);
    drawParams->GetOrigin(&offset);
        
    for (uint32_t iPoint = 0; iPoint < nPoints; iPoint++)
        {
        DPoint3d    localPt;
        DPoint4d    viewPt;

        if (NULL != dPoints)
            localPt = dPoints[iPoint];
        else
            localPt.Init(fPoints[iPoint].x + offset.x, fPoints[iPoint].y + offset.y, fPoints[iPoint].z + offset.z);

        m_context->LocalToView(&viewPt, &localPt, 1);

        if (!PointWithinTolerance(viewPt))
            continue;

        _AddHit(viewPt, &localPt, HitPriority::Vertex);

        if (iPoint && 0 == (iPoint % CLOUDPICK_CheckStopPeriod) && m_context->CheckStop())
            break;
        }

    m_currGeomDetail.SetDetailSource(HitDetailSource::PointCloud & ~m_currGeomDetail.GetDetailSource());
    }

/*---------------------------------------------------------------------------------**//**
* @bsimethod                                    Keith.Bentley                   10/04
+---------------+---------------+---------------+---------------+---------------+------*/
void PickOutput::_DrawGraphic(Graphic* qvElem)
    {
    TestGraphics(qvElem, HitPriority::Interior);
    }
#endif

/*---------------------------------------------------------------------------------**//**
* @bsimethod                                                    KeithBentley    04/01
+---------------+---------------+---------------+---------------+---------------+------*/
PickContext::PickContext(LocateOptions const& options, StopLocateTest* stopTester) : m_options(options), m_stopTester(stopTester) 
    {
    m_hitList               = NULL;
    m_hitPriorityOverride   = HitPriority::Highest;
    m_unusableLStyleHit     = false;
    m_testingLStyle         = TEST_LSTYLE_None;
    m_doLocateSilhouettes   = false;
    m_doLocateInteriors     = true;
    }

#if defined (NEEDS_WORK_CONTINUOUS_RENDER)
/*---------------------------------------------------------------------------------**//**
* @bsimethod                                                    Brien.Bastings  09/2009
+---------------+---------------+---------------+---------------+---------------+------*/
void PickContext::_SetupOutputs()
    {
    SetIViewDraw(m_output);
    m_output.SetupViewOutput(m_viewport->GetIViewOutput());
    }
#endif

/*---------------------------------------------------------------------------------**//**
* @bsimethod                                                    Brien.Bastings  06/05
+---------------+---------------+---------------+---------------+---------------+------*/
void PickContext::_DrawAreaPattern(ClipStencil& boundary)
    {
#if defined (NEEDS_WORK_CONTINUOUS_RENDER)
    m_output._GetGeomDetail().SetDetailSource(HitDetailSource::Pattern | m_output._GetGeomDetail().GetDetailSource());
    T_Super::_DrawAreaPattern(boundary);
    m_output._GetGeomDetail().SetDetailSource(HitDetailSource::Pattern & ~m_output._GetGeomDetail().GetDetailSource());
#endif
    }

/*---------------------------------------------------------------------------------**//**
* @bsimethod                                    Keith.Bentley                   10/04
+---------------+---------------+---------------+---------------+---------------+------*/
ILineStyleCP PickContext::_GetCurrLineStyle(LineStyleSymbP* symb)
    {
#if defined (NEEDS_WORK_CONTINUOUS_RENDER)
    if (m_output.GetInSymbolDraw())
        return NULL;
#endif

    LineStyleSymbP  tSymb;
    ILineStyleCP    style = T_Super::_GetCurrLineStyle(&tSymb);

    if (nullptr == style)
        return nullptr;

    if (symb)
        *symb = tSymb;

    if (style->_GetComponent()->_HasWidth() || tSymb->HasOrgWidth() || tSymb->HasEndWidth())
        {
#if defined (NEEDS_WORK_CONTINUOUS_RENDER)
        m_output._GetGeomDetail().SetDetailSource(HitDetailSource::LineStyle | m_output._GetGeomDetail().GetDetailSource());
        m_output._GetGeomDetail().SetNonSnappable(!style->_IsSnappable());
#endif

        return style;
        }

    return nullptr;
    }

/*---------------------------------------------------------------------------------**//**
* @bsimethod                                                    KeithBentley    12/01
+---------------+---------------+---------------+---------------+---------------+------*/
void PickContext::_DrawStyledLineString3d(int nPts, DPoint3dCP pts, DPoint3dCP range, bool closed)
    {
#if defined (NEEDS_WORK_CONTINUOUS_RENDER)
    if (NULL == _GetCurrLineStyle(NULL))
        {
        if (closed)
            m_IDrawGeom->DrawShape3d(nPts, pts, false, range);
        else
            m_IDrawGeom->DrawLineString3d(nPts, pts, range);
        return;
        }

    // NOTE: When not snapping to lstyle, lstyle hit used to override proximity test of base geom...
    m_output.SetTestLStylePhase(TEST_LSTYLE_Component);

    T_Super::_DrawStyledLineString3d(nPts, pts, range);

    m_output.SetTestLStylePhase(TEST_LSTYLE_BaseGeom);

    if (closed)
        m_IDrawGeom->DrawShape3d(nPts, pts, false, range);
    else
        m_IDrawGeom->DrawLineString3d(nPts, pts, range);

    m_output.SetTestLStylePhase(TEST_LSTYLE_None);
#endif
    }

/*---------------------------------------------------------------------------------**//**
* @bsimethod                                                    KeithBentley    12/01
+---------------+---------------+---------------+---------------+---------------+------*/
void PickContext::_DrawStyledLineString2d(int nPts, DPoint2dCP pts, double priority, DPoint2dCP range, bool closed)
    {
#if defined (NEEDS_WORK_CONTINUOUS_RENDER)
    if (NULL == _GetCurrLineStyle(NULL))
        {
        if (closed)
            m_IDrawGeom->DrawShape2d(nPts, pts, false, priority, range);
        else
            m_IDrawGeom->DrawLineString2d(nPts, pts, priority, range);
        return;
        }

    // NOTE: When not snapping to lstyle, lstyle hit used to override proximity test of base geom...
    m_output.SetTestLStylePhase(TEST_LSTYLE_Component);

    T_Super::_DrawStyledLineString2d(nPts, pts, priority, range);

    m_output.SetTestLStylePhase(TEST_LSTYLE_BaseGeom);

    if (closed)
        m_IDrawGeom->DrawShape2d(nPts, pts, false, priority, range);
    else
        m_IDrawGeom->DrawLineString2d(nPts, pts, priority, range);

    m_output.SetTestLStylePhase(TEST_LSTYLE_None);
#endif
    }

/*---------------------------------------------------------------------------------**//**
* @bsimethod                                                    Keith.Bentley   06/03
+---------------+---------------+---------------+---------------+---------------+------*/
void PickContext::_DrawStyledArc3d(DEllipse3dCR ellipse, bool isEllipse, DPoint3dCP range)
    {
#if defined (NEEDS_WORK_CONTINUOUS_RENDER)
    if (NULL == _GetCurrLineStyle(NULL))
        {
        m_IDrawGeom->DrawArc3d(ellipse, isEllipse, false, range);
        return;
        }

    // NOTE: When not snapping to lstyle, lstyle hit used to override proximity test of base geom...
    m_output.SetTestLStylePhase(TEST_LSTYLE_Component);

    T_Super::_DrawStyledArc3d(ellipse, isEllipse, range);

    m_output.SetTestLStylePhase(TEST_LSTYLE_BaseGeom);

    m_IDrawGeom->DrawArc3d(ellipse, isEllipse, false, range);

    m_output.SetTestLStylePhase(TEST_LSTYLE_None);
#endif
    }

/*---------------------------------------------------------------------------------**//**
* @bsimethod                                                    Keith.Bentley   06/03
+---------------+---------------+---------------+---------------+---------------+------*/
void PickContext::_DrawStyledArc2d(DEllipse3dCR ellipse, bool isEllipse, double zDepth, DPoint2dCP range)
    {
#if defined (NEEDS_WORK_CONTINUOUS_RENDER)
    if (NULL == _GetCurrLineStyle(NULL))
        {
        m_IDrawGeom->DrawArc2d(ellipse, isEllipse, false, zDepth, range);
        return;
        }

    // NOTE: When not snapping to lstyle, lstyle hit used to override proximity test of base geom...
    m_output.SetTestLStylePhase(TEST_LSTYLE_Component);

    T_Super::_DrawStyledArc2d(ellipse, isEllipse, zDepth, range);

    m_output.SetTestLStylePhase(TEST_LSTYLE_BaseGeom);

    m_IDrawGeom->DrawArc2d(ellipse, isEllipse, false, zDepth, range);

    m_output.SetTestLStylePhase(TEST_LSTYLE_None);
#endif
    }

/*---------------------------------------------------------------------------------**//**
* @bsimethod                                                    BrienBastings   06/03
+---------------+---------------+---------------+---------------+---------------+------*/
void PickContext::_DrawStyledBSplineCurve3d(MSBsplineCurveCR curve)
    {
#if defined (NEEDS_WORK_CONTINUOUS_RENDER)
    if (NULL == _GetCurrLineStyle(NULL))
        {
        m_IDrawGeom->DrawBSplineCurve(curve, false);
        return;
        }

    // NOTE: When not snapping to lstyle, lstyle hit used to override proximity test of base geom...
    m_output.SetTestLStylePhase(TEST_LSTYLE_Component);

    T_Super::_DrawStyledBSplineCurve3d(curve);

    m_output.SetTestLStylePhase(TEST_LSTYLE_BaseGeom);

    m_IDrawGeom->DrawBSplineCurve(curve, false);

    m_output.SetTestLStylePhase(TEST_LSTYLE_None);
#endif
    }

/*---------------------------------------------------------------------------------**//**
* @bsimethod                                                    BrienBastings   06/03
+---------------+---------------+---------------+---------------+---------------+------*/
void PickContext::_DrawStyledBSplineCurve2d(MSBsplineCurveCR curve, double zDepth)
    {
#if defined (NEEDS_WORK_CONTINUOUS_RENDER)
    if (NULL == _GetCurrLineStyle(NULL))
        {
        m_IDrawGeom->DrawBSplineCurve2d(curve, false, zDepth);
        return;
        }

    // NOTE: When not snapping to lstyle, lstyle hit used to override proximity test of base geom...
    m_output.SetTestLStylePhase(TEST_LSTYLE_Component);

    T_Super::_DrawStyledBSplineCurve2d(curve, zDepth);

    m_output.SetTestLStylePhase(TEST_LSTYLE_BaseGeom);

    m_IDrawGeom->DrawBSplineCurve2d(curve, false, zDepth);

    m_output.SetTestLStylePhase(TEST_LSTYLE_None);
#endif
    }

/*---------------------------------------------------------------------------------**//**
* @bsimethod                                                    Keith.Bentley   06/03
+---------------+---------------+---------------+---------------+---------------+------*/
void PickContext::_DrawSymbol(IDisplaySymbol* symbol, TransformCP trans, ClipPlaneSetP clip, bool ignoreColor, bool ignoreWeight)
    {
    DRange3d    range;

    symbol->_GetRange(range);

    // Get corner points and transform into npc space...
    DPoint3d    boxPts[8];

    range.Get8Corners(boxPts);

    if (trans)
        trans->Multiply(boxPts, boxPts, 8);

    // Remove display priority that may have come in on transform...
    if (!Is3dView())
        {
        for (int iPt=0; iPt < 8; iPt++)
            boxPts[iPt].z = 0.0;
        }

    if (ClipPlaneContainment_StronglyOutside == GetTransformClipStack().ClassifyPoints(boxPts, 8))
        return;

#if defined (NEEDS_WORK_CONTINUOUS_RENDER)
    m_output.ClipAndProcessSymbol(symbol, trans, clip, ignoreColor, ignoreWeight);
#endif
    }

/*---------------------------------------------------------------------------------**//**
* @bsimethod                                                    KeithBentley    04/01
+---------------+---------------+---------------+---------------+---------------+------*/
bool PickContext::_CheckStop()
    {
#if defined (NEEDS_WORK_CONTINUOUS_RENDER)
    return (WasAborted() ? true : AddAbortTest(m_output.GetDoneSearching() || (m_stopTester && m_stopTester->_CheckStopLocate())));
#endif
    return false;
    }

/*---------------------------------------------------------------------------------**//**
* @bsimethod                                                    Brien.Bastings  10/2015
+---------------+---------------+---------------+---------------+---------------+------*/
void            PickContext::_OnPreDrawTransient()
    {
    T_Super::_OnPreDrawTransient();

    m_output._GetGeomDetail().Init(); // Setup hit detail defaults...
    }

/*---------------------------------------------------------------------------------**//**
* @bsimethod                                                    KeithBentley    03/02
+---------------+---------------+---------------+---------------+---------------+------*/
void            PickContext::_OutputElement(GeometricElementCR element)
    {
#if defined (NEEDS_WORK_CONTINUOUS_RENDER)
    // Setup hit detail defaults...unless this is a symbol, don't want hit detail (pattern/linestyle) cleared...
    if (!m_output.GetInSymbolDraw())
        m_output._GetGeomDetail().Init();

    // do per-element test
    T_Super::_OutputElement(element);

    // Reset hit priority override in case it's been set...
    if (!m_output.GetInSymbolDraw())
        m_output._SetHitPriorityOverride(HitPriority::Highest);
#endif
    }

#if defined (NEEDS_WORK_CONTINUOUS_RENDER)
/*---------------------------------------------------------------------------------**//**
* @bsimethod                                                    KeithBentley    03/02
+---------------+---------------+---------------+---------------+---------------+------*/
void PickContext::_DrawCached(aphicStroker& stroker)
    {
    bool    testStroke = stroker._WantLocateByStroker();

    m_output.InitStrokeForCache();

    if (testStroke)
        stroker._Stroke(*this);

    if (CheckStop())
        return ;

    if (testCached || m_output.GetLocateSilhouettes())
        T_Super::_DrawCached(stroker);
    }
#endif

/*---------------------------------------------------------------------------------**//**
* @bsimethod                                                    Ray.Bentley     03/2013
+---------------+---------------+---------------+---------------+---------------+------*/
void    PickContext::InitNpcSubRect(DPoint3dCR pickPointWorldIn, double pickAperture, DgnViewportR viewport)
    {
    DPoint3d    pickPointView, pickPointWorld = pickPointWorldIn;

    viewport.GetWorldToViewMap()->M0.MultiplyAndRenormalize(&pickPointView, &pickPointWorld, 1);

    m_npcSubRange.low.x  = pickPointView.x - pickAperture;
    m_npcSubRange.high.x = pickPointView.x + pickAperture;

    // Y-direction in View coordinates is reversed
    m_npcSubRange.low.y  = pickPointView.y + pickAperture;
    m_npcSubRange.high.y = pickPointView.y - pickAperture;

    m_npcSubRange.low.z  = pickPointView.z - pickAperture;
    m_npcSubRange.high.z = pickPointView.z + pickAperture;

    ViewToNpc(&m_npcSubRange.low, &m_npcSubRange.low, 2);
    viewport.ViewToNpc(&m_npcSubRange.low, &m_npcSubRange.low, 2);

    m_npcSubRange.low.z  = 0;
    m_npcSubRange.high.z = 1.0;
    
    m_useNpcSubRange = true;
    }

/*---------------------------------------------------------------------------------**//**
* @bsimethod                                                    Ray.Bentley     04/07
+---------------+---------------+---------------+---------------+---------------+------*/
StatusInt PickContext::_VisitDgnModel(DgnModelP inDgnModel)
    {
    // Ignore elements that are not from view controller's target project unless tool specifically requests otherwise...
    if (&inDgnModel->GetDgnDb() != &GetDgnDb() && !m_options.GetDisableDgnDbFilter())
        return ERROR;

#if defined (NEEDS_WORK_CONTINUOUS_RENDER)
    // Make sure the test point is within the clipping region of this file.
    if (m_output._IsPointVisible(&m_output._GetPickPointWorld()))
        return T_Super::_VisitDgnModel(inDgnModel);
#endif

    return ERROR;
    }

/*---------------------------------------------------------------------------------**//**
* @bsimethod                                                    BrienBastings   04/12
+---------------+---------------+---------------+---------------+---------------+------*/
void PickContext::InitBoresite(DRay3dR boresite, DPoint3dCR spacePoint, DMatrix4dCR worldToLocal)
    {
    boresite.origin = spacePoint;

    DPoint4d    eyePoint;

    worldToLocal.GetColumn(eyePoint, 2);
    boresite.direction.Init(eyePoint.x, eyePoint.y, eyePoint.z);

    double      aa;

    if (DoubleOps::SafeDivide(aa, 1.0, eyePoint.w, 1.0))
        {
        DPoint3d  xyzEye;

        xyzEye.Scale(boresite.direction, aa);
        boresite.direction.DifferenceOf(xyzEye, boresite.origin);
        }

    boresite.direction.Normalize();
    boresite.direction.Negate();
    }

/*---------------------------------------------------------------------------------**//**
* @bsimethod                                    Keith.Bentley                   10/15
+---------------+---------------+---------------+---------------+---------------+------*/
PickOutput::PickOutput(PickContext& pick) : m_pick(pick) 
    {
    SetViewContext(&pick);

    // Avoid doing expensive operation on large facet sets...
    m_defaultFacetOptions->SetNormalsRequired(false);
    m_defaultFacetOptions->SetParamsRequired(false); 
    }

/*---------------------------------------------------------------------------------**//**
* @bsimethod                                                    Keith.Bentley   06/03
+---------------+---------------+---------------+---------------+---------------+------*/
void PickContext::InitSearch(DPoint3dCR pickPointWorld, double pickApertureScreen, HitListP hitList)
    {
    m_doneSearching         = false;
    m_hitList               = hitList;
    m_pickPointWorld        = pickPointWorld;
    m_pickAperture          = pickApertureScreen;
    m_pickApertureSquared   = m_pickAperture * m_pickAperture;

    m_hitList->Empty();
    WorldToView(&m_pickPointView, &m_pickPointWorld, 1);

#if defined (NEEDS_WORK_CONTINUOUS_RENDER)
    m_output.Init(this, pickPointWorld, pickApertureScreen, hitList, m_options);
#endif
    }

/*---------------------------------------------------------------------------------**//**
* search around a point, given a view, for elements that are within the Pick tolerance and
* put the "hits" into a HitList. No filtering of the hits is done by this functions - callers
* can decide which hits are of interest to them. The list is sorted according to "best hit"
* criteria.
* @bsimethod                                                    KeithBentley    04/01
+---------------+---------------+---------------+---------------+---------------+------*/
bool PickContext::PickElements(DgnViewportR vp, DPoint3dCR pickPointWorld, double pickApertureScreen, HitListP hitList)
    {
    if (!vp.IsActive())
        return SetAborted();

    InitNpcSubRect(pickPointWorld, pickApertureScreen, vp); // Initialize prior to attach so frustum planes are set correctly.

    // attach the context
    if (SUCCESS != Attach(&vp, DrawPurpose::Pick))
        return true;

    InitSearch(pickPointWorld, pickApertureScreen, hitList);
    VisitAllViewElements(true, NULL);
    _Detach();

#if defined (NOT_DUMP)
    printf("HIT LIST COUNT: %d\n", hitList->GetCount());

    for (int iHit = 0; iHit < hitList->GetCount(); ++iHit)
        {
        HitDetailP    thisPath = (HitDetailP) hitList->Get(iHit);
        
        printf("(%d) Elem: %I64d, GeomType: %d Z: %lf\n", iHit, thisPath->GetHeadElem()->GetElementId(), thisPath->GetGeomDetail().GetGeomType(), thisPath->GetGeomDetail().GetZValue());
        }

    printf("\n\n");
#endif

    // User doesn't want surfaces/interiors. Truncate list at first surface encountered (hits have been sorted by z)...
    if (LocateSurfacesPref::Never == m_options.GetLocateSurfaces() && 0 != hitList->GetCount())
        {
        bool    truncateHits = false;

        for (int iHit = 0; iHit < hitList->GetCount(); ++iHit)
            {
            if (truncateHits || ((HitDetailP) hitList->Get(iHit))->GetGeomDetail().IsValidSurfaceHit())
                {
                hitList->Set(iHit, NULL);
                truncateHits = true;
                }
            }

        if (truncateHits)
            hitList->DropNulls();
        }

#if defined (NEEDS_WORK_CONTINUOUS_RENDER)
    return (WasAborted() && !m_output.GetDoneSearching());
#endif
    return false;
    }

/*---------------------------------------------------------------------------------**//**
* @return   true if the point is on the path
* @bsimethod                                                    KeithBentley    06/01
+---------------+---------------+---------------+---------------+---------------+------*/
TestHitStatus PickContext::TestHit(HitDetailCR hit, DgnViewportR vp, DPoint3dCR pickPointWorld, double pickApertureScreen, HitListP hitList)
    {
    GeometricElementCPtr element = hit.GetElement();

    if (!element.IsValid())
        return TestHitStatus::NotOn;

    InitNpcSubRect(pickPointWorld, pickApertureScreen, vp); // Initialize prior to attach so frustum planes are set correctly.

    if (SUCCESS != Attach(&vp, DrawPurpose::Pick))
        return TestHitStatus::Aborted;

    // Re-test using same hit source as input path (See _AddHit locate behavior for linestyle components)...
    m_options.SetHitSource(HitDetailType::Hit <= hit.GetHitType() ? hit.GetLocateSource() : HitSource::None);

    InitSearch(pickPointWorld, pickApertureScreen, hitList);
    VisitElement(*element);
    _Detach();

#if defined (NEEDS_WORK_CONTINUOUS_RENDER)
    return WasAborted() ? TestHitStatus::Aborted : ((m_output.GetHitList()->GetCount() > 0) ? TestHitStatus::IsOn : TestHitStatus::NotOn);
#endif
    return TestHitStatus::NotOn;
    }
<|MERGE_RESOLUTION|>--- conflicted
+++ resolved
@@ -1,1496 +1,1463 @@
-/*--------------------------------------------------------------------------------------+
-|
-|     $Source: DgnHandlers/PickContext.cpp $
-|
-|  $Copyright: (c) 2015 Bentley Systems, Incorporated. All rights reserved. $
-|
-+--------------------------------------------------------------------------------------*/
-#include <DgnPlatformInternal.h>
-
-enum 
-    {
-    MAX_BUFFER_VERTS            = 2048,
-    MESHPICK_CheckStopPeriod    = 100,
-    CLOUDPICK_CheckStopPeriod   = 1000,
-    };
-
-/*---------------------------------------------------------------------------------**//**
-* @bsimethod                                                    KeithBentley    05/01
-+---------------+---------------+---------------+---------------+---------------+------*/
-static double distSquaredXY (DPoint4dCR pVec1, DPoint4dCR pVec2)
-    {
-    DPoint3d    v1, v2;
-
-    pVec1.GetProjectedXYZ (v1);
-    pVec2.GetProjectedXYZ (v2);
-
-    double dx = v1.x - v2.x;
-    double dy = v1.y - v2.y;
-
-    return   dx * dx + dy * dy;
-    }
-
-#if defined (NEEDS_WORK_CONTINUOUS_RENDER)
-/*---------------------------------------------------------------------------------**//**
-* @bsimethod                                                    Brien.Bastings  06/05
-+---------------+---------------+---------------+---------------+---------------+------*/
-void PickOutput::Init(PickContext* context)
-    {
-<<<<<<< HEAD
-    _SetDrawViewFlags(context->GetViewport()->GetViewFlags());
-
-=======
-    m_hitList               = nullptr;
-    m_hitPriorityOverride   = HitPriority::Highest;
-    m_unusableLStyleHit     = false;
-    m_testingLStyle         = TEST_LSTYLE_None;
-    m_doLocateSilhouettes   = false;
-    m_doLocateInteriors     = true;
-    }
-
-PickOutput::~PickOutput() {}
-
-/*---------------------------------------------------------------------------------**//**
-* @bsimethod                                                    Brien.Bastings  06/05
-+---------------+---------------+---------------+---------------+---------------+------*/
-void PickOutput::Init(ViewContextP context, DPoint3dCR pickPointWorld, double pickApertureScreen, HitList* hitList, LocateOptions const& options)
-    {
-    m_doneSearching         = false;
-    m_hitList               = hitList;
-    m_pickPointWorld        = pickPointWorld;
-    m_pickAperture          = pickApertureScreen;
-    m_pickApertureSquared   = m_pickAperture * m_pickAperture;
-    m_options               = options;
-
-    // Avoid doing expensive operation on large facet sets...
-    m_defaultFacetOptions->SetNormalsRequired(false);
-    m_defaultFacetOptions->SetParamsRequired(false); 
-
-    _SetDrawViewFlags(context->GetViewport()->GetViewFlags());
-
-    m_hitList->Empty();
-    m_currGeomDetail.Init();
-
->>>>>>> 1f313da2
-    // can't set up Pick point in screen coordinates until after we've attached to the view
-    SetViewContext(context);
-    }
-#endif
-
-/*---------------------------------------------------------------------------------**//**
-* @bsimethod                                                    Brien.Bastings  03/12
-+---------------+---------------+---------------+---------------+---------------+------*/
-void PickOutput::_SetDrawViewFlags(ViewFlags flags)
-    {
-    T_Super::_SetDrawViewFlags(flags);
-
-#if defined (NEEDS_WORK_CONTINUOUS_RENDER)
-    // NOTE: Treat LocateSurfacesPref::Never as LocateSurfacesPref::ByView, still want to hide edge hits that aren't visible, will truncate returned list to remove surfaces...
-    if ((LocateSurfacesPref::Always == m_options.GetLocateSurfaces()) && (DgnRenderMode::Wireframe == m_viewFlags.GetRenderMode()))
-        m_viewFlags.SetRenderMode(DgnRenderMode::SmoothShade);
-#endif
-    }
-
-/*---------------------------------------------------------------------------------**//**
-* @bsimethod                                    Sam.Wilson                      04/2008
-+---------------+---------------+---------------+---------------+---------------+------*/
-bool PickContext::_IsSnap() const
-    {
-    return m_options.GetHitSource() == HitSource::AccuSnap || m_options.GetHitSource() == HitSource::TentativeSnap;
-    }
-
-/*---------------------------------------------------------------------------------**//**
-* @bsimethod                                    Brien.Bastings                  05/2010
-+---------------+---------------+---------------+---------------+---------------+------*/
-static bool edgesVisible(HitDetailCP hit)
-    {
-    ViewFlags viewFlags = hit->GetViewport().GetViewFlags();
-
-    switch (viewFlags.GetRenderMode())
-        {
-        case DgnRenderMode::SolidFill:
-        case DgnRenderMode::HiddenLine:
-            return viewFlags.hiddenEdges;
-
-        case DgnRenderMode::SmoothShade:
-            return viewFlags.visibleEdges && viewFlags.hiddenEdges;
-
-        default:
-            return true;
-        }
-    }
-
-/*---------------------------------------------------------------------------------**//**
-* @bsimethod                                    Brien.Bastings                  05/2012
-+---------------+---------------+---------------+---------------+---------------+------*/
-static double getAdjustedViewZ (ViewContextR context, DPoint4dCR viewPt)
-    {
-    DPoint3d    viewPt3d;
-
-    viewPt.GetProjectedXYZ (viewPt3d);
-    return viewPt3d.z;
-    }
-
-/*---------------------------------------------------------------------------------**//**
-* After a hit has been found, by first checking the PreLocate filter and then
-* doing a proximity check, it is added to the list of Hits by calling this method.
-* This method calls the PostLocate filter, and then (presuming the hit passes) adds
-* to the actual list. It then trims the list to the maximum hits and determines that
-* if the list is full and contains only hits within a certain tolerance, that there
-* is no point in continuing, since no improvement can be made. If so, it sets the
-* "doneSearching" flag.
-* @see          HitList
-* @bsimethod                                                    KeithBentley    12/97
-+---------------+---------------+---------------+---------------+---------------+------*/
-void PickContext::_AddHit(DPoint4dCR hitPtScreen, DPoint3dCP hitPtLocal, HitPriority priority)
-    {
-    GeometricElementCP element;
-
-    // NOTE: Only reason to have ElemTopology for non-element hit is to allow locate/snap...
-    if (nullptr == (element = GetCurrentElement()) && nullptr == GetElemTopology())
-        return;
-
-    DPoint3d    localPt;
-
-    if (hitPtLocal)
-        localPt = *hitPtLocal;
-    else
-        ViewToLocal(&localPt, &hitPtScreen, 1);
-
-    // if the point is not visible in the current view, skip this hit (skip when drawing base geom after getting lstyle hit!)
-    if (!(TEST_LSTYLE_BaseGeom == m_testingLStyle && m_unusableLStyleHit))
-        {
-        if (!IsLocalPointVisible(localPt, false))
-            return;
-        }
-
-    // Use override priority if it's been set...
-    if (HitPriority::Highest != m_hitPriorityOverride)
-        priority = m_hitPriorityOverride;
-
-    switch (m_testingLStyle)
-        {
-        case TEST_LSTYLE_Component:
-            {
-            bool    isLocate = (HitSource::DataPoint == m_options.GetHitSource() || HitSource::MotionLocate == m_options.GetHitSource());
-
-            // NOTE: If lstyle not snappable or not snapping...set flag to ignore proximity test for base geom.
-            if (!m_currGeomDetail.IsSnappable() || isLocate)
-                {
-                m_unusableLStyleHit = true;
-                return;
-                }
-
-            // NOTE: Preserve relative priority of lstyle hits...but make sure base geom priority is "better"...
-            priority = (HitPriority) (static_cast<int>(priority) + static_cast<int>(HitPriority::Interior));
-            break;
-            }
-
-        case TEST_LSTYLE_BaseGeom:
-        case TEST_LSTYLE_None:
-            {
-            // NOTE: Clear lstyle component detail info setup in GetCurrLineStyle.
-            if (HitDetailSource::None != (HitDetailSource::LineStyle & m_currGeomDetail.GetDetailSource()))
-                {
-                m_currGeomDetail.SetDetailSource(HitDetailSource::LineStyle & ~m_currGeomDetail.GetDetailSource());
-                m_currGeomDetail.SetNonSnappable(false);
-                }
-            break;
-            }
-        }
-
-    DPoint3d    hitPtWorld;
-    Transform   localToWorld;
-
-    GetCurrLocalToWorldTrans(localToWorld);
-    localToWorld.Multiply(&hitPtWorld, &localPt, 1);
-
-    m_currGeomDetail.SetClosestPoint(hitPtWorld);
-    m_currGeomDetail.SetLocatePriority(priority);
-    m_currGeomDetail.SetScreenDist(sqrt(distSquaredXY(hitPtScreen, m_pickPointView)));
-    m_currGeomDetail.SetZValue(getAdjustedViewZ(*this, hitPtScreen) + GetCurrentDisplayParams().GetNetDisplayPriority());
-    m_currGeomDetail.SetGeomStreamEntryId(GetGeomStreamEntryId());
-
-    RefCountedPtr<HitDetail> thisHit = new HitDetail(*GetViewport(), element, m_pickPointWorld, m_options.GetHitSource(), m_currGeomDetail);
-
-    if (nullptr != GetElemTopology())
-        thisHit->SetElemTopology(GetElemTopology()->_Clone());
-
-    m_hitList->AddHit(thisHit.get(), true, true);
-
-    // if we've got too many, throw away the last one
-    if (m_hitList->GetCount() <= (int) m_options.GetMaxHits())
-        return;
-
-    // if the distance to the object we're about to throw away was less than a few pixels
-    // then there's really no point in continuing (can't do much better than that).
-    // The exception to this is in a shaded view when hidden edges aren't displayed, then
-    // we want to find the best hits by comparing Z not XY so we have to keep looking...
-    HitDetailP lastHit = (HitDetailP) m_hitList->GetHit(-1);
-    if ((NULL != lastHit) && edgesVisible(lastHit) && (1.4 >= lastHit->GetGeomDetail().GetScreenDist()))
-        m_doneSearching = true;
-
-    m_hitList->RemoveHit(-1);
-    }
-
-/*---------------------------------------------------------------------------------**//**
-* determine whether a point in world coordinates is inside or outside of the current clipping
-* established for this context.
-* @bsimethod                                                    KeithBentley    04/01
-+---------------+---------------+---------------+---------------+---------------+------*/
-bool PickContext::_IsPointVisible(DPoint3dCP worldPt)
-    {
-    return IsWorldPointVisible(*worldPt, true);
-    }
-
-/*---------------------------------------------------------------------------------**//**
-* @bsimethod                                                    KeithBentley    04/01
-+---------------+---------------+---------------+---------------+---------------+------*/
-bool PickContext::PointWithinTolerance(DPoint4dCR testPt)
-    {
-    return (m_pickApertureSquared >= distSquaredXY (testPt, _GetPickPointView()));
-    }
-
-/*---------------------------------------------------------------------------------**//**
-* @bsimethod                                                    RayBentley      06/01
-+---------------+---------------+---------------+---------------+---------------+------*/
-DPoint3d* PickContext::GetProjectedPickPointView(DPoint3dR point)
-    {
-    _GetPickPointView().GetProjectedXYZ (point);
-    return &point;
-    }
-
-/*---------------------------------------------------------------------------------**//**
-* @bsimethod                                                    Brien.Bastings  05/12
-+---------------+---------------+---------------+---------------+---------------+------*/
-DRay3d PickContext::_GetBoresite() const
-    {
-    DRay3d      boresite;
-    DPoint3d    localPt;
-    DMatrix4d   viewToLocal = GetViewToLocal();
-
-    ViewToLocal(&localPt, &_GetPickPointView(), 1);
-    InitBoresite(boresite, localPt, viewToLocal);
-
-    return boresite;
-    }
-
-#if defined (NEEDS_WORK_CONTINUOUS_RENDER)
-/*---------------------------------------------------------------------------------**//**
-* @bsimethod                                                    Brien.Bastings  12/07
-+---------------+---------------+---------------+---------------+---------------+------*/
-int PickOutput::LocateQvElemCheckStop(CallbackArgP arg)
-    {
-    ViewContextP context = (ViewContextP) arg;
-
-    return (context->CheckStop() ? 1 : 0);
-    }
-#endif
-
-/*---------------------------------------------------------------------------------**//**
-* @bsimethod                                                    Brien.Bastings  12/12
-+---------------+---------------+---------------+---------------+---------------+------*/
-void PickContext::AddSurfaceHit(DPoint3dCR hitPtLocal, DVec3dCR hitNormalLocal, HitPriority priority)
-    {
-    // User doesn't want surfaces/interiors. Don't add a non-obscuring surface hit...
-    if (LocateSurfacesPref::Never == m_options.GetLocateSurfaces() && 0.0 != hitNormalLocal.Magnitude())
-        {
-        ViewFlags viewFlags = GetViewFlags();
-
-        switch (viewFlags.GetRenderMode())
-            {
-            case DgnRenderMode::SolidFill:
-            case DgnRenderMode::HiddenLine:
-                {
-                if (!viewFlags.hiddenEdges)
-                    break; // Accept, hidden edges are never displayed...
-
-                break;
-                }
-
-            case DgnRenderMode::SmoothShade:
-                {
-                if (!(viewFlags.visibleEdges && viewFlags.hiddenEdges))
-                    break; // Accept, hidden edges are never displayed...
-
-                break;
-                }
-            }
-        }
-
-    DVec3d      saveNormal = m_currGeomDetail.GetSurfaceNormal();
-    DVec3d      hitNormalWorld = hitNormalLocal;
-    DPoint4d    viewPt;
-    Transform   localToWorld;
-
-    GetCurrLocalToWorldTrans(localToWorld);
-    localToWorld.MultiplyMatrixOnly(hitNormalWorld);
-    hitNormalWorld.Normalize();
-
-    m_currGeomDetail.SetGeomType(HitGeomType::Surface);
-    m_currGeomDetail.SetSurfaceNormal(hitNormalWorld);
-
-    LocalToView(&viewPt, &hitPtLocal, 1);
-    _AddHit(viewPt, &hitPtLocal, priority);
-
-    m_currGeomDetail.SetSurfaceNormal(saveNormal);
-    }
-
-/*---------------------------------------------------------------------------------**//**
-* @bsimethod                                                    Brien.Bastings  12/07
-+---------------+---------------+---------------+---------------+---------------+------*/
-bool PickContext::TestGraphics(Graphic* qvElem, HitPriority priority)
-    {
-#if defined (NEEDS_WORK_CONTINUOUS_RENDER)
-    DPoint3d    hitPt, pickPtView;
-    DVec3d      hitNormal;
-
-    GetProjectedPickPointView(pickPtView);
-
-    // NOTE: Use smaller than normal pick radius to avoid hitting surface before edge (QV locate is square not a circle!)... 
-    bool    haveQvLocate = m_viewOutput->LocateQvElem(qvElem, *((DPoint2dCP) &pickPtView), m_pickAperture * 0.4, hitPt, &hitNormal, LocateQvElemCheckStop, m_context);
-
-    if (!haveQvLocate)
-        return false;
-
-    DPoint3d    localPt = hitPt;
-    DVec3d      localNormal = hitNormal;
-    Transform   worldToLocal;
-
-    if (SUCCESS == m_context->GetCurrWorldToLocalTrans(worldToLocal))
-        {
-        worldToLocal.Multiply(localPt);
-
-        // NOTE: Wireframe/silhouette hit normal will have 0 magnitude...
-        if (0.0 != localNormal.Magnitude())
-            {
-            worldToLocal.MultiplyMatrixOnly(localNormal);
-            localNormal.Normalize();
-            }
-        }
-
-    AddSurfaceHit(localPt, localNormal, priority);
-
-#endif
-    return true;
-    }
-
-/*---------------------------------------------------------------------------------**//**
-* test a point in Local coordinates against the Pick point. Save hit if close enough.
-* @bsimethod                                                    KeithBentley    04/01
-+---------------+---------------+---------------+---------------+---------------+------*/
-bool PickContext::TestPoint(DPoint3dCR localPt, HitPriority priority)
-    {
-    DPoint4d    viewPt;
-    LocalToView(&viewPt, &localPt, 1);
-
-    if (!PointWithinTolerance(viewPt))
-        return false;
-
-    m_currGeomDetail.SetGeomType(HitGeomType::Point);
-
-    _AddHit(viewPt, &localPt, priority);
-    return true;
-    }
-
-/*---------------------------------------------------------------------------------**//**
-* @bsimethod                                                    BrienBastings   06/03
-+---------------+---------------+---------------+---------------+---------------+------*/
-bool PickContext::TestPointArray(size_t numPts, DPoint3dCP localPts, HitPriority priority)
-    {
-    bool  hit = false;
-
-    for (size_t i=0; i < numPts; i++)
-        {
-        DPoint4d    viewPt;
-
-        LocalToView(&viewPt, &localPts[i], 1);
-
-        if (!PointWithinTolerance(viewPt))
-            continue;
-
-        m_currGeomDetail.SetGeomType(HitGeomType::Point);
-
-        _AddHit(viewPt, &localPts[i], priority);
-        hit = true;
-        }
-
-    return hit;
-    }
-
-/*---------------------------------------------------------------------------------**//**
-@description compute distance from pickPt to a segment identified by indices into
-        coordinate array.
-@param vertsP IN local coordinate array.
-@param hVertsP IN pretransformed homogeneous coordinates.  If NULL, local coordinates are transformed
-        as needed.
-@param closeVertexId IN index of start vertex
-@param segmentVertexId IN index of target vertex
-@param pickPt IN pick point, pretransformed to view coordinates.
-@bsimethod                                                    EarlinLutz  02/05
-+---------------+---------------+---------------+---------------+---------------+------*/
-bool PickContext::TestIndexedPolyEdge(DPoint3dCP vertsP, DPoint4dCP hVertsP, int closeVertexId, int segmentVertexId, DPoint3dR pickPt, HitPriority priority)
-    {
-    DPoint3d    edge[2];
-
-    edge[0] = vertsP[closeVertexId];
-    edge[1] = vertsP[segmentVertexId];
-
-    DPoint4d    hEdge[2];
-    DPoint4d    hPick;
-
-    bsiDPoint4d_initFromDPoint3dAndWeight(&hPick, &pickPt, 1.0);
-
-    if (hVertsP)
-        {
-        hEdge[0] = hVertsP[closeVertexId];
-        hEdge[1] = hVertsP[segmentVertexId];
-        }
-    else    // transform source dpoint3d on the spot
-        {
-        DMatrix4d localToView = GetLocalToView();
-
-        bsiDMatrix4d_multiplyWeightedDPoint3dArray(&localToView, hEdge, edge, NULL, 2);
-        }
-
-    if (hEdge[0].w < 0.0 || hEdge[1].w < 0.0)
-        return false;
-
-    ProximityData   proximity;
-
-    bsiProximityData_init(&proximity, &pickPt, -1, 0.0);
-    bsiProximityData_testXY (&proximity, &hEdge[0], 0.0, 0);
-    bsiProximityData_testXY (&proximity, &hEdge[1], 1.0, 0);
-
-    DPoint4d    qPoint[2];
-    double      qParam[2];
-    int         qCount;
-
-    if (bsiBezierDPoint4d_allPerpendicularsFromDPoint4dExt(qParam, qPoint, &qCount, 2, hEdge, 2, &hPick, 2, false))
-        {
-        for (int i = 0; i < qCount; i++)
-            bsiProximityData_testXY (&proximity, &qPoint[i], qParam[i], 0);
-        }
-
-    if (proximity.closeDistanceSquared < m_pickApertureSquared)
-        {
-        ICurvePrimitivePtr  tmpCurve = ICurvePrimitive::CreateLine(DSegment3d::From(edge[0], edge[1]));
-        CurvePrimitiveIdPtr newId = CurvePrimitiveId::Create(CurvePrimitiveId::Type_PolyfaceEdge, CurveTopologyId(CurveTopologyId::Type_PolyfaceEdge, closeVertexId, segmentVertexId), nullptr);
-
-        tmpCurve->SetId(newId.get());
-        m_currGeomDetail.SetCurvePrimitive(tmpCurve.get(), GetCurrLocalToWorldTransformCP());
-        _AddHit(proximity.closePoint, NULL, priority);
-
-        return true;
-        }
-
-    return false;
-    }
-
-/*---------------------------------------------------------------------------------**//**
-* @bsimethod                                                    BrienBastings   05/12
-+---------------+---------------+---------------+---------------+---------------+------*/
-static bool boresiteToCurveVector(CurveVectorCR curves, DRay3dCR boresite, DPoint3dR intersectPt, DVec3dR normal)
-    {
-    DRange3d        localRange;
-    Transform       localToWorld, worldToLocal;
-    CurveVectorPtr  curvesLocal = curves.CloneInLocalCoordinates(LOCAL_COORDINATE_SCALE_01RangeBothAxes, localToWorld, worldToLocal, localRange);
-
-    if (!curvesLocal.IsValid())
-        return false;
-
-    double      t;
-    DPoint3d    uvw;
-
-    if (!boresite.IntersectZPlane(localToWorld, 0.0, uvw, t))
-        return false;
-
-    CurveVector::InOutClassification inOut = curvesLocal->PointInOnOutXY (uvw);
-
-    if (CurveVector::INOUT_In != inOut && CurveVector::INOUT_On != inOut)
-        return false;
-
-    localToWorld.Multiply(&intersectPt, &uvw, 1);
-    localToWorld.GetMatrixColumn(normal, 2);
-    normal.Normalize();
-
-    return true;
-    }
-
-/*---------------------------------------------------------------------------------**//**
-* @bsimethod                                                    BrienBastings   04/12
-+---------------+---------------+---------------+---------------+---------------+------*/
-bool PickContext::TestCurveVectorInterior(CurveVectorCR curves, HitPriority priority)
-    {
-    DPoint3d    intersectPt;
-    DVec3d      normal;
-
-    if (!boresiteToCurveVector(curves, _GetBoresite(), intersectPt, normal))
-        return false;
-
-    AddSurfaceHit(intersectPt, normal, priority);
-
-    return true;
-    }
-
-/*---------------------------------------------------------------------------------**//**
-* @bsimethod                                                    BrienBastings   04/12
-+---------------+---------------+---------------+---------------+---------------+------*/
-bool PickContext::TestCurveVector(CurveVectorCR curves, HitPriority priority)
-    {
-    DPoint3d    pickPtLocal;
-    DPoint4d    pickPtView = _GetPickPointView();
-    DMatrix4d   localToView = GetLocalToView();
-
-    ViewToLocal(&pickPtLocal, &pickPtView, 1);
-
-    CurveLocationDetail  location;
-
-    if (!curves.ClosestPointBoundedXY (pickPtLocal, &localToView, location))
-        return false;
-
-    DPoint4d    hitPtView;
-
-    LocalToView(&hitPtView, &location.point, 1);
-
-    double      pickDistSquared = distSquaredXY (hitPtView, pickPtView);
-
-    if (!((m_pickApertureSquared > pickDistSquared) || (TEST_LSTYLE_BaseGeom == m_testingLStyle && m_unusableLStyleHit)))
-        return false;
-
-    m_currGeomDetail.SetCurvePrimitive(location.curve, GetCurrLocalToWorldTransformCP());
-    _AddHit(hitPtView, &location.point, priority);
-
-    return true;
-    }
-
-/*---------------------------------------------------------------------------------**//**
-* @bsimethod                                                    BrienBastings   05/12
-+---------------+---------------+---------------+---------------+---------------+------*/
-StatusInt PickContext::ProcessCurvePrimitive(ICurvePrimitiveCR primitive, bool closed, bool filled)
-    {
-    switch (primitive.GetCurvePrimitiveType())
-        {
-        case ICurvePrimitive::CURVE_PRIMITIVE_TYPE_Arc:
-            {
-            DEllipse3dCP  ellipse = primitive.GetArcCP ();
-            DPoint4d      viewPt;
-
-            LocalToView(&viewPt, &ellipse->center, 1);
-
-            if (!PointWithinTolerance(viewPt))
-                break;
-
-            // NOTE: Need to set curve to create curve topo associations to arc centers!
-            m_currGeomDetail.SetCurvePrimitive(&primitive, GetCurrLocalToWorldTransformCP(), HitGeomType::Point);
-            _AddHit(viewPt, &ellipse->center, ellipse->IsFullEllipse() ? HitPriority::Origin : HitPriority::Interior);
-            break;
-            }
-
-        case ICurvePrimitive::CURVE_PRIMITIVE_TYPE_PointString:
-            {
-            bvector<DPoint3d> const* points = primitive.GetPointStringCP ();
-
-            TestPointArray(points->size(), &points->front(), HitPriority::Vertex);
-            break;
-            }
-        }
-
-    return SUCCESS; // Don't resend curves as strokes...
-    }
-
-#define NoisySolidPrimitivePick_not
-#ifdef NoisySolidPrimitivePick
-static void PrintVector(char *name, DVec3d vector)
-    {
-    DVec3d unit;
-    double d = unit.Normalize(vector);
-    if (DoubleOps::AlmostEqual(unit.x, 1.0))
-        BeConsole::Printf("     (%hs positive X %g)\n", name, d);
-    else if (DoubleOps::AlmostEqual(unit.x, -1.0))
-        BeConsole::Printf("     (%hs negative X %g)\n", name, d);
-    else if (DoubleOps::AlmostEqual(unit.y,  1.0))
-        BeConsole::Printf("     (%hs negative Y %g)\n", name, d);
-    else if (DoubleOps::AlmostEqual(unit.y, -1.0))
-        BeConsole::Printf("     (%hs negative Y %g)\n", name, d);
-    else if (DoubleOps::AlmostEqual(unit.z,  1.0))
-        BeConsole::Printf("     (%hs negative Z %g)\n", name, d);
-    else if (DoubleOps::AlmostEqual(unit.z, -1.0))
-        BeConsole::Printf("     (%hs negative Z %g)\n", name, d);
-    else
-        BeConsole::Printf("     (%hs (%g,%g,%g) %g)\n", name, unit.x, unit.y, unit.z, d);
-    }
-#endif
-
-/*---------------------------------------------------------------------------------**//**
-* @bsimethod                                                    BrienBastings   06/15
-+---------------+---------------+---------------+---------------+---------------+------*/
-static bool isWireframeDisplay(ViewContextR context)
-    {
-    return (DgnRenderMode::Wireframe == context.GetViewFlags().GetRenderMode());
-    }
-
-/*---------------------------------------------------------------------------------**//**
-* @bsimethod                                                    BrienBastings   04/12
-+---------------+---------------+---------------+---------------+---------------+------*/
-StatusInt PickContext::ProcessCurveVector(CurveVectorCR curves, bool isFilled)
-    {
-    if (!TestCurveVector(curves, HitPriority::Edge) && m_doLocateInteriors)
-        {
-        // NOTE: Since edge hits are preferred only test interiors when we don't get an edge hit...
-        if (curves.IsAnyRegionType() && (isFilled || !isWireframeDisplay(*this)))
-            TestCurveVectorInterior(curves, HitPriority::Interior);
-        }
-
-    return ERROR; // Process components for arc centers and point strings...
-    }
-
-/*---------------------------------------------------------------------------------**//**
-* @bsimethod                                                    BrienBastings   05/12
-+---------------+---------------+---------------+---------------+---------------+------*/
-StatusInt PickContext::ProcessSolidPrimitive(ISolidPrimitiveCR primitive)
-    {
-    if (isWireframeDisplay(*this))
-        {
-        m_doLocateSilhouettes = (SolidPrimitiveType_DgnCone != primitive.GetSolidPrimitiveType() && primitive.HasCurvedFaceOrEdge()); // Need QvElem locate for silhouettes in wireframe...
-
-        return ERROR; // Output rules and edges...
-        }
-
-    DRay3d      boresite = _GetBoresite();
-
-    bvector<SolidLocationDetail> intersectLocationDetail;
-
-    primitive.AddRayIntersections(intersectLocationDetail, boresite);
-    size_t i = 0;
-    for (SolidLocationDetail& thisDetail: intersectLocationDetail)
-        {
-        DVec3d  normal;
-
-        normal.NormalizedCrossProduct(thisDetail.GetUDirection(), thisDetail.GetVDirection());
-
-#ifdef NoisySolidPrimitivePick
-        DVec3d uDirection = thisDetail.GetUDirection();
-        DVec3d vDirection = thisDetail.GetVDirection();
-        BeConsole::Printf("Pick (%d of %d) (rayFraction %g) (face %d %d) (uv %g %g)\n",
-              i, intersectLocationDetail.size(),
-              thisDetail.GetPickParameter(),
-              thisDetail.GetPrimarySelector(), thisDetail.GetSecondarySelector(),
-              thisDetail.GetU (), thisDetail.GetV ()
-              );
-        PrintVector("Uvec", thisDetail.GetUDirection());
-        PrintVector("Vvec", thisDetail.GetVDirection());
-#endif
-        AddSurfaceHit(thisDetail.GetXYZ (), normal, HitPriority::Interior);
-        i++;
-        }
-
-    return ERROR; // Output rules and edges...
-    }
-
-/*---------------------------------------------------------------------------------**//**
-* @bsimethod                                                    BrienBastings   05/12
-+---------------+---------------+---------------+---------------+---------------+------*/
-StatusInt PickContext::ProcessSurface(MSBsplineSurfaceCR surface)
-    {
-    if (isWireframeDisplay(*this))
-        {
-        m_doLocateSilhouettes = true; // Need QvElem locate for silhouettes in wireframe...
-
-        return ERROR; // Output uv rules and boundaries...
-        }
-
-    DRay3d      boresite = _GetBoresite();
-
-    bvector<DPoint3d> intersectionPoints;
-    bvector<double>   rayParameters;
-    bvector<DPoint2d> surfaceParameters;
-
-    surface.IntersectRay(intersectionPoints, rayParameters, surfaceParameters, boresite);
-
-#define PrintSurfaceIntersectRay_not
-#ifdef PrintSurfaceIntersectRay
-    printf(" Hits %d\n", (int)rayParameters.size());
-    for (size_t kk = 0; kk < rayParameters.size(); kk++)
-        printf("        (lambda %.17g) (uv %.8g %.8g)\n", rayParameters[kk], surfaceParameters[kk].x, surfaceParameters[kk].y);
-#endif
-
-    for (size_t iHit = 0; iHit < surfaceParameters.size(); iHit++)
-        {
-        if (!bsputil_pointOnSurface(&surfaceParameters[iHit], &surface))
-            continue;
-        
-        DVec3d      normal, uDir, vDir, dPdUU, dPdVV, dPdUV;
-        DPoint3d    point;
-
-        surface.EvaluateAllPartials(point, uDir, vDir, dPdUU, dPdVV, dPdUV, normal, surfaceParameters[iHit].x, surfaceParameters[iHit].y);
-        normal.Normalize();
-        AddSurfaceHit(intersectionPoints[iHit], normal, HitPriority::Interior);
-        }
-
-    return ERROR; // Output uv rules and boundaries...
-    }
-
-/*---------------------------------------------------------------------------------**//**
-* @bsimethod                                                    BrienBastings   05/12
-+---------------+---------------+---------------+---------------+---------------+------*/
-StatusInt PickContext::ProcessFacetSet(PolyfaceQueryCR meshData, bool filled)
-    {
-    if (!isWireframeDisplay(*this))
-        {
-        DRay3d              boresite = _GetBoresite();
-        PolyfaceVisitorPtr  visitor = PolyfaceVisitor::Attach(meshData);
-
-        for (; visitor->AdvanceToNextFace(); )
-            {
-            if (CheckStop())
-                return ERROR;
-
-            FacetLocationDetail  facetDetail;
-
-            if (!visitor->TryDRay3dIntersectionToFacetLocationDetail(boresite, facetDetail))
-                continue;
-
-            DPoint3d  point;
-
-            if (!facetDetail.TryGetPoint(point))
-                continue;
-
-            DVec3d  normal = DVec3d::From(0.0, 0.0, 0.0);
-
-            facetDetail.TryGetNormal(normal);
-            AddSurfaceHit(point, normal, HitPriority::Interior);
-            }
-        }
-    else
-        {
-        m_doLocateSilhouettes = true; // Need QvElem locate for silhouettes in wireframe...
-        }
-
-    int         polySize = meshData.GetNumPerFace();
-    int         numIndices = static_cast<int>(meshData.GetPointIndexCount());
-    int const*  vertIndex = meshData.GetPointIndexCP ();
-
-    if (!vertIndex)
-        return SUCCESS;
-
-    DPoint3dCP  verts = meshData.GetPointCP ();
-    int         thisFaceSize = 0, thisIndex, firstIndex=0, prevIndex=0;
-    DPoint3d    pickPt;
-    DPoint4d    *hVertBufferP = NULL;       // Will point to _alloca buffer if within allowed size
-
-    GetProjectedPickPointView(pickPt);
-
-    // Try to make pre-transformed vertices ...
-    int absVert1;
-    int maxVert1 = 0;
-
-    for (int readIndex = 0; readIndex < numIndices; readIndex++)
-        {
-        if ((absVert1 = abs(vertIndex[readIndex])) > maxVert1)
-            maxVert1 = absVert1;
-        }
-
-    // The one-based vertex index is also the referenced vertex count ...
-    if (maxVert1 <= MAX_BUFFER_VERTS)
-        {
-        DMatrix4d      localToView = GetLocalToView(); 
-        hVertBufferP = (DPoint4d *)_alloca(maxVert1 * sizeof (DPoint4d));
-
-        bsiDMatrix4d_multiplyWeightedDPoint3dArray(&localToView, hVertBufferP, verts, NULL, maxVert1);
-
-        DRange3d range;
-
-        bsiDRange3d_init(&range);
-        bsiDRange3d_extendByDPoint4dArray(&range, hVertBufferP, maxVert1);
-
-        double a = sqrt(m_pickApertureSquared);
-
-        if (pickPt.x < range.low.x - a || pickPt.x > range.high.x + a || pickPt.y < range.low.y - a || pickPt.y > range.high.y + a)
-            return SUCCESS;
-        }
-
-    for (int readIndex = 0; readIndex < numIndices; readIndex++)
-        {
-        // found face loop entry
-        if (thisIndex = vertIndex[readIndex])
-            {
-            // remember first index in this face loop
-            if (!thisFaceSize)
-                firstIndex = thisIndex;
-
-            // draw visible edge (prevIndex, thisIndex)
-            else if (prevIndex > 0)
-                {
-                int     closeVertexId = (abs(prevIndex) - 1);
-                int     segmentVertexId = (abs(thisIndex) - 1);
-
-                TestIndexedPolyEdge(verts, hVertBufferP, closeVertexId, segmentVertexId, pickPt, HitPriority::Edge);
-                }
-
-            prevIndex = thisIndex;
-            thisFaceSize++;
-            }
-
-        // found end of face loop (found first pad/terminator or last index in fixed block)
-        if (thisFaceSize && (!thisIndex || (polySize > 1 && polySize == thisFaceSize)))
-            {
-            // draw last visible edge (prevIndex, firstIndex)
-            if (prevIndex > 0)
-                {
-                int     closeVertexId = (abs(prevIndex) - 1);
-                int     segmentVertexId = (abs(firstIndex) - 1);
-
-                TestIndexedPolyEdge(verts, hVertBufferP, closeVertexId, segmentVertexId, pickPt, HitPriority::Edge);
-                }
-
-            thisFaceSize = 0;
-            }
-
-        if ((MESHPICK_CheckStopPeriod <= 1 || (readIndex % MESHPICK_CheckStopPeriod) == 0) && CheckStop())
-            return SUCCESS;
-        }
-
-    return SUCCESS; // Don't output edges...
-    }
-
-/*---------------------------------------------------------------------------------**//**
-* @bsimethod                                                    BrienBastings   08/13
-+---------------+---------------+---------------+---------------+---------------+------*/
-StatusInt PickContext::ProcessBody(ISolidKernelEntityCR)
-    {
-    // NOTE: We can't be creating/destroying breps every cursor motion. A handler that output breps
-    //       must somehow cache their edge geometry for snapping; they can locate surfaces by QvElem.
-
-    BeAssert(false); // Never instantiate an ISolidKernelEntity for locate...too expensive!!!
-
-    return SUCCESS; // Do nothing...
-    }
-
-#if defined (NEEDS_WORK_CONTINUOUS_RENDER)
-/*---------------------------------------------------------------------------------**//**
-* @bsimethod                                                    MattGooding     08/07
-+---------------+---------------+---------------+---------------+---------------+------*/
-bool PickOutput::_DrawSprite(ISpriteP sprite, DPoint3dCP location, DPoint3dCP xVec, int transparency)
-    {
-    Point2d     spriteSize;
-    DPoint4d    viewPt;
-
-    sprite->GetSize(&spriteSize); 
-    m_context->LocalToView(&viewPt, location, 1);
-
-    double      spriteRadiusSquared = (spriteSize.x * spriteSize.x + spriteSize.y * spriteSize.y) / 4.0;
-
-    if (spriteRadiusSquared < distSquaredXY (viewPt, _GetPickPointView()))
-        return false;
-
-    m_currGeomDetail.SetGeomType(HitGeomType::Point);
-    m_currGeomDetail.SetDetailSource(HitDetailSource::Sprite | m_currGeomDetail.GetDetailSource());
-
-    _AddHit(viewPt, NULL, HitPriority::Vertex); // Note. Use HIT_PRIOITY_VERTEX so that sprites will always have always supercede segment hits in wireframe.
-
-    m_currGeomDetail.SetDetailSource(HitDetailSource::Sprite & ~m_currGeomDetail.GetDetailSource());
-
-    return true;
-    }
-#endif
-
-/*---------------------------------------------------------------------------------**//**
-* @bsimethod                                                    Keith.Bentley   09/03
-+---------------+---------------+---------------+---------------+---------------+------*/
-void PickOutput::_DrawTextString(TextStringCR text, double* zDepth)
-    {
-    if (text.GetText().empty())
-        return;
-    
-    DPoint3d    points[5];
-
-    text.ComputeBoundingShape(points);
-    text.ComputeTransform().Multiply(points, _countof(points));
-
-    CurveVectorPtr  tmpCurve = CurveVector::Create(CurveVector::BOUNDARY_TYPE_Outer);
-
-    tmpCurve->push_back(ICurvePrimitive::CreateLineString(points, 5));
-
-    if (m_pick.TestCurveVector(*tmpCurve, HitPriority::Edge))
-        return;
-
-    DPoint3d    intersectPt;
-    DVec3d      normal;
-
-    // Always test for interior hit if we didn't hit origin/edge...
-    if (!boresiteToCurveVector(*tmpCurve, m_pick._GetBoresite(), intersectPt, normal))
-        return;
-
-    DPoint4d    hitPtView;
-                    
-    m_context->LocalToView(&hitPtView, &intersectPt, 1);
-
-    // Treat this as a curve hit, need bounding shape for correct snappping behavior (center/bisector/midpoint)...
-    m_pick.m_currGeomDetail.SetCurvePrimitive(&(*tmpCurve->front()), m_context->GetCurrLocalToWorldTransformCP());
-    m_pick._AddHit(hitPtView, &intersectPt, HitPriority::TextBox);
-    }
-
-#if defined (NEEDS_WORK_CONTINUOUS_RENDER)
-/*---------------------------------------------------------------------------------**//**
-* @bsimethod                                                    Brien.Bastings  06/11
-+---------------+---------------+---------------+---------------+---------------+------*/
-void PickOutput::_DrawPointCloud(IPointCloudDrawParams* drawParams)
-    {
-    m_currGeomDetail.SetGeomType(HitGeomType::Point);
-    m_currGeomDetail.SetDetailSource(HitDetailSource::PointCloud | m_currGeomDetail.GetDetailSource());
-
-    uint32_t    nPoints = drawParams->GetNumPoints();
-    DPoint3dCP  dPoints = drawParams->GetDPoints();
-    FPoint3dCP  fPoints = drawParams->GetFPoints();
-    DPoint3d    offset;
-
-    offset.Init(0, 0, 0);
-    drawParams->GetOrigin(&offset);
-        
-    for (uint32_t iPoint = 0; iPoint < nPoints; iPoint++)
-        {
-        DPoint3d    localPt;
-        DPoint4d    viewPt;
-
-        if (NULL != dPoints)
-            localPt = dPoints[iPoint];
-        else
-            localPt.Init(fPoints[iPoint].x + offset.x, fPoints[iPoint].y + offset.y, fPoints[iPoint].z + offset.z);
-
-        m_context->LocalToView(&viewPt, &localPt, 1);
-
-        if (!PointWithinTolerance(viewPt))
-            continue;
-
-        _AddHit(viewPt, &localPt, HitPriority::Vertex);
-
-        if (iPoint && 0 == (iPoint % CLOUDPICK_CheckStopPeriod) && m_context->CheckStop())
-            break;
-        }
-
-    m_currGeomDetail.SetDetailSource(HitDetailSource::PointCloud & ~m_currGeomDetail.GetDetailSource());
-    }
-
-/*---------------------------------------------------------------------------------**//**
-* @bsimethod                                    Keith.Bentley                   10/04
-+---------------+---------------+---------------+---------------+---------------+------*/
-void PickOutput::_DrawGraphic(Graphic* qvElem)
-    {
-    TestGraphics(qvElem, HitPriority::Interior);
-    }
-#endif
-
-/*---------------------------------------------------------------------------------**//**
-* @bsimethod                                                    KeithBentley    04/01
-+---------------+---------------+---------------+---------------+---------------+------*/
-PickContext::PickContext(LocateOptions const& options, StopLocateTest* stopTester) : m_options(options), m_stopTester(stopTester) 
-    {
-    m_hitList               = NULL;
-    m_hitPriorityOverride   = HitPriority::Highest;
-    m_unusableLStyleHit     = false;
-    m_testingLStyle         = TEST_LSTYLE_None;
-    m_doLocateSilhouettes   = false;
-    m_doLocateInteriors     = true;
-    }
-
-#if defined (NEEDS_WORK_CONTINUOUS_RENDER)
-/*---------------------------------------------------------------------------------**//**
-* @bsimethod                                                    Brien.Bastings  09/2009
-+---------------+---------------+---------------+---------------+---------------+------*/
-void PickContext::_SetupOutputs()
-    {
-    SetIViewDraw(m_output);
-    m_output.SetupViewOutput(m_viewport->GetIViewOutput());
-    }
-#endif
-
-/*---------------------------------------------------------------------------------**//**
-* @bsimethod                                                    Brien.Bastings  06/05
-+---------------+---------------+---------------+---------------+---------------+------*/
-void PickContext::_DrawAreaPattern(ClipStencil& boundary)
-    {
-#if defined (NEEDS_WORK_CONTINUOUS_RENDER)
-    m_output._GetGeomDetail().SetDetailSource(HitDetailSource::Pattern | m_output._GetGeomDetail().GetDetailSource());
-    T_Super::_DrawAreaPattern(boundary);
-    m_output._GetGeomDetail().SetDetailSource(HitDetailSource::Pattern & ~m_output._GetGeomDetail().GetDetailSource());
-#endif
-    }
-
-/*---------------------------------------------------------------------------------**//**
-* @bsimethod                                    Keith.Bentley                   10/04
-+---------------+---------------+---------------+---------------+---------------+------*/
-ILineStyleCP PickContext::_GetCurrLineStyle(LineStyleSymbP* symb)
-    {
-#if defined (NEEDS_WORK_CONTINUOUS_RENDER)
-    if (m_output.GetInSymbolDraw())
-        return NULL;
-#endif
-
-    LineStyleSymbP  tSymb;
-    ILineStyleCP    style = T_Super::_GetCurrLineStyle(&tSymb);
-
-    if (nullptr == style)
-        return nullptr;
-
-    if (symb)
-        *symb = tSymb;
-
-    if (style->_GetComponent()->_HasWidth() || tSymb->HasOrgWidth() || tSymb->HasEndWidth())
-        {
-#if defined (NEEDS_WORK_CONTINUOUS_RENDER)
-        m_output._GetGeomDetail().SetDetailSource(HitDetailSource::LineStyle | m_output._GetGeomDetail().GetDetailSource());
-        m_output._GetGeomDetail().SetNonSnappable(!style->_IsSnappable());
-#endif
-
-        return style;
-        }
-
-    return nullptr;
-    }
-
-/*---------------------------------------------------------------------------------**//**
-* @bsimethod                                                    KeithBentley    12/01
-+---------------+---------------+---------------+---------------+---------------+------*/
-void PickContext::_DrawStyledLineString3d(int nPts, DPoint3dCP pts, DPoint3dCP range, bool closed)
-    {
-#if defined (NEEDS_WORK_CONTINUOUS_RENDER)
-    if (NULL == _GetCurrLineStyle(NULL))
-        {
-        if (closed)
-            m_IDrawGeom->DrawShape3d(nPts, pts, false, range);
-        else
-            m_IDrawGeom->DrawLineString3d(nPts, pts, range);
-        return;
-        }
-
-    // NOTE: When not snapping to lstyle, lstyle hit used to override proximity test of base geom...
-    m_output.SetTestLStylePhase(TEST_LSTYLE_Component);
-
-    T_Super::_DrawStyledLineString3d(nPts, pts, range);
-
-    m_output.SetTestLStylePhase(TEST_LSTYLE_BaseGeom);
-
-    if (closed)
-        m_IDrawGeom->DrawShape3d(nPts, pts, false, range);
-    else
-        m_IDrawGeom->DrawLineString3d(nPts, pts, range);
-
-    m_output.SetTestLStylePhase(TEST_LSTYLE_None);
-#endif
-    }
-
-/*---------------------------------------------------------------------------------**//**
-* @bsimethod                                                    KeithBentley    12/01
-+---------------+---------------+---------------+---------------+---------------+------*/
-void PickContext::_DrawStyledLineString2d(int nPts, DPoint2dCP pts, double priority, DPoint2dCP range, bool closed)
-    {
-#if defined (NEEDS_WORK_CONTINUOUS_RENDER)
-    if (NULL == _GetCurrLineStyle(NULL))
-        {
-        if (closed)
-            m_IDrawGeom->DrawShape2d(nPts, pts, false, priority, range);
-        else
-            m_IDrawGeom->DrawLineString2d(nPts, pts, priority, range);
-        return;
-        }
-
-    // NOTE: When not snapping to lstyle, lstyle hit used to override proximity test of base geom...
-    m_output.SetTestLStylePhase(TEST_LSTYLE_Component);
-
-    T_Super::_DrawStyledLineString2d(nPts, pts, priority, range);
-
-    m_output.SetTestLStylePhase(TEST_LSTYLE_BaseGeom);
-
-    if (closed)
-        m_IDrawGeom->DrawShape2d(nPts, pts, false, priority, range);
-    else
-        m_IDrawGeom->DrawLineString2d(nPts, pts, priority, range);
-
-    m_output.SetTestLStylePhase(TEST_LSTYLE_None);
-#endif
-    }
-
-/*---------------------------------------------------------------------------------**//**
-* @bsimethod                                                    Keith.Bentley   06/03
-+---------------+---------------+---------------+---------------+---------------+------*/
-void PickContext::_DrawStyledArc3d(DEllipse3dCR ellipse, bool isEllipse, DPoint3dCP range)
-    {
-#if defined (NEEDS_WORK_CONTINUOUS_RENDER)
-    if (NULL == _GetCurrLineStyle(NULL))
-        {
-        m_IDrawGeom->DrawArc3d(ellipse, isEllipse, false, range);
-        return;
-        }
-
-    // NOTE: When not snapping to lstyle, lstyle hit used to override proximity test of base geom...
-    m_output.SetTestLStylePhase(TEST_LSTYLE_Component);
-
-    T_Super::_DrawStyledArc3d(ellipse, isEllipse, range);
-
-    m_output.SetTestLStylePhase(TEST_LSTYLE_BaseGeom);
-
-    m_IDrawGeom->DrawArc3d(ellipse, isEllipse, false, range);
-
-    m_output.SetTestLStylePhase(TEST_LSTYLE_None);
-#endif
-    }
-
-/*---------------------------------------------------------------------------------**//**
-* @bsimethod                                                    Keith.Bentley   06/03
-+---------------+---------------+---------------+---------------+---------------+------*/
-void PickContext::_DrawStyledArc2d(DEllipse3dCR ellipse, bool isEllipse, double zDepth, DPoint2dCP range)
-    {
-#if defined (NEEDS_WORK_CONTINUOUS_RENDER)
-    if (NULL == _GetCurrLineStyle(NULL))
-        {
-        m_IDrawGeom->DrawArc2d(ellipse, isEllipse, false, zDepth, range);
-        return;
-        }
-
-    // NOTE: When not snapping to lstyle, lstyle hit used to override proximity test of base geom...
-    m_output.SetTestLStylePhase(TEST_LSTYLE_Component);
-
-    T_Super::_DrawStyledArc2d(ellipse, isEllipse, zDepth, range);
-
-    m_output.SetTestLStylePhase(TEST_LSTYLE_BaseGeom);
-
-    m_IDrawGeom->DrawArc2d(ellipse, isEllipse, false, zDepth, range);
-
-    m_output.SetTestLStylePhase(TEST_LSTYLE_None);
-#endif
-    }
-
-/*---------------------------------------------------------------------------------**//**
-* @bsimethod                                                    BrienBastings   06/03
-+---------------+---------------+---------------+---------------+---------------+------*/
-void PickContext::_DrawStyledBSplineCurve3d(MSBsplineCurveCR curve)
-    {
-#if defined (NEEDS_WORK_CONTINUOUS_RENDER)
-    if (NULL == _GetCurrLineStyle(NULL))
-        {
-        m_IDrawGeom->DrawBSplineCurve(curve, false);
-        return;
-        }
-
-    // NOTE: When not snapping to lstyle, lstyle hit used to override proximity test of base geom...
-    m_output.SetTestLStylePhase(TEST_LSTYLE_Component);
-
-    T_Super::_DrawStyledBSplineCurve3d(curve);
-
-    m_output.SetTestLStylePhase(TEST_LSTYLE_BaseGeom);
-
-    m_IDrawGeom->DrawBSplineCurve(curve, false);
-
-    m_output.SetTestLStylePhase(TEST_LSTYLE_None);
-#endif
-    }
-
-/*---------------------------------------------------------------------------------**//**
-* @bsimethod                                                    BrienBastings   06/03
-+---------------+---------------+---------------+---------------+---------------+------*/
-void PickContext::_DrawStyledBSplineCurve2d(MSBsplineCurveCR curve, double zDepth)
-    {
-#if defined (NEEDS_WORK_CONTINUOUS_RENDER)
-    if (NULL == _GetCurrLineStyle(NULL))
-        {
-        m_IDrawGeom->DrawBSplineCurve2d(curve, false, zDepth);
-        return;
-        }
-
-    // NOTE: When not snapping to lstyle, lstyle hit used to override proximity test of base geom...
-    m_output.SetTestLStylePhase(TEST_LSTYLE_Component);
-
-    T_Super::_DrawStyledBSplineCurve2d(curve, zDepth);
-
-    m_output.SetTestLStylePhase(TEST_LSTYLE_BaseGeom);
-
-    m_IDrawGeom->DrawBSplineCurve2d(curve, false, zDepth);
-
-    m_output.SetTestLStylePhase(TEST_LSTYLE_None);
-#endif
-    }
-
-/*---------------------------------------------------------------------------------**//**
-* @bsimethod                                                    Keith.Bentley   06/03
-+---------------+---------------+---------------+---------------+---------------+------*/
-void PickContext::_DrawSymbol(IDisplaySymbol* symbol, TransformCP trans, ClipPlaneSetP clip, bool ignoreColor, bool ignoreWeight)
-    {
-    DRange3d    range;
-
-    symbol->_GetRange(range);
-
-    // Get corner points and transform into npc space...
-    DPoint3d    boxPts[8];
-
-    range.Get8Corners(boxPts);
-
-    if (trans)
-        trans->Multiply(boxPts, boxPts, 8);
-
-    // Remove display priority that may have come in on transform...
-    if (!Is3dView())
-        {
-        for (int iPt=0; iPt < 8; iPt++)
-            boxPts[iPt].z = 0.0;
-        }
-
-    if (ClipPlaneContainment_StronglyOutside == GetTransformClipStack().ClassifyPoints(boxPts, 8))
-        return;
-
-#if defined (NEEDS_WORK_CONTINUOUS_RENDER)
-    m_output.ClipAndProcessSymbol(symbol, trans, clip, ignoreColor, ignoreWeight);
-#endif
-    }
-
-/*---------------------------------------------------------------------------------**//**
-* @bsimethod                                                    KeithBentley    04/01
-+---------------+---------------+---------------+---------------+---------------+------*/
-bool PickContext::_CheckStop()
-    {
-#if defined (NEEDS_WORK_CONTINUOUS_RENDER)
-    return (WasAborted() ? true : AddAbortTest(m_output.GetDoneSearching() || (m_stopTester && m_stopTester->_CheckStopLocate())));
-#endif
-    return false;
-    }
-
-/*---------------------------------------------------------------------------------**//**
-* @bsimethod                                                    Brien.Bastings  10/2015
-+---------------+---------------+---------------+---------------+---------------+------*/
-void            PickContext::_OnPreDrawTransient()
-    {
-    T_Super::_OnPreDrawTransient();
-
-    m_output._GetGeomDetail().Init(); // Setup hit detail defaults...
-    }
-
-/*---------------------------------------------------------------------------------**//**
-* @bsimethod                                                    KeithBentley    03/02
-+---------------+---------------+---------------+---------------+---------------+------*/
-void            PickContext::_OutputElement(GeometricElementCR element)
-    {
-#if defined (NEEDS_WORK_CONTINUOUS_RENDER)
-    // Setup hit detail defaults...unless this is a symbol, don't want hit detail (pattern/linestyle) cleared...
-    if (!m_output.GetInSymbolDraw())
-        m_output._GetGeomDetail().Init();
-
-    // do per-element test
-    T_Super::_OutputElement(element);
-
-    // Reset hit priority override in case it's been set...
-    if (!m_output.GetInSymbolDraw())
-        m_output._SetHitPriorityOverride(HitPriority::Highest);
-#endif
-    }
-
-#if defined (NEEDS_WORK_CONTINUOUS_RENDER)
-/*---------------------------------------------------------------------------------**//**
-* @bsimethod                                                    KeithBentley    03/02
-+---------------+---------------+---------------+---------------+---------------+------*/
-void PickContext::_DrawCached(aphicStroker& stroker)
-    {
-    bool    testStroke = stroker._WantLocateByStroker();
-
-    m_output.InitStrokeForCache();
-
-    if (testStroke)
-        stroker._Stroke(*this);
-
-    if (CheckStop())
-        return ;
-
-    if (testCached || m_output.GetLocateSilhouettes())
-        T_Super::_DrawCached(stroker);
-    }
-#endif
-
-/*---------------------------------------------------------------------------------**//**
-* @bsimethod                                                    Ray.Bentley     03/2013
-+---------------+---------------+---------------+---------------+---------------+------*/
-void    PickContext::InitNpcSubRect(DPoint3dCR pickPointWorldIn, double pickAperture, DgnViewportR viewport)
-    {
-    DPoint3d    pickPointView, pickPointWorld = pickPointWorldIn;
-
-    viewport.GetWorldToViewMap()->M0.MultiplyAndRenormalize(&pickPointView, &pickPointWorld, 1);
-
-    m_npcSubRange.low.x  = pickPointView.x - pickAperture;
-    m_npcSubRange.high.x = pickPointView.x + pickAperture;
-
-    // Y-direction in View coordinates is reversed
-    m_npcSubRange.low.y  = pickPointView.y + pickAperture;
-    m_npcSubRange.high.y = pickPointView.y - pickAperture;
-
-    m_npcSubRange.low.z  = pickPointView.z - pickAperture;
-    m_npcSubRange.high.z = pickPointView.z + pickAperture;
-
-    ViewToNpc(&m_npcSubRange.low, &m_npcSubRange.low, 2);
-    viewport.ViewToNpc(&m_npcSubRange.low, &m_npcSubRange.low, 2);
-
-    m_npcSubRange.low.z  = 0;
-    m_npcSubRange.high.z = 1.0;
-    
-    m_useNpcSubRange = true;
-    }
-
-/*---------------------------------------------------------------------------------**//**
-* @bsimethod                                                    Ray.Bentley     04/07
-+---------------+---------------+---------------+---------------+---------------+------*/
-StatusInt PickContext::_VisitDgnModel(DgnModelP inDgnModel)
-    {
-    // Ignore elements that are not from view controller's target project unless tool specifically requests otherwise...
-    if (&inDgnModel->GetDgnDb() != &GetDgnDb() && !m_options.GetDisableDgnDbFilter())
-        return ERROR;
-
-#if defined (NEEDS_WORK_CONTINUOUS_RENDER)
-    // Make sure the test point is within the clipping region of this file.
-    if (m_output._IsPointVisible(&m_output._GetPickPointWorld()))
-        return T_Super::_VisitDgnModel(inDgnModel);
-#endif
-
-    return ERROR;
-    }
-
-/*---------------------------------------------------------------------------------**//**
-* @bsimethod                                                    BrienBastings   04/12
-+---------------+---------------+---------------+---------------+---------------+------*/
-void PickContext::InitBoresite(DRay3dR boresite, DPoint3dCR spacePoint, DMatrix4dCR worldToLocal)
-    {
-    boresite.origin = spacePoint;
-
-    DPoint4d    eyePoint;
-
-    worldToLocal.GetColumn(eyePoint, 2);
-    boresite.direction.Init(eyePoint.x, eyePoint.y, eyePoint.z);
-
-    double      aa;
-
-    if (DoubleOps::SafeDivide(aa, 1.0, eyePoint.w, 1.0))
-        {
-        DPoint3d  xyzEye;
-
-        xyzEye.Scale(boresite.direction, aa);
-        boresite.direction.DifferenceOf(xyzEye, boresite.origin);
-        }
-
-    boresite.direction.Normalize();
-    boresite.direction.Negate();
-    }
-
-/*---------------------------------------------------------------------------------**//**
-* @bsimethod                                    Keith.Bentley                   10/15
-+---------------+---------------+---------------+---------------+---------------+------*/
-PickOutput::PickOutput(PickContext& pick) : m_pick(pick) 
-    {
-    SetViewContext(&pick);
-
-    // Avoid doing expensive operation on large facet sets...
-    m_defaultFacetOptions->SetNormalsRequired(false);
-    m_defaultFacetOptions->SetParamsRequired(false); 
-    }
-
-/*---------------------------------------------------------------------------------**//**
-* @bsimethod                                                    Keith.Bentley   06/03
-+---------------+---------------+---------------+---------------+---------------+------*/
-void PickContext::InitSearch(DPoint3dCR pickPointWorld, double pickApertureScreen, HitListP hitList)
-    {
-    m_doneSearching         = false;
-    m_hitList               = hitList;
-    m_pickPointWorld        = pickPointWorld;
-    m_pickAperture          = pickApertureScreen;
-    m_pickApertureSquared   = m_pickAperture * m_pickAperture;
-
-    m_hitList->Empty();
-    WorldToView(&m_pickPointView, &m_pickPointWorld, 1);
-
-#if defined (NEEDS_WORK_CONTINUOUS_RENDER)
-    m_output.Init(this, pickPointWorld, pickApertureScreen, hitList, m_options);
-#endif
-    }
-
-/*---------------------------------------------------------------------------------**//**
-* search around a point, given a view, for elements that are within the Pick tolerance and
-* put the "hits" into a HitList. No filtering of the hits is done by this functions - callers
-* can decide which hits are of interest to them. The list is sorted according to "best hit"
-* criteria.
-* @bsimethod                                                    KeithBentley    04/01
-+---------------+---------------+---------------+---------------+---------------+------*/
-bool PickContext::PickElements(DgnViewportR vp, DPoint3dCR pickPointWorld, double pickApertureScreen, HitListP hitList)
-    {
-    if (!vp.IsActive())
-        return SetAborted();
-
-    InitNpcSubRect(pickPointWorld, pickApertureScreen, vp); // Initialize prior to attach so frustum planes are set correctly.
-
-    // attach the context
-    if (SUCCESS != Attach(&vp, DrawPurpose::Pick))
-        return true;
-
-    InitSearch(pickPointWorld, pickApertureScreen, hitList);
-    VisitAllViewElements(true, NULL);
-    _Detach();
-
-#if defined (NOT_DUMP)
-    printf("HIT LIST COUNT: %d\n", hitList->GetCount());
-
-    for (int iHit = 0; iHit < hitList->GetCount(); ++iHit)
-        {
-        HitDetailP    thisPath = (HitDetailP) hitList->Get(iHit);
-        
-        printf("(%d) Elem: %I64d, GeomType: %d Z: %lf\n", iHit, thisPath->GetHeadElem()->GetElementId(), thisPath->GetGeomDetail().GetGeomType(), thisPath->GetGeomDetail().GetZValue());
-        }
-
-    printf("\n\n");
-#endif
-
-    // User doesn't want surfaces/interiors. Truncate list at first surface encountered (hits have been sorted by z)...
-    if (LocateSurfacesPref::Never == m_options.GetLocateSurfaces() && 0 != hitList->GetCount())
-        {
-        bool    truncateHits = false;
-
-        for (int iHit = 0; iHit < hitList->GetCount(); ++iHit)
-            {
-            if (truncateHits || ((HitDetailP) hitList->Get(iHit))->GetGeomDetail().IsValidSurfaceHit())
-                {
-                hitList->Set(iHit, NULL);
-                truncateHits = true;
-                }
-            }
-
-        if (truncateHits)
-            hitList->DropNulls();
-        }
-
-#if defined (NEEDS_WORK_CONTINUOUS_RENDER)
-    return (WasAborted() && !m_output.GetDoneSearching());
-#endif
-    return false;
-    }
-
-/*---------------------------------------------------------------------------------**//**
-* @return   true if the point is on the path
-* @bsimethod                                                    KeithBentley    06/01
-+---------------+---------------+---------------+---------------+---------------+------*/
-TestHitStatus PickContext::TestHit(HitDetailCR hit, DgnViewportR vp, DPoint3dCR pickPointWorld, double pickApertureScreen, HitListP hitList)
-    {
-    GeometricElementCPtr element = hit.GetElement();
-
-    if (!element.IsValid())
-        return TestHitStatus::NotOn;
-
-    InitNpcSubRect(pickPointWorld, pickApertureScreen, vp); // Initialize prior to attach so frustum planes are set correctly.
-
-    if (SUCCESS != Attach(&vp, DrawPurpose::Pick))
-        return TestHitStatus::Aborted;
-
-    // Re-test using same hit source as input path (See _AddHit locate behavior for linestyle components)...
-    m_options.SetHitSource(HitDetailType::Hit <= hit.GetHitType() ? hit.GetLocateSource() : HitSource::None);
-
-    InitSearch(pickPointWorld, pickApertureScreen, hitList);
-    VisitElement(*element);
-    _Detach();
-
-#if defined (NEEDS_WORK_CONTINUOUS_RENDER)
-    return WasAborted() ? TestHitStatus::Aborted : ((m_output.GetHitList()->GetCount() > 0) ? TestHitStatus::IsOn : TestHitStatus::NotOn);
-#endif
-    return TestHitStatus::NotOn;
-    }
+/*--------------------------------------------------------------------------------------+
+|
+|     $Source: DgnHandlers/PickContext.cpp $
+|
+|  $Copyright: (c) 2015 Bentley Systems, Incorporated. All rights reserved. $
+|
++--------------------------------------------------------------------------------------*/
+#include <DgnPlatformInternal.h>
+
+enum 
+    {
+    MAX_BUFFER_VERTS            = 2048,
+    MESHPICK_CheckStopPeriod    = 100,
+    CLOUDPICK_CheckStopPeriod   = 1000,
+    };
+
+/*---------------------------------------------------------------------------------**//**
+* @bsimethod                                                    KeithBentley    05/01
++---------------+---------------+---------------+---------------+---------------+------*/
+static double distSquaredXY (DPoint4dCR pVec1, DPoint4dCR pVec2)
+    {
+    DPoint3d    v1, v2;
+
+    pVec1.GetProjectedXYZ (v1);
+    pVec2.GetProjectedXYZ (v2);
+
+    double dx = v1.x - v2.x;
+    double dy = v1.y - v2.y;
+
+    return   dx * dx + dy * dy;
+    }
+
+#if defined (NEEDS_WORK_CONTINUOUS_RENDER)
+/*---------------------------------------------------------------------------------**//**
+* @bsimethod                                                    Brien.Bastings  06/05
++---------------+---------------+---------------+---------------+---------------+------*/
+void PickOutput::Init(PickContext* context)
+    {
+    _SetDrawViewFlags(context->GetViewport()->GetViewFlags());
+
+    m_currGeomDetail.Init();
+    // can't set up Pick point in screen coordinates until after we've attached to the view
+    SetViewContext(context);
+    }
+#endif
+
+/*---------------------------------------------------------------------------------**//**
+* @bsimethod                                                    Brien.Bastings  03/12
++---------------+---------------+---------------+---------------+---------------+------*/
+void PickOutput::_SetDrawViewFlags(ViewFlags flags)
+    {
+    T_Super::_SetDrawViewFlags(flags);
+
+#if defined (NEEDS_WORK_CONTINUOUS_RENDER)
+    // NOTE: Treat LocateSurfacesPref::Never as LocateSurfacesPref::ByView, still want to hide edge hits that aren't visible, will truncate returned list to remove surfaces...
+    if ((LocateSurfacesPref::Always == m_options.GetLocateSurfaces()) && (DgnRenderMode::Wireframe == m_viewFlags.GetRenderMode()))
+        m_viewFlags.SetRenderMode(DgnRenderMode::SmoothShade);
+#endif
+    }
+
+/*---------------------------------------------------------------------------------**//**
+* @bsimethod                                    Sam.Wilson                      04/2008
++---------------+---------------+---------------+---------------+---------------+------*/
+bool PickContext::_IsSnap() const
+    {
+    return m_options.GetHitSource() == HitSource::AccuSnap || m_options.GetHitSource() == HitSource::TentativeSnap;
+    }
+
+/*---------------------------------------------------------------------------------**//**
+* @bsimethod                                    Brien.Bastings                  05/2010
++---------------+---------------+---------------+---------------+---------------+------*/
+static bool edgesVisible(HitDetailCP hit)
+    {
+    ViewFlags viewFlags = hit->GetViewport().GetViewFlags();
+
+    switch (viewFlags.GetRenderMode())
+        {
+        case DgnRenderMode::SolidFill:
+        case DgnRenderMode::HiddenLine:
+            return viewFlags.hiddenEdges;
+
+        case DgnRenderMode::SmoothShade:
+            return viewFlags.visibleEdges && viewFlags.hiddenEdges;
+
+        default:
+            return true;
+        }
+    }
+
+/*---------------------------------------------------------------------------------**//**
+* @bsimethod                                    Brien.Bastings                  05/2012
++---------------+---------------+---------------+---------------+---------------+------*/
+static double getAdjustedViewZ (ViewContextR context, DPoint4dCR viewPt)
+    {
+    DPoint3d    viewPt3d;
+
+    viewPt.GetProjectedXYZ (viewPt3d);
+    return viewPt3d.z;
+    }
+
+/*---------------------------------------------------------------------------------**//**
+* After a hit has been found, by first checking the PreLocate filter and then
+* doing a proximity check, it is added to the list of Hits by calling this method.
+* This method calls the PostLocate filter, and then (presuming the hit passes) adds
+* to the actual list. It then trims the list to the maximum hits and determines that
+* if the list is full and contains only hits within a certain tolerance, that there
+* is no point in continuing, since no improvement can be made. If so, it sets the
+* "doneSearching" flag.
+* @see          HitList
+* @bsimethod                                                    KeithBentley    12/97
++---------------+---------------+---------------+---------------+---------------+------*/
+void PickContext::_AddHit(DPoint4dCR hitPtScreen, DPoint3dCP hitPtLocal, HitPriority priority)
+    {
+    GeometricElementCP element;
+
+    // NOTE: Only reason to have ElemTopology for non-element hit is to allow locate/snap...
+    if (nullptr == (element = GetCurrentElement()) && nullptr == GetElemTopology())
+        return;
+
+    DPoint3d    localPt;
+
+    if (hitPtLocal)
+        localPt = *hitPtLocal;
+    else
+        ViewToLocal(&localPt, &hitPtScreen, 1);
+
+    // if the point is not visible in the current view, skip this hit (skip when drawing base geom after getting lstyle hit!)
+    if (!(TEST_LSTYLE_BaseGeom == m_testingLStyle && m_unusableLStyleHit))
+        {
+        if (!IsLocalPointVisible(localPt, false))
+            return;
+        }
+
+    // Use override priority if it's been set...
+    if (HitPriority::Highest != m_hitPriorityOverride)
+        priority = m_hitPriorityOverride;
+
+    switch (m_testingLStyle)
+        {
+        case TEST_LSTYLE_Component:
+            {
+            bool    isLocate = (HitSource::DataPoint == m_options.GetHitSource() || HitSource::MotionLocate == m_options.GetHitSource());
+
+            // NOTE: If lstyle not snappable or not snapping...set flag to ignore proximity test for base geom.
+            if (!m_currGeomDetail.IsSnappable() || isLocate)
+                {
+                m_unusableLStyleHit = true;
+                return;
+                }
+
+            // NOTE: Preserve relative priority of lstyle hits...but make sure base geom priority is "better"...
+            priority = (HitPriority) (static_cast<int>(priority) + static_cast<int>(HitPriority::Interior));
+            break;
+            }
+
+        case TEST_LSTYLE_BaseGeom:
+        case TEST_LSTYLE_None:
+            {
+            // NOTE: Clear lstyle component detail info setup in GetCurrLineStyle.
+            if (HitDetailSource::None != (HitDetailSource::LineStyle & m_currGeomDetail.GetDetailSource()))
+                {
+                m_currGeomDetail.SetDetailSource(HitDetailSource::LineStyle & ~m_currGeomDetail.GetDetailSource());
+                m_currGeomDetail.SetNonSnappable(false);
+                }
+            break;
+            }
+        }
+
+    DPoint3d    hitPtWorld;
+    Transform   localToWorld;
+
+    GetCurrLocalToWorldTrans(localToWorld);
+    localToWorld.Multiply(&hitPtWorld, &localPt, 1);
+
+    m_currGeomDetail.SetClosestPoint(hitPtWorld);
+    m_currGeomDetail.SetLocatePriority(priority);
+    m_currGeomDetail.SetScreenDist(sqrt(distSquaredXY(hitPtScreen, m_pickPointView)));
+    m_currGeomDetail.SetZValue(getAdjustedViewZ(*this, hitPtScreen) + GetCurrentDisplayParams().GetNetDisplayPriority());
+    m_currGeomDetail.SetGeomStreamEntryId(GetGeomStreamEntryId());
+
+    RefCountedPtr<HitDetail> thisHit = new HitDetail(*GetViewport(), element, m_pickPointWorld, m_options.GetHitSource(), m_currGeomDetail);
+
+    if (nullptr != GetElemTopology())
+        thisHit->SetElemTopology(GetElemTopology()->_Clone());
+
+    m_hitList->AddHit(thisHit.get(), true, true);
+
+    // if we've got too many, throw away the last one
+    if (m_hitList->GetCount() <= (int) m_options.GetMaxHits())
+        return;
+
+    // if the distance to the object we're about to throw away was less than a few pixels
+    // then there's really no point in continuing (can't do much better than that).
+    // The exception to this is in a shaded view when hidden edges aren't displayed, then
+    // we want to find the best hits by comparing Z not XY so we have to keep looking...
+    HitDetailP lastHit = (HitDetailP) m_hitList->GetHit(-1);
+    if ((NULL != lastHit) && edgesVisible(lastHit) && (1.4 >= lastHit->GetGeomDetail().GetScreenDist()))
+        m_doneSearching = true;
+
+    m_hitList->RemoveHit(-1);
+    }
+
+/*---------------------------------------------------------------------------------**//**
+* determine whether a point in world coordinates is inside or outside of the current clipping
+* established for this context.
+* @bsimethod                                                    KeithBentley    04/01
++---------------+---------------+---------------+---------------+---------------+------*/
+bool PickContext::_IsPointVisible(DPoint3dCP worldPt)
+    {
+    return IsWorldPointVisible(*worldPt, true);
+    }
+
+/*---------------------------------------------------------------------------------**//**
+* @bsimethod                                                    KeithBentley    04/01
++---------------+---------------+---------------+---------------+---------------+------*/
+bool PickContext::PointWithinTolerance(DPoint4dCR testPt)
+    {
+    return (m_pickApertureSquared >= distSquaredXY (testPt, _GetPickPointView()));
+    }
+
+/*---------------------------------------------------------------------------------**//**
+* @bsimethod                                                    RayBentley      06/01
++---------------+---------------+---------------+---------------+---------------+------*/
+DPoint3d* PickContext::GetProjectedPickPointView(DPoint3dR point)
+    {
+    _GetPickPointView().GetProjectedXYZ (point);
+    return &point;
+    }
+
+/*---------------------------------------------------------------------------------**//**
+* @bsimethod                                                    Brien.Bastings  05/12
++---------------+---------------+---------------+---------------+---------------+------*/
+DRay3d PickContext::_GetBoresite() const
+    {
+    DRay3d      boresite;
+    DPoint3d    localPt;
+    DMatrix4d   viewToLocal = GetViewToLocal();
+
+    ViewToLocal(&localPt, &_GetPickPointView(), 1);
+    InitBoresite(boresite, localPt, viewToLocal);
+
+    return boresite;
+    }
+
+#if defined (NEEDS_WORK_CONTINUOUS_RENDER)
+/*---------------------------------------------------------------------------------**//**
+* @bsimethod                                                    Brien.Bastings  12/07
++---------------+---------------+---------------+---------------+---------------+------*/
+int PickOutput::LocateQvElemCheckStop(CallbackArgP arg)
+    {
+    ViewContextP context = (ViewContextP) arg;
+
+    return (context->CheckStop() ? 1 : 0);
+    }
+#endif
+
+/*---------------------------------------------------------------------------------**//**
+* @bsimethod                                                    Brien.Bastings  12/12
++---------------+---------------+---------------+---------------+---------------+------*/
+void PickContext::AddSurfaceHit(DPoint3dCR hitPtLocal, DVec3dCR hitNormalLocal, HitPriority priority)
+    {
+    // User doesn't want surfaces/interiors. Don't add a non-obscuring surface hit...
+    if (LocateSurfacesPref::Never == m_options.GetLocateSurfaces() && 0.0 != hitNormalLocal.Magnitude())
+        {
+        ViewFlags viewFlags = GetViewFlags();
+
+        switch (viewFlags.GetRenderMode())
+            {
+            case DgnRenderMode::SolidFill:
+            case DgnRenderMode::HiddenLine:
+                {
+                if (!viewFlags.hiddenEdges)
+                    break; // Accept, hidden edges are never displayed...
+
+                break;
+                }
+
+            case DgnRenderMode::SmoothShade:
+                {
+                if (!(viewFlags.visibleEdges && viewFlags.hiddenEdges))
+                    break; // Accept, hidden edges are never displayed...
+
+                break;
+                }
+            }
+        }
+
+    DVec3d      saveNormal = m_currGeomDetail.GetSurfaceNormal();
+    DVec3d      hitNormalWorld = hitNormalLocal;
+    DPoint4d    viewPt;
+    Transform   localToWorld;
+
+    GetCurrLocalToWorldTrans(localToWorld);
+    localToWorld.MultiplyMatrixOnly(hitNormalWorld);
+    hitNormalWorld.Normalize();
+
+    m_currGeomDetail.SetGeomType(HitGeomType::Surface);
+    m_currGeomDetail.SetSurfaceNormal(hitNormalWorld);
+
+    LocalToView(&viewPt, &hitPtLocal, 1);
+    _AddHit(viewPt, &hitPtLocal, priority);
+
+    m_currGeomDetail.SetSurfaceNormal(saveNormal);
+    }
+
+/*---------------------------------------------------------------------------------**//**
+* @bsimethod                                                    Brien.Bastings  12/07
++---------------+---------------+---------------+---------------+---------------+------*/
+bool PickContext::TestGraphics(Graphic* qvElem, HitPriority priority)
+    {
+#if defined (NEEDS_WORK_CONTINUOUS_RENDER)
+    DPoint3d    hitPt, pickPtView;
+    DVec3d      hitNormal;
+
+    GetProjectedPickPointView(pickPtView);
+
+    // NOTE: Use smaller than normal pick radius to avoid hitting surface before edge (QV locate is square not a circle!)... 
+    bool    haveQvLocate = m_viewOutput->LocateQvElem(qvElem, *((DPoint2dCP) &pickPtView), m_pickAperture * 0.4, hitPt, &hitNormal, LocateQvElemCheckStop, m_context);
+
+    if (!haveQvLocate)
+        return false;
+
+    DPoint3d    localPt = hitPt;
+    DVec3d      localNormal = hitNormal;
+    Transform   worldToLocal;
+
+    if (SUCCESS == m_context->GetCurrWorldToLocalTrans(worldToLocal))
+        {
+        worldToLocal.Multiply(localPt);
+
+        // NOTE: Wireframe/silhouette hit normal will have 0 magnitude...
+        if (0.0 != localNormal.Magnitude())
+            {
+            worldToLocal.MultiplyMatrixOnly(localNormal);
+            localNormal.Normalize();
+            }
+        }
+
+    AddSurfaceHit(localPt, localNormal, priority);
+
+#endif
+    return true;
+    }
+
+/*---------------------------------------------------------------------------------**//**
+* test a point in Local coordinates against the Pick point. Save hit if close enough.
+* @bsimethod                                                    KeithBentley    04/01
++---------------+---------------+---------------+---------------+---------------+------*/
+bool PickContext::TestPoint(DPoint3dCR localPt, HitPriority priority)
+    {
+    DPoint4d    viewPt;
+    LocalToView(&viewPt, &localPt, 1);
+
+    if (!PointWithinTolerance(viewPt))
+        return false;
+
+    m_currGeomDetail.SetGeomType(HitGeomType::Point);
+
+    _AddHit(viewPt, &localPt, priority);
+    return true;
+    }
+
+/*---------------------------------------------------------------------------------**//**
+* @bsimethod                                                    BrienBastings   06/03
++---------------+---------------+---------------+---------------+---------------+------*/
+bool PickContext::TestPointArray(size_t numPts, DPoint3dCP localPts, HitPriority priority)
+    {
+    bool  hit = false;
+
+    for (size_t i=0; i < numPts; i++)
+        {
+        DPoint4d    viewPt;
+
+        LocalToView(&viewPt, &localPts[i], 1);
+
+        if (!PointWithinTolerance(viewPt))
+            continue;
+
+        m_currGeomDetail.SetGeomType(HitGeomType::Point);
+
+        _AddHit(viewPt, &localPts[i], priority);
+        hit = true;
+        }
+
+    return hit;
+    }
+
+/*---------------------------------------------------------------------------------**//**
+@description compute distance from pickPt to a segment identified by indices into
+        coordinate array.
+@param vertsP IN local coordinate array.
+@param hVertsP IN pretransformed homogeneous coordinates.  If NULL, local coordinates are transformed
+        as needed.
+@param closeVertexId IN index of start vertex
+@param segmentVertexId IN index of target vertex
+@param pickPt IN pick point, pretransformed to view coordinates.
+@bsimethod                                                    EarlinLutz  02/05
++---------------+---------------+---------------+---------------+---------------+------*/
+bool PickContext::TestIndexedPolyEdge(DPoint3dCP vertsP, DPoint4dCP hVertsP, int closeVertexId, int segmentVertexId, DPoint3dR pickPt, HitPriority priority)
+    {
+    DPoint3d    edge[2];
+
+    edge[0] = vertsP[closeVertexId];
+    edge[1] = vertsP[segmentVertexId];
+
+    DPoint4d    hEdge[2];
+    DPoint4d    hPick;
+
+    bsiDPoint4d_initFromDPoint3dAndWeight(&hPick, &pickPt, 1.0);
+
+    if (hVertsP)
+        {
+        hEdge[0] = hVertsP[closeVertexId];
+        hEdge[1] = hVertsP[segmentVertexId];
+        }
+    else    // transform source dpoint3d on the spot
+        {
+        DMatrix4d localToView = GetLocalToView();
+
+        bsiDMatrix4d_multiplyWeightedDPoint3dArray(&localToView, hEdge, edge, NULL, 2);
+        }
+
+    if (hEdge[0].w < 0.0 || hEdge[1].w < 0.0)
+        return false;
+
+    ProximityData   proximity;
+
+    bsiProximityData_init(&proximity, &pickPt, -1, 0.0);
+    bsiProximityData_testXY (&proximity, &hEdge[0], 0.0, 0);
+    bsiProximityData_testXY (&proximity, &hEdge[1], 1.0, 0);
+
+    DPoint4d    qPoint[2];
+    double      qParam[2];
+    int         qCount;
+
+    if (bsiBezierDPoint4d_allPerpendicularsFromDPoint4dExt(qParam, qPoint, &qCount, 2, hEdge, 2, &hPick, 2, false))
+        {
+        for (int i = 0; i < qCount; i++)
+            bsiProximityData_testXY (&proximity, &qPoint[i], qParam[i], 0);
+        }
+
+    if (proximity.closeDistanceSquared < m_pickApertureSquared)
+        {
+        ICurvePrimitivePtr  tmpCurve = ICurvePrimitive::CreateLine(DSegment3d::From(edge[0], edge[1]));
+        CurvePrimitiveIdPtr newId = CurvePrimitiveId::Create(CurvePrimitiveId::Type_PolyfaceEdge, CurveTopologyId(CurveTopologyId::Type_PolyfaceEdge, closeVertexId, segmentVertexId), nullptr);
+
+        tmpCurve->SetId(newId.get());
+        m_currGeomDetail.SetCurvePrimitive(tmpCurve.get(), GetCurrLocalToWorldTransformCP());
+        _AddHit(proximity.closePoint, NULL, priority);
+
+        return true;
+        }
+
+    return false;
+    }
+
+/*---------------------------------------------------------------------------------**//**
+* @bsimethod                                                    BrienBastings   05/12
++---------------+---------------+---------------+---------------+---------------+------*/
+static bool boresiteToCurveVector(CurveVectorCR curves, DRay3dCR boresite, DPoint3dR intersectPt, DVec3dR normal)
+    {
+    DRange3d        localRange;
+    Transform       localToWorld, worldToLocal;
+    CurveVectorPtr  curvesLocal = curves.CloneInLocalCoordinates(LOCAL_COORDINATE_SCALE_01RangeBothAxes, localToWorld, worldToLocal, localRange);
+
+    if (!curvesLocal.IsValid())
+        return false;
+
+    double      t;
+    DPoint3d    uvw;
+
+    if (!boresite.IntersectZPlane(localToWorld, 0.0, uvw, t))
+        return false;
+
+    CurveVector::InOutClassification inOut = curvesLocal->PointInOnOutXY (uvw);
+
+    if (CurveVector::INOUT_In != inOut && CurveVector::INOUT_On != inOut)
+        return false;
+
+    localToWorld.Multiply(&intersectPt, &uvw, 1);
+    localToWorld.GetMatrixColumn(normal, 2);
+    normal.Normalize();
+
+    return true;
+    }
+
+/*---------------------------------------------------------------------------------**//**
+* @bsimethod                                                    BrienBastings   04/12
++---------------+---------------+---------------+---------------+---------------+------*/
+bool PickContext::TestCurveVectorInterior(CurveVectorCR curves, HitPriority priority)
+    {
+    DPoint3d    intersectPt;
+    DVec3d      normal;
+
+    if (!boresiteToCurveVector(curves, _GetBoresite(), intersectPt, normal))
+        return false;
+
+    AddSurfaceHit(intersectPt, normal, priority);
+
+    return true;
+    }
+
+/*---------------------------------------------------------------------------------**//**
+* @bsimethod                                                    BrienBastings   04/12
++---------------+---------------+---------------+---------------+---------------+------*/
+bool PickContext::TestCurveVector(CurveVectorCR curves, HitPriority priority)
+    {
+    DPoint3d    pickPtLocal;
+    DPoint4d    pickPtView = _GetPickPointView();
+    DMatrix4d   localToView = GetLocalToView();
+
+    ViewToLocal(&pickPtLocal, &pickPtView, 1);
+
+    CurveLocationDetail  location;
+
+    if (!curves.ClosestPointBoundedXY (pickPtLocal, &localToView, location))
+        return false;
+
+    DPoint4d    hitPtView;
+
+    LocalToView(&hitPtView, &location.point, 1);
+
+    double      pickDistSquared = distSquaredXY (hitPtView, pickPtView);
+
+    if (!((m_pickApertureSquared > pickDistSquared) || (TEST_LSTYLE_BaseGeom == m_testingLStyle && m_unusableLStyleHit)))
+        return false;
+
+    m_currGeomDetail.SetCurvePrimitive(location.curve, GetCurrLocalToWorldTransformCP());
+    _AddHit(hitPtView, &location.point, priority);
+
+    return true;
+    }
+
+/*---------------------------------------------------------------------------------**//**
+* @bsimethod                                                    BrienBastings   05/12
++---------------+---------------+---------------+---------------+---------------+------*/
+StatusInt PickContext::ProcessCurvePrimitive(ICurvePrimitiveCR primitive, bool closed, bool filled)
+    {
+    switch (primitive.GetCurvePrimitiveType())
+        {
+        case ICurvePrimitive::CURVE_PRIMITIVE_TYPE_Arc:
+            {
+            DEllipse3dCP  ellipse = primitive.GetArcCP ();
+            DPoint4d      viewPt;
+
+            LocalToView(&viewPt, &ellipse->center, 1);
+
+            if (!PointWithinTolerance(viewPt))
+                break;
+
+            // NOTE: Need to set curve to create curve topo associations to arc centers!
+            m_currGeomDetail.SetCurvePrimitive(&primitive, GetCurrLocalToWorldTransformCP(), HitGeomType::Point);
+            _AddHit(viewPt, &ellipse->center, ellipse->IsFullEllipse() ? HitPriority::Origin : HitPriority::Interior);
+            break;
+            }
+
+        case ICurvePrimitive::CURVE_PRIMITIVE_TYPE_PointString:
+            {
+            bvector<DPoint3d> const* points = primitive.GetPointStringCP ();
+
+            TestPointArray(points->size(), &points->front(), HitPriority::Vertex);
+            break;
+            }
+        }
+
+    return SUCCESS; // Don't resend curves as strokes...
+    }
+
+#define NoisySolidPrimitivePick_not
+#ifdef NoisySolidPrimitivePick
+static void PrintVector(char *name, DVec3d vector)
+    {
+    DVec3d unit;
+    double d = unit.Normalize(vector);
+    if (DoubleOps::AlmostEqual(unit.x, 1.0))
+        BeConsole::Printf("     (%hs positive X %g)\n", name, d);
+    else if (DoubleOps::AlmostEqual(unit.x, -1.0))
+        BeConsole::Printf("     (%hs negative X %g)\n", name, d);
+    else if (DoubleOps::AlmostEqual(unit.y,  1.0))
+        BeConsole::Printf("     (%hs negative Y %g)\n", name, d);
+    else if (DoubleOps::AlmostEqual(unit.y, -1.0))
+        BeConsole::Printf("     (%hs negative Y %g)\n", name, d);
+    else if (DoubleOps::AlmostEqual(unit.z,  1.0))
+        BeConsole::Printf("     (%hs negative Z %g)\n", name, d);
+    else if (DoubleOps::AlmostEqual(unit.z, -1.0))
+        BeConsole::Printf("     (%hs negative Z %g)\n", name, d);
+    else
+        BeConsole::Printf("     (%hs (%g,%g,%g) %g)\n", name, unit.x, unit.y, unit.z, d);
+    }
+#endif
+
+/*---------------------------------------------------------------------------------**//**
+* @bsimethod                                                    BrienBastings   06/15
++---------------+---------------+---------------+---------------+---------------+------*/
+static bool isWireframeDisplay(ViewContextR context)
+    {
+    return (DgnRenderMode::Wireframe == context.GetViewFlags().GetRenderMode());
+    }
+
+/*---------------------------------------------------------------------------------**//**
+* @bsimethod                                                    BrienBastings   04/12
++---------------+---------------+---------------+---------------+---------------+------*/
+StatusInt PickContext::ProcessCurveVector(CurveVectorCR curves, bool isFilled)
+    {
+    if (!TestCurveVector(curves, HitPriority::Edge) && m_doLocateInteriors)
+        {
+        // NOTE: Since edge hits are preferred only test interiors when we don't get an edge hit...
+        if (curves.IsAnyRegionType() && (isFilled || !isWireframeDisplay(*this)))
+            TestCurveVectorInterior(curves, HitPriority::Interior);
+        }
+
+    return ERROR; // Process components for arc centers and point strings...
+    }
+
+/*---------------------------------------------------------------------------------**//**
+* @bsimethod                                                    BrienBastings   05/12
++---------------+---------------+---------------+---------------+---------------+------*/
+StatusInt PickContext::ProcessSolidPrimitive(ISolidPrimitiveCR primitive)
+    {
+    if (isWireframeDisplay(*this))
+        {
+        m_doLocateSilhouettes = (SolidPrimitiveType_DgnCone != primitive.GetSolidPrimitiveType() && primitive.HasCurvedFaceOrEdge()); // Need QvElem locate for silhouettes in wireframe...
+
+        return ERROR; // Output rules and edges...
+        }
+
+    DRay3d      boresite = _GetBoresite();
+
+    bvector<SolidLocationDetail> intersectLocationDetail;
+
+    primitive.AddRayIntersections(intersectLocationDetail, boresite);
+    size_t i = 0;
+    for (SolidLocationDetail& thisDetail: intersectLocationDetail)
+        {
+        DVec3d  normal;
+
+        normal.NormalizedCrossProduct(thisDetail.GetUDirection(), thisDetail.GetVDirection());
+
+#ifdef NoisySolidPrimitivePick
+        DVec3d uDirection = thisDetail.GetUDirection();
+        DVec3d vDirection = thisDetail.GetVDirection();
+        BeConsole::Printf("Pick (%d of %d) (rayFraction %g) (face %d %d) (uv %g %g)\n",
+              i, intersectLocationDetail.size(),
+              thisDetail.GetPickParameter(),
+              thisDetail.GetPrimarySelector(), thisDetail.GetSecondarySelector(),
+              thisDetail.GetU (), thisDetail.GetV ()
+              );
+        PrintVector("Uvec", thisDetail.GetUDirection());
+        PrintVector("Vvec", thisDetail.GetVDirection());
+#endif
+        AddSurfaceHit(thisDetail.GetXYZ (), normal, HitPriority::Interior);
+        i++;
+        }
+
+    return ERROR; // Output rules and edges...
+    }
+
+/*---------------------------------------------------------------------------------**//**
+* @bsimethod                                                    BrienBastings   05/12
++---------------+---------------+---------------+---------------+---------------+------*/
+StatusInt PickContext::ProcessSurface(MSBsplineSurfaceCR surface)
+    {
+    if (isWireframeDisplay(*this))
+        {
+        m_doLocateSilhouettes = true; // Need QvElem locate for silhouettes in wireframe...
+
+        return ERROR; // Output uv rules and boundaries...
+        }
+
+    DRay3d      boresite = _GetBoresite();
+
+    bvector<DPoint3d> intersectionPoints;
+    bvector<double>   rayParameters;
+    bvector<DPoint2d> surfaceParameters;
+
+    surface.IntersectRay(intersectionPoints, rayParameters, surfaceParameters, boresite);
+
+#define PrintSurfaceIntersectRay_not
+#ifdef PrintSurfaceIntersectRay
+    printf(" Hits %d\n", (int)rayParameters.size());
+    for (size_t kk = 0; kk < rayParameters.size(); kk++)
+        printf("        (lambda %.17g) (uv %.8g %.8g)\n", rayParameters[kk], surfaceParameters[kk].x, surfaceParameters[kk].y);
+#endif
+
+    for (size_t iHit = 0; iHit < surfaceParameters.size(); iHit++)
+        {
+        if (!bsputil_pointOnSurface(&surfaceParameters[iHit], &surface))
+            continue;
+        
+        DVec3d      normal, uDir, vDir, dPdUU, dPdVV, dPdUV;
+        DPoint3d    point;
+
+        surface.EvaluateAllPartials(point, uDir, vDir, dPdUU, dPdVV, dPdUV, normal, surfaceParameters[iHit].x, surfaceParameters[iHit].y);
+        normal.Normalize();
+        AddSurfaceHit(intersectionPoints[iHit], normal, HitPriority::Interior);
+        }
+
+    return ERROR; // Output uv rules and boundaries...
+    }
+
+/*---------------------------------------------------------------------------------**//**
+* @bsimethod                                                    BrienBastings   05/12
++---------------+---------------+---------------+---------------+---------------+------*/
+StatusInt PickContext::ProcessFacetSet(PolyfaceQueryCR meshData, bool filled)
+    {
+    if (!isWireframeDisplay(*this))
+        {
+        DRay3d              boresite = _GetBoresite();
+        PolyfaceVisitorPtr  visitor = PolyfaceVisitor::Attach(meshData);
+
+        for (; visitor->AdvanceToNextFace(); )
+            {
+            if (CheckStop())
+                return ERROR;
+
+            FacetLocationDetail  facetDetail;
+
+            if (!visitor->TryDRay3dIntersectionToFacetLocationDetail(boresite, facetDetail))
+                continue;
+
+            DPoint3d  point;
+
+            if (!facetDetail.TryGetPoint(point))
+                continue;
+
+            DVec3d  normal = DVec3d::From(0.0, 0.0, 0.0);
+
+            facetDetail.TryGetNormal(normal);
+            AddSurfaceHit(point, normal, HitPriority::Interior);
+            }
+        }
+    else
+        {
+        m_doLocateSilhouettes = true; // Need QvElem locate for silhouettes in wireframe...
+        }
+
+    int         polySize = meshData.GetNumPerFace();
+    int         numIndices = static_cast<int>(meshData.GetPointIndexCount());
+    int const*  vertIndex = meshData.GetPointIndexCP ();
+
+    if (!vertIndex)
+        return SUCCESS;
+
+    DPoint3dCP  verts = meshData.GetPointCP ();
+    int         thisFaceSize = 0, thisIndex, firstIndex=0, prevIndex=0;
+    DPoint3d    pickPt;
+    DPoint4d    *hVertBufferP = NULL;       // Will point to _alloca buffer if within allowed size
+
+    GetProjectedPickPointView(pickPt);
+
+    // Try to make pre-transformed vertices ...
+    int absVert1;
+    int maxVert1 = 0;
+
+    for (int readIndex = 0; readIndex < numIndices; readIndex++)
+        {
+        if ((absVert1 = abs(vertIndex[readIndex])) > maxVert1)
+            maxVert1 = absVert1;
+        }
+
+    // The one-based vertex index is also the referenced vertex count ...
+    if (maxVert1 <= MAX_BUFFER_VERTS)
+        {
+        DMatrix4d      localToView = GetLocalToView(); 
+        hVertBufferP = (DPoint4d *)_alloca(maxVert1 * sizeof (DPoint4d));
+
+        bsiDMatrix4d_multiplyWeightedDPoint3dArray(&localToView, hVertBufferP, verts, NULL, maxVert1);
+
+        DRange3d range;
+
+        bsiDRange3d_init(&range);
+        bsiDRange3d_extendByDPoint4dArray(&range, hVertBufferP, maxVert1);
+
+        double a = sqrt(m_pickApertureSquared);
+
+        if (pickPt.x < range.low.x - a || pickPt.x > range.high.x + a || pickPt.y < range.low.y - a || pickPt.y > range.high.y + a)
+            return SUCCESS;
+        }
+
+    for (int readIndex = 0; readIndex < numIndices; readIndex++)
+        {
+        // found face loop entry
+        if (thisIndex = vertIndex[readIndex])
+            {
+            // remember first index in this face loop
+            if (!thisFaceSize)
+                firstIndex = thisIndex;
+
+            // draw visible edge (prevIndex, thisIndex)
+            else if (prevIndex > 0)
+                {
+                int     closeVertexId = (abs(prevIndex) - 1);
+                int     segmentVertexId = (abs(thisIndex) - 1);
+
+                TestIndexedPolyEdge(verts, hVertBufferP, closeVertexId, segmentVertexId, pickPt, HitPriority::Edge);
+                }
+
+            prevIndex = thisIndex;
+            thisFaceSize++;
+            }
+
+        // found end of face loop (found first pad/terminator or last index in fixed block)
+        if (thisFaceSize && (!thisIndex || (polySize > 1 && polySize == thisFaceSize)))
+            {
+            // draw last visible edge (prevIndex, firstIndex)
+            if (prevIndex > 0)
+                {
+                int     closeVertexId = (abs(prevIndex) - 1);
+                int     segmentVertexId = (abs(firstIndex) - 1);
+
+                TestIndexedPolyEdge(verts, hVertBufferP, closeVertexId, segmentVertexId, pickPt, HitPriority::Edge);
+                }
+
+            thisFaceSize = 0;
+            }
+
+        if ((MESHPICK_CheckStopPeriod <= 1 || (readIndex % MESHPICK_CheckStopPeriod) == 0) && CheckStop())
+            return SUCCESS;
+        }
+
+    return SUCCESS; // Don't output edges...
+    }
+
+/*---------------------------------------------------------------------------------**//**
+* @bsimethod                                                    BrienBastings   08/13
++---------------+---------------+---------------+---------------+---------------+------*/
+StatusInt PickContext::ProcessBody(ISolidKernelEntityCR)
+    {
+    // NOTE: We can't be creating/destroying breps every cursor motion. A handler that output breps
+    //       must somehow cache their edge geometry for snapping; they can locate surfaces by QvElem.
+
+    BeAssert(false); // Never instantiate an ISolidKernelEntity for locate...too expensive!!!
+
+    return SUCCESS; // Do nothing...
+    }
+
+#if defined (NEEDS_WORK_CONTINUOUS_RENDER)
+/*---------------------------------------------------------------------------------**//**
+* @bsimethod                                                    MattGooding     08/07
++---------------+---------------+---------------+---------------+---------------+------*/
+bool PickOutput::_DrawSprite(ISpriteP sprite, DPoint3dCP location, DPoint3dCP xVec, int transparency)
+    {
+    Point2d     spriteSize;
+    DPoint4d    viewPt;
+
+    sprite->GetSize(&spriteSize); 
+    m_context->LocalToView(&viewPt, location, 1);
+
+    double      spriteRadiusSquared = (spriteSize.x * spriteSize.x + spriteSize.y * spriteSize.y) / 4.0;
+
+    if (spriteRadiusSquared < distSquaredXY (viewPt, _GetPickPointView()))
+        return false;
+
+    m_currGeomDetail.SetGeomType(HitGeomType::Point);
+    m_currGeomDetail.SetDetailSource(HitDetailSource::Sprite | m_currGeomDetail.GetDetailSource());
+
+    _AddHit(viewPt, NULL, HitPriority::Vertex); // Note. Use HIT_PRIOITY_VERTEX so that sprites will always have always supercede segment hits in wireframe.
+
+    m_currGeomDetail.SetDetailSource(HitDetailSource::Sprite & ~m_currGeomDetail.GetDetailSource());
+
+    return true;
+    }
+#endif
+
+/*---------------------------------------------------------------------------------**//**
+* @bsimethod                                                    Keith.Bentley   09/03
++---------------+---------------+---------------+---------------+---------------+------*/
+void PickOutput::_DrawTextString(TextStringCR text, double* zDepth)
+    {
+    if (text.GetText().empty())
+        return;
+    
+    DPoint3d    points[5];
+
+    text.ComputeBoundingShape(points);
+    text.ComputeTransform().Multiply(points, _countof(points));
+
+    CurveVectorPtr  tmpCurve = CurveVector::Create(CurveVector::BOUNDARY_TYPE_Outer);
+
+    tmpCurve->push_back(ICurvePrimitive::CreateLineString(points, 5));
+
+    if (m_pick.TestCurveVector(*tmpCurve, HitPriority::Edge))
+        return;
+
+    DPoint3d    intersectPt;
+    DVec3d      normal;
+
+    // Always test for interior hit if we didn't hit origin/edge...
+    if (!boresiteToCurveVector(*tmpCurve, m_pick._GetBoresite(), intersectPt, normal))
+        return;
+
+    DPoint4d    hitPtView;
+                    
+    m_context->LocalToView(&hitPtView, &intersectPt, 1);
+
+    // Treat this as a curve hit, need bounding shape for correct snappping behavior (center/bisector/midpoint)...
+    m_pick.m_currGeomDetail.SetCurvePrimitive(&(*tmpCurve->front()), m_context->GetCurrLocalToWorldTransformCP());
+    m_pick._AddHit(hitPtView, &intersectPt, HitPriority::TextBox);
+    }
+
+#if defined (NEEDS_WORK_CONTINUOUS_RENDER)
+/*---------------------------------------------------------------------------------**//**
+* @bsimethod                                                    Brien.Bastings  06/11
++---------------+---------------+---------------+---------------+---------------+------*/
+void PickOutput::_DrawPointCloud(IPointCloudDrawParams* drawParams)
+    {
+    m_currGeomDetail.SetGeomType(HitGeomType::Point);
+    m_currGeomDetail.SetDetailSource(HitDetailSource::PointCloud | m_currGeomDetail.GetDetailSource());
+
+    uint32_t    nPoints = drawParams->GetNumPoints();
+    DPoint3dCP  dPoints = drawParams->GetDPoints();
+    FPoint3dCP  fPoints = drawParams->GetFPoints();
+    DPoint3d    offset;
+
+    offset.Init(0, 0, 0);
+    drawParams->GetOrigin(&offset);
+        
+    for (uint32_t iPoint = 0; iPoint < nPoints; iPoint++)
+        {
+        DPoint3d    localPt;
+        DPoint4d    viewPt;
+
+        if (NULL != dPoints)
+            localPt = dPoints[iPoint];
+        else
+            localPt.Init(fPoints[iPoint].x + offset.x, fPoints[iPoint].y + offset.y, fPoints[iPoint].z + offset.z);
+
+        m_context->LocalToView(&viewPt, &localPt, 1);
+
+        if (!PointWithinTolerance(viewPt))
+            continue;
+
+        _AddHit(viewPt, &localPt, HitPriority::Vertex);
+
+        if (iPoint && 0 == (iPoint % CLOUDPICK_CheckStopPeriod) && m_context->CheckStop())
+            break;
+        }
+
+    m_currGeomDetail.SetDetailSource(HitDetailSource::PointCloud & ~m_currGeomDetail.GetDetailSource());
+    }
+
+/*---------------------------------------------------------------------------------**//**
+* @bsimethod                                    Keith.Bentley                   10/04
++---------------+---------------+---------------+---------------+---------------+------*/
+void PickOutput::_DrawGraphic(Graphic* qvElem)
+    {
+    TestGraphics(qvElem, HitPriority::Interior);
+    }
+#endif
+
+/*---------------------------------------------------------------------------------**//**
+* @bsimethod                                                    KeithBentley    04/01
++---------------+---------------+---------------+---------------+---------------+------*/
+PickContext::PickContext(LocateOptions const& options, StopLocateTest* stopTester) : m_options(options), m_stopTester(stopTester) 
+    {
+    m_hitList               = NULL;
+    m_hitPriorityOverride   = HitPriority::Highest;
+    m_unusableLStyleHit     = false;
+    m_testingLStyle         = TEST_LSTYLE_None;
+    m_doLocateSilhouettes   = false;
+    m_doLocateInteriors     = true;
+    }
+
+#if defined (NEEDS_WORK_CONTINUOUS_RENDER)
+/*---------------------------------------------------------------------------------**//**
+* @bsimethod                                                    Brien.Bastings  09/2009
++---------------+---------------+---------------+---------------+---------------+------*/
+void PickContext::_SetupOutputs()
+    {
+    SetIViewDraw(m_output);
+    m_output.SetupViewOutput(m_viewport->GetIViewOutput());
+    }
+#endif
+
+/*---------------------------------------------------------------------------------**//**
+* @bsimethod                                                    Brien.Bastings  06/05
++---------------+---------------+---------------+---------------+---------------+------*/
+void PickContext::_DrawAreaPattern(ClipStencil& boundary)
+    {
+#if defined (NEEDS_WORK_CONTINUOUS_RENDER)
+    m_output._GetGeomDetail().SetDetailSource(HitDetailSource::Pattern | m_output._GetGeomDetail().GetDetailSource());
+    T_Super::_DrawAreaPattern(boundary);
+    m_output._GetGeomDetail().SetDetailSource(HitDetailSource::Pattern & ~m_output._GetGeomDetail().GetDetailSource());
+#endif
+    }
+
+/*---------------------------------------------------------------------------------**//**
+* @bsimethod                                    Keith.Bentley                   10/04
++---------------+---------------+---------------+---------------+---------------+------*/
+ILineStyleCP PickContext::_GetCurrLineStyle(LineStyleSymbP* symb)
+    {
+#if defined (NEEDS_WORK_CONTINUOUS_RENDER)
+    if (m_output.GetInSymbolDraw())
+        return NULL;
+#endif
+
+    LineStyleSymbP  tSymb;
+    ILineStyleCP    style = T_Super::_GetCurrLineStyle(&tSymb);
+
+    if (nullptr == style)
+        return nullptr;
+
+    if (symb)
+        *symb = tSymb;
+
+    if (style->_GetComponent()->_HasWidth() || tSymb->HasOrgWidth() || tSymb->HasEndWidth())
+        {
+#if defined (NEEDS_WORK_CONTINUOUS_RENDER)
+        m_output._GetGeomDetail().SetDetailSource(HitDetailSource::LineStyle | m_output._GetGeomDetail().GetDetailSource());
+        m_output._GetGeomDetail().SetNonSnappable(!style->_IsSnappable());
+#endif
+
+        return style;
+        }
+
+    return nullptr;
+    }
+
+/*---------------------------------------------------------------------------------**//**
+* @bsimethod                                                    KeithBentley    12/01
++---------------+---------------+---------------+---------------+---------------+------*/
+void PickContext::_DrawStyledLineString3d(int nPts, DPoint3dCP pts, DPoint3dCP range, bool closed)
+    {
+#if defined (NEEDS_WORK_CONTINUOUS_RENDER)
+    if (NULL == _GetCurrLineStyle(NULL))
+        {
+        if (closed)
+            m_IDrawGeom->DrawShape3d(nPts, pts, false, range);
+        else
+            m_IDrawGeom->DrawLineString3d(nPts, pts, range);
+        return;
+        }
+
+    // NOTE: When not snapping to lstyle, lstyle hit used to override proximity test of base geom...
+    m_output.SetTestLStylePhase(TEST_LSTYLE_Component);
+
+    T_Super::_DrawStyledLineString3d(nPts, pts, range);
+
+    m_output.SetTestLStylePhase(TEST_LSTYLE_BaseGeom);
+
+    if (closed)
+        m_IDrawGeom->DrawShape3d(nPts, pts, false, range);
+    else
+        m_IDrawGeom->DrawLineString3d(nPts, pts, range);
+
+    m_output.SetTestLStylePhase(TEST_LSTYLE_None);
+#endif
+    }
+
+/*---------------------------------------------------------------------------------**//**
+* @bsimethod                                                    KeithBentley    12/01
++---------------+---------------+---------------+---------------+---------------+------*/
+void PickContext::_DrawStyledLineString2d(int nPts, DPoint2dCP pts, double priority, DPoint2dCP range, bool closed)
+    {
+#if defined (NEEDS_WORK_CONTINUOUS_RENDER)
+    if (NULL == _GetCurrLineStyle(NULL))
+        {
+        if (closed)
+            m_IDrawGeom->DrawShape2d(nPts, pts, false, priority, range);
+        else
+            m_IDrawGeom->DrawLineString2d(nPts, pts, priority, range);
+        return;
+        }
+
+    // NOTE: When not snapping to lstyle, lstyle hit used to override proximity test of base geom...
+    m_output.SetTestLStylePhase(TEST_LSTYLE_Component);
+
+    T_Super::_DrawStyledLineString2d(nPts, pts, priority, range);
+
+    m_output.SetTestLStylePhase(TEST_LSTYLE_BaseGeom);
+
+    if (closed)
+        m_IDrawGeom->DrawShape2d(nPts, pts, false, priority, range);
+    else
+        m_IDrawGeom->DrawLineString2d(nPts, pts, priority, range);
+
+    m_output.SetTestLStylePhase(TEST_LSTYLE_None);
+#endif
+    }
+
+/*---------------------------------------------------------------------------------**//**
+* @bsimethod                                                    Keith.Bentley   06/03
++---------------+---------------+---------------+---------------+---------------+------*/
+void PickContext::_DrawStyledArc3d(DEllipse3dCR ellipse, bool isEllipse, DPoint3dCP range)
+    {
+#if defined (NEEDS_WORK_CONTINUOUS_RENDER)
+    if (NULL == _GetCurrLineStyle(NULL))
+        {
+        m_IDrawGeom->DrawArc3d(ellipse, isEllipse, false, range);
+        return;
+        }
+
+    // NOTE: When not snapping to lstyle, lstyle hit used to override proximity test of base geom...
+    m_output.SetTestLStylePhase(TEST_LSTYLE_Component);
+
+    T_Super::_DrawStyledArc3d(ellipse, isEllipse, range);
+
+    m_output.SetTestLStylePhase(TEST_LSTYLE_BaseGeom);
+
+    m_IDrawGeom->DrawArc3d(ellipse, isEllipse, false, range);
+
+    m_output.SetTestLStylePhase(TEST_LSTYLE_None);
+#endif
+    }
+
+/*---------------------------------------------------------------------------------**//**
+* @bsimethod                                                    Keith.Bentley   06/03
++---------------+---------------+---------------+---------------+---------------+------*/
+void PickContext::_DrawStyledArc2d(DEllipse3dCR ellipse, bool isEllipse, double zDepth, DPoint2dCP range)
+    {
+#if defined (NEEDS_WORK_CONTINUOUS_RENDER)
+    if (NULL == _GetCurrLineStyle(NULL))
+        {
+        m_IDrawGeom->DrawArc2d(ellipse, isEllipse, false, zDepth, range);
+        return;
+        }
+
+    // NOTE: When not snapping to lstyle, lstyle hit used to override proximity test of base geom...
+    m_output.SetTestLStylePhase(TEST_LSTYLE_Component);
+
+    T_Super::_DrawStyledArc2d(ellipse, isEllipse, zDepth, range);
+
+    m_output.SetTestLStylePhase(TEST_LSTYLE_BaseGeom);
+
+    m_IDrawGeom->DrawArc2d(ellipse, isEllipse, false, zDepth, range);
+
+    m_output.SetTestLStylePhase(TEST_LSTYLE_None);
+#endif
+    }
+
+/*---------------------------------------------------------------------------------**//**
+* @bsimethod                                                    BrienBastings   06/03
++---------------+---------------+---------------+---------------+---------------+------*/
+void PickContext::_DrawStyledBSplineCurve3d(MSBsplineCurveCR curve)
+    {
+#if defined (NEEDS_WORK_CONTINUOUS_RENDER)
+    if (NULL == _GetCurrLineStyle(NULL))
+        {
+        m_IDrawGeom->DrawBSplineCurve(curve, false);
+        return;
+        }
+
+    // NOTE: When not snapping to lstyle, lstyle hit used to override proximity test of base geom...
+    m_output.SetTestLStylePhase(TEST_LSTYLE_Component);
+
+    T_Super::_DrawStyledBSplineCurve3d(curve);
+
+    m_output.SetTestLStylePhase(TEST_LSTYLE_BaseGeom);
+
+    m_IDrawGeom->DrawBSplineCurve(curve, false);
+
+    m_output.SetTestLStylePhase(TEST_LSTYLE_None);
+#endif
+    }
+
+/*---------------------------------------------------------------------------------**//**
+* @bsimethod                                                    BrienBastings   06/03
++---------------+---------------+---------------+---------------+---------------+------*/
+void PickContext::_DrawStyledBSplineCurve2d(MSBsplineCurveCR curve, double zDepth)
+    {
+#if defined (NEEDS_WORK_CONTINUOUS_RENDER)
+    if (NULL == _GetCurrLineStyle(NULL))
+        {
+        m_IDrawGeom->DrawBSplineCurve2d(curve, false, zDepth);
+        return;
+        }
+
+    // NOTE: When not snapping to lstyle, lstyle hit used to override proximity test of base geom...
+    m_output.SetTestLStylePhase(TEST_LSTYLE_Component);
+
+    T_Super::_DrawStyledBSplineCurve2d(curve, zDepth);
+
+    m_output.SetTestLStylePhase(TEST_LSTYLE_BaseGeom);
+
+    m_IDrawGeom->DrawBSplineCurve2d(curve, false, zDepth);
+
+    m_output.SetTestLStylePhase(TEST_LSTYLE_None);
+#endif
+    }
+
+/*---------------------------------------------------------------------------------**//**
+* @bsimethod                                                    Keith.Bentley   06/03
++---------------+---------------+---------------+---------------+---------------+------*/
+void PickContext::_DrawSymbol(IDisplaySymbol* symbol, TransformCP trans, ClipPlaneSetP clip, bool ignoreColor, bool ignoreWeight)
+    {
+    DRange3d    range;
+
+    symbol->_GetRange(range);
+
+    // Get corner points and transform into npc space...
+    DPoint3d    boxPts[8];
+
+    range.Get8Corners(boxPts);
+
+    if (trans)
+        trans->Multiply(boxPts, boxPts, 8);
+
+    // Remove display priority that may have come in on transform...
+    if (!Is3dView())
+        {
+        for (int iPt=0; iPt < 8; iPt++)
+            boxPts[iPt].z = 0.0;
+        }
+
+    if (ClipPlaneContainment_StronglyOutside == GetTransformClipStack().ClassifyPoints(boxPts, 8))
+        return;
+
+#if defined (NEEDS_WORK_CONTINUOUS_RENDER)
+    m_output.ClipAndProcessSymbol(symbol, trans, clip, ignoreColor, ignoreWeight);
+#endif
+    }
+
+/*---------------------------------------------------------------------------------**//**
+* @bsimethod                                                    KeithBentley    04/01
++---------------+---------------+---------------+---------------+---------------+------*/
+bool PickContext::_CheckStop()
+    {
+#if defined (NEEDS_WORK_CONTINUOUS_RENDER)
+    return (WasAborted() ? true : AddAbortTest(m_output.GetDoneSearching() || (m_stopTester && m_stopTester->_CheckStopLocate())));
+#endif
+    return false;
+    }
+
+/*---------------------------------------------------------------------------------**//**
+* @bsimethod                                                    Brien.Bastings  10/2015
++---------------+---------------+---------------+---------------+---------------+------*/
+void            PickContext::_OnPreDrawTransient()
+    {
+    T_Super::_OnPreDrawTransient();
+
+    m_output._GetGeomDetail().Init(); // Setup hit detail defaults...
+    }
+
+/*---------------------------------------------------------------------------------**//**
+* @bsimethod                                                    KeithBentley    03/02
++---------------+---------------+---------------+---------------+---------------+------*/
+void            PickContext::_OutputElement(GeometricElementCR element)
+    {
+#if defined (NEEDS_WORK_CONTINUOUS_RENDER)
+    // Setup hit detail defaults...unless this is a symbol, don't want hit detail (pattern/linestyle) cleared...
+    if (!m_output.GetInSymbolDraw())
+        m_output._GetGeomDetail().Init();
+
+    // do per-element test
+    T_Super::_OutputElement(element);
+
+    // Reset hit priority override in case it's been set...
+    if (!m_output.GetInSymbolDraw())
+        m_output._SetHitPriorityOverride(HitPriority::Highest);
+#endif
+    }
+
+#if defined (NEEDS_WORK_CONTINUOUS_RENDER)
+/*---------------------------------------------------------------------------------**//**
+* @bsimethod                                                    KeithBentley    03/02
++---------------+---------------+---------------+---------------+---------------+------*/
+void PickContext::_DrawCached(aphicStroker& stroker)
+    {
+    bool    testStroke = stroker._WantLocateByStroker();
+
+    m_output.InitStrokeForCache();
+
+    if (testStroke)
+        stroker._Stroke(*this);
+
+    if (CheckStop())
+        return ;
+
+    if (testCached || m_output.GetLocateSilhouettes())
+        T_Super::_DrawCached(stroker);
+    }
+#endif
+
+/*---------------------------------------------------------------------------------**//**
+* @bsimethod                                                    Ray.Bentley     03/2013
++---------------+---------------+---------------+---------------+---------------+------*/
+void    PickContext::InitNpcSubRect(DPoint3dCR pickPointWorldIn, double pickAperture, DgnViewportR viewport)
+    {
+    DPoint3d    pickPointView, pickPointWorld = pickPointWorldIn;
+
+    viewport.GetWorldToViewMap()->M0.MultiplyAndRenormalize(&pickPointView, &pickPointWorld, 1);
+
+    m_npcSubRange.low.x  = pickPointView.x - pickAperture;
+    m_npcSubRange.high.x = pickPointView.x + pickAperture;
+
+    // Y-direction in View coordinates is reversed
+    m_npcSubRange.low.y  = pickPointView.y + pickAperture;
+    m_npcSubRange.high.y = pickPointView.y - pickAperture;
+
+    m_npcSubRange.low.z  = pickPointView.z - pickAperture;
+    m_npcSubRange.high.z = pickPointView.z + pickAperture;
+
+    ViewToNpc(&m_npcSubRange.low, &m_npcSubRange.low, 2);
+    viewport.ViewToNpc(&m_npcSubRange.low, &m_npcSubRange.low, 2);
+
+    m_npcSubRange.low.z  = 0;
+    m_npcSubRange.high.z = 1.0;
+    
+    m_useNpcSubRange = true;
+    }
+
+/*---------------------------------------------------------------------------------**//**
+* @bsimethod                                                    Ray.Bentley     04/07
++---------------+---------------+---------------+---------------+---------------+------*/
+StatusInt PickContext::_VisitDgnModel(DgnModelP inDgnModel)
+    {
+    // Ignore elements that are not from view controller's target project unless tool specifically requests otherwise...
+    if (&inDgnModel->GetDgnDb() != &GetDgnDb() && !m_options.GetDisableDgnDbFilter())
+        return ERROR;
+
+#if defined (NEEDS_WORK_CONTINUOUS_RENDER)
+    // Make sure the test point is within the clipping region of this file.
+    if (m_output._IsPointVisible(&m_output._GetPickPointWorld()))
+        return T_Super::_VisitDgnModel(inDgnModel);
+#endif
+
+    return ERROR;
+    }
+
+/*---------------------------------------------------------------------------------**//**
+* @bsimethod                                                    BrienBastings   04/12
++---------------+---------------+---------------+---------------+---------------+------*/
+void PickContext::InitBoresite(DRay3dR boresite, DPoint3dCR spacePoint, DMatrix4dCR worldToLocal)
+    {
+    boresite.origin = spacePoint;
+
+    DPoint4d    eyePoint;
+
+    worldToLocal.GetColumn(eyePoint, 2);
+    boresite.direction.Init(eyePoint.x, eyePoint.y, eyePoint.z);
+
+    double      aa;
+
+    if (DoubleOps::SafeDivide(aa, 1.0, eyePoint.w, 1.0))
+        {
+        DPoint3d  xyzEye;
+
+        xyzEye.Scale(boresite.direction, aa);
+        boresite.direction.DifferenceOf(xyzEye, boresite.origin);
+        }
+
+    boresite.direction.Normalize();
+    boresite.direction.Negate();
+    }
+
+/*---------------------------------------------------------------------------------**//**
+* @bsimethod                                    Keith.Bentley                   10/15
++---------------+---------------+---------------+---------------+---------------+------*/
+PickOutput::PickOutput(PickContext& pick) : m_pick(pick) 
+    {
+    SetViewContext(&pick);
+
+    // Avoid doing expensive operation on large facet sets...
+    m_defaultFacetOptions->SetNormalsRequired(false);
+    m_defaultFacetOptions->SetParamsRequired(false); 
+    }
+
+/*---------------------------------------------------------------------------------**//**
+* @bsimethod                                                    Keith.Bentley   06/03
++---------------+---------------+---------------+---------------+---------------+------*/
+void PickContext::InitSearch(DPoint3dCR pickPointWorld, double pickApertureScreen, HitListP hitList)
+    {
+    m_doneSearching         = false;
+    m_hitList               = hitList;
+    m_pickPointWorld        = pickPointWorld;
+    m_pickAperture          = pickApertureScreen;
+    m_pickApertureSquared   = m_pickAperture * m_pickAperture;
+
+    m_hitList->Empty();
+    WorldToView(&m_pickPointView, &m_pickPointWorld, 1);
+
+#if defined (NEEDS_WORK_CONTINUOUS_RENDER)
+    m_output.Init(this, pickPointWorld, pickApertureScreen, hitList, m_options);
+#endif
+    }
+
+/*---------------------------------------------------------------------------------**//**
+* search around a point, given a view, for elements that are within the Pick tolerance and
+* put the "hits" into a HitList. No filtering of the hits is done by this functions - callers
+* can decide which hits are of interest to them. The list is sorted according to "best hit"
+* criteria.
+* @bsimethod                                                    KeithBentley    04/01
++---------------+---------------+---------------+---------------+---------------+------*/
+bool PickContext::PickElements(DgnViewportR vp, DPoint3dCR pickPointWorld, double pickApertureScreen, HitListP hitList)
+    {
+    if (!vp.IsActive())
+        return SetAborted();
+
+    InitNpcSubRect(pickPointWorld, pickApertureScreen, vp); // Initialize prior to attach so frustum planes are set correctly.
+
+    // attach the context
+    if (SUCCESS != Attach(&vp, DrawPurpose::Pick))
+        return true;
+
+    InitSearch(pickPointWorld, pickApertureScreen, hitList);
+    VisitAllViewElements(true, NULL);
+    _Detach();
+
+#if defined (NOT_DUMP)
+    printf("HIT LIST COUNT: %d\n", hitList->GetCount());
+
+    for (int iHit = 0; iHit < hitList->GetCount(); ++iHit)
+        {
+        HitDetailP    thisPath = (HitDetailP) hitList->Get(iHit);
+        
+        printf("(%d) Elem: %I64d, GeomType: %d Z: %lf\n", iHit, thisPath->GetHeadElem()->GetElementId(), thisPath->GetGeomDetail().GetGeomType(), thisPath->GetGeomDetail().GetZValue());
+        }
+
+    printf("\n\n");
+#endif
+
+    // User doesn't want surfaces/interiors. Truncate list at first surface encountered (hits have been sorted by z)...
+    if (LocateSurfacesPref::Never == m_options.GetLocateSurfaces() && 0 != hitList->GetCount())
+        {
+        bool    truncateHits = false;
+
+        for (int iHit = 0; iHit < hitList->GetCount(); ++iHit)
+            {
+            if (truncateHits || ((HitDetailP) hitList->Get(iHit))->GetGeomDetail().IsValidSurfaceHit())
+                {
+                hitList->Set(iHit, NULL);
+                truncateHits = true;
+                }
+            }
+
+        if (truncateHits)
+            hitList->DropNulls();
+        }
+
+#if defined (NEEDS_WORK_CONTINUOUS_RENDER)
+    return (WasAborted() && !m_output.GetDoneSearching());
+#endif
+    return false;
+    }
+
+/*---------------------------------------------------------------------------------**//**
+* @return   true if the point is on the path
+* @bsimethod                                                    KeithBentley    06/01
++---------------+---------------+---------------+---------------+---------------+------*/
+TestHitStatus PickContext::TestHit(HitDetailCR hit, DgnViewportR vp, DPoint3dCR pickPointWorld, double pickApertureScreen, HitListP hitList)
+    {
+    GeometricElementCPtr element = hit.GetElement();
+
+    if (!element.IsValid())
+        return TestHitStatus::NotOn;
+
+    InitNpcSubRect(pickPointWorld, pickApertureScreen, vp); // Initialize prior to attach so frustum planes are set correctly.
+
+    if (SUCCESS != Attach(&vp, DrawPurpose::Pick))
+        return TestHitStatus::Aborted;
+
+    // Re-test using same hit source as input path (See _AddHit locate behavior for linestyle components)...
+    m_options.SetHitSource(HitDetailType::Hit <= hit.GetHitType() ? hit.GetLocateSource() : HitSource::None);
+
+    InitSearch(pickPointWorld, pickApertureScreen, hitList);
+    VisitElement(*element);
+    _Detach();
+
+#if defined (NEEDS_WORK_CONTINUOUS_RENDER)
+    return WasAborted() ? TestHitStatus::Aborted : ((m_output.GetHitList()->GetCount() > 0) ? TestHitStatus::IsOn : TestHitStatus::NotOn);
+#endif
+    return TestHitStatus::NotOn;
+    }