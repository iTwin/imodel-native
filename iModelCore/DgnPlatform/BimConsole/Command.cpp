--- conflicted
+++ resolved
@@ -1,1341 +1,1322 @@
-/*--------------------------------------------------------------------------------------+
-|
-|     $Source: BimConsole/Command.cpp $
-|
-|  $Copyright: (c) 2016 Bentley Systems, Incorporated. All rights reserved. $
-|
-+--------------------------------------------------------------------------------------*/
-#include <ECDb/ECDbApi.h>
-#include "Command.h"
-#include "BimConsole.h"
-#include <Bentley/BeDirectoryIterator.h>
-
-using namespace std;
-USING_NAMESPACE_BENTLEY_EC
-USING_NAMESPACE_BENTLEY_SQLITE
-USING_NAMESPACE_BENTLEY_SQLITE_EC
-USING_NAMESPACE_BENTLEY_DGN;
-
-//******************************* Command ******************
-
-//---------------------------------------------------------------------------------------
-// @bsimethod                                                  Krischan.Eberle     10/2013
-//---------------------------------------------------------------------------------------
-void Command::Run(Session& session, std::vector<Utf8String> const& args) const
-    {
-    session.GetIssues().Reset();
-    return _Run(session, args);
-    }
-
-
-//---------------------------------------------------------------------------------------
-// @bsimethod                                                  Krischan.Eberle     10/2013
-//---------------------------------------------------------------------------------------
-//static
-Utf8String Command::ConcatArgs(size_t startIndex, std::vector<Utf8String> const& args)
-    {
-    const size_t count = args.size();
-    if (startIndex > count)
-        {
-        BeAssert(false);
-        return "";
-        }
-
-    Utf8String argStr;
-    for (size_t i = startIndex; i < count; i++)
-        {
-        argStr.append(args[i]);
-
-        if (i != count - 1)
-            argStr.append(" ");
-        }
-
-    return argStr;
-    }
-
-//******************************* HelpCommand ******************
-
-//---------------------------------------------------------------------------------------
-// @bsimethod                                                  Krischan.Eberle     10/2013
-//---------------------------------------------------------------------------------------
-void HelpCommand::_Run(Session& session, vector<Utf8String> const& args) const
-    {
-    BeAssert(m_commandMap.size() == 23 && "Command was added or removed, please update the HelpCommand accordingly.");
-    Console::WriteLine(m_commandMap.at(".help")->GetUsage().c_str());
-    Console::WriteLine();
-    Console::WriteLine(m_commandMap.at(".open")->GetUsage().c_str());
-    Console::WriteLine(m_commandMap.at(".close")->GetUsage().c_str());
-    Console::WriteLine(m_commandMap.at(".create")->GetUsage().c_str());
-    Console::WriteLine(m_commandMap.at(".fileinfo")->GetUsage().c_str());
-    Console::WriteLine();
-    Console::WriteLine(m_commandMap.at(".ecsql")->GetUsage().c_str());
-    Console::WriteLine(m_commandMap.at(".metadata")->GetUsage().c_str());
-    Console::WriteLine();
-    Console::WriteLine(m_commandMap.at(".createecclassviews")->GetUsage().c_str());
-    Console::WriteLine();
-    Console::WriteLine(m_commandMap.at(".commit")->GetUsage().c_str());
-    Console::WriteLine(m_commandMap.at(".rollback")->GetUsage().c_str());
-    Console::WriteLine();
-    Console::WriteLine(m_commandMap.at(".import")->GetUsage().c_str());
-    Console::WriteLine(m_commandMap.at(".export")->GetUsage().c_str());
-    Console::WriteLine();
-    Console::WriteLine(m_commandMap.at(".classmapping")->GetUsage().c_str());
-    Console::WriteLine();
-    Console::WriteLine(m_commandMap.at(".parse")->GetUsage().c_str());
-    Console::WriteLine(m_commandMap.at(".dbschema")->GetUsage().c_str());
-    Console::WriteLine();
-    Console::WriteLine(m_commandMap.at(".sqlite")->GetUsage().c_str());
-    Console::WriteLine();
-    Console::WriteLine(m_commandMap.at(".exit")->GetUsage().c_str());
-    }
-
-//******************************* OpenCommand ******************
-//---------------------------------------------------------------------------------------
-// @bsimethod                                                  Krischan.Eberle     10/2013
-//---------------------------------------------------------------------------------------
-//static
-Utf8CP const OpenCommand::READONLY_SWITCH = "readonly";
-Utf8CP const OpenCommand::READWRITE_SWITCH = "readwrite";
-
-//---------------------------------------------------------------------------------------
-// @bsimethod                                                  Krischan.Eberle     10/2013
-//---------------------------------------------------------------------------------------
-Utf8String OpenCommand::_GetUsage() const
-    {
-    return " .open [readonly|readwrite] <BIM/ECDb file>\r\n"
-        COMMAND_USAGE_IDENT "Opens a BIM or ECDb file. Default open mode: read-only.\r\n";
-    }
-
-//---------------------------------------------------------------------------------------
-// @bsimethod                                                  Krischan.Eberle     10/2013
-//---------------------------------------------------------------------------------------
-void OpenCommand::_Run(Session& session, vector<Utf8String> const& args) const
-    {
-    const auto argCount = args.size();
-    if (argCount != 2 && argCount != 3)
-        {
-        Console::WriteErrorLine("Usage: %s", GetUsage().c_str());
-        return;
-        }
-
-    if (session.IsFileLoaded())
-        {
-        Console::WriteErrorLine("%s file '%s' already open. Close it first before opening another file.", session.GetFile().TypeToString(), session.GetFile().GetPath());
-        return;
-        }
-
-    Utf8String const& firstArg = args[1];
-    //default mode: read-only
-    ECDb::OpenMode openMode = ECDb::OpenMode::Readonly;
-    size_t filePathIndex = 1;
-    bool isReadWrite = false;
-    if ((isReadWrite = firstArg.EqualsI(READWRITE_SWITCH)) || firstArg.EqualsI(READONLY_SWITCH))
-        {
-        if (isReadWrite)
-            openMode = ECDb::OpenMode::ReadWrite;
-
-        filePathIndex = 2;
-        }
-
-
-    BeFileName filePath;
-    filePath.SetNameUtf8(args[filePathIndex].c_str());
-    filePath.Trim(L"\"");
-    if (!filePath.DoesPathExist())
-        {
-        Console::WriteErrorLine("The path '%s' does not exist.", filePath.GetNameUtf8().c_str());
-        return;
-        }
-
-    Utf8CP openModeStr = openMode == ECDb::OpenMode::Readonly ? "read-only" : "read-write";
-
-    DbResult bimStat;
-    DgnDb::OpenParams params(openMode);
-    DgnDbPtr bim = DgnDb::OpenDgnDb(&bimStat, filePath, params);
-    if (BE_SQLITE_OK == bimStat)
-        {
-        session.SetFile(std::unique_ptr<SessionFile>(new BimFile(bim)));
-        Console::WriteLine("Opened BIM file '%s' in %s mode.", filePath.GetNameUtf8().c_str(), openModeStr);
-        return;
-        }
-
-    std::unique_ptr<ECDbFile> ecdbFile(new ECDbFile());
-    if (BE_SQLITE_OK == ecdbFile->GetHandleR().OpenBeSQLiteDb(filePath, ECDb::OpenParams(openMode)))
-        {
-        session.SetFile(std::move(ecdbFile));
-        Console::WriteLine("Opened ECDb file '%s' in %s mode.", filePath.GetNameUtf8().c_str(), openModeStr);
-        return;
-        }
-    else
-        ecdbFile->GetHandleR().CloseDb();//seems that open errors do not automatically close the handle again
-
-    Console::WriteErrorLine("Could not open file '%s'.", filePath.GetNameUtf8().c_str());
-    }
-
-
-//******************************* CloseCommand ******************
-//---------------------------------------------------------------------------------------
-// @bsimethod                                                  Krischan.Eberle     10/2013
-//---------------------------------------------------------------------------------------
-void CloseCommand::_Run(Session& session, vector<Utf8String> const& args) const
-    {
-
-    if (session.IsFileLoaded(true))
-        {
-        //need to get path before closing, because afterwards it is not available on the ECDb object anymore
-        Utf8String path(session.GetFile().GetPath());
-        session.GetFile().GetHandleR().CloseDb();
-        Console::WriteLine("Closed '%s'.", path.c_str());
-        }
-    }
-
-//******************************* CreateCommand ******************
-//---------------------------------------------------------------------------------------
-// @bsimethod                                                  Krischan.Eberle     10/2013
-//---------------------------------------------------------------------------------------
-Utf8String CreateCommand::_GetUsage() const
-    {
-    return  " .create [bim|ecdb] [<BIM root subject label>] <file path>\r\n"
-        COMMAND_USAGE_IDENT "Creates a new BIM (default) or ECDb file.\r\n"
-        COMMAND_USAGE_IDENT "When creating a BIM file, passing a root subject label is mandatory.";
-    }
-
-//---------------------------------------------------------------------------------------
-// @bsimethod                                                  Krischan.Eberle     10/2013
-//---------------------------------------------------------------------------------------
-void CreateCommand::_Run(Session& session, vector<Utf8String> const& args) const
-    {
-    if (args.size() < 2)
-        {
-        Console::WriteErrorLine("Usage: %s", GetUsage().c_str());
-        return;
-        }
-
-    if (session.IsFileLoaded())
-        {
-        Console::WriteErrorLine("%s file %s already loaded. Please unload it first.", session.GetFile().TypeToString(), session.GetFile().GetPath());
-        return;
-        }
-
-    BeFileName filePath;
-    SessionFile::Type fileType = SessionFile::Type::Bim;
-    if (args[1].EqualsIAscii("ecdb"))
-        {
-        if (args.size() == 2)
-            {
-            Console::WriteErrorLine("Usage: %s", GetUsage().c_str());
-            return;
-            }
-
-        if (args.size() > 3)
-            {
-            Console::WriteErrorLine("You can only specify a root subject label for BIM files. Usage: %s", GetUsage().c_str());
-            return;
-            }
-
-        fileType = SessionFile::Type::ECDb;
-        filePath.AssignUtf8(args[2].c_str());
-        }
-
-    size_t rootSubjectLabelIndex = 0;
-    size_t filePathIndex = 0;
-    if (args[1].EqualsIAscii("bim"))
-        {
-        if (args.size() != 4)
-            {
-            Console::WriteErrorLine("Usage: %s", GetUsage().c_str());
-            return;
-            }
-
-        rootSubjectLabelIndex = 2;
-        filePathIndex = 3;
-        }
-    else
-        {
-        if (args.size() != 3)
-            {
-            Console::WriteErrorLine("Usage: %s", GetUsage().c_str());
-            return;
-            }
-
-        rootSubjectLabelIndex = 1;
-        filePathIndex = 2;
-        }
-
-    Utf8CP rootSubjectLabel = args[rootSubjectLabelIndex].c_str();
-    filePath.AssignUtf8(args[filePathIndex].c_str());
-    filePath.Trim(L"\"");
-
-    if (filePath.DoesPathExist())
-        {
-        Console::WriteErrorLine("Cannot create %s file %s as it already exists.", SessionFile::TypeToString(fileType), filePath.GetNameUtf8().c_str());
-        return;
-        }
-
-    if (fileType == SessionFile::Type::Bim)
-        {
-        CreateDgnDbParams createParams(rootSubjectLabel);
-        createParams.SetOverwriteExisting(true);
-
-        DbResult fileStatus;
-        DgnDbPtr bim = DgnDb::CreateDgnDb(&fileStatus, filePath, createParams);
-        if (BE_SQLITE_OK != fileStatus)
-            {
-            Console::WriteErrorLine("Failed to create BIM file %s.", filePath.GetNameUtf8().c_str());
-            return;
-            }
-
-        session.SetFile(std::unique_ptr<SessionFile>(new BimFile(bim)));
-        Console::WriteLine("Successfully created BIM file %s", filePath.GetNameUtf8().c_str());
-        return;
-        }
-
-    //plain ECDb file
-    std::unique_ptr<ECDbFile> ecdbFile(new ECDbFile());
-    const DbResult stat = ecdbFile->GetHandleR().CreateNewDb(filePath);
-    if (BE_SQLITE_OK != stat)
-        {
-        Console::WriteErrorLine("Failed to create ECDb file %s. See log for details.", filePath.GetNameUtf8().c_str());
-        ecdbFile->GetHandleR().AbandonChanges();
-        return;
-        }
-
-    Console::WriteLine("Successfully created ECDb file %s and loaded it in read/write mode", filePath.GetNameUtf8().c_str());
-    ecdbFile->GetHandleR().SaveChanges();
-    session.SetFile(std::move(ecdbFile));
-    }
-
-//******************************* FileInfoCommand ******************
-//---------------------------------------------------------------------------------------
-// @bsimethod                                                  Krischan.Eberle     10/2013
-//---------------------------------------------------------------------------------------
-void FileInfoCommand::_Run(Session& session, vector<Utf8String> const& args) const
-    {
-    if (!session.IsFileLoaded(true))
-        return;
-
-    Console::WriteLine("Current file: ");
-    Console::WriteLine("  %s", session.GetFile().GetPath());
-    Console::WriteLine("  BriefcaseId: %" PRIu32, session.GetFile().GetHandle().GetBriefcaseId().GetValue());
-
-    if (session.GetFile().GetType() == SessionFile::Type::Bim)
-        {
-        DgnDbCR bimFile = static_cast<BimFile const&>(session.GetFile()).GetDgnDbHandle();
-        Console::WriteLine("  Root subject: %s", bimFile.Elements().GetRootSubject()->GetUserLabel());
-        }
-
-    Statement stmt;
-    if (BE_SQLITE_OK != stmt.Prepare(session.GetFile().GetHandle(), "SELECT StrData FROM be_Prop WHERE Namespace='ec_Db' AND Name='InitialSchemaVersion'"))
-        {
-        Console::WriteErrorLine("Could not execute SQL to retrieve profile versions.");
-        return;
-        }
-
-    SchemaVersion initialECDbProfileVersion(0, 0, 0, 0);
-    if (BE_SQLITE_ROW == stmt.Step())
-        {
-        initialECDbProfileVersion = SchemaVersion(stmt.GetValueText(0));
-        }
-
-    stmt.Finalize();
-
-    if (BE_SQLITE_OK != stmt.Prepare(session.GetFile().GetHandle(), "SELECT Namespace, StrData FROM be_Prop WHERE Name='SchemaVersion' ORDER BY Namespace"))
-        {
-        Console::WriteErrorLine("Could not execute SQL to retrieve profile versions.");
-        return;
-        }
-
-    bmap<KnownProfile, Utf8String> knownProfileInfos;
-    std::vector<Utf8String> otherProfileInfos;
-    Utf8CP profileFormat = "    %s: %s";
-    while (BE_SQLITE_ROW == stmt.Step())
-        {
-        SchemaVersion profileVersion(stmt.GetValueText(1));
-        Utf8CP profileName = stmt.GetValueText(0);
-
-        KnownProfile knownProfile = KnownProfile::Unknown;
-
-        Utf8String profileInfo;
-        Utf8String addendum;
-
-        //use human readable names for core profiles
-        if (BeStringUtilities::StricmpAscii(profileName, "be_Db") == 0)
-            {
-            profileName = "BeSQLite";
-            knownProfile = KnownProfile::BeSQLite;
-            }
-        else if (BeStringUtilities::StricmpAscii(profileName, "ec_Db") == 0)
-            {
-            profileName = "ECDb";
-            knownProfile = KnownProfile::ECDb;
-
-            if (!initialECDbProfileVersion.IsEmpty())
-                addendum.Sprintf(" (Creation version: %s)", initialECDbProfileVersion.ToString().c_str());
-            }
-        else if (BeStringUtilities::StricmpAscii(profileName, "dgn_Proj") == 0)
-            {
-            profileName = "DgnDb";
-            knownProfile = KnownProfile::DgnDb;
-            }
-
-        profileInfo.Sprintf(profileFormat, profileName, profileVersion.ToString().c_str());
-        if (!addendum.empty())
-            profileInfo.append(addendum);
-
-        if (knownProfile == KnownProfile::Unknown)
-            otherProfileInfos.push_back(profileInfo);
-        else
-            knownProfileInfos[knownProfile] = profileInfo;
-        }
-
-    Console::WriteLine("  Profiles:");
-    auto it = knownProfileInfos.find(KnownProfile::BeSQLite);
-    if (it != knownProfileInfos.end())
-        Console::WriteLine(it->second.c_str());
-
-    it = knownProfileInfos.find(KnownProfile::ECDb);
-    if (it != knownProfileInfos.end())
-        Console::WriteLine(it->second.c_str());
-
-    it = knownProfileInfos.find(KnownProfile::DgnDb);
-    if (it != knownProfileInfos.end())
-        Console::WriteLine(it->second.c_str());
-
-    for (Utf8StringCR otherProfileInfo : otherProfileInfos)
-        {
-        Console::WriteLine(otherProfileInfo.c_str());
-        }
-
-    }
-
-//******************************* CommitCommand ******************
-
-//---------------------------------------------------------------------------------------
-// @bsimethod                                                  Krischan.Eberle     03/2014
-//---------------------------------------------------------------------------------------
-void CommitCommand::_Run(Session& session, vector<Utf8String> const& args) const
-    {
-    const auto argCount = args.size();
-    if (argCount != 1)
-        {
-        Console::WriteErrorLine("Usage: %s", GetUsage().c_str());
-        return;
-        }
-
-    if (!session.IsFileLoaded(true))
-        return;
-
-    if (session.GetFile().GetHandle().IsReadonly())
-        {
-        Console::WriteErrorLine("File must be editable. Please close the file and re-open it in read-write mode.");
-        return;
-        }
-
-    if (!session.GetFile().GetHandle().IsTransactionActive())
-        {
-        Console::WriteErrorLine("Cannot commit because no transaction is active.");
-        return;
-        }
-
-    DbResult stat = session.GetFile().GetHandleR().SaveChanges();
-    if (stat != BE_SQLITE_OK)
-        Console::WriteErrorLine("Commit failed: %s", session.GetFile().GetHandle().GetLastError().c_str());
-    else
-        Console::WriteLine("Committed current transaction and restarted it.");
-    }
-
-//******************************* RollbackCommand ******************
-
-//---------------------------------------------------------------------------------------
-// @bsimethod                                                  Krischan.Eberle     03/2014
-//---------------------------------------------------------------------------------------
-Utf8String RollbackCommand::_GetUsage() const
-    {
-    return " .rollback                      Rolls back the current transaction and restarts it.";
-    }
-
-//---------------------------------------------------------------------------------------
-// @bsimethod                                                  Krischan.Eberle     03/2014
-//---------------------------------------------------------------------------------------
-void RollbackCommand::_Run(Session& session, vector<Utf8String> const& args) const
-    {
-    const size_t argCount = args.size();
-    if (argCount != 1)
-        {
-        Console::WriteErrorLine("Usage: %s", GetUsage().c_str());
-        return;
-        }
-
-    if (!session.IsFileLoaded(true))
-        return;
-
-    if (session.GetFile().GetHandle().IsReadonly())
-        {
-        Console::WriteErrorLine("File must be editable. Please close the file and re-open it in read-write mode.");
-        return;
-        }
-
-    if (!session.GetFile().GetHandle().IsTransactionActive())
-        {
-        Console::WriteErrorLine("Cannot roll back because no transaction is active.");
-        return;
-        }
-
-    DbResult stat = session.GetFile().GetHandleR().AbandonChanges();
-    if (stat != BE_SQLITE_OK)
-        Console::WriteErrorLine("Rollback failed: %s", session.GetFile().GetHandle().GetLastError().c_str());
-    else
-        Console::WriteLine("Rolled current transaction back and restarted it.");
-    }
-
-//******************************* ImportCommand ******************
-//---------------------------------------------------------------------------------------
-// @bsimethod                                                  Krischan.Eberle     10/2013
-//---------------------------------------------------------------------------------------
-//static
-Utf8CP const ImportCommand::ECSCHEMA_SWITCH = "ecschema";
-
-//---------------------------------------------------------------------------------------
-// @bsimethod                                                  Krischan.Eberle     10/2013
-//---------------------------------------------------------------------------------------
-Utf8String ImportCommand::_GetUsage() const
-    {
-    return " .import ecschema <ecschema xml file|folder>\r\n"
-        COMMAND_USAGE_IDENT "Imports the specified ECSchema XML file into the file. If a folder was specified, all ECSchemas\r\n"
-        COMMAND_USAGE_IDENT "in the folder are imported.\r\n"
-        COMMAND_USAGE_IDENT "Note: Outstanding changes are committed before starting the import.\r\n";
-    }
-
-//---------------------------------------------------------------------------------------
-// @bsimethod                                                  Krischan.Eberle     10/2013
-//---------------------------------------------------------------------------------------
-void ImportCommand::_Run(Session& session, vector<Utf8String> const& args) const
-    {
-    if (args.size() < 3 || !args[1].EqualsI(ECSCHEMA_SWITCH))
-        {
-        Console::WriteErrorLine("Usage: %s", GetUsage().c_str());
-        return;
-        }
-
-    if (!session.IsFileLoaded(true))
-        return;
-
-    if (session.GetFile().GetHandle().IsReadonly())
-        {
-        Console::WriteErrorLine("File must be editable. Please close the file and re-open it in read-write mode.");
-        return;
-        }
-
-    BeFileName ecschemaPath(args[2]);
-    ecschemaPath.Trim(L"\"");
-    if (!ecschemaPath.DoesPathExist())
-        {
-        Console::WriteErrorLine("Import failed. Specified path '%s' does not exist.", ecschemaPath.GetNameUtf8().c_str());
-        return;
-        }
-
-    RunImportSchema(session, ecschemaPath);
-    }
-
-
-
-//---------------------------------------------------------------------------------------
-// @bsimethod                                                  Krischan.Eberle     10/2013
-//---------------------------------------------------------------------------------------
-void ImportCommand::RunImportSchema(Session& session, BeFileNameCR ecschemaPath) const
-    {
-    ECN::ECSchemaReadContextPtr context = ECN::ECSchemaReadContext::CreateContext();
-    context->AddSchemaLocater(session.GetFile().GetHandle().GetSchemaLocater());
-
-    bvector<BeFileName> ecschemaFilePaths;
-
-    const bool isFolder = (const_cast<BeFileNameR> (ecschemaPath)).IsDirectory();
-    if (isFolder)
-        {
-        context->AddSchemaPath(ecschemaPath);
-        BeDirectoryIterator::WalkDirsAndMatch(ecschemaFilePaths, ecschemaPath, L"*.ecschema.xml", false);
-        if (ecschemaFilePaths.empty())
-            {
-            Console::WriteErrorLine("Import failed. Folder '%s' does not contain ECSchema XML files.", ecschemaPath.GetNameUtf8().c_str());
-            return;
-            }
-        }
-    else
-        {
-        context->AddSchemaPath(ecschemaPath.GetDirectoryName().GetName());
-        ecschemaFilePaths.push_back(ecschemaPath);
-        }
-
-    for (BeFileName const& ecschemaFilePath : ecschemaFilePaths)
-        {
-        Console::WriteLine("Reading ECSchema ... %s", ecschemaFilePath.GetNameUtf8());
-        if (SUCCESS != DeserializeECSchema(*context, ecschemaFilePath))
-            {
-            Console::WriteErrorLine("Import failed. Could not read ECSchema '%s' into memory.", ecschemaFilePath.GetNameUtf8());
-            return;
-            }
-        }
-
-    Utf8CP schemaStr = isFolder ? "ECSchemas in folder" : "ECSchema";
-
-    if (BE_SQLITE_OK != session.GetFile().GetHandleR().SaveChanges())
-        {
-        Console::WriteLine("Saving outstanding changes in the file failed: %s", session.GetFile().GetHandle().GetLastError().c_str());
-        return;
-        }
-
-    if (SUCCESS == session.GetFile().GetHandle().Schemas().ImportECSchemas(context->GetCache().GetSchemas()))
-        {
-        session.GetFile().GetHandleR().SaveChanges();
-        Console::WriteLine("Successfully imported %s '%s'.", schemaStr, ecschemaPath.GetNameUtf8().c_str());
-        return;
-        }
-
-    session.GetFile().GetHandleR().AbandonChanges();
-    if (session.GetIssues().HasIssue())
-        Console::WriteErrorLine("Failed to import %s '%s': %s", schemaStr, ecschemaPath.GetNameUtf8().c_str(), session.GetIssues().GetIssue());
-    else
-        Console::WriteErrorLine("Failed to import %s '%s'.", schemaStr, ecschemaPath.GetNameUtf8().c_str());
-    }
-
-//---------------------------------------------------------------------------------------
-// @bsimethod                                                  Affan.Khan     03/2014
-//---------------------------------------------------------------------------------------
-//static
-BentleyStatus ImportCommand::DeserializeECSchema(ECSchemaReadContextR readContext, BeFileNameCR ecschemaXmlFile)
-    {
-    ECN::ECSchemaPtr ecSchema = nullptr;
-    const auto stat = ECN::ECSchema::ReadFromXmlFile(ecSchema, ecschemaXmlFile.GetName(), readContext);
-    //duplicate schema error is ok, as the ReadFromXmlFile reads schema references implicitly.
-    return stat == ECN::SchemaReadStatus::Success || stat == ECN::SchemaReadStatus::DuplicateSchema ? SUCCESS : ERROR;
-    }
-
-
-//******************************* ExportCommand ******************
-//---------------------------------------------------------------------------------------
-// @bsimethod                                                  Krischan.Eberle     10/2013
-//---------------------------------------------------------------------------------------
-//static
-Utf8CP const ExportCommand::ECSCHEMA_SWITCH = "ecschema";
-//static
-Utf8CP const ExportCommand::TABLES_SWITCH = "tables";
-
-//---------------------------------------------------------------------------------------
-// @bsimethod                                                  Krischan.Eberle     10/2013
-//---------------------------------------------------------------------------------------
-Utf8String ExportCommand::_GetUsage() const
-    {
-    return " .export ecschema [v2] <out folder>  Exports all ECSchemas of the file to disk. If 'v2' is specified, ECXML v2 is used.\r\n"
-           COMMAND_USAGE_IDENT "Otherwise ECXML v3 is used.\r\n"
-           "         tables <JSON file>     Exports the data in all tables of the file into a JSON file\r\n";
-    }
-
-//---------------------------------------------------------------------------------------
-// @bsimethod                                                  Krischan.Eberle     10/2013
-//---------------------------------------------------------------------------------------
-void ExportCommand::_Run(Session& session, vector<Utf8String> const& args) const
-    {
-    const size_t argCount = args.size();
-    if (!(argCount == 3 || (argCount == 4 && args[2].EqualsI("v2"))))
-        {
-        Console::WriteErrorLine("Usage: %s", GetUsage().c_str());
-        return;
-        }
-
-    if (!session.IsFileLoaded(true))
-        {
-        return;
-        }
-
-    if (args[1].EqualsI(ECSCHEMA_SWITCH))
-        {
-        Utf8CP outFolder = nullptr;
-        bool useECXmlV2 = false;
-        if (argCount == 3)
-            outFolder = args[2].c_str();
-        else
-            {
-            useECXmlV2 = true;
-            outFolder = args[3].c_str();
-            }
-
-        RunExportSchema(session, outFolder, useECXmlV2);
-        return;
-        }
-
-    if (args[1].EqualsI(TABLES_SWITCH))
-        {
-        RunExportTables(session, args[2].c_str());
-        return;
-        }
-
-    Console::WriteErrorLine("Usage: %s", GetUsage().c_str());
-    }
-
-//---------------------------------------------------------------------------------------
-// @bsimethod                                                  Affan.Khan        04/2015
-//---------------------------------------------------------------------------------------
-void ExportCommand::RunExportTables(Session& session, Utf8CP jsonFile) const
-    {
-    ExportTables(session, jsonFile);
-    }
-//---------------------------------------------------------------------------------------
-// @bsimethod                                                  Krischan.Eberle     10/2013
-//---------------------------------------------------------------------------------------
-void ExportCommand::RunExportSchema(Session& session, Utf8CP outFolderStr, bool useECXmlV2) const
-    {
-    bvector<ECN::ECSchemaCP> schemas = session.GetFile().GetHandle().Schemas().GetECSchemas(true);
-    if (schemas.empty())
-        {
-        Console::WriteErrorLine("Failed to load schemas from file.");
-        return;
-        }
-
-    BeFileName outFolder;
-    outFolder.SetNameUtf8(outFolderStr);
-    if (BeFileName::IsDirectory(outFolder.GetName()))
-        {
-        Console::WriteErrorLine("Folder %s already exists. Please delete it or specify and another folder.", outFolder.GetNameUtf8().c_str());
-        return;
-        }
-    else
-        BeFileName::CreateNewDirectory(outFolder.GetName());
-
-    int ecxmlMajorVersion = useECXmlV2 ? 2 : 3;
-    for (auto schema : schemas)
-        {
-        WString fileName;
-        fileName.AssignUtf8(schema->GetFullSchemaName().c_str());
-        fileName.append(L".ecschema.xml");
-
-        BeFileName outPath(outFolder);
-        outPath.AppendToPath(fileName.c_str());
-        schema->WriteToXmlFile(outPath.GetName(), ecxmlMajorVersion);
-        Console::WriteLine("Saved ECSchema '%s' to disk", outPath.GetNameUtf8().c_str());
-        }
-    }
-
-//---------------------------------------------------------------------------------------
-// @bsimethod                                                  Affan.Khan        04/2015
-//---------------------------------------------------------------------------------------
-void ExportCommand::ExportTables(Session& session, Utf8CP jsonFile) const
-    {
-    BeFile file;
-    if (file.Create(jsonFile, true) != BeFileStatus::Success)
-        {
-        Console::WriteErrorLine("Failed to create JSON file %s", jsonFile);
-        return;
-        }
-
-    Statement stmt;
-    stmt.Prepare(session.GetFile().GetHandle(), "SELECT name FROM sqlite_master WHERE type ='table'");
-    Json::Value tableData(Json::ValueType::arrayValue);
-
-    while (stmt.Step() == BE_SQLITE_ROW)
-        {
-        ExportTable(session, tableData, stmt.GetValueText(0));
-        }
-
-    auto jsonString = tableData.toStyledString();
-    if (file.Write(nullptr, jsonString.c_str(), static_cast<uint32_t>(jsonString.size())) != BeFileStatus::Success)
-        {
-        Console::WriteErrorLine("Failed to write to JSON file %s", jsonFile);
-        return;
-        }
-
-    file.Flush();
-    Console::WriteLine("Exported tables to '%s'", jsonFile);
-    }
-
-//---------------------------------------------------------------------------------------
-// @bsimethod                                                  Affan.Khan        04/2015
-//---------------------------------------------------------------------------------------
-void ExportCommand::ExportTable(Session& session, Json::Value& out, Utf8CP tableName) const
-    {
-    auto& tableObj = out.append(Json::ValueType::objectValue);
-    tableObj["Name"] = tableName;
-    tableObj["Rows"] = Json::Value(Json::ValueType::arrayValue);
-    auto& rows = tableObj["Rows"];
-    rows.clear();
-    Statement stmt;
-    stmt.Prepare(session.GetFile().GetHandle(), SqlPrintfString("SELECT * FROM %s", tableName));
-    while (stmt.Step() == BE_SQLITE_ROW)
-        {
-        auto& row = rows.append(Json::ValueType::objectValue);
-        row.clear();
-        for (auto i = 0; i < stmt.GetColumnCount(); i++)
-            {
-            switch (stmt.GetColumnType(i))
-                {
-                    case DbValueType::BlobVal:
-                    {
-                    if (SUCCESS != ECJsonUtilities::BinaryToJson(row[stmt.GetColumnName(i)], (Byte const*) stmt.GetValueBlob(i), stmt.GetColumnBytes(i)))
-                        {
-                        Console::WriteErrorLine("Failed to export table %s", tableName);
-                        return;
-                        }
-                    break;
-                    }
-                    case DbValueType::FloatVal:
-                        row[stmt.GetColumnName(i)] = Json::Value(stmt.GetValueDouble(i)); break;
-                    case DbValueType::IntegerVal:
-                        row[stmt.GetColumnName(i)] = Json::Value(stmt.GetValueInt64(i)); break;
-                    case DbValueType::NullVal:
-                        row[stmt.GetColumnName(i)] = Json::Value(Json::nullValue); break;
-                    case DbValueType::TextVal:
-                        row[stmt.GetColumnName(i)] = Json::Value(stmt.GetValueText(i)); break;
-                }
-            }
-        }
-    }
-
-//******************************* CreateECClassViewsCommand ******************
-
-//---------------------------------------------------------------------------------------
-// @bsimethod                                                  Krischan.Eberle     12/2015
-//---------------------------------------------------------------------------------------
-Utf8String CreateECClassViewsCommand::_GetUsage() const
-    {
-    return " .createecclassviews            Creates or updates views in the file to visualize the EC content as ECClasses and\r\n"
-        COMMAND_USAGE_IDENT "ECProperties rather than tables and columns.\r\n";
-    }
-
-//---------------------------------------------------------------------------------------
-// @bsimethod                                                  Krischan.Eberle     12/2015
-//---------------------------------------------------------------------------------------
-void CreateECClassViewsCommand::_Run(Session& session, std::vector<Utf8String> const& args) const
-    {
-    if (!session.IsFileLoaded(true))
-        return;
-
-    if (session.GetFile().GetHandle().IsReadonly())
-        {
-        Console::WriteErrorLine("File must be editable. Please close the file and re-open it in read-write mode.");
-        return;
-        }
-
-    if (SUCCESS != session.GetFile().GetHandle().Schemas().CreateECClassViewsInDb())
-        Console::WriteErrorLine("Failed to create ECClass views in the file.");
-    else
-        Console::WriteLine("Created or updated ECClass views in the file.");
-    }
-
-
-//******************************* MetadataCommand ******************
-
-//---------------------------------------------------------------------------------------
-// @bsimethod                                                  Krischan.Eberle     10/2013
-//---------------------------------------------------------------------------------------
-Utf8String MetadataCommand::_GetUsage() const
-    {
-    return " .metadata <ecsql>              Executes ECSQL and displays result column metadata";
-    }
-
-//---------------------------------------------------------------------------------------
-// @bsimethod                                                  Krischan.Eberle     10/2013
-//---------------------------------------------------------------------------------------
-void MetadataCommand::_Run(Session& session, vector<Utf8String> const& args) const
-    {
-    const size_t argSize = args.size();
-    if (argSize <= 1)
-        {
-        Console::WriteErrorLine("Usage: %s", GetUsage().c_str());
-        return;
-        }
-
-    if (!session.IsFileLoaded(true))
-        return;
-
-    Utf8String ecsql;
-    for (size_t i = 1; i < argSize; i++)
-        {
-        ecsql.append(args[i]);
-
-        if (i != argSize - 1)
-            ecsql.append(" ");
-        }
-
-
-    ECSqlStatement stmt;
-    ECSqlStatus status = stmt.Prepare(session.GetFile().GetHandle(), ecsql.c_str());
-    if (!status.IsSuccess())
-        {
-        if (session.GetIssues().HasIssue())
-            Console::WriteErrorLine("Failed to prepare ECSQL statement. %s", session.GetIssues().GetIssue());
-        else
-            Console::WriteErrorLine("Failed to prepare ECSQL statement.");
-
-        return;
-        }
-
-    Console::WriteLine();
-    Console::WriteLine("Column metadata");
-    Console::WriteLine("===============");
-    Console::WriteLine("Index   Name/PropertyPath                   DisplayLabel                        Type           Root class                     Root class alias");
-    Console::WriteLine("----------------------------------------------------------------------------------------------------------------------------------------------");
-    const int columnCount = stmt.GetColumnCount();
-    for (int i = 0; i < columnCount; i++)
-        {
-        ECSqlColumnInfo const& columnInfo = stmt.GetColumnInfo(i);
-        bool isGeneratedProp = columnInfo.IsGeneratedProperty();
-        ECN::ECPropertyCP prop = columnInfo.GetProperty();
-        ECSqlPropertyPathCR propPath = columnInfo.GetPropertyPath();
-        Utf8String propPathStr = isGeneratedProp ? prop->GetDisplayLabel() : propPath.ToString();
-
-        Utf8String typeName(prop->GetTypeName());
-        if (prop->GetIsArray())
-            typeName.append("[]");
-
-        Utf8CP rootClassName = isGeneratedProp ? "generated" : columnInfo.GetRootClass().GetFullName();
-        Utf8CP rootClassAlias = columnInfo.GetRootClassAlias();
-
-        Console::WriteLine("%3d     %-35s %-35s %-14s %-30s %s", i, propPathStr.c_str(), prop->GetDisplayLabel(), typeName.c_str(), rootClassName, rootClassAlias);
-        }
-
-    Console::WriteLine();
-    }
-
-//******************************* ParseCommand ******************
-
-//---------------------------------------------------------------------------------------
-// @bsimethod                                                  Krischan.Eberle     10/2013
-//---------------------------------------------------------------------------------------
-Utf8String ParseCommand::_GetUsage() const
-    {
-    return " .parse [sql|exp|token] <ecsql> Parses ECSQL. Options: sql (default): the resulting SQL is displayed.\r\n"
-        COMMAND_USAGE_IDENT                "                       exp: the parsed expression tree is displayed.\r\n"
-        COMMAND_USAGE_IDENT                "                       token: the parsed raw token tree is displayed.\r\n";
-    }
-
-//---------------------------------------------------------------------------------------
-// @bsimethod                                                  Krischan.Eberle     10/2013
-//---------------------------------------------------------------------------------------
-void ParseCommand::_Run(Session& session, vector<Utf8String> const& args) const
-    {
-    const size_t argCount = args.size();
-    if (argCount < 2)
-        {
-        Console::WriteErrorLine("Usage: %s", GetUsage().c_str());
-        return;
-        }
-
-    if (!session.IsFileLoaded(true))
-        return;
-
-    Utf8StringCR firstArg = args[1];
-    if (firstArg.EqualsIAscii("exp"))
-        {
-        if (argCount < 3)
-            {
-            Console::WriteErrorLine("Usage: %s", GetUsage().c_str());
-            return;
-            }
-
-        Utf8String ecsql = ConcatArgs(2, args);
-        Utf8String ecsqlFromExpTree;
-        Json::Value expTree;
-        if (SUCCESS != ECSqlParseTreeFormatter::ParseAndFormatECSqlExpTree(expTree, ecsqlFromExpTree, session.GetFile().GetHandle(), ecsql.c_str()))
-            {
-            if (session.GetIssues().HasIssue())
-                Console::WriteErrorLine("Failed to parse ECSQL: %s", session.GetIssues().GetIssue());
-            else
-                Console::WriteErrorLine("Failed to parse ECSQL.");
-            return;
-            }
-
-        Console::WriteLine("ECSQL from expression tree: %s", ecsqlFromExpTree.c_str());
-        Console::WriteLine();
-        Console::WriteLine("ECSQL expression tree:");
-
-        Utf8String expTreeStr;
-        ExpTreeToString(expTreeStr, expTree, 0);
-        Console::WriteLine("%s", expTreeStr.c_str());
-        return;
-        }
-
-    if (firstArg.EqualsIAscii("token"))
-        {
-        if (argCount < 3)
-            {
-            Console::WriteErrorLine("Usage: %s", GetUsage().c_str());
-            return;
-            }
-
-        Utf8String ecsql = ConcatArgs(2, args);
-
-        Utf8String parseTree;
-        if (SUCCESS != ECSqlParseTreeFormatter::ParseAndFormatECSqlParseNodeTree(parseTree, session.GetFile().GetHandle(), ecsql.c_str()))
-            {
-            if (session.GetIssues().HasIssue())
-                Console::WriteErrorLine("Failed to parse ECSQL: %s", session.GetIssues().GetIssue());
-            else
-                Console::WriteErrorLine("Failed to parse ECSQL.");
-
-            return;
-            }
-
-        Console::WriteLine("Raw ECSQL parse tree:");
-        Console::WriteLine("%s", parseTree.c_str());
-        return;
-        }
-
-    Utf8String ecsql;
-    if (firstArg.EqualsIAscii("sql"))
-        {
-        if (argCount < 3)
-            {
-            Console::WriteErrorLine("Usage: %s", GetUsage().c_str());
-            return;
-            }
-
-        ecsql = ConcatArgs(2, args);
-        }
-    else
-        {
-        //default mode ('sql' was not specified)
-        ecsql = ConcatArgs(1, args);
-        }
-
-    ECSqlStatement stmt;
-    ECSqlStatus stat = stmt.Prepare(session.GetFile().GetHandle(), ecsql.c_str());
-    if (!stat.IsSuccess())
-        if (session.GetIssues().HasIssue())
-            Console::WriteErrorLine("Failed to parse ECSQL: %s", session.GetIssues().GetIssue());
-        else
-            Console::WriteErrorLine("Failed to parse ECSQL.");
-
-    Console::WriteLine("SQLite SQL: %s", stmt.GetNativeSql());
-    }
-
-//---------------------------------------------------------------------------------------
-// @bsimethod                                                Krischan.Eberle      04/2016
-//---------------------------------------------------------------------------------------
-//static
-void ParseCommand::ExpTreeToString(Utf8StringR expTreeStr, JsonValueCR expTree, int indentLevel)
-    {
-    for (int i = 0; i < indentLevel; i++)
-        expTreeStr.append("   ");
-
-    expTreeStr.append(expTree["Exp"].asCString()).append("\r\n");
-
-    if (!expTree.isMember("Children"))
-        return;
-
-    indentLevel++;
-    for (JsonValueCR child : expTree["Children"])
-        {
-        ExpTreeToString(expTreeStr, child, indentLevel);
-        }
-    }
-
-//******************************* ExitCommand ******************
-//---------------------------------------------------------------------------------------
-// @bsimethod                                                  Krischan.Eberle     10/2013
-//---------------------------------------------------------------------------------------
-Utf8String ExitCommand::_GetUsage() const
-    {
-    return " .exit, .quit, .q               Exits the BimConsole";
-    }
-
-//---------------------------------------------------------------------------------------
-// @bsimethod                                                  Krischan.Eberle     10/2013
-//---------------------------------------------------------------------------------------
-void ExitCommand::_Run(Session& session, vector<Utf8String> const& args) const
-    {
-    exit(0);
-    }
-
-//******************************* SqliteCommand ******************
-
-//---------------------------------------------------------------------------------------
-// @bsimethod                                                  Krischan.Eberle     10/2013
-//---------------------------------------------------------------------------------------
-Utf8String SqliteCommand::_GetUsage() const
-    {
-    return " .sqlite <SQLite SQL>           Executes a SQLite SQL statement";
-    }
-
-//---------------------------------------------------------------------------------------
-// @bsimethod                                                  Krischan.Eberle     07/2015
-//---------------------------------------------------------------------------------------
-void SqliteCommand::_Run(Session& session, std::vector<Utf8String> const& args) const
-    {
-    const size_t argSize = args.size();
-    if (argSize <= 1)
-        {
-        Console::WriteErrorLine("Usage: %s", GetUsage().c_str());
-        return;
-        }
-
-    if (!session.IsFileLoaded(true))
-        return;
-
-    Utf8String sql = ConcatArgs(1, args);
-
-    Statement stmt;
-    DbResult status = stmt.Prepare(session.GetFile().GetHandle(), sql.c_str());
-    if (status != BE_SQLITE_OK)
-        {
-        Console::WriteErrorLine("Failed to prepare SQLite SQL statement %s: %s", sql.c_str(), session.GetFile().GetHandle().GetLastError().c_str());
-        return;
-        }
-
-    if (strnicmp(sql.c_str(), "SELECT", 6) == 0)
-        ExecuteSelect(stmt);
-    else
-        ExecuteNonSelect(session, stmt);
-    }
-
-//---------------------------------------------------------------------------------------
-// @bsimethod                                                  Krischan.Eberle     07/2015
-//---------------------------------------------------------------------------------------
-void SqliteCommand::ExecuteSelect(Statement& statement) const
-    {
-    const int columnCount = statement.GetColumnCount();
-    for (int i = 0; i < columnCount; i++)
-        {
-        Console::Write("%s\t", statement.GetColumnName(i));
-        }
-
-    Console::WriteLine();
-    Console::WriteLine("-------------------------------------------------------------");
-
-    while (statement.Step() == BE_SQLITE_ROW)
-        {
-        Utf8String out;
-        for (int i = 0; i < columnCount; i++)
-            {
-            if (statement.IsColumnNull(i))
-                out.append("NULL");
-            else
-                out.append(statement.GetValueText(i));
-
-            out.append("\t");
-            }
-
-        Console::WriteLine(out.c_str());
-        }
-    }
-
-//---------------------------------------------------------------------------------------
-// @bsimethod                                                  Krischan.Eberle     07/2015
-//---------------------------------------------------------------------------------------
-void SqliteCommand::ExecuteNonSelect(Session& session, Statement& statement) const
-    {
-    if (statement.Step() != BE_SQLITE_DONE)
-        {
-        Console::WriteErrorLine("Failed to execute SQLite SQL statement %s: %s", statement.GetSql(), session.GetFile().GetHandle().GetLastError().c_str());
-        return;
-        }
-    }
-
-//******************************* DbSchemaCommand ******************
-
-//---------------------------------------------------------------------------------------
-// @bsimethod                                                  Krischan.Eberle     04/2016
-//---------------------------------------------------------------------------------------
-Utf8String DbSchemaCommand::_GetUsage() const
-    {
-    return " .dbschema search <search term> [<folder> <file extension>]\r\n"
-        COMMAND_USAGE_IDENT "Searches the DDL of all DB schema elements in the current file or in all SQLite files\r\n"
-        COMMAND_USAGE_IDENT "in the specified folder for the specified search term.\r\n";
-    }
-
-//---------------------------------------------------------------------------------------
-// @bsimethod                                                  Krischan.Eberle     04/2016
-//---------------------------------------------------------------------------------------
-void DbSchemaCommand::_Run(Session& session, std::vector<Utf8String> const& args) const
-    {
-    if (args.size() < 2)
-        {
-        Console::WriteErrorLine("Usage: %s", GetUsage().c_str());
-        return;
-        }
-
-    Utf8StringCR switchArg = args[1];
-
-    if (switchArg.EqualsI("search"))
-        {
-        Search(session, args);
-        return;
-        }
-
-    Console::WriteErrorLine("Usage: %s", GetUsage().c_str());
-    }
-
-//---------------------------------------------------------------------------------------
-// @bsimethod                                                  Krischan.Eberle     04/2016
-//---------------------------------------------------------------------------------------
-void DbSchemaCommand::Search(Session& session, std::vector<Utf8String> const& args) const
-    {
-    const size_t argSize = args.size();
-    Utf8CP searchTerm = nullptr;
-    const bool isFileOpen = session.IsFileLoaded(false);
-
-    if (isFileOpen && argSize != 3)
-        {
-        Console::WriteErrorLine("Usage: %s", GetUsage().c_str());
-        return;
-        }
-    else if (!isFileOpen && argSize != 5)
-        {
-        Console::WriteErrorLine("Usage: %s", GetUsage().c_str());
-        return;
-        }
-
-    searchTerm = args[2].c_str();
-
-    if (isFileOpen)
-        {
-        Search(session.GetFile().GetHandle(), searchTerm);
-        return;
-        }
-
-    bvector<BeFileName> filePaths;
-    Utf8String folder(args[3]);
-    folder.Trim("\"");
-
-    Utf8String fileExtension(args[4]);
-    Utf8String fileFilter;
-    if (fileExtension.StartsWith("*."))
-        fileFilter = fileExtension;
-    else if (fileExtension.StartsWith("."))
-        fileFilter.Sprintf("*%s", fileExtension.c_str());
-    else
-        fileFilter.Sprintf("*.%s", fileExtension.c_str());
-
-    BeDirectoryIterator::WalkDirsAndMatch(filePaths, BeFileName(folder), WString(fileFilter.c_str(), BentleyCharEncoding::Utf8).c_str(), true);
-
-    if (filePaths.empty())
-        {
-        Console::WriteErrorLine("Command failed. Folder '%s' does not contain files with extension *.%s.",
-                                folder, fileFilter.c_str());
-        return;
-        }
-
-    for (BeFileNameCR path : filePaths)
-        {
-        ECDb ecdb;
-        if (BE_SQLITE_OK != ecdb.OpenBeSQLiteDb(path, ECDb::OpenParams(Db::OpenMode::Readonly)))
-            {
-            Console::WriteErrorLine("Skipping file '%s', because it could not be opened.",
-                                    path.GetNameUtf8().c_str());
-            continue;
-            }
-
-        Search(ecdb, searchTerm);
-        }
-    }
-
-//---------------------------------------------------------------------------------------
-// @bsimethod                                                  Krischan.Eberle     04/2016
-//---------------------------------------------------------------------------------------
-void DbSchemaCommand::Search(ECDbCR ecdb, Utf8CP searchTerm) const
-    {
-    Utf8CP sql = "SELECT name, type FROM sqlite_master WHERE sql LIKE ?";
-    Statement stmt;
-    if (BE_SQLITE_OK != stmt.Prepare(ecdb, sql))
-        {
-        Console::WriteErrorLine("Failed to prepare SQLite SQL statement %s: %s", sql, ecdb.GetLastError().c_str());
-        return;
-        }
-
-    Utf8String searchTermWithWildcards;
-    searchTermWithWildcards.Sprintf("%%%s%%", searchTerm);
-
-    if (BE_SQLITE_OK != stmt.BindText(1, searchTermWithWildcards, Statement::MakeCopy::No))
-        {
-        Console::WriteErrorLine("Failed to bind search term '%s' to SQLite SQL statement %s: %s", searchTermWithWildcards.c_str(), sql, ecdb.GetLastError().c_str());
-        return;
-        }
-
-    if (BE_SQLITE_ROW != stmt.Step())
-        {
-        Console::WriteLine("The search term '%s' was not found in the DB schema elements of the file '%s'", searchTerm, ecdb.GetDbFileName());
-        return;
-        }
-
-    Console::WriteLine("In the file '%s' the following DB schema elements contain the search term %s:", ecdb.GetDbFileName(), searchTerm);
-    do
-        {
-        Console::WriteLine(" %s [%s]", stmt.GetValueText(0), stmt.GetValueText(1));
-        } while (BE_SQLITE_ROW == stmt.Step());
-    }
-
-
-//******************************* ClassMappingCommand ******************
-
-//---------------------------------------------------------------------------------------
-// @bsimethod                                                  Krischan.Eberle     04/2016
-//---------------------------------------------------------------------------------------
-Utf8String ClassMappingCommand::_GetUsage() const
-    {
-    return " .classmapping, .cm [<ECSchemaName>|<ECSchemaName> <ECClassName>]\r\n"
-        COMMAND_USAGE_IDENT "Returns ECClass mapping information for the file, the specified ECSchema, or the specified ECClass.\r\n";
-    }
-
-//---------------------------------------------------------------------------------------
-// @bsimethod                                                  Krischan.Eberle     04/2016
-//---------------------------------------------------------------------------------------
-void ClassMappingCommand::_Run(Session& session, std::vector<Utf8String> const& args) const
-    {
-    if (args.size() < 2 || args.size() > 3)
-        {
-        Console::WriteErrorLine("Usage: %s", GetUsage().c_str());
-        return;
-        }
-
-    Json::Value json;
-    Utf8StringCR schemaName = args[1];
-
-    if (args.size() == 2)
-        {
-        if (schemaName.EqualsI("*"))
-            {
-            if (SUCCESS != ClassMappingInfoHelper::GetInfos(json, session.GetFile().GetHandle(), false))
-                {
-                Console::WriteErrorLine("Retrieving ECClass mapping information for all ECSchemas failed.");
-                return;
-                }
-            }
-<<<<<<< HEAD
-        else
-=======
-
-        if (SUCCESS != ClassMappingInfoHelper::GetInfos(json, session.GetFile().GetHandle(), args[2], false))
->>>>>>> b965a737
-            {
-            if (SUCCESS != ClassMappingInfoHelper::GetInfos(json, session.GetFile().GetHandle(), schemaName.c_str(), false))
-                {
-                Console::WriteErrorLine("Retrieving ECClass mapping information for ECSchema '%s' failed.", schemaName.c_str());
-                return;
-                }
-            }
-        }
-    else
-        {
-        if (SUCCESS != ClassMappingInfoHelper::GetInfo(json, session.GetFile().GetHandle(), schemaName.c_str(), args[2].c_str()))
-            {
-            Console::WriteErrorLine("Retrieving ECClass mapping information for ECClass %s.%s failed.", schemaName.c_str(), args[2].c_str());
-            return;
-            }
-<<<<<<< HEAD
-=======
-
-        if (SUCCESS != ClassMappingInfoHelper::GetInfo(json, session.GetFile().GetHandle(), args[2], args[3]))
-            {
-            Console::WriteErrorLine("Retrieving ECClass mapping failed.");
-            return;
-            }
-        }
-    else
-        {
-        Console::WriteErrorLine("Usage: %s", GetUsage().c_str());
-        return;
->>>>>>> b965a737
-        }
-
-    Json::FastWriter writer;
-    Utf8String infoStr = writer.write(json);
-    Console::WriteLine(infoStr.c_str());
-    }
+/*--------------------------------------------------------------------------------------+
+|
+|     $Source: BimConsole/Command.cpp $
+|
+|  $Copyright: (c) 2016 Bentley Systems, Incorporated. All rights reserved. $
+|
++--------------------------------------------------------------------------------------*/
+#include <ECDb/ECDbApi.h>
+#include "Command.h"
+#include "BimConsole.h"
+#include <Bentley/BeDirectoryIterator.h>
+
+using namespace std;
+USING_NAMESPACE_BENTLEY_EC
+USING_NAMESPACE_BENTLEY_SQLITE
+USING_NAMESPACE_BENTLEY_SQLITE_EC
+USING_NAMESPACE_BENTLEY_DGN;
+
+//******************************* Command ******************
+
+//---------------------------------------------------------------------------------------
+// @bsimethod                                                  Krischan.Eberle     10/2013
+//---------------------------------------------------------------------------------------
+void Command::Run(Session& session, std::vector<Utf8String> const& args) const
+    {
+    session.GetIssues().Reset();
+    return _Run(session, args);
+    }
+
+
+//---------------------------------------------------------------------------------------
+// @bsimethod                                                  Krischan.Eberle     10/2013
+//---------------------------------------------------------------------------------------
+//static
+Utf8String Command::ConcatArgs(size_t startIndex, std::vector<Utf8String> const& args)
+    {
+    const size_t count = args.size();
+    if (startIndex > count)
+        {
+        BeAssert(false);
+        return "";
+        }
+
+    Utf8String argStr;
+    for (size_t i = startIndex; i < count; i++)
+        {
+        argStr.append(args[i]);
+
+        if (i != count - 1)
+            argStr.append(" ");
+        }
+
+    return argStr;
+    }
+
+//******************************* HelpCommand ******************
+
+//---------------------------------------------------------------------------------------
+// @bsimethod                                                  Krischan.Eberle     10/2013
+//---------------------------------------------------------------------------------------
+void HelpCommand::_Run(Session& session, vector<Utf8String> const& args) const
+    {
+    BeAssert(m_commandMap.size() == 23 && "Command was added or removed, please update the HelpCommand accordingly.");
+    Console::WriteLine(m_commandMap.at(".help")->GetUsage().c_str());
+    Console::WriteLine();
+    Console::WriteLine(m_commandMap.at(".open")->GetUsage().c_str());
+    Console::WriteLine(m_commandMap.at(".close")->GetUsage().c_str());
+    Console::WriteLine(m_commandMap.at(".create")->GetUsage().c_str());
+    Console::WriteLine(m_commandMap.at(".fileinfo")->GetUsage().c_str());
+    Console::WriteLine();
+    Console::WriteLine(m_commandMap.at(".ecsql")->GetUsage().c_str());
+    Console::WriteLine(m_commandMap.at(".metadata")->GetUsage().c_str());
+    Console::WriteLine();
+    Console::WriteLine(m_commandMap.at(".createecclassviews")->GetUsage().c_str());
+    Console::WriteLine();
+    Console::WriteLine(m_commandMap.at(".commit")->GetUsage().c_str());
+    Console::WriteLine(m_commandMap.at(".rollback")->GetUsage().c_str());
+    Console::WriteLine();
+    Console::WriteLine(m_commandMap.at(".import")->GetUsage().c_str());
+    Console::WriteLine(m_commandMap.at(".export")->GetUsage().c_str());
+    Console::WriteLine();
+    Console::WriteLine(m_commandMap.at(".classmapping")->GetUsage().c_str());
+    Console::WriteLine();
+    Console::WriteLine(m_commandMap.at(".parse")->GetUsage().c_str());
+    Console::WriteLine(m_commandMap.at(".dbschema")->GetUsage().c_str());
+    Console::WriteLine();
+    Console::WriteLine(m_commandMap.at(".sqlite")->GetUsage().c_str());
+    Console::WriteLine();
+    Console::WriteLine(m_commandMap.at(".exit")->GetUsage().c_str());
+    }
+
+//******************************* OpenCommand ******************
+//---------------------------------------------------------------------------------------
+// @bsimethod                                                  Krischan.Eberle     10/2013
+//---------------------------------------------------------------------------------------
+//static
+Utf8CP const OpenCommand::READONLY_SWITCH = "readonly";
+Utf8CP const OpenCommand::READWRITE_SWITCH = "readwrite";
+
+//---------------------------------------------------------------------------------------
+// @bsimethod                                                  Krischan.Eberle     10/2013
+//---------------------------------------------------------------------------------------
+Utf8String OpenCommand::_GetUsage() const
+    {
+    return " .open [readonly|readwrite] <BIM/ECDb file>\r\n"
+        COMMAND_USAGE_IDENT "Opens a BIM or ECDb file. Default open mode: read-only.\r\n";
+    }
+
+//---------------------------------------------------------------------------------------
+// @bsimethod                                                  Krischan.Eberle     10/2013
+//---------------------------------------------------------------------------------------
+void OpenCommand::_Run(Session& session, vector<Utf8String> const& args) const
+    {
+    const auto argCount = args.size();
+    if (argCount != 2 && argCount != 3)
+        {
+        Console::WriteErrorLine("Usage: %s", GetUsage().c_str());
+        return;
+        }
+
+    if (session.IsFileLoaded())
+        {
+        Console::WriteErrorLine("%s file '%s' already open. Close it first before opening another file.", session.GetFile().TypeToString(), session.GetFile().GetPath());
+        return;
+        }
+
+    Utf8String const& firstArg = args[1];
+    //default mode: read-only
+    ECDb::OpenMode openMode = ECDb::OpenMode::Readonly;
+    size_t filePathIndex = 1;
+    bool isReadWrite = false;
+    if ((isReadWrite = firstArg.EqualsI(READWRITE_SWITCH)) || firstArg.EqualsI(READONLY_SWITCH))
+        {
+        if (isReadWrite)
+            openMode = ECDb::OpenMode::ReadWrite;
+
+        filePathIndex = 2;
+        }
+
+
+    BeFileName filePath;
+    filePath.SetNameUtf8(args[filePathIndex].c_str());
+    filePath.Trim(L"\"");
+    if (!filePath.DoesPathExist())
+        {
+        Console::WriteErrorLine("The path '%s' does not exist.", filePath.GetNameUtf8().c_str());
+        return;
+        }
+
+    Utf8CP openModeStr = openMode == ECDb::OpenMode::Readonly ? "read-only" : "read-write";
+
+    DbResult bimStat;
+    DgnDb::OpenParams params(openMode);
+    DgnDbPtr bim = DgnDb::OpenDgnDb(&bimStat, filePath, params);
+    if (BE_SQLITE_OK == bimStat)
+        {
+        session.SetFile(std::unique_ptr<SessionFile>(new BimFile(bim)));
+        Console::WriteLine("Opened BIM file '%s' in %s mode.", filePath.GetNameUtf8().c_str(), openModeStr);
+        return;
+        }
+
+    std::unique_ptr<ECDbFile> ecdbFile(new ECDbFile());
+    if (BE_SQLITE_OK == ecdbFile->GetHandleR().OpenBeSQLiteDb(filePath, ECDb::OpenParams(openMode)))
+        {
+        session.SetFile(std::move(ecdbFile));
+        Console::WriteLine("Opened ECDb file '%s' in %s mode.", filePath.GetNameUtf8().c_str(), openModeStr);
+        return;
+        }
+    else
+        ecdbFile->GetHandleR().CloseDb();//seems that open errors do not automatically close the handle again
+
+    Console::WriteErrorLine("Could not open file '%s'.", filePath.GetNameUtf8().c_str());
+    }
+
+
+//******************************* CloseCommand ******************
+//---------------------------------------------------------------------------------------
+// @bsimethod                                                  Krischan.Eberle     10/2013
+//---------------------------------------------------------------------------------------
+void CloseCommand::_Run(Session& session, vector<Utf8String> const& args) const
+    {
+
+    if (session.IsFileLoaded(true))
+        {
+        //need to get path before closing, because afterwards it is not available on the ECDb object anymore
+        Utf8String path(session.GetFile().GetPath());
+        session.GetFile().GetHandleR().CloseDb();
+        Console::WriteLine("Closed '%s'.", path.c_str());
+        }
+    }
+
+//******************************* CreateCommand ******************
+//---------------------------------------------------------------------------------------
+// @bsimethod                                                  Krischan.Eberle     10/2013
+//---------------------------------------------------------------------------------------
+Utf8String CreateCommand::_GetUsage() const
+    {
+    return  " .create [bim|ecdb] [<BIM root subject label>] <file path>\r\n"
+        COMMAND_USAGE_IDENT "Creates a new BIM (default) or ECDb file.\r\n"
+        COMMAND_USAGE_IDENT "When creating a BIM file, passing a root subject label is mandatory.";
+    }
+
+//---------------------------------------------------------------------------------------
+// @bsimethod                                                  Krischan.Eberle     10/2013
+//---------------------------------------------------------------------------------------
+void CreateCommand::_Run(Session& session, vector<Utf8String> const& args) const
+    {
+    if (args.size() < 2)
+        {
+        Console::WriteErrorLine("Usage: %s", GetUsage().c_str());
+        return;
+        }
+
+    if (session.IsFileLoaded())
+        {
+        Console::WriteErrorLine("%s file %s already loaded. Please unload it first.", session.GetFile().TypeToString(), session.GetFile().GetPath());
+        return;
+        }
+
+    BeFileName filePath;
+    SessionFile::Type fileType = SessionFile::Type::Bim;
+    if (args[1].EqualsIAscii("ecdb"))
+        {
+        if (args.size() == 2)
+            {
+            Console::WriteErrorLine("Usage: %s", GetUsage().c_str());
+            return;
+            }
+
+        if (args.size() > 3)
+            {
+            Console::WriteErrorLine("You can only specify a root subject label for BIM files. Usage: %s", GetUsage().c_str());
+            return;
+            }
+
+        fileType = SessionFile::Type::ECDb;
+        filePath.AssignUtf8(args[2].c_str());
+        }
+
+    size_t rootSubjectLabelIndex = 0;
+    size_t filePathIndex = 0;
+    if (args[1].EqualsIAscii("bim"))
+        {
+        if (args.size() != 4)
+            {
+            Console::WriteErrorLine("Usage: %s", GetUsage().c_str());
+            return;
+            }
+
+        rootSubjectLabelIndex = 2;
+        filePathIndex = 3;
+        }
+    else
+        {
+        if (args.size() != 3)
+            {
+            Console::WriteErrorLine("Usage: %s", GetUsage().c_str());
+            return;
+            }
+
+        rootSubjectLabelIndex = 1;
+        filePathIndex = 2;
+        }
+
+    Utf8CP rootSubjectLabel = args[rootSubjectLabelIndex].c_str();
+    filePath.AssignUtf8(args[filePathIndex].c_str());
+    filePath.Trim(L"\"");
+
+    if (filePath.DoesPathExist())
+        {
+        Console::WriteErrorLine("Cannot create %s file %s as it already exists.", SessionFile::TypeToString(fileType), filePath.GetNameUtf8().c_str());
+        return;
+        }
+
+    if (fileType == SessionFile::Type::Bim)
+        {
+        CreateDgnDbParams createParams(rootSubjectLabel);
+        createParams.SetOverwriteExisting(true);
+
+        DbResult fileStatus;
+        DgnDbPtr bim = DgnDb::CreateDgnDb(&fileStatus, filePath, createParams);
+        if (BE_SQLITE_OK != fileStatus)
+            {
+            Console::WriteErrorLine("Failed to create BIM file %s.", filePath.GetNameUtf8().c_str());
+            return;
+            }
+
+        session.SetFile(std::unique_ptr<SessionFile>(new BimFile(bim)));
+        Console::WriteLine("Successfully created BIM file %s", filePath.GetNameUtf8().c_str());
+        return;
+        }
+
+    //plain ECDb file
+    std::unique_ptr<ECDbFile> ecdbFile(new ECDbFile());
+    const DbResult stat = ecdbFile->GetHandleR().CreateNewDb(filePath);
+    if (BE_SQLITE_OK != stat)
+        {
+        Console::WriteErrorLine("Failed to create ECDb file %s. See log for details.", filePath.GetNameUtf8().c_str());
+        ecdbFile->GetHandleR().AbandonChanges();
+        return;
+        }
+
+    Console::WriteLine("Successfully created ECDb file %s and loaded it in read/write mode", filePath.GetNameUtf8().c_str());
+    ecdbFile->GetHandleR().SaveChanges();
+    session.SetFile(std::move(ecdbFile));
+    }
+
+//******************************* FileInfoCommand ******************
+//---------------------------------------------------------------------------------------
+// @bsimethod                                                  Krischan.Eberle     10/2013
+//---------------------------------------------------------------------------------------
+void FileInfoCommand::_Run(Session& session, vector<Utf8String> const& args) const
+    {
+    if (!session.IsFileLoaded(true))
+        return;
+
+    Console::WriteLine("Current file: ");
+    Console::WriteLine("  %s", session.GetFile().GetPath());
+    Console::WriteLine("  BriefcaseId: %" PRIu32, session.GetFile().GetHandle().GetBriefcaseId().GetValue());
+
+    if (session.GetFile().GetType() == SessionFile::Type::Bim)
+        {
+        DgnDbCR bimFile = static_cast<BimFile const&>(session.GetFile()).GetDgnDbHandle();
+        Console::WriteLine("  Root subject: %s", bimFile.Elements().GetRootSubject()->GetUserLabel());
+        }
+
+    Statement stmt;
+    if (BE_SQLITE_OK != stmt.Prepare(session.GetFile().GetHandle(), "SELECT StrData FROM be_Prop WHERE Namespace='ec_Db' AND Name='InitialSchemaVersion'"))
+        {
+        Console::WriteErrorLine("Could not execute SQL to retrieve profile versions.");
+        return;
+        }
+
+    SchemaVersion initialECDbProfileVersion(0, 0, 0, 0);
+    if (BE_SQLITE_ROW == stmt.Step())
+        {
+        initialECDbProfileVersion = SchemaVersion(stmt.GetValueText(0));
+        }
+
+    stmt.Finalize();
+
+    if (BE_SQLITE_OK != stmt.Prepare(session.GetFile().GetHandle(), "SELECT Namespace, StrData FROM be_Prop WHERE Name='SchemaVersion' ORDER BY Namespace"))
+        {
+        Console::WriteErrorLine("Could not execute SQL to retrieve profile versions.");
+        return;
+        }
+
+    bmap<KnownProfile, Utf8String> knownProfileInfos;
+    std::vector<Utf8String> otherProfileInfos;
+    Utf8CP profileFormat = "    %s: %s";
+    while (BE_SQLITE_ROW == stmt.Step())
+        {
+        SchemaVersion profileVersion(stmt.GetValueText(1));
+        Utf8CP profileName = stmt.GetValueText(0);
+
+        KnownProfile knownProfile = KnownProfile::Unknown;
+
+        Utf8String profileInfo;
+        Utf8String addendum;
+
+        //use human readable names for core profiles
+        if (BeStringUtilities::StricmpAscii(profileName, "be_Db") == 0)
+            {
+            profileName = "BeSQLite";
+            knownProfile = KnownProfile::BeSQLite;
+            }
+        else if (BeStringUtilities::StricmpAscii(profileName, "ec_Db") == 0)
+            {
+            profileName = "ECDb";
+            knownProfile = KnownProfile::ECDb;
+
+            if (!initialECDbProfileVersion.IsEmpty())
+                addendum.Sprintf(" (Creation version: %s)", initialECDbProfileVersion.ToString().c_str());
+            }
+        else if (BeStringUtilities::StricmpAscii(profileName, "dgn_Proj") == 0)
+            {
+            profileName = "DgnDb";
+            knownProfile = KnownProfile::DgnDb;
+            }
+
+        profileInfo.Sprintf(profileFormat, profileName, profileVersion.ToString().c_str());
+        if (!addendum.empty())
+            profileInfo.append(addendum);
+
+        if (knownProfile == KnownProfile::Unknown)
+            otherProfileInfos.push_back(profileInfo);
+        else
+            knownProfileInfos[knownProfile] = profileInfo;
+        }
+
+    Console::WriteLine("  Profiles:");
+    auto it = knownProfileInfos.find(KnownProfile::BeSQLite);
+    if (it != knownProfileInfos.end())
+        Console::WriteLine(it->second.c_str());
+
+    it = knownProfileInfos.find(KnownProfile::ECDb);
+    if (it != knownProfileInfos.end())
+        Console::WriteLine(it->second.c_str());
+
+    it = knownProfileInfos.find(KnownProfile::DgnDb);
+    if (it != knownProfileInfos.end())
+        Console::WriteLine(it->second.c_str());
+
+    for (Utf8StringCR otherProfileInfo : otherProfileInfos)
+        {
+        Console::WriteLine(otherProfileInfo.c_str());
+        }
+
+    }
+
+//******************************* CommitCommand ******************
+
+//---------------------------------------------------------------------------------------
+// @bsimethod                                                  Krischan.Eberle     03/2014
+//---------------------------------------------------------------------------------------
+void CommitCommand::_Run(Session& session, vector<Utf8String> const& args) const
+    {
+    const auto argCount = args.size();
+    if (argCount != 1)
+        {
+        Console::WriteErrorLine("Usage: %s", GetUsage().c_str());
+        return;
+        }
+
+    if (!session.IsFileLoaded(true))
+        return;
+
+    if (session.GetFile().GetHandle().IsReadonly())
+        {
+        Console::WriteErrorLine("File must be editable. Please close the file and re-open it in read-write mode.");
+        return;
+        }
+
+    if (!session.GetFile().GetHandle().IsTransactionActive())
+        {
+        Console::WriteErrorLine("Cannot commit because no transaction is active.");
+        return;
+        }
+
+    DbResult stat = session.GetFile().GetHandleR().SaveChanges();
+    if (stat != BE_SQLITE_OK)
+        Console::WriteErrorLine("Commit failed: %s", session.GetFile().GetHandle().GetLastError().c_str());
+    else
+        Console::WriteLine("Committed current transaction and restarted it.");
+    }
+
+//******************************* RollbackCommand ******************
+
+//---------------------------------------------------------------------------------------
+// @bsimethod                                                  Krischan.Eberle     03/2014
+//---------------------------------------------------------------------------------------
+Utf8String RollbackCommand::_GetUsage() const
+    {
+    return " .rollback                      Rolls back the current transaction and restarts it.";
+    }
+
+//---------------------------------------------------------------------------------------
+// @bsimethod                                                  Krischan.Eberle     03/2014
+//---------------------------------------------------------------------------------------
+void RollbackCommand::_Run(Session& session, vector<Utf8String> const& args) const
+    {
+    const size_t argCount = args.size();
+    if (argCount != 1)
+        {
+        Console::WriteErrorLine("Usage: %s", GetUsage().c_str());
+        return;
+        }
+
+    if (!session.IsFileLoaded(true))
+        return;
+
+    if (session.GetFile().GetHandle().IsReadonly())
+        {
+        Console::WriteErrorLine("File must be editable. Please close the file and re-open it in read-write mode.");
+        return;
+        }
+
+    if (!session.GetFile().GetHandle().IsTransactionActive())
+        {
+        Console::WriteErrorLine("Cannot roll back because no transaction is active.");
+        return;
+        }
+
+    DbResult stat = session.GetFile().GetHandleR().AbandonChanges();
+    if (stat != BE_SQLITE_OK)
+        Console::WriteErrorLine("Rollback failed: %s", session.GetFile().GetHandle().GetLastError().c_str());
+    else
+        Console::WriteLine("Rolled current transaction back and restarted it.");
+    }
+
+//******************************* ImportCommand ******************
+//---------------------------------------------------------------------------------------
+// @bsimethod                                                  Krischan.Eberle     10/2013
+//---------------------------------------------------------------------------------------
+//static
+Utf8CP const ImportCommand::ECSCHEMA_SWITCH = "ecschema";
+
+//---------------------------------------------------------------------------------------
+// @bsimethod                                                  Krischan.Eberle     10/2013
+//---------------------------------------------------------------------------------------
+Utf8String ImportCommand::_GetUsage() const
+    {
+    return " .import ecschema <ecschema xml file|folder>\r\n"
+        COMMAND_USAGE_IDENT "Imports the specified ECSchema XML file into the file. If a folder was specified, all ECSchemas\r\n"
+        COMMAND_USAGE_IDENT "in the folder are imported.\r\n"
+        COMMAND_USAGE_IDENT "Note: Outstanding changes are committed before starting the import.\r\n";
+    }
+
+//---------------------------------------------------------------------------------------
+// @bsimethod                                                  Krischan.Eberle     10/2013
+//---------------------------------------------------------------------------------------
+void ImportCommand::_Run(Session& session, vector<Utf8String> const& args) const
+    {
+    if (args.size() < 3 || !args[1].EqualsI(ECSCHEMA_SWITCH))
+        {
+        Console::WriteErrorLine("Usage: %s", GetUsage().c_str());
+        return;
+        }
+
+    if (!session.IsFileLoaded(true))
+        return;
+
+    if (session.GetFile().GetHandle().IsReadonly())
+        {
+        Console::WriteErrorLine("File must be editable. Please close the file and re-open it in read-write mode.");
+        return;
+        }
+
+    BeFileName ecschemaPath(args[2]);
+    ecschemaPath.Trim(L"\"");
+    if (!ecschemaPath.DoesPathExist())
+        {
+        Console::WriteErrorLine("Import failed. Specified path '%s' does not exist.", ecschemaPath.GetNameUtf8().c_str());
+        return;
+        }
+
+    RunImportSchema(session, ecschemaPath);
+    }
+
+
+
+//---------------------------------------------------------------------------------------
+// @bsimethod                                                  Krischan.Eberle     10/2013
+//---------------------------------------------------------------------------------------
+void ImportCommand::RunImportSchema(Session& session, BeFileNameCR ecschemaPath) const
+    {
+    ECN::ECSchemaReadContextPtr context = ECN::ECSchemaReadContext::CreateContext();
+    context->AddSchemaLocater(session.GetFile().GetHandle().GetSchemaLocater());
+
+    bvector<BeFileName> ecschemaFilePaths;
+
+    const bool isFolder = (const_cast<BeFileNameR> (ecschemaPath)).IsDirectory();
+    if (isFolder)
+        {
+        context->AddSchemaPath(ecschemaPath);
+        BeDirectoryIterator::WalkDirsAndMatch(ecschemaFilePaths, ecschemaPath, L"*.ecschema.xml", false);
+        if (ecschemaFilePaths.empty())
+            {
+            Console::WriteErrorLine("Import failed. Folder '%s' does not contain ECSchema XML files.", ecschemaPath.GetNameUtf8().c_str());
+            return;
+            }
+        }
+    else
+        {
+        context->AddSchemaPath(ecschemaPath.GetDirectoryName().GetName());
+        ecschemaFilePaths.push_back(ecschemaPath);
+        }
+
+    for (BeFileName const& ecschemaFilePath : ecschemaFilePaths)
+        {
+        Console::WriteLine("Reading ECSchema ... %s", ecschemaFilePath.GetNameUtf8());
+        if (SUCCESS != DeserializeECSchema(*context, ecschemaFilePath))
+            {
+            Console::WriteErrorLine("Import failed. Could not read ECSchema '%s' into memory.", ecschemaFilePath.GetNameUtf8());
+            return;
+            }
+        }
+
+    Utf8CP schemaStr = isFolder ? "ECSchemas in folder" : "ECSchema";
+
+    if (BE_SQLITE_OK != session.GetFile().GetHandleR().SaveChanges())
+        {
+        Console::WriteLine("Saving outstanding changes in the file failed: %s", session.GetFile().GetHandle().GetLastError().c_str());
+        return;
+        }
+
+    if (SUCCESS == session.GetFile().GetHandle().Schemas().ImportECSchemas(context->GetCache().GetSchemas()))
+        {
+        session.GetFile().GetHandleR().SaveChanges();
+        Console::WriteLine("Successfully imported %s '%s'.", schemaStr, ecschemaPath.GetNameUtf8().c_str());
+        return;
+        }
+
+    session.GetFile().GetHandleR().AbandonChanges();
+    if (session.GetIssues().HasIssue())
+        Console::WriteErrorLine("Failed to import %s '%s': %s", schemaStr, ecschemaPath.GetNameUtf8().c_str(), session.GetIssues().GetIssue());
+    else
+        Console::WriteErrorLine("Failed to import %s '%s'.", schemaStr, ecschemaPath.GetNameUtf8().c_str());
+    }
+
+//---------------------------------------------------------------------------------------
+// @bsimethod                                                  Affan.Khan     03/2014
+//---------------------------------------------------------------------------------------
+//static
+BentleyStatus ImportCommand::DeserializeECSchema(ECSchemaReadContextR readContext, BeFileNameCR ecschemaXmlFile)
+    {
+    ECN::ECSchemaPtr ecSchema = nullptr;
+    const auto stat = ECN::ECSchema::ReadFromXmlFile(ecSchema, ecschemaXmlFile.GetName(), readContext);
+    //duplicate schema error is ok, as the ReadFromXmlFile reads schema references implicitly.
+    return stat == ECN::SchemaReadStatus::Success || stat == ECN::SchemaReadStatus::DuplicateSchema ? SUCCESS : ERROR;
+    }
+
+
+//******************************* ExportCommand ******************
+//---------------------------------------------------------------------------------------
+// @bsimethod                                                  Krischan.Eberle     10/2013
+//---------------------------------------------------------------------------------------
+//static
+Utf8CP const ExportCommand::ECSCHEMA_SWITCH = "ecschema";
+//static
+Utf8CP const ExportCommand::TABLES_SWITCH = "tables";
+
+//---------------------------------------------------------------------------------------
+// @bsimethod                                                  Krischan.Eberle     10/2013
+//---------------------------------------------------------------------------------------
+Utf8String ExportCommand::_GetUsage() const
+    {
+    return " .export ecschema [v2] <out folder>  Exports all ECSchemas of the file to disk. If 'v2' is specified, ECXML v2 is used.\r\n"
+           COMMAND_USAGE_IDENT "Otherwise ECXML v3 is used.\r\n"
+           "         tables <JSON file>     Exports the data in all tables of the file into a JSON file\r\n";
+    }
+
+//---------------------------------------------------------------------------------------
+// @bsimethod                                                  Krischan.Eberle     10/2013
+//---------------------------------------------------------------------------------------
+void ExportCommand::_Run(Session& session, vector<Utf8String> const& args) const
+    {
+    const size_t argCount = args.size();
+    if (!(argCount == 3 || (argCount == 4 && args[2].EqualsI("v2"))))
+        {
+        Console::WriteErrorLine("Usage: %s", GetUsage().c_str());
+        return;
+        }
+
+    if (!session.IsFileLoaded(true))
+        {
+        return;
+        }
+
+    if (args[1].EqualsI(ECSCHEMA_SWITCH))
+        {
+        Utf8CP outFolder = nullptr;
+        bool useECXmlV2 = false;
+        if (argCount == 3)
+            outFolder = args[2].c_str();
+        else
+            {
+            useECXmlV2 = true;
+            outFolder = args[3].c_str();
+            }
+
+        RunExportSchema(session, outFolder, useECXmlV2);
+        return;
+        }
+
+    if (args[1].EqualsI(TABLES_SWITCH))
+        {
+        RunExportTables(session, args[2].c_str());
+        return;
+        }
+
+    Console::WriteErrorLine("Usage: %s", GetUsage().c_str());
+    }
+
+//---------------------------------------------------------------------------------------
+// @bsimethod                                                  Affan.Khan        04/2015
+//---------------------------------------------------------------------------------------
+void ExportCommand::RunExportTables(Session& session, Utf8CP jsonFile) const
+    {
+    ExportTables(session, jsonFile);
+    }
+//---------------------------------------------------------------------------------------
+// @bsimethod                                                  Krischan.Eberle     10/2013
+//---------------------------------------------------------------------------------------
+void ExportCommand::RunExportSchema(Session& session, Utf8CP outFolderStr, bool useECXmlV2) const
+    {
+    bvector<ECN::ECSchemaCP> schemas = session.GetFile().GetHandle().Schemas().GetECSchemas(true);
+    if (schemas.empty())
+        {
+        Console::WriteErrorLine("Failed to load schemas from file.");
+        return;
+        }
+
+    BeFileName outFolder;
+    outFolder.SetNameUtf8(outFolderStr);
+    if (BeFileName::IsDirectory(outFolder.GetName()))
+        {
+        Console::WriteErrorLine("Folder %s already exists. Please delete it or specify and another folder.", outFolder.GetNameUtf8().c_str());
+        return;
+        }
+    else
+        BeFileName::CreateNewDirectory(outFolder.GetName());
+
+    int ecxmlMajorVersion = useECXmlV2 ? 2 : 3;
+    for (auto schema : schemas)
+        {
+        WString fileName;
+        fileName.AssignUtf8(schema->GetFullSchemaName().c_str());
+        fileName.append(L".ecschema.xml");
+
+        BeFileName outPath(outFolder);
+        outPath.AppendToPath(fileName.c_str());
+        schema->WriteToXmlFile(outPath.GetName(), ecxmlMajorVersion);
+        Console::WriteLine("Saved ECSchema '%s' to disk", outPath.GetNameUtf8().c_str());
+        }
+    }
+
+//---------------------------------------------------------------------------------------
+// @bsimethod                                                  Affan.Khan        04/2015
+//---------------------------------------------------------------------------------------
+void ExportCommand::ExportTables(Session& session, Utf8CP jsonFile) const
+    {
+    BeFile file;
+    if (file.Create(jsonFile, true) != BeFileStatus::Success)
+        {
+        Console::WriteErrorLine("Failed to create JSON file %s", jsonFile);
+        return;
+        }
+
+    Statement stmt;
+    stmt.Prepare(session.GetFile().GetHandle(), "SELECT name FROM sqlite_master WHERE type ='table'");
+    Json::Value tableData(Json::ValueType::arrayValue);
+
+    while (stmt.Step() == BE_SQLITE_ROW)
+        {
+        ExportTable(session, tableData, stmt.GetValueText(0));
+        }
+
+    auto jsonString = tableData.toStyledString();
+    if (file.Write(nullptr, jsonString.c_str(), static_cast<uint32_t>(jsonString.size())) != BeFileStatus::Success)
+        {
+        Console::WriteErrorLine("Failed to write to JSON file %s", jsonFile);
+        return;
+        }
+
+    file.Flush();
+    Console::WriteLine("Exported tables to '%s'", jsonFile);
+    }
+
+//---------------------------------------------------------------------------------------
+// @bsimethod                                                  Affan.Khan        04/2015
+//---------------------------------------------------------------------------------------
+void ExportCommand::ExportTable(Session& session, Json::Value& out, Utf8CP tableName) const
+    {
+    auto& tableObj = out.append(Json::ValueType::objectValue);
+    tableObj["Name"] = tableName;
+    tableObj["Rows"] = Json::Value(Json::ValueType::arrayValue);
+    auto& rows = tableObj["Rows"];
+    rows.clear();
+    Statement stmt;
+    stmt.Prepare(session.GetFile().GetHandle(), SqlPrintfString("SELECT * FROM %s", tableName));
+    while (stmt.Step() == BE_SQLITE_ROW)
+        {
+        auto& row = rows.append(Json::ValueType::objectValue);
+        row.clear();
+        for (auto i = 0; i < stmt.GetColumnCount(); i++)
+            {
+            switch (stmt.GetColumnType(i))
+                {
+                    case DbValueType::BlobVal:
+                    {
+                    if (SUCCESS != ECJsonUtilities::BinaryToJson(row[stmt.GetColumnName(i)], (Byte const*) stmt.GetValueBlob(i), stmt.GetColumnBytes(i)))
+                        {
+                        Console::WriteErrorLine("Failed to export table %s", tableName);
+                        return;
+                        }
+                    break;
+                    }
+                    case DbValueType::FloatVal:
+                        row[stmt.GetColumnName(i)] = Json::Value(stmt.GetValueDouble(i)); break;
+                    case DbValueType::IntegerVal:
+                        row[stmt.GetColumnName(i)] = Json::Value(stmt.GetValueInt64(i)); break;
+                    case DbValueType::NullVal:
+                        row[stmt.GetColumnName(i)] = Json::Value(Json::nullValue); break;
+                    case DbValueType::TextVal:
+                        row[stmt.GetColumnName(i)] = Json::Value(stmt.GetValueText(i)); break;
+                }
+            }
+        }
+    }
+
+//******************************* CreateECClassViewsCommand ******************
+
+//---------------------------------------------------------------------------------------
+// @bsimethod                                                  Krischan.Eberle     12/2015
+//---------------------------------------------------------------------------------------
+Utf8String CreateECClassViewsCommand::_GetUsage() const
+    {
+    return " .createecclassviews            Creates or updates views in the file to visualize the EC content as ECClasses and\r\n"
+        COMMAND_USAGE_IDENT "ECProperties rather than tables and columns.\r\n";
+    }
+
+//---------------------------------------------------------------------------------------
+// @bsimethod                                                  Krischan.Eberle     12/2015
+//---------------------------------------------------------------------------------------
+void CreateECClassViewsCommand::_Run(Session& session, std::vector<Utf8String> const& args) const
+    {
+    if (!session.IsFileLoaded(true))
+        return;
+
+    if (session.GetFile().GetHandle().IsReadonly())
+        {
+        Console::WriteErrorLine("File must be editable. Please close the file and re-open it in read-write mode.");
+        return;
+        }
+
+    if (SUCCESS != session.GetFile().GetHandle().Schemas().CreateECClassViewsInDb())
+        Console::WriteErrorLine("Failed to create ECClass views in the file.");
+    else
+        Console::WriteLine("Created or updated ECClass views in the file.");
+    }
+
+
+//******************************* MetadataCommand ******************
+
+//---------------------------------------------------------------------------------------
+// @bsimethod                                                  Krischan.Eberle     10/2013
+//---------------------------------------------------------------------------------------
+Utf8String MetadataCommand::_GetUsage() const
+    {
+    return " .metadata <ecsql>              Executes ECSQL and displays result column metadata";
+    }
+
+//---------------------------------------------------------------------------------------
+// @bsimethod                                                  Krischan.Eberle     10/2013
+//---------------------------------------------------------------------------------------
+void MetadataCommand::_Run(Session& session, vector<Utf8String> const& args) const
+    {
+    const size_t argSize = args.size();
+    if (argSize <= 1)
+        {
+        Console::WriteErrorLine("Usage: %s", GetUsage().c_str());
+        return;
+        }
+
+    if (!session.IsFileLoaded(true))
+        return;
+
+    Utf8String ecsql;
+    for (size_t i = 1; i < argSize; i++)
+        {
+        ecsql.append(args[i]);
+
+        if (i != argSize - 1)
+            ecsql.append(" ");
+        }
+
+
+    ECSqlStatement stmt;
+    ECSqlStatus status = stmt.Prepare(session.GetFile().GetHandle(), ecsql.c_str());
+    if (!status.IsSuccess())
+        {
+        if (session.GetIssues().HasIssue())
+            Console::WriteErrorLine("Failed to prepare ECSQL statement. %s", session.GetIssues().GetIssue());
+        else
+            Console::WriteErrorLine("Failed to prepare ECSQL statement.");
+
+        return;
+        }
+
+    Console::WriteLine();
+    Console::WriteLine("Column metadata");
+    Console::WriteLine("===============");
+    Console::WriteLine("Index   Name/PropertyPath                   DisplayLabel                        Type           Root class                     Root class alias");
+    Console::WriteLine("----------------------------------------------------------------------------------------------------------------------------------------------");
+    const int columnCount = stmt.GetColumnCount();
+    for (int i = 0; i < columnCount; i++)
+        {
+        ECSqlColumnInfo const& columnInfo = stmt.GetColumnInfo(i);
+        bool isGeneratedProp = columnInfo.IsGeneratedProperty();
+        ECN::ECPropertyCP prop = columnInfo.GetProperty();
+        ECSqlPropertyPathCR propPath = columnInfo.GetPropertyPath();
+        Utf8String propPathStr = isGeneratedProp ? prop->GetDisplayLabel() : propPath.ToString();
+
+        Utf8String typeName(prop->GetTypeName());
+        if (prop->GetIsArray())
+            typeName.append("[]");
+
+        Utf8CP rootClassName = isGeneratedProp ? "generated" : columnInfo.GetRootClass().GetFullName();
+        Utf8CP rootClassAlias = columnInfo.GetRootClassAlias();
+
+        Console::WriteLine("%3d     %-35s %-35s %-14s %-30s %s", i, propPathStr.c_str(), prop->GetDisplayLabel(), typeName.c_str(), rootClassName, rootClassAlias);
+        }
+
+    Console::WriteLine();
+    }
+
+//******************************* ParseCommand ******************
+
+//---------------------------------------------------------------------------------------
+// @bsimethod                                                  Krischan.Eberle     10/2013
+//---------------------------------------------------------------------------------------
+Utf8String ParseCommand::_GetUsage() const
+    {
+    return " .parse [sql|exp|token] <ecsql> Parses ECSQL. Options: sql (default): the resulting SQL is displayed.\r\n"
+        COMMAND_USAGE_IDENT                "                       exp: the parsed expression tree is displayed.\r\n"
+        COMMAND_USAGE_IDENT                "                       token: the parsed raw token tree is displayed.\r\n";
+    }
+
+//---------------------------------------------------------------------------------------
+// @bsimethod                                                  Krischan.Eberle     10/2013
+//---------------------------------------------------------------------------------------
+void ParseCommand::_Run(Session& session, vector<Utf8String> const& args) const
+    {
+    const size_t argCount = args.size();
+    if (argCount < 2)
+        {
+        Console::WriteErrorLine("Usage: %s", GetUsage().c_str());
+        return;
+        }
+
+    if (!session.IsFileLoaded(true))
+        return;
+
+    Utf8StringCR firstArg = args[1];
+    if (firstArg.EqualsIAscii("exp"))
+        {
+        if (argCount < 3)
+            {
+            Console::WriteErrorLine("Usage: %s", GetUsage().c_str());
+            return;
+            }
+
+        Utf8String ecsql = ConcatArgs(2, args);
+        Utf8String ecsqlFromExpTree;
+        Json::Value expTree;
+        if (SUCCESS != ECSqlParseTreeFormatter::ParseAndFormatECSqlExpTree(expTree, ecsqlFromExpTree, session.GetFile().GetHandle(), ecsql.c_str()))
+            {
+            if (session.GetIssues().HasIssue())
+                Console::WriteErrorLine("Failed to parse ECSQL: %s", session.GetIssues().GetIssue());
+            else
+                Console::WriteErrorLine("Failed to parse ECSQL.");
+            return;
+            }
+
+        Console::WriteLine("ECSQL from expression tree: %s", ecsqlFromExpTree.c_str());
+        Console::WriteLine();
+        Console::WriteLine("ECSQL expression tree:");
+
+        Utf8String expTreeStr;
+        ExpTreeToString(expTreeStr, expTree, 0);
+        Console::WriteLine("%s", expTreeStr.c_str());
+        return;
+        }
+
+    if (firstArg.EqualsIAscii("token"))
+        {
+        if (argCount < 3)
+            {
+            Console::WriteErrorLine("Usage: %s", GetUsage().c_str());
+            return;
+            }
+
+        Utf8String ecsql = ConcatArgs(2, args);
+
+        Utf8String parseTree;
+        if (SUCCESS != ECSqlParseTreeFormatter::ParseAndFormatECSqlParseNodeTree(parseTree, session.GetFile().GetHandle(), ecsql.c_str()))
+            {
+            if (session.GetIssues().HasIssue())
+                Console::WriteErrorLine("Failed to parse ECSQL: %s", session.GetIssues().GetIssue());
+            else
+                Console::WriteErrorLine("Failed to parse ECSQL.");
+
+            return;
+            }
+
+        Console::WriteLine("Raw ECSQL parse tree:");
+        Console::WriteLine("%s", parseTree.c_str());
+        return;
+        }
+
+    Utf8String ecsql;
+    if (firstArg.EqualsIAscii("sql"))
+        {
+        if (argCount < 3)
+            {
+            Console::WriteErrorLine("Usage: %s", GetUsage().c_str());
+            return;
+            }
+
+        ecsql = ConcatArgs(2, args);
+        }
+    else
+        {
+        //default mode ('sql' was not specified)
+        ecsql = ConcatArgs(1, args);
+        }
+
+    ECSqlStatement stmt;
+    ECSqlStatus stat = stmt.Prepare(session.GetFile().GetHandle(), ecsql.c_str());
+    if (!stat.IsSuccess())
+        if (session.GetIssues().HasIssue())
+            Console::WriteErrorLine("Failed to parse ECSQL: %s", session.GetIssues().GetIssue());
+        else
+            Console::WriteErrorLine("Failed to parse ECSQL.");
+
+    Console::WriteLine("SQLite SQL: %s", stmt.GetNativeSql());
+    }
+
+//---------------------------------------------------------------------------------------
+// @bsimethod                                                Krischan.Eberle      04/2016
+//---------------------------------------------------------------------------------------
+//static
+void ParseCommand::ExpTreeToString(Utf8StringR expTreeStr, JsonValueCR expTree, int indentLevel)
+    {
+    for (int i = 0; i < indentLevel; i++)
+        expTreeStr.append("   ");
+
+    expTreeStr.append(expTree["Exp"].asCString()).append("\r\n");
+
+    if (!expTree.isMember("Children"))
+        return;
+
+    indentLevel++;
+    for (JsonValueCR child : expTree["Children"])
+        {
+        ExpTreeToString(expTreeStr, child, indentLevel);
+        }
+    }
+
+//******************************* ExitCommand ******************
+//---------------------------------------------------------------------------------------
+// @bsimethod                                                  Krischan.Eberle     10/2013
+//---------------------------------------------------------------------------------------
+Utf8String ExitCommand::_GetUsage() const
+    {
+    return " .exit, .quit, .q               Exits the BimConsole";
+    }
+
+//---------------------------------------------------------------------------------------
+// @bsimethod                                                  Krischan.Eberle     10/2013
+//---------------------------------------------------------------------------------------
+void ExitCommand::_Run(Session& session, vector<Utf8String> const& args) const
+    {
+    exit(0);
+    }
+
+//******************************* SqliteCommand ******************
+
+//---------------------------------------------------------------------------------------
+// @bsimethod                                                  Krischan.Eberle     10/2013
+//---------------------------------------------------------------------------------------
+Utf8String SqliteCommand::_GetUsage() const
+    {
+    return " .sqlite <SQLite SQL>           Executes a SQLite SQL statement";
+    }
+
+//---------------------------------------------------------------------------------------
+// @bsimethod                                                  Krischan.Eberle     07/2015
+//---------------------------------------------------------------------------------------
+void SqliteCommand::_Run(Session& session, std::vector<Utf8String> const& args) const
+    {
+    const size_t argSize = args.size();
+    if (argSize <= 1)
+        {
+        Console::WriteErrorLine("Usage: %s", GetUsage().c_str());
+        return;
+        }
+
+    if (!session.IsFileLoaded(true))
+        return;
+
+    Utf8String sql = ConcatArgs(1, args);
+
+    Statement stmt;
+    DbResult status = stmt.Prepare(session.GetFile().GetHandle(), sql.c_str());
+    if (status != BE_SQLITE_OK)
+        {
+        Console::WriteErrorLine("Failed to prepare SQLite SQL statement %s: %s", sql.c_str(), session.GetFile().GetHandle().GetLastError().c_str());
+        return;
+        }
+
+    if (strnicmp(sql.c_str(), "SELECT", 6) == 0)
+        ExecuteSelect(stmt);
+    else
+        ExecuteNonSelect(session, stmt);
+    }
+
+//---------------------------------------------------------------------------------------
+// @bsimethod                                                  Krischan.Eberle     07/2015
+//---------------------------------------------------------------------------------------
+void SqliteCommand::ExecuteSelect(Statement& statement) const
+    {
+    const int columnCount = statement.GetColumnCount();
+    for (int i = 0; i < columnCount; i++)
+        {
+        Console::Write("%s\t", statement.GetColumnName(i));
+        }
+
+    Console::WriteLine();
+    Console::WriteLine("-------------------------------------------------------------");
+
+    while (statement.Step() == BE_SQLITE_ROW)
+        {
+        Utf8String out;
+        for (int i = 0; i < columnCount; i++)
+            {
+            if (statement.IsColumnNull(i))
+                out.append("NULL");
+            else
+                out.append(statement.GetValueText(i));
+
+            out.append("\t");
+            }
+
+        Console::WriteLine(out.c_str());
+        }
+    }
+
+//---------------------------------------------------------------------------------------
+// @bsimethod                                                  Krischan.Eberle     07/2015
+//---------------------------------------------------------------------------------------
+void SqliteCommand::ExecuteNonSelect(Session& session, Statement& statement) const
+    {
+    if (statement.Step() != BE_SQLITE_DONE)
+        {
+        Console::WriteErrorLine("Failed to execute SQLite SQL statement %s: %s", statement.GetSql(), session.GetFile().GetHandle().GetLastError().c_str());
+        return;
+        }
+    }
+
+//******************************* DbSchemaCommand ******************
+
+//---------------------------------------------------------------------------------------
+// @bsimethod                                                  Krischan.Eberle     04/2016
+//---------------------------------------------------------------------------------------
+Utf8String DbSchemaCommand::_GetUsage() const
+    {
+    return " .dbschema search <search term> [<folder> <file extension>]\r\n"
+        COMMAND_USAGE_IDENT "Searches the DDL of all DB schema elements in the current file or in all SQLite files\r\n"
+        COMMAND_USAGE_IDENT "in the specified folder for the specified search term.\r\n";
+    }
+
+//---------------------------------------------------------------------------------------
+// @bsimethod                                                  Krischan.Eberle     04/2016
+//---------------------------------------------------------------------------------------
+void DbSchemaCommand::_Run(Session& session, std::vector<Utf8String> const& args) const
+    {
+    if (args.size() < 2)
+        {
+        Console::WriteErrorLine("Usage: %s", GetUsage().c_str());
+        return;
+        }
+
+    Utf8StringCR switchArg = args[1];
+
+    if (switchArg.EqualsI("search"))
+        {
+        Search(session, args);
+        return;
+        }
+
+    Console::WriteErrorLine("Usage: %s", GetUsage().c_str());
+    }
+
+//---------------------------------------------------------------------------------------
+// @bsimethod                                                  Krischan.Eberle     04/2016
+//---------------------------------------------------------------------------------------
+void DbSchemaCommand::Search(Session& session, std::vector<Utf8String> const& args) const
+    {
+    const size_t argSize = args.size();
+    Utf8CP searchTerm = nullptr;
+    const bool isFileOpen = session.IsFileLoaded(false);
+
+    if (isFileOpen && argSize != 3)
+        {
+        Console::WriteErrorLine("Usage: %s", GetUsage().c_str());
+        return;
+        }
+    else if (!isFileOpen && argSize != 5)
+        {
+        Console::WriteErrorLine("Usage: %s", GetUsage().c_str());
+        return;
+        }
+
+    searchTerm = args[2].c_str();
+
+    if (isFileOpen)
+        {
+        Search(session.GetFile().GetHandle(), searchTerm);
+        return;
+        }
+
+    bvector<BeFileName> filePaths;
+    Utf8String folder(args[3]);
+    folder.Trim("\"");
+
+    Utf8String fileExtension(args[4]);
+    Utf8String fileFilter;
+    if (fileExtension.StartsWith("*."))
+        fileFilter = fileExtension;
+    else if (fileExtension.StartsWith("."))
+        fileFilter.Sprintf("*%s", fileExtension.c_str());
+    else
+        fileFilter.Sprintf("*.%s", fileExtension.c_str());
+
+    BeDirectoryIterator::WalkDirsAndMatch(filePaths, BeFileName(folder), WString(fileFilter.c_str(), BentleyCharEncoding::Utf8).c_str(), true);
+
+    if (filePaths.empty())
+        {
+        Console::WriteErrorLine("Command failed. Folder '%s' does not contain files with extension *.%s.",
+                                folder, fileFilter.c_str());
+        return;
+        }
+
+    for (BeFileNameCR path : filePaths)
+        {
+        ECDb ecdb;
+        if (BE_SQLITE_OK != ecdb.OpenBeSQLiteDb(path, ECDb::OpenParams(Db::OpenMode::Readonly)))
+            {
+            Console::WriteErrorLine("Skipping file '%s', because it could not be opened.",
+                                    path.GetNameUtf8().c_str());
+            continue;
+            }
+
+        Search(ecdb, searchTerm);
+        }
+    }
+
+//---------------------------------------------------------------------------------------
+// @bsimethod                                                  Krischan.Eberle     04/2016
+//---------------------------------------------------------------------------------------
+void DbSchemaCommand::Search(ECDbCR ecdb, Utf8CP searchTerm) const
+    {
+    Utf8CP sql = "SELECT name, type FROM sqlite_master WHERE sql LIKE ?";
+    Statement stmt;
+    if (BE_SQLITE_OK != stmt.Prepare(ecdb, sql))
+        {
+        Console::WriteErrorLine("Failed to prepare SQLite SQL statement %s: %s", sql, ecdb.GetLastError().c_str());
+        return;
+        }
+
+    Utf8String searchTermWithWildcards;
+    searchTermWithWildcards.Sprintf("%%%s%%", searchTerm);
+
+    if (BE_SQLITE_OK != stmt.BindText(1, searchTermWithWildcards, Statement::MakeCopy::No))
+        {
+        Console::WriteErrorLine("Failed to bind search term '%s' to SQLite SQL statement %s: %s", searchTermWithWildcards.c_str(), sql, ecdb.GetLastError().c_str());
+        return;
+        }
+
+    if (BE_SQLITE_ROW != stmt.Step())
+        {
+        Console::WriteLine("The search term '%s' was not found in the DB schema elements of the file '%s'", searchTerm, ecdb.GetDbFileName());
+        return;
+        }
+
+    Console::WriteLine("In the file '%s' the following DB schema elements contain the search term %s:", ecdb.GetDbFileName(), searchTerm);
+    do
+        {
+        Console::WriteLine(" %s [%s]", stmt.GetValueText(0), stmt.GetValueText(1));
+        } while (BE_SQLITE_ROW == stmt.Step());
+    }
+
+
+//******************************* ClassMappingCommand ******************
+
+//---------------------------------------------------------------------------------------
+// @bsimethod                                                  Krischan.Eberle     04/2016
+//---------------------------------------------------------------------------------------
+Utf8String ClassMappingCommand::_GetUsage() const
+    {
+    return " .classmapping, .cm [<ECSchemaName>|<ECSchemaName> <ECClassName>]\r\n"
+        COMMAND_USAGE_IDENT "Returns ECClass mapping information for the file, the specified ECSchema, or the specified ECClass.\r\n";
+    }
+
+//---------------------------------------------------------------------------------------
+// @bsimethod                                                  Krischan.Eberle     04/2016
+//---------------------------------------------------------------------------------------
+void ClassMappingCommand::_Run(Session& session, std::vector<Utf8String> const& args) const
+    {
+    if (args.size() < 2 || args.size() > 3)
+        {
+        Console::WriteErrorLine("Usage: %s", GetUsage().c_str());
+        return;
+        }
+
+    Json::Value json;
+    Utf8StringCR schemaName = args[1];
+
+    if (args.size() == 2)
+        {
+        if (schemaName.EqualsI("*"))
+            {
+            if (SUCCESS != ClassMappingInfoHelper::GetInfos(json, session.GetFile().GetHandle(), false))
+                {
+                Console::WriteErrorLine("Retrieving ECClass mapping information for all ECSchemas failed.");
+                return;
+                }
+            }
+        else
+            {
+            if (SUCCESS != ClassMappingInfoHelper::GetInfos(json, session.GetFile().GetHandle(), schemaName, false))
+                {
+                Console::WriteErrorLine("Retrieving ECClass mapping information for ECSchema '%s' failed.", schemaName.c_str());
+                return;
+                }
+            }
+        }
+    else
+        {
+        if (SUCCESS != ClassMappingInfoHelper::GetInfo(json, session.GetFile().GetHandle(), schemaName, args[2]))
+            {
+            Console::WriteErrorLine("Retrieving ECClass mapping information for ECClass %s.%s failed.", schemaName.c_str(), args[2].c_str());
+            return;
+            }
+        }
+
+    Json::FastWriter writer;
+    Utf8String infoStr = writer.write(json);
+    Console::WriteLine(infoStr.c_str());
+    }