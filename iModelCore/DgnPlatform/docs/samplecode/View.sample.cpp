/*--------------------------------------------------------------------------------------+
|
|     $Source: docs/samplecode/View.sample.cpp $
|
|  $Copyright: (c) 2017 Bentley Systems, Incorporated. All rights reserved. $
|
+--------------------------------------------------------------------------------------*/
//__PUBLISH_EXTRACT_START__ View_Includes.sampleCode
// Primary header file for the DgnPlatform API 
#include <DgnPlatform/DgnPlatformApi.h>
#include <DgnPlatform/ViewDefinition.h>

// helper macro for using the DgnPlatform namespace
USING_NAMESPACE_BENTLEY_DGN
//__PUBLISH_EXTRACT_END__

//__PUBLISH_EXTRACT_START__ View_CreateAndInsert.sampleCode
//---------------------------------------------------------------------------------------
// @bsimethod                                   BentleySystems
//---------------------------------------------------------------------------------------
CategorySelectorCPtr createAndInsertCategorySelector(DgnDbR db, Utf8CP name, DgnCategoryIdSet const& categories)
    {
    // CategorySelector is a definition element that is normally shared by many ViewDefinitions.
    CategorySelector categorySelector(db, name);
    categorySelector.GetCategoriesR() = categories;
    return db.Elements().Insert(categorySelector);
    }

//---------------------------------------------------------------------------------------
// @bsimethod                                   BentleySystems
//---------------------------------------------------------------------------------------
ModelSelectorCPtr createAndInsertModelSelector(DgnDbR db, Utf8CP name, DgnModelIdSet const& models)
    {
    // ModelSelector is a definition element that is normally shared by many ViewDefinitions.
    ModelSelector modelSelector(db, name);
    modelSelector.GetModelsR() = models;
    return db.Elements().Insert(modelSelector);
    }

//---------------------------------------------------------------------------------------
// @bsimethod                                   BentleySystems
//---------------------------------------------------------------------------------------
DisplayStyle2dCPtr createAndInsertDisplayStyle(DgnDbR db, Utf8CP name)
    {
    // DisplayStyle is a definition element that is normally shared by many ViewDefinitions.
<<<<<<< HEAD
    DisplayStyle displayStyle(db, name);
    Render::ViewFlags viewFlags = displayStyle.GetViewFlags();
=======
    DisplayStyle2d dstyle(db, name);
    Render::ViewFlags viewFlags = dstyle.GetViewFlags();
>>>>>>> 9ffe135b
    viewFlags.SetRenderMode(Render::RenderMode::SmoothShade);
    return db.Elements().Insert(displayStyle);
    }

//---------------------------------------------------------------------------------------
// @bsimethod                                   BentleySystems
//---------------------------------------------------------------------------------------
DgnViewId createAndInsertView(DgnDbR db, Utf8CP name, DRange3dCR viewExtents, CategorySelectorR categorySelector, ModelSelectorR modelSelector, DisplayStyle3dR displayStyle)
    {
    // Construct the ViewDefinition
    // CategorySelector, ModelSelector, and DisplayStyle are definition elements that are normally shared by many ViewDefinitions.
    // That is why they are inputs to this function. 
    SpatialViewDefinition view(db.GetDictionaryModel(), name, categorySelector, displayStyle, modelSelector);

    view.SetStandardViewRotation(StandardView::Iso);
    view.LookAtVolume(db.GeoLocation().GetProjectExtents());

    // Write the ViewDefinition to the db
    return !view.Insert().IsValid() ? DgnViewId() : view.GetViewId();
    }
//__PUBLISH_EXTRACT_END__
<|MERGE_RESOLUTION|>--- conflicted
+++ resolved
@@ -1,73 +1,68 @@
-/*--------------------------------------------------------------------------------------+
-|
-|     $Source: docs/samplecode/View.sample.cpp $
-|
-|  $Copyright: (c) 2017 Bentley Systems, Incorporated. All rights reserved. $
-|
-+--------------------------------------------------------------------------------------*/
-//__PUBLISH_EXTRACT_START__ View_Includes.sampleCode
-// Primary header file for the DgnPlatform API 
-#include <DgnPlatform/DgnPlatformApi.h>
-#include <DgnPlatform/ViewDefinition.h>
-
-// helper macro for using the DgnPlatform namespace
-USING_NAMESPACE_BENTLEY_DGN
-//__PUBLISH_EXTRACT_END__
-
-//__PUBLISH_EXTRACT_START__ View_CreateAndInsert.sampleCode
-//---------------------------------------------------------------------------------------
-// @bsimethod                                   BentleySystems
-//---------------------------------------------------------------------------------------
-CategorySelectorCPtr createAndInsertCategorySelector(DgnDbR db, Utf8CP name, DgnCategoryIdSet const& categories)
-    {
-    // CategorySelector is a definition element that is normally shared by many ViewDefinitions.
-    CategorySelector categorySelector(db, name);
-    categorySelector.GetCategoriesR() = categories;
-    return db.Elements().Insert(categorySelector);
-    }
-
-//---------------------------------------------------------------------------------------
-// @bsimethod                                   BentleySystems
-//---------------------------------------------------------------------------------------
-ModelSelectorCPtr createAndInsertModelSelector(DgnDbR db, Utf8CP name, DgnModelIdSet const& models)
-    {
-    // ModelSelector is a definition element that is normally shared by many ViewDefinitions.
-    ModelSelector modelSelector(db, name);
-    modelSelector.GetModelsR() = models;
-    return db.Elements().Insert(modelSelector);
-    }
-
-//---------------------------------------------------------------------------------------
-// @bsimethod                                   BentleySystems
-//---------------------------------------------------------------------------------------
-DisplayStyle2dCPtr createAndInsertDisplayStyle(DgnDbR db, Utf8CP name)
-    {
-    // DisplayStyle is a definition element that is normally shared by many ViewDefinitions.
-<<<<<<< HEAD
-    DisplayStyle displayStyle(db, name);
-    Render::ViewFlags viewFlags = displayStyle.GetViewFlags();
-=======
-    DisplayStyle2d dstyle(db, name);
-    Render::ViewFlags viewFlags = dstyle.GetViewFlags();
->>>>>>> 9ffe135b
-    viewFlags.SetRenderMode(Render::RenderMode::SmoothShade);
-    return db.Elements().Insert(displayStyle);
-    }
-
-//---------------------------------------------------------------------------------------
-// @bsimethod                                   BentleySystems
-//---------------------------------------------------------------------------------------
-DgnViewId createAndInsertView(DgnDbR db, Utf8CP name, DRange3dCR viewExtents, CategorySelectorR categorySelector, ModelSelectorR modelSelector, DisplayStyle3dR displayStyle)
-    {
-    // Construct the ViewDefinition
-    // CategorySelector, ModelSelector, and DisplayStyle are definition elements that are normally shared by many ViewDefinitions.
-    // That is why they are inputs to this function. 
-    SpatialViewDefinition view(db.GetDictionaryModel(), name, categorySelector, displayStyle, modelSelector);
-
-    view.SetStandardViewRotation(StandardView::Iso);
-    view.LookAtVolume(db.GeoLocation().GetProjectExtents());
-
-    // Write the ViewDefinition to the db
-    return !view.Insert().IsValid() ? DgnViewId() : view.GetViewId();
-    }
-//__PUBLISH_EXTRACT_END__
+/*--------------------------------------------------------------------------------------+
+|
+|     $Source: docs/samplecode/View.sample.cpp $
+|
+|  $Copyright: (c) 2017 Bentley Systems, Incorporated. All rights reserved. $
+|
++--------------------------------------------------------------------------------------*/
+//__PUBLISH_EXTRACT_START__ View_Includes.sampleCode
+// Primary header file for the DgnPlatform API 
+#include <DgnPlatform/DgnPlatformApi.h>
+#include <DgnPlatform/ViewDefinition.h>
+
+// helper macro for using the DgnPlatform namespace
+USING_NAMESPACE_BENTLEY_DGN
+//__PUBLISH_EXTRACT_END__
+
+//__PUBLISH_EXTRACT_START__ View_CreateAndInsert.sampleCode
+//---------------------------------------------------------------------------------------
+// @bsimethod                                   BentleySystems
+//---------------------------------------------------------------------------------------
+CategorySelectorCPtr createAndInsertCategorySelector(DgnDbR db, Utf8CP name, DgnCategoryIdSet const& categories)
+    {
+    // CategorySelector is a definition element that is normally shared by many ViewDefinitions.
+    CategorySelector categorySelector(db, name);
+    categorySelector.GetCategoriesR() = categories;
+    return db.Elements().Insert(categorySelector);
+    }
+
+//---------------------------------------------------------------------------------------
+// @bsimethod                                   BentleySystems
+//---------------------------------------------------------------------------------------
+ModelSelectorCPtr createAndInsertModelSelector(DgnDbR db, Utf8CP name, DgnModelIdSet const& models)
+    {
+    // ModelSelector is a definition element that is normally shared by many ViewDefinitions.
+    ModelSelector modelSelector(db, name);
+    modelSelector.GetModelsR() = models;
+    return db.Elements().Insert(modelSelector);
+    }
+
+//---------------------------------------------------------------------------------------
+// @bsimethod                                   BentleySystems
+//---------------------------------------------------------------------------------------
+DisplayStyle2dCPtr createAndInsertDisplayStyle(DgnDbR db, Utf8CP name)
+    {
+    // DisplayStyle is a definition element that is normally shared by many ViewDefinitions.
+    DisplayStyle2d displayStyle(db, name);
+    Render::ViewFlags viewFlags = displayStyle.GetViewFlags();
+    viewFlags.SetRenderMode(Render::RenderMode::SmoothShade);
+    return db.Elements().Insert(displayStyle);
+    }
+
+//---------------------------------------------------------------------------------------
+// @bsimethod                                   BentleySystems
+//---------------------------------------------------------------------------------------
+DgnViewId createAndInsertView(DgnDbR db, Utf8CP name, DRange3dCR viewExtents, CategorySelectorR categorySelector, ModelSelectorR modelSelector, DisplayStyle3dR displayStyle)
+    {
+    // Construct the ViewDefinition
+    // CategorySelector, ModelSelector, and DisplayStyle are definition elements that are normally shared by many ViewDefinitions.
+    // That is why they are inputs to this function. 
+    SpatialViewDefinition view(db.GetDictionaryModel(), name, categorySelector, displayStyle, modelSelector);
+
+    view.SetStandardViewRotation(StandardView::Iso);
+    view.LookAtVolume(db.GeoLocation().GetProjectExtents());
+
+    // Write the ViewDefinition to the db
+    return !view.Insert().IsValid() ? DgnViewId() : view.GetViewId();
+    }
+//__PUBLISH_EXTRACT_END__