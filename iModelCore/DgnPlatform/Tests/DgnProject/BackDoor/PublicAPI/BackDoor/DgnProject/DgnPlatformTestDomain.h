--- conflicted
+++ resolved
@@ -1,376 +1,325 @@
-/*--------------------------------------------------------------------------------------+
-|
-|  $Source: Tests/DgnProject/BackDoor/PublicAPI/BackDoor/DgnProject/DgnPlatformTestDomain.h $
-|
-|  $Copyright: (c) 2016 Bentley Systems, Incorporated. All rights reserved. $
-|
-+--------------------------------------------------------------------------------------*/
-#pragma once
-
-#include <DgnPlatform/DgnPlatformLib.h>
-#include <DgnPlatform/DgnDomain.h>
-#include <DgnPlatform/DgnDb.h>
-#include <DgnPlatform/DgnElement.h>
-#include <DgnPlatform/DgnModel.h>
-#include <DgnPlatform/ElementHandler.h>
-#include <DgnPlatform/DgnElementDependency.h>
-
-#define DPTEST_SCHEMA_NAME                               "DgnPlatformTest"
-#define DPTEST_SCHEMA_NAMEW                             L"DgnPlatformTest"
-#define DPTEST_DUMMY_SCHEMA_NAMEW                       L"DgnPlatformTestDummy"
-#define DPTEST_TEST_ELEMENT_CLASS_NAME                   "TestElement"
-#define DPTEST_TEST_ELEMENT2d_CLASS_NAME                 "TestElement2d"
-#define DPTEST_TEST_GROUP_CLASS_NAME                     "TestGroup"
-#define DPTEST_TEST_ELEMENT_DRIVES_ELEMENT_CLASS_NAME    "TestElementDrivesElement"
-#define DPTEST_TEST_ELEMENT_TestElementProperty          "TestElementProperty"
-#define DPTEST_TEST_ELEMENT_WITHOUT_HANDLER_CLASS_NAME   "TestElementWithNoHandler"
-
-#ifdef WIP_ELEMENT_ITEM // *** pending redesign
-#define DPTEST_TEST_ITEM_CLASS_NAME                      "TestItem"
-#define DPTEST_TEST_ITEM_TestItemProperty                "TestItemProperty"
-#define DPTEST_TEST_ITEM_TestItemLength                  "Length"
-#endif
-#define DPTEST_TEST_UNIQUE_ASPECT_CLASS_NAME             "TestUniqueAspect"
-#define DPTEST_TEST_UNIQUE_ASPECT_TestUniqueAspectProperty "TestUniqueAspectProperty"
-#define DPTEST_TEST_MULTI_ASPECT_CLASS_NAME              "TestMultiAspect"
-#define DPTEST_TEST_MULTI_ASPECT_TestMultiAspectProperty "TestMultiAspectProperty"
-#define DPTEST_TEST_ELEMENT_DRIVES_ELEMENT_CLASS_NAME    "TestElementDrivesElement"
-
-USING_NAMESPACE_BENTLEY_SQLITE
-USING_NAMESPACE_BENTLEY_SQLITE_EC
-
-#define BEGIN_BENTLEY_DPTEST_NAMESPACE BEGIN_BENTLEY_NAMESPACE namespace DPTest {
-#define END_BENTLEY_DPTEST_NAMESPACE   } END_BENTLEY_NAMESPACE
-#define USING_NAMESPACE_BENTLEY_DPTEST using namespace BentleyApi::DPTest;
-
-BEGIN_BENTLEY_DPTEST_NAMESPACE
-
-#ifdef WIP_ELEMENT_ITEM // *** pending redesign
-struct TestItemHandler;
-#endif
-struct TestElementHandler;
-
-//=======================================================================================
-// @bsiclass                                                     Sam.Wilson      06/15
-//=======================================================================================
-struct TestElement : Dgn::PhysicalElement
-{
-    friend struct TestElementHandler;
-
-    DGNELEMENT_DECLARE_MEMBERS(DPTEST_TEST_ELEMENT_CLASS_NAME, Dgn::PhysicalElement) 
-public:
-    TestElement(CreateParams const& params) : T_Super(params) {} 
-
-protected:
-    Utf8String m_testItemProperty;
-    Utf8String m_testElemProperty;
-
-    virtual Dgn::DgnDbStatus _InsertInDb() override;
-    virtual Dgn::DgnDbStatus _UpdateInDb() override;
-    virtual Dgn::DgnDbStatus _DeleteInDb() const override;
-
-    virtual Dgn::DgnDbStatus _ReadSelectParams(BeSQLite::EC::ECSqlStatement& statement, Dgn::ECSqlClassParams const& selectParams) override;
-    virtual Dgn::DgnDbStatus _BindInsertParams(BeSQLite::EC::ECSqlStatement& stmt) override;
-    virtual Dgn::DgnDbStatus _BindUpdateParams(BeSQLite::EC::ECSqlStatement& stmt) override;
-    virtual void _CopyFrom(Dgn::DgnElementCR el) override;
-
-public:
-    static Dgn::DgnClassId QueryClassId(Dgn::DgnDbR db) { return Dgn::DgnClassId(db.Schemas().GetECClassId(DPTEST_SCHEMA_NAME, DPTEST_TEST_ELEMENT_CLASS_NAME)); }
-    static ECN::ECClassCP GetTestElementECClass(Dgn::DgnDbR db) { return db.Schemas().GetECClass(DPTEST_SCHEMA_NAME, DPTEST_TEST_ELEMENT_CLASS_NAME); }
-    
-    // This Create function does not put any geometry on the new element. The caller is expected to add a TestItem.
-    static RefCountedPtr<TestElement> Create(Dgn::DgnDbR db, Dgn::DgnModelId mid, Dgn::DgnCategoryId categoryId, Utf8CP elementCode="");
-    static RefCountedPtr<TestElement> Create(Dgn::DgnDbR db, Dgn::DgnModelId mid, Dgn::DgnCategoryId categoryId, Dgn::DgnCode const& elementCode);
-
-    // This Create function sets the element's geometry to a shape
-    static RefCountedPtr<TestElement> Create(Dgn::DgnDbR db, Dgn::DgnModelId mid, Dgn::DgnCategoryId categoryId, Utf8CP elementCode, double shapeSize);
-
-    // Create element with display params 
-    static RefCountedPtr<TestElement> Create(Dgn::DgnDbR db, Dgn::Render::GeometryParamsCR ep, Dgn::DgnModelId mid, Dgn::DgnCategoryId categoryId, Dgn::DgnCode elementCode, double shapeSize);
-    static RefCountedPtr<TestElement> CreateWithoutGeometry(Dgn::DgnDbR db, Dgn::DgnModelId mid, Dgn::DgnCategoryId categoryId);
-
-    // Change the shape size
-    void ChangeElement(double shapeSize);
-
-    // Set get property value
-    Utf8StringCR GetTestElementProperty() const { return m_testElemProperty; }
-    void SetTestElementProperty(Utf8StringCR value) { m_testElemProperty = value; }
-};
-
-typedef RefCountedPtr<TestElement> TestElementPtr;
-typedef RefCountedCPtr<TestElement> TestElementCPtr;
-typedef TestElement& TestElementR;
-typedef TestElement const& TestElementCR;
-
-//=======================================================================================
-// @bsiclass                                                     Sam.Wilson      06/15
-//=======================================================================================
-struct TestElementHandler : Dgn::dgn_ElementHandler::Physical
-{
-    ELEMENTHANDLER_DECLARE_MEMBERS(DPTEST_TEST_ELEMENT_CLASS_NAME, TestElement, TestElementHandler, Dgn::dgn_ElementHandler::Physical, )
-protected: 
-    virtual void _GetClassParams(Dgn::ECSqlClassParams& params) override;
-};
-
-//=======================================================================================
-//! A test Element
-// @bsiclass                                                     Sam.Wilson      04/15
-//=======================================================================================
-struct TestElement2d : Dgn::AnnotationElement
-{
-    DGNELEMENT_DECLARE_MEMBERS(DPTEST_TEST_ELEMENT2d_CLASS_NAME, Dgn::AnnotationElement) 
-
-public:
-    TestElement2d(CreateParams const& params) : T_Super(params) {}
-    static RefCountedPtr<TestElement2d> Create(Dgn::DgnDbR db, Dgn::DgnModelId mid, Dgn::DgnCategoryId categoryId, Dgn::DgnCode elementCode, double length);
-};
-
-typedef RefCountedPtr<TestElement2d> TestElement2dPtr;
-typedef RefCountedCPtr<TestElement2d> TestElement2dCPtr;
-typedef TestElement2d& TestElement2dR;
-typedef TestElement2d const& TestElement2dCR;
-
-//=======================================================================================
-//! A test ElementHandler
-// @bsiclass                                                     Sam.Wilson      01/15
-//=======================================================================================
-struct TestElement2dHandler : Dgn::dgn_ElementHandler::Annotation
-{
-    ELEMENTHANDLER_DECLARE_MEMBERS(DPTEST_TEST_ELEMENT2d_CLASS_NAME, TestElement2d, TestElement2dHandler, Dgn::dgn_ElementHandler::Annotation, )
-};
-
-//=======================================================================================
-// @bsiclass                                                     Shaun.Sewall    11/15
-//=======================================================================================
-struct TestGroup : Dgn::PhysicalElement, Dgn::IElementGroupOf<Dgn::PhysicalElement>
-{
-    DGNELEMENT_DECLARE_MEMBERS(DPTEST_TEST_GROUP_CLASS_NAME, Dgn::PhysicalElement)
-    friend struct TestGroupHandler;
-
-protected:
-    Dgn::IElementGroupCP _ToIElementGroup() const override {return this;}
-    virtual Dgn::DgnElementCP _ToGroupElement() const override {return this;}
-
-    explicit TestGroup(CreateParams const& params) : T_Super(params) {}
-
-public:
-    static RefCountedPtr<TestGroup> Create(Dgn::DgnDbR, Dgn::DgnModelId, Dgn::DgnCategoryId);
-};
-
-typedef RefCountedPtr<TestGroup> TestGroupPtr;
-typedef RefCountedCPtr<TestGroup> TestGroupCPtr;
-typedef TestGroup& TestGroupR;
-typedef TestGroup const& TestGroupCR;
-
-//=======================================================================================
-// @bsiclass                                                     Shaun.Sewall    11/15
-//=======================================================================================
-struct TestGroupHandler : Dgn::dgn_ElementHandler::Physical
-{
-    ELEMENTHANDLER_DECLARE_MEMBERS(DPTEST_TEST_GROUP_CLASS_NAME, TestGroup, TestGroupHandler, Dgn::dgn_ElementHandler::Physical, )
-};
-
-//=======================================================================================
-//! Make sure GeometricElement2d can be introduced at an arbitrary point in the class hierarchy
-// @bsiclass                                                     Shaun.Sewall    12/15
-//=======================================================================================
-struct TestDefinition2d : Dgn::GeometricElement2d<Dgn::DefinitionElement>
-{
-    DEFINE_T_SUPER(Dgn::GeometricElement2d<Dgn::DefinitionElement>)
-  
-protected:
-    explicit TestDefinition2d(CreateParams const& params) : T_Super(params) {}
-};
-
-//=======================================================================================
-//! Make sure GeometricElement3d can be introduced at an arbitrary point in the class hierarchy
-// @bsiclass                                                     Shaun.Sewall    12/15
-//=======================================================================================
-struct TestDefinition3d : Dgn::GeometricElement3d<Dgn::DefinitionElement>
-{
-    DEFINE_T_SUPER(Dgn::GeometricElement3d<Dgn::DefinitionElement>)
-  
-protected:
-    explicit TestDefinition3d(CreateParams const& params) : T_Super(params) {}
-};
-
-//=======================================================================================
-// @bsiclass                                                     Sam.Wilson      06/15
-//=======================================================================================
-<<<<<<< HEAD
-#ifdef WIP_ELEMENT_ITEM // *** pending redesign
-struct TestItem : Dgn::DgnElement::Item
-{
-    DEFINE_T_SUPER(Dgn::DgnElement::Item)
-private:
-    friend struct TestItemHandler;
-
-    double m_length;
-    Utf8String m_testItemProperty;
-
-    explicit TestItem(Utf8CP prop) : m_testItemProperty(prop) {;}
-
-    Utf8CP _GetECSchemaName() const override {return DPTEST_SCHEMA_NAME;}
-    Utf8CP _GetECClassName() const override {return DPTEST_TEST_ITEM_CLASS_NAME;}
-    Dgn::DgnDbStatus _GenerateGeometricPrimitive(Dgn::GeometricElementR el, GenerateReason) override;
-    Dgn::DgnDbStatus _LoadProperties(Dgn::DgnElementCR el) override;
-    Dgn::DgnDbStatus _UpdateProperties(Dgn::DgnElementCR el) override;
-
-public:
-    static RefCountedPtr<TestItem> Create(Utf8CP prop) {return new TestItem(prop);}
-
-    Utf8StringCR GetTestItemProperty() const {return m_testItemProperty;}
-    void SetTestItemProperty(Utf8CP s) {m_testItemProperty = s;}
-
-    double GetLength() const {return m_length;}
-    void SetLength(double v) {m_length=v;}
-};
-
-typedef RefCountedPtr<TestItem> TestItemPtr;
-typedef RefCountedCPtr<TestItem> TestItemCPtr;
-typedef TestItem& TestItemR;
-typedef TestItem const& TestItemCR;
-typedef TestItem const* TestItemCP;
-typedef TestItem* TestItemP;
-
-//=======================================================================================
-// @bsiclass                                                     Sam.Wilson      06/15
-//=======================================================================================
-struct TestItemHandler : Dgn::dgn_AspectHandler::Aspect
-{
-    DOMAINHANDLER_DECLARE_MEMBERS(DPTEST_TEST_ITEM_CLASS_NAME, TestItemHandler, Dgn::dgn_AspectHandler::Aspect, )
-    RefCountedPtr<Dgn::DgnElement::Aspect> _CreateInstance() override {return new TestItem("");}
-};
-#endif
-
-//=======================================================================================
-// @bsiclass                                                     Sam.Wilson      06/15
-//=======================================================================================
-=======
->>>>>>> bf3a31ce
-struct TestUniqueAspect : Dgn::DgnElement::UniqueAspect
-{
-    DGNASPECT_DECLARE_MEMBERS(DPTEST_SCHEMA_NAME, DPTEST_TEST_UNIQUE_ASPECT_CLASS_NAME, Dgn::DgnElement::UniqueAspect);
-private:
-    friend struct TestUniqueAspectHandler;
-
-    Utf8String m_testUniqueAspectProperty;
-
-    explicit TestUniqueAspect(Utf8CP prop) : m_testUniqueAspectProperty(prop) {;}
-
-    Dgn::DgnDbStatus _LoadProperties(Dgn::DgnElementCR el) override;
-    Dgn::DgnDbStatus _UpdateProperties(Dgn::DgnElementCR el) override;
-
-public:
-    static RefCountedPtr<TestUniqueAspect> Create(Utf8CP prop) {return new TestUniqueAspect(prop);}
-
-    static ECN::ECClassCP GetECClass(Dgn::DgnDbR db) {return db.Schemas().GetECClass(DPTEST_SCHEMA_NAME, DPTEST_TEST_UNIQUE_ASPECT_CLASS_NAME);}
-
-    Utf8StringCR GetTestUniqueAspectProperty() const {return m_testUniqueAspectProperty;}
-    void SetTestUniqueAspectProperty(Utf8CP s) {m_testUniqueAspectProperty = s;}
-};
-
-typedef RefCountedPtr<TestUniqueAspect> TestUniqueAspectPtr;
-typedef RefCountedCPtr<TestUniqueAspect> TestUniqueAspectCPtr;
-typedef TestUniqueAspect& TestUniqueAspectR;
-typedef TestUniqueAspect const& TestUniqueAspectCR;
-typedef TestUniqueAspect const* TestUniqueAspectCP;
-typedef TestUniqueAspect* TestUniqueAspectP;
-
-//=======================================================================================
-// @bsiclass                                                     Sam.Wilson      06/15
-//=======================================================================================
-struct TestUniqueAspectHandler : Dgn::dgn_AspectHandler::Aspect
-{
-    DOMAINHANDLER_DECLARE_MEMBERS(DPTEST_TEST_UNIQUE_ASPECT_CLASS_NAME, TestUniqueAspectHandler, Dgn::dgn_AspectHandler::Aspect, )
-    RefCountedPtr<Dgn::DgnElement::Aspect> _CreateInstance() override {return new TestUniqueAspect("");}
-};
-
-//=======================================================================================
-// @bsiclass                                                     Sam.Wilson      06/15
-//=======================================================================================
-struct TestMultiAspect : Dgn::DgnElement::MultiAspect
-{
-    DGNASPECT_DECLARE_MEMBERS(DPTEST_SCHEMA_NAME, DPTEST_TEST_MULTI_ASPECT_CLASS_NAME, Dgn::DgnElement::MultiAspect);
-private:
-    friend struct TestMultiAspectHandler;
-
-    Utf8String m_testMultiAspectProperty;
-
-    explicit TestMultiAspect(Utf8CP prop) : m_testMultiAspectProperty(prop) {;}
-
-    Dgn::DgnDbStatus _LoadProperties(Dgn::DgnElementCR el) override;
-    Dgn::DgnDbStatus _UpdateProperties(Dgn::DgnElementCR el) override;
-
-public:
-    static RefCountedPtr<TestMultiAspect> Create(Utf8CP prop) {return new TestMultiAspect(prop);}
-
-    static ECN::ECClassCP GetECClass(Dgn::DgnDbR db) {return db.Schemas().GetECClass(DPTEST_SCHEMA_NAME, DPTEST_TEST_MULTI_ASPECT_CLASS_NAME);}
-
-    Utf8StringCR GetTestMultiAspectProperty() const {return m_testMultiAspectProperty;}
-    void SetTestMultiAspectProperty(Utf8CP s) {m_testMultiAspectProperty = s;}
-};
-
-typedef RefCountedPtr<TestMultiAspect> TestMultiAspectPtr;
-typedef RefCountedCPtr<TestMultiAspect> TestMultiAspectCPtr;
-typedef TestMultiAspect& TestMultiAspectR;
-typedef TestMultiAspect const& TestMultiAspectCR;
-typedef TestMultiAspect const* TestMultiAspectCP;
-typedef TestMultiAspect* TestMultiAspectP;
-
-//=======================================================================================
-// @bsiclass                                                     Sam.Wilson      06/15
-//=======================================================================================
-struct TestMultiAspectHandler : Dgn::dgn_AspectHandler::Aspect
-{
-    DOMAINHANDLER_DECLARE_MEMBERS(DPTEST_TEST_MULTI_ASPECT_CLASS_NAME, TestMultiAspectHandler, Dgn::dgn_AspectHandler::Aspect, )
-    RefCountedPtr<Dgn::DgnElement::Aspect> _CreateInstance() override {return new TestMultiAspect("");}
-};
-
-//=======================================================================================
-//! A test IDgnElementDependencyHandler
-// @bsiclass                                                     Sam.Wilson      01/15
-//=======================================================================================
-struct TestElementDrivesElementHandler : Dgn::DgnElementDependencyHandler
-    {
-    struct Callback
-    {
-        virtual void _OnRootChanged(Dgn::DgnDbR db, ECInstanceId relationshipId, Dgn::DgnElementId source, Dgn::DgnElementId target) = 0;
-    };
-private:
-    DOMAINHANDLER_DECLARE_MEMBERS(DPTEST_TEST_ELEMENT_DRIVES_ELEMENT_CLASS_NAME, TestElementDrivesElementHandler, Dgn::DgnDomain::Handler, )
-    static bool s_shouldFail;
-    bvector<EC::ECInstanceId> m_relIds;
-    static Callback* s_callback;
-
-    void _OnRootChanged(Dgn::DgnDbR db, ECInstanceId relationshipId, Dgn::DgnElementId source, Dgn::DgnElementId target) override;
-
-public:
-    void Clear() {m_relIds.clear();}
-    static void SetCallback(Callback* cb) { s_callback = cb; }
-
-    static void SetShouldFail(bool b) {s_shouldFail = b;}
-
-    static void UpdateProperty1(Dgn::DgnDbR, EC::ECInstanceKeyCR);
-
-    static ECN::ECClassCR GetECClass(Dgn::DgnDbR db) {return *db.Schemas().GetECClass(DPTEST_SCHEMA_NAME, DPTEST_TEST_ELEMENT_DRIVES_ELEMENT_CLASS_NAME);}
-
-    static ECInstanceKey Insert(Dgn::DgnDbR db, Dgn::DgnElementId root, Dgn::DgnElementId dependent);
-    };
-
-//=======================================================================================
-// @bsiclass                                                     Sam.Wilson      06/15
-//=======================================================================================
-struct DgnPlatformTestDomain : Dgn::DgnDomain
-    {
-private:
-    DOMAIN_DECLARE_MEMBERS(DgnPlatformTestDomain, )
-    DgnPlatformTestDomain();
-
-public:
-    static Dgn::DgnDbStatus Register();
-    static Dgn::DgnDbStatus ImportSchema(Dgn::DgnDbR);
-    static Dgn::DgnDbStatus ImportDummySchema(Dgn::DgnDbR);
-    };
-
-END_BENTLEY_DPTEST_NAMESPACE
+/*--------------------------------------------------------------------------------------+
+|
+|  $Source: Tests/DgnProject/BackDoor/PublicAPI/BackDoor/DgnProject/DgnPlatformTestDomain.h $
+|
+|  $Copyright: (c) 2016 Bentley Systems, Incorporated. All rights reserved. $
+|
++--------------------------------------------------------------------------------------*/
+#pragma once
+
+#include <DgnPlatform/DgnPlatformLib.h>
+#include <DgnPlatform/DgnDomain.h>
+#include <DgnPlatform/DgnDb.h>
+#include <DgnPlatform/DgnElement.h>
+#include <DgnPlatform/DgnModel.h>
+#include <DgnPlatform/ElementHandler.h>
+#include <DgnPlatform/DgnElementDependency.h>
+
+#define DPTEST_SCHEMA_NAME                               "DgnPlatformTest"
+#define DPTEST_SCHEMA_NAMEW                             L"DgnPlatformTest"
+#define DPTEST_DUMMY_SCHEMA_NAMEW                       L"DgnPlatformTestDummy"
+#define DPTEST_TEST_ELEMENT_CLASS_NAME                   "TestElement"
+#define DPTEST_TEST_ELEMENT2d_CLASS_NAME                 "TestElement2d"
+#define DPTEST_TEST_GROUP_CLASS_NAME                     "TestGroup"
+#define DPTEST_TEST_ELEMENT_DRIVES_ELEMENT_CLASS_NAME    "TestElementDrivesElement"
+#define DPTEST_TEST_ELEMENT_TestElementProperty          "TestElementProperty"
+#define DPTEST_TEST_ELEMENT_WITHOUT_HANDLER_CLASS_NAME   "TestElementWithNoHandler"
+
+#ifdef WIP_ELEMENT_ITEM // *** pending redesign
+#define DPTEST_TEST_ITEM_CLASS_NAME                      "TestItem"
+#define DPTEST_TEST_ITEM_TestItemProperty                "TestItemProperty"
+#define DPTEST_TEST_ITEM_TestItemLength                  "Length"
+#endif
+#define DPTEST_TEST_UNIQUE_ASPECT_CLASS_NAME             "TestUniqueAspect"
+#define DPTEST_TEST_UNIQUE_ASPECT_TestUniqueAspectProperty "TestUniqueAspectProperty"
+#define DPTEST_TEST_MULTI_ASPECT_CLASS_NAME              "TestMultiAspect"
+#define DPTEST_TEST_MULTI_ASPECT_TestMultiAspectProperty "TestMultiAspectProperty"
+#define DPTEST_TEST_ELEMENT_DRIVES_ELEMENT_CLASS_NAME    "TestElementDrivesElement"
+
+USING_NAMESPACE_BENTLEY_SQLITE
+USING_NAMESPACE_BENTLEY_SQLITE_EC
+
+#define BEGIN_BENTLEY_DPTEST_NAMESPACE BEGIN_BENTLEY_NAMESPACE namespace DPTest {
+#define END_BENTLEY_DPTEST_NAMESPACE   } END_BENTLEY_NAMESPACE
+#define USING_NAMESPACE_BENTLEY_DPTEST using namespace BentleyApi::DPTest;
+
+BEGIN_BENTLEY_DPTEST_NAMESPACE
+
+#ifdef WIP_ELEMENT_ITEM // *** pending redesign
+struct TestItemHandler;
+#endif
+struct TestElementHandler;
+
+//=======================================================================================
+// @bsiclass                                                     Sam.Wilson      06/15
+//=======================================================================================
+struct TestElement : Dgn::PhysicalElement
+{
+    friend struct TestElementHandler;
+
+    DGNELEMENT_DECLARE_MEMBERS(DPTEST_TEST_ELEMENT_CLASS_NAME, Dgn::PhysicalElement) 
+public:
+    TestElement(CreateParams const& params) : T_Super(params) {} 
+
+protected:
+    Utf8String m_testItemProperty;
+    Utf8String m_testElemProperty;
+
+    virtual Dgn::DgnDbStatus _InsertInDb() override;
+    virtual Dgn::DgnDbStatus _UpdateInDb() override;
+    virtual Dgn::DgnDbStatus _DeleteInDb() const override;
+
+    virtual Dgn::DgnDbStatus _ReadSelectParams(BeSQLite::EC::ECSqlStatement& statement, Dgn::ECSqlClassParams const& selectParams) override;
+    virtual Dgn::DgnDbStatus _BindInsertParams(BeSQLite::EC::ECSqlStatement& stmt) override;
+    virtual Dgn::DgnDbStatus _BindUpdateParams(BeSQLite::EC::ECSqlStatement& stmt) override;
+    virtual void _CopyFrom(Dgn::DgnElementCR el) override;
+
+public:
+    static Dgn::DgnClassId QueryClassId(Dgn::DgnDbR db) { return Dgn::DgnClassId(db.Schemas().GetECClassId(DPTEST_SCHEMA_NAME, DPTEST_TEST_ELEMENT_CLASS_NAME)); }
+    static ECN::ECClassCP GetTestElementECClass(Dgn::DgnDbR db) { return db.Schemas().GetECClass(DPTEST_SCHEMA_NAME, DPTEST_TEST_ELEMENT_CLASS_NAME); }
+    
+    // This Create function does not put any geometry on the new element. The caller is expected to add a TestItem.
+    static RefCountedPtr<TestElement> Create(Dgn::DgnDbR db, Dgn::DgnModelId mid, Dgn::DgnCategoryId categoryId, Utf8CP elementCode="");
+    static RefCountedPtr<TestElement> Create(Dgn::DgnDbR db, Dgn::DgnModelId mid, Dgn::DgnCategoryId categoryId, Dgn::DgnCode const& elementCode);
+
+    // This Create function sets the element's geometry to a shape
+    static RefCountedPtr<TestElement> Create(Dgn::DgnDbR db, Dgn::DgnModelId mid, Dgn::DgnCategoryId categoryId, Utf8CP elementCode, double shapeSize);
+
+    // Create element with display params 
+    static RefCountedPtr<TestElement> Create(Dgn::DgnDbR db, Dgn::Render::GeometryParamsCR ep, Dgn::DgnModelId mid, Dgn::DgnCategoryId categoryId, Dgn::DgnCode elementCode, double shapeSize);
+    static RefCountedPtr<TestElement> CreateWithoutGeometry(Dgn::DgnDbR db, Dgn::DgnModelId mid, Dgn::DgnCategoryId categoryId);
+
+    // Change the shape size
+    void ChangeElement(double shapeSize);
+
+    // Set get property value
+    Utf8StringCR GetTestElementProperty() const { return m_testElemProperty; }
+    void SetTestElementProperty(Utf8StringCR value) { m_testElemProperty = value; }
+};
+
+typedef RefCountedPtr<TestElement> TestElementPtr;
+typedef RefCountedCPtr<TestElement> TestElementCPtr;
+typedef TestElement& TestElementR;
+typedef TestElement const& TestElementCR;
+
+//=======================================================================================
+// @bsiclass                                                     Sam.Wilson      06/15
+//=======================================================================================
+struct TestElementHandler : Dgn::dgn_ElementHandler::Physical
+{
+    ELEMENTHANDLER_DECLARE_MEMBERS(DPTEST_TEST_ELEMENT_CLASS_NAME, TestElement, TestElementHandler, Dgn::dgn_ElementHandler::Physical, )
+protected: 
+    virtual void _GetClassParams(Dgn::ECSqlClassParams& params) override;
+};
+
+//=======================================================================================
+//! A test Element
+// @bsiclass                                                     Sam.Wilson      04/15
+//=======================================================================================
+struct TestElement2d : Dgn::AnnotationElement
+{
+    DGNELEMENT_DECLARE_MEMBERS(DPTEST_TEST_ELEMENT2d_CLASS_NAME, Dgn::AnnotationElement) 
+
+public:
+    TestElement2d(CreateParams const& params) : T_Super(params) {}
+    static RefCountedPtr<TestElement2d> Create(Dgn::DgnDbR db, Dgn::DgnModelId mid, Dgn::DgnCategoryId categoryId, Dgn::DgnCode elementCode, double length);
+};
+
+typedef RefCountedPtr<TestElement2d> TestElement2dPtr;
+typedef RefCountedCPtr<TestElement2d> TestElement2dCPtr;
+typedef TestElement2d& TestElement2dR;
+typedef TestElement2d const& TestElement2dCR;
+
+//=======================================================================================
+//! A test ElementHandler
+// @bsiclass                                                     Sam.Wilson      01/15
+//=======================================================================================
+struct TestElement2dHandler : Dgn::dgn_ElementHandler::Annotation
+{
+    ELEMENTHANDLER_DECLARE_MEMBERS(DPTEST_TEST_ELEMENT2d_CLASS_NAME, TestElement2d, TestElement2dHandler, Dgn::dgn_ElementHandler::Annotation, )
+};
+
+//=======================================================================================
+// @bsiclass                                                     Shaun.Sewall    11/15
+//=======================================================================================
+struct TestGroup : Dgn::PhysicalElement, Dgn::IElementGroupOf<Dgn::PhysicalElement>
+{
+    DGNELEMENT_DECLARE_MEMBERS(DPTEST_TEST_GROUP_CLASS_NAME, Dgn::PhysicalElement)
+    friend struct TestGroupHandler;
+
+protected:
+    Dgn::IElementGroupCP _ToIElementGroup() const override {return this;}
+    virtual Dgn::DgnElementCP _ToGroupElement() const override {return this;}
+
+    explicit TestGroup(CreateParams const& params) : T_Super(params) {}
+
+public:
+    static RefCountedPtr<TestGroup> Create(Dgn::DgnDbR, Dgn::DgnModelId, Dgn::DgnCategoryId);
+};
+
+typedef RefCountedPtr<TestGroup> TestGroupPtr;
+typedef RefCountedCPtr<TestGroup> TestGroupCPtr;
+typedef TestGroup& TestGroupR;
+typedef TestGroup const& TestGroupCR;
+
+//=======================================================================================
+// @bsiclass                                                     Shaun.Sewall    11/15
+//=======================================================================================
+struct TestGroupHandler : Dgn::dgn_ElementHandler::Physical
+{
+    ELEMENTHANDLER_DECLARE_MEMBERS(DPTEST_TEST_GROUP_CLASS_NAME, TestGroup, TestGroupHandler, Dgn::dgn_ElementHandler::Physical, )
+};
+
+//=======================================================================================
+//! Make sure GeometricElement2d can be introduced at an arbitrary point in the class hierarchy
+// @bsiclass                                                     Shaun.Sewall    12/15
+//=======================================================================================
+struct TestDefinition2d : Dgn::GeometricElement2d<Dgn::DefinitionElement>
+{
+    DEFINE_T_SUPER(Dgn::GeometricElement2d<Dgn::DefinitionElement>)
+  
+protected:
+    explicit TestDefinition2d(CreateParams const& params) : T_Super(params) {}
+};
+
+//=======================================================================================
+//! Make sure GeometricElement3d can be introduced at an arbitrary point in the class hierarchy
+// @bsiclass                                                     Shaun.Sewall    12/15
+//=======================================================================================
+struct TestDefinition3d : Dgn::GeometricElement3d<Dgn::DefinitionElement>
+{
+    DEFINE_T_SUPER(Dgn::GeometricElement3d<Dgn::DefinitionElement>)
+  
+protected:
+    explicit TestDefinition3d(CreateParams const& params) : T_Super(params) {}
+};
+
+//=======================================================================================
+// @bsiclass                                                     Sam.Wilson      06/15
+//=======================================================================================
+struct TestUniqueAspect : Dgn::DgnElement::UniqueAspect
+{
+    DGNASPECT_DECLARE_MEMBERS(DPTEST_SCHEMA_NAME, DPTEST_TEST_UNIQUE_ASPECT_CLASS_NAME, Dgn::DgnElement::UniqueAspect);
+private:
+    friend struct TestUniqueAspectHandler;
+
+    Utf8String m_testUniqueAspectProperty;
+
+    explicit TestUniqueAspect(Utf8CP prop) : m_testUniqueAspectProperty(prop) {;}
+
+    Dgn::DgnDbStatus _LoadProperties(Dgn::DgnElementCR el) override;
+    Dgn::DgnDbStatus _UpdateProperties(Dgn::DgnElementCR el) override;
+
+public:
+    static RefCountedPtr<TestUniqueAspect> Create(Utf8CP prop) {return new TestUniqueAspect(prop);}
+
+    static ECN::ECClassCP GetECClass(Dgn::DgnDbR db) {return db.Schemas().GetECClass(DPTEST_SCHEMA_NAME, DPTEST_TEST_UNIQUE_ASPECT_CLASS_NAME);}
+
+    Utf8StringCR GetTestUniqueAspectProperty() const {return m_testUniqueAspectProperty;}
+    void SetTestUniqueAspectProperty(Utf8CP s) {m_testUniqueAspectProperty = s;}
+};
+
+typedef RefCountedPtr<TestUniqueAspect> TestUniqueAspectPtr;
+typedef RefCountedCPtr<TestUniqueAspect> TestUniqueAspectCPtr;
+typedef TestUniqueAspect& TestUniqueAspectR;
+typedef TestUniqueAspect const& TestUniqueAspectCR;
+typedef TestUniqueAspect const* TestUniqueAspectCP;
+typedef TestUniqueAspect* TestUniqueAspectP;
+
+//=======================================================================================
+// @bsiclass                                                     Sam.Wilson      06/15
+//=======================================================================================
+struct TestUniqueAspectHandler : Dgn::dgn_AspectHandler::Aspect
+{
+    DOMAINHANDLER_DECLARE_MEMBERS(DPTEST_TEST_UNIQUE_ASPECT_CLASS_NAME, TestUniqueAspectHandler, Dgn::dgn_AspectHandler::Aspect, )
+    RefCountedPtr<Dgn::DgnElement::Aspect> _CreateInstance() override {return new TestUniqueAspect("");}
+};
+
+//=======================================================================================
+// @bsiclass                                                     Sam.Wilson      06/15
+//=======================================================================================
+struct TestMultiAspect : Dgn::DgnElement::MultiAspect
+{
+    DGNASPECT_DECLARE_MEMBERS(DPTEST_SCHEMA_NAME, DPTEST_TEST_MULTI_ASPECT_CLASS_NAME, Dgn::DgnElement::MultiAspect);
+private:
+    friend struct TestMultiAspectHandler;
+
+    Utf8String m_testMultiAspectProperty;
+
+    explicit TestMultiAspect(Utf8CP prop) : m_testMultiAspectProperty(prop) {;}
+
+    Dgn::DgnDbStatus _LoadProperties(Dgn::DgnElementCR el) override;
+    Dgn::DgnDbStatus _UpdateProperties(Dgn::DgnElementCR el) override;
+
+public:
+    static RefCountedPtr<TestMultiAspect> Create(Utf8CP prop) {return new TestMultiAspect(prop);}
+
+    static ECN::ECClassCP GetECClass(Dgn::DgnDbR db) {return db.Schemas().GetECClass(DPTEST_SCHEMA_NAME, DPTEST_TEST_MULTI_ASPECT_CLASS_NAME);}
+
+    Utf8StringCR GetTestMultiAspectProperty() const {return m_testMultiAspectProperty;}
+    void SetTestMultiAspectProperty(Utf8CP s) {m_testMultiAspectProperty = s;}
+};
+
+typedef RefCountedPtr<TestMultiAspect> TestMultiAspectPtr;
+typedef RefCountedCPtr<TestMultiAspect> TestMultiAspectCPtr;
+typedef TestMultiAspect& TestMultiAspectR;
+typedef TestMultiAspect const& TestMultiAspectCR;
+typedef TestMultiAspect const* TestMultiAspectCP;
+typedef TestMultiAspect* TestMultiAspectP;
+
+//=======================================================================================
+// @bsiclass                                                     Sam.Wilson      06/15
+//=======================================================================================
+struct TestMultiAspectHandler : Dgn::dgn_AspectHandler::Aspect
+{
+    DOMAINHANDLER_DECLARE_MEMBERS(DPTEST_TEST_MULTI_ASPECT_CLASS_NAME, TestMultiAspectHandler, Dgn::dgn_AspectHandler::Aspect, )
+    RefCountedPtr<Dgn::DgnElement::Aspect> _CreateInstance() override {return new TestMultiAspect("");}
+};
+
+//=======================================================================================
+//! A test IDgnElementDependencyHandler
+// @bsiclass                                                     Sam.Wilson      01/15
+//=======================================================================================
+struct TestElementDrivesElementHandler : Dgn::DgnElementDependencyHandler
+    {
+    struct Callback
+    {
+        virtual void _OnRootChanged(Dgn::DgnDbR db, ECInstanceId relationshipId, Dgn::DgnElementId source, Dgn::DgnElementId target) = 0;
+    };
+private:
+    DOMAINHANDLER_DECLARE_MEMBERS(DPTEST_TEST_ELEMENT_DRIVES_ELEMENT_CLASS_NAME, TestElementDrivesElementHandler, Dgn::DgnDomain::Handler, )
+    static bool s_shouldFail;
+    bvector<EC::ECInstanceId> m_relIds;
+    static Callback* s_callback;
+
+    void _OnRootChanged(Dgn::DgnDbR db, ECInstanceId relationshipId, Dgn::DgnElementId source, Dgn::DgnElementId target) override;
+
+public:
+    void Clear() {m_relIds.clear();}
+    static void SetCallback(Callback* cb) { s_callback = cb; }
+
+    static void SetShouldFail(bool b) {s_shouldFail = b;}
+
+    static void UpdateProperty1(Dgn::DgnDbR, EC::ECInstanceKeyCR);
+
+    static ECN::ECClassCR GetECClass(Dgn::DgnDbR db) {return *db.Schemas().GetECClass(DPTEST_SCHEMA_NAME, DPTEST_TEST_ELEMENT_DRIVES_ELEMENT_CLASS_NAME);}
+
+    static ECInstanceKey Insert(Dgn::DgnDbR db, Dgn::DgnElementId root, Dgn::DgnElementId dependent);
+    };
+
+//=======================================================================================
+// @bsiclass                                                     Sam.Wilson      06/15
+//=======================================================================================
+struct DgnPlatformTestDomain : Dgn::DgnDomain
+    {
+private:
+    DOMAIN_DECLARE_MEMBERS(DgnPlatformTestDomain, )
+    DgnPlatformTestDomain();
+
+public:
+    static Dgn::DgnDbStatus Register();
+    static Dgn::DgnDbStatus ImportSchema(Dgn::DgnDbR);
+    static Dgn::DgnDbStatus ImportDummySchema(Dgn::DgnDbR);
+    };
+
+END_BENTLEY_DPTEST_NAMESPACE