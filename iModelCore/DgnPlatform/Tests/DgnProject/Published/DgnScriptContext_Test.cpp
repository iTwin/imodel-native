/*--------------------------------------------------------------------------------------+
|
|  $Source: Tests/DgnProject/Published/DgnScriptContext_Test.cpp $
|
|  $Copyright: (c) 2015 Bentley Systems, Incorporated. All rights reserved. $
|
+--------------------------------------------------------------------------------------*/
#ifndef BENTLEYCONFIG_NO_JAVASCRIPT
#include "DgnHandlersTests.h"
#include <DgnPlatform/DgnPlatformLib.h>
#include <DgnPlatform/DgnScript.h>
#include <Bentley/BeTimeUtilities.h>

USING_NAMESPACE_BENTLEY_DGN
USING_NAMESPACE_BENTLEY_SQLITE

//---------------------------------------------------------------------------------------
// @bsimethod                                                   Sam.Wilson      05/15
//---------------------------------------------------------------------------------------
static DgnCategoryId getFirstCategory(DgnDbR db)
    {
    return *DgnCategory::QueryCategories(db).begin();
    }

//---------------------------------------------------------------------------------------
// @bsimethod                                                   Sam.Wilson      05/15
//---------------------------------------------------------------------------------------
static RefCountedCPtr<DgnElement> insertElement(DgnModelR model)
    {
    DgnDbR db = model.GetDgnDb();
    DgnModelId mid = model.GetModelId();

    DgnCategoryId cat = getFirstCategory(db);

    DgnElementPtr gelem;
    if (model.Is3d())
        gelem = PhysicalElement::Create(PhysicalElement::CreateParams(db, mid, DgnClassId(db.Schemas().GetECClassId(DGN_ECSCHEMA_NAME, "PhysicalElement")), cat, Placement3d()));
    else
        gelem = AnnotationElement::Create(AnnotationElement::CreateParams(db, mid, DgnClassId(db.Schemas().GetECClassId(DGN_ECSCHEMA_NAME, "AnnotationElement")), cat, Placement2d()));

    GeometryBuilderPtr builder = GeometryBuilder::CreateWorld(*gelem->ToGeometrySource());
    builder->Append(*ICurvePrimitive::CreateLine(DSegment3d::From(DPoint3d::FromZero(), DPoint3d::From(1,0,0))));

    if (BSISUCCESS != builder->SetGeometryStreamAndPlacement(*gelem->ToGeometrySourceP()))  // We actually catch 2d3d mismatch in SetGeometryStreamAndPlacement
        return nullptr;

    return db.Elements().Insert(*gelem);
    }

/*---------------------------------------------------------------------------------**//**
* @bsimethod                                    Sam.Wilson                      04/2013
+---------------+---------------+---------------+---------------+---------------+------*/
struct JsProg : ScopedDgnHost::FetchScriptCallback
    {
    Utf8String m_jsProgramName;
    Utf8String m_jsProgramText;

    Dgn::DgnDbStatus _FetchScript(Utf8StringR sText, DgnScriptType& stypeFound, DateTime& lmt, DgnDbR, Utf8CP sName, DgnScriptType stypePreferred) override
        {
        if (!m_jsProgramName.EqualsI(sName))
            return DgnDbStatus::NotFound;
        stypeFound = DgnScriptType::JavaScript;
        sText = m_jsProgramText;
        lmt = DateTime();
        return DgnDbStatus::Success;
        }
    };

/*---------------------------------------------------------------------------------**//**
* @bsimethod                                    Sam.Wilson                      04/2013
+---------------+---------------+---------------+---------------+---------------+------*/
static void checkGeometryStream(GeometrySourceCR gel, GeometricPrimitive::GeometryType exptectedType, size_t expectedCount)
    {
    //  Verify that item generated a line
    size_t count=0;
    for (auto iter : GeometryCollection (gel))
        {
        GeometricPrimitivePtr geom = iter.GetGeometryPtr();

        if (!geom.IsValid())
            continue;

        ASSERT_EQ( exptectedType , geom->GetGeometryType() );
        ++count;
        }
    ASSERT_EQ( expectedCount , count );
    }
//=======================================================================================
// @bsiclass                                                    Umar.Hayat     11/2015
//=======================================================================================
struct DgnScriptTest : public ::testing::Test
{
    ScopedDgnHost autoDgnHost;
};
/*---------------------------------------------------------------------------------**//**
* @bsimethod                                    Sam.Wilson                      04/2013
+---------------+---------------+---------------+---------------+---------------+------*/
TEST_F(DgnScriptTest, TestEga)
    {
    DgnDbTestDgnManager tdm (L"3dMetricGeneral.idgndb", __FILE__, Db::OpenMode::ReadWrite, /*needBriefcase*/false);
    DgnDbP project = tdm.GetDgnProjectP();
    ASSERT_TRUE( project != NULL );

    DgnModelPtr model = project->Models().GetModel(project->Models().QueryFirstModelId());
    model->FillModel();

    RefCountedPtr<DgnElement> el;
        {
        RefCountedCPtr<DgnElement> newel = insertElement(*model);
        ASSERT_TRUE( newel.IsValid() );

        checkGeometryStream(*newel->ToGeometrySource(), GeometricPrimitive::GeometryType::CurvePrimitive, 1);
        ASSERT_TRUE( (*(GeometryCollection (*newel->ToGeometrySource()).begin())).GetGeometryPtr()->GetAsICurvePrimitive()->GetLineStringCP() != nullptr ) << "Initial geometry should be a line";

        el = newel->CopyForEdit();
        }

    DPoint3d org = DPoint3d::FromZero();
    YawPitchRollAngles angles;
    Json::Value parms (Json::objectValue);

    for (int i=0; i<2; ++i)
        {
        int sres = -1;
        DgnDbStatus xstatus = DgnScript::ExecuteEga(sres, *el, "DgnScriptTest.TestEga", org, angles, parms);
        ASSERT_NE( DgnDbStatus::Success , xstatus ) << "Haven't registered the EGA yet";
        ASSERT_NE( 0 , sres );
        }

    JsProg jsProg;
    jsProg.m_jsProgramName = "DgnScriptTest";
    jsProg.m_jsProgramText =
"(function () { \
    function testEga(element, origin, angles, params) { \
        var boxSize = new Bentley.Dgn.DPoint3d(params.X, params.Y, params.Z); \
<<<<<<< HEAD
        var box = Bentley.Dgn.DgnBoxDetail.InitFromCenterAndSize(new Bentley.Dgn.DPoint3d(0,0,0), boxSize, true); \
        var solid = Bentley.Dgn.SolidPrimitive.CreateDgnBox(box); \
        var builder = new Bentley.Dgn.GeometryBuilder(element, origin, angles); \
        builder.Append(solid); \
        builder.SetGeometryStreamAndPlacement(element); \
=======
        var box = Bentley.Dgn.DgnBox.CreateCenteredBox (new Bentley.Dgn.DPoint3d(0,0,0), boxSize, true); \
        var builder = new Bentley.Dgn.ElementGeometryBuilder(element, origin, angles); \
        builder.Append(box); \
        builder.SetGeomStreamAndPlacement(element); \
>>>>>>> 2f1ef1ec
        return 0;\
    } \
    function testEgaBadReturn(element, origin, angles, params) { return 'abc'; }\
    Bentley.Dgn.RegisterEGA('DgnScriptTest.TestEga', testEga); \
    Bentley.Dgn.RegisterEGA('DgnScriptTest.TestEgaBadReturn', testEgaBadReturn); \
})();\
";

    autoDgnHost.SetFetchScriptCallback(&jsProg);

    parms["X"] = 1.0;
    parms["Y"] = 2.0;
    parms["Z"] = 3.0;

    StopWatch timeIt(true);
    int niters = 1000;
    for (int i=0; i<niters; ++i)
        {
        int sres;
        DgnDbStatus xstatus = DgnScript::ExecuteEga(sres, *el, "DgnScriptTest.TestEga", org, angles, parms);
        ASSERT_EQ( DgnDbStatus::Success , xstatus );
        ASSERT_EQ( 0 , sres );

        checkGeometryStream(*el->ToGeometrySource(), GeometricPrimitive::GeometryType::SolidPrimitive, 1);
        DgnBoxDetail box;
        ASSERT_TRUE( (*(GeometryCollection (*el->ToGeometrySource()).begin())).GetGeometryPtr()->GetAsISolidPrimitive()->TryGetDgnBoxDetail(box) ) << "Geometry should be a slab";
        ASSERT_EQ( box.m_baseX , parms["X"].asDouble() );
        ASSERT_EQ( box.m_baseY , parms["Y"].asDouble() );
        ASSERT_EQ( box.m_topOrigin.Distance(box.m_baseOrigin) , parms["Z"].asDouble() );

        parms["Z"] = parms["Z"].asDouble() + 1;
        }
    timeIt.Stop();
    BeTest::Log("DgnScriptTest", BeTest::LogPriority::PRIORITY_ERROR, Utf8PrintfString("%d / %lf seconds = %lf/second\n", niters, timeIt.GetElapsedSeconds(), niters/timeIt.GetElapsedSeconds()));

    // Check that attempting to call a non-registered function fails with a non-zero xstatus
    if (true)
        {
        int sres = -1;
        BeTest::SetFailOnAssert(false);
        DgnDbStatus xstatus = DgnScript::ExecuteEga(sres, *el, "DgnScriptTest.TestEgaNotRegistered", org, angles, parms);
        BeTest::SetFailOnAssert(true);
        ASSERT_EQ( DgnDbStatus::NotEnabled , xstatus ) << "this function is not registered so the attempt should fail";
        ASSERT_EQ( -1 , sres );
        }

    // Check that attempting to call a registered function that returns anything other than a integer fails with a non-zero xstatus
    if (true)
        {
        int sres = -1;
        BeTest::SetFailOnAssert(false);
        DgnDbStatus xstatus = DgnScript::ExecuteEga(sres, *el, "DgnScriptTest.TestEgaBadReturn", org, angles, parms);
        BeTest::SetFailOnAssert(true);
        ASSERT_EQ( DgnDbStatus::NotEnabled , xstatus ) << "this function should not be callable so the attempt should fail";
        ASSERT_EQ( -1 , sres );
        }
    }

/*=================================================================================**//**
* @bsimethod                                    Sam.Wilson                      04/2013
+===============+===============+===============+===============+===============+======*/
struct DetectJsErrors : DgnPlatformLib::Host::ScriptAdmin::ScriptNotificationHandler
    {
    void _HandleScriptError(BeJsContextR, Category category, Utf8CP description, Utf8CP details) override
        {
        FAIL() << (Utf8CP)Utf8PrintfString("JS error %x: %s , %s", (int)category, description, details);
        }

    void _HandleLogMessage(Utf8CP category, DgnPlatformLib::Host::ScriptAdmin::LoggingSeverity sev, Utf8CP msg) override
        {
        ScriptNotificationHandler::_HandleLogMessage(category, sev, msg);  // logs it
        printf ("%s\n", msg);
        }

    };

/*---------------------------------------------------------------------------------**//**
* @bsimethod                                    Sam.Wilson                      04/2013
+---------------+---------------+---------------+---------------+---------------+------*/
TEST_F(DgnScriptTest, RunScripts)
    {
    T_HOST.GetScriptAdmin().RegisterScriptNotificationHandler(*new DetectJsErrors);

    BeFileName jsFileName;
    BeTest::GetHost().GetDgnPlatformAssetsDirectory(jsFileName);
    jsFileName.AppendToPath(L"Script/DgnScriptTest.js");
    Utf8String jsProgram;
    DgnScriptLibrary::ReadText(jsProgram, jsFileName);
    T_HOST.GetScriptAdmin().EvaluateScript(jsProgram.c_str());


    DgnDbTestDgnManager tdm(L"3dMetricGeneral.idgndb", __FILE__, Db::OpenMode::ReadWrite, /*needBriefcase*/false);
    DgnDbP project = tdm.GetDgnProjectP();
    ASSERT_TRUE(project != NULL);
    DgnModelPtr model = project->Models().GetModel(project->Models().QueryFirstModelId());
    model->FillModel();
    Json::Value parms = Json::objectValue;
    parms["modelName"] = model->GetCode().GetValueCP();
    parms["categoryName"] = DgnCategory::QueryCategory(getFirstCategory(*project), *project)->GetCategoryName();
    int retstatus = 0;
    DgnScript::ExecuteDgnDbScript(retstatus, *project, "DgnScriptTests.TestDgnDbScript", parms);
    ASSERT_EQ(0, retstatus);
    }

/*---------------------------------------------------------------------------------**//**
* @bsimethod                                    Sam.Wilson                      04/2013
+---------------+---------------+---------------+---------------+---------------+------*/
static bool areDateTimesEqual(DateTime const& d1, DateTime const& d2)
    {
    // TRICKY: avoid problems with rounding.
    double jd1, jd2;
    d1.ToJulianDay(jd1);
    d2.ToJulianDay(jd2);
    return jd1 == jd2;
    }

/*---------------------------------------------------------------------------------**//**
* @bsimethod                                    Umar.Hayat                      11/2015
+---------------+---------------+---------------+---------------+---------------+------*/
TEST_F(DgnScriptTest, CRUD)
    {

    DgnDbTestDgnManager tdm(L"3dMetricGeneral.idgndb", __FILE__, Db::OpenMode::ReadWrite, /*needBriefcase*/false);
    DgnDbP project = tdm.GetDgnProjectP();
    ASSERT_TRUE(project != NULL);

    T_HOST.GetScriptAdmin().RegisterScriptNotificationHandler(*new DetectJsErrors);

    BeFileName jsFileName;
    BeTest::GetHost().GetDgnPlatformAssetsDirectory(jsFileName);
    jsFileName.AppendToPath(L"Script/DgnScriptTest.js");
    BeFileName tsFileName;
    BeTest::GetHost().GetDgnPlatformAssetsDirectory(tsFileName);
    tsFileName.AppendToPath(L"Script/DgnScriptTest.d.ts");

    Utf8String jsProgram;
    DgnScriptLibrary::ReadText(jsProgram, jsFileName);

    Utf8String tsProgram;
    DgnScriptLibrary::ReadText(tsProgram, tsFileName);

    DgnScriptLibrary scriptLib(*project);
    DateTime scriptLastModifiedTime = DateTime::GetCurrentTimeUtc();
    // Insert JS
    EXPECT_TRUE(DgnDbStatus::Success == scriptLib.RegisterScript("TestJsScript", jsProgram.c_str(), DgnScriptType::JavaScript, scriptLastModifiedTime, false));
    // Insert JS ( Updated existing )
    EXPECT_TRUE(DgnDbStatus::Success == scriptLib.RegisterScript("TestJsScript", jsProgram.c_str(), DgnScriptType::JavaScript, scriptLastModifiedTime, true));
    // Insert TS
    EXPECT_TRUE(DgnDbStatus::Success == scriptLib.RegisterScript("TestTsScript", tsProgram.c_str(), DgnScriptType::TypeScript, scriptLastModifiedTime, false));
    // Insert anonymous
    EXPECT_TRUE(DgnDbStatus::Success == scriptLib.RegisterScript("", tsProgram.c_str(), DgnScriptType::TypeScript, scriptLastModifiedTime, false));

    // Query JS
    Utf8String outText;
    DgnScriptType outType;
    DateTime queryLastModifiedTime;
    EXPECT_TRUE(DgnDbStatus::Success == scriptLib.QueryScript(outText, outType, queryLastModifiedTime, "TestJsScript", DgnScriptType::JavaScript));
    EXPECT_TRUE(jsProgram.Equals(outText));
    EXPECT_TRUE(DgnScriptType::JavaScript == outType);
    EXPECT_TRUE(areDateTimesEqual(queryLastModifiedTime, scriptLastModifiedTime));

    // Query TS with wrong type
    EXPECT_TRUE(DgnDbStatus::Success == scriptLib.QueryScript(outText, outType, queryLastModifiedTime, "TestTsScript", DgnScriptType::JavaScript));
    EXPECT_TRUE(tsProgram.Equals(outText));
    EXPECT_TRUE(DgnScriptType::TypeScript == outType);
    EXPECT_TRUE(areDateTimesEqual(queryLastModifiedTime, scriptLastModifiedTime));

    // Query Annonyous
    EXPECT_TRUE(DgnDbStatus::Success == scriptLib.QueryScript(outText, outType, queryLastModifiedTime, "", DgnScriptType::TypeScript));
    EXPECT_TRUE(tsProgram.Equals(outText));
    EXPECT_TRUE(DgnScriptType::TypeScript == outType);
    EXPECT_TRUE(areDateTimesEqual(queryLastModifiedTime, scriptLastModifiedTime));

    // Update
    Utf8String updatedScript("<script>Updated One </script>");
    scriptLastModifiedTime = DateTime::GetCurrentTimeUtc();
    EXPECT_TRUE(DgnDbStatus::Success != scriptLib.RegisterScript("TestTsScript", updatedScript.c_str(), DgnScriptType::TypeScript, scriptLastModifiedTime, false));
    EXPECT_TRUE(DgnDbStatus::Success == scriptLib.QueryScript(outText, outType, queryLastModifiedTime, "TestTsScript", DgnScriptType::TypeScript));
    EXPECT_TRUE(tsProgram.Equals(outText));
    EXPECT_TRUE(!areDateTimesEqual(queryLastModifiedTime, scriptLastModifiedTime));

    EXPECT_TRUE(DgnDbStatus::Success == scriptLib.RegisterScript("TestTsScript", updatedScript.c_str(), DgnScriptType::TypeScript, scriptLastModifiedTime, true));
    EXPECT_TRUE(DgnDbStatus::Success == scriptLib.QueryScript(outText, outType, queryLastModifiedTime, "TestTsScript", DgnScriptType::TypeScript));
    EXPECT_TRUE(updatedScript.Equals(outText));
#ifdef COMMENT_OFF // *** This fails in Firebug builds *** need to find out why
    EXPECT_TRUE(areDateTimesEqual(queryLastModifiedTime, scriptLastModifiedTime));
#endif
    }


#endif
<|MERGE_RESOLUTION|>--- conflicted
+++ resolved
@@ -1,338 +1,330 @@
-/*--------------------------------------------------------------------------------------+
-|
-|  $Source: Tests/DgnProject/Published/DgnScriptContext_Test.cpp $
-|
-|  $Copyright: (c) 2015 Bentley Systems, Incorporated. All rights reserved. $
-|
-+--------------------------------------------------------------------------------------*/
-#ifndef BENTLEYCONFIG_NO_JAVASCRIPT
-#include "DgnHandlersTests.h"
-#include <DgnPlatform/DgnPlatformLib.h>
-#include <DgnPlatform/DgnScript.h>
-#include <Bentley/BeTimeUtilities.h>
-
-USING_NAMESPACE_BENTLEY_DGN
-USING_NAMESPACE_BENTLEY_SQLITE
-
-//---------------------------------------------------------------------------------------
-// @bsimethod                                                   Sam.Wilson      05/15
-//---------------------------------------------------------------------------------------
-static DgnCategoryId getFirstCategory(DgnDbR db)
-    {
-    return *DgnCategory::QueryCategories(db).begin();
-    }
-
-//---------------------------------------------------------------------------------------
-// @bsimethod                                                   Sam.Wilson      05/15
-//---------------------------------------------------------------------------------------
-static RefCountedCPtr<DgnElement> insertElement(DgnModelR model)
-    {
-    DgnDbR db = model.GetDgnDb();
-    DgnModelId mid = model.GetModelId();
-
-    DgnCategoryId cat = getFirstCategory(db);
-
-    DgnElementPtr gelem;
-    if (model.Is3d())
-        gelem = PhysicalElement::Create(PhysicalElement::CreateParams(db, mid, DgnClassId(db.Schemas().GetECClassId(DGN_ECSCHEMA_NAME, "PhysicalElement")), cat, Placement3d()));
-    else
-        gelem = AnnotationElement::Create(AnnotationElement::CreateParams(db, mid, DgnClassId(db.Schemas().GetECClassId(DGN_ECSCHEMA_NAME, "AnnotationElement")), cat, Placement2d()));
-
-    GeometryBuilderPtr builder = GeometryBuilder::CreateWorld(*gelem->ToGeometrySource());
-    builder->Append(*ICurvePrimitive::CreateLine(DSegment3d::From(DPoint3d::FromZero(), DPoint3d::From(1,0,0))));
-
-    if (BSISUCCESS != builder->SetGeometryStreamAndPlacement(*gelem->ToGeometrySourceP()))  // We actually catch 2d3d mismatch in SetGeometryStreamAndPlacement
-        return nullptr;
-
-    return db.Elements().Insert(*gelem);
-    }
-
-/*---------------------------------------------------------------------------------**//**
-* @bsimethod                                    Sam.Wilson                      04/2013
-+---------------+---------------+---------------+---------------+---------------+------*/
-struct JsProg : ScopedDgnHost::FetchScriptCallback
-    {
-    Utf8String m_jsProgramName;
-    Utf8String m_jsProgramText;
-
-    Dgn::DgnDbStatus _FetchScript(Utf8StringR sText, DgnScriptType& stypeFound, DateTime& lmt, DgnDbR, Utf8CP sName, DgnScriptType stypePreferred) override
-        {
-        if (!m_jsProgramName.EqualsI(sName))
-            return DgnDbStatus::NotFound;
-        stypeFound = DgnScriptType::JavaScript;
-        sText = m_jsProgramText;
-        lmt = DateTime();
-        return DgnDbStatus::Success;
-        }
-    };
-
-/*---------------------------------------------------------------------------------**//**
-* @bsimethod                                    Sam.Wilson                      04/2013
-+---------------+---------------+---------------+---------------+---------------+------*/
-static void checkGeometryStream(GeometrySourceCR gel, GeometricPrimitive::GeometryType exptectedType, size_t expectedCount)
-    {
-    //  Verify that item generated a line
-    size_t count=0;
-    for (auto iter : GeometryCollection (gel))
-        {
-        GeometricPrimitivePtr geom = iter.GetGeometryPtr();
-
-        if (!geom.IsValid())
-            continue;
-
-        ASSERT_EQ( exptectedType , geom->GetGeometryType() );
-        ++count;
-        }
-    ASSERT_EQ( expectedCount , count );
-    }
-//=======================================================================================
-// @bsiclass                                                    Umar.Hayat     11/2015
-//=======================================================================================
-struct DgnScriptTest : public ::testing::Test
-{
-    ScopedDgnHost autoDgnHost;
-};
-/*---------------------------------------------------------------------------------**//**
-* @bsimethod                                    Sam.Wilson                      04/2013
-+---------------+---------------+---------------+---------------+---------------+------*/
-TEST_F(DgnScriptTest, TestEga)
-    {
-    DgnDbTestDgnManager tdm (L"3dMetricGeneral.idgndb", __FILE__, Db::OpenMode::ReadWrite, /*needBriefcase*/false);
-    DgnDbP project = tdm.GetDgnProjectP();
-    ASSERT_TRUE( project != NULL );
-
-    DgnModelPtr model = project->Models().GetModel(project->Models().QueryFirstModelId());
-    model->FillModel();
-
-    RefCountedPtr<DgnElement> el;
-        {
-        RefCountedCPtr<DgnElement> newel = insertElement(*model);
-        ASSERT_TRUE( newel.IsValid() );
-
-        checkGeometryStream(*newel->ToGeometrySource(), GeometricPrimitive::GeometryType::CurvePrimitive, 1);
-        ASSERT_TRUE( (*(GeometryCollection (*newel->ToGeometrySource()).begin())).GetGeometryPtr()->GetAsICurvePrimitive()->GetLineStringCP() != nullptr ) << "Initial geometry should be a line";
-
-        el = newel->CopyForEdit();
-        }
-
-    DPoint3d org = DPoint3d::FromZero();
-    YawPitchRollAngles angles;
-    Json::Value parms (Json::objectValue);
-
-    for (int i=0; i<2; ++i)
-        {
-        int sres = -1;
-        DgnDbStatus xstatus = DgnScript::ExecuteEga(sres, *el, "DgnScriptTest.TestEga", org, angles, parms);
-        ASSERT_NE( DgnDbStatus::Success , xstatus ) << "Haven't registered the EGA yet";
-        ASSERT_NE( 0 , sres );
-        }
-
-    JsProg jsProg;
-    jsProg.m_jsProgramName = "DgnScriptTest";
-    jsProg.m_jsProgramText =
-"(function () { \
-    function testEga(element, origin, angles, params) { \
-        var boxSize = new Bentley.Dgn.DPoint3d(params.X, params.Y, params.Z); \
-<<<<<<< HEAD
-        var box = Bentley.Dgn.DgnBoxDetail.InitFromCenterAndSize(new Bentley.Dgn.DPoint3d(0,0,0), boxSize, true); \
-        var solid = Bentley.Dgn.SolidPrimitive.CreateDgnBox(box); \
-        var builder = new Bentley.Dgn.GeometryBuilder(element, origin, angles); \
-        builder.Append(solid); \
-        builder.SetGeometryStreamAndPlacement(element); \
-=======
-        var box = Bentley.Dgn.DgnBox.CreateCenteredBox (new Bentley.Dgn.DPoint3d(0,0,0), boxSize, true); \
-        var builder = new Bentley.Dgn.ElementGeometryBuilder(element, origin, angles); \
-        builder.Append(box); \
-        builder.SetGeomStreamAndPlacement(element); \
->>>>>>> 2f1ef1ec
-        return 0;\
-    } \
-    function testEgaBadReturn(element, origin, angles, params) { return 'abc'; }\
-    Bentley.Dgn.RegisterEGA('DgnScriptTest.TestEga', testEga); \
-    Bentley.Dgn.RegisterEGA('DgnScriptTest.TestEgaBadReturn', testEgaBadReturn); \
-})();\
-";
-
-    autoDgnHost.SetFetchScriptCallback(&jsProg);
-
-    parms["X"] = 1.0;
-    parms["Y"] = 2.0;
-    parms["Z"] = 3.0;
-
-    StopWatch timeIt(true);
-    int niters = 1000;
-    for (int i=0; i<niters; ++i)
-        {
-        int sres;
-        DgnDbStatus xstatus = DgnScript::ExecuteEga(sres, *el, "DgnScriptTest.TestEga", org, angles, parms);
-        ASSERT_EQ( DgnDbStatus::Success , xstatus );
-        ASSERT_EQ( 0 , sres );
-
-        checkGeometryStream(*el->ToGeometrySource(), GeometricPrimitive::GeometryType::SolidPrimitive, 1);
-        DgnBoxDetail box;
-        ASSERT_TRUE( (*(GeometryCollection (*el->ToGeometrySource()).begin())).GetGeometryPtr()->GetAsISolidPrimitive()->TryGetDgnBoxDetail(box) ) << "Geometry should be a slab";
-        ASSERT_EQ( box.m_baseX , parms["X"].asDouble() );
-        ASSERT_EQ( box.m_baseY , parms["Y"].asDouble() );
-        ASSERT_EQ( box.m_topOrigin.Distance(box.m_baseOrigin) , parms["Z"].asDouble() );
-
-        parms["Z"] = parms["Z"].asDouble() + 1;
-        }
-    timeIt.Stop();
-    BeTest::Log("DgnScriptTest", BeTest::LogPriority::PRIORITY_ERROR, Utf8PrintfString("%d / %lf seconds = %lf/second\n", niters, timeIt.GetElapsedSeconds(), niters/timeIt.GetElapsedSeconds()));
-
-    // Check that attempting to call a non-registered function fails with a non-zero xstatus
-    if (true)
-        {
-        int sres = -1;
-        BeTest::SetFailOnAssert(false);
-        DgnDbStatus xstatus = DgnScript::ExecuteEga(sres, *el, "DgnScriptTest.TestEgaNotRegistered", org, angles, parms);
-        BeTest::SetFailOnAssert(true);
-        ASSERT_EQ( DgnDbStatus::NotEnabled , xstatus ) << "this function is not registered so the attempt should fail";
-        ASSERT_EQ( -1 , sres );
-        }
-
-    // Check that attempting to call a registered function that returns anything other than a integer fails with a non-zero xstatus
-    if (true)
-        {
-        int sres = -1;
-        BeTest::SetFailOnAssert(false);
-        DgnDbStatus xstatus = DgnScript::ExecuteEga(sres, *el, "DgnScriptTest.TestEgaBadReturn", org, angles, parms);
-        BeTest::SetFailOnAssert(true);
-        ASSERT_EQ( DgnDbStatus::NotEnabled , xstatus ) << "this function should not be callable so the attempt should fail";
-        ASSERT_EQ( -1 , sres );
-        }
-    }
-
-/*=================================================================================**//**
-* @bsimethod                                    Sam.Wilson                      04/2013
-+===============+===============+===============+===============+===============+======*/
-struct DetectJsErrors : DgnPlatformLib::Host::ScriptAdmin::ScriptNotificationHandler
-    {
-    void _HandleScriptError(BeJsContextR, Category category, Utf8CP description, Utf8CP details) override
-        {
-        FAIL() << (Utf8CP)Utf8PrintfString("JS error %x: %s , %s", (int)category, description, details);
-        }
-
-    void _HandleLogMessage(Utf8CP category, DgnPlatformLib::Host::ScriptAdmin::LoggingSeverity sev, Utf8CP msg) override
-        {
-        ScriptNotificationHandler::_HandleLogMessage(category, sev, msg);  // logs it
-        printf ("%s\n", msg);
-        }
-
-    };
-
-/*---------------------------------------------------------------------------------**//**
-* @bsimethod                                    Sam.Wilson                      04/2013
-+---------------+---------------+---------------+---------------+---------------+------*/
-TEST_F(DgnScriptTest, RunScripts)
-    {
-    T_HOST.GetScriptAdmin().RegisterScriptNotificationHandler(*new DetectJsErrors);
-
-    BeFileName jsFileName;
-    BeTest::GetHost().GetDgnPlatformAssetsDirectory(jsFileName);
-    jsFileName.AppendToPath(L"Script/DgnScriptTest.js");
-    Utf8String jsProgram;
-    DgnScriptLibrary::ReadText(jsProgram, jsFileName);
-    T_HOST.GetScriptAdmin().EvaluateScript(jsProgram.c_str());
-
-
-    DgnDbTestDgnManager tdm(L"3dMetricGeneral.idgndb", __FILE__, Db::OpenMode::ReadWrite, /*needBriefcase*/false);
-    DgnDbP project = tdm.GetDgnProjectP();
-    ASSERT_TRUE(project != NULL);
-    DgnModelPtr model = project->Models().GetModel(project->Models().QueryFirstModelId());
-    model->FillModel();
-    Json::Value parms = Json::objectValue;
-    parms["modelName"] = model->GetCode().GetValueCP();
-    parms["categoryName"] = DgnCategory::QueryCategory(getFirstCategory(*project), *project)->GetCategoryName();
-    int retstatus = 0;
-    DgnScript::ExecuteDgnDbScript(retstatus, *project, "DgnScriptTests.TestDgnDbScript", parms);
-    ASSERT_EQ(0, retstatus);
-    }
-
-/*---------------------------------------------------------------------------------**//**
-* @bsimethod                                    Sam.Wilson                      04/2013
-+---------------+---------------+---------------+---------------+---------------+------*/
-static bool areDateTimesEqual(DateTime const& d1, DateTime const& d2)
-    {
-    // TRICKY: avoid problems with rounding.
-    double jd1, jd2;
-    d1.ToJulianDay(jd1);
-    d2.ToJulianDay(jd2);
-    return jd1 == jd2;
-    }
-
-/*---------------------------------------------------------------------------------**//**
-* @bsimethod                                    Umar.Hayat                      11/2015
-+---------------+---------------+---------------+---------------+---------------+------*/
-TEST_F(DgnScriptTest, CRUD)
-    {
-
-    DgnDbTestDgnManager tdm(L"3dMetricGeneral.idgndb", __FILE__, Db::OpenMode::ReadWrite, /*needBriefcase*/false);
-    DgnDbP project = tdm.GetDgnProjectP();
-    ASSERT_TRUE(project != NULL);
-
-    T_HOST.GetScriptAdmin().RegisterScriptNotificationHandler(*new DetectJsErrors);
-
-    BeFileName jsFileName;
-    BeTest::GetHost().GetDgnPlatformAssetsDirectory(jsFileName);
-    jsFileName.AppendToPath(L"Script/DgnScriptTest.js");
-    BeFileName tsFileName;
-    BeTest::GetHost().GetDgnPlatformAssetsDirectory(tsFileName);
-    tsFileName.AppendToPath(L"Script/DgnScriptTest.d.ts");
-
-    Utf8String jsProgram;
-    DgnScriptLibrary::ReadText(jsProgram, jsFileName);
-
-    Utf8String tsProgram;
-    DgnScriptLibrary::ReadText(tsProgram, tsFileName);
-
-    DgnScriptLibrary scriptLib(*project);
-    DateTime scriptLastModifiedTime = DateTime::GetCurrentTimeUtc();
-    // Insert JS
-    EXPECT_TRUE(DgnDbStatus::Success == scriptLib.RegisterScript("TestJsScript", jsProgram.c_str(), DgnScriptType::JavaScript, scriptLastModifiedTime, false));
-    // Insert JS ( Updated existing )
-    EXPECT_TRUE(DgnDbStatus::Success == scriptLib.RegisterScript("TestJsScript", jsProgram.c_str(), DgnScriptType::JavaScript, scriptLastModifiedTime, true));
-    // Insert TS
-    EXPECT_TRUE(DgnDbStatus::Success == scriptLib.RegisterScript("TestTsScript", tsProgram.c_str(), DgnScriptType::TypeScript, scriptLastModifiedTime, false));
-    // Insert anonymous
-    EXPECT_TRUE(DgnDbStatus::Success == scriptLib.RegisterScript("", tsProgram.c_str(), DgnScriptType::TypeScript, scriptLastModifiedTime, false));
-
-    // Query JS
-    Utf8String outText;
-    DgnScriptType outType;
-    DateTime queryLastModifiedTime;
-    EXPECT_TRUE(DgnDbStatus::Success == scriptLib.QueryScript(outText, outType, queryLastModifiedTime, "TestJsScript", DgnScriptType::JavaScript));
-    EXPECT_TRUE(jsProgram.Equals(outText));
-    EXPECT_TRUE(DgnScriptType::JavaScript == outType);
-    EXPECT_TRUE(areDateTimesEqual(queryLastModifiedTime, scriptLastModifiedTime));
-
-    // Query TS with wrong type
-    EXPECT_TRUE(DgnDbStatus::Success == scriptLib.QueryScript(outText, outType, queryLastModifiedTime, "TestTsScript", DgnScriptType::JavaScript));
-    EXPECT_TRUE(tsProgram.Equals(outText));
-    EXPECT_TRUE(DgnScriptType::TypeScript == outType);
-    EXPECT_TRUE(areDateTimesEqual(queryLastModifiedTime, scriptLastModifiedTime));
-
-    // Query Annonyous
-    EXPECT_TRUE(DgnDbStatus::Success == scriptLib.QueryScript(outText, outType, queryLastModifiedTime, "", DgnScriptType::TypeScript));
-    EXPECT_TRUE(tsProgram.Equals(outText));
-    EXPECT_TRUE(DgnScriptType::TypeScript == outType);
-    EXPECT_TRUE(areDateTimesEqual(queryLastModifiedTime, scriptLastModifiedTime));
-
-    // Update
-    Utf8String updatedScript("<script>Updated One </script>");
-    scriptLastModifiedTime = DateTime::GetCurrentTimeUtc();
-    EXPECT_TRUE(DgnDbStatus::Success != scriptLib.RegisterScript("TestTsScript", updatedScript.c_str(), DgnScriptType::TypeScript, scriptLastModifiedTime, false));
-    EXPECT_TRUE(DgnDbStatus::Success == scriptLib.QueryScript(outText, outType, queryLastModifiedTime, "TestTsScript", DgnScriptType::TypeScript));
-    EXPECT_TRUE(tsProgram.Equals(outText));
-    EXPECT_TRUE(!areDateTimesEqual(queryLastModifiedTime, scriptLastModifiedTime));
-
-    EXPECT_TRUE(DgnDbStatus::Success == scriptLib.RegisterScript("TestTsScript", updatedScript.c_str(), DgnScriptType::TypeScript, scriptLastModifiedTime, true));
-    EXPECT_TRUE(DgnDbStatus::Success == scriptLib.QueryScript(outText, outType, queryLastModifiedTime, "TestTsScript", DgnScriptType::TypeScript));
-    EXPECT_TRUE(updatedScript.Equals(outText));
-#ifdef COMMENT_OFF // *** This fails in Firebug builds *** need to find out why
-    EXPECT_TRUE(areDateTimesEqual(queryLastModifiedTime, scriptLastModifiedTime));
-#endif
-    }
-
-
-#endif
+/*--------------------------------------------------------------------------------------+
+|
+|  $Source: Tests/DgnProject/Published/DgnScriptContext_Test.cpp $
+|
+|  $Copyright: (c) 2015 Bentley Systems, Incorporated. All rights reserved. $
+|
++--------------------------------------------------------------------------------------*/
+#ifndef BENTLEYCONFIG_NO_JAVASCRIPT
+#include "DgnHandlersTests.h"
+#include <DgnPlatform/DgnPlatformLib.h>
+#include <DgnPlatform/DgnScript.h>
+#include <Bentley/BeTimeUtilities.h>
+
+USING_NAMESPACE_BENTLEY_DGN
+USING_NAMESPACE_BENTLEY_SQLITE
+
+//---------------------------------------------------------------------------------------
+// @bsimethod                                                   Sam.Wilson      05/15
+//---------------------------------------------------------------------------------------
+static DgnCategoryId getFirstCategory(DgnDbR db)
+    {
+    return *DgnCategory::QueryCategories(db).begin();
+    }
+
+//---------------------------------------------------------------------------------------
+// @bsimethod                                                   Sam.Wilson      05/15
+//---------------------------------------------------------------------------------------
+static RefCountedCPtr<DgnElement> insertElement(DgnModelR model)
+    {
+    DgnDbR db = model.GetDgnDb();
+    DgnModelId mid = model.GetModelId();
+
+    DgnCategoryId cat = getFirstCategory(db);
+
+    DgnElementPtr gelem;
+    if (model.Is3d())
+        gelem = PhysicalElement::Create(PhysicalElement::CreateParams(db, mid, DgnClassId(db.Schemas().GetECClassId(DGN_ECSCHEMA_NAME, "PhysicalElement")), cat, Placement3d()));
+    else
+        gelem = AnnotationElement::Create(AnnotationElement::CreateParams(db, mid, DgnClassId(db.Schemas().GetECClassId(DGN_ECSCHEMA_NAME, "AnnotationElement")), cat, Placement2d()));
+
+    GeometryBuilderPtr builder = GeometryBuilder::CreateWorld(*gelem->ToGeometrySource());
+    builder->Append(*ICurvePrimitive::CreateLine(DSegment3d::From(DPoint3d::FromZero(), DPoint3d::From(1,0,0))));
+
+    if (BSISUCCESS != builder->SetGeometryStreamAndPlacement(*gelem->ToGeometrySourceP()))  // We actually catch 2d3d mismatch in SetGeometryStreamAndPlacement
+        return nullptr;
+
+    return db.Elements().Insert(*gelem);
+    }
+
+/*---------------------------------------------------------------------------------**//**
+* @bsimethod                                    Sam.Wilson                      04/2013
++---------------+---------------+---------------+---------------+---------------+------*/
+struct JsProg : ScopedDgnHost::FetchScriptCallback
+    {
+    Utf8String m_jsProgramName;
+    Utf8String m_jsProgramText;
+
+    Dgn::DgnDbStatus _FetchScript(Utf8StringR sText, DgnScriptType& stypeFound, DateTime& lmt, DgnDbR, Utf8CP sName, DgnScriptType stypePreferred) override
+        {
+        if (!m_jsProgramName.EqualsI(sName))
+            return DgnDbStatus::NotFound;
+        stypeFound = DgnScriptType::JavaScript;
+        sText = m_jsProgramText;
+        lmt = DateTime();
+        return DgnDbStatus::Success;
+        }
+    };
+
+/*---------------------------------------------------------------------------------**//**
+* @bsimethod                                    Sam.Wilson                      04/2013
++---------------+---------------+---------------+---------------+---------------+------*/
+static void checkGeometryStream(GeometrySourceCR gel, GeometricPrimitive::GeometryType exptectedType, size_t expectedCount)
+    {
+    //  Verify that item generated a line
+    size_t count=0;
+    for (auto iter : GeometryCollection (gel))
+        {
+        GeometricPrimitivePtr geom = iter.GetGeometryPtr();
+
+        if (!geom.IsValid())
+            continue;
+
+        ASSERT_EQ( exptectedType , geom->GetGeometryType() );
+        ++count;
+        }
+    ASSERT_EQ( expectedCount , count );
+    }
+//=======================================================================================
+// @bsiclass                                                    Umar.Hayat     11/2015
+//=======================================================================================
+struct DgnScriptTest : public ::testing::Test
+{
+    ScopedDgnHost autoDgnHost;
+};
+/*---------------------------------------------------------------------------------**//**
+* @bsimethod                                    Sam.Wilson                      04/2013
++---------------+---------------+---------------+---------------+---------------+------*/
+TEST_F(DgnScriptTest, TestEga)
+    {
+    DgnDbTestDgnManager tdm (L"3dMetricGeneral.idgndb", __FILE__, Db::OpenMode::ReadWrite, /*needBriefcase*/false);
+    DgnDbP project = tdm.GetDgnProjectP();
+    ASSERT_TRUE( project != NULL );
+
+    DgnModelPtr model = project->Models().GetModel(project->Models().QueryFirstModelId());
+    model->FillModel();
+
+    RefCountedPtr<DgnElement> el;
+        {
+        RefCountedCPtr<DgnElement> newel = insertElement(*model);
+        ASSERT_TRUE( newel.IsValid() );
+
+        checkGeometryStream(*newel->ToGeometrySource(), GeometricPrimitive::GeometryType::CurvePrimitive, 1);
+        ASSERT_TRUE( (*(GeometryCollection (*newel->ToGeometrySource()).begin())).GetGeometryPtr()->GetAsICurvePrimitive()->GetLineStringCP() != nullptr ) << "Initial geometry should be a line";
+
+        el = newel->CopyForEdit();
+        }
+
+    DPoint3d org = DPoint3d::FromZero();
+    YawPitchRollAngles angles;
+    Json::Value parms (Json::objectValue);
+
+    for (int i=0; i<2; ++i)
+        {
+        int sres = -1;
+        DgnDbStatus xstatus = DgnScript::ExecuteEga(sres, *el, "DgnScriptTest.TestEga", org, angles, parms);
+        ASSERT_NE( DgnDbStatus::Success , xstatus ) << "Haven't registered the EGA yet";
+        ASSERT_NE( 0 , sres );
+        }
+
+    JsProg jsProg;
+    jsProg.m_jsProgramName = "DgnScriptTest";
+    jsProg.m_jsProgramText =
+"(function () { \
+    function testEga(element, origin, angles, params) { \
+        var boxSize = new Bentley.Dgn.DPoint3d(params.X, params.Y, params.Z); \
+        var box = Bentley.Dgn.DgnBox.CreateCenteredBox (new Bentley.Dgn.DPoint3d(0,0,0), boxSize, true); \
+        var builder = new Bentley.Dgn.GeometryBuilder(element, origin, angles); \
+        builder.Append(box); \
+        builder.SetGeometryStreamAndPlacement(element); \
+        return 0;\
+    } \
+    function testEgaBadReturn(element, origin, angles, params) { return 'abc'; }\
+    Bentley.Dgn.RegisterEGA('DgnScriptTest.TestEga', testEga); \
+    Bentley.Dgn.RegisterEGA('DgnScriptTest.TestEgaBadReturn', testEgaBadReturn); \
+})();\
+";
+
+    autoDgnHost.SetFetchScriptCallback(&jsProg);
+
+    parms["X"] = 1.0;
+    parms["Y"] = 2.0;
+    parms["Z"] = 3.0;
+
+    StopWatch timeIt(true);
+    int niters = 1000;
+    for (int i=0; i<niters; ++i)
+        {
+        int sres;
+        DgnDbStatus xstatus = DgnScript::ExecuteEga(sres, *el, "DgnScriptTest.TestEga", org, angles, parms);
+        ASSERT_EQ( DgnDbStatus::Success , xstatus );
+        ASSERT_EQ( 0 , sres );
+
+        checkGeometryStream(*el->ToGeometrySource(), GeometricPrimitive::GeometryType::SolidPrimitive, 1);
+        DgnBoxDetail box;
+        ASSERT_TRUE( (*(GeometryCollection (*el->ToGeometrySource()).begin())).GetGeometryPtr()->GetAsISolidPrimitive()->TryGetDgnBoxDetail(box) ) << "Geometry should be a slab";
+        ASSERT_EQ( box.m_baseX , parms["X"].asDouble() );
+        ASSERT_EQ( box.m_baseY , parms["Y"].asDouble() );
+        ASSERT_EQ( box.m_topOrigin.Distance(box.m_baseOrigin) , parms["Z"].asDouble() );
+
+        parms["Z"] = parms["Z"].asDouble() + 1;
+        }
+    timeIt.Stop();
+    BeTest::Log("DgnScriptTest", BeTest::LogPriority::PRIORITY_ERROR, Utf8PrintfString("%d / %lf seconds = %lf/second\n", niters, timeIt.GetElapsedSeconds(), niters/timeIt.GetElapsedSeconds()));
+
+    // Check that attempting to call a non-registered function fails with a non-zero xstatus
+    if (true)
+        {
+        int sres = -1;
+        BeTest::SetFailOnAssert(false);
+        DgnDbStatus xstatus = DgnScript::ExecuteEga(sres, *el, "DgnScriptTest.TestEgaNotRegistered", org, angles, parms);
+        BeTest::SetFailOnAssert(true);
+        ASSERT_EQ( DgnDbStatus::NotEnabled , xstatus ) << "this function is not registered so the attempt should fail";
+        ASSERT_EQ( -1 , sres );
+        }
+
+    // Check that attempting to call a registered function that returns anything other than a integer fails with a non-zero xstatus
+    if (true)
+        {
+        int sres = -1;
+        BeTest::SetFailOnAssert(false);
+        DgnDbStatus xstatus = DgnScript::ExecuteEga(sres, *el, "DgnScriptTest.TestEgaBadReturn", org, angles, parms);
+        BeTest::SetFailOnAssert(true);
+        ASSERT_EQ( DgnDbStatus::NotEnabled , xstatus ) << "this function should not be callable so the attempt should fail";
+        ASSERT_EQ( -1 , sres );
+        }
+    }
+
+/*=================================================================================**//**
+* @bsimethod                                    Sam.Wilson                      04/2013
++===============+===============+===============+===============+===============+======*/
+struct DetectJsErrors : DgnPlatformLib::Host::ScriptAdmin::ScriptNotificationHandler
+    {
+    void _HandleScriptError(BeJsContextR, Category category, Utf8CP description, Utf8CP details) override
+        {
+        FAIL() << (Utf8CP)Utf8PrintfString("JS error %x: %s , %s", (int)category, description, details);
+        }
+
+    void _HandleLogMessage(Utf8CP category, DgnPlatformLib::Host::ScriptAdmin::LoggingSeverity sev, Utf8CP msg) override
+        {
+        ScriptNotificationHandler::_HandleLogMessage(category, sev, msg);  // logs it
+        printf ("%s\n", msg);
+        }
+
+    };
+
+/*---------------------------------------------------------------------------------**//**
+* @bsimethod                                    Sam.Wilson                      04/2013
++---------------+---------------+---------------+---------------+---------------+------*/
+TEST_F(DgnScriptTest, RunScripts)
+    {
+    T_HOST.GetScriptAdmin().RegisterScriptNotificationHandler(*new DetectJsErrors);
+
+    BeFileName jsFileName;
+    BeTest::GetHost().GetDgnPlatformAssetsDirectory(jsFileName);
+    jsFileName.AppendToPath(L"Script/DgnScriptTest.js");
+    Utf8String jsProgram;
+    DgnScriptLibrary::ReadText(jsProgram, jsFileName);
+    T_HOST.GetScriptAdmin().EvaluateScript(jsProgram.c_str());
+
+
+    DgnDbTestDgnManager tdm(L"3dMetricGeneral.idgndb", __FILE__, Db::OpenMode::ReadWrite, /*needBriefcase*/false);
+    DgnDbP project = tdm.GetDgnProjectP();
+    ASSERT_TRUE(project != NULL);
+    DgnModelPtr model = project->Models().GetModel(project->Models().QueryFirstModelId());
+    model->FillModel();
+    Json::Value parms = Json::objectValue;
+    parms["modelName"] = model->GetCode().GetValueCP();
+    parms["categoryName"] = DgnCategory::QueryCategory(getFirstCategory(*project), *project)->GetCategoryName();
+    int retstatus = 0;
+    DgnScript::ExecuteDgnDbScript(retstatus, *project, "DgnScriptTests.TestDgnDbScript", parms);
+    ASSERT_EQ(0, retstatus);
+    }
+
+/*---------------------------------------------------------------------------------**//**
+* @bsimethod                                    Sam.Wilson                      04/2013
++---------------+---------------+---------------+---------------+---------------+------*/
+static bool areDateTimesEqual(DateTime const& d1, DateTime const& d2)
+    {
+    // TRICKY: avoid problems with rounding.
+    double jd1, jd2;
+    d1.ToJulianDay(jd1);
+    d2.ToJulianDay(jd2);
+    return jd1 == jd2;
+    }
+
+/*---------------------------------------------------------------------------------**//**
+* @bsimethod                                    Umar.Hayat                      11/2015
++---------------+---------------+---------------+---------------+---------------+------*/
+TEST_F(DgnScriptTest, CRUD)
+    {
+
+    DgnDbTestDgnManager tdm(L"3dMetricGeneral.idgndb", __FILE__, Db::OpenMode::ReadWrite, /*needBriefcase*/false);
+    DgnDbP project = tdm.GetDgnProjectP();
+    ASSERT_TRUE(project != NULL);
+
+    T_HOST.GetScriptAdmin().RegisterScriptNotificationHandler(*new DetectJsErrors);
+
+    BeFileName jsFileName;
+    BeTest::GetHost().GetDgnPlatformAssetsDirectory(jsFileName);
+    jsFileName.AppendToPath(L"Script/DgnScriptTest.js");
+    BeFileName tsFileName;
+    BeTest::GetHost().GetDgnPlatformAssetsDirectory(tsFileName);
+    tsFileName.AppendToPath(L"Script/DgnScriptTest.d.ts");
+
+    Utf8String jsProgram;
+    DgnScriptLibrary::ReadText(jsProgram, jsFileName);
+
+    Utf8String tsProgram;
+    DgnScriptLibrary::ReadText(tsProgram, tsFileName);
+
+    DgnScriptLibrary scriptLib(*project);
+    DateTime scriptLastModifiedTime = DateTime::GetCurrentTimeUtc();
+    // Insert JS
+    EXPECT_TRUE(DgnDbStatus::Success == scriptLib.RegisterScript("TestJsScript", jsProgram.c_str(), DgnScriptType::JavaScript, scriptLastModifiedTime, false));
+    // Insert JS ( Updated existing )
+    EXPECT_TRUE(DgnDbStatus::Success == scriptLib.RegisterScript("TestJsScript", jsProgram.c_str(), DgnScriptType::JavaScript, scriptLastModifiedTime, true));
+    // Insert TS
+    EXPECT_TRUE(DgnDbStatus::Success == scriptLib.RegisterScript("TestTsScript", tsProgram.c_str(), DgnScriptType::TypeScript, scriptLastModifiedTime, false));
+    // Insert anonymous
+    EXPECT_TRUE(DgnDbStatus::Success == scriptLib.RegisterScript("", tsProgram.c_str(), DgnScriptType::TypeScript, scriptLastModifiedTime, false));
+
+    // Query JS
+    Utf8String outText;
+    DgnScriptType outType;
+    DateTime queryLastModifiedTime;
+    EXPECT_TRUE(DgnDbStatus::Success == scriptLib.QueryScript(outText, outType, queryLastModifiedTime, "TestJsScript", DgnScriptType::JavaScript));
+    EXPECT_TRUE(jsProgram.Equals(outText));
+    EXPECT_TRUE(DgnScriptType::JavaScript == outType);
+    EXPECT_TRUE(areDateTimesEqual(queryLastModifiedTime, scriptLastModifiedTime));
+
+    // Query TS with wrong type
+    EXPECT_TRUE(DgnDbStatus::Success == scriptLib.QueryScript(outText, outType, queryLastModifiedTime, "TestTsScript", DgnScriptType::JavaScript));
+    EXPECT_TRUE(tsProgram.Equals(outText));
+    EXPECT_TRUE(DgnScriptType::TypeScript == outType);
+    EXPECT_TRUE(areDateTimesEqual(queryLastModifiedTime, scriptLastModifiedTime));
+
+    // Query Annonyous
+    EXPECT_TRUE(DgnDbStatus::Success == scriptLib.QueryScript(outText, outType, queryLastModifiedTime, "", DgnScriptType::TypeScript));
+    EXPECT_TRUE(tsProgram.Equals(outText));
+    EXPECT_TRUE(DgnScriptType::TypeScript == outType);
+    EXPECT_TRUE(areDateTimesEqual(queryLastModifiedTime, scriptLastModifiedTime));
+
+    // Update
+    Utf8String updatedScript("<script>Updated One </script>");
+    scriptLastModifiedTime = DateTime::GetCurrentTimeUtc();
+    EXPECT_TRUE(DgnDbStatus::Success != scriptLib.RegisterScript("TestTsScript", updatedScript.c_str(), DgnScriptType::TypeScript, scriptLastModifiedTime, false));
+    EXPECT_TRUE(DgnDbStatus::Success == scriptLib.QueryScript(outText, outType, queryLastModifiedTime, "TestTsScript", DgnScriptType::TypeScript));
+    EXPECT_TRUE(tsProgram.Equals(outText));
+    EXPECT_TRUE(!areDateTimesEqual(queryLastModifiedTime, scriptLastModifiedTime));
+
+    EXPECT_TRUE(DgnDbStatus::Success == scriptLib.RegisterScript("TestTsScript", updatedScript.c_str(), DgnScriptType::TypeScript, scriptLastModifiedTime, true));
+    EXPECT_TRUE(DgnDbStatus::Success == scriptLib.QueryScript(outText, outType, queryLastModifiedTime, "TestTsScript", DgnScriptType::TypeScript));
+    EXPECT_TRUE(updatedScript.Equals(outText));
+#ifdef COMMENT_OFF // *** This fails in Firebug builds *** need to find out why
+    EXPECT_TRUE(areDateTimesEqual(queryLastModifiedTime, scriptLastModifiedTime));
+#endif
+    }
+
+
+#endif