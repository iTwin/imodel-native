/*--------------------------------------------------------------------------------------+
|
|  $Source: Tests/DgnProject/Published/DgnScriptContext_Test.cpp $
|
|  $Copyright: (c) 2016 Bentley Systems, Incorporated. All rights reserved. $
|
+--------------------------------------------------------------------------------------*/
#ifndef BENTLEYCONFIG_NO_JAVASCRIPT
#include "DgnHandlersTests.h"
#include "../BackDoor/PublicAPI/BackDoor/DgnProject/DgnPlatformTestDomain.h"
#include "../TestFixture/DgnDbTestFixtures.h"
#include <DgnPlatform/DgnPlatformLib.h>
#include <DgnPlatform/DgnScript.h>
#include <DgnPlatform/GenericDomain.h>
#include <DgnPlatform/ScriptDomain.h>
#include <Bentley/BeTimeUtilities.h>

USING_NAMESPACE_BENTLEY_DGN
USING_NAMESPACE_BENTLEY_SQLITE

//#define RUN_SCRIPT_PERFORMANCE_TESTS

//---------------------------------------------------------------------------------------
// @bsimethod                                                   Sam.Wilson      05/15
//---------------------------------------------------------------------------------------
static DgnCategoryId getFirstCategory(DgnDbR db)
    {
    return *DgnCategory::QueryCategories(db).begin();
    }

//---------------------------------------------------------------------------------------
// @bsimethod                                                   Sam.Wilson      05/15
//---------------------------------------------------------------------------------------
static RefCountedCPtr<DgnElement> insertElement(DgnModelR model)
    {
    DgnDbR db = model.GetDgnDb();
    DgnModelId mid = model.GetModelId();

    DgnCategoryId cat = getFirstCategory(db);

    DgnElementPtr gelem;
    if (model.Is3d())
        gelem = GenericPhysicalObject::Create(GenericPhysicalObject::CreateParams(db, mid, DgnClassId(db.Schemas().GetECClassId(GENERIC_DOMAIN_NAME, GENERIC_CLASS_PhysicalObject)), cat, Placement3d()));
    else
        gelem = AnnotationElement2d::Create(AnnotationElement2d::CreateParams(db, mid, DgnClassId(db.Schemas().GetECClassId(BIS_ECSCHEMA_NAME, BIS_CLASS_AnnotationElement2d)), cat, Placement2d()));

    GeometryBuilderPtr builder = GeometryBuilder::Create(*gelem->ToGeometrySource());
    builder->Append(*ICurvePrimitive::CreateLine(DSegment3d::From(DPoint3d::FromZero(), DPoint3d::From(1,0,0))));

    if (BSISUCCESS != builder->Finish(*gelem->ToGeometrySourceP()))  // We actually catch 2d3d mismatch in Finish
        return nullptr;

    return db.Elements().Insert(*gelem);
    }

/*---------------------------------------------------------------------------------**//**
* @bsimethod                                    Sam.Wilson                      04/2013
+---------------+---------------+---------------+---------------+---------------+------*/
struct JsProg : ScopedDgnHost::FetchScriptCallback
    {
    Utf8String m_jsProgramName;
    Utf8String m_jsProgramText;

    Dgn::DgnDbStatus _FetchScript(Utf8StringR sText, DgnScriptType& stypeFound, DateTime& lmt, DgnDbR, Utf8CP sName, DgnScriptType stypePreferred) override
        {
        if (!m_jsProgramName.EqualsI(sName))
            return DgnDbStatus::NotFound;
        stypeFound = DgnScriptType::JavaScript;
        sText = m_jsProgramText;
        lmt = DateTime();
        return DgnDbStatus::Success;
        }
    };

/*---------------------------------------------------------------------------------**//**
* @bsimethod                                    Sam.Wilson                      04/2013
+---------------+---------------+---------------+---------------+---------------+------*/
static void checkGeometryStream(GeometrySourceCR gel, GeometricPrimitive::GeometryType exptectedType, size_t expectedCount)
    {
    //  Verify that item generated a line
    size_t count=0;
    for (auto iter : GeometryCollection (gel))
        {
        GeometricPrimitivePtr geom = iter.GetGeometryPtr();

        if (!geom.IsValid())
            continue;

        ASSERT_EQ( exptectedType , geom->GetGeometryType() );
        ++count;
        }
    ASSERT_EQ( expectedCount , count );
    }
//=======================================================================================
// @bsiclass                                                    Umar.Hayat     11/2015
//=======================================================================================
struct DgnScriptTest : public DgnDbTestFixture
{
};
/*---------------------------------------------------------------------------------**//**
* @bsimethod                                    Sam.Wilson                      04/2013
+---------------+---------------+---------------+---------------+---------------+------*/
TEST_F(DgnScriptTest, TestEga)
    {
    SetupSeedProject();
    DgnDbP project = m_db.get();// tdm.GetDgnProjectP();
    ASSERT_TRUE( project != NULL );

    PhysicalModelPtr model = GetDefaultPhysicalModel();
    model->FillModel();

    RefCountedPtr<DgnElement> el;
        {
        RefCountedCPtr<DgnElement> newel = insertElement(*model);
        ASSERT_TRUE( newel.IsValid() );

        checkGeometryStream(*newel->ToGeometrySource(), GeometricPrimitive::GeometryType::CurvePrimitive, 1);
        ASSERT_TRUE( (*(GeometryCollection (*newel->ToGeometrySource()).begin())).GetGeometryPtr()->GetAsICurvePrimitive()->GetLineStringCP() != nullptr ) << "Initial geometry should be a line";

        el = newel->CopyForEdit();
        }

    DPoint3d org = DPoint3d::FromZero();
    YawPitchRollAngles angles;
    Json::Value parms (Json::objectValue);

    for (int i=0; i<2; ++i)
        {
        int sres = -1;
        DgnDbStatus xstatus = DgnScript::ExecuteEga(sres, *el, "DgnScriptTest.TestEga", org, angles, parms);
        ASSERT_NE( DgnDbStatus::Success , xstatus ) << "Haven't registered the EGA yet";
        ASSERT_NE( 0 , sres );
        }

    JsProg jsProg;
    jsProg.m_jsProgramName = "DgnScriptTest";
    jsProg.m_jsProgramText =
"(function () { \
    function testEga(element, origin, angles, params) { \
        var gsource = element.ToGeometrySource(); \
        if (!gsource) \
            { \
            Bentley.Dgn.Script.ReportError('You must pass a geometry source of some kind to an EGA. You passed in an element that is not a geometry source.');\
            return; \
            } \
        var g3d = element.ToGeometrySource3d(); \
        if (!g3d) \
            { \
            Bentley.Dgn.Script.ReportError('This particular EGA expects a geometry source 3D. You passed in a 2D geometry source.');\
            return; \
            } \
        var boxSize = new Bentley.Dgn.DPoint3d(params.X, params.Y, params.Z); \
        var box = Bentley.Dgn.DgnBox.CreateCenteredBox (new Bentley.Dgn.DPoint3d(0,0,0), boxSize, true); \
        var builder = Bentley.Dgn.GeometryBuilder.CreateFor3dModel(element.Model, g3d.CategoryId, origin, angles); \
        builder.AppendGeometry(box); \
        builder.Finish(element); \
        return 0;\
    } \
    function testEgaBadReturn(element, origin, angles, params) { return 'abc'; }\
    Bentley.Dgn.RegisterEGA('DgnScriptTest.TestEga', testEga); \
    Bentley.Dgn.RegisterEGA('DgnScriptTest.TestEgaBadReturn', testEgaBadReturn); \
})();\
";

    m_host.SetFetchScriptCallback(&jsProg);

    parms["X"] = 1.0;
    parms["Y"] = 2.0;
    parms["Z"] = 3.0;

    StopWatch timeIt(true);
    int niters = 1000;
    for (int i=0; i<niters; ++i)
        {
        int sres;
        DgnDbStatus xstatus = DgnScript::ExecuteEga(sres, *el, "DgnScriptTest.TestEga", org, angles, parms);
        ASSERT_EQ( DgnDbStatus::Success , xstatus );
        ASSERT_EQ( 0 , sres );

        checkGeometryStream(*el->ToGeometrySource(), GeometricPrimitive::GeometryType::SolidPrimitive, 1);
        DgnBoxDetail box;
        ASSERT_TRUE( (*(GeometryCollection (*el->ToGeometrySource()).begin())).GetGeometryPtr()->GetAsISolidPrimitive()->TryGetDgnBoxDetail(box) ) << "Geometry should be a slab";
        ASSERT_EQ( box.m_baseX , parms["X"].asDouble() );
        ASSERT_EQ( box.m_baseY , parms["Y"].asDouble() );
        ASSERT_EQ( box.m_topOrigin.Distance(box.m_baseOrigin) , parms["Z"].asDouble() );

        parms["Z"] = parms["Z"].asDouble() + 1;
        }
    timeIt.Stop();
    BeTest::Log("DgnScriptTest", BeTest::LogPriority::PRIORITY_ERROR, Utf8PrintfString("%d / %lf seconds = %lf/second\n", niters, timeIt.GetElapsedSeconds(), niters/timeIt.GetElapsedSeconds()).c_str());

    // Check that attempting to call a non-registered function fails with a non-zero xstatus
    if (true)
        {
        int sres = -1;
        BeTest::SetFailOnAssert(false);
        DgnDbStatus xstatus = DgnScript::ExecuteEga(sres, *el, "DgnScriptTest.TestEgaNotRegistered", org, angles, parms);
        BeTest::SetFailOnAssert(true);
        ASSERT_EQ( DgnDbStatus::NotEnabled , xstatus ) << "this function is not registered so the attempt should fail";
        ASSERT_EQ( -1 , sres );
        }

    // Check that attempting to call a registered function that returns anything other than a integer fails with a non-zero xstatus
    if (true)
        {
        int sres = -1;
        BeTest::SetFailOnAssert(false);
        DgnDbStatus xstatus = DgnScript::ExecuteEga(sres, *el, "DgnScriptTest.TestEgaBadReturn", org, angles, parms);
        BeTest::SetFailOnAssert(true);
        ASSERT_EQ( DgnDbStatus::NotEnabled , xstatus ) << "this function should not be callable so the attempt should fail";
        ASSERT_EQ( -1 , sres );
        }
    }

/*=================================================================================**//**
* @bsimethod                                    Sam.Wilson                      04/2013
+===============+===============+===============+===============+===============+======*/
namespace 
{
struct DgnScriptTest_DetectJsErrors : DgnPlatformLib::Host::ScriptAdmin::ScriptNotificationHandler
    {
    void _HandleScriptError(BeJsContextR, Category category, Utf8CP description, Utf8CP details) override
        {
        //enum class Category {ReportedByScript, ParseError, Exception, Other};
        static char const* s_errTypes[] = {"ReportedByScript", "ParseError", "Exception", "Other"};
        FAIL() << Utf8PrintfString("JavaScript error %s: %s, %s", s_errTypes[(int)category], description, details).c_str();
        }

    void _HandleLogMessage(Utf8CP category, DgnPlatformLib::Host::ScriptAdmin::LoggingSeverity sev, Utf8CP msg) override
        {
        ScriptNotificationHandler::_HandleLogMessage(category, sev, msg);  // logs it
        printf ("%s\n", msg);
        }

    };
}

/*---------------------------------------------------------------------------------**//**
* @bsimethod                                    Sam.Wilson                      04/2013
+---------------+---------------+---------------+---------------+---------------+------*/
TEST_F(DgnScriptTest, RunScripts)
    {
    T_HOST.GetScriptAdmin().RegisterScriptNotificationHandler(*new DgnScriptTest_DetectJsErrors);

    BeFileName jsFileName;
    BeTest::GetHost().GetDgnPlatformAssetsDirectory(jsFileName);
    jsFileName.AppendToPath(L"Script/DgnScriptTest.js");// NOTE: All scripts in the DgnPlatform\Tests\DgnProject\Published\DgnScriptTest directory are combined into one file: Script/DgnScriptTest.js 
    Utf8String jsProgram;
    DgnScriptLibrary::ReadText(jsProgram, jsFileName);
    T_HOST.GetScriptAdmin().EvaluateScript(jsProgram.c_str());

    SetupSeedProject();
    DgnDbP project = m_db.get();
    ASSERT_TRUE(project != NULL);

    PhysicalModelPtr model = GetDefaultPhysicalModel();
    model->FillModel();

    PhysicalModelPtr newModel = DgnDbTestUtils::InsertPhysicalModel(*project, "NewModel");
    ASSERT_TRUE(newModel.IsValid());

    Json::Value parms = Json::objectValue;
<<<<<<< HEAD
    //parms["modelName"] = model->GetCode().GetValueCP();
    //parms["newModelName"] = newModel->GetCode().GetValueCP();
=======
    parms["modeledElementIdStr"] = model->GetModeledElementId().ToString().c_str();
    parms["newModeledElementIdStr"] = newModel->GetModeledElementId().ToString().c_str();
>>>>>>> a55bdc71
    parms["categoryName"] = DgnCategory::QueryCategory(getFirstCategory(*project), *project)->GetCategoryName();
    project->SaveChanges(); // digest other schema imports ??!!
    int retstatus = 0;
    DgnScript::ExecuteDgnDbScript(retstatus, *project, "DgnScriptTests.TestDgnDbScript", parms);
    ASSERT_EQ(0, retstatus);
#ifdef RUN_SCRIPT_PERFORMANCE_TESTS
    DgnScript::ExecuteDgnDbScript(retstatus, *project, "DgnScriptTests.TestDgnDbScriptPerformance", parms);
    ASSERT_EQ(0, retstatus);
#endif
    // undefined function
    DgnScript::ExecuteDgnDbScript(retstatus, *project, "DgnScriptTests.SomeUndefinedFunction", parms);
    ASSERT_NE(0, retstatus);
    }

/*---------------------------------------------------------------------------------**//**
* @bsimethod                                    Sam.Wilson                      04/2013
+---------------+---------------+---------------+---------------+---------------+------*/
#ifdef COMMENT_OFF_NOT_USED
static bool areDateTimesEqual(DateTime const& d1, DateTime const& d2)
    {
    // TRICKY: avoid problems with rounding.
    double jd1, jd2;
    d1.ToJulianDay(jd1);
    d2.ToJulianDay(jd2);
    return jd1 == jd2;
    }
#endif

/*---------------------------------------------------------------------------------**//**
* @bsimethod                                    Umar.Hayat                      11/2015
+---------------+---------------+---------------+---------------+---------------+------*/
TEST_F(DgnScriptTest, CRUD)
    {
    SetupSeedProject();
    DgnDbP project = m_db.get(); //tdm.GetDgnProjectP();
    ASSERT_TRUE(project != NULL);

    T_HOST.GetScriptAdmin().RegisterScriptNotificationHandler(*new DgnScriptTest_DetectJsErrors);

    BeFileName jsFileName;
    BeTest::GetHost().GetDgnPlatformAssetsDirectory(jsFileName);
    jsFileName.AppendToPath(L"Script/DgnScriptTest.js");
    BeFileName tsFileName;
    BeTest::GetHost().GetDgnPlatformAssetsDirectory(tsFileName);
    tsFileName.AppendToPath(L"Script/DgnScriptTest.d.ts");

    Utf8String jsProgram;
    DgnScriptLibrary::ReadText(jsProgram, jsFileName);

    Utf8String tsProgram;
    DgnScriptLibrary::ReadText(tsProgram, tsFileName);

    DgnScriptLibrary scriptLib(*project);
    DateTime scriptLastModifiedTime = DateTime::GetCurrentTimeUtc();
    // Insert JS
    EXPECT_TRUE(DgnDbStatus::Success == scriptLib.RegisterScript("TestJsScript", jsProgram.c_str(), DgnScriptType::JavaScript, scriptLastModifiedTime, false));
    // Insert JS ( Updated existing )
    EXPECT_TRUE(DgnDbStatus::Success == scriptLib.RegisterScript("TestJsScript", jsProgram.c_str(), DgnScriptType::JavaScript, scriptLastModifiedTime, true));
    // Insert TS
    EXPECT_TRUE(DgnDbStatus::Success == scriptLib.RegisterScript("TestTsScript", tsProgram.c_str(), DgnScriptType::TypeScript, scriptLastModifiedTime, false));
    // Insert anonymous
    EXPECT_TRUE(DgnDbStatus::Success == scriptLib.RegisterScript("", tsProgram.c_str(), DgnScriptType::TypeScript, scriptLastModifiedTime, false));

    // Query JS
    Utf8String outText;
    DgnScriptType outType;
    DateTime queryLastModifiedTime;
    EXPECT_TRUE(DgnDbStatus::Success == scriptLib.QueryScript(outText, outType, queryLastModifiedTime, "TestJsScript", DgnScriptType::JavaScript));
    EXPECT_TRUE(jsProgram.Equals(outText));
    EXPECT_TRUE(DgnScriptType::JavaScript == outType);
    // EXPECT_TRUE(areDateTimesEqual(queryLastModifiedTime, scriptLastModifiedTime)); // *** NEEDS WORK - fails in DgnDb06, VC12, Optimized, WinX86. 

    // Query TS with wrong type
    EXPECT_TRUE(DgnDbStatus::Success == scriptLib.QueryScript(outText, outType, queryLastModifiedTime, "TestTsScript", DgnScriptType::JavaScript));
    EXPECT_TRUE(tsProgram.Equals(outText));
    EXPECT_TRUE(DgnScriptType::TypeScript == outType);
    // EXPECT_TRUE(areDateTimesEqual(queryLastModifiedTime, scriptLastModifiedTime));

    // Query Annonyous
    EXPECT_TRUE(DgnDbStatus::Success == scriptLib.QueryScript(outText, outType, queryLastModifiedTime, "", DgnScriptType::TypeScript));
    EXPECT_TRUE(tsProgram.Equals(outText));
    EXPECT_TRUE(DgnScriptType::TypeScript == outType);
    // EXPECT_TRUE(areDateTimesEqual(queryLastModifiedTime, scriptLastModifiedTime)); // *** NEEDS WORK - fails in DgnDb06, VC12, Optimized, WinX86. 

    // Update
    Utf8String updatedScript("<script>Updated One </script>");
    scriptLastModifiedTime = DateTime::GetCurrentTimeUtc();
    EXPECT_TRUE(DgnDbStatus::Success != scriptLib.RegisterScript("TestTsScript", updatedScript.c_str(), DgnScriptType::TypeScript, scriptLastModifiedTime, false));
    EXPECT_TRUE(DgnDbStatus::Success == scriptLib.QueryScript(outText, outType, queryLastModifiedTime, "TestTsScript", DgnScriptType::TypeScript));
    EXPECT_TRUE(tsProgram.Equals(outText));
    // EXPECT_TRUE(!areDateTimesEqual(queryLastModifiedTime, scriptLastModifiedTime)); // *** NEEDS WORK - fails in DgnDb06, VC12, Optimized, WinX86. 

    EXPECT_TRUE(DgnDbStatus::Success == scriptLib.RegisterScript("TestTsScript", updatedScript.c_str(), DgnScriptType::TypeScript, scriptLastModifiedTime, true));
    EXPECT_TRUE(DgnDbStatus::Success == scriptLib.QueryScript(outText, outType, queryLastModifiedTime, "TestTsScript", DgnScriptType::TypeScript));
    EXPECT_TRUE(updatedScript.Equals(outText));
    // EXPECT_TRUE(areDateTimesEqual(queryLastModifiedTime, scriptLastModifiedTime)); // *** NEEDS WORK - fails in DgnDb06, VC12, Optimized, WinX86. 
    }

/*---------------------------------------------------------------------------------**//**
* @bsimethod                                    Sam.Wilson                      08/2016
+---------------+---------------+---------------+---------------+---------------+------*/
TEST_F(DgnScriptTest, ScriptElementCRUD)
    {
    SetupSeedProject();
    DgnDbStatus dstatus = ScriptDomain::ImportSchema(*m_db);
    ASSERT_EQ(DgnDbStatus::Success, dstatus);
    m_db->SaveChanges();

    DgnDbStatus status;

    //  Create a ScriptLibraryModel to hold the scripts
    DefinitionPartitionCPtr partition = DefinitionPartition::CreateAndInsert(*m_db->Elements().GetRootSubject(), "TestScripts");
    ASSERT_TRUE(partition.IsValid());
    ScriptLibraryModelPtr scriptLib = ScriptLibraryModel::Create(*partition);
    ASSERT_TRUE(scriptLib.IsValid());
    status = scriptLib->Insert();
    ASSERT_EQ(DgnDbStatus::Success, status);

    if (true)
        {
        //  Create a valid script definition
        ScriptDefinitionElementPtr scriptEl = ScriptDefinitionElement::Create(&status, *scriptLib, SCRIPT_DOMAIN_CLASSNAME_FilterElement,
            "function foo(element) {return true;}", "foo", "a script");
        ASSERT_TRUE(scriptEl.IsValid());
        ASSERT_EQ(DgnDbStatus::Success, status);
        ASSERT_STREQ("a script", scriptEl->GetDescription().c_str());
        ASSERT_STREQ("function foo(element) {return true;}", scriptEl->GetText().c_str());
        ASSERT_STREQ("foo", scriptEl->GetEntryPoint().c_str());
        ASSERT_STREQ("ES5", scriptEl->GetEcmaScriptVersionRequired().c_str());
        ASSERT_STREQ("", scriptEl->GetSourceUrl().c_str());
        Utf8String rt, args;
        scriptEl->GetSignature(rt, args);
        ASSERT_STREQ("boolean", rt.c_str());
        ASSERT_STREQ("DgnElement", args.c_str());

        //  Create a invalid script definition (incorrect entry point)
        ScriptDefinitionElementPtr scriptElBad = ScriptDefinitionElement::Create(&status, *scriptLib, SCRIPT_DOMAIN_CLASSNAME_FilterElement,
            "function foo(element) {return true;}", "missing_entry_point", "a script");
        ASSERT_FALSE(scriptElBad.IsValid());
        ASSERT_NE(DgnDbStatus::Success, status);

        //  Persist the valid script definition
        auto persistentScriptEl = m_db->Elements().Insert(*scriptEl, &status);
        ASSERT_TRUE(persistentScriptEl.IsValid());
        ASSERT_EQ(DgnDbStatus::Success, status);
        
        //  Execute the valid script definition
        Utf8String retVal;
        status = persistentScriptEl->Execute(retVal, { persistentScriptEl.get() });
        ASSERT_EQ(DgnDbStatus::Success, status);
        ASSERT_STREQ("true", retVal.c_str());
        }

    if (true)
        {
        // Try executing various kinds of scripts and checking their return values
        ScriptDefinitionElementCPtr scriptEl1;
        
        scriptEl1 = m_db->Elements().Insert(*ScriptDefinitionElement::Create(nullptr, *scriptLib, SCRIPT_DOMAIN_CLASSNAME_FilterElement,
            "function ifElementIsNotNull(element) {return element != null;}"));
        Utf8String retVal;
        ASSERT_EQ(DgnDbStatus::Success, scriptEl1->Execute(retVal, {scriptEl1.get()}));
        ASSERT_STREQ("true", retVal.c_str());
        ASSERT_EQ(DgnDbStatus::Success, scriptEl1->Execute(retVal, {nullptr}));
        ASSERT_STREQ("false", retVal.c_str());

#ifdef WIP_EXCEPTIONS
        scriptEl1 = m_db->Elements().Insert(*ScriptDefinitionElement::Create(nullptr, *scriptLib, SCRIPT_DOMAIN_CLASSNAME_FilterElement,
            "function throwsException(element) {return element.Id != null;}", "throwsException", ""));
        ASSERT_STREQ("false", scriptEl1->Execute(&status, nullptr).c_str());
        ASSERT_NE(DgnDbStatus::Success, status);
#endif

        auto newScriptEl1 = ScriptDefinitionElement::Create(nullptr, *scriptLib, SCRIPT_DOMAIN_CLASSNAME_PopulateElementList,
                                                            "function fillEleList(dgnObjectIdSet,db,viewport) {\
    var be = Bentley.Dgn;\
    var categories = be.DgnCategory.QueryCategories(db);\
    for (var catiter = categories.Begin(); categories.IsValid(catiter); categories.ToNext(catiter))\
        {\
        dgnObjectIdSet.Insert(categories.GetId(catiter));\
        }\
    }"
        );
        ASSERT_TRUE(newScriptEl1.IsValid());
        scriptEl1 = m_db->Elements().Insert(*newScriptEl1);
        DgnElementIdSet ids;
        ASSERT_EQ(DgnDbStatus::Success, scriptEl1->Execute(retVal, {&ids, m_db.get(), nullptr}));
        //ASSERT_STREQ("", retVal.c_str());
        ASSERT_NE(0, ids.size());
        auto categories = DgnCategory::QueryCategories(*m_db);
        ASSERT_EQ(categories.size(), ids.size());
        ASSERT_TRUE(categories.begin()->GetValue() == ids.begin()->GetValue());
        }
    }

#endif
<|MERGE_RESOLUTION|>--- conflicted
+++ resolved
@@ -1,465 +1,460 @@
-/*--------------------------------------------------------------------------------------+
-|
-|  $Source: Tests/DgnProject/Published/DgnScriptContext_Test.cpp $
-|
-|  $Copyright: (c) 2016 Bentley Systems, Incorporated. All rights reserved. $
-|
-+--------------------------------------------------------------------------------------*/
-#ifndef BENTLEYCONFIG_NO_JAVASCRIPT
-#include "DgnHandlersTests.h"
-#include "../BackDoor/PublicAPI/BackDoor/DgnProject/DgnPlatformTestDomain.h"
-#include "../TestFixture/DgnDbTestFixtures.h"
-#include <DgnPlatform/DgnPlatformLib.h>
-#include <DgnPlatform/DgnScript.h>
-#include <DgnPlatform/GenericDomain.h>
-#include <DgnPlatform/ScriptDomain.h>
-#include <Bentley/BeTimeUtilities.h>
-
-USING_NAMESPACE_BENTLEY_DGN
-USING_NAMESPACE_BENTLEY_SQLITE
-
-//#define RUN_SCRIPT_PERFORMANCE_TESTS
-
-//---------------------------------------------------------------------------------------
-// @bsimethod                                                   Sam.Wilson      05/15
-//---------------------------------------------------------------------------------------
-static DgnCategoryId getFirstCategory(DgnDbR db)
-    {
-    return *DgnCategory::QueryCategories(db).begin();
-    }
-
-//---------------------------------------------------------------------------------------
-// @bsimethod                                                   Sam.Wilson      05/15
-//---------------------------------------------------------------------------------------
-static RefCountedCPtr<DgnElement> insertElement(DgnModelR model)
-    {
-    DgnDbR db = model.GetDgnDb();
-    DgnModelId mid = model.GetModelId();
-
-    DgnCategoryId cat = getFirstCategory(db);
-
-    DgnElementPtr gelem;
-    if (model.Is3d())
-        gelem = GenericPhysicalObject::Create(GenericPhysicalObject::CreateParams(db, mid, DgnClassId(db.Schemas().GetECClassId(GENERIC_DOMAIN_NAME, GENERIC_CLASS_PhysicalObject)), cat, Placement3d()));
-    else
-        gelem = AnnotationElement2d::Create(AnnotationElement2d::CreateParams(db, mid, DgnClassId(db.Schemas().GetECClassId(BIS_ECSCHEMA_NAME, BIS_CLASS_AnnotationElement2d)), cat, Placement2d()));
-
-    GeometryBuilderPtr builder = GeometryBuilder::Create(*gelem->ToGeometrySource());
-    builder->Append(*ICurvePrimitive::CreateLine(DSegment3d::From(DPoint3d::FromZero(), DPoint3d::From(1,0,0))));
-
-    if (BSISUCCESS != builder->Finish(*gelem->ToGeometrySourceP()))  // We actually catch 2d3d mismatch in Finish
-        return nullptr;
-
-    return db.Elements().Insert(*gelem);
-    }
-
-/*---------------------------------------------------------------------------------**//**
-* @bsimethod                                    Sam.Wilson                      04/2013
-+---------------+---------------+---------------+---------------+---------------+------*/
-struct JsProg : ScopedDgnHost::FetchScriptCallback
-    {
-    Utf8String m_jsProgramName;
-    Utf8String m_jsProgramText;
-
-    Dgn::DgnDbStatus _FetchScript(Utf8StringR sText, DgnScriptType& stypeFound, DateTime& lmt, DgnDbR, Utf8CP sName, DgnScriptType stypePreferred) override
-        {
-        if (!m_jsProgramName.EqualsI(sName))
-            return DgnDbStatus::NotFound;
-        stypeFound = DgnScriptType::JavaScript;
-        sText = m_jsProgramText;
-        lmt = DateTime();
-        return DgnDbStatus::Success;
-        }
-    };
-
-/*---------------------------------------------------------------------------------**//**
-* @bsimethod                                    Sam.Wilson                      04/2013
-+---------------+---------------+---------------+---------------+---------------+------*/
-static void checkGeometryStream(GeometrySourceCR gel, GeometricPrimitive::GeometryType exptectedType, size_t expectedCount)
-    {
-    //  Verify that item generated a line
-    size_t count=0;
-    for (auto iter : GeometryCollection (gel))
-        {
-        GeometricPrimitivePtr geom = iter.GetGeometryPtr();
-
-        if (!geom.IsValid())
-            continue;
-
-        ASSERT_EQ( exptectedType , geom->GetGeometryType() );
-        ++count;
-        }
-    ASSERT_EQ( expectedCount , count );
-    }
-//=======================================================================================
-// @bsiclass                                                    Umar.Hayat     11/2015
-//=======================================================================================
-struct DgnScriptTest : public DgnDbTestFixture
-{
-};
-/*---------------------------------------------------------------------------------**//**
-* @bsimethod                                    Sam.Wilson                      04/2013
-+---------------+---------------+---------------+---------------+---------------+------*/
-TEST_F(DgnScriptTest, TestEga)
-    {
-    SetupSeedProject();
-    DgnDbP project = m_db.get();// tdm.GetDgnProjectP();
-    ASSERT_TRUE( project != NULL );
-
-    PhysicalModelPtr model = GetDefaultPhysicalModel();
-    model->FillModel();
-
-    RefCountedPtr<DgnElement> el;
-        {
-        RefCountedCPtr<DgnElement> newel = insertElement(*model);
-        ASSERT_TRUE( newel.IsValid() );
-
-        checkGeometryStream(*newel->ToGeometrySource(), GeometricPrimitive::GeometryType::CurvePrimitive, 1);
-        ASSERT_TRUE( (*(GeometryCollection (*newel->ToGeometrySource()).begin())).GetGeometryPtr()->GetAsICurvePrimitive()->GetLineStringCP() != nullptr ) << "Initial geometry should be a line";
-
-        el = newel->CopyForEdit();
-        }
-
-    DPoint3d org = DPoint3d::FromZero();
-    YawPitchRollAngles angles;
-    Json::Value parms (Json::objectValue);
-
-    for (int i=0; i<2; ++i)
-        {
-        int sres = -1;
-        DgnDbStatus xstatus = DgnScript::ExecuteEga(sres, *el, "DgnScriptTest.TestEga", org, angles, parms);
-        ASSERT_NE( DgnDbStatus::Success , xstatus ) << "Haven't registered the EGA yet";
-        ASSERT_NE( 0 , sres );
-        }
-
-    JsProg jsProg;
-    jsProg.m_jsProgramName = "DgnScriptTest";
-    jsProg.m_jsProgramText =
-"(function () { \
-    function testEga(element, origin, angles, params) { \
-        var gsource = element.ToGeometrySource(); \
-        if (!gsource) \
-            { \
-            Bentley.Dgn.Script.ReportError('You must pass a geometry source of some kind to an EGA. You passed in an element that is not a geometry source.');\
-            return; \
-            } \
-        var g3d = element.ToGeometrySource3d(); \
-        if (!g3d) \
-            { \
-            Bentley.Dgn.Script.ReportError('This particular EGA expects a geometry source 3D. You passed in a 2D geometry source.');\
-            return; \
-            } \
-        var boxSize = new Bentley.Dgn.DPoint3d(params.X, params.Y, params.Z); \
-        var box = Bentley.Dgn.DgnBox.CreateCenteredBox (new Bentley.Dgn.DPoint3d(0,0,0), boxSize, true); \
-        var builder = Bentley.Dgn.GeometryBuilder.CreateFor3dModel(element.Model, g3d.CategoryId, origin, angles); \
-        builder.AppendGeometry(box); \
-        builder.Finish(element); \
-        return 0;\
-    } \
-    function testEgaBadReturn(element, origin, angles, params) { return 'abc'; }\
-    Bentley.Dgn.RegisterEGA('DgnScriptTest.TestEga', testEga); \
-    Bentley.Dgn.RegisterEGA('DgnScriptTest.TestEgaBadReturn', testEgaBadReturn); \
-})();\
-";
-
-    m_host.SetFetchScriptCallback(&jsProg);
-
-    parms["X"] = 1.0;
-    parms["Y"] = 2.0;
-    parms["Z"] = 3.0;
-
-    StopWatch timeIt(true);
-    int niters = 1000;
-    for (int i=0; i<niters; ++i)
-        {
-        int sres;
-        DgnDbStatus xstatus = DgnScript::ExecuteEga(sres, *el, "DgnScriptTest.TestEga", org, angles, parms);
-        ASSERT_EQ( DgnDbStatus::Success , xstatus );
-        ASSERT_EQ( 0 , sres );
-
-        checkGeometryStream(*el->ToGeometrySource(), GeometricPrimitive::GeometryType::SolidPrimitive, 1);
-        DgnBoxDetail box;
-        ASSERT_TRUE( (*(GeometryCollection (*el->ToGeometrySource()).begin())).GetGeometryPtr()->GetAsISolidPrimitive()->TryGetDgnBoxDetail(box) ) << "Geometry should be a slab";
-        ASSERT_EQ( box.m_baseX , parms["X"].asDouble() );
-        ASSERT_EQ( box.m_baseY , parms["Y"].asDouble() );
-        ASSERT_EQ( box.m_topOrigin.Distance(box.m_baseOrigin) , parms["Z"].asDouble() );
-
-        parms["Z"] = parms["Z"].asDouble() + 1;
-        }
-    timeIt.Stop();
-    BeTest::Log("DgnScriptTest", BeTest::LogPriority::PRIORITY_ERROR, Utf8PrintfString("%d / %lf seconds = %lf/second\n", niters, timeIt.GetElapsedSeconds(), niters/timeIt.GetElapsedSeconds()).c_str());
-
-    // Check that attempting to call a non-registered function fails with a non-zero xstatus
-    if (true)
-        {
-        int sres = -1;
-        BeTest::SetFailOnAssert(false);
-        DgnDbStatus xstatus = DgnScript::ExecuteEga(sres, *el, "DgnScriptTest.TestEgaNotRegistered", org, angles, parms);
-        BeTest::SetFailOnAssert(true);
-        ASSERT_EQ( DgnDbStatus::NotEnabled , xstatus ) << "this function is not registered so the attempt should fail";
-        ASSERT_EQ( -1 , sres );
-        }
-
-    // Check that attempting to call a registered function that returns anything other than a integer fails with a non-zero xstatus
-    if (true)
-        {
-        int sres = -1;
-        BeTest::SetFailOnAssert(false);
-        DgnDbStatus xstatus = DgnScript::ExecuteEga(sres, *el, "DgnScriptTest.TestEgaBadReturn", org, angles, parms);
-        BeTest::SetFailOnAssert(true);
-        ASSERT_EQ( DgnDbStatus::NotEnabled , xstatus ) << "this function should not be callable so the attempt should fail";
-        ASSERT_EQ( -1 , sres );
-        }
-    }
-
-/*=================================================================================**//**
-* @bsimethod                                    Sam.Wilson                      04/2013
-+===============+===============+===============+===============+===============+======*/
-namespace 
-{
-struct DgnScriptTest_DetectJsErrors : DgnPlatformLib::Host::ScriptAdmin::ScriptNotificationHandler
-    {
-    void _HandleScriptError(BeJsContextR, Category category, Utf8CP description, Utf8CP details) override
-        {
-        //enum class Category {ReportedByScript, ParseError, Exception, Other};
-        static char const* s_errTypes[] = {"ReportedByScript", "ParseError", "Exception", "Other"};
-        FAIL() << Utf8PrintfString("JavaScript error %s: %s, %s", s_errTypes[(int)category], description, details).c_str();
-        }
-
-    void _HandleLogMessage(Utf8CP category, DgnPlatformLib::Host::ScriptAdmin::LoggingSeverity sev, Utf8CP msg) override
-        {
-        ScriptNotificationHandler::_HandleLogMessage(category, sev, msg);  // logs it
-        printf ("%s\n", msg);
-        }
-
-    };
-}
-
-/*---------------------------------------------------------------------------------**//**
-* @bsimethod                                    Sam.Wilson                      04/2013
-+---------------+---------------+---------------+---------------+---------------+------*/
-TEST_F(DgnScriptTest, RunScripts)
-    {
-    T_HOST.GetScriptAdmin().RegisterScriptNotificationHandler(*new DgnScriptTest_DetectJsErrors);
-
-    BeFileName jsFileName;
-    BeTest::GetHost().GetDgnPlatformAssetsDirectory(jsFileName);
-    jsFileName.AppendToPath(L"Script/DgnScriptTest.js");// NOTE: All scripts in the DgnPlatform\Tests\DgnProject\Published\DgnScriptTest directory are combined into one file: Script/DgnScriptTest.js 
-    Utf8String jsProgram;
-    DgnScriptLibrary::ReadText(jsProgram, jsFileName);
-    T_HOST.GetScriptAdmin().EvaluateScript(jsProgram.c_str());
-
-    SetupSeedProject();
-    DgnDbP project = m_db.get();
-    ASSERT_TRUE(project != NULL);
-
-    PhysicalModelPtr model = GetDefaultPhysicalModel();
-    model->FillModel();
-
-    PhysicalModelPtr newModel = DgnDbTestUtils::InsertPhysicalModel(*project, "NewModel");
-    ASSERT_TRUE(newModel.IsValid());
-
-    Json::Value parms = Json::objectValue;
-<<<<<<< HEAD
-    //parms["modelName"] = model->GetCode().GetValueCP();
-    //parms["newModelName"] = newModel->GetCode().GetValueCP();
-=======
-    parms["modeledElementIdStr"] = model->GetModeledElementId().ToString().c_str();
-    parms["newModeledElementIdStr"] = newModel->GetModeledElementId().ToString().c_str();
->>>>>>> a55bdc71
-    parms["categoryName"] = DgnCategory::QueryCategory(getFirstCategory(*project), *project)->GetCategoryName();
-    project->SaveChanges(); // digest other schema imports ??!!
-    int retstatus = 0;
-    DgnScript::ExecuteDgnDbScript(retstatus, *project, "DgnScriptTests.TestDgnDbScript", parms);
-    ASSERT_EQ(0, retstatus);
-#ifdef RUN_SCRIPT_PERFORMANCE_TESTS
-    DgnScript::ExecuteDgnDbScript(retstatus, *project, "DgnScriptTests.TestDgnDbScriptPerformance", parms);
-    ASSERT_EQ(0, retstatus);
-#endif
-    // undefined function
-    DgnScript::ExecuteDgnDbScript(retstatus, *project, "DgnScriptTests.SomeUndefinedFunction", parms);
-    ASSERT_NE(0, retstatus);
-    }
-
-/*---------------------------------------------------------------------------------**//**
-* @bsimethod                                    Sam.Wilson                      04/2013
-+---------------+---------------+---------------+---------------+---------------+------*/
-#ifdef COMMENT_OFF_NOT_USED
-static bool areDateTimesEqual(DateTime const& d1, DateTime const& d2)
-    {
-    // TRICKY: avoid problems with rounding.
-    double jd1, jd2;
-    d1.ToJulianDay(jd1);
-    d2.ToJulianDay(jd2);
-    return jd1 == jd2;
-    }
-#endif
-
-/*---------------------------------------------------------------------------------**//**
-* @bsimethod                                    Umar.Hayat                      11/2015
-+---------------+---------------+---------------+---------------+---------------+------*/
-TEST_F(DgnScriptTest, CRUD)
-    {
-    SetupSeedProject();
-    DgnDbP project = m_db.get(); //tdm.GetDgnProjectP();
-    ASSERT_TRUE(project != NULL);
-
-    T_HOST.GetScriptAdmin().RegisterScriptNotificationHandler(*new DgnScriptTest_DetectJsErrors);
-
-    BeFileName jsFileName;
-    BeTest::GetHost().GetDgnPlatformAssetsDirectory(jsFileName);
-    jsFileName.AppendToPath(L"Script/DgnScriptTest.js");
-    BeFileName tsFileName;
-    BeTest::GetHost().GetDgnPlatformAssetsDirectory(tsFileName);
-    tsFileName.AppendToPath(L"Script/DgnScriptTest.d.ts");
-
-    Utf8String jsProgram;
-    DgnScriptLibrary::ReadText(jsProgram, jsFileName);
-
-    Utf8String tsProgram;
-    DgnScriptLibrary::ReadText(tsProgram, tsFileName);
-
-    DgnScriptLibrary scriptLib(*project);
-    DateTime scriptLastModifiedTime = DateTime::GetCurrentTimeUtc();
-    // Insert JS
-    EXPECT_TRUE(DgnDbStatus::Success == scriptLib.RegisterScript("TestJsScript", jsProgram.c_str(), DgnScriptType::JavaScript, scriptLastModifiedTime, false));
-    // Insert JS ( Updated existing )
-    EXPECT_TRUE(DgnDbStatus::Success == scriptLib.RegisterScript("TestJsScript", jsProgram.c_str(), DgnScriptType::JavaScript, scriptLastModifiedTime, true));
-    // Insert TS
-    EXPECT_TRUE(DgnDbStatus::Success == scriptLib.RegisterScript("TestTsScript", tsProgram.c_str(), DgnScriptType::TypeScript, scriptLastModifiedTime, false));
-    // Insert anonymous
-    EXPECT_TRUE(DgnDbStatus::Success == scriptLib.RegisterScript("", tsProgram.c_str(), DgnScriptType::TypeScript, scriptLastModifiedTime, false));
-
-    // Query JS
-    Utf8String outText;
-    DgnScriptType outType;
-    DateTime queryLastModifiedTime;
-    EXPECT_TRUE(DgnDbStatus::Success == scriptLib.QueryScript(outText, outType, queryLastModifiedTime, "TestJsScript", DgnScriptType::JavaScript));
-    EXPECT_TRUE(jsProgram.Equals(outText));
-    EXPECT_TRUE(DgnScriptType::JavaScript == outType);
-    // EXPECT_TRUE(areDateTimesEqual(queryLastModifiedTime, scriptLastModifiedTime)); // *** NEEDS WORK - fails in DgnDb06, VC12, Optimized, WinX86. 
-
-    // Query TS with wrong type
-    EXPECT_TRUE(DgnDbStatus::Success == scriptLib.QueryScript(outText, outType, queryLastModifiedTime, "TestTsScript", DgnScriptType::JavaScript));
-    EXPECT_TRUE(tsProgram.Equals(outText));
-    EXPECT_TRUE(DgnScriptType::TypeScript == outType);
-    // EXPECT_TRUE(areDateTimesEqual(queryLastModifiedTime, scriptLastModifiedTime));
-
-    // Query Annonyous
-    EXPECT_TRUE(DgnDbStatus::Success == scriptLib.QueryScript(outText, outType, queryLastModifiedTime, "", DgnScriptType::TypeScript));
-    EXPECT_TRUE(tsProgram.Equals(outText));
-    EXPECT_TRUE(DgnScriptType::TypeScript == outType);
-    // EXPECT_TRUE(areDateTimesEqual(queryLastModifiedTime, scriptLastModifiedTime)); // *** NEEDS WORK - fails in DgnDb06, VC12, Optimized, WinX86. 
-
-    // Update
-    Utf8String updatedScript("<script>Updated One </script>");
-    scriptLastModifiedTime = DateTime::GetCurrentTimeUtc();
-    EXPECT_TRUE(DgnDbStatus::Success != scriptLib.RegisterScript("TestTsScript", updatedScript.c_str(), DgnScriptType::TypeScript, scriptLastModifiedTime, false));
-    EXPECT_TRUE(DgnDbStatus::Success == scriptLib.QueryScript(outText, outType, queryLastModifiedTime, "TestTsScript", DgnScriptType::TypeScript));
-    EXPECT_TRUE(tsProgram.Equals(outText));
-    // EXPECT_TRUE(!areDateTimesEqual(queryLastModifiedTime, scriptLastModifiedTime)); // *** NEEDS WORK - fails in DgnDb06, VC12, Optimized, WinX86. 
-
-    EXPECT_TRUE(DgnDbStatus::Success == scriptLib.RegisterScript("TestTsScript", updatedScript.c_str(), DgnScriptType::TypeScript, scriptLastModifiedTime, true));
-    EXPECT_TRUE(DgnDbStatus::Success == scriptLib.QueryScript(outText, outType, queryLastModifiedTime, "TestTsScript", DgnScriptType::TypeScript));
-    EXPECT_TRUE(updatedScript.Equals(outText));
-    // EXPECT_TRUE(areDateTimesEqual(queryLastModifiedTime, scriptLastModifiedTime)); // *** NEEDS WORK - fails in DgnDb06, VC12, Optimized, WinX86. 
-    }
-
-/*---------------------------------------------------------------------------------**//**
-* @bsimethod                                    Sam.Wilson                      08/2016
-+---------------+---------------+---------------+---------------+---------------+------*/
-TEST_F(DgnScriptTest, ScriptElementCRUD)
-    {
-    SetupSeedProject();
-    DgnDbStatus dstatus = ScriptDomain::ImportSchema(*m_db);
-    ASSERT_EQ(DgnDbStatus::Success, dstatus);
-    m_db->SaveChanges();
-
-    DgnDbStatus status;
-
-    //  Create a ScriptLibraryModel to hold the scripts
-    DefinitionPartitionCPtr partition = DefinitionPartition::CreateAndInsert(*m_db->Elements().GetRootSubject(), "TestScripts");
-    ASSERT_TRUE(partition.IsValid());
-    ScriptLibraryModelPtr scriptLib = ScriptLibraryModel::Create(*partition);
-    ASSERT_TRUE(scriptLib.IsValid());
-    status = scriptLib->Insert();
-    ASSERT_EQ(DgnDbStatus::Success, status);
-
-    if (true)
-        {
-        //  Create a valid script definition
-        ScriptDefinitionElementPtr scriptEl = ScriptDefinitionElement::Create(&status, *scriptLib, SCRIPT_DOMAIN_CLASSNAME_FilterElement,
-            "function foo(element) {return true;}", "foo", "a script");
-        ASSERT_TRUE(scriptEl.IsValid());
-        ASSERT_EQ(DgnDbStatus::Success, status);
-        ASSERT_STREQ("a script", scriptEl->GetDescription().c_str());
-        ASSERT_STREQ("function foo(element) {return true;}", scriptEl->GetText().c_str());
-        ASSERT_STREQ("foo", scriptEl->GetEntryPoint().c_str());
-        ASSERT_STREQ("ES5", scriptEl->GetEcmaScriptVersionRequired().c_str());
-        ASSERT_STREQ("", scriptEl->GetSourceUrl().c_str());
-        Utf8String rt, args;
-        scriptEl->GetSignature(rt, args);
-        ASSERT_STREQ("boolean", rt.c_str());
-        ASSERT_STREQ("DgnElement", args.c_str());
-
-        //  Create a invalid script definition (incorrect entry point)
-        ScriptDefinitionElementPtr scriptElBad = ScriptDefinitionElement::Create(&status, *scriptLib, SCRIPT_DOMAIN_CLASSNAME_FilterElement,
-            "function foo(element) {return true;}", "missing_entry_point", "a script");
-        ASSERT_FALSE(scriptElBad.IsValid());
-        ASSERT_NE(DgnDbStatus::Success, status);
-
-        //  Persist the valid script definition
-        auto persistentScriptEl = m_db->Elements().Insert(*scriptEl, &status);
-        ASSERT_TRUE(persistentScriptEl.IsValid());
-        ASSERT_EQ(DgnDbStatus::Success, status);
-        
-        //  Execute the valid script definition
-        Utf8String retVal;
-        status = persistentScriptEl->Execute(retVal, { persistentScriptEl.get() });
-        ASSERT_EQ(DgnDbStatus::Success, status);
-        ASSERT_STREQ("true", retVal.c_str());
-        }
-
-    if (true)
-        {
-        // Try executing various kinds of scripts and checking their return values
-        ScriptDefinitionElementCPtr scriptEl1;
-        
-        scriptEl1 = m_db->Elements().Insert(*ScriptDefinitionElement::Create(nullptr, *scriptLib, SCRIPT_DOMAIN_CLASSNAME_FilterElement,
-            "function ifElementIsNotNull(element) {return element != null;}"));
-        Utf8String retVal;
-        ASSERT_EQ(DgnDbStatus::Success, scriptEl1->Execute(retVal, {scriptEl1.get()}));
-        ASSERT_STREQ("true", retVal.c_str());
-        ASSERT_EQ(DgnDbStatus::Success, scriptEl1->Execute(retVal, {nullptr}));
-        ASSERT_STREQ("false", retVal.c_str());
-
-#ifdef WIP_EXCEPTIONS
-        scriptEl1 = m_db->Elements().Insert(*ScriptDefinitionElement::Create(nullptr, *scriptLib, SCRIPT_DOMAIN_CLASSNAME_FilterElement,
-            "function throwsException(element) {return element.Id != null;}", "throwsException", ""));
-        ASSERT_STREQ("false", scriptEl1->Execute(&status, nullptr).c_str());
-        ASSERT_NE(DgnDbStatus::Success, status);
-#endif
-
-        auto newScriptEl1 = ScriptDefinitionElement::Create(nullptr, *scriptLib, SCRIPT_DOMAIN_CLASSNAME_PopulateElementList,
-                                                            "function fillEleList(dgnObjectIdSet,db,viewport) {\
-    var be = Bentley.Dgn;\
-    var categories = be.DgnCategory.QueryCategories(db);\
-    for (var catiter = categories.Begin(); categories.IsValid(catiter); categories.ToNext(catiter))\
-        {\
-        dgnObjectIdSet.Insert(categories.GetId(catiter));\
-        }\
-    }"
-        );
-        ASSERT_TRUE(newScriptEl1.IsValid());
-        scriptEl1 = m_db->Elements().Insert(*newScriptEl1);
-        DgnElementIdSet ids;
-        ASSERT_EQ(DgnDbStatus::Success, scriptEl1->Execute(retVal, {&ids, m_db.get(), nullptr}));
-        //ASSERT_STREQ("", retVal.c_str());
-        ASSERT_NE(0, ids.size());
-        auto categories = DgnCategory::QueryCategories(*m_db);
-        ASSERT_EQ(categories.size(), ids.size());
-        ASSERT_TRUE(categories.begin()->GetValue() == ids.begin()->GetValue());
-        }
-    }
-
-#endif
+/*--------------------------------------------------------------------------------------+
+|
+|  $Source: Tests/DgnProject/Published/DgnScriptContext_Test.cpp $
+|
+|  $Copyright: (c) 2016 Bentley Systems, Incorporated. All rights reserved. $
+|
++--------------------------------------------------------------------------------------*/
+#ifndef BENTLEYCONFIG_NO_JAVASCRIPT
+#include "DgnHandlersTests.h"
+#include "../BackDoor/PublicAPI/BackDoor/DgnProject/DgnPlatformTestDomain.h"
+#include "../TestFixture/DgnDbTestFixtures.h"
+#include <DgnPlatform/DgnPlatformLib.h>
+#include <DgnPlatform/DgnScript.h>
+#include <DgnPlatform/GenericDomain.h>
+#include <DgnPlatform/ScriptDomain.h>
+#include <Bentley/BeTimeUtilities.h>
+
+USING_NAMESPACE_BENTLEY_DGN
+USING_NAMESPACE_BENTLEY_SQLITE
+
+//#define RUN_SCRIPT_PERFORMANCE_TESTS
+
+//---------------------------------------------------------------------------------------
+// @bsimethod                                                   Sam.Wilson      05/15
+//---------------------------------------------------------------------------------------
+static DgnCategoryId getFirstCategory(DgnDbR db)
+    {
+    return *DgnCategory::QueryCategories(db).begin();
+    }
+
+//---------------------------------------------------------------------------------------
+// @bsimethod                                                   Sam.Wilson      05/15
+//---------------------------------------------------------------------------------------
+static RefCountedCPtr<DgnElement> insertElement(DgnModelR model)
+    {
+    DgnDbR db = model.GetDgnDb();
+    DgnModelId mid = model.GetModelId();
+
+    DgnCategoryId cat = getFirstCategory(db);
+
+    DgnElementPtr gelem;
+    if (model.Is3d())
+        gelem = GenericPhysicalObject::Create(GenericPhysicalObject::CreateParams(db, mid, DgnClassId(db.Schemas().GetECClassId(GENERIC_DOMAIN_NAME, GENERIC_CLASS_PhysicalObject)), cat, Placement3d()));
+    else
+        gelem = AnnotationElement2d::Create(AnnotationElement2d::CreateParams(db, mid, DgnClassId(db.Schemas().GetECClassId(BIS_ECSCHEMA_NAME, BIS_CLASS_AnnotationElement2d)), cat, Placement2d()));
+
+    GeometryBuilderPtr builder = GeometryBuilder::Create(*gelem->ToGeometrySource());
+    builder->Append(*ICurvePrimitive::CreateLine(DSegment3d::From(DPoint3d::FromZero(), DPoint3d::From(1,0,0))));
+
+    if (BSISUCCESS != builder->Finish(*gelem->ToGeometrySourceP()))  // We actually catch 2d3d mismatch in Finish
+        return nullptr;
+
+    return db.Elements().Insert(*gelem);
+    }
+
+/*---------------------------------------------------------------------------------**//**
+* @bsimethod                                    Sam.Wilson                      04/2013
++---------------+---------------+---------------+---------------+---------------+------*/
+struct JsProg : ScopedDgnHost::FetchScriptCallback
+    {
+    Utf8String m_jsProgramName;
+    Utf8String m_jsProgramText;
+
+    Dgn::DgnDbStatus _FetchScript(Utf8StringR sText, DgnScriptType& stypeFound, DateTime& lmt, DgnDbR, Utf8CP sName, DgnScriptType stypePreferred) override
+        {
+        if (!m_jsProgramName.EqualsI(sName))
+            return DgnDbStatus::NotFound;
+        stypeFound = DgnScriptType::JavaScript;
+        sText = m_jsProgramText;
+        lmt = DateTime();
+        return DgnDbStatus::Success;
+        }
+    };
+
+/*---------------------------------------------------------------------------------**//**
+* @bsimethod                                    Sam.Wilson                      04/2013
++---------------+---------------+---------------+---------------+---------------+------*/
+static void checkGeometryStream(GeometrySourceCR gel, GeometricPrimitive::GeometryType exptectedType, size_t expectedCount)
+    {
+    //  Verify that item generated a line
+    size_t count=0;
+    for (auto iter : GeometryCollection (gel))
+        {
+        GeometricPrimitivePtr geom = iter.GetGeometryPtr();
+
+        if (!geom.IsValid())
+            continue;
+
+        ASSERT_EQ( exptectedType , geom->GetGeometryType() );
+        ++count;
+        }
+    ASSERT_EQ( expectedCount , count );
+    }
+//=======================================================================================
+// @bsiclass                                                    Umar.Hayat     11/2015
+//=======================================================================================
+struct DgnScriptTest : public DgnDbTestFixture
+{
+};
+/*---------------------------------------------------------------------------------**//**
+* @bsimethod                                    Sam.Wilson                      04/2013
++---------------+---------------+---------------+---------------+---------------+------*/
+TEST_F(DgnScriptTest, TestEga)
+    {
+    SetupSeedProject();
+    DgnDbP project = m_db.get();// tdm.GetDgnProjectP();
+    ASSERT_TRUE( project != NULL );
+
+    PhysicalModelPtr model = GetDefaultPhysicalModel();
+    model->FillModel();
+
+    RefCountedPtr<DgnElement> el;
+        {
+        RefCountedCPtr<DgnElement> newel = insertElement(*model);
+        ASSERT_TRUE( newel.IsValid() );
+
+        checkGeometryStream(*newel->ToGeometrySource(), GeometricPrimitive::GeometryType::CurvePrimitive, 1);
+        ASSERT_TRUE( (*(GeometryCollection (*newel->ToGeometrySource()).begin())).GetGeometryPtr()->GetAsICurvePrimitive()->GetLineStringCP() != nullptr ) << "Initial geometry should be a line";
+
+        el = newel->CopyForEdit();
+        }
+
+    DPoint3d org = DPoint3d::FromZero();
+    YawPitchRollAngles angles;
+    Json::Value parms (Json::objectValue);
+
+    for (int i=0; i<2; ++i)
+        {
+        int sres = -1;
+        DgnDbStatus xstatus = DgnScript::ExecuteEga(sres, *el, "DgnScriptTest.TestEga", org, angles, parms);
+        ASSERT_NE( DgnDbStatus::Success , xstatus ) << "Haven't registered the EGA yet";
+        ASSERT_NE( 0 , sres );
+        }
+
+    JsProg jsProg;
+    jsProg.m_jsProgramName = "DgnScriptTest";
+    jsProg.m_jsProgramText =
+"(function () { \
+    function testEga(element, origin, angles, params) { \
+        var gsource = element.ToGeometrySource(); \
+        if (!gsource) \
+            { \
+            Bentley.Dgn.Script.ReportError('You must pass a geometry source of some kind to an EGA. You passed in an element that is not a geometry source.');\
+            return; \
+            } \
+        var g3d = element.ToGeometrySource3d(); \
+        if (!g3d) \
+            { \
+            Bentley.Dgn.Script.ReportError('This particular EGA expects a geometry source 3D. You passed in a 2D geometry source.');\
+            return; \
+            } \
+        var boxSize = new Bentley.Dgn.DPoint3d(params.X, params.Y, params.Z); \
+        var box = Bentley.Dgn.DgnBox.CreateCenteredBox (new Bentley.Dgn.DPoint3d(0,0,0), boxSize, true); \
+        var builder = Bentley.Dgn.GeometryBuilder.CreateFor3dModel(element.Model, g3d.CategoryId, origin, angles); \
+        builder.AppendGeometry(box); \
+        builder.Finish(element); \
+        return 0;\
+    } \
+    function testEgaBadReturn(element, origin, angles, params) { return 'abc'; }\
+    Bentley.Dgn.RegisterEGA('DgnScriptTest.TestEga', testEga); \
+    Bentley.Dgn.RegisterEGA('DgnScriptTest.TestEgaBadReturn', testEgaBadReturn); \
+})();\
+";
+
+    m_host.SetFetchScriptCallback(&jsProg);
+
+    parms["X"] = 1.0;
+    parms["Y"] = 2.0;
+    parms["Z"] = 3.0;
+
+    StopWatch timeIt(true);
+    int niters = 1000;
+    for (int i=0; i<niters; ++i)
+        {
+        int sres;
+        DgnDbStatus xstatus = DgnScript::ExecuteEga(sres, *el, "DgnScriptTest.TestEga", org, angles, parms);
+        ASSERT_EQ( DgnDbStatus::Success , xstatus );
+        ASSERT_EQ( 0 , sres );
+
+        checkGeometryStream(*el->ToGeometrySource(), GeometricPrimitive::GeometryType::SolidPrimitive, 1);
+        DgnBoxDetail box;
+        ASSERT_TRUE( (*(GeometryCollection (*el->ToGeometrySource()).begin())).GetGeometryPtr()->GetAsISolidPrimitive()->TryGetDgnBoxDetail(box) ) << "Geometry should be a slab";
+        ASSERT_EQ( box.m_baseX , parms["X"].asDouble() );
+        ASSERT_EQ( box.m_baseY , parms["Y"].asDouble() );
+        ASSERT_EQ( box.m_topOrigin.Distance(box.m_baseOrigin) , parms["Z"].asDouble() );
+
+        parms["Z"] = parms["Z"].asDouble() + 1;
+        }
+    timeIt.Stop();
+    BeTest::Log("DgnScriptTest", BeTest::LogPriority::PRIORITY_ERROR, Utf8PrintfString("%d / %lf seconds = %lf/second\n", niters, timeIt.GetElapsedSeconds(), niters/timeIt.GetElapsedSeconds()).c_str());
+
+    // Check that attempting to call a non-registered function fails with a non-zero xstatus
+    if (true)
+        {
+        int sres = -1;
+        BeTest::SetFailOnAssert(false);
+        DgnDbStatus xstatus = DgnScript::ExecuteEga(sres, *el, "DgnScriptTest.TestEgaNotRegistered", org, angles, parms);
+        BeTest::SetFailOnAssert(true);
+        ASSERT_EQ( DgnDbStatus::NotEnabled , xstatus ) << "this function is not registered so the attempt should fail";
+        ASSERT_EQ( -1 , sres );
+        }
+
+    // Check that attempting to call a registered function that returns anything other than a integer fails with a non-zero xstatus
+    if (true)
+        {
+        int sres = -1;
+        BeTest::SetFailOnAssert(false);
+        DgnDbStatus xstatus = DgnScript::ExecuteEga(sres, *el, "DgnScriptTest.TestEgaBadReturn", org, angles, parms);
+        BeTest::SetFailOnAssert(true);
+        ASSERT_EQ( DgnDbStatus::NotEnabled , xstatus ) << "this function should not be callable so the attempt should fail";
+        ASSERT_EQ( -1 , sres );
+        }
+    }
+
+/*=================================================================================**//**
+* @bsimethod                                    Sam.Wilson                      04/2013
++===============+===============+===============+===============+===============+======*/
+namespace 
+{
+struct DgnScriptTest_DetectJsErrors : DgnPlatformLib::Host::ScriptAdmin::ScriptNotificationHandler
+    {
+    void _HandleScriptError(BeJsContextR, Category category, Utf8CP description, Utf8CP details) override
+        {
+        //enum class Category {ReportedByScript, ParseError, Exception, Other};
+        static char const* s_errTypes[] = {"ReportedByScript", "ParseError", "Exception", "Other"};
+        FAIL() << Utf8PrintfString("JavaScript error %s: %s, %s", s_errTypes[(int)category], description, details).c_str();
+        }
+
+    void _HandleLogMessage(Utf8CP category, DgnPlatformLib::Host::ScriptAdmin::LoggingSeverity sev, Utf8CP msg) override
+        {
+        ScriptNotificationHandler::_HandleLogMessage(category, sev, msg);  // logs it
+        printf ("%s\n", msg);
+        }
+
+    };
+}
+
+/*---------------------------------------------------------------------------------**//**
+* @bsimethod                                    Sam.Wilson                      04/2013
++---------------+---------------+---------------+---------------+---------------+------*/
+TEST_F(DgnScriptTest, RunScripts)
+    {
+    T_HOST.GetScriptAdmin().RegisterScriptNotificationHandler(*new DgnScriptTest_DetectJsErrors);
+
+    BeFileName jsFileName;
+    BeTest::GetHost().GetDgnPlatformAssetsDirectory(jsFileName);
+    jsFileName.AppendToPath(L"Script/DgnScriptTest.js");// NOTE: All scripts in the DgnPlatform\Tests\DgnProject\Published\DgnScriptTest directory are combined into one file: Script/DgnScriptTest.js 
+    Utf8String jsProgram;
+    DgnScriptLibrary::ReadText(jsProgram, jsFileName);
+    T_HOST.GetScriptAdmin().EvaluateScript(jsProgram.c_str());
+
+    SetupSeedProject();
+    DgnDbP project = m_db.get();
+    ASSERT_TRUE(project != NULL);
+
+    PhysicalModelPtr model = GetDefaultPhysicalModel();
+    model->FillModel();
+
+    PhysicalModelPtr newModel = DgnDbTestUtils::InsertPhysicalModel(*project, "NewModel");
+    ASSERT_TRUE(newModel.IsValid());
+
+    Json::Value parms = Json::objectValue;
+    parms["modeledElementIdStr"] = model->GetModeledElementId().ToString().c_str();
+    parms["newModeledElementIdStr"] = newModel->GetModeledElementId().ToString().c_str();
+    parms["categoryName"] = DgnCategory::QueryCategory(getFirstCategory(*project), *project)->GetCategoryName();
+    project->SaveChanges(); // digest other schema imports ??!!
+    int retstatus = 0;
+    DgnScript::ExecuteDgnDbScript(retstatus, *project, "DgnScriptTests.TestDgnDbScript", parms);
+    ASSERT_EQ(0, retstatus);
+#ifdef RUN_SCRIPT_PERFORMANCE_TESTS
+    DgnScript::ExecuteDgnDbScript(retstatus, *project, "DgnScriptTests.TestDgnDbScriptPerformance", parms);
+    ASSERT_EQ(0, retstatus);
+#endif
+    // undefined function
+    DgnScript::ExecuteDgnDbScript(retstatus, *project, "DgnScriptTests.SomeUndefinedFunction", parms);
+    ASSERT_NE(0, retstatus);
+    }
+
+/*---------------------------------------------------------------------------------**//**
+* @bsimethod                                    Sam.Wilson                      04/2013
++---------------+---------------+---------------+---------------+---------------+------*/
+#ifdef COMMENT_OFF_NOT_USED
+static bool areDateTimesEqual(DateTime const& d1, DateTime const& d2)
+    {
+    // TRICKY: avoid problems with rounding.
+    double jd1, jd2;
+    d1.ToJulianDay(jd1);
+    d2.ToJulianDay(jd2);
+    return jd1 == jd2;
+    }
+#endif
+
+/*---------------------------------------------------------------------------------**//**
+* @bsimethod                                    Umar.Hayat                      11/2015
++---------------+---------------+---------------+---------------+---------------+------*/
+TEST_F(DgnScriptTest, CRUD)
+    {
+    SetupSeedProject();
+    DgnDbP project = m_db.get(); //tdm.GetDgnProjectP();
+    ASSERT_TRUE(project != NULL);
+
+    T_HOST.GetScriptAdmin().RegisterScriptNotificationHandler(*new DgnScriptTest_DetectJsErrors);
+
+    BeFileName jsFileName;
+    BeTest::GetHost().GetDgnPlatformAssetsDirectory(jsFileName);
+    jsFileName.AppendToPath(L"Script/DgnScriptTest.js");
+    BeFileName tsFileName;
+    BeTest::GetHost().GetDgnPlatformAssetsDirectory(tsFileName);
+    tsFileName.AppendToPath(L"Script/DgnScriptTest.d.ts");
+
+    Utf8String jsProgram;
+    DgnScriptLibrary::ReadText(jsProgram, jsFileName);
+
+    Utf8String tsProgram;
+    DgnScriptLibrary::ReadText(tsProgram, tsFileName);
+
+    DgnScriptLibrary scriptLib(*project);
+    DateTime scriptLastModifiedTime = DateTime::GetCurrentTimeUtc();
+    // Insert JS
+    EXPECT_TRUE(DgnDbStatus::Success == scriptLib.RegisterScript("TestJsScript", jsProgram.c_str(), DgnScriptType::JavaScript, scriptLastModifiedTime, false));
+    // Insert JS ( Updated existing )
+    EXPECT_TRUE(DgnDbStatus::Success == scriptLib.RegisterScript("TestJsScript", jsProgram.c_str(), DgnScriptType::JavaScript, scriptLastModifiedTime, true));
+    // Insert TS
+    EXPECT_TRUE(DgnDbStatus::Success == scriptLib.RegisterScript("TestTsScript", tsProgram.c_str(), DgnScriptType::TypeScript, scriptLastModifiedTime, false));
+    // Insert anonymous
+    EXPECT_TRUE(DgnDbStatus::Success == scriptLib.RegisterScript("", tsProgram.c_str(), DgnScriptType::TypeScript, scriptLastModifiedTime, false));
+
+    // Query JS
+    Utf8String outText;
+    DgnScriptType outType;
+    DateTime queryLastModifiedTime;
+    EXPECT_TRUE(DgnDbStatus::Success == scriptLib.QueryScript(outText, outType, queryLastModifiedTime, "TestJsScript", DgnScriptType::JavaScript));
+    EXPECT_TRUE(jsProgram.Equals(outText));
+    EXPECT_TRUE(DgnScriptType::JavaScript == outType);
+    // EXPECT_TRUE(areDateTimesEqual(queryLastModifiedTime, scriptLastModifiedTime)); // *** NEEDS WORK - fails in DgnDb06, VC12, Optimized, WinX86. 
+
+    // Query TS with wrong type
+    EXPECT_TRUE(DgnDbStatus::Success == scriptLib.QueryScript(outText, outType, queryLastModifiedTime, "TestTsScript", DgnScriptType::JavaScript));
+    EXPECT_TRUE(tsProgram.Equals(outText));
+    EXPECT_TRUE(DgnScriptType::TypeScript == outType);
+    // EXPECT_TRUE(areDateTimesEqual(queryLastModifiedTime, scriptLastModifiedTime));
+
+    // Query Annonyous
+    EXPECT_TRUE(DgnDbStatus::Success == scriptLib.QueryScript(outText, outType, queryLastModifiedTime, "", DgnScriptType::TypeScript));
+    EXPECT_TRUE(tsProgram.Equals(outText));
+    EXPECT_TRUE(DgnScriptType::TypeScript == outType);
+    // EXPECT_TRUE(areDateTimesEqual(queryLastModifiedTime, scriptLastModifiedTime)); // *** NEEDS WORK - fails in DgnDb06, VC12, Optimized, WinX86. 
+
+    // Update
+    Utf8String updatedScript("<script>Updated One </script>");
+    scriptLastModifiedTime = DateTime::GetCurrentTimeUtc();
+    EXPECT_TRUE(DgnDbStatus::Success != scriptLib.RegisterScript("TestTsScript", updatedScript.c_str(), DgnScriptType::TypeScript, scriptLastModifiedTime, false));
+    EXPECT_TRUE(DgnDbStatus::Success == scriptLib.QueryScript(outText, outType, queryLastModifiedTime, "TestTsScript", DgnScriptType::TypeScript));
+    EXPECT_TRUE(tsProgram.Equals(outText));
+    // EXPECT_TRUE(!areDateTimesEqual(queryLastModifiedTime, scriptLastModifiedTime)); // *** NEEDS WORK - fails in DgnDb06, VC12, Optimized, WinX86. 
+
+    EXPECT_TRUE(DgnDbStatus::Success == scriptLib.RegisterScript("TestTsScript", updatedScript.c_str(), DgnScriptType::TypeScript, scriptLastModifiedTime, true));
+    EXPECT_TRUE(DgnDbStatus::Success == scriptLib.QueryScript(outText, outType, queryLastModifiedTime, "TestTsScript", DgnScriptType::TypeScript));
+    EXPECT_TRUE(updatedScript.Equals(outText));
+    // EXPECT_TRUE(areDateTimesEqual(queryLastModifiedTime, scriptLastModifiedTime)); // *** NEEDS WORK - fails in DgnDb06, VC12, Optimized, WinX86. 
+    }
+
+/*---------------------------------------------------------------------------------**//**
+* @bsimethod                                    Sam.Wilson                      08/2016
++---------------+---------------+---------------+---------------+---------------+------*/
+TEST_F(DgnScriptTest, ScriptElementCRUD)
+    {
+    SetupSeedProject();
+    DgnDbStatus dstatus = ScriptDomain::ImportSchema(*m_db);
+    ASSERT_EQ(DgnDbStatus::Success, dstatus);
+    m_db->SaveChanges();
+
+    DgnDbStatus status;
+
+    //  Create a ScriptLibraryModel to hold the scripts
+    DefinitionPartitionCPtr partition = DefinitionPartition::CreateAndInsert(*m_db->Elements().GetRootSubject(), "TestScripts");
+    ASSERT_TRUE(partition.IsValid());
+    ScriptLibraryModelPtr scriptLib = ScriptLibraryModel::Create(*partition);
+    ASSERT_TRUE(scriptLib.IsValid());
+    status = scriptLib->Insert();
+    ASSERT_EQ(DgnDbStatus::Success, status);
+
+    if (true)
+        {
+        //  Create a valid script definition
+        ScriptDefinitionElementPtr scriptEl = ScriptDefinitionElement::Create(&status, *scriptLib, SCRIPT_DOMAIN_CLASSNAME_FilterElement,
+            "function foo(element) {return true;}", "foo", "a script");
+        ASSERT_TRUE(scriptEl.IsValid());
+        ASSERT_EQ(DgnDbStatus::Success, status);
+        ASSERT_STREQ("a script", scriptEl->GetDescription().c_str());
+        ASSERT_STREQ("function foo(element) {return true;}", scriptEl->GetText().c_str());
+        ASSERT_STREQ("foo", scriptEl->GetEntryPoint().c_str());
+        ASSERT_STREQ("ES5", scriptEl->GetEcmaScriptVersionRequired().c_str());
+        ASSERT_STREQ("", scriptEl->GetSourceUrl().c_str());
+        Utf8String rt, args;
+        scriptEl->GetSignature(rt, args);
+        ASSERT_STREQ("boolean", rt.c_str());
+        ASSERT_STREQ("DgnElement", args.c_str());
+
+        //  Create a invalid script definition (incorrect entry point)
+        ScriptDefinitionElementPtr scriptElBad = ScriptDefinitionElement::Create(&status, *scriptLib, SCRIPT_DOMAIN_CLASSNAME_FilterElement,
+            "function foo(element) {return true;}", "missing_entry_point", "a script");
+        ASSERT_FALSE(scriptElBad.IsValid());
+        ASSERT_NE(DgnDbStatus::Success, status);
+
+        //  Persist the valid script definition
+        auto persistentScriptEl = m_db->Elements().Insert(*scriptEl, &status);
+        ASSERT_TRUE(persistentScriptEl.IsValid());
+        ASSERT_EQ(DgnDbStatus::Success, status);
+        
+        //  Execute the valid script definition
+        Utf8String retVal;
+        status = persistentScriptEl->Execute(retVal, { persistentScriptEl.get() });
+        ASSERT_EQ(DgnDbStatus::Success, status);
+        ASSERT_STREQ("true", retVal.c_str());
+        }
+
+    if (true)
+        {
+        // Try executing various kinds of scripts and checking their return values
+        ScriptDefinitionElementCPtr scriptEl1;
+        
+        scriptEl1 = m_db->Elements().Insert(*ScriptDefinitionElement::Create(nullptr, *scriptLib, SCRIPT_DOMAIN_CLASSNAME_FilterElement,
+            "function ifElementIsNotNull(element) {return element != null;}"));
+        Utf8String retVal;
+        ASSERT_EQ(DgnDbStatus::Success, scriptEl1->Execute(retVal, {scriptEl1.get()}));
+        ASSERT_STREQ("true", retVal.c_str());
+        ASSERT_EQ(DgnDbStatus::Success, scriptEl1->Execute(retVal, {nullptr}));
+        ASSERT_STREQ("false", retVal.c_str());
+
+#ifdef WIP_EXCEPTIONS
+        scriptEl1 = m_db->Elements().Insert(*ScriptDefinitionElement::Create(nullptr, *scriptLib, SCRIPT_DOMAIN_CLASSNAME_FilterElement,
+            "function throwsException(element) {return element.Id != null;}", "throwsException", ""));
+        ASSERT_STREQ("false", scriptEl1->Execute(&status, nullptr).c_str());
+        ASSERT_NE(DgnDbStatus::Success, status);
+#endif
+
+        auto newScriptEl1 = ScriptDefinitionElement::Create(nullptr, *scriptLib, SCRIPT_DOMAIN_CLASSNAME_PopulateElementList,
+                                                            "function fillEleList(dgnObjectIdSet,db,viewport) {\
+    var be = Bentley.Dgn;\
+    var categories = be.DgnCategory.QueryCategories(db);\
+    for (var catiter = categories.Begin(); categories.IsValid(catiter); categories.ToNext(catiter))\
+        {\
+        dgnObjectIdSet.Insert(categories.GetId(catiter));\
+        }\
+    }"
+        );
+        ASSERT_TRUE(newScriptEl1.IsValid());
+        scriptEl1 = m_db->Elements().Insert(*newScriptEl1);
+        DgnElementIdSet ids;
+        ASSERT_EQ(DgnDbStatus::Success, scriptEl1->Execute(retVal, {&ids, m_db.get(), nullptr}));
+        //ASSERT_STREQ("", retVal.c_str());
+        ASSERT_NE(0, ids.size());
+        auto categories = DgnCategory::QueryCategories(*m_db);
+        ASSERT_EQ(categories.size(), ids.size());
+        ASSERT_TRUE(categories.begin()->GetValue() == ids.begin()->GetValue());
+        }
+    }
+
+#endif