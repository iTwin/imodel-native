--- conflicted
+++ resolved
@@ -1,531 +1,395 @@
-/*--------------------------------------------------------------------------------------+
-|
-|     $Source: Tests/DgnProject/Published/TextAnnotationElement_Test.cpp $
-|
-|  $Copyright: (c) 2016 Bentley Systems, Incorporated. All rights reserved. $
-|
-+--------------------------------------------------------------------------------------*/
-#include "AnnotationTestFixture.h"
-#include <DgnPlatform/Annotations/TextAnnotationElement.h>
-
-USING_NAMESPACE_BENTLEY_SQLITE
-/*---------------------------------------------------------------------------------**//**
-* @bsistruct                                            Umar.Hayat      07/16
-+---------------+---------------+---------------+---------------+---------------+------*/
-struct TextAnnotationTest : DgnDbTestFixture
-    {};
-
-//---------------------------------------------------------------------------------------
-// @bsimethod                                                   Jeff.Marker     06/2015
-//---------------------------------------------------------------------------------------
-static DgnElementId ensureAnnotationTextStyle1(DgnDbR db)
-    {
-    static const Utf8CP STYLE_NAME = "AnnotationTextStyle1";
-    AnnotationTextStyleCPtr existingStyle = AnnotationTextStyle::Get(db, STYLE_NAME);
-    if (existingStyle.IsValid())
-        return existingStyle->GetElementId();
-
-    AnnotationTextStyle style(db);
-    style.SetColorType(AnnotationColorType::RGBA);
-    style.SetColorValue(ColorDef(0x00, 0xff, 0x00));
-    style.SetFontId(db.Fonts().AcquireId(DgnFontManager::GetAnyLastResortFont()));
-    style.SetHeight(1000.0);
-    style.SetName(STYLE_NAME);
-
-    style.Insert();
-
-    return style.GetElementId();
-    }
-
-//---------------------------------------------------------------------------------------
-// @bsimethod                                                   Jeff.Marker     06/2015
-//---------------------------------------------------------------------------------------
-TEST_F(TextAnnotationTest, BasicCrud2d)
-    {
-    // The goal of this is to exercise persistence into and out of the database.
-    // To defeat element caching, liberally open and close the DB.
-
-<<<<<<< HEAD
-    BeFileName fileName(TEST_FIXTURE_NAME, true);
-    fileName.AppendToPath(L"TextAnnotation2dTest-BasicCrud.bim");
-
-    BeFileName dbPath;
-    ASSERT_TRUE(SUCCESS == DgnDbTestDgnManager::GetTestDataOut(dbPath, L"2dMetricGeneral.ibim", fileName.c_str(), __FILE__));
-=======
-    BeFileName dbPath;
-    if (true)
-        {
-        SetupSeedProject();
-        dbPath = BeFileName(m_db->GetDbFileName());
-        }
->>>>>>> eba95ab5
-
-    DgnModelId modelId;
-    DgnElementId textStyleId;
-    DgnElementId insertedElementId;
-    static Utf8CP ANNOTATION_TEXT_1 = "Hello world.";
-    static Utf8CP ANNOTATION_TEXT_2 = "Lorem ipsum dolar sit amet.";
-
-    // Write the element to the database.
-    //.............................................................................................
-<<<<<<< HEAD
-        {
-        //.........................................................................................
-        DbResult openStatus;
-        DgnDbPtr db = DgnDb::OpenDgnDb(&openStatus, dbPath, DgnDb::OpenParams(Db::OpenMode::ReadWrite));
-        ASSERT_TRUE(BE_SQLITE_OK == openStatus);
-        ASSERT_TRUE(db.IsValid());
-        
-        DgnCategory category(DgnCategory::CreateParams(*db, "Annotation Category", DgnCategory::Scope::Annotation));
-        DgnSubCategory::Appearance categoryAppearance;
-        category.Insert(categoryAppearance);
-
-        DgnCategoryId categoryId = category.GetCategoryId();
-        ASSERT_TRUE(categoryId.IsValid());
-
-        DocumentListModelPtr drawingListModel = DgnDbTestUtils::InsertDocumentListModel(*db, DgnModel::CreateModelCode("DrawingListModel"));
-        DrawingPtr drawing = DgnDbTestUtils::InsertDrawing(*drawingListModel, DgnCode(), "2D Drawing");
-        DrawingModelPtr model = DgnDbTestUtils::InsertDrawingModel(*drawing, DgnModel::CreateModelCode("2D Model"));
-        modelId = model->GetModelId();
-
-        textStyleId = ensureAnnotationTextStyle1(*db);
-        ASSERT_TRUE(textStyleId.IsValid());
-        
-        TextAnnotation annotation(*db);
-        annotation.SetText(AnnotationTextBlock::Create(*db, textStyleId, ANNOTATION_TEXT_1).get());
-        ASSERT_TRUE(nullptr != annotation.GetTextCP());
-
-        //.........................................................................................
-        TextAnnotation2dPtr annotationElement = new TextAnnotation2d(TextAnnotation2d::CreateParams(*db, modelId, TextAnnotation2d::QueryDgnClassId(*db), categoryId));
-        annotationElement->SetAnnotation(&annotation);
-        ASSERT_TRUE(nullptr != annotationElement->GetAnnotation());
-
-        TextAnnotation2dCPtr insertedAnnotationElement = annotationElement->Insert();
-        ASSERT_TRUE(insertedAnnotationElement.IsValid());
-        
-        insertedElementId = insertedAnnotationElement->GetElementId();
-        ASSERT_TRUE(insertedElementId.IsValid());
-
-        // This is only here to aid in debugging so you can open the file in a viewer and see the element you just created.
-        //.........................................................................................
-        // auto viewDef = DrawingViewDefinition::MakeViewOfModel(*model, "TextAnnotation2dTest-BasicCrud");
-        // EXPECT_TRUE(viewDef->Insert().IsValid());
-        }
-=======
-    {
-    DbResult openStatus;
-    DgnDbPtr db = DgnDb::OpenDgnDb(&openStatus, dbPath, DgnDb::OpenParams(Db::OpenMode::ReadWrite));
-    ASSERT_TRUE(BE_SQLITE_OK == openStatus);
-    ASSERT_TRUE(db.IsValid());
-
-    DgnCategory category(DgnCategory::CreateParams(*db, "Annotation Category", DgnCategory::Scope::Annotation));
-    DgnSubCategory::Appearance categoryAppearance;
-    category.Insert(categoryAppearance);
-
-    DgnCategoryId categoryId = category.GetCategoryId();
-    ASSERT_TRUE(categoryId.IsValid());
-
-    DgnModelPtr model = new GeometricModel2d(GeometricModel2d::CreateParams(*db, DgnClassId(db->Schemas().GetECClassId(DGN_ECSCHEMA_NAME, DGN_CLASSNAME_GeometricModel2d)), DgnModel::CreateModelCode("2D Model")));
-    ASSERT_TRUE(DgnDbStatus::Success == model->Insert());
-
-    modelId = model->GetModelId();
-    ASSERT_TRUE(modelId.IsValid());
-
-    textStyleId = ensureAnnotationTextStyle1(*db);
-    ASSERT_TRUE(textStyleId.IsValid());
-
-    TextAnnotation annotation(*db);
-    annotation.SetText(AnnotationTextBlock::Create(*db, textStyleId, ANNOTATION_TEXT_1).get());
-    ASSERT_TRUE(nullptr != annotation.GetTextCP());
-
-    //.........................................................................................
-    TextAnnotation2dPtr annotationElement = new TextAnnotation2d(TextAnnotation2d::CreateParams(*db, modelId, TextAnnotation2d::QueryDgnClassId(*db), categoryId));
-    annotationElement->SetAnnotation(&annotation);
-    ASSERT_TRUE(nullptr != annotationElement->GetAnnotation());
-
-    TextAnnotation2dCPtr insertedAnnotationElement = annotationElement->Insert();
-    ASSERT_TRUE(insertedAnnotationElement.IsValid());
-
-    insertedElementId = insertedAnnotationElement->GetElementId();
-    ASSERT_TRUE(insertedElementId.IsValid());
-
-    // This is only here to aid in debugging so you can open the file in a viewer and see the element you just created.
-    //.........................................................................................
-    DrawingViewDefinition view(DrawingViewDefinition::CreateParams(*db, "TextAnnotation2dTest-BasicCrud",
-                                                                   ViewDefinition::Data(modelId, DgnViewSource::Generated)));
-    EXPECT_TRUE(view.Insert().IsValid());
-
-    ViewController::MarginPercent viewMargin(0.1, 0.1, 0.1, 0.1);
-
-    DrawingViewController viewController(*db, view.GetViewId());
-    viewController.SetStandardViewRotation(StandardView::Top);
-    viewController.LookAtVolume(insertedAnnotationElement->CalculateRange3d(), nullptr, &viewMargin);
-    viewController.GetViewFlagsR().SetRenderMode(Render::RenderMode::Wireframe);
-    viewController.ChangeCategoryDisplay(categoryId, true);
-    viewController.ChangeModelDisplay(modelId, true);
-
-    EXPECT_TRUE(BE_SQLITE_OK == viewController.Save());
-
-    db->SaveChanges();
-    }
->>>>>>> eba95ab5
-
-    // Read the element back out, modify, and rewrite.
-    //.............................................................................................
-    {
-    DbResult openStatus;
-    DgnDbPtr db = DgnDb::OpenDgnDb(&openStatus, dbPath, DgnDb::OpenParams(Db::OpenMode::ReadWrite));
-    ASSERT_TRUE(BE_SQLITE_OK == openStatus);
-    ASSERT_TRUE(db.IsValid());
-
-    //.........................................................................................
-    TextAnnotation2dCPtr annotationElementC = TextAnnotation2d::Get(*db, insertedElementId);
-    ASSERT_TRUE(annotationElementC.IsValid());
-
-    // Spot check some properties; rely on other TextAnnotation tests to more fully test serialization, which should be relatively pass/fail on the element itself.
-    TextAnnotationCP existingAnnotation = annotationElementC->GetAnnotation();
-    ASSERT_TRUE(nullptr != existingAnnotation);
-    EXPECT_TRUE(nullptr == existingAnnotation->GetFrameCP());
-    EXPECT_TRUE(0 == existingAnnotation->GetLeaders().size());
-
-    AnnotationTextBlockCP existingText = existingAnnotation->GetTextCP();
-    ASSERT_TRUE(nullptr != existingText);
-    EXPECT_TRUE(textStyleId == existingText->GetStyleId());
-
-    AnnotationParagraphCollectionCR existingParagraphs = existingText->GetParagraphs();
-    ASSERT_TRUE(1 == existingParagraphs.size());
-
-    AnnotationRunCollectionCR existingRuns = existingParagraphs[0]->GetRuns();
-    ASSERT_TRUE(1 == existingRuns.size());
-
-    ASSERT_TRUE(AnnotationRunType::Text == existingRuns[0]->GetType());
-    EXPECT_TRUE(0 == strcmp(ANNOTATION_TEXT_1, ((AnnotationTextRunCP) existingRuns[0].get())->GetContent().c_str()));
-
-    // Update Annotation Element ( update text, and frame and leader )
-    //.........................................................................................
-    AnnotationFrameStylePtr frameStyle = AnnotationTestFixture::createAnnotationFrameStyle(*db, "TestFrameStyle");
-    AnnotationFramePtr frame = AnnotationFrame::Create(*db, frameStyle->GetElementId());
-    ASSERT_TRUE(frame.IsValid());
-
-    AnnotationLeaderStylePtr leaderStyle = AnnotationTestFixture::createAnnotationLeaderStyle(*db, "TestLeaderStyle");
-    AnnotationLeaderPtr leader = AnnotationLeader::Create(*db, leaderStyle->GetElementId());
-    leader->SetTargetAttachmentType(AnnotationLeaderTargetAttachmentType::PhysicalPoint);
-    leader->SetSourceAttachmentType(AnnotationLeaderSourceAttachmentType::Id);
-    ASSERT_TRUE(leader.IsValid());
-
-    TextAnnotation annotation(*db);
-    annotation.SetText(AnnotationTextBlock::Create(*db, textStyleId, ANNOTATION_TEXT_2).get());
-    annotation.SetFrame(frame.get());
-    ASSERT_TRUE(nullptr != annotation.GetFrameP());
-    annotation.m_leaders.push_back(leader);
-
-    TextAnnotation2dPtr annotationElement = TextAnnotation2d::GetForEdit(*db, insertedElementId);
-    ASSERT_TRUE(annotationElement.IsValid());
-
-    annotationElement->SetAnnotation(&annotation);
-
-    TextAnnotation2dCPtr updatedAnnotationElement = annotationElement->Update();
-    ASSERT_TRUE(updatedAnnotationElement.IsValid());
-    EXPECT_TRUE(updatedAnnotationElement->GetElementId().IsValid());
-
-    db->SaveChanges();
-    }
-
-    // Verify the modified element.
-    //.............................................................................................
-    {
-    DbResult openStatus;
-    DgnDbPtr db = DgnDb::OpenDgnDb(&openStatus, dbPath, DgnDb::OpenParams(Db::OpenMode::ReadWrite));
-    ASSERT_TRUE(BE_SQLITE_OK == openStatus);
-    ASSERT_TRUE(db.IsValid());
-
-    //.........................................................................................
-    TextAnnotation2dCPtr annotationElementC = TextAnnotation2d::Get(*db, insertedElementId);
-    ASSERT_TRUE(annotationElementC.IsValid());
-
-    // Spot check some properties; rely on other TextAnnotation tests to more fully test serialization, which should be relatively pass/fail on the element itself.
-    TextAnnotationCP existingAnnotation = annotationElementC->GetAnnotation();
-    ASSERT_TRUE(nullptr != existingAnnotation);
-    EXPECT_TRUE(nullptr != existingAnnotation->GetFrameCP());
-    EXPECT_TRUE(1 == existingAnnotation->GetLeaders().size());
-
-    AnnotationTextBlockCP existingText = existingAnnotation->GetTextCP();
-    ASSERT_TRUE(nullptr != existingText);
-    EXPECT_TRUE(textStyleId == existingText->GetStyleId());
-
-    AnnotationParagraphCollectionCR existingParagraphs = existingText->GetParagraphs();
-    ASSERT_TRUE(1 == existingParagraphs.size());
-
-    AnnotationRunCollectionCR existingRuns = existingParagraphs[0]->GetRuns();
-    ASSERT_TRUE(1 == existingRuns.size());
-
-    ASSERT_TRUE(AnnotationRunType::Text == existingRuns[0]->GetType());
-    EXPECT_TRUE(0 == strcmp(ANNOTATION_TEXT_2, ((AnnotationTextRunCP) existingRuns[0].get())->GetContent().c_str()));
-    }
-
-    // Delete the element.
-    //.............................................................................................
-    {
-    DbResult openStatus;
-    DgnDbPtr db = DgnDb::OpenDgnDb(&openStatus, dbPath, DgnDb::OpenParams(Db::OpenMode::ReadWrite));
-    ASSERT_TRUE(BE_SQLITE_OK == openStatus);
-    ASSERT_TRUE(db.IsValid());
-
-    //.........................................................................................
-    TextAnnotation2dCPtr annotationElementC = TextAnnotation2d::Get(*db, insertedElementId);
-    ASSERT_TRUE(annotationElementC.IsValid());
-
-    annotationElementC->Delete();
-
-    annotationElementC = TextAnnotation2d::Get(*db, insertedElementId);
-    ASSERT_TRUE(!annotationElementC.IsValid());
-
-    db->SaveChanges();
-    }
-    }
-
-//---------------------------------------------------------------------------------------
-// @bsimethod                                                   Jeff.Marker     06/2015
-//---------------------------------------------------------------------------------------
-TEST_F(TextAnnotationTest, BasicCrud3d)
-    {
-    // The goal of this is to exercise persistence into and out of the database.
-    // To defeat element caching, liberally open and close the DB.
-
-<<<<<<< HEAD
-    BeFileName fileName(TEST_FIXTURE_NAME, true);
-    fileName.AppendToPath(L"TextAnnotation3dTest-BasicCrud.bim");
-    
-    BeFileName dbPath;
-    ASSERT_TRUE(SUCCESS == DgnDbTestDgnManager::GetTestDataOut(dbPath, L"3dMetricGeneral.ibim", fileName.c_str(), __FILE__));
-=======
-    BeFileName dbPath;
-    if (true)
-        {
-        SetupSeedProject();
-        dbPath = BeFileName(m_db->GetDbFileName());
-        }
->>>>>>> eba95ab5
-
-    DgnModelId modelId;
-    DgnElementId textStyleId;
-    DgnElementId insertedElementId;
-    static Utf8CP ANNOTATION_TEXT_1 = "Hello world.";
-    static Utf8CP ANNOTATION_TEXT_2 = "Lorem ipsum dolar sit amet.";
-
-    // Write the element to the database.
-<<<<<<< HEAD
-    //.............................................................................................
-        {
-        //.........................................................................................
-        DbResult openStatus;
-        DgnDbPtr db = DgnDb::OpenDgnDb(&openStatus, dbPath, DgnDb::OpenParams(Db::OpenMode::ReadWrite));
-        ASSERT_TRUE(BE_SQLITE_OK == openStatus);
-        ASSERT_TRUE(db.IsValid());
-        
-        DgnCategory category(DgnCategory::CreateParams(*db, "Physical Category", DgnCategory::Scope::Physical));
-        DgnSubCategory::Appearance categoryAppearance;
-        category.Insert(categoryAppearance);
-
-        DgnCategoryId categoryId = category.GetCategoryId();
-        ASSERT_TRUE(categoryId.IsValid());
-
-        PhysicalModelPtr model = DgnDbTestUtils::InsertPhysicalModel(*db, DgnModel::CreateModelCode(TEST_NAME));
-        modelId = model->GetModelId();
-
-        textStyleId = ensureAnnotationTextStyle1(*db);
-        ASSERT_TRUE(textStyleId.IsValid());
-        
-        TextAnnotation annotation(*db);
-        annotation.SetText(AnnotationTextBlock::Create(*db, textStyleId, ANNOTATION_TEXT_1).get());
-        ASSERT_TRUE(nullptr != annotation.GetTextCP());
-
-        //.........................................................................................
-        TextAnnotation3dPtr annotationElement = new TextAnnotation3d(TextAnnotation3d::CreateParams(*db, modelId, TextAnnotation3d::QueryDgnClassId(*db), categoryId));
-        annotationElement->SetAnnotation(&annotation);
-        ASSERT_TRUE(nullptr != annotationElement->GetAnnotation());
-
-        TextAnnotation3dCPtr insertedAnnotationElement = annotationElement->Insert();
-        ASSERT_TRUE(insertedAnnotationElement.IsValid());
-        
-        insertedElementId = insertedAnnotationElement->GetElementId();
-        ASSERT_TRUE(insertedElementId.IsValid());
-
-        // This is only here to aid in debugging so you can open the file in a viewer and see the element you just created.
-        //.........................................................................................
-        auto range = insertedAnnotationElement->CalculateRange3d();
-        DgnDbTestUtils::InsertCameraView(*model, "TextAnnotation3dTest-BasicCrud", &range, StandardView::Top, Render::RenderMode::Wireframe);
-        }
-=======
-    //..........................................................................................
-    {
-    DbResult openStatus;
-    DgnDbPtr db = DgnDb::OpenDgnDb(&openStatus, dbPath, DgnDb::OpenParams(Db::OpenMode::ReadWrite));
-    ASSERT_TRUE(BE_SQLITE_OK == openStatus);
-    ASSERT_TRUE(db.IsValid());
-
-    DgnCategory category(DgnCategory::CreateParams(*db, "Physical Category", DgnCategory::Scope::Physical));
-    DgnSubCategory::Appearance categoryAppearance;
-    category.Insert(categoryAppearance);
-
-    DgnCategoryId categoryId = category.GetCategoryId();
-    ASSERT_TRUE(categoryId.IsValid());
-
-    DgnModelPtr model = new SpatialModel(SpatialModel::CreateParams(*db, DgnClassId(db->Schemas().GetECClassId(DGN_ECSCHEMA_NAME, DGN_CLASSNAME_SpatialModel)), DgnModel::CreateModelCode("Physical Model")));
-    ASSERT_TRUE(DgnDbStatus::Success == model->Insert());
-
-    modelId = model->GetModelId();
-    ASSERT_TRUE(modelId.IsValid());
-
-    textStyleId = ensureAnnotationTextStyle1(*db);
-    ASSERT_TRUE(textStyleId.IsValid());
-
-    TextAnnotation annotation(*db);
-    annotation.SetText(AnnotationTextBlock::Create(*db, textStyleId, ANNOTATION_TEXT_1).get());
-    ASSERT_TRUE(nullptr != annotation.GetTextCP());
-
-    //.........................................................................................
-    TextAnnotation3dPtr annotationElement = new TextAnnotation3d(TextAnnotation3d::CreateParams(*db, modelId, TextAnnotation3d::QueryDgnClassId(*db), categoryId));
-    annotationElement->SetAnnotation(&annotation);
-    ASSERT_TRUE(nullptr != annotationElement->GetAnnotation());
-
-    TextAnnotation3dCPtr insertedAnnotationElement = annotationElement->Insert();
-    ASSERT_TRUE(insertedAnnotationElement.IsValid());
-
-    insertedElementId = insertedAnnotationElement->GetElementId();
-    ASSERT_TRUE(insertedElementId.IsValid());
-
-    // This is only here to aid in debugging so you can open the file in a viewer and see the element you just created.
-    //.........................................................................................
-    CameraViewDefinition view(CameraViewDefinition::CreateParams(*db, "TextAnnotation3dTest-BasicCrud",
-                                                                 ViewDefinition::Data(modelId, DgnViewSource::Generated)));
-    EXPECT_TRUE(view.Insert().IsValid());
-
-    ViewController::MarginPercent viewMargin(0.1, 0.1, 0.1, 0.1);
-
-    SpatialViewController viewController(*db, view.GetViewId());
-    viewController.SetStandardViewRotation(StandardView::Top);
-    viewController.LookAtVolume(insertedAnnotationElement->CalculateRange3d(), nullptr, &viewMargin);
-    viewController.GetViewFlagsR().SetRenderMode(Render::RenderMode::Wireframe);
-    viewController.ChangeCategoryDisplay(categoryId, true);
-    viewController.ChangeModelDisplay(modelId, true);
-
-    EXPECT_TRUE(BE_SQLITE_OK == viewController.Save());
-
-    db->SaveChanges();
-    }
->>>>>>> eba95ab5
-
-    // Read the element back out, modify, and rewrite.
-    //.............................................................................................
-    {
-    DbResult openStatus;
-    DgnDbPtr db = DgnDb::OpenDgnDb(&openStatus, dbPath, DgnDb::OpenParams(Db::OpenMode::ReadWrite));
-    ASSERT_TRUE(BE_SQLITE_OK == openStatus);
-    ASSERT_TRUE(db.IsValid());
-
-    //.........................................................................................
-    TextAnnotation3dCPtr annotationElementC = TextAnnotation3d::Get(*db, insertedElementId);
-    ASSERT_TRUE(annotationElementC.IsValid());
-
-    // Spot check some properties; rely on other TextAnnotation tests to more fully test serialization, which should be relatively pass/fail on the element itself.
-    TextAnnotationCP existingAnnotation = annotationElementC->GetAnnotation();
-    ASSERT_TRUE(nullptr != existingAnnotation);
-    EXPECT_TRUE(nullptr == existingAnnotation->GetFrameCP());
-    EXPECT_TRUE(0 == existingAnnotation->GetLeaders().size());
-
-    AnnotationTextBlockCP existingText = existingAnnotation->GetTextCP();
-    ASSERT_TRUE(nullptr != existingText);
-    EXPECT_TRUE(textStyleId == existingText->GetStyleId());
-
-    AnnotationParagraphCollectionCR existingParagraphs = existingText->GetParagraphs();
-    ASSERT_TRUE(1 == existingParagraphs.size());
-
-    AnnotationRunCollectionCR existingRuns = existingParagraphs[0]->GetRuns();
-    ASSERT_TRUE(1 == existingRuns.size());
-
-    ASSERT_TRUE(AnnotationRunType::Text == existingRuns[0]->GetType());
-    EXPECT_TRUE(0 == strcmp(ANNOTATION_TEXT_1, ((AnnotationTextRunCP) existingRuns[0].get())->GetContent().c_str()));
-
-    // Update Annotation Element ( update text, and frame and leader )
-    //.........................................................................................
-    AnnotationFrameStylePtr frameStyle = AnnotationTestFixture::createAnnotationFrameStyle(*db, "TestFrameStyle");
-    AnnotationFramePtr frame = AnnotationFrame::Create(*db, frameStyle->GetElementId());
-    ASSERT_TRUE(frame.IsValid());
-
-    AnnotationLeaderStylePtr leaderStyle = AnnotationTestFixture::createAnnotationLeaderStyle(*db, "TestLeaderStyle");
-    AnnotationLeaderPtr leader = AnnotationLeader::Create(*db, leaderStyle->GetElementId());
-    leader->SetTargetAttachmentType(AnnotationLeaderTargetAttachmentType::PhysicalPoint);
-    leader->SetSourceAttachmentType(AnnotationLeaderSourceAttachmentType::Id);
-    ASSERT_TRUE(leader.IsValid());
-
-    TextAnnotation annotation(*db);
-    annotation.SetText(AnnotationTextBlock::Create(*db, textStyleId, ANNOTATION_TEXT_2).get());
-    annotation.SetFrame(frame.get());
-    ASSERT_TRUE(nullptr != annotation.GetFrameP());
-    annotation.m_leaders.push_back(leader);
-
-    TextAnnotation3dPtr annotationElement = TextAnnotation3d::GetForEdit(*db, insertedElementId);
-    ASSERT_TRUE(annotationElement.IsValid());
-
-    annotationElement->SetAnnotation(&annotation);
-
-    TextAnnotation3dCPtr updatedAnnotationElement = annotationElement->Update();
-    ASSERT_TRUE(updatedAnnotationElement.IsValid());
-    EXPECT_TRUE(updatedAnnotationElement->GetElementId().IsValid());
-
-    db->SaveChanges();
-    }
-
-    // Verify the modified element.
-    //.........................................................................................
-    {
-    DbResult openStatus;
-    DgnDbPtr db = DgnDb::OpenDgnDb(&openStatus, dbPath, DgnDb::OpenParams(Db::OpenMode::ReadWrite));
-    ASSERT_TRUE(BE_SQLITE_OK == openStatus);
-    ASSERT_TRUE(db.IsValid());
-
-    //.........................................................................................
-    TextAnnotation3dCPtr annotationElementC = TextAnnotation3d::Get(*db, insertedElementId);
-    ASSERT_TRUE(annotationElementC.IsValid());
-
-    // Spot check some properties; rely on other TextAnnotation tests to more fully test serialization, which should be relatively pass/fail on the element itself.
-    TextAnnotationCP existingAnnotation = annotationElementC->GetAnnotation();
-    ASSERT_TRUE(nullptr != existingAnnotation);
-    EXPECT_TRUE(nullptr != existingAnnotation->GetFrameCP());
-    EXPECT_TRUE(1 == existingAnnotation->GetLeaders().size());
-
-    AnnotationTextBlockCP existingText = existingAnnotation->GetTextCP();
-    ASSERT_TRUE(nullptr != existingText);
-    EXPECT_TRUE(textStyleId == existingText->GetStyleId());
-
-    AnnotationParagraphCollectionCR existingParagraphs = existingText->GetParagraphs();
-    ASSERT_TRUE(1 == existingParagraphs.size());
-
-    AnnotationRunCollectionCR existingRuns = existingParagraphs[0]->GetRuns();
-    ASSERT_TRUE(1 == existingRuns.size());
-
-    ASSERT_TRUE(AnnotationRunType::Text == existingRuns[0]->GetType());
-    EXPECT_TRUE(0 == strcmp(ANNOTATION_TEXT_2, ((AnnotationTextRunCP) existingRuns[0].get())->GetContent().c_str()));
-    }
-
-    // Delete the element.
-    //..........................................................................................
-    {
-    DbResult openStatus;
-    DgnDbPtr db = DgnDb::OpenDgnDb(&openStatus, dbPath, DgnDb::OpenParams(Db::OpenMode::ReadWrite));
-    ASSERT_TRUE(BE_SQLITE_OK == openStatus);
-    ASSERT_TRUE(db.IsValid());
-
-    //.........................................................................................
-    TextAnnotation3dCPtr annotationElementC = TextAnnotation3d::Get(*db, insertedElementId);
-    ASSERT_TRUE(annotationElementC.IsValid());
-
-    annotationElementC->Delete();
-
-    annotationElementC = TextAnnotation3d::Get(*db, insertedElementId);
-    ASSERT_TRUE(!annotationElementC.IsValid());
-
-    db->SaveChanges();
-    }
-    }
+/*--------------------------------------------------------------------------------------+
+|
+|     $Source: Tests/DgnProject/Published/TextAnnotationElement_Test.cpp $
+|
+|  $Copyright: (c) 2016 Bentley Systems, Incorporated. All rights reserved. $
+|
++--------------------------------------------------------------------------------------*/
+#include "AnnotationTestFixture.h"
+#include <DgnPlatform/Annotations/TextAnnotationElement.h>
+
+USING_NAMESPACE_BENTLEY_SQLITE
+/*---------------------------------------------------------------------------------**//**
+* @bsistruct                                            Umar.Hayat      07/16
++---------------+---------------+---------------+---------------+---------------+------*/
+struct TextAnnotationTest : DgnDbTestFixture
+    {};
+
+//---------------------------------------------------------------------------------------
+// @bsimethod                                                   Jeff.Marker     06/2015
+//---------------------------------------------------------------------------------------
+static DgnElementId ensureAnnotationTextStyle1(DgnDbR db)
+    {
+    static const Utf8CP STYLE_NAME = "AnnotationTextStyle1";
+    AnnotationTextStyleCPtr existingStyle = AnnotationTextStyle::Get(db, STYLE_NAME);
+    if (existingStyle.IsValid())
+        return existingStyle->GetElementId();
+
+    AnnotationTextStyle style(db);
+    style.SetColorType(AnnotationColorType::RGBA);
+    style.SetColorValue(ColorDef(0x00, 0xff, 0x00));
+    style.SetFontId(db.Fonts().AcquireId(DgnFontManager::GetAnyLastResortFont()));
+    style.SetHeight(1000.0);
+    style.SetName(STYLE_NAME);
+
+    style.Insert();
+
+    return style.GetElementId();
+    }
+
+//---------------------------------------------------------------------------------------
+// @bsimethod                                                   Jeff.Marker     06/2015
+//---------------------------------------------------------------------------------------
+TEST_F(TextAnnotationTest, BasicCrud2d)
+    {
+    // The goal of this is to exercise persistence into and out of the database.
+    // To defeat element caching, liberally open and close the DB.
+
+    BeFileName dbPath;
+    if (true)
+        {
+        SetupSeedProject();
+        dbPath = BeFileName(m_db->GetDbFileName());
+        }
+
+    DgnModelId modelId;
+    DgnElementId textStyleId;
+    DgnElementId insertedElementId;
+    static Utf8CP ANNOTATION_TEXT_1 = "Hello world.";
+    static Utf8CP ANNOTATION_TEXT_2 = "Lorem ipsum dolar sit amet.";
+
+    // Write the element to the database.
+    //.............................................................................................
+    {
+    DbResult openStatus;
+    DgnDbPtr db = DgnDb::OpenDgnDb(&openStatus, dbPath, DgnDb::OpenParams(Db::OpenMode::ReadWrite));
+    ASSERT_TRUE(BE_SQLITE_OK == openStatus);
+    ASSERT_TRUE(db.IsValid());
+
+    DgnCategory category(DgnCategory::CreateParams(*db, "Annotation Category", DgnCategory::Scope::Annotation));
+    DgnSubCategory::Appearance categoryAppearance;
+    category.Insert(categoryAppearance);
+
+    DgnCategoryId categoryId = category.GetCategoryId();
+    ASSERT_TRUE(categoryId.IsValid());
+
+        DocumentListModelPtr drawingListModel = DgnDbTestUtils::InsertDocumentListModel(*db, DgnModel::CreateModelCode("DrawingListModel"));
+        DrawingPtr drawing = DgnDbTestUtils::InsertDrawing(*drawingListModel, DgnCode(), "2D Drawing");
+        DrawingModelPtr model = DgnDbTestUtils::InsertDrawingModel(*drawing, DgnModel::CreateModelCode("2D Model"));
+    modelId = model->GetModelId();
+
+    textStyleId = ensureAnnotationTextStyle1(*db);
+    ASSERT_TRUE(textStyleId.IsValid());
+
+    TextAnnotation annotation(*db);
+    annotation.SetText(AnnotationTextBlock::Create(*db, textStyleId, ANNOTATION_TEXT_1).get());
+    ASSERT_TRUE(nullptr != annotation.GetTextCP());
+
+    //.........................................................................................
+    TextAnnotation2dPtr annotationElement = new TextAnnotation2d(TextAnnotation2d::CreateParams(*db, modelId, TextAnnotation2d::QueryDgnClassId(*db), categoryId));
+    annotationElement->SetAnnotation(&annotation);
+    ASSERT_TRUE(nullptr != annotationElement->GetAnnotation());
+
+    TextAnnotation2dCPtr insertedAnnotationElement = annotationElement->Insert();
+    ASSERT_TRUE(insertedAnnotationElement.IsValid());
+
+    insertedElementId = insertedAnnotationElement->GetElementId();
+    ASSERT_TRUE(insertedElementId.IsValid());
+
+    // This is only here to aid in debugging so you can open the file in a viewer and see the element you just created.
+    //.........................................................................................
+        // auto viewDef = DrawingViewDefinition::MakeViewOfModel(*model, "TextAnnotation2dTest-BasicCrud");
+        // EXPECT_TRUE(viewDef->Insert().IsValid());
+
+    }
+
+    // Read the element back out, modify, and rewrite.
+    //.............................................................................................
+    {
+    DbResult openStatus;
+    DgnDbPtr db = DgnDb::OpenDgnDb(&openStatus, dbPath, DgnDb::OpenParams(Db::OpenMode::ReadWrite));
+    ASSERT_TRUE(BE_SQLITE_OK == openStatus);
+    ASSERT_TRUE(db.IsValid());
+
+    //.........................................................................................
+    TextAnnotation2dCPtr annotationElementC = TextAnnotation2d::Get(*db, insertedElementId);
+    ASSERT_TRUE(annotationElementC.IsValid());
+
+    // Spot check some properties; rely on other TextAnnotation tests to more fully test serialization, which should be relatively pass/fail on the element itself.
+    TextAnnotationCP existingAnnotation = annotationElementC->GetAnnotation();
+    ASSERT_TRUE(nullptr != existingAnnotation);
+    EXPECT_TRUE(nullptr == existingAnnotation->GetFrameCP());
+    EXPECT_TRUE(0 == existingAnnotation->GetLeaders().size());
+
+    AnnotationTextBlockCP existingText = existingAnnotation->GetTextCP();
+    ASSERT_TRUE(nullptr != existingText);
+    EXPECT_TRUE(textStyleId == existingText->GetStyleId());
+
+    AnnotationParagraphCollectionCR existingParagraphs = existingText->GetParagraphs();
+    ASSERT_TRUE(1 == existingParagraphs.size());
+
+    AnnotationRunCollectionCR existingRuns = existingParagraphs[0]->GetRuns();
+    ASSERT_TRUE(1 == existingRuns.size());
+
+    ASSERT_TRUE(AnnotationRunType::Text == existingRuns[0]->GetType());
+    EXPECT_TRUE(0 == strcmp(ANNOTATION_TEXT_1, ((AnnotationTextRunCP) existingRuns[0].get())->GetContent().c_str()));
+
+    // Update Annotation Element ( update text, and frame and leader )
+    //.........................................................................................
+    AnnotationFrameStylePtr frameStyle = AnnotationTestFixture::createAnnotationFrameStyle(*db, "TestFrameStyle");
+    AnnotationFramePtr frame = AnnotationFrame::Create(*db, frameStyle->GetElementId());
+    ASSERT_TRUE(frame.IsValid());
+
+    AnnotationLeaderStylePtr leaderStyle = AnnotationTestFixture::createAnnotationLeaderStyle(*db, "TestLeaderStyle");
+    AnnotationLeaderPtr leader = AnnotationLeader::Create(*db, leaderStyle->GetElementId());
+    leader->SetTargetAttachmentType(AnnotationLeaderTargetAttachmentType::PhysicalPoint);
+    leader->SetSourceAttachmentType(AnnotationLeaderSourceAttachmentType::Id);
+    ASSERT_TRUE(leader.IsValid());
+
+    TextAnnotation annotation(*db);
+    annotation.SetText(AnnotationTextBlock::Create(*db, textStyleId, ANNOTATION_TEXT_2).get());
+    annotation.SetFrame(frame.get());
+    ASSERT_TRUE(nullptr != annotation.GetFrameP());
+    annotation.m_leaders.push_back(leader);
+
+    TextAnnotation2dPtr annotationElement = TextAnnotation2d::GetForEdit(*db, insertedElementId);
+    ASSERT_TRUE(annotationElement.IsValid());
+
+    annotationElement->SetAnnotation(&annotation);
+
+    TextAnnotation2dCPtr updatedAnnotationElement = annotationElement->Update();
+    ASSERT_TRUE(updatedAnnotationElement.IsValid());
+    EXPECT_TRUE(updatedAnnotationElement->GetElementId().IsValid());
+
+    db->SaveChanges();
+    }
+
+    // Verify the modified element.
+    //.............................................................................................
+    {
+    DbResult openStatus;
+    DgnDbPtr db = DgnDb::OpenDgnDb(&openStatus, dbPath, DgnDb::OpenParams(Db::OpenMode::ReadWrite));
+    ASSERT_TRUE(BE_SQLITE_OK == openStatus);
+    ASSERT_TRUE(db.IsValid());
+
+    //.........................................................................................
+    TextAnnotation2dCPtr annotationElementC = TextAnnotation2d::Get(*db, insertedElementId);
+    ASSERT_TRUE(annotationElementC.IsValid());
+
+    // Spot check some properties; rely on other TextAnnotation tests to more fully test serialization, which should be relatively pass/fail on the element itself.
+    TextAnnotationCP existingAnnotation = annotationElementC->GetAnnotation();
+    ASSERT_TRUE(nullptr != existingAnnotation);
+    EXPECT_TRUE(nullptr != existingAnnotation->GetFrameCP());
+    EXPECT_TRUE(1 == existingAnnotation->GetLeaders().size());
+
+    AnnotationTextBlockCP existingText = existingAnnotation->GetTextCP();
+    ASSERT_TRUE(nullptr != existingText);
+    EXPECT_TRUE(textStyleId == existingText->GetStyleId());
+
+    AnnotationParagraphCollectionCR existingParagraphs = existingText->GetParagraphs();
+    ASSERT_TRUE(1 == existingParagraphs.size());
+
+    AnnotationRunCollectionCR existingRuns = existingParagraphs[0]->GetRuns();
+    ASSERT_TRUE(1 == existingRuns.size());
+
+    ASSERT_TRUE(AnnotationRunType::Text == existingRuns[0]->GetType());
+    EXPECT_TRUE(0 == strcmp(ANNOTATION_TEXT_2, ((AnnotationTextRunCP) existingRuns[0].get())->GetContent().c_str()));
+    }
+
+    // Delete the element.
+    //.............................................................................................
+    {
+    DbResult openStatus;
+    DgnDbPtr db = DgnDb::OpenDgnDb(&openStatus, dbPath, DgnDb::OpenParams(Db::OpenMode::ReadWrite));
+    ASSERT_TRUE(BE_SQLITE_OK == openStatus);
+    ASSERT_TRUE(db.IsValid());
+
+    //.........................................................................................
+    TextAnnotation2dCPtr annotationElementC = TextAnnotation2d::Get(*db, insertedElementId);
+    ASSERT_TRUE(annotationElementC.IsValid());
+
+    annotationElementC->Delete();
+
+    annotationElementC = TextAnnotation2d::Get(*db, insertedElementId);
+    ASSERT_TRUE(!annotationElementC.IsValid());
+
+    db->SaveChanges();
+    }
+    }
+
+//---------------------------------------------------------------------------------------
+// @bsimethod                                                   Jeff.Marker     06/2015
+//---------------------------------------------------------------------------------------
+TEST_F(TextAnnotationTest, BasicCrud3d)
+    {
+    // The goal of this is to exercise persistence into and out of the database.
+    // To defeat element caching, liberally open and close the DB.
+
+    BeFileName dbPath;
+    if (true)
+        {
+        SetupSeedProject();
+        dbPath = BeFileName(m_db->GetDbFileName());
+        }
+
+    DgnModelId modelId;
+    DgnElementId textStyleId;
+    DgnElementId insertedElementId;
+    static Utf8CP ANNOTATION_TEXT_1 = "Hello world.";
+    static Utf8CP ANNOTATION_TEXT_2 = "Lorem ipsum dolar sit amet.";
+
+    // Write the element to the database.
+    //..........................................................................................
+    {
+    DbResult openStatus;
+    DgnDbPtr db = DgnDb::OpenDgnDb(&openStatus, dbPath, DgnDb::OpenParams(Db::OpenMode::ReadWrite));
+    ASSERT_TRUE(BE_SQLITE_OK == openStatus);
+    ASSERT_TRUE(db.IsValid());
+
+    DgnCategory category(DgnCategory::CreateParams(*db, "Physical Category", DgnCategory::Scope::Physical));
+    DgnSubCategory::Appearance categoryAppearance;
+    category.Insert(categoryAppearance);
+
+    DgnCategoryId categoryId = category.GetCategoryId();
+    ASSERT_TRUE(categoryId.IsValid());
+
+        PhysicalModelPtr model = DgnDbTestUtils::InsertPhysicalModel(*db, DgnModel::CreateModelCode(TEST_NAME));
+    modelId = model->GetModelId();
+
+    textStyleId = ensureAnnotationTextStyle1(*db);
+    ASSERT_TRUE(textStyleId.IsValid());
+
+    TextAnnotation annotation(*db);
+    annotation.SetText(AnnotationTextBlock::Create(*db, textStyleId, ANNOTATION_TEXT_1).get());
+    ASSERT_TRUE(nullptr != annotation.GetTextCP());
+
+    //.........................................................................................
+    TextAnnotation3dPtr annotationElement = new TextAnnotation3d(TextAnnotation3d::CreateParams(*db, modelId, TextAnnotation3d::QueryDgnClassId(*db), categoryId));
+    annotationElement->SetAnnotation(&annotation);
+    ASSERT_TRUE(nullptr != annotationElement->GetAnnotation());
+
+    TextAnnotation3dCPtr insertedAnnotationElement = annotationElement->Insert();
+    ASSERT_TRUE(insertedAnnotationElement.IsValid());
+
+    insertedElementId = insertedAnnotationElement->GetElementId();
+    ASSERT_TRUE(insertedElementId.IsValid());
+
+    // This is only here to aid in debugging so you can open the file in a viewer and see the element you just created.
+    //.........................................................................................
+        auto range = insertedAnnotationElement->CalculateRange3d();
+        DgnDbTestUtils::InsertCameraView(*model, "TextAnnotation3dTest-BasicCrud", &range, StandardView::Top, Render::RenderMode::Wireframe);
+    }
+
+    // Read the element back out, modify, and rewrite.
+    //.............................................................................................
+    {
+    DbResult openStatus;
+    DgnDbPtr db = DgnDb::OpenDgnDb(&openStatus, dbPath, DgnDb::OpenParams(Db::OpenMode::ReadWrite));
+    ASSERT_TRUE(BE_SQLITE_OK == openStatus);
+    ASSERT_TRUE(db.IsValid());
+
+    //.........................................................................................
+    TextAnnotation3dCPtr annotationElementC = TextAnnotation3d::Get(*db, insertedElementId);
+    ASSERT_TRUE(annotationElementC.IsValid());
+
+    // Spot check some properties; rely on other TextAnnotation tests to more fully test serialization, which should be relatively pass/fail on the element itself.
+    TextAnnotationCP existingAnnotation = annotationElementC->GetAnnotation();
+    ASSERT_TRUE(nullptr != existingAnnotation);
+    EXPECT_TRUE(nullptr == existingAnnotation->GetFrameCP());
+    EXPECT_TRUE(0 == existingAnnotation->GetLeaders().size());
+
+    AnnotationTextBlockCP existingText = existingAnnotation->GetTextCP();
+    ASSERT_TRUE(nullptr != existingText);
+    EXPECT_TRUE(textStyleId == existingText->GetStyleId());
+
+    AnnotationParagraphCollectionCR existingParagraphs = existingText->GetParagraphs();
+    ASSERT_TRUE(1 == existingParagraphs.size());
+
+    AnnotationRunCollectionCR existingRuns = existingParagraphs[0]->GetRuns();
+    ASSERT_TRUE(1 == existingRuns.size());
+
+    ASSERT_TRUE(AnnotationRunType::Text == existingRuns[0]->GetType());
+    EXPECT_TRUE(0 == strcmp(ANNOTATION_TEXT_1, ((AnnotationTextRunCP) existingRuns[0].get())->GetContent().c_str()));
+
+    // Update Annotation Element ( update text, and frame and leader )
+    //.........................................................................................
+    AnnotationFrameStylePtr frameStyle = AnnotationTestFixture::createAnnotationFrameStyle(*db, "TestFrameStyle");
+    AnnotationFramePtr frame = AnnotationFrame::Create(*db, frameStyle->GetElementId());
+    ASSERT_TRUE(frame.IsValid());
+
+    AnnotationLeaderStylePtr leaderStyle = AnnotationTestFixture::createAnnotationLeaderStyle(*db, "TestLeaderStyle");
+    AnnotationLeaderPtr leader = AnnotationLeader::Create(*db, leaderStyle->GetElementId());
+    leader->SetTargetAttachmentType(AnnotationLeaderTargetAttachmentType::PhysicalPoint);
+    leader->SetSourceAttachmentType(AnnotationLeaderSourceAttachmentType::Id);
+    ASSERT_TRUE(leader.IsValid());
+
+    TextAnnotation annotation(*db);
+    annotation.SetText(AnnotationTextBlock::Create(*db, textStyleId, ANNOTATION_TEXT_2).get());
+    annotation.SetFrame(frame.get());
+    ASSERT_TRUE(nullptr != annotation.GetFrameP());
+    annotation.m_leaders.push_back(leader);
+
+    TextAnnotation3dPtr annotationElement = TextAnnotation3d::GetForEdit(*db, insertedElementId);
+    ASSERT_TRUE(annotationElement.IsValid());
+
+    annotationElement->SetAnnotation(&annotation);
+
+    TextAnnotation3dCPtr updatedAnnotationElement = annotationElement->Update();
+    ASSERT_TRUE(updatedAnnotationElement.IsValid());
+    EXPECT_TRUE(updatedAnnotationElement->GetElementId().IsValid());
+
+    db->SaveChanges();
+    }
+
+    // Verify the modified element.
+    //.........................................................................................
+    {
+    DbResult openStatus;
+    DgnDbPtr db = DgnDb::OpenDgnDb(&openStatus, dbPath, DgnDb::OpenParams(Db::OpenMode::ReadWrite));
+    ASSERT_TRUE(BE_SQLITE_OK == openStatus);
+    ASSERT_TRUE(db.IsValid());
+
+    //.........................................................................................
+    TextAnnotation3dCPtr annotationElementC = TextAnnotation3d::Get(*db, insertedElementId);
+    ASSERT_TRUE(annotationElementC.IsValid());
+
+    // Spot check some properties; rely on other TextAnnotation tests to more fully test serialization, which should be relatively pass/fail on the element itself.
+    TextAnnotationCP existingAnnotation = annotationElementC->GetAnnotation();
+    ASSERT_TRUE(nullptr != existingAnnotation);
+    EXPECT_TRUE(nullptr != existingAnnotation->GetFrameCP());
+    EXPECT_TRUE(1 == existingAnnotation->GetLeaders().size());
+
+    AnnotationTextBlockCP existingText = existingAnnotation->GetTextCP();
+    ASSERT_TRUE(nullptr != existingText);
+    EXPECT_TRUE(textStyleId == existingText->GetStyleId());
+
+    AnnotationParagraphCollectionCR existingParagraphs = existingText->GetParagraphs();
+    ASSERT_TRUE(1 == existingParagraphs.size());
+
+    AnnotationRunCollectionCR existingRuns = existingParagraphs[0]->GetRuns();
+    ASSERT_TRUE(1 == existingRuns.size());
+
+    ASSERT_TRUE(AnnotationRunType::Text == existingRuns[0]->GetType());
+    EXPECT_TRUE(0 == strcmp(ANNOTATION_TEXT_2, ((AnnotationTextRunCP) existingRuns[0].get())->GetContent().c_str()));
+    }
+
+    // Delete the element.
+    //..........................................................................................
+    {
+    DbResult openStatus;
+    DgnDbPtr db = DgnDb::OpenDgnDb(&openStatus, dbPath, DgnDb::OpenParams(Db::OpenMode::ReadWrite));
+    ASSERT_TRUE(BE_SQLITE_OK == openStatus);
+    ASSERT_TRUE(db.IsValid());
+
+    //.........................................................................................
+    TextAnnotation3dCPtr annotationElementC = TextAnnotation3d::Get(*db, insertedElementId);
+    ASSERT_TRUE(annotationElementC.IsValid());
+
+    annotationElementC->Delete();
+
+    annotationElementC = TextAnnotation3d::Get(*db, insertedElementId);
+    ASSERT_TRUE(!annotationElementC.IsValid());
+
+    db->SaveChanges();
+    }
+    }