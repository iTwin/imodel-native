--- conflicted
+++ resolved
@@ -1,1566 +1,1554 @@
-/*--------------------------------------------------------------------------------------+
-|
-|  $Source: Tests/DgnProject/Published/Compatibility_Test.cpp $
-|
-|  $Copyright: (c) 2017 Bentley Systems, Incorporated. All rights reserved. $
-|
-+--------------------------------------------------------------------------------------*/
-#include "../TestFixture/DgnDbTestFixtures.h"
-#include <UnitTests/BackDoor/DgnPlatform/DgnDbTestUtils.h>
-#include <DgnPlatform/FunctionalDomain.h>
-
-USING_NAMESPACE_BENTLEY_DPTEST
-USING_NAMESPACE_BENTLEY_EC
-
-//========================================================================================
-// @bsiclass                                                    Shaun.Sewall    04/2017
-//========================================================================================
-struct CompatibilityTests : public DgnDbTestFixture
-{
-    static constexpr Utf8CP GetCodeSpecName() {return "CompatibilityTests.CodeSpec";}
-    static constexpr Utf8CP GetSpatialCategoryName() {return "TestSpatialCategory";}
-    static constexpr Utf8CP GetDrawingCategoryName() {return "TestDrawingCategory";}
-    static constexpr Utf8CP GetGroupInformationPartitionName() {return "GroupInformation";}
-    static constexpr Utf8CP GetPhysicalPartitionName() {return "Physical";}
-    static constexpr Utf8CP GetDocumentPartitionName() {return "Document";}
-    static constexpr Utf8CP GetDefinitionPartitionName() {return "Definition";}
-    static constexpr Utf8CP GetPhysicalElementGroupName() {return "PhysicalElementGroup";}
-    static constexpr Utf8CP GetSpatialLocationGroupName() {return "SpatialLocationGroup";}
-    static constexpr double GetSheetScale() {return 1.0;}
-    static DPoint2d GetSheetSize() {return DPoint2d::From(0.1, 0.3);}
-    static Utf8String GetSubjectName(int index) {return Utf8PrintfString(BIS_CLASS_Subject "%" PRIi32, index);}
-    static Utf8String GetGeometryPartName(int index) {return Utf8PrintfString(BIS_CLASS_GeometryPart "%" PRIi32, index);}
-    static Utf8String GetCategorySelectorName(int index) {return Utf8PrintfString(BIS_CLASS_CategorySelector "%" PRIi32, index);}
-    static Utf8String GetModelSelectorName(int index) {return Utf8PrintfString(BIS_CLASS_ModelSelector "%" PRIi32, index);}
-    static Utf8String GetDisplayStyle3dName(int index) {return Utf8PrintfString(BIS_CLASS_DisplayStyle3d "%" PRIi32, index);}
-    static Utf8String GetSpatialViewDefinitionName(int index) {return Utf8PrintfString(BIS_CLASS_SpatialViewDefinition "%" PRIi32, index);}
-    static Utf8String GetPhysicalElementName(int index) {return Utf8PrintfString(BIS_CLASS_PhysicalElement "%" PRIi32, index);}
-    static Utf8String GetSpatialLocationName(int index) {return Utf8PrintfString(BIS_CLASS_SpatialLocationElement "%" PRIi32, index);}
-    static Utf8String GetDrawingName(int index) {return Utf8PrintfString(BIS_CLASS_Drawing "%" PRIi32, index);}
-    static Utf8String GetDrawingGraphicName(int index) {return Utf8PrintfString(BIS_CLASS_DrawingGraphic "%" PRIi32, index);}
-    static Utf8String GetSheetName(int index) {return Utf8PrintfString(BIS_CLASS_Sheet "%" PRIi32, index);}
-    static Utf8String BuildWhereModelIdEquals(DgnModelId modelId) {return Utf8PrintfString("WHERE Model.Id=%" PRIu64, modelId.GetValue());}
-
-    static void SetUpTestCase();
-    void SetUpFromBaselineCopy(Utf8CP, Utf8CP, DbResult);
-    void ImportFunctionalSchema();
-
-    BE_JSON_NAME(inserted);
-    BE_JSON_NAME(updated);
-
-    void InsertHierarchy(SubjectCR, int);
-    void InsertGroupInformationHierarchy(SubjectCR);
-    void InsertPhysicalHierarchy(SubjectCR);
-    void InsertDocumentHierarchy(SubjectCR);
-    void InsertDefinitionHierarchy(SubjectCR);
-    void InsertCodeSpec();
-    void InsertSpatialCategory();
-    void InsertDrawingCategory();
-    DgnGeometryPartPtr InsertGeometryPart(DefinitionModelR, int);
-    CategorySelectorPtr InsertCategorySelector(DefinitionModelR, DgnCategoryId, int);
-    ModelSelectorPtr InsertModelSelector(DefinitionModelR, DgnModelId, int);
-    DisplayStyle3dPtr InsertDisplayStyle3d(DefinitionModelR, int);
-    SpatialViewDefinitionPtr InsertSpatialViewDefinition(DefinitionModelR, int, CategorySelectorR, DisplayStyle3dR, ModelSelectorR, DRange3dCR);
-    PhysicalElementPtr InsertPhysicalElement(PhysicalModelR, DgnCategoryId, int);
-    SpatialLocationElementPtr InsertSpatialLocation(PhysicalModelR, DgnCategoryId, int);
-    DrawingPtr InsertDrawing(DocumentListModelR, int);
-    DrawingModelPtr InsertDrawingModel(DrawingCR);
-    DrawingGraphicPtr InsertDrawingGraphic(GraphicalModel2dR, DgnCategoryId, int);
-    Sheet::ElementPtr InsertSheet(DocumentListModelR, int);
-    Sheet::ModelPtr InsertSheetModel(Sheet::ElementCR);
-
-    void ModifyHierarchy(SubjectCR, int);
-    void ModifyPhysicalHierarchy(SubjectCR);
-    void ModifyDocumentHierarchy(SubjectCR);
-    void ModifyDefinitionHierarchy(SubjectCR);
-    void ModifyGeometricElements(GeometricModelR, Utf8CP);
-    void ModifyDocumentElements(DocumentListModelR, Utf8CP);
-    void ModifyDefinitionElements(DefinitionModelR, Utf8CP);
-    void ModifyElementCode(DgnDbR, DgnElementId);
-    void ModifyGeometricElement(DgnDbR, DgnElementId);
-    void ModifySubModel(DgnDbR, DgnElementId);
-    void DeleteElementAndSubModel(DgnDbR, DgnElementId);
-
-    DgnCategoryId GetSpatialCategoryId();
-    DgnCategoryId GetDrawingCategoryId();
-    CodeSpecCPtr GetCodeSpec();
-    GenericGroupModelPtr GetGroupModel(SubjectCR);
-    GenericGroupCPtr GetGroup(DgnDbR, DgnCodeCR);
-    DgnCode GetPhysicalElementGroupCode(GroupInformationModelCR model) {return GetCodeSpec()->CreateCode(model, GetPhysicalElementGroupName());}
-    DgnCode GetSpatialLocationGroupCode(GroupInformationModelCR model) {return GetCodeSpec()->CreateCode(model, GetSpatialLocationGroupName());}
-    GenericGroupCPtr GetPhysicalElementGroup(SubjectCR);
-    GenericGroupCPtr GetSpatialLocationGroup(SubjectCR);
-    PhysicalModelPtr GetPhysicalModel(SubjectCR);
-    DocumentListModelPtr GetDocumentListModel(SubjectCR);
-    DefinitionModelPtr GetDefinitionModel(SubjectCR);
-};
-
-//---------------------------------------------------------------------------------------
-// NOTE: This unit test produces "CompatibilityTestSeed.bim" which is saved in the "CompatibilityTestFiles" product by each build and used for cross version/stream compatibility testing.
-// @bsimethod                                   Shaun.Sewall                    04/2017
-//---------------------------------------------------------------------------------------
-TEST_F(CompatibilityTests, CompatibilityTestSeed)
-    {
-    SetupSeedProject();
-    ImportFunctionalSchema();
-    InsertCodeSpec();
-    InsertSpatialCategory();
-    InsertDrawingCategory();
-
-    DgnDbR db = GetDgnDb();
-    ASSERT_EQ(BentleyStatus::SUCCESS, db.Schemas().CreateClassViewsInDb());
-    ASSERT_EQ(1, db.Elements().MakeIterator(BIS_SCHEMA(BIS_CLASS_Subject)).BuildIdSet<DgnElementId>().size()) << "Expected just the root Subject";
-    InsertHierarchy(*db.Elements().GetRootSubject(), 1);
-    }
-
-//---------------------------------------------------------------------------------------
-// This unit test ensures that the "Modify" and "Insert" tests work with a matching combination of DgnPlatform and DgnDb file format.
-// @bsimethod                                   Shaun.Sewall                    04/2017
-//---------------------------------------------------------------------------------------
-TEST_F(CompatibilityTests, ModifyCurrent)
-    {
-    SetupSeedProject();
-    InsertCodeSpec();
-    InsertSpatialCategory();
-    InsertDrawingCategory();
-
-    DgnDbR db = GetDgnDb();
-    ASSERT_EQ(1, db.Elements().MakeIterator(BIS_SCHEMA(BIS_CLASS_Subject)).BuildIdSet<DgnElementId>().size()) << "Expected just the root Subject";
-    SubjectCPtr rootSubject = db.Elements().GetRootSubject();
-    InsertHierarchy(*rootSubject, 1);
-    ModifyHierarchy(*rootSubject, 1);
-    InsertHierarchy(*rootSubject, 2);
-    }
-
-//---------------------------------------------------------------------------------------
-// This unit test runs the "Modify" and "Insert" tests using the current DgnPlatform against saved baselines of the DgnDb file format.
-// @bsimethod                                   Shaun.Sewall                    04/2017
-//---------------------------------------------------------------------------------------
-TEST_F(CompatibilityTests, ModifyBaseline)
-    {
-<<<<<<< HEAD
-    SetUpFromBaselineCopy("2-0-1-60", TEST_NAME, BE_SQLITE_OK);
-=======
-    SetUpFromBaselineCopy("2-0-1-62", TEST_NAME, BE_SQLITE_OK);
->>>>>>> f3760fc3
-
-    DgnDbR db = GetDgnDb();
-    ASSERT_EQ(2, db.Elements().MakeIterator(BIS_SCHEMA(BIS_CLASS_Subject)).BuildIdSet<DgnElementId>().size());
-    SubjectCPtr rootSubject = db.Elements().GetRootSubject();
-    ModifyHierarchy(*rootSubject, 1);
-    InsertHierarchy(*rootSubject, 2);
-    }
-
-//---------------------------------------------------------------------------------------
-// @bsimethod                                   Shaun.Sewall                    04/2017
-//---------------------------------------------------------------------------------------
-void CompatibilityTests::InsertHierarchy(SubjectCR parentSubject, int subjectNumber)
-    {
-    SubjectCPtr subject = Subject::CreateAndInsert(parentSubject, GetSubjectName(subjectNumber));
-    ASSERT_TRUE(subject.IsValid());
-
-    InsertGroupInformationHierarchy(*subject);
-    InsertPhysicalHierarchy(*subject);
-    InsertDocumentHierarchy(*subject);
-    InsertDefinitionHierarchy(*subject);
-    }
-
-//---------------------------------------------------------------------------------------
-// @bsimethod                                   Shaun.Sewall                    04/2017
-//---------------------------------------------------------------------------------------
-void CompatibilityTests::ModifyHierarchy(SubjectCR parentSubject, int subjectNumber)
-    {
-    DgnDbR db = parentSubject.GetDgnDb();
-    DgnCode subjectCode = Subject::CreateCode(parentSubject, GetSubjectName(subjectNumber));
-    DgnElementId subjectId = db.Elements().QueryElementIdByCode(subjectCode);
-    SubjectCPtr subject = db.Elements().Get<Subject>(subjectId);
-    ASSERT_TRUE(subject.IsValid());
-
-    ModifyPhysicalHierarchy(*subject);
-    ModifyDocumentHierarchy(*subject);
-    ModifyDefinitionHierarchy(*subject);
-    }
-
-//---------------------------------------------------------------------------------------
-// @bsimethod                                   Shaun.Sewall                    04/2017
-//---------------------------------------------------------------------------------------
-void CompatibilityTests::InsertCodeSpec()
-    {
-    CodeSpecPtr codeSpec = CodeSpec::Create(GetDgnDb(), GetCodeSpecName(), CodeScopeSpec::CreateModelScope());
-    ASSERT_TRUE(codeSpec.IsValid());
-    ASSERT_EQ(DgnDbStatus::Success, codeSpec->Insert());
-    }
-
-//---------------------------------------------------------------------------------------
-// @bsimethod                                   Shaun.Sewall                    04/2017
-//---------------------------------------------------------------------------------------
-CodeSpecCPtr CompatibilityTests::GetCodeSpec()
-    {
-    CodeSpecCPtr codeSpec = GetDgnDb().CodeSpecs().GetCodeSpec(GetCodeSpecName());
-    BeAssert(codeSpec.IsValid());
-    return codeSpec;
-    }
-
-//---------------------------------------------------------------------------------------
-// @bsimethod                                   Shaun.Sewall                    04/2017
-//---------------------------------------------------------------------------------------
-void CompatibilityTests::InsertSpatialCategory()
-    {
-    DgnDbTestUtils::InsertSpatialCategory(GetDgnDb(), GetSpatialCategoryName());
-    }
-
-//---------------------------------------------------------------------------------------
-// @bsimethod                                   Shaun.Sewall                    04/2017
-//---------------------------------------------------------------------------------------
-void CompatibilityTests::InsertDrawingCategory()
-    {
-    DgnDbTestUtils::InsertDrawingCategory(GetDgnDb(), GetDrawingCategoryName());
-    }
-
-//---------------------------------------------------------------------------------------
-// @bsimethod                                   Shaun.Sewall                    04/2017
-//---------------------------------------------------------------------------------------
-DgnCategoryId CompatibilityTests::GetSpatialCategoryId()
-    {
-    DgnCategoryId categoryId = SpatialCategory::QueryCategoryId(GetDgnDb().GetDictionaryModel(), GetSpatialCategoryName());
-    BeAssert(categoryId.IsValid());
-    return categoryId;
-    }
-
-//---------------------------------------------------------------------------------------
-// @bsimethod                                   Shaun.Sewall                    04/2017
-//---------------------------------------------------------------------------------------
-DgnCategoryId CompatibilityTests::GetDrawingCategoryId()
-    {
-    DgnCategoryId categoryId = DgnCategory::QueryCategoryId(GetDgnDb(), DrawingCategory::CreateCode(GetDgnDb().GetDictionaryModel(), GetDrawingCategoryName()));
-    BeAssert(categoryId.IsValid());
-    return categoryId;
-    }
-
-//---------------------------------------------------------------------------------------
-// @bsimethod                                   Shaun.Sewall                    04/2017
-//---------------------------------------------------------------------------------------
-void CompatibilityTests::InsertDefinitionHierarchy(SubjectCR subject)
-    {
-    DefinitionPartitionCPtr partition = DefinitionPartition::CreateAndInsert(subject, GetDefinitionPartitionName());
-    ASSERT_TRUE(partition.IsValid());
-    DefinitionModelPtr definitionModel = DefinitionModel::CreateAndInsert(*partition);
-    ASSERT_TRUE(definitionModel.IsValid());
-    DgnCategoryId categoryId = GetSpatialCategoryId();
-    PhysicalModelPtr physicalModel = GetPhysicalModel(subject);
-
-    for (int i=0; i<3; i++)
-        {
-        DgnGeometryPartPtr geometryPart = InsertGeometryPart(*definitionModel, i);
-        CategorySelectorPtr categorySelector = InsertCategorySelector(*definitionModel, categoryId, i);
-        ModelSelectorPtr modelSelector = InsertModelSelector(*definitionModel, physicalModel->GetModelId(), i);
-        DisplayStyle3dPtr displayStyle = InsertDisplayStyle3d(*definitionModel, i);
-        DRange3d volume = physicalModel->QueryModelRange();
-        ASSERT_TRUE(geometryPart.IsValid());
-        ASSERT_TRUE(categorySelector.IsValid());
-        ASSERT_TRUE(modelSelector.IsValid());
-        ASSERT_TRUE(displayStyle.IsValid());
-        ASSERT_FALSE(volume.IsNull());
-
-        SpatialViewDefinitionPtr spatialViewDefinition = InsertSpatialViewDefinition(*definitionModel, i, *categorySelector, *displayStyle, *modelSelector, volume);
-        ASSERT_TRUE(spatialViewDefinition.IsValid());
-        }
-    }
-
-//---------------------------------------------------------------------------------------
-// @bsimethod                                   Shaun.Sewall                    04/2017
-//---------------------------------------------------------------------------------------
-CategorySelectorPtr CompatibilityTests::InsertCategorySelector(DefinitionModelR model, DgnCategoryId categoryId, int index)
-    {
-    CategorySelectorPtr categorySelector = new CategorySelector(model, GetCategorySelectorName(index));
-    categorySelector->AddCategory(categoryId);
-    categorySelector->SetUserProperties(json_inserted(), DateTime::GetCurrentTime().ToString());
-    return categorySelector->Insert().IsValid() ? categorySelector : nullptr;
-    }
-
-//---------------------------------------------------------------------------------------
-// @bsimethod                                   Shaun.Sewall                    04/2017
-//---------------------------------------------------------------------------------------
-ModelSelectorPtr CompatibilityTests::InsertModelSelector(DefinitionModelR model, DgnModelId selectedModelId, int index)
-    {
-    ModelSelectorPtr modelSelector = new ModelSelector(model, GetModelSelectorName(index));
-    modelSelector->AddModel(selectedModelId);
-    modelSelector->SetUserProperties(json_inserted(), DateTime::GetCurrentTime().ToString());
-    return modelSelector->Insert().IsValid() ? modelSelector : nullptr;
-    }
-
-//---------------------------------------------------------------------------------------
-// @bsimethod                                   Shaun.Sewall                    04/2017
-//---------------------------------------------------------------------------------------
-DisplayStyle3dPtr CompatibilityTests::InsertDisplayStyle3d(DefinitionModelR model, int index)
-    {
-    DisplayStyle3dPtr displayStyle = new DisplayStyle3d(model, GetDisplayStyle3dName(index));
-    displayStyle->SetUserProperties(json_inserted(), DateTime::GetCurrentTime().ToString());
-    return displayStyle->Insert().IsValid() ? displayStyle : nullptr;
-    }
-
-//---------------------------------------------------------------------------------------
-// @bsimethod                                   Shaun.Sewall                    04/2017
-//---------------------------------------------------------------------------------------
-SpatialViewDefinitionPtr CompatibilityTests::InsertSpatialViewDefinition(DefinitionModelR model, int index, CategorySelectorR categorySelector, DisplayStyle3dR displayStyle, ModelSelectorR modelSelector, DRange3dCR volume)
-    {
-    SpatialViewDefinitionPtr viewDefinition = new OrthographicViewDefinition(model, GetSpatialViewDefinitionName(index), categorySelector, displayStyle, modelSelector);
-    viewDefinition->SetStandardViewRotation(StandardView::Iso);
-    viewDefinition->LookAtVolume(volume);
-    viewDefinition->SetUserProperties(json_inserted(), DateTime::GetCurrentTime().ToString());
-    return viewDefinition->Insert().IsValid() ? viewDefinition : nullptr;
-    }
-
-//---------------------------------------------------------------------------------------
-// @bsimethod                                   Shaun.Sewall                    04/2017
-//---------------------------------------------------------------------------------------
-DgnGeometryPartPtr CompatibilityTests::InsertGeometryPart(DefinitionModelR model, int index)
-    {
-    DgnGeometryPartPtr geometryPart = DgnGeometryPart::Create(model, GetGeometryPartName(index));
-    GeometryBuilderPtr geometryPartBuilder = GeometryBuilder::CreateGeometryPart(model.GetDgnDb(), true /*is3d*/);
-    BeAssert(geometryPart.IsValid() && geometryPartBuilder.IsValid());
-    GeometricPrimitivePtr geometry = GeometricPrimitive::Create(DgnBoxDetail::InitFromCenterAndSize(DPoint3d::FromZero(), DPoint3d::From(1+index, 1+index, 1+index), true));
-    BeAssert(geometry.IsValid());
-    geometryPartBuilder->Append(*geometry);
-    geometryPartBuilder->Finish(*geometryPart);
-    geometryPart->SetUserProperties(json_inserted(), DateTime::GetCurrentTime().ToString());
-    return geometryPart->Insert().IsValid() ? geometryPart : nullptr;
-    }
-
-//---------------------------------------------------------------------------------------
-// @bsimethod                                   Shaun.Sewall                    04/2017
-//---------------------------------------------------------------------------------------
-void CompatibilityTests::ModifyDefinitionHierarchy(SubjectCR subject)
-    {
-    DefinitionModelPtr model = GetDefinitionModel(subject);
-    ModifyDefinitionElements(*model, BIS_SCHEMA(BIS_CLASS_GeometryPart));
-    ModifyDefinitionElements(*model, BIS_SCHEMA(BIS_CLASS_CategorySelector));
-    ModifyDefinitionElements(*model, BIS_SCHEMA(BIS_CLASS_ModelSelector));
-    ModifyDefinitionElements(*model, BIS_SCHEMA(BIS_CLASS_DisplayStyle3d));
-    ModifyDefinitionElements(*model, BIS_SCHEMA(BIS_CLASS_SpatialViewDefinition));
-
-    DgnDbR db = subject.GetDgnDb();
-    Utf8String whereClause = BuildWhereModelIdEquals(model->GetModelId());
-    ASSERT_EQ(2, db.Elements().MakeIterator(BIS_SCHEMA(BIS_CLASS_CategorySelector), whereClause.c_str()).BuildIdList<DgnElementId>().size());
-    ASSERT_EQ(2, db.Elements().MakeIterator(BIS_SCHEMA(BIS_CLASS_ModelSelector), whereClause.c_str()).BuildIdList<DgnElementId>().size());
-    ASSERT_EQ(2, db.Elements().MakeIterator(BIS_SCHEMA(BIS_CLASS_DisplayStyle3d), whereClause.c_str()).BuildIdList<DgnElementId>().size());
-    ASSERT_EQ(2, db.Elements().MakeIterator(BIS_SCHEMA(BIS_CLASS_GeometryPart), whereClause.c_str()).BuildIdList<DgnElementId>().size());
-    ASSERT_EQ(2, db.Elements().MakeIterator(BIS_SCHEMA(BIS_CLASS_SpatialViewDefinition), whereClause.c_str()).BuildIdList<DgnElementId>().size());
-
-    DgnGeometryPartPtr geometryPart = InsertGeometryPart(*model, 3);
-    CategorySelectorPtr categorySelector = InsertCategorySelector(*model, GetSpatialCategoryId(), 3);
-    ModelSelectorPtr modelSelector = InsertModelSelector(*model, GetPhysicalModel(subject)->GetModelId(), 3);
-    DisplayStyle3dPtr displayStyle = InsertDisplayStyle3d(*model, 3);
-    ASSERT_TRUE(geometryPart.IsValid());
-    ASSERT_TRUE(categorySelector.IsValid());
-    ASSERT_TRUE(modelSelector.IsValid());
-    ASSERT_TRUE(displayStyle.IsValid());
-    
-    SpatialViewDefinitionPtr spatialViewDefinition = InsertSpatialViewDefinition(*model, 3, *categorySelector, *displayStyle, *modelSelector, GetPhysicalModel(subject)->QueryModelRange());
-    ASSERT_TRUE(spatialViewDefinition.IsValid());
-
-    ASSERT_EQ(3, db.Elements().MakeIterator(BIS_SCHEMA(BIS_CLASS_CategorySelector), whereClause.c_str()).BuildIdList<DgnElementId>().size());
-    ASSERT_EQ(3, db.Elements().MakeIterator(BIS_SCHEMA(BIS_CLASS_ModelSelector), whereClause.c_str()).BuildIdList<DgnElementId>().size());
-    ASSERT_EQ(3, db.Elements().MakeIterator(BIS_SCHEMA(BIS_CLASS_DisplayStyle3d), whereClause.c_str()).BuildIdList<DgnElementId>().size());
-    ASSERT_EQ(3, db.Elements().MakeIterator(BIS_SCHEMA(BIS_CLASS_GeometryPart), whereClause.c_str()).BuildIdList<DgnElementId>().size());
-    ASSERT_EQ(3, db.Elements().MakeIterator(BIS_SCHEMA(BIS_CLASS_SpatialViewDefinition), whereClause.c_str()).BuildIdList<DgnElementId>().size());
-    }
-
-//---------------------------------------------------------------------------------------
-// @bsimethod                                   Shaun.Sewall                    04/2017
-//---------------------------------------------------------------------------------------
-void CompatibilityTests::ModifyDefinitionElements(DefinitionModelR model, Utf8CP className)
-    {
-    DgnDbR db = model.GetDgnDb();
-    int i=0;
-    Utf8String whereClause = BuildWhereModelIdEquals(model.GetModelId());
-    for (ElementIteratorEntryCR elementEntry : db.Elements().MakeIterator(className, whereClause.c_str()))
-        {
-        switch (i++)
-            {
-            case 0: // skip first element
-                break;
-
-            case 1: // update second element
-                ModifyElementCode(db, elementEntry.GetElementId());
-                break;
-
-            case 2: // delete third element
-                ASSERT_EQ(DgnDbStatus::Success, db.Elements().Delete(elementEntry.GetElementId()));
-                break;
-
-            default: // should only be 3 elements
-                ASSERT_TRUE(false);
-                break;
-            }
-        }
-    }
-
-//---------------------------------------------------------------------------------------
-// @bsimethod                                   Shaun.Sewall                    04/2017
-//---------------------------------------------------------------------------------------
-void CompatibilityTests::ModifyElementCode(DgnDbR db, DgnElementId elementId)
-    {
-    DgnElementPtr element = db.Elements().GetForEdit<DgnElement>(elementId);
-    ASSERT_TRUE(element.IsValid());
-    ASSERT_FALSE(element->GetUserProperties(json_inserted()).isNull());
-    DgnCode oldCode = element->GetCode();
-    DgnCode newCode(oldCode.GetCodeSpecId(), oldCode.GetScopeElementId(db), oldCode.GetValue() + "Updated");
-    element->SetCode(newCode);
-    element->SetUserProperties(json_updated(), DateTime::GetCurrentTime().ToString());
-    ASSERT_TRUE(element->Update().IsValid());
-    }
-
-//---------------------------------------------------------------------------------------
-// @bsimethod                                   Shaun.Sewall                    04/2017
-//---------------------------------------------------------------------------------------
-DefinitionModelPtr CompatibilityTests::GetDefinitionModel(SubjectCR subject)
-    {
-    DgnDbR db = subject.GetDgnDb();
-    DgnCode partitionCode = DefinitionPartition::CreateCode(subject, GetDefinitionPartitionName());
-    DgnModelId modelId = db.Models().QuerySubModelId(partitionCode);
-    DefinitionModelPtr model = db.Models().Get<DefinitionModel>(modelId);
-    BeAssert(model.IsValid());
-    return model;
-    }
-
-//---------------------------------------------------------------------------------------
-// @bsimethod                                   Shaun.Sewall                    04/2017
-//---------------------------------------------------------------------------------------
-void CompatibilityTests::InsertPhysicalHierarchy(SubjectCR subject)
-    {
-    PhysicalPartitionCPtr partition = PhysicalPartition::CreateAndInsert(subject, GetPhysicalPartitionName());
-    ASSERT_TRUE(partition.IsValid());
-    PhysicalModelPtr model = PhysicalModel::CreateAndInsert(*partition);
-    ASSERT_TRUE(model.IsValid());
-    DgnCategoryId categoryId = GetSpatialCategoryId();
-    GenericGroupCPtr physicalElementGroup = GetPhysicalElementGroup(subject);
-    GenericGroupCPtr spatialLocationGroup = GetSpatialLocationGroup(subject);
-
-    for (int i=0; i<3; i++)
-        {
-        PhysicalElementPtr physicalElement = InsertPhysicalElement(*model, categoryId, i);
-        ASSERT_TRUE(physicalElement.IsValid());
-        physicalElementGroup->AddMember(*physicalElement);
-
-        SpatialLocationElementPtr spatialLocation = InsertSpatialLocation(*model, categoryId, i);
-        ASSERT_TRUE(spatialLocation.IsValid());
-        spatialLocationGroup->AddMember(*spatialLocation);
-        }
-    }
-
-//---------------------------------------------------------------------------------------
-// @bsimethod                                   Shaun.Sewall                    04/2017
-//---------------------------------------------------------------------------------------
-PhysicalElementPtr CompatibilityTests::InsertPhysicalElement(PhysicalModelR model, DgnCategoryId categoryId, int index)
-    {
-    GenericPhysicalObjectPtr element = GenericPhysicalObject::Create(model, categoryId);
-    if (!element.IsValid())
-        return nullptr;
-
-    element->SetUserLabel(GetPhysicalElementName(index).c_str());
-    element->SetFederationGuid(BeGuid(true));
-    GeometryBuilderPtr geometryBuilder = GeometryBuilder::Create(model, categoryId, DPoint3d::From(index, index, index));
-    GeometricPrimitivePtr geometry = GeometricPrimitive::Create(DgnSphereDetail(DPoint3d::FromZero(), 0.25));
-    if (!geometryBuilder.IsValid() || !geometry.IsValid())
-        return nullptr;
-
-    geometryBuilder->Append(*geometry);
-    geometryBuilder->Finish(*element);
-    return element->Insert().IsValid() ? element.get() : nullptr;
-    }
-
-//---------------------------------------------------------------------------------------
-// @bsimethod                                   Shaun.Sewall                    04/2017
-//---------------------------------------------------------------------------------------
-SpatialLocationElementPtr CompatibilityTests::InsertSpatialLocation(PhysicalModelR model, DgnCategoryId categoryId, int index)
-    {
-    GenericSpatialLocationPtr element = GenericSpatialLocation::Create(model, categoryId);
-    if (!element.IsValid())
-        return nullptr;
-
-    element->SetUserLabel(GetSpatialLocationName(index).c_str());
-    element->SetFederationGuid(BeGuid(true));
-    GeometryBuilderPtr geometryBuilder = GeometryBuilder::Create(model, categoryId, DPoint3d::From(index, index, index));
-    GeometricPrimitivePtr geometry = GeometricPrimitive::Create(DgnBoxDetail::InitFromCenterAndSize(DPoint3d::FromZero(), DPoint3d::From(0.5, 0.5, 0.5), true));
-    if (!geometryBuilder.IsValid() || !geometry.IsValid())
-        return nullptr;
-
-    geometryBuilder->Append(*geometry);
-    geometryBuilder->Finish(*element);
-    return element->Insert().IsValid() ? element.get() : nullptr;
-    }
-
-//---------------------------------------------------------------------------------------
-// @bsimethod                                   Shaun.Sewall                    04/2017
-//---------------------------------------------------------------------------------------
-void CompatibilityTests::ModifyPhysicalHierarchy(SubjectCR subject)
-    {
-    PhysicalModelPtr model = GetPhysicalModel(subject);
-    ModifyGeometricElements(*model, BIS_SCHEMA(BIS_CLASS_PhysicalElement));
-    ModifyGeometricElements(*model, BIS_SCHEMA(BIS_CLASS_SpatialLocationElement));
-
-    DgnDbR db = subject.GetDgnDb();
-    Utf8String whereClause = BuildWhereModelIdEquals(model->GetModelId());
-    ASSERT_EQ(2, db.Elements().MakeIterator(BIS_SCHEMA(BIS_CLASS_PhysicalElement), whereClause.c_str()).BuildIdList<DgnElementId>().size());
-    ASSERT_EQ(2, db.Elements().MakeIterator(BIS_SCHEMA(BIS_CLASS_SpatialLocationElement), whereClause.c_str()).BuildIdList<DgnElementId>().size());
-    
-    InsertPhysicalElement(*model, GetSpatialCategoryId(), 3);
-    InsertSpatialLocation(*model, GetSpatialCategoryId(), 3);
-    
-    ASSERT_EQ(3, db.Elements().MakeIterator(BIS_SCHEMA(BIS_CLASS_PhysicalElement), whereClause.c_str()).BuildIdList<DgnElementId>().size());
-    ASSERT_EQ(3, db.Elements().MakeIterator(BIS_SCHEMA(BIS_CLASS_SpatialLocationElement), whereClause.c_str()).BuildIdList<DgnElementId>().size());
-    }
-
-//---------------------------------------------------------------------------------------
-// @bsimethod                                   Shaun.Sewall                    04/2017
-//---------------------------------------------------------------------------------------
-void CompatibilityTests::ModifyGeometricElements(GeometricModelR model, Utf8CP className)
-    {
-    DgnDbR db = model.GetDgnDb();
-    int i=0;
-    Utf8String whereClause = BuildWhereModelIdEquals(model.GetModelId());
-    for (ElementIteratorEntryCR elementEntry : db.Elements().MakeIterator(className, whereClause.c_str()))
-        {
-        switch (i++)
-            {
-            case 0: // skip first element
-                break;
-
-            case 1: // update second element
-                ModifyGeometricElement(db, elementEntry.GetElementId());
-                break;
-
-            case 2: // delete third element
-                ASSERT_EQ(DgnDbStatus::Success, db.Elements().Delete(elementEntry.GetElementId()));
-                break;
-
-            default: // should only be 3 elements
-                ASSERT_TRUE(false);
-                break;
-            }
-        }
-    }
-
-//---------------------------------------------------------------------------------------
-// @bsimethod                                   Shaun.Sewall                    04/2017
-//---------------------------------------------------------------------------------------
-void CompatibilityTests::ModifyGeometricElement(DgnDbR db, DgnElementId elementId)
-    {
-    GeometricElementPtr element = db.Elements().GetForEdit<GeometricElement>(elementId);
-    ASSERT_TRUE(element.IsValid());
-    ASSERT_TRUE(element->GetFederationGuid().IsValid());
-    Utf8String userLabel(element->GetUserLabel());
-    userLabel.append("Updated");
-    element->SetUserLabel(userLabel.c_str());
-    ASSERT_TRUE(element->Update().IsValid());
-    }
-
-//---------------------------------------------------------------------------------------
-// @bsimethod                                   Shaun.Sewall                    04/2017
-//---------------------------------------------------------------------------------------
-PhysicalModelPtr CompatibilityTests::GetPhysicalModel(SubjectCR subject)
-    {
-    DgnDbR db = subject.GetDgnDb();
-    DgnCode partitionCode = PhysicalPartition::CreateCode(subject, GetPhysicalPartitionName());
-    DgnModelId modelId = db.Models().QuerySubModelId(partitionCode);
-    PhysicalModelPtr model = db.Models().Get<PhysicalModel>(modelId);
-    BeAssert(model.IsValid());
-    return model;
-    }
-
-//---------------------------------------------------------------------------------------
-// @bsimethod                                   Shaun.Sewall                    04/2017
-//---------------------------------------------------------------------------------------
-void CompatibilityTests::InsertDocumentHierarchy(SubjectCR subject)
-    {
-    DocumentPartitionCPtr partition = DocumentPartition::CreateAndInsert(subject, GetDocumentPartitionName());
-    ASSERT_TRUE(partition.IsValid());
-    DocumentListModelPtr model = DocumentListModel::CreateAndInsert(*partition);
-    ASSERT_TRUE(model.IsValid());
-
-    for (int i=0; i<3; i++)
-        {
-        DrawingPtr drawing = InsertDrawing(*model, i);
-        Sheet::ElementPtr sheet = InsertSheet(*model, i);
-        ASSERT_TRUE(drawing.IsValid());
-        ASSERT_TRUE(sheet.IsValid());
-        }
-    }
-
-//---------------------------------------------------------------------------------------
-// @bsimethod                                   Shaun.Sewall                    04/2017
-//---------------------------------------------------------------------------------------
-DrawingPtr CompatibilityTests::InsertDrawing(DocumentListModelR model, int index)
-    {
-    DrawingPtr drawing = Drawing::Create(model, GetDrawingName(index));
-    drawing->SetUserProperties(json_inserted(), DateTime::GetCurrentTime().ToString());
-    if (!drawing->Insert().IsValid())
-        return nullptr;
-
-    DrawingModelPtr drawingModel = InsertDrawingModel(*drawing);
-    if (!drawingModel.IsValid())
-        return nullptr;
-
-    return drawing;
-    }
-
-//---------------------------------------------------------------------------------------
-// @bsimethod                                   Shaun.Sewall                    04/2017
-//---------------------------------------------------------------------------------------
-DrawingModelPtr CompatibilityTests::InsertDrawingModel(DrawingCR drawing)
-    {
-    DrawingModelPtr model = DrawingModel::Create(drawing);
-    BeAssert(model.IsValid());
-    if (DgnDbStatus::Success != model->Insert())
-        return nullptr;
-
-    DgnCategoryId categoryId = GetDrawingCategoryId();
-    for (int i=0; i<3; i++)
-        InsertDrawingGraphic(*model, categoryId, i);
-
-    return model;
-    }
-
-//---------------------------------------------------------------------------------------
-// @bsimethod                                   Shaun.Sewall                    04/2017
-//---------------------------------------------------------------------------------------
-DrawingGraphicPtr CompatibilityTests::InsertDrawingGraphic(GraphicalModel2dR model, DgnCategoryId categoryId, int index)
-    {
-    DrawingGraphicPtr element = DrawingGraphic::Create(model, categoryId);
-    if (!element.IsValid())
-        return nullptr;
-
-    element->SetUserLabel(GetDrawingGraphicName(index).c_str());
-    element->SetFederationGuid(BeGuid(true));
-    GeometryBuilderPtr geometryBuilder = GeometryBuilder::Create(model, categoryId, DPoint2d::From(index, index));
-    GeometricPrimitivePtr geometry = GeometricPrimitive::Create(ICurvePrimitive::CreateRectangle(0, 0, 1+index, 1+index, 0));
-    if (!geometryBuilder.IsValid() || !geometry.IsValid())
-        return nullptr;
-
-    geometryBuilder->Append(*geometry);
-    geometryBuilder->Finish(*element);
-    return element->Insert().IsValid() ? element : nullptr;
-    }
-
-//---------------------------------------------------------------------------------------
-// @bsimethod                                   Shaun.Sewall                    04/2017
-//---------------------------------------------------------------------------------------
-Sheet::ElementPtr CompatibilityTests::InsertSheet(DocumentListModelR model, int index)
-    {
-    Sheet::ElementPtr sheet = Sheet::Element::Create(model, GetSheetScale(), GetSheetSize(), GetSheetName(index).c_str());
-    sheet->SetUserProperties(json_inserted(), DateTime::GetCurrentTime().ToString());
-    if (!sheet->Insert().IsValid())
-        return nullptr;
-
-    Sheet::ModelPtr sheetModel = InsertSheetModel(*sheet);
-    if (!sheetModel.IsValid())
-        return nullptr;
-
-    return sheet;
-    }
-
-//---------------------------------------------------------------------------------------
-// @bsimethod                                   Shaun.Sewall                    04/2017
-//---------------------------------------------------------------------------------------
-Sheet::ModelPtr CompatibilityTests::InsertSheetModel(Sheet::ElementCR sheet)
-    {
-    Sheet::ModelPtr model = Sheet::Model::Create(sheet);
-    BeAssert(model.IsValid());
-    if (DgnDbStatus::Success != model->Insert())
-        return nullptr;
-
-    DgnCategoryId categoryId = GetDrawingCategoryId();
-    for (int i=0; i<3; i++)
-        InsertDrawingGraphic(*model, categoryId, i);
-
-    return model;
-    }
-
-//---------------------------------------------------------------------------------------
-// @bsimethod                                   Shaun.Sewall                    04/2017
-//---------------------------------------------------------------------------------------
-void CompatibilityTests::ModifyDocumentHierarchy(SubjectCR subject)
-    {
-    DocumentListModelPtr model = GetDocumentListModel(subject);
-    ModifyDocumentElements(*model, BIS_SCHEMA(BIS_CLASS_Drawing));
-    ModifyDocumentElements(*model, BIS_SCHEMA(BIS_CLASS_Sheet));
-
-    DgnDbR db = subject.GetDgnDb();
-    Utf8String whereClause = BuildWhereModelIdEquals(model->GetModelId());
-    ASSERT_EQ(2, db.Elements().MakeIterator(BIS_SCHEMA(BIS_CLASS_Drawing), whereClause.c_str()).BuildIdList<DgnElementId>().size());
-    ASSERT_EQ(2, db.Elements().MakeIterator(BIS_SCHEMA(BIS_CLASS_Sheet), whereClause.c_str()).BuildIdList<DgnElementId>().size());
-
-    InsertDrawing(*model, 3);
-    InsertSheet(*model, 3);
-
-    ASSERT_EQ(3, db.Elements().MakeIterator(BIS_SCHEMA(BIS_CLASS_Drawing), whereClause.c_str()).BuildIdList<DgnElementId>().size());
-    ASSERT_EQ(3, db.Elements().MakeIterator(BIS_SCHEMA(BIS_CLASS_Sheet), whereClause.c_str()).BuildIdList<DgnElementId>().size());
-    }
-
-//---------------------------------------------------------------------------------------
-// @bsimethod                                   Shaun.Sewall                    04/2017
-//---------------------------------------------------------------------------------------
-void CompatibilityTests::ModifyDocumentElements(DocumentListModelR model, Utf8CP className)
-    {
-    DgnDbR db = model.GetDgnDb();
-    int i=0;
-    Utf8String whereClause = BuildWhereModelIdEquals(model.GetModelId());
-    for (ElementIteratorEntryCR elementEntry : db.Elements().MakeIterator(className, whereClause.c_str()))
-        {
-        switch (i++)
-            {
-            case 0: // modify sub-model
-                ModifySubModel(db, elementEntry.GetElementId());
-                break;
-
-            case 1: // update second element
-                ModifyElementCode(db, elementEntry.GetElementId());
-                break;
-
-            case 2: // delete third element
-                DeleteElementAndSubModel(db, elementEntry.GetElementId()); 
-                break;
-
-            default: // should only be 3 elements
-                ASSERT_TRUE(false);
-                break;
-            }
-        }
-    }
-
-//---------------------------------------------------------------------------------------
-// @bsimethod                                   Shaun.Sewall                    04/2017
-//---------------------------------------------------------------------------------------
-void CompatibilityTests::ModifySubModel(DgnDbR db, DgnElementId elementId)
-    {
-    DgnElementPtr element = db.Elements().GetForEdit<DgnElement>(elementId);
-    ASSERT_TRUE(element.IsValid());
-    GraphicalModel2dPtr subModel = element->GetSub<GraphicalModel2d>();
-    ASSERT_TRUE(subModel.IsValid());
-    ModifyGeometricElements(*subModel, BIS_SCHEMA(BIS_CLASS_DrawingGraphic));
-
-    Utf8String whereClause = BuildWhereModelIdEquals(subModel->GetModelId());
-    ASSERT_EQ(2, db.Elements().MakeIterator(BIS_SCHEMA(BIS_CLASS_DrawingGraphic), whereClause.c_str()).BuildIdList<DgnElementId>().size());
-    InsertDrawingGraphic(*subModel, GetDrawingCategoryId(), 3);
-    ASSERT_EQ(3, db.Elements().MakeIterator(BIS_SCHEMA(BIS_CLASS_DrawingGraphic), whereClause.c_str()).BuildIdList<DgnElementId>().size());
-    }
-
-//---------------------------------------------------------------------------------------
-// @bsimethod                                   Shaun.Sewall                    04/2017
-//---------------------------------------------------------------------------------------
-void CompatibilityTests::DeleteElementAndSubModel(DgnDbR db, DgnElementId elementId)
-    {
-    DgnElementPtr element = db.Elements().GetForEdit<DgnElement>(elementId);
-    ASSERT_TRUE(element.IsValid());
-    GeometricModelPtr subModel = element->GetSub<GeometricModel>();
-    ASSERT_TRUE(subModel.IsValid());
-    ASSERT_EQ(DgnDbStatus::Success, subModel->Delete());
-    ASSERT_EQ(DgnDbStatus::Success, db.Elements().Delete(elementId));
-    }
-
-//---------------------------------------------------------------------------------------
-// @bsimethod                                   Shaun.Sewall                    04/2017
-//---------------------------------------------------------------------------------------
-DocumentListModelPtr CompatibilityTests::GetDocumentListModel(SubjectCR subject)
-    {
-    DgnDbR db = subject.GetDgnDb();
-    DgnCode partitionCode = DocumentPartition::CreateCode(subject, GetDocumentPartitionName());
-    DgnModelId modelId = db.Models().QuerySubModelId(partitionCode);
-    DocumentListModelPtr model = db.Models().Get<DocumentListModel>(modelId);
-    BeAssert(model.IsValid());
-    return model;
-    }
-
-//---------------------------------------------------------------------------------------
-// @bsimethod                                   Shaun.Sewall                    04/2017
-//---------------------------------------------------------------------------------------
-void CompatibilityTests::InsertGroupInformationHierarchy(SubjectCR subject)
-    {
-    GroupInformationPartitionCPtr partition = GroupInformationPartition::CreateAndInsert(subject, GetGroupInformationPartitionName());
-    ASSERT_TRUE(partition.IsValid());
-    GenericGroupModelPtr groupModel = GenericGroupModel::CreateAndInsert(*partition);
-    ASSERT_TRUE(groupModel.IsValid());
-
-    GenericGroupPtr physicalElementGroup = GenericGroup::Create(*groupModel, GetPhysicalElementGroupCode(*groupModel));
-    ASSERT_TRUE(physicalElementGroup.IsValid() && physicalElementGroup->Insert().IsValid());
-
-    GenericGroupPtr spatialLocationGroup = GenericGroup::Create(*groupModel, GetSpatialLocationGroupCode(*groupModel));
-    ASSERT_TRUE(spatialLocationGroup.IsValid() && spatialLocationGroup->Insert().IsValid());
-    }
-
-//---------------------------------------------------------------------------------------
-// @bsimethod                                   Shaun.Sewall                    04/2017
-//---------------------------------------------------------------------------------------
-GenericGroupModelPtr CompatibilityTests::GetGroupModel(SubjectCR subject)
-    {
-    DgnDbR db = subject.GetDgnDb();
-    DgnCode partitionCode = GroupInformationPartition::CreateCode(subject, GetGroupInformationPartitionName());
-    DgnModelId modelId = db.Models().QuerySubModelId(partitionCode);
-    GenericGroupModelPtr model = db.Models().Get<GenericGroupModel>(modelId);
-    BeAssert(model.IsValid());
-    return model;
-    }
-
-//---------------------------------------------------------------------------------------
-// @bsimethod                                   Shaun.Sewall                    04/2017
-//---------------------------------------------------------------------------------------
-GenericGroupCPtr CompatibilityTests::GetGroup(DgnDbR db, DgnCodeCR code)
-    {
-    DgnElementId groupId = db.Elements().QueryElementIdByCode(code);
-    GenericGroupCPtr group = db.Elements().Get<GenericGroup>(groupId);
-    BeAssert(group.IsValid());
-    return group;
-    }
-
-//---------------------------------------------------------------------------------------
-// @bsimethod                                   Shaun.Sewall                    04/2017
-//---------------------------------------------------------------------------------------
-GenericGroupCPtr CompatibilityTests::GetPhysicalElementGroup(SubjectCR subject)
-    {
-    return GetGroup(subject.GetDgnDb(), GetPhysicalElementGroupCode(*GetGroupModel(subject)));
-    }
-
-//---------------------------------------------------------------------------------------
-// @bsimethod                                   Shaun.Sewall                    04/2017
-//---------------------------------------------------------------------------------------
-GenericGroupCPtr CompatibilityTests::GetSpatialLocationGroup(SubjectCR subject)
-    {
-    return GetGroup(subject.GetDgnDb(), GetSpatialLocationGroupCode(*GetGroupModel(subject)));
-    }
-
-//---------------------------------------------------------------------------------------
-// @bsimethod                                   Shaun.Sewall                    04/2017
-//---------------------------------------------------------------------------------------
-void CompatibilityTests::ImportFunctionalSchema()
-    {
-    DgnDomains::RegisterDomain(FunctionalDomain::GetDomain(), DgnDomain::Required::No, DgnDomain::Readonly::No);
-    ASSERT_EQ(SchemaStatus::Success, FunctionalDomain::GetDomain().ImportSchema(GetDgnDb()));
-    }
-
-//---------------------------------------------------------------------------------------
-// @bsimethod                                   Shaun.Sewall                    04/2017
-//---------------------------------------------------------------------------------------
-void CompatibilityTests::SetUpTestCase()
-    {
-    ScopedDgnHost host;
-    DgnPlatformSeedManager::SeedDbOptions seedDbOptions(false, false); // don't want the DgnPlatformTest schema to be part of the compatibility test
-    DgnDbTestFixture::s_seedFileInfo = DgnPlatformSeedManager::GetSeedDb(DgnPlatformSeedManager::SeedDbId::OneSpatialModel, seedDbOptions); 
-    }
-
-//---------------------------------------------------------------------------------------
-// @bsimethod                                   Shaun.Sewall                    04/2017
-//---------------------------------------------------------------------------------------
-void CompatibilityTests::SetUpFromBaselineCopy(Utf8CP versionString, Utf8CP destBaseName, DbResult expectedFirstOpenStatus)
-    {
-    BeFileName sourceFileName;
-    BeTest::GetHost().GetDgnPlatformAssetsDirectory(sourceFileName);
-    sourceFileName.AppendToPath(L"CompatibilityTestFiles");
-    sourceFileName.AppendToPath(BeFileName(versionString, BentleyCharEncoding::Utf8));
-    sourceFileName.AppendToPath(L"CompatibilityTestSeed.bim");
-    ASSERT_TRUE(sourceFileName.DoesPathExist());
-
-    BeFileName destFileName;
-    BeTest::GetHost().GetOutputRoot(destFileName);
-    destFileName.AppendToPath(BeFileName(TEST_FIXTURE_NAME, BentleyCharEncoding::Utf8));
-    BeFileName::CreateNewDirectory(destFileName.GetName());
-    ASSERT_TRUE(destFileName.DoesPathExist());
-    destFileName.AppendToPath(BeFileName(Utf8PrintfString("%s%s", destBaseName, versionString).c_str(), BentleyCharEncoding::Utf8));
-    destFileName.AppendExtension(L"bim");
-    ASSERT_FALSE(destFileName.DoesPathExist());
-
-    BeFileNameStatus copyStatus = BeFileName::BeCopyFile(sourceFileName, destFileName, true /*failIfFileExists*/);
-    ASSERT_EQ(BeFileNameStatus::Success, copyStatus);
-
-    DbResult openStatus = BE_SQLITE_OK;
-
-    if (BE_SQLITE_OK != expectedFirstOpenStatus)
-        {
-        DgnDbPtr db = DgnDb::OpenDgnDb(&openStatus, destFileName, DgnDb::OpenParams(DgnDb::OpenMode::ReadWrite));
-        ASSERT_EQ(expectedFirstOpenStatus, openStatus);
-        ASSERT_FALSE(db.IsValid());
-        }
-
-    if (BE_SQLITE_ERROR_SchemaUpgradeRequired == openStatus)
-        {
-        DgnDb::OpenParams openParams(DgnDb::OpenMode::ReadWrite, BeSQLite::DefaultTxn::Yes, SchemaUpgradeOptions(SchemaUpgradeOptions::AllowedDomainUpgrades::CompatibleOnly));
-        DgnDbPtr db = DgnDb::OpenDgnDb(&openStatus, destFileName, openParams);
-        ASSERT_EQ(BE_SQLITE_OK, openStatus);
-        ASSERT_TRUE(db.IsValid());
-        ASSERT_EQ(BE_SQLITE_OK, db->SaveChanges("SchemaUpgrade"));
-        db->CloseDb();
-        }
-
-    m_db = DgnDb::OpenDgnDb(&openStatus, destFileName, DgnDb::OpenParams(DgnDb::OpenMode::ReadWrite));
-    ASSERT_EQ(BE_SQLITE_OK, openStatus);
-    ASSERT_TRUE(m_db.IsValid());
-    }
-
-//========================================================================================
-// @bsiclass                           Maha Nasir                               04/2017
-//========================================================================================
-struct ECInstancesCompatibility : public DgnDbTestFixture
-    {
-    std::vector<ECClassCP> List;
-    std::vector<ECClassCP> ValidClassesForInstanceInsertion;
-    DrawingModelPtr drawingModel;
-
-    std::vector<ECClassCP> getDerivedClasses(ECClassCP classToTraverse);
-    void InsertInstancesForGeometricElement2d(ECClassCP className);
-    void InsertInstancesForGeometricElement3d(ECClassCP className);
-    void InsertInstancesForGeometricElementHeirarchy(ECClassCP className);
-    void InsertInstancesForDocument(ECClassCP className);
-    void InsertInstancesForInformationReferenceElement(ECClassCP className);
-    void InsertInstancesForDefinitionElement(ECClassCP className);
-    void InsertInstancesForInformationPartitionElement(ECClassCP className);
-    void InsertInstancesForInformationContentElementHeirarchy(ECClassCP className);
-    DgnElementPtr createElement(ECN::StandaloneECInstancePtr instance);
-    std::vector<ECClassCP> GetValidClassesForInstanceInsertion(DgnDbR db);
-    void SetUpDbFromBaselineCopy(Utf8CP, Utf8CP, DbResult);
-    };
-
-    /*-----------------------------------------------------------------------------**//**
-    * @bsimethod                            Maha.Nasir                04/17
-    ! Returns a vector over all the derived classes of the specified class.
-    +---------------+---------------+---------------+---------------+--------------+---*/
-    std::vector<ECClassCP> ECInstancesCompatibility::getDerivedClasses(ECClassCP classToTraverse)
-        {
-        const ECDerivedClassesList& DerivedClasses = classToTraverse->GetDerivedClasses();
-
-        for (ECClassP Class : DerivedClasses)
-            {
-            if (Class->GetName() != BIS_CLASS_Category && Class->GetName() != BIS_CLASS_Texture  && Class->GetName() != BIS_CLASS_ViewDefinition && Class->GetName() != BIS_CLASS_SubCategory && Class->GetName() != BIS_CLASS_GeometryPart && Class->GetName() != BIS_CLASS_InformationPartitionElement)
-                {
-                List.push_back(Class);
-                if (Class != nullptr)
-                    {
-                    getDerivedClasses(Class);
-                    }
-                }
-            }
-        return List;
-        }
-
-    /*-----------------------------------------------------------------------------**//**
-    * @bsimethod                            Maha.Nasir                04/17
-    ! Creates the elemnt from the supplied instance.
-    +---------------+---------------+---------------+---------------+--------------+---*/
-    DgnElementPtr ECInstancesCompatibility::createElement(ECN::StandaloneECInstancePtr instance)
-        {
-        DgnElementPtr element = m_db->Elements().CreateElement(*instance);
-        EXPECT_TRUE(element != nullptr);
-        return element;
-        }
-
-    /*---------------------------------------------------------------------------------------------**//**
-    * @bsimethod                                    Maha.Nasir                          04/17
-    //Inserts the instances(For only BisCore schema) for GeometricElement2d class heirarchy.
-    +---------------+---------------+---------------+---------------+---------------+------------------*/
-    void ECInstancesCompatibility::InsertInstancesForGeometricElement2d(ECClassCP className)
-        {
-        //Emptying vector
-        List.clear();
-        ASSERT_TRUE(List.empty());
-
-        printf("\nInserting Instances for GeometricElement2d heirarchy: \n");
-
-        //Inserting category
-        DgnCategoryId categoryId = DgnDbTestUtils::InsertDrawingCategory(*m_db, "TestCategory");
-        ASSERT_TRUE(categoryId.IsValid());
-
-        //Inserting sheet Model
-        DocumentListModelPtr sheetListModel = DgnDbTestUtils::InsertDocumentListModel(*m_db, "SheetListModel");
-        auto sheet = DgnDbTestUtils::InsertSheet(*sheetListModel, 1.0, 1.0, 1.0, "MySheet");
-        auto sheetModel = DgnDbTestUtils::InsertSheetModel(*sheet);
-        DgnModelId m_sheetModelId = sheetModel->GetModelId();
-
-        // Creating view of the sheet model
-        DefinitionModelR dictionary = m_db->GetDictionaryModel();
-        DrawingViewDefinition view(dictionary, "MyDrawingView", drawingModel->GetModelId(), *new CategorySelector(dictionary, ""), *new DisplayStyle2d(dictionary, ""));
-        view.Insert();
-        DgnViewId m_viewId = view.GetViewId();
-        ASSERT_TRUE(m_viewId.IsValid());
-
-        //Getting GeometricElement2d heirarchy
-        std::vector<ECClassCP> DerivedClassList = getDerivedClasses(className);
-
-        for (ECClassCP ecClass : DerivedClassList)
-            {
-            if (ecClass->GetSchema().GetName() == BIS_ECSCHEMA_NAME && ecClass->IsEntityClass() && ecClass->GetClassModifier() != ECClassModifier::Abstract)
-                {
-                //Gets the className
-                Utf8StringCR className = ecClass->GetName();
-                ASSERT_TRUE(ecClass != nullptr) << "ECClass '" << className << "' not found.";
-
-                //Creates Instance of the given class
-                ECN::StandaloneECInstancePtr ClassInstance = ecClass->GetDefaultStandaloneEnabler()->CreateInstance();
-                ASSERT_TRUE(ClassInstance.IsValid());
-
-                if (className == BIS_CLASS_ViewAttachment)
-                    {
-                    ASSERT_EQ(ECObjectsStatus::Success, ClassInstance->SetValue("Model", ECN::ECValue(m_sheetModelId)));
-                    ASSERT_EQ(ECObjectsStatus::Success, ClassInstance->SetValue("View", ECN::ECValue(m_viewId)));
-                    }
-                else
-                    {
-                    ASSERT_EQ(ECObjectsStatus::Success, ClassInstance->SetValue("Model", ECN::ECValue(drawingModel->GetModelId())));
-                    }
-
-                DgnCode code = DgnCode::CreateEmpty();
-                ASSERT_EQ(ECN::ECObjectsStatus::Success, ClassInstance->SetValue("Category", ECN::ECValue(categoryId)));
-                ASSERT_EQ(ECObjectsStatus::Success, ClassInstance->SetValue("CodeSpec", ECN::ECValue(code.GetCodeSpecId())));
-                ASSERT_EQ(ECObjectsStatus::Success, ClassInstance->SetValue("CodeScope", ECN::ECValue(code.GetScopeElementId(*m_db))));
-                ASSERT_EQ(ECObjectsStatus::Success, ClassInstance->SetValue("CodeValue", ECN::ECValue(code.GetValueCP())));
-
-                //Creating Element of the specified instance
-                DgnElementPtr ele= createElement(ClassInstance);
-                ASSERT_TRUE(ele.IsValid()) << "Element creation failed for Class: " << className;
-
-                //Inserting the element
-                DgnDbStatus stat = DgnDbStatus::Success;
-                DgnElementCPtr eleP = ele->Insert(&stat);
-                ASSERT_TRUE(eleP.IsValid()) << "Insertion failed for Class: " << className;
-                ASSERT_EQ(DgnDbStatus::Success, stat);
-
-                if (stat == DgnDbStatus::Success)
-                    {
-                    printf("\nInstance inserted for class:%s", ecClass->GetName().c_str());
-                    }
-                }
-            }
-        }
-
-    /*---------------------------------------------------------------------------------------------**//**
-    * @bsimethod                                    Maha.Nasir                          04/17
-    //Inserts the instances(For only BisCore schema) for GeometricElement3d class heirarchy.
-    +---------------+---------------+---------------+---------------+---------------+------------------*/
-    void ECInstancesCompatibility::InsertInstancesForGeometricElement3d(ECClassCP className)
-        {
-        //Emptying vector
-        List.clear();
-        ASSERT_TRUE(List.empty());
-
-        printf("\n\nInserting Instances for GeometricElement3d heirarchy: \n\n");
-
-        //Getting the heorarchy of GeometricElement3d
-        std::vector<ECClassCP> DerivedClassList = getDerivedClasses(className);
-
-        for (ECClassCP ecClass : DerivedClassList)
-            {
-            if (ecClass->GetSchema().GetName() == BIS_ECSCHEMA_NAME && ecClass->IsEntityClass() && ecClass->GetClassModifier() != ECClassModifier::Abstract)
-                {
-                //Gets the className
-                Utf8StringCR className = ecClass->GetName();
-                ASSERT_TRUE(ecClass != nullptr) << "ECClass '" << className << "' not found.";
-
-                //Creates Instance of the given class
-                ECN::StandaloneECInstancePtr ClassInstance = ecClass->GetDefaultStandaloneEnabler()->CreateInstance();
-                ASSERT_TRUE(ClassInstance.IsValid());
-
-                //Setting values for Model and Code
-                DgnCode code = DgnCode::CreateEmpty();
-                ASSERT_EQ(ECObjectsStatus::Success, ClassInstance->SetValue("Model", ECN::ECValue(m_defaultModelId)));
-                ASSERT_EQ(ECObjectsStatus::Success, ClassInstance->SetValue("CodeSpec", ECN::ECValue(code.GetCodeSpecId())));
-                ASSERT_EQ(ECObjectsStatus::Success, ClassInstance->SetValue("CodeScope", ECN::ECValue(code.GetScopeElementId(*m_db))));
-                ASSERT_EQ(ECObjectsStatus::Success, ClassInstance->SetValue("CodeValue", ECN::ECValue(code.GetValueCP())));
-                ASSERT_EQ(ECN::ECObjectsStatus::Success, ClassInstance->SetValue("Category", ECN::ECValue(m_defaultCategoryId)));
-
-                //Creating Element of the specified instance
-                DgnElementPtr ele = createElement(ClassInstance);
-                ASSERT_TRUE(ele.IsValid()) << "Element creation failed for Class: " << className;
-
-                //Inserting the element
-                DgnDbStatus stat = DgnDbStatus::Success;
-                DgnElementCPtr eleP = ele->Insert(&stat);
-                ASSERT_TRUE(eleP.IsValid()) << "Insertion failed for Class: " << className;
-                ASSERT_EQ(DgnDbStatus::Success, stat);
-
-                if (stat == DgnDbStatus::Success)
-                    {
-                    printf("Instance Inserted for Class: %s \n", ecClass->GetName().c_str());
-                    }
-                }
-            }
-        }
-
-    /*---------------------------------------------------------------------------------------------**//**
-    * @bsimethod                                    Maha.Nasir                          04/17
-    //Inserts the instances(For only BisCore schema classes) of GeometricElement class heirarchy.
-    +---------------+---------------+---------------+---------------+---------------+------------------*/
-    void ECInstancesCompatibility::InsertInstancesForGeometricElementHeirarchy(ECClassCP className)
-        {
-        //Getting the immediate derived classes of GeometricElement
-        const ECDerivedClassesList& GeometricElementHeirarchy = className->GetDerivedClasses();
-
-        //Traversing through the heirarchy
-        for (ECClassCP ecClass : GeometricElementHeirarchy)
-            {
-            if (ecClass->GetName() == BIS_CLASS_GeometricElement2d)
-                {
-                InsertInstancesForGeometricElement2d(ecClass);
-                }
-            else if (ecClass->GetName() == BIS_CLASS_GeometricElement3d)
-                {
-                InsertInstancesForGeometricElement3d(ecClass);
-                }
-            }
-        }
-
-    /*---------------------------------------------------------------------------------------------**//**
-    * @bsimethod                                    Maha.Nasir                          04/17
-    //Inserts instances for the Document class heirarchy
-    +---------------+---------------+---------------+---------------+---------------+------------------*/
-    void ECInstancesCompatibility::InsertInstancesForDocument(ECClassCP className)
-        {
-        printf("\n\nInserting Instances for Document heirarchy:\n\n");
-
-        List.clear();
-        ASSERT_TRUE(List.empty());
-
-        //Getting the heirarchy of Document class
-        std::vector<ECClassCP> DerivedClassList = getDerivedClasses(className);
-
-        for (ECClassCP ecClass : DerivedClassList)
-            {
-            if (ecClass->GetSchema().GetName() == BIS_ECSCHEMA_NAME && ecClass->IsEntityClass() && ecClass->GetClassModifier() != ECClassModifier::Abstract)
-                {
-                //Gets the className
-                Utf8StringCR className = ecClass->GetName();
-                ASSERT_TRUE(ecClass != nullptr) << "ECClass '" << className << "' not found.";
-
-                //Creates Instance of the given class
-                ECN::StandaloneECInstancePtr ClassInstance = ecClass->GetDefaultStandaloneEnabler()->CreateInstance();
-                ASSERT_TRUE(ClassInstance.IsValid());
-
-                //Setting values for Model and Code
-                DgnCode code = DgnCode::CreateEmpty();
-                ASSERT_EQ(ECObjectsStatus::Success, ClassInstance->SetValue("Model", ECN::ECValue(drawingModel->GetModelId())));
-                ASSERT_EQ(ECObjectsStatus::Success, ClassInstance->SetValue("CodeSpec", ECN::ECValue(code.GetCodeSpecId())));
-                ASSERT_EQ(ECObjectsStatus::Success, ClassInstance->SetValue("CodeScope", ECN::ECValue(code.GetScopeElementId(*m_db))));
-                ASSERT_EQ(ECObjectsStatus::Success, ClassInstance->SetValue("CodeValue", ECN::ECValue(code.GetValueCP())));
-
-                //Creating Element of the specified instance
-                DgnElementPtr ele = createElement(ClassInstance);
-                ASSERT_TRUE(ele.IsValid()) << "Element creation failed for Class: " << className;
-
-                //Inserting the element
-                DgnDbStatus stat = DgnDbStatus::Success;
-                DgnElementCPtr eleP = ele->Insert(&stat);
-                ASSERT_TRUE(eleP.IsValid()) << "Insertion failed for Class: " << className;
-                ASSERT_EQ(DgnDbStatus::Success, stat);
-
-                if (stat == DgnDbStatus::Success)
-                    {
-                    printf("Instance inserted for class:%s\n", ecClass->GetName().c_str());
-                    }
-                }
-            }
-        }
-
-    /*---------------------------------------------------------------------------------------------**//**
-    * @bsimethod                                    Maha.Nasir                          04/17
-    //Inserts instances for the InformationReferenceElement class heirarchy
-    +---------------+---------------+---------------+---------------+---------------+------------------*/
-    void ECInstancesCompatibility::InsertInstancesForInformationReferenceElement(ECClassCP className)
-        {
-        printf("\n\nInserting instances for InformationReferenceElement heirarchy:\n\n");
-
-        List.clear();
-        ASSERT_TRUE(List.empty());
-
-        //Inserting a Link Model.
-        LinkModelPtr linkModel = DgnDbTestUtils::InsertLinkModel(*m_db, "TestLinkModel");
-        SubjectCPtr rootSubject = m_db->Elements().GetRootSubject();
-        ASSERT_TRUE(rootSubject.IsValid());
-
-        std::vector<ECClassCP> DerivedClassList = getDerivedClasses(className);
-
-        for (ECClassCP ecClass : DerivedClassList)
-            {
-            if (ecClass->GetSchema().GetName() == BIS_ECSCHEMA_NAME && ecClass->IsEntityClass() && ecClass->GetClassModifier() != ECClassModifier::Abstract)
-                {
-                //Gets the className
-                Utf8StringCR className = ecClass->GetName();
-                ASSERT_TRUE(ecClass != nullptr) << "ECClass '" << className << "' not found.";
-
-                //Creates Instance of the given class
-                ECN::StandaloneECInstancePtr ClassInstance = ecClass->GetDefaultStandaloneEnabler()->CreateInstance();
-                ASSERT_TRUE(ClassInstance.IsValid());
-
-                //Setting values for Model and Code
-                DgnCode code = DgnCode::CreateEmpty();
-                if (className == BIS_CLASS_Subject)
-                    {
-                    ASSERT_EQ(ECObjectsStatus::Success, ClassInstance->SetValue("Model", ECN::ECValue(rootSubject->GetModelId())));
-                    }
-                else
-                    {
-                    ASSERT_EQ(ECObjectsStatus::Success, ClassInstance->SetValue("Model", ECN::ECValue(linkModel->GetModelId())));
-                    }
-
-                ASSERT_EQ(ECObjectsStatus::Success, ClassInstance->SetValue("CodeSpec", ECN::ECValue(code.GetCodeSpecId())));
-                ASSERT_EQ(ECObjectsStatus::Success, ClassInstance->SetValue("CodeScope", ECN::ECValue(code.GetScopeElementId(*m_db))));
-                ASSERT_EQ(ECObjectsStatus::Success, ClassInstance->SetValue("CodeValue", ECN::ECValue(code.GetValueCP())));
-
-                //Creating Element of the specified instance
-                DgnElementPtr ele = createElement(ClassInstance);
-                ASSERT_TRUE(ele.IsValid()) << "Element creation failed for Class: " << className;
-
-                //Inserting the element
-                DgnDbStatus stat = DgnDbStatus::Success;
-                DgnElementCPtr eleP = ele->Insert(&stat);
-                ASSERT_TRUE(eleP.IsValid()) << "Insertion failed for Class: " << className;
-                ASSERT_EQ(DgnDbStatus::Success, stat);
-
-                if (stat == DgnDbStatus::Success)
-                    {
-                    printf("Instance inserted for class:%s\n", ecClass->GetName().c_str());
-                    }
-                }
-            }
-        }
-
-    /*---------------------------------------------------------------------------------------------**//**
-    * @bsimethod                                    Maha.Nasir                          04/17
-    //Inserts instances for the DefinitionElement class heirarchy
-    +---------------+---------------+---------------+---------------+---------------+------------------*/
-    void ECInstancesCompatibility::InsertInstancesForDefinitionElement(ECClassCP className)
-        {
-        printf("\n\nInserting instances for DefinitionElement heirarchy:\n\n");
-
-        List.clear();
-        ASSERT_TRUE(List.empty());
-
-        //Inserting a Definition Model.
-        DefinitionModelPtr defModel = DgnDbTestUtils::InsertDefinitionModel(*m_db, "TestDefinitionModel");
-        ASSERT_TRUE(defModel.IsValid());
-        DgnModelId model_id = defModel->GetModelId();
-
-        List.push_back(className);
-
-        std::vector<ECClassCP> DerivedClassList = getDerivedClasses(className);
-
-        for (ECClassCP ecClass : DerivedClassList)
-            {
-            if (ecClass->GetSchema().GetName() == BIS_ECSCHEMA_NAME && ecClass->IsEntityClass() && ecClass->GetClassModifier() != ECClassModifier::Abstract)
-                {
-                //Gets the className
-                Utf8StringCR className = ecClass->GetName();
-                ASSERT_TRUE(ecClass != nullptr) << "ECClass '" << className << "' not found.";
-
-                if (className == BIS_CLASS_GeometryPart) // skip since it is an error to insert a bis:GeometryPart with no GeometryStream
-                    continue;
-
-                //Creates Instance of the given class
-                ECN::StandaloneECInstancePtr ClassInstance = ecClass->GetDefaultStandaloneEnabler()->CreateInstance();
-                ASSERT_TRUE(ClassInstance.IsValid());
-
-                //Setting values for Model and Code
-                DgnCode code = DgnCode::CreateEmpty();
-                ASSERT_EQ(ECObjectsStatus::Success, ClassInstance->SetValue("Model", ECN::ECValue(model_id)));
-                ASSERT_EQ(ECObjectsStatus::Success, ClassInstance->SetValue("CodeSpec", ECN::ECValue(code.GetCodeSpecId())));
-                ASSERT_EQ(ECObjectsStatus::Success, ClassInstance->SetValue("CodeScope", ECN::ECValue(code.GetScopeElementId(*m_db))));
-                ASSERT_EQ(ECObjectsStatus::Success, ClassInstance->SetValue("CodeValue", ECN::ECValue(code.GetValueCP())));
-
-                //Creating Element of the specified instance
-                DgnElementPtr ele = createElement(ClassInstance);
-                ASSERT_TRUE(ele.IsValid()) << "Element creation failed for Class: " << className;
-
-                //Inserting the element
-                DgnDbStatus stat = DgnDbStatus::Success;
-                DgnElementCPtr eleP = ele->Insert(&stat);
-                ASSERT_TRUE(eleP.IsValid()) << "Insertion failed for Class: " << className;
-                ASSERT_EQ(DgnDbStatus::Success, stat);
-
-                if (stat == DgnDbStatus::Success)
-                    {
-                    printf("Instance inserted for class:%s\n", ecClass->GetName().c_str());
-                    }
-                }
-            }
-        }
-
-    /*---------------------------------------------------------------------------------------------**//**
-    * @bsimethod                                    Maha.Nasir                          04/17
-    //Inserts instances for the InformationReferenceElement class heirarchy
-    +---------------+---------------+---------------+---------------+---------------+------------------*/
-    void ECInstancesCompatibility::InsertInstancesForInformationPartitionElement(ECClassCP className)
-        {
-
-        printf("\n\nInserting instances for InformationPartitionElement heirarchy:\n\n");
-
-        List.clear();
-        ASSERT_TRUE(List.empty());
-
-        SubjectCPtr rootSubject = m_db->Elements().GetRootSubject();
-
-        std::vector<ECClassCP> DerivedClassList = getDerivedClasses(className);
-
-        for (ECClassCP ecClass : DerivedClassList)
-            {
-            if (ecClass->GetSchema().GetName() == BIS_ECSCHEMA_NAME && ecClass->IsEntityClass() && ecClass->GetClassModifier() != ECClassModifier::Abstract)
-                {
-                //Gets the className
-                Utf8StringCR className = ecClass->GetName();
-                ASSERT_TRUE(ecClass != nullptr) << "ECClass '" << className << "' not found.";
-
-                //Creates Instance of the given class
-                ECN::StandaloneECInstancePtr ClassInstance = ecClass->GetDefaultStandaloneEnabler()->CreateInstance();
-                ASSERT_TRUE(ClassInstance.IsValid());
-
-                //Setting values for Model and Code
-                DgnCode code = DgnCode::CreateEmpty();
-                ASSERT_EQ(ECObjectsStatus::Success, ClassInstance->SetValue("Model", ECN::ECValue(DgnModel::RepositoryModelId())));
-                ASSERT_EQ(ECObjectsStatus::Success, ClassInstance->SetValue("CodeSpec", ECN::ECValue(code.GetCodeSpecId())));
-                ASSERT_EQ(ECObjectsStatus::Success, ClassInstance->SetValue("CodeScope", ECN::ECValue(code.GetScopeElementId(*m_db))));
-                ASSERT_EQ(ECObjectsStatus::Success, ClassInstance->SetValue("CodeValue", ECN::ECValue(code.GetValueCP())));
-                ASSERT_EQ(ECObjectsStatus::Success, ClassInstance->SetValue("Parent", ECN::ECValue(rootSubject->GetElementId())));
-
-                //Creating Element of the specified instance
-                DgnElementPtr ele = createElement(ClassInstance);
-                ASSERT_TRUE(ele.IsValid()) << "Element creation failed for Class: " << className;
-
-                //Inserting the element
-                DgnDbStatus stat = DgnDbStatus::Success;
-                DgnElementCPtr eleP = ele->Insert(&stat);
-                ASSERT_TRUE(eleP.IsValid()) << "Insertion failed for Class: " << className;
-                ASSERT_EQ(DgnDbStatus::Success, stat);
-
-                if (stat == DgnDbStatus::Success)
-                    {
-                    printf("Instance inserted for class:%s\n", ecClass->GetName().c_str());
-                    }
-                }
-            }
-        }
-    /*---------------------------------------------------------------------------------------------**//**
-    * @bsimethod                                    Maha.Nasir                          04/17
-    //Inserts the instances(For only BisCore schema) for InformationContentElement heirarchy.
-    +---------------+---------------+---------------+---------------+---------------+------------------*/
-    void ECInstancesCompatibility::InsertInstancesForInformationContentElementHeirarchy(ECClassCP className)
-        {
-        //Getting thye immediate derived classes
-        const ECDerivedClassesList& InformationContentElementHeirarchy = className->GetDerivedClasses();
-
-        //Traversing through the immediate derived classes of InformationContentElementHeirarchy
-        for (ECClassCP ecClass : InformationContentElementHeirarchy)
-            {
-            if (ecClass->GetName() == BIS_CLASS_Document)
-                {
-                InsertInstancesForDocument(ecClass);
-                }
-
-            else if (ecClass->GetName() == BIS_CLASS_InformationReferenceElement)
-                {
-                InsertInstancesForInformationReferenceElement(ecClass);
-                }
-
-            else if (ecClass->GetName() == BIS_CLASS_DefinitionElement)
-                {
-                InsertInstancesForDefinitionElement(ecClass);
-                }
-
-            //Uncomment when implementation is fixed.
-            //else if (ecClass->GetName() == BIS_CLASS_InformationPartitionElement)
-            //    {
-            //    InsertInstancesForInformationPartitionElement(ecClass);
-            //    }
-
-            }
-        }
-
-    /*---------------------------------------------------------------------------------------------------------------**//**
-    * @bsimethod                                    Maha.Nasir                          04/17
-    //Returns the list of classes in the Element heirarchy of BisCore schema for which the instance insertion is possible.
-    +---------------+---------------+---------------+---------------+---------------+------------------+------------------*/
-    std::vector<ECClassCP> ECInstancesCompatibility::GetValidClassesForInstanceInsertion(DgnDbR db)
-        {
-        ECSchemaCP BisSchema = db.Schemas().GetSchema(BIS_ECSCHEMA_NAME);
-        EXPECT_TRUE(BisSchema != nullptr);
-
-        ECClassCP ElementClass = BisSchema->GetClassCP(BIS_CLASS_Element);
-        EXPECT_TRUE(ElementClass != nullptr);
-
-        std::vector<ECClassCP> DerivedClassList = getDerivedClasses(ElementClass);
-
-        for (ECClassCP ecClass : DerivedClassList)
-            {
-            if (ecClass->GetSchema().GetName() == BIS_ECSCHEMA_NAME && ecClass->IsEntityClass() && ecClass->GetClassModifier() != ECClassModifier::Abstract)
-                {
-                ValidClassesForInstanceInsertion.push_back(ecClass);
-                }
-            }
-        return ValidClassesForInstanceInsertion;
-        }
-
-    //---------------------------------------------------------------------------------------
-    // @bsimethod                                   Maha Nasir                    04/2017
-    // Creates and opens the copy of the perserved Bim
-    //---------------------------------------------------------------------------------------
-    void ECInstancesCompatibility::SetUpDbFromBaselineCopy(Utf8CP versionString, Utf8CP destBaseName, DbResult expectedFirstOpenStatus)
-        {
-        //Source File Path
-        BeFileName sourceFileName;
-        BeTest::GetHost().GetDgnPlatformAssetsDirectory(sourceFileName);
-        sourceFileName.AppendToPath(L"CompatibilityTestFiles");
-        sourceFileName.AppendToPath(BeFileName(versionString, BentleyCharEncoding::Utf8));
-        sourceFileName.AppendToPath(L"InstancesCompatibilitySeed.bim");
-        ASSERT_TRUE(sourceFileName.DoesPathExist());
-
-        //Destination file path
-        BeFileName destFileName;
-        BeTest::GetHost().GetOutputRoot(destFileName);
-        destFileName.AppendToPath(BeFileName(TEST_FIXTURE_NAME, BentleyCharEncoding::Utf8));
-        BeFileName::CreateNewDirectory(destFileName.GetName());
-        ASSERT_TRUE(destFileName.DoesPathExist());
-        destFileName.AppendToPath(BeFileName(Utf8PrintfString("%s%s", destBaseName, versionString).c_str(), BentleyCharEncoding::Utf8));
-        destFileName.AppendExtension(L"bim");
-        ASSERT_FALSE(destFileName.DoesPathExist());
-
-        //Creating copy of the source file.
-        BeFileNameStatus copyStatus = BeFileName::BeCopyFile(sourceFileName, destFileName, true);
-        ASSERT_EQ(BeFileNameStatus::Success, copyStatus);
-
-        DbResult openStatus = BE_SQLITE_OK;
-
-        //Opening the copy
-        if (BE_SQLITE_OK != expectedFirstOpenStatus)
-            {
-            DgnDbPtr db = DgnDb::OpenDgnDb(&openStatus, destFileName, DgnDb::OpenParams(DgnDb::OpenMode::ReadWrite));
-            ASSERT_EQ(expectedFirstOpenStatus, openStatus);
-            ASSERT_FALSE(db.IsValid());
-            }
-
-        if (BE_SQLITE_ERROR_SchemaUpgradeRequired == openStatus)
-            {
-            DgnDb::OpenParams openParams(DgnDb::OpenMode::ReadWrite);
-            openParams.GetSchemaUpgradeOptionsR().SetUpgradeFromDomains();
-            DgnDbPtr db = DgnDb::OpenDgnDb(&openStatus, destFileName, openParams);
-            ASSERT_EQ(BE_SQLITE_OK, openStatus);
-            ASSERT_TRUE(db.IsValid());
-            db->CloseDb();
-            }
-
-        m_db = DgnDb::OpenDgnDb(&openStatus, destFileName, DgnDb::OpenParams(DgnDb::OpenMode::ReadWrite));
-        ASSERT_EQ(BE_SQLITE_OK, openStatus);
-        ASSERT_TRUE(m_db.IsValid());
-        }
-
-//---------------------------------------------------------------------------------------------
-// @bsimethod                                      Maha Nasir                  04/17
-// Walks through all the classes of the BisCore schema and inserts instances for each class.
-// Note: For now the test bypasses a few classes(namely InformationPartitionElement heirarchy,
-//       Category, SubCategory, Texture and ViewDefinition ) which will be dealt later.  
-//+---------------+---------------+---------------+---------------+---------------+------------
-TEST_F(ECInstancesCompatibility, InstancesCompatibilitySeed)
-    {
-    SetupSeedProject();
-    m_db->Schemas().CreateClassViewsInDb();
-
-    //Getting the BisCore Schema
-    ECSchemaCP BisSchema = m_db->Schemas().GetSchema(BIS_ECSCHEMA_NAME);
-    ASSERT_TRUE(BisSchema != nullptr);
-
-    //Getting the pointer of the Class
-    ECClassCP ElementClass = BisSchema->GetClassCP(BIS_CLASS_Element);
-    ASSERT_TRUE(ElementClass != nullptr);
-
-    //Emptying the contents of the vector.
-    List.clear();
-    ASSERT_TRUE(List.empty());
-
-    //Inserting a Drawing model
-    DocumentListModelPtr drawingListModel = DgnDbTestUtils::InsertDocumentListModel(*m_db, "DrawingListModel");
-    DrawingPtr drawing = DgnDbTestUtils::InsertDrawing(*drawingListModel, "Drawing");
-    drawingModel = DgnDbTestUtils::InsertDrawingModel(*drawing);
-    ASSERT_TRUE(drawingModel->Is2dModel());
-
-    const ECDerivedClassesList& ElementHeirarchy = ElementClass->GetDerivedClasses();
-
-    for (ECClassP ecClass : ElementHeirarchy)
-        {
-        List.push_back(ecClass);
-
-        if (ecClass->GetName() == BIS_CLASS_GeometricElement)
-            {
-            InsertInstancesForGeometricElementHeirarchy(ecClass);
-            }
-
-        else if (ecClass->GetName() == BIS_CLASS_InformationContentElement)
-            {
-            InsertInstancesForInformationContentElementHeirarchy(ecClass);
-            }
-        }
-    }
-
-//---------------------------------------------------------------------------------------------
-// @bsimethod                                      Maha Nasir                  04/17
-// Reads and verifies the Instances from the preserved Bim
-//+---------------+---------------+---------------+---------------+---------------+------------
-TEST_F(ECInstancesCompatibility, ReadInstances)
-    {
-<<<<<<< HEAD
-    SetUpDbFromBaselineCopy("2-0-1-60", TEST_NAME, BE_SQLITE_OK);
-=======
-    SetUpDbFromBaselineCopy("2-0-1-62", TEST_NAME, BE_SQLITE_OK);
->>>>>>> f3760fc3
-
-    DgnDbR db= GetDgnDb();
-
-    std::vector<ECClassCP> ClassList = GetValidClassesForInstanceInsertion(db);
-
-    for (ECClassCP ClassP : ClassList)
-        {
-        Utf8StringCR ClassName= ClassP->GetName();
-
-        Utf8PrintfString fullClassName("%s.%s", BIS_ECSCHEMA_NAME, ClassName.c_str());
-        ElementIterator iter= db.Elements().MakeIterator(fullClassName.c_str(), nullptr, "ORDER BY ECInstanceId");
-        ASSERT_TRUE(iter.BuildIdList<DgnElementId>().size() != 0) << "No instance found for Class:" << ClassName;
-
-        //Iterates through the instances of each class
-        for(auto element : iter)
-            {
-             ASSERT_TRUE(element.GetElementId().IsValid());
-            }
-        }
-    }
-
-//---------------------------------------------------------------------------------------------
-// @bsimethod                                      Maha Nasir                  06/17
-//+---------------+---------------+---------------+---------------+---------------+------------
-TEST_F(ECInstancesCompatibility, UpdateInstances)
-    {
-<<<<<<< HEAD
-    SetUpDbFromBaselineCopy("2-0-1-60", TEST_NAME, BE_SQLITE_OK);
-=======
-    SetUpDbFromBaselineCopy("2-0-1-62", TEST_NAME, BE_SQLITE_OK);
->>>>>>> f3760fc3
-
-    DgnDbR db = GetDgnDb();
-
-    bvector<DgnElementId> idList;
-    {
-    Utf8PrintfString fullClassName("%s.%s", BIS_ECSCHEMA_NAME, "Element");
-    ElementIterator iter = db.Elements().MakeIterator(fullClassName.c_str());
-    idList = iter.BuildIdList<DgnElementId>();
-    }
-
-    int i = 0;
-    for (auto elementId : idList)
-        {
-        if (elementId.GetValue() != 1099511627800 && elementId.GetValue() != 1099511627818)
-            {
-            ASSERT_TRUE(db.IsDbOpen());
-            ASSERT_TRUE(elementId.IsValid()) << "Invalid ElementId:" << elementId.GetValue();
-
-            DgnElementPtr ele = db.Elements().GetForEdit<DgnElement>(elementId);
-            ASSERT_TRUE(ele.IsValid());
-            ele->SetUserLabel("Updated");
-
-            ASSERT_EQ(true, ele->Update().IsValid()) << "Update failed for elementId:" << ele->GetElementId().GetValue();
-            ASSERT_STREQ("Updated", ele->GetUserLabel());
-            i++;
-            }
-        }
-    ASSERT_EQ(50, i);
-    }
+/*--------------------------------------------------------------------------------------+
+|
+|  $Source: Tests/DgnProject/Published/Compatibility_Test.cpp $
+|
+|  $Copyright: (c) 2017 Bentley Systems, Incorporated. All rights reserved. $
+|
++--------------------------------------------------------------------------------------*/
+#include "../TestFixture/DgnDbTestFixtures.h"
+#include <UnitTests/BackDoor/DgnPlatform/DgnDbTestUtils.h>
+#include <DgnPlatform/FunctionalDomain.h>
+
+USING_NAMESPACE_BENTLEY_DPTEST
+USING_NAMESPACE_BENTLEY_EC
+
+//========================================================================================
+// @bsiclass                                                    Shaun.Sewall    04/2017
+//========================================================================================
+struct CompatibilityTests : public DgnDbTestFixture
+{
+    static constexpr Utf8CP GetCodeSpecName() {return "CompatibilityTests.CodeSpec";}
+    static constexpr Utf8CP GetSpatialCategoryName() {return "TestSpatialCategory";}
+    static constexpr Utf8CP GetDrawingCategoryName() {return "TestDrawingCategory";}
+    static constexpr Utf8CP GetGroupInformationPartitionName() {return "GroupInformation";}
+    static constexpr Utf8CP GetPhysicalPartitionName() {return "Physical";}
+    static constexpr Utf8CP GetDocumentPartitionName() {return "Document";}
+    static constexpr Utf8CP GetDefinitionPartitionName() {return "Definition";}
+    static constexpr Utf8CP GetPhysicalElementGroupName() {return "PhysicalElementGroup";}
+    static constexpr Utf8CP GetSpatialLocationGroupName() {return "SpatialLocationGroup";}
+    static constexpr double GetSheetScale() {return 1.0;}
+    static DPoint2d GetSheetSize() {return DPoint2d::From(0.1, 0.3);}
+    static Utf8String GetSubjectName(int index) {return Utf8PrintfString(BIS_CLASS_Subject "%" PRIi32, index);}
+    static Utf8String GetGeometryPartName(int index) {return Utf8PrintfString(BIS_CLASS_GeometryPart "%" PRIi32, index);}
+    static Utf8String GetCategorySelectorName(int index) {return Utf8PrintfString(BIS_CLASS_CategorySelector "%" PRIi32, index);}
+    static Utf8String GetModelSelectorName(int index) {return Utf8PrintfString(BIS_CLASS_ModelSelector "%" PRIi32, index);}
+    static Utf8String GetDisplayStyle3dName(int index) {return Utf8PrintfString(BIS_CLASS_DisplayStyle3d "%" PRIi32, index);}
+    static Utf8String GetSpatialViewDefinitionName(int index) {return Utf8PrintfString(BIS_CLASS_SpatialViewDefinition "%" PRIi32, index);}
+    static Utf8String GetPhysicalElementName(int index) {return Utf8PrintfString(BIS_CLASS_PhysicalElement "%" PRIi32, index);}
+    static Utf8String GetSpatialLocationName(int index) {return Utf8PrintfString(BIS_CLASS_SpatialLocationElement "%" PRIi32, index);}
+    static Utf8String GetDrawingName(int index) {return Utf8PrintfString(BIS_CLASS_Drawing "%" PRIi32, index);}
+    static Utf8String GetDrawingGraphicName(int index) {return Utf8PrintfString(BIS_CLASS_DrawingGraphic "%" PRIi32, index);}
+    static Utf8String GetSheetName(int index) {return Utf8PrintfString(BIS_CLASS_Sheet "%" PRIi32, index);}
+    static Utf8String BuildWhereModelIdEquals(DgnModelId modelId) {return Utf8PrintfString("WHERE Model.Id=%" PRIu64, modelId.GetValue());}
+
+    static void SetUpTestCase();
+    void SetUpFromBaselineCopy(Utf8CP, Utf8CP, DbResult);
+    void ImportFunctionalSchema();
+
+    BE_JSON_NAME(inserted);
+    BE_JSON_NAME(updated);
+
+    void InsertHierarchy(SubjectCR, int);
+    void InsertGroupInformationHierarchy(SubjectCR);
+    void InsertPhysicalHierarchy(SubjectCR);
+    void InsertDocumentHierarchy(SubjectCR);
+    void InsertDefinitionHierarchy(SubjectCR);
+    void InsertCodeSpec();
+    void InsertSpatialCategory();
+    void InsertDrawingCategory();
+    DgnGeometryPartPtr InsertGeometryPart(DefinitionModelR, int);
+    CategorySelectorPtr InsertCategorySelector(DefinitionModelR, DgnCategoryId, int);
+    ModelSelectorPtr InsertModelSelector(DefinitionModelR, DgnModelId, int);
+    DisplayStyle3dPtr InsertDisplayStyle3d(DefinitionModelR, int);
+    SpatialViewDefinitionPtr InsertSpatialViewDefinition(DefinitionModelR, int, CategorySelectorR, DisplayStyle3dR, ModelSelectorR, DRange3dCR);
+    PhysicalElementPtr InsertPhysicalElement(PhysicalModelR, DgnCategoryId, int);
+    SpatialLocationElementPtr InsertSpatialLocation(PhysicalModelR, DgnCategoryId, int);
+    DrawingPtr InsertDrawing(DocumentListModelR, int);
+    DrawingModelPtr InsertDrawingModel(DrawingCR);
+    DrawingGraphicPtr InsertDrawingGraphic(GraphicalModel2dR, DgnCategoryId, int);
+    Sheet::ElementPtr InsertSheet(DocumentListModelR, int);
+    Sheet::ModelPtr InsertSheetModel(Sheet::ElementCR);
+
+    void ModifyHierarchy(SubjectCR, int);
+    void ModifyPhysicalHierarchy(SubjectCR);
+    void ModifyDocumentHierarchy(SubjectCR);
+    void ModifyDefinitionHierarchy(SubjectCR);
+    void ModifyGeometricElements(GeometricModelR, Utf8CP);
+    void ModifyDocumentElements(DocumentListModelR, Utf8CP);
+    void ModifyDefinitionElements(DefinitionModelR, Utf8CP);
+    void ModifyElementCode(DgnDbR, DgnElementId);
+    void ModifyGeometricElement(DgnDbR, DgnElementId);
+    void ModifySubModel(DgnDbR, DgnElementId);
+    void DeleteElementAndSubModel(DgnDbR, DgnElementId);
+
+    DgnCategoryId GetSpatialCategoryId();
+    DgnCategoryId GetDrawingCategoryId();
+    CodeSpecCPtr GetCodeSpec();
+    GenericGroupModelPtr GetGroupModel(SubjectCR);
+    GenericGroupCPtr GetGroup(DgnDbR, DgnCodeCR);
+    DgnCode GetPhysicalElementGroupCode(GroupInformationModelCR model) {return GetCodeSpec()->CreateCode(model, GetPhysicalElementGroupName());}
+    DgnCode GetSpatialLocationGroupCode(GroupInformationModelCR model) {return GetCodeSpec()->CreateCode(model, GetSpatialLocationGroupName());}
+    GenericGroupCPtr GetPhysicalElementGroup(SubjectCR);
+    GenericGroupCPtr GetSpatialLocationGroup(SubjectCR);
+    PhysicalModelPtr GetPhysicalModel(SubjectCR);
+    DocumentListModelPtr GetDocumentListModel(SubjectCR);
+    DefinitionModelPtr GetDefinitionModel(SubjectCR);
+};
+
+//---------------------------------------------------------------------------------------
+// NOTE: This unit test produces "CompatibilityTestSeed.bim" which is saved in the "CompatibilityTestFiles" product by each build and used for cross version/stream compatibility testing.
+// @bsimethod                                   Shaun.Sewall                    04/2017
+//---------------------------------------------------------------------------------------
+TEST_F(CompatibilityTests, CompatibilityTestSeed)
+    {
+    SetupSeedProject();
+    ImportFunctionalSchema();
+    InsertCodeSpec();
+    InsertSpatialCategory();
+    InsertDrawingCategory();
+
+    DgnDbR db = GetDgnDb();
+    ASSERT_EQ(BentleyStatus::SUCCESS, db.Schemas().CreateClassViewsInDb());
+    ASSERT_EQ(1, db.Elements().MakeIterator(BIS_SCHEMA(BIS_CLASS_Subject)).BuildIdSet<DgnElementId>().size()) << "Expected just the root Subject";
+    InsertHierarchy(*db.Elements().GetRootSubject(), 1);
+    }
+
+//---------------------------------------------------------------------------------------
+// This unit test ensures that the "Modify" and "Insert" tests work with a matching combination of DgnPlatform and DgnDb file format.
+// @bsimethod                                   Shaun.Sewall                    04/2017
+//---------------------------------------------------------------------------------------
+TEST_F(CompatibilityTests, ModifyCurrent)
+    {
+    SetupSeedProject();
+    InsertCodeSpec();
+    InsertSpatialCategory();
+    InsertDrawingCategory();
+
+    DgnDbR db = GetDgnDb();
+    ASSERT_EQ(1, db.Elements().MakeIterator(BIS_SCHEMA(BIS_CLASS_Subject)).BuildIdSet<DgnElementId>().size()) << "Expected just the root Subject";
+    SubjectCPtr rootSubject = db.Elements().GetRootSubject();
+    InsertHierarchy(*rootSubject, 1);
+    ModifyHierarchy(*rootSubject, 1);
+    InsertHierarchy(*rootSubject, 2);
+    }
+
+//---------------------------------------------------------------------------------------
+// This unit test runs the "Modify" and "Insert" tests using the current DgnPlatform against saved baselines of the DgnDb file format.
+// @bsimethod                                   Shaun.Sewall                    04/2017
+//---------------------------------------------------------------------------------------
+TEST_F(CompatibilityTests, ModifyBaseline)
+    {
+    SetUpFromBaselineCopy("2-0-1-60", TEST_NAME, BE_SQLITE_OK);
+
+    DgnDbR db = GetDgnDb();
+    ASSERT_EQ(2, db.Elements().MakeIterator(BIS_SCHEMA(BIS_CLASS_Subject)).BuildIdSet<DgnElementId>().size());
+    SubjectCPtr rootSubject = db.Elements().GetRootSubject();
+    ModifyHierarchy(*rootSubject, 1);
+    InsertHierarchy(*rootSubject, 2);
+    }
+
+//---------------------------------------------------------------------------------------
+// @bsimethod                                   Shaun.Sewall                    04/2017
+//---------------------------------------------------------------------------------------
+void CompatibilityTests::InsertHierarchy(SubjectCR parentSubject, int subjectNumber)
+    {
+    SubjectCPtr subject = Subject::CreateAndInsert(parentSubject, GetSubjectName(subjectNumber));
+    ASSERT_TRUE(subject.IsValid());
+
+    InsertGroupInformationHierarchy(*subject);
+    InsertPhysicalHierarchy(*subject);
+    InsertDocumentHierarchy(*subject);
+    InsertDefinitionHierarchy(*subject);
+    }
+
+//---------------------------------------------------------------------------------------
+// @bsimethod                                   Shaun.Sewall                    04/2017
+//---------------------------------------------------------------------------------------
+void CompatibilityTests::ModifyHierarchy(SubjectCR parentSubject, int subjectNumber)
+    {
+    DgnDbR db = parentSubject.GetDgnDb();
+    DgnCode subjectCode = Subject::CreateCode(parentSubject, GetSubjectName(subjectNumber));
+    DgnElementId subjectId = db.Elements().QueryElementIdByCode(subjectCode);
+    SubjectCPtr subject = db.Elements().Get<Subject>(subjectId);
+    ASSERT_TRUE(subject.IsValid());
+
+    ModifyPhysicalHierarchy(*subject);
+    ModifyDocumentHierarchy(*subject);
+    ModifyDefinitionHierarchy(*subject);
+    }
+
+//---------------------------------------------------------------------------------------
+// @bsimethod                                   Shaun.Sewall                    04/2017
+//---------------------------------------------------------------------------------------
+void CompatibilityTests::InsertCodeSpec()
+    {
+    CodeSpecPtr codeSpec = CodeSpec::Create(GetDgnDb(), GetCodeSpecName(), CodeScopeSpec::CreateModelScope());
+    ASSERT_TRUE(codeSpec.IsValid());
+    ASSERT_EQ(DgnDbStatus::Success, codeSpec->Insert());
+    }
+
+//---------------------------------------------------------------------------------------
+// @bsimethod                                   Shaun.Sewall                    04/2017
+//---------------------------------------------------------------------------------------
+CodeSpecCPtr CompatibilityTests::GetCodeSpec()
+    {
+    CodeSpecCPtr codeSpec = GetDgnDb().CodeSpecs().GetCodeSpec(GetCodeSpecName());
+    BeAssert(codeSpec.IsValid());
+    return codeSpec;
+    }
+
+//---------------------------------------------------------------------------------------
+// @bsimethod                                   Shaun.Sewall                    04/2017
+//---------------------------------------------------------------------------------------
+void CompatibilityTests::InsertSpatialCategory()
+    {
+    DgnDbTestUtils::InsertSpatialCategory(GetDgnDb(), GetSpatialCategoryName());
+    }
+
+//---------------------------------------------------------------------------------------
+// @bsimethod                                   Shaun.Sewall                    04/2017
+//---------------------------------------------------------------------------------------
+void CompatibilityTests::InsertDrawingCategory()
+    {
+    DgnDbTestUtils::InsertDrawingCategory(GetDgnDb(), GetDrawingCategoryName());
+    }
+
+//---------------------------------------------------------------------------------------
+// @bsimethod                                   Shaun.Sewall                    04/2017
+//---------------------------------------------------------------------------------------
+DgnCategoryId CompatibilityTests::GetSpatialCategoryId()
+    {
+    DgnCategoryId categoryId = SpatialCategory::QueryCategoryId(GetDgnDb().GetDictionaryModel(), GetSpatialCategoryName());
+    BeAssert(categoryId.IsValid());
+    return categoryId;
+    }
+
+//---------------------------------------------------------------------------------------
+// @bsimethod                                   Shaun.Sewall                    04/2017
+//---------------------------------------------------------------------------------------
+DgnCategoryId CompatibilityTests::GetDrawingCategoryId()
+    {
+    DgnCategoryId categoryId = DgnCategory::QueryCategoryId(GetDgnDb(), DrawingCategory::CreateCode(GetDgnDb().GetDictionaryModel(), GetDrawingCategoryName()));
+    BeAssert(categoryId.IsValid());
+    return categoryId;
+    }
+
+//---------------------------------------------------------------------------------------
+// @bsimethod                                   Shaun.Sewall                    04/2017
+//---------------------------------------------------------------------------------------
+void CompatibilityTests::InsertDefinitionHierarchy(SubjectCR subject)
+    {
+    DefinitionPartitionCPtr partition = DefinitionPartition::CreateAndInsert(subject, GetDefinitionPartitionName());
+    ASSERT_TRUE(partition.IsValid());
+    DefinitionModelPtr definitionModel = DefinitionModel::CreateAndInsert(*partition);
+    ASSERT_TRUE(definitionModel.IsValid());
+    DgnCategoryId categoryId = GetSpatialCategoryId();
+    PhysicalModelPtr physicalModel = GetPhysicalModel(subject);
+
+    for (int i=0; i<3; i++)
+        {
+        DgnGeometryPartPtr geometryPart = InsertGeometryPart(*definitionModel, i);
+        CategorySelectorPtr categorySelector = InsertCategorySelector(*definitionModel, categoryId, i);
+        ModelSelectorPtr modelSelector = InsertModelSelector(*definitionModel, physicalModel->GetModelId(), i);
+        DisplayStyle3dPtr displayStyle = InsertDisplayStyle3d(*definitionModel, i);
+        DRange3d volume = physicalModel->QueryModelRange();
+        ASSERT_TRUE(geometryPart.IsValid());
+        ASSERT_TRUE(categorySelector.IsValid());
+        ASSERT_TRUE(modelSelector.IsValid());
+        ASSERT_TRUE(displayStyle.IsValid());
+        ASSERT_FALSE(volume.IsNull());
+
+        SpatialViewDefinitionPtr spatialViewDefinition = InsertSpatialViewDefinition(*definitionModel, i, *categorySelector, *displayStyle, *modelSelector, volume);
+        ASSERT_TRUE(spatialViewDefinition.IsValid());
+        }
+    }
+
+//---------------------------------------------------------------------------------------
+// @bsimethod                                   Shaun.Sewall                    04/2017
+//---------------------------------------------------------------------------------------
+CategorySelectorPtr CompatibilityTests::InsertCategorySelector(DefinitionModelR model, DgnCategoryId categoryId, int index)
+    {
+    CategorySelectorPtr categorySelector = new CategorySelector(model, GetCategorySelectorName(index));
+    categorySelector->AddCategory(categoryId);
+    categorySelector->SetUserProperties(json_inserted(), DateTime::GetCurrentTime().ToString());
+    return categorySelector->Insert().IsValid() ? categorySelector : nullptr;
+    }
+
+//---------------------------------------------------------------------------------------
+// @bsimethod                                   Shaun.Sewall                    04/2017
+//---------------------------------------------------------------------------------------
+ModelSelectorPtr CompatibilityTests::InsertModelSelector(DefinitionModelR model, DgnModelId selectedModelId, int index)
+    {
+    ModelSelectorPtr modelSelector = new ModelSelector(model, GetModelSelectorName(index));
+    modelSelector->AddModel(selectedModelId);
+    modelSelector->SetUserProperties(json_inserted(), DateTime::GetCurrentTime().ToString());
+    return modelSelector->Insert().IsValid() ? modelSelector : nullptr;
+    }
+
+//---------------------------------------------------------------------------------------
+// @bsimethod                                   Shaun.Sewall                    04/2017
+//---------------------------------------------------------------------------------------
+DisplayStyle3dPtr CompatibilityTests::InsertDisplayStyle3d(DefinitionModelR model, int index)
+    {
+    DisplayStyle3dPtr displayStyle = new DisplayStyle3d(model, GetDisplayStyle3dName(index));
+    displayStyle->SetUserProperties(json_inserted(), DateTime::GetCurrentTime().ToString());
+    return displayStyle->Insert().IsValid() ? displayStyle : nullptr;
+    }
+
+//---------------------------------------------------------------------------------------
+// @bsimethod                                   Shaun.Sewall                    04/2017
+//---------------------------------------------------------------------------------------
+SpatialViewDefinitionPtr CompatibilityTests::InsertSpatialViewDefinition(DefinitionModelR model, int index, CategorySelectorR categorySelector, DisplayStyle3dR displayStyle, ModelSelectorR modelSelector, DRange3dCR volume)
+    {
+    SpatialViewDefinitionPtr viewDefinition = new OrthographicViewDefinition(model, GetSpatialViewDefinitionName(index), categorySelector, displayStyle, modelSelector);
+    viewDefinition->SetStandardViewRotation(StandardView::Iso);
+    viewDefinition->LookAtVolume(volume);
+    viewDefinition->SetUserProperties(json_inserted(), DateTime::GetCurrentTime().ToString());
+    return viewDefinition->Insert().IsValid() ? viewDefinition : nullptr;
+    }
+
+//---------------------------------------------------------------------------------------
+// @bsimethod                                   Shaun.Sewall                    04/2017
+//---------------------------------------------------------------------------------------
+DgnGeometryPartPtr CompatibilityTests::InsertGeometryPart(DefinitionModelR model, int index)
+    {
+    DgnGeometryPartPtr geometryPart = DgnGeometryPart::Create(model, GetGeometryPartName(index));
+    GeometryBuilderPtr geometryPartBuilder = GeometryBuilder::CreateGeometryPart(model.GetDgnDb(), true /*is3d*/);
+    BeAssert(geometryPart.IsValid() && geometryPartBuilder.IsValid());
+    GeometricPrimitivePtr geometry = GeometricPrimitive::Create(DgnBoxDetail::InitFromCenterAndSize(DPoint3d::FromZero(), DPoint3d::From(1+index, 1+index, 1+index), true));
+    BeAssert(geometry.IsValid());
+    geometryPartBuilder->Append(*geometry);
+    geometryPartBuilder->Finish(*geometryPart);
+    geometryPart->SetUserProperties(json_inserted(), DateTime::GetCurrentTime().ToString());
+    return geometryPart->Insert().IsValid() ? geometryPart : nullptr;
+    }
+
+//---------------------------------------------------------------------------------------
+// @bsimethod                                   Shaun.Sewall                    04/2017
+//---------------------------------------------------------------------------------------
+void CompatibilityTests::ModifyDefinitionHierarchy(SubjectCR subject)
+    {
+    DefinitionModelPtr model = GetDefinitionModel(subject);
+    ModifyDefinitionElements(*model, BIS_SCHEMA(BIS_CLASS_GeometryPart));
+    ModifyDefinitionElements(*model, BIS_SCHEMA(BIS_CLASS_CategorySelector));
+    ModifyDefinitionElements(*model, BIS_SCHEMA(BIS_CLASS_ModelSelector));
+    ModifyDefinitionElements(*model, BIS_SCHEMA(BIS_CLASS_DisplayStyle3d));
+    ModifyDefinitionElements(*model, BIS_SCHEMA(BIS_CLASS_SpatialViewDefinition));
+
+    DgnDbR db = subject.GetDgnDb();
+    Utf8String whereClause = BuildWhereModelIdEquals(model->GetModelId());
+    ASSERT_EQ(2, db.Elements().MakeIterator(BIS_SCHEMA(BIS_CLASS_CategorySelector), whereClause.c_str()).BuildIdList<DgnElementId>().size());
+    ASSERT_EQ(2, db.Elements().MakeIterator(BIS_SCHEMA(BIS_CLASS_ModelSelector), whereClause.c_str()).BuildIdList<DgnElementId>().size());
+    ASSERT_EQ(2, db.Elements().MakeIterator(BIS_SCHEMA(BIS_CLASS_DisplayStyle3d), whereClause.c_str()).BuildIdList<DgnElementId>().size());
+    ASSERT_EQ(2, db.Elements().MakeIterator(BIS_SCHEMA(BIS_CLASS_GeometryPart), whereClause.c_str()).BuildIdList<DgnElementId>().size());
+    ASSERT_EQ(2, db.Elements().MakeIterator(BIS_SCHEMA(BIS_CLASS_SpatialViewDefinition), whereClause.c_str()).BuildIdList<DgnElementId>().size());
+
+    DgnGeometryPartPtr geometryPart = InsertGeometryPart(*model, 3);
+    CategorySelectorPtr categorySelector = InsertCategorySelector(*model, GetSpatialCategoryId(), 3);
+    ModelSelectorPtr modelSelector = InsertModelSelector(*model, GetPhysicalModel(subject)->GetModelId(), 3);
+    DisplayStyle3dPtr displayStyle = InsertDisplayStyle3d(*model, 3);
+    ASSERT_TRUE(geometryPart.IsValid());
+    ASSERT_TRUE(categorySelector.IsValid());
+    ASSERT_TRUE(modelSelector.IsValid());
+    ASSERT_TRUE(displayStyle.IsValid());
+    
+    SpatialViewDefinitionPtr spatialViewDefinition = InsertSpatialViewDefinition(*model, 3, *categorySelector, *displayStyle, *modelSelector, GetPhysicalModel(subject)->QueryModelRange());
+    ASSERT_TRUE(spatialViewDefinition.IsValid());
+
+    ASSERT_EQ(3, db.Elements().MakeIterator(BIS_SCHEMA(BIS_CLASS_CategorySelector), whereClause.c_str()).BuildIdList<DgnElementId>().size());
+    ASSERT_EQ(3, db.Elements().MakeIterator(BIS_SCHEMA(BIS_CLASS_ModelSelector), whereClause.c_str()).BuildIdList<DgnElementId>().size());
+    ASSERT_EQ(3, db.Elements().MakeIterator(BIS_SCHEMA(BIS_CLASS_DisplayStyle3d), whereClause.c_str()).BuildIdList<DgnElementId>().size());
+    ASSERT_EQ(3, db.Elements().MakeIterator(BIS_SCHEMA(BIS_CLASS_GeometryPart), whereClause.c_str()).BuildIdList<DgnElementId>().size());
+    ASSERT_EQ(3, db.Elements().MakeIterator(BIS_SCHEMA(BIS_CLASS_SpatialViewDefinition), whereClause.c_str()).BuildIdList<DgnElementId>().size());
+    }
+
+//---------------------------------------------------------------------------------------
+// @bsimethod                                   Shaun.Sewall                    04/2017
+//---------------------------------------------------------------------------------------
+void CompatibilityTests::ModifyDefinitionElements(DefinitionModelR model, Utf8CP className)
+    {
+    DgnDbR db = model.GetDgnDb();
+    int i=0;
+    Utf8String whereClause = BuildWhereModelIdEquals(model.GetModelId());
+    for (ElementIteratorEntryCR elementEntry : db.Elements().MakeIterator(className, whereClause.c_str()))
+        {
+        switch (i++)
+            {
+            case 0: // skip first element
+                break;
+
+            case 1: // update second element
+                ModifyElementCode(db, elementEntry.GetElementId());
+                break;
+
+            case 2: // delete third element
+                ASSERT_EQ(DgnDbStatus::Success, db.Elements().Delete(elementEntry.GetElementId()));
+                break;
+
+            default: // should only be 3 elements
+                ASSERT_TRUE(false);
+                break;
+            }
+        }
+    }
+
+//---------------------------------------------------------------------------------------
+// @bsimethod                                   Shaun.Sewall                    04/2017
+//---------------------------------------------------------------------------------------
+void CompatibilityTests::ModifyElementCode(DgnDbR db, DgnElementId elementId)
+    {
+    DgnElementPtr element = db.Elements().GetForEdit<DgnElement>(elementId);
+    ASSERT_TRUE(element.IsValid());
+    ASSERT_FALSE(element->GetUserProperties(json_inserted()).isNull());
+    DgnCode oldCode = element->GetCode();
+    DgnCode newCode(oldCode.GetCodeSpecId(), oldCode.GetScopeElementId(db), oldCode.GetValue() + "Updated");
+    element->SetCode(newCode);
+    element->SetUserProperties(json_updated(), DateTime::GetCurrentTime().ToString());
+    ASSERT_TRUE(element->Update().IsValid());
+    }
+
+//---------------------------------------------------------------------------------------
+// @bsimethod                                   Shaun.Sewall                    04/2017
+//---------------------------------------------------------------------------------------
+DefinitionModelPtr CompatibilityTests::GetDefinitionModel(SubjectCR subject)
+    {
+    DgnDbR db = subject.GetDgnDb();
+    DgnCode partitionCode = DefinitionPartition::CreateCode(subject, GetDefinitionPartitionName());
+    DgnModelId modelId = db.Models().QuerySubModelId(partitionCode);
+    DefinitionModelPtr model = db.Models().Get<DefinitionModel>(modelId);
+    BeAssert(model.IsValid());
+    return model;
+    }
+
+//---------------------------------------------------------------------------------------
+// @bsimethod                                   Shaun.Sewall                    04/2017
+//---------------------------------------------------------------------------------------
+void CompatibilityTests::InsertPhysicalHierarchy(SubjectCR subject)
+    {
+    PhysicalPartitionCPtr partition = PhysicalPartition::CreateAndInsert(subject, GetPhysicalPartitionName());
+    ASSERT_TRUE(partition.IsValid());
+    PhysicalModelPtr model = PhysicalModel::CreateAndInsert(*partition);
+    ASSERT_TRUE(model.IsValid());
+    DgnCategoryId categoryId = GetSpatialCategoryId();
+    GenericGroupCPtr physicalElementGroup = GetPhysicalElementGroup(subject);
+    GenericGroupCPtr spatialLocationGroup = GetSpatialLocationGroup(subject);
+
+    for (int i=0; i<3; i++)
+        {
+        PhysicalElementPtr physicalElement = InsertPhysicalElement(*model, categoryId, i);
+        ASSERT_TRUE(physicalElement.IsValid());
+        physicalElementGroup->AddMember(*physicalElement);
+
+        SpatialLocationElementPtr spatialLocation = InsertSpatialLocation(*model, categoryId, i);
+        ASSERT_TRUE(spatialLocation.IsValid());
+        spatialLocationGroup->AddMember(*spatialLocation);
+        }
+    }
+
+//---------------------------------------------------------------------------------------
+// @bsimethod                                   Shaun.Sewall                    04/2017
+//---------------------------------------------------------------------------------------
+PhysicalElementPtr CompatibilityTests::InsertPhysicalElement(PhysicalModelR model, DgnCategoryId categoryId, int index)
+    {
+    GenericPhysicalObjectPtr element = GenericPhysicalObject::Create(model, categoryId);
+    if (!element.IsValid())
+        return nullptr;
+
+    element->SetUserLabel(GetPhysicalElementName(index).c_str());
+    element->SetFederationGuid(BeGuid(true));
+    GeometryBuilderPtr geometryBuilder = GeometryBuilder::Create(model, categoryId, DPoint3d::From(index, index, index));
+    GeometricPrimitivePtr geometry = GeometricPrimitive::Create(DgnSphereDetail(DPoint3d::FromZero(), 0.25));
+    if (!geometryBuilder.IsValid() || !geometry.IsValid())
+        return nullptr;
+
+    geometryBuilder->Append(*geometry);
+    geometryBuilder->Finish(*element);
+    return element->Insert().IsValid() ? element.get() : nullptr;
+    }
+
+//---------------------------------------------------------------------------------------
+// @bsimethod                                   Shaun.Sewall                    04/2017
+//---------------------------------------------------------------------------------------
+SpatialLocationElementPtr CompatibilityTests::InsertSpatialLocation(PhysicalModelR model, DgnCategoryId categoryId, int index)
+    {
+    GenericSpatialLocationPtr element = GenericSpatialLocation::Create(model, categoryId);
+    if (!element.IsValid())
+        return nullptr;
+
+    element->SetUserLabel(GetSpatialLocationName(index).c_str());
+    element->SetFederationGuid(BeGuid(true));
+    GeometryBuilderPtr geometryBuilder = GeometryBuilder::Create(model, categoryId, DPoint3d::From(index, index, index));
+    GeometricPrimitivePtr geometry = GeometricPrimitive::Create(DgnBoxDetail::InitFromCenterAndSize(DPoint3d::FromZero(), DPoint3d::From(0.5, 0.5, 0.5), true));
+    if (!geometryBuilder.IsValid() || !geometry.IsValid())
+        return nullptr;
+
+    geometryBuilder->Append(*geometry);
+    geometryBuilder->Finish(*element);
+    return element->Insert().IsValid() ? element.get() : nullptr;
+    }
+
+//---------------------------------------------------------------------------------------
+// @bsimethod                                   Shaun.Sewall                    04/2017
+//---------------------------------------------------------------------------------------
+void CompatibilityTests::ModifyPhysicalHierarchy(SubjectCR subject)
+    {
+    PhysicalModelPtr model = GetPhysicalModel(subject);
+    ModifyGeometricElements(*model, BIS_SCHEMA(BIS_CLASS_PhysicalElement));
+    ModifyGeometricElements(*model, BIS_SCHEMA(BIS_CLASS_SpatialLocationElement));
+
+    DgnDbR db = subject.GetDgnDb();
+    Utf8String whereClause = BuildWhereModelIdEquals(model->GetModelId());
+    ASSERT_EQ(2, db.Elements().MakeIterator(BIS_SCHEMA(BIS_CLASS_PhysicalElement), whereClause.c_str()).BuildIdList<DgnElementId>().size());
+    ASSERT_EQ(2, db.Elements().MakeIterator(BIS_SCHEMA(BIS_CLASS_SpatialLocationElement), whereClause.c_str()).BuildIdList<DgnElementId>().size());
+    
+    InsertPhysicalElement(*model, GetSpatialCategoryId(), 3);
+    InsertSpatialLocation(*model, GetSpatialCategoryId(), 3);
+    
+    ASSERT_EQ(3, db.Elements().MakeIterator(BIS_SCHEMA(BIS_CLASS_PhysicalElement), whereClause.c_str()).BuildIdList<DgnElementId>().size());
+    ASSERT_EQ(3, db.Elements().MakeIterator(BIS_SCHEMA(BIS_CLASS_SpatialLocationElement), whereClause.c_str()).BuildIdList<DgnElementId>().size());
+    }
+
+//---------------------------------------------------------------------------------------
+// @bsimethod                                   Shaun.Sewall                    04/2017
+//---------------------------------------------------------------------------------------
+void CompatibilityTests::ModifyGeometricElements(GeometricModelR model, Utf8CP className)
+    {
+    DgnDbR db = model.GetDgnDb();
+    int i=0;
+    Utf8String whereClause = BuildWhereModelIdEquals(model.GetModelId());
+    for (ElementIteratorEntryCR elementEntry : db.Elements().MakeIterator(className, whereClause.c_str()))
+        {
+        switch (i++)
+            {
+            case 0: // skip first element
+                break;
+
+            case 1: // update second element
+                ModifyGeometricElement(db, elementEntry.GetElementId());
+                break;
+
+            case 2: // delete third element
+                ASSERT_EQ(DgnDbStatus::Success, db.Elements().Delete(elementEntry.GetElementId()));
+                break;
+
+            default: // should only be 3 elements
+                ASSERT_TRUE(false);
+                break;
+            }
+        }
+    }
+
+//---------------------------------------------------------------------------------------
+// @bsimethod                                   Shaun.Sewall                    04/2017
+//---------------------------------------------------------------------------------------
+void CompatibilityTests::ModifyGeometricElement(DgnDbR db, DgnElementId elementId)
+    {
+    GeometricElementPtr element = db.Elements().GetForEdit<GeometricElement>(elementId);
+    ASSERT_TRUE(element.IsValid());
+    ASSERT_TRUE(element->GetFederationGuid().IsValid());
+    Utf8String userLabel(element->GetUserLabel());
+    userLabel.append("Updated");
+    element->SetUserLabel(userLabel.c_str());
+    ASSERT_TRUE(element->Update().IsValid());
+    }
+
+//---------------------------------------------------------------------------------------
+// @bsimethod                                   Shaun.Sewall                    04/2017
+//---------------------------------------------------------------------------------------
+PhysicalModelPtr CompatibilityTests::GetPhysicalModel(SubjectCR subject)
+    {
+    DgnDbR db = subject.GetDgnDb();
+    DgnCode partitionCode = PhysicalPartition::CreateCode(subject, GetPhysicalPartitionName());
+    DgnModelId modelId = db.Models().QuerySubModelId(partitionCode);
+    PhysicalModelPtr model = db.Models().Get<PhysicalModel>(modelId);
+    BeAssert(model.IsValid());
+    return model;
+    }
+
+//---------------------------------------------------------------------------------------
+// @bsimethod                                   Shaun.Sewall                    04/2017
+//---------------------------------------------------------------------------------------
+void CompatibilityTests::InsertDocumentHierarchy(SubjectCR subject)
+    {
+    DocumentPartitionCPtr partition = DocumentPartition::CreateAndInsert(subject, GetDocumentPartitionName());
+    ASSERT_TRUE(partition.IsValid());
+    DocumentListModelPtr model = DocumentListModel::CreateAndInsert(*partition);
+    ASSERT_TRUE(model.IsValid());
+
+    for (int i=0; i<3; i++)
+        {
+        DrawingPtr drawing = InsertDrawing(*model, i);
+        Sheet::ElementPtr sheet = InsertSheet(*model, i);
+        ASSERT_TRUE(drawing.IsValid());
+        ASSERT_TRUE(sheet.IsValid());
+        }
+    }
+
+//---------------------------------------------------------------------------------------
+// @bsimethod                                   Shaun.Sewall                    04/2017
+//---------------------------------------------------------------------------------------
+DrawingPtr CompatibilityTests::InsertDrawing(DocumentListModelR model, int index)
+    {
+    DrawingPtr drawing = Drawing::Create(model, GetDrawingName(index));
+    drawing->SetUserProperties(json_inserted(), DateTime::GetCurrentTime().ToString());
+    if (!drawing->Insert().IsValid())
+        return nullptr;
+
+    DrawingModelPtr drawingModel = InsertDrawingModel(*drawing);
+    if (!drawingModel.IsValid())
+        return nullptr;
+
+    return drawing;
+    }
+
+//---------------------------------------------------------------------------------------
+// @bsimethod                                   Shaun.Sewall                    04/2017
+//---------------------------------------------------------------------------------------
+DrawingModelPtr CompatibilityTests::InsertDrawingModel(DrawingCR drawing)
+    {
+    DrawingModelPtr model = DrawingModel::Create(drawing);
+    BeAssert(model.IsValid());
+    if (DgnDbStatus::Success != model->Insert())
+        return nullptr;
+
+    DgnCategoryId categoryId = GetDrawingCategoryId();
+    for (int i=0; i<3; i++)
+        InsertDrawingGraphic(*model, categoryId, i);
+
+    return model;
+    }
+
+//---------------------------------------------------------------------------------------
+// @bsimethod                                   Shaun.Sewall                    04/2017
+//---------------------------------------------------------------------------------------
+DrawingGraphicPtr CompatibilityTests::InsertDrawingGraphic(GraphicalModel2dR model, DgnCategoryId categoryId, int index)
+    {
+    DrawingGraphicPtr element = DrawingGraphic::Create(model, categoryId);
+    if (!element.IsValid())
+        return nullptr;
+
+    element->SetUserLabel(GetDrawingGraphicName(index).c_str());
+    element->SetFederationGuid(BeGuid(true));
+    GeometryBuilderPtr geometryBuilder = GeometryBuilder::Create(model, categoryId, DPoint2d::From(index, index));
+    GeometricPrimitivePtr geometry = GeometricPrimitive::Create(ICurvePrimitive::CreateRectangle(0, 0, 1+index, 1+index, 0));
+    if (!geometryBuilder.IsValid() || !geometry.IsValid())
+        return nullptr;
+
+    geometryBuilder->Append(*geometry);
+    geometryBuilder->Finish(*element);
+    return element->Insert().IsValid() ? element : nullptr;
+    }
+
+//---------------------------------------------------------------------------------------
+// @bsimethod                                   Shaun.Sewall                    04/2017
+//---------------------------------------------------------------------------------------
+Sheet::ElementPtr CompatibilityTests::InsertSheet(DocumentListModelR model, int index)
+    {
+    Sheet::ElementPtr sheet = Sheet::Element::Create(model, GetSheetScale(), GetSheetSize(), GetSheetName(index).c_str());
+    sheet->SetUserProperties(json_inserted(), DateTime::GetCurrentTime().ToString());
+    if (!sheet->Insert().IsValid())
+        return nullptr;
+
+    Sheet::ModelPtr sheetModel = InsertSheetModel(*sheet);
+    if (!sheetModel.IsValid())
+        return nullptr;
+
+    return sheet;
+    }
+
+//---------------------------------------------------------------------------------------
+// @bsimethod                                   Shaun.Sewall                    04/2017
+//---------------------------------------------------------------------------------------
+Sheet::ModelPtr CompatibilityTests::InsertSheetModel(Sheet::ElementCR sheet)
+    {
+    Sheet::ModelPtr model = Sheet::Model::Create(sheet);
+    BeAssert(model.IsValid());
+    if (DgnDbStatus::Success != model->Insert())
+        return nullptr;
+
+    DgnCategoryId categoryId = GetDrawingCategoryId();
+    for (int i=0; i<3; i++)
+        InsertDrawingGraphic(*model, categoryId, i);
+
+    return model;
+    }
+
+//---------------------------------------------------------------------------------------
+// @bsimethod                                   Shaun.Sewall                    04/2017
+//---------------------------------------------------------------------------------------
+void CompatibilityTests::ModifyDocumentHierarchy(SubjectCR subject)
+    {
+    DocumentListModelPtr model = GetDocumentListModel(subject);
+    ModifyDocumentElements(*model, BIS_SCHEMA(BIS_CLASS_Drawing));
+    ModifyDocumentElements(*model, BIS_SCHEMA(BIS_CLASS_Sheet));
+
+    DgnDbR db = subject.GetDgnDb();
+    Utf8String whereClause = BuildWhereModelIdEquals(model->GetModelId());
+    ASSERT_EQ(2, db.Elements().MakeIterator(BIS_SCHEMA(BIS_CLASS_Drawing), whereClause.c_str()).BuildIdList<DgnElementId>().size());
+    ASSERT_EQ(2, db.Elements().MakeIterator(BIS_SCHEMA(BIS_CLASS_Sheet), whereClause.c_str()).BuildIdList<DgnElementId>().size());
+
+    InsertDrawing(*model, 3);
+    InsertSheet(*model, 3);
+
+    ASSERT_EQ(3, db.Elements().MakeIterator(BIS_SCHEMA(BIS_CLASS_Drawing), whereClause.c_str()).BuildIdList<DgnElementId>().size());
+    ASSERT_EQ(3, db.Elements().MakeIterator(BIS_SCHEMA(BIS_CLASS_Sheet), whereClause.c_str()).BuildIdList<DgnElementId>().size());
+    }
+
+//---------------------------------------------------------------------------------------
+// @bsimethod                                   Shaun.Sewall                    04/2017
+//---------------------------------------------------------------------------------------
+void CompatibilityTests::ModifyDocumentElements(DocumentListModelR model, Utf8CP className)
+    {
+    DgnDbR db = model.GetDgnDb();
+    int i=0;
+    Utf8String whereClause = BuildWhereModelIdEquals(model.GetModelId());
+    for (ElementIteratorEntryCR elementEntry : db.Elements().MakeIterator(className, whereClause.c_str()))
+        {
+        switch (i++)
+            {
+            case 0: // modify sub-model
+                ModifySubModel(db, elementEntry.GetElementId());
+                break;
+
+            case 1: // update second element
+                ModifyElementCode(db, elementEntry.GetElementId());
+                break;
+
+            case 2: // delete third element
+                DeleteElementAndSubModel(db, elementEntry.GetElementId()); 
+                break;
+
+            default: // should only be 3 elements
+                ASSERT_TRUE(false);
+                break;
+            }
+        }
+    }
+
+//---------------------------------------------------------------------------------------
+// @bsimethod                                   Shaun.Sewall                    04/2017
+//---------------------------------------------------------------------------------------
+void CompatibilityTests::ModifySubModel(DgnDbR db, DgnElementId elementId)
+    {
+    DgnElementPtr element = db.Elements().GetForEdit<DgnElement>(elementId);
+    ASSERT_TRUE(element.IsValid());
+    GraphicalModel2dPtr subModel = element->GetSub<GraphicalModel2d>();
+    ASSERT_TRUE(subModel.IsValid());
+    ModifyGeometricElements(*subModel, BIS_SCHEMA(BIS_CLASS_DrawingGraphic));
+
+    Utf8String whereClause = BuildWhereModelIdEquals(subModel->GetModelId());
+    ASSERT_EQ(2, db.Elements().MakeIterator(BIS_SCHEMA(BIS_CLASS_DrawingGraphic), whereClause.c_str()).BuildIdList<DgnElementId>().size());
+    InsertDrawingGraphic(*subModel, GetDrawingCategoryId(), 3);
+    ASSERT_EQ(3, db.Elements().MakeIterator(BIS_SCHEMA(BIS_CLASS_DrawingGraphic), whereClause.c_str()).BuildIdList<DgnElementId>().size());
+    }
+
+//---------------------------------------------------------------------------------------
+// @bsimethod                                   Shaun.Sewall                    04/2017
+//---------------------------------------------------------------------------------------
+void CompatibilityTests::DeleteElementAndSubModel(DgnDbR db, DgnElementId elementId)
+    {
+    DgnElementPtr element = db.Elements().GetForEdit<DgnElement>(elementId);
+    ASSERT_TRUE(element.IsValid());
+    GeometricModelPtr subModel = element->GetSub<GeometricModel>();
+    ASSERT_TRUE(subModel.IsValid());
+    ASSERT_EQ(DgnDbStatus::Success, subModel->Delete());
+    ASSERT_EQ(DgnDbStatus::Success, db.Elements().Delete(elementId));
+    }
+
+//---------------------------------------------------------------------------------------
+// @bsimethod                                   Shaun.Sewall                    04/2017
+//---------------------------------------------------------------------------------------
+DocumentListModelPtr CompatibilityTests::GetDocumentListModel(SubjectCR subject)
+    {
+    DgnDbR db = subject.GetDgnDb();
+    DgnCode partitionCode = DocumentPartition::CreateCode(subject, GetDocumentPartitionName());
+    DgnModelId modelId = db.Models().QuerySubModelId(partitionCode);
+    DocumentListModelPtr model = db.Models().Get<DocumentListModel>(modelId);
+    BeAssert(model.IsValid());
+    return model;
+    }
+
+//---------------------------------------------------------------------------------------
+// @bsimethod                                   Shaun.Sewall                    04/2017
+//---------------------------------------------------------------------------------------
+void CompatibilityTests::InsertGroupInformationHierarchy(SubjectCR subject)
+    {
+    GroupInformationPartitionCPtr partition = GroupInformationPartition::CreateAndInsert(subject, GetGroupInformationPartitionName());
+    ASSERT_TRUE(partition.IsValid());
+    GenericGroupModelPtr groupModel = GenericGroupModel::CreateAndInsert(*partition);
+    ASSERT_TRUE(groupModel.IsValid());
+
+    GenericGroupPtr physicalElementGroup = GenericGroup::Create(*groupModel, GetPhysicalElementGroupCode(*groupModel));
+    ASSERT_TRUE(physicalElementGroup.IsValid() && physicalElementGroup->Insert().IsValid());
+
+    GenericGroupPtr spatialLocationGroup = GenericGroup::Create(*groupModel, GetSpatialLocationGroupCode(*groupModel));
+    ASSERT_TRUE(spatialLocationGroup.IsValid() && spatialLocationGroup->Insert().IsValid());
+    }
+
+//---------------------------------------------------------------------------------------
+// @bsimethod                                   Shaun.Sewall                    04/2017
+//---------------------------------------------------------------------------------------
+GenericGroupModelPtr CompatibilityTests::GetGroupModel(SubjectCR subject)
+    {
+    DgnDbR db = subject.GetDgnDb();
+    DgnCode partitionCode = GroupInformationPartition::CreateCode(subject, GetGroupInformationPartitionName());
+    DgnModelId modelId = db.Models().QuerySubModelId(partitionCode);
+    GenericGroupModelPtr model = db.Models().Get<GenericGroupModel>(modelId);
+    BeAssert(model.IsValid());
+    return model;
+    }
+
+//---------------------------------------------------------------------------------------
+// @bsimethod                                   Shaun.Sewall                    04/2017
+//---------------------------------------------------------------------------------------
+GenericGroupCPtr CompatibilityTests::GetGroup(DgnDbR db, DgnCodeCR code)
+    {
+    DgnElementId groupId = db.Elements().QueryElementIdByCode(code);
+    GenericGroupCPtr group = db.Elements().Get<GenericGroup>(groupId);
+    BeAssert(group.IsValid());
+    return group;
+    }
+
+//---------------------------------------------------------------------------------------
+// @bsimethod                                   Shaun.Sewall                    04/2017
+//---------------------------------------------------------------------------------------
+GenericGroupCPtr CompatibilityTests::GetPhysicalElementGroup(SubjectCR subject)
+    {
+    return GetGroup(subject.GetDgnDb(), GetPhysicalElementGroupCode(*GetGroupModel(subject)));
+    }
+
+//---------------------------------------------------------------------------------------
+// @bsimethod                                   Shaun.Sewall                    04/2017
+//---------------------------------------------------------------------------------------
+GenericGroupCPtr CompatibilityTests::GetSpatialLocationGroup(SubjectCR subject)
+    {
+    return GetGroup(subject.GetDgnDb(), GetSpatialLocationGroupCode(*GetGroupModel(subject)));
+    }
+
+//---------------------------------------------------------------------------------------
+// @bsimethod                                   Shaun.Sewall                    04/2017
+//---------------------------------------------------------------------------------------
+void CompatibilityTests::ImportFunctionalSchema()
+    {
+    DgnDomains::RegisterDomain(FunctionalDomain::GetDomain(), DgnDomain::Required::No, DgnDomain::Readonly::No);
+    ASSERT_EQ(SchemaStatus::Success, FunctionalDomain::GetDomain().ImportSchema(GetDgnDb()));
+    }
+
+//---------------------------------------------------------------------------------------
+// @bsimethod                                   Shaun.Sewall                    04/2017
+//---------------------------------------------------------------------------------------
+void CompatibilityTests::SetUpTestCase()
+    {
+    ScopedDgnHost host;
+    DgnPlatformSeedManager::SeedDbOptions seedDbOptions(false, false); // don't want the DgnPlatformTest schema to be part of the compatibility test
+    DgnDbTestFixture::s_seedFileInfo = DgnPlatformSeedManager::GetSeedDb(DgnPlatformSeedManager::SeedDbId::OneSpatialModel, seedDbOptions); 
+    }
+
+//---------------------------------------------------------------------------------------
+// @bsimethod                                   Shaun.Sewall                    04/2017
+//---------------------------------------------------------------------------------------
+void CompatibilityTests::SetUpFromBaselineCopy(Utf8CP versionString, Utf8CP destBaseName, DbResult expectedFirstOpenStatus)
+    {
+    BeFileName sourceFileName;
+    BeTest::GetHost().GetDgnPlatformAssetsDirectory(sourceFileName);
+    sourceFileName.AppendToPath(L"CompatibilityTestFiles");
+    sourceFileName.AppendToPath(BeFileName(versionString, BentleyCharEncoding::Utf8));
+    sourceFileName.AppendToPath(L"CompatibilityTestSeed.bim");
+    ASSERT_TRUE(sourceFileName.DoesPathExist());
+
+    BeFileName destFileName;
+    BeTest::GetHost().GetOutputRoot(destFileName);
+    destFileName.AppendToPath(BeFileName(TEST_FIXTURE_NAME, BentleyCharEncoding::Utf8));
+    BeFileName::CreateNewDirectory(destFileName.GetName());
+    ASSERT_TRUE(destFileName.DoesPathExist());
+    destFileName.AppendToPath(BeFileName(Utf8PrintfString("%s%s", destBaseName, versionString).c_str(), BentleyCharEncoding::Utf8));
+    destFileName.AppendExtension(L"bim");
+    ASSERT_FALSE(destFileName.DoesPathExist());
+
+    BeFileNameStatus copyStatus = BeFileName::BeCopyFile(sourceFileName, destFileName, true /*failIfFileExists*/);
+    ASSERT_EQ(BeFileNameStatus::Success, copyStatus);
+
+    DbResult openStatus = BE_SQLITE_OK;
+
+    if (BE_SQLITE_OK != expectedFirstOpenStatus)
+        {
+        DgnDbPtr db = DgnDb::OpenDgnDb(&openStatus, destFileName, DgnDb::OpenParams(DgnDb::OpenMode::ReadWrite));
+        ASSERT_EQ(expectedFirstOpenStatus, openStatus);
+        ASSERT_FALSE(db.IsValid());
+        }
+
+    if (BE_SQLITE_ERROR_SchemaUpgradeRequired == openStatus)
+        {
+        DgnDb::OpenParams openParams(DgnDb::OpenMode::ReadWrite, BeSQLite::DefaultTxn::Yes, SchemaUpgradeOptions(SchemaUpgradeOptions::AllowedDomainUpgrades::CompatibleOnly));
+        DgnDbPtr db = DgnDb::OpenDgnDb(&openStatus, destFileName, openParams);
+        ASSERT_EQ(BE_SQLITE_OK, openStatus);
+        ASSERT_TRUE(db.IsValid());
+        ASSERT_EQ(BE_SQLITE_OK, db->SaveChanges("SchemaUpgrade"));
+        db->CloseDb();
+        }
+
+    m_db = DgnDb::OpenDgnDb(&openStatus, destFileName, DgnDb::OpenParams(DgnDb::OpenMode::ReadWrite));
+    ASSERT_EQ(BE_SQLITE_OK, openStatus);
+    ASSERT_TRUE(m_db.IsValid());
+    }
+
+//========================================================================================
+// @bsiclass                           Maha Nasir                               04/2017
+//========================================================================================
+struct ECInstancesCompatibility : public DgnDbTestFixture
+    {
+    std::vector<ECClassCP> List;
+    std::vector<ECClassCP> ValidClassesForInstanceInsertion;
+    DrawingModelPtr drawingModel;
+
+    std::vector<ECClassCP> getDerivedClasses(ECClassCP classToTraverse);
+    void InsertInstancesForGeometricElement2d(ECClassCP className);
+    void InsertInstancesForGeometricElement3d(ECClassCP className);
+    void InsertInstancesForGeometricElementHeirarchy(ECClassCP className);
+    void InsertInstancesForDocument(ECClassCP className);
+    void InsertInstancesForInformationReferenceElement(ECClassCP className);
+    void InsertInstancesForDefinitionElement(ECClassCP className);
+    void InsertInstancesForInformationPartitionElement(ECClassCP className);
+    void InsertInstancesForInformationContentElementHeirarchy(ECClassCP className);
+    DgnElementPtr createElement(ECN::StandaloneECInstancePtr instance);
+    std::vector<ECClassCP> GetValidClassesForInstanceInsertion(DgnDbR db);
+    void SetUpDbFromBaselineCopy(Utf8CP, Utf8CP, DbResult);
+    };
+
+    /*-----------------------------------------------------------------------------**//**
+    * @bsimethod                            Maha.Nasir                04/17
+    ! Returns a vector over all the derived classes of the specified class.
+    +---------------+---------------+---------------+---------------+--------------+---*/
+    std::vector<ECClassCP> ECInstancesCompatibility::getDerivedClasses(ECClassCP classToTraverse)
+        {
+        const ECDerivedClassesList& DerivedClasses = classToTraverse->GetDerivedClasses();
+
+        for (ECClassP Class : DerivedClasses)
+            {
+            if (Class->GetName() != BIS_CLASS_Category && Class->GetName() != BIS_CLASS_Texture  && Class->GetName() != BIS_CLASS_ViewDefinition && Class->GetName() != BIS_CLASS_SubCategory && Class->GetName() != BIS_CLASS_GeometryPart && Class->GetName() != BIS_CLASS_InformationPartitionElement)
+                {
+                List.push_back(Class);
+                if (Class != nullptr)
+                    {
+                    getDerivedClasses(Class);
+                    }
+                }
+            }
+        return List;
+        }
+
+    /*-----------------------------------------------------------------------------**//**
+    * @bsimethod                            Maha.Nasir                04/17
+    ! Creates the elemnt from the supplied instance.
+    +---------------+---------------+---------------+---------------+--------------+---*/
+    DgnElementPtr ECInstancesCompatibility::createElement(ECN::StandaloneECInstancePtr instance)
+        {
+        DgnElementPtr element = m_db->Elements().CreateElement(*instance);
+        EXPECT_TRUE(element != nullptr);
+        return element;
+        }
+
+    /*---------------------------------------------------------------------------------------------**//**
+    * @bsimethod                                    Maha.Nasir                          04/17
+    //Inserts the instances(For only BisCore schema) for GeometricElement2d class heirarchy.
+    +---------------+---------------+---------------+---------------+---------------+------------------*/
+    void ECInstancesCompatibility::InsertInstancesForGeometricElement2d(ECClassCP className)
+        {
+        //Emptying vector
+        List.clear();
+        ASSERT_TRUE(List.empty());
+
+        printf("\nInserting Instances for GeometricElement2d heirarchy: \n");
+
+        //Inserting category
+        DgnCategoryId categoryId = DgnDbTestUtils::InsertDrawingCategory(*m_db, "TestCategory");
+        ASSERT_TRUE(categoryId.IsValid());
+
+        //Inserting sheet Model
+        DocumentListModelPtr sheetListModel = DgnDbTestUtils::InsertDocumentListModel(*m_db, "SheetListModel");
+        auto sheet = DgnDbTestUtils::InsertSheet(*sheetListModel, 1.0, 1.0, 1.0, "MySheet");
+        auto sheetModel = DgnDbTestUtils::InsertSheetModel(*sheet);
+        DgnModelId m_sheetModelId = sheetModel->GetModelId();
+
+        // Creating view of the sheet model
+        DefinitionModelR dictionary = m_db->GetDictionaryModel();
+        DrawingViewDefinition view(dictionary, "MyDrawingView", drawingModel->GetModelId(), *new CategorySelector(dictionary, ""), *new DisplayStyle2d(dictionary, ""));
+        view.Insert();
+        DgnViewId m_viewId = view.GetViewId();
+        ASSERT_TRUE(m_viewId.IsValid());
+
+        //Getting GeometricElement2d heirarchy
+        std::vector<ECClassCP> DerivedClassList = getDerivedClasses(className);
+
+        for (ECClassCP ecClass : DerivedClassList)
+            {
+            if (ecClass->GetSchema().GetName() == BIS_ECSCHEMA_NAME && ecClass->IsEntityClass() && ecClass->GetClassModifier() != ECClassModifier::Abstract)
+                {
+                //Gets the className
+                Utf8StringCR className = ecClass->GetName();
+                ASSERT_TRUE(ecClass != nullptr) << "ECClass '" << className << "' not found.";
+
+                //Creates Instance of the given class
+                ECN::StandaloneECInstancePtr ClassInstance = ecClass->GetDefaultStandaloneEnabler()->CreateInstance();
+                ASSERT_TRUE(ClassInstance.IsValid());
+
+                if (className == BIS_CLASS_ViewAttachment)
+                    {
+                    ASSERT_EQ(ECObjectsStatus::Success, ClassInstance->SetValue("Model", ECN::ECValue(m_sheetModelId)));
+                    ASSERT_EQ(ECObjectsStatus::Success, ClassInstance->SetValue("View", ECN::ECValue(m_viewId)));
+                    }
+                else
+                    {
+                    ASSERT_EQ(ECObjectsStatus::Success, ClassInstance->SetValue("Model", ECN::ECValue(drawingModel->GetModelId())));
+                    }
+
+                DgnCode code = DgnCode::CreateEmpty();
+                ASSERT_EQ(ECN::ECObjectsStatus::Success, ClassInstance->SetValue("Category", ECN::ECValue(categoryId)));
+                ASSERT_EQ(ECObjectsStatus::Success, ClassInstance->SetValue("CodeSpec", ECN::ECValue(code.GetCodeSpecId())));
+                ASSERT_EQ(ECObjectsStatus::Success, ClassInstance->SetValue("CodeScope", ECN::ECValue(code.GetScopeElementId(*m_db))));
+                ASSERT_EQ(ECObjectsStatus::Success, ClassInstance->SetValue("CodeValue", ECN::ECValue(code.GetValueCP())));
+
+                //Creating Element of the specified instance
+                DgnElementPtr ele= createElement(ClassInstance);
+                ASSERT_TRUE(ele.IsValid()) << "Element creation failed for Class: " << className;
+
+                //Inserting the element
+                DgnDbStatus stat = DgnDbStatus::Success;
+                DgnElementCPtr eleP = ele->Insert(&stat);
+                ASSERT_TRUE(eleP.IsValid()) << "Insertion failed for Class: " << className;
+                ASSERT_EQ(DgnDbStatus::Success, stat);
+
+                if (stat == DgnDbStatus::Success)
+                    {
+                    printf("\nInstance inserted for class:%s", ecClass->GetName().c_str());
+                    }
+                }
+            }
+        }
+
+    /*---------------------------------------------------------------------------------------------**//**
+    * @bsimethod                                    Maha.Nasir                          04/17
+    //Inserts the instances(For only BisCore schema) for GeometricElement3d class heirarchy.
+    +---------------+---------------+---------------+---------------+---------------+------------------*/
+    void ECInstancesCompatibility::InsertInstancesForGeometricElement3d(ECClassCP className)
+        {
+        //Emptying vector
+        List.clear();
+        ASSERT_TRUE(List.empty());
+
+        printf("\n\nInserting Instances for GeometricElement3d heirarchy: \n\n");
+
+        //Getting the heorarchy of GeometricElement3d
+        std::vector<ECClassCP> DerivedClassList = getDerivedClasses(className);
+
+        for (ECClassCP ecClass : DerivedClassList)
+            {
+            if (ecClass->GetSchema().GetName() == BIS_ECSCHEMA_NAME && ecClass->IsEntityClass() && ecClass->GetClassModifier() != ECClassModifier::Abstract)
+                {
+                //Gets the className
+                Utf8StringCR className = ecClass->GetName();
+                ASSERT_TRUE(ecClass != nullptr) << "ECClass '" << className << "' not found.";
+
+                //Creates Instance of the given class
+                ECN::StandaloneECInstancePtr ClassInstance = ecClass->GetDefaultStandaloneEnabler()->CreateInstance();
+                ASSERT_TRUE(ClassInstance.IsValid());
+
+                //Setting values for Model and Code
+                DgnCode code = DgnCode::CreateEmpty();
+                ASSERT_EQ(ECObjectsStatus::Success, ClassInstance->SetValue("Model", ECN::ECValue(m_defaultModelId)));
+                ASSERT_EQ(ECObjectsStatus::Success, ClassInstance->SetValue("CodeSpec", ECN::ECValue(code.GetCodeSpecId())));
+                ASSERT_EQ(ECObjectsStatus::Success, ClassInstance->SetValue("CodeScope", ECN::ECValue(code.GetScopeElementId(*m_db))));
+                ASSERT_EQ(ECObjectsStatus::Success, ClassInstance->SetValue("CodeValue", ECN::ECValue(code.GetValueCP())));
+                ASSERT_EQ(ECN::ECObjectsStatus::Success, ClassInstance->SetValue("Category", ECN::ECValue(m_defaultCategoryId)));
+
+                //Creating Element of the specified instance
+                DgnElementPtr ele = createElement(ClassInstance);
+                ASSERT_TRUE(ele.IsValid()) << "Element creation failed for Class: " << className;
+
+                //Inserting the element
+                DgnDbStatus stat = DgnDbStatus::Success;
+                DgnElementCPtr eleP = ele->Insert(&stat);
+                ASSERT_TRUE(eleP.IsValid()) << "Insertion failed for Class: " << className;
+                ASSERT_EQ(DgnDbStatus::Success, stat);
+
+                if (stat == DgnDbStatus::Success)
+                    {
+                    printf("Instance Inserted for Class: %s \n", ecClass->GetName().c_str());
+                    }
+                }
+            }
+        }
+
+    /*---------------------------------------------------------------------------------------------**//**
+    * @bsimethod                                    Maha.Nasir                          04/17
+    //Inserts the instances(For only BisCore schema classes) of GeometricElement class heirarchy.
+    +---------------+---------------+---------------+---------------+---------------+------------------*/
+    void ECInstancesCompatibility::InsertInstancesForGeometricElementHeirarchy(ECClassCP className)
+        {
+        //Getting the immediate derived classes of GeometricElement
+        const ECDerivedClassesList& GeometricElementHeirarchy = className->GetDerivedClasses();
+
+        //Traversing through the heirarchy
+        for (ECClassCP ecClass : GeometricElementHeirarchy)
+            {
+            if (ecClass->GetName() == BIS_CLASS_GeometricElement2d)
+                {
+                InsertInstancesForGeometricElement2d(ecClass);
+                }
+            else if (ecClass->GetName() == BIS_CLASS_GeometricElement3d)
+                {
+                InsertInstancesForGeometricElement3d(ecClass);
+                }
+            }
+        }
+
+    /*---------------------------------------------------------------------------------------------**//**
+    * @bsimethod                                    Maha.Nasir                          04/17
+    //Inserts instances for the Document class heirarchy
+    +---------------+---------------+---------------+---------------+---------------+------------------*/
+    void ECInstancesCompatibility::InsertInstancesForDocument(ECClassCP className)
+        {
+        printf("\n\nInserting Instances for Document heirarchy:\n\n");
+
+        List.clear();
+        ASSERT_TRUE(List.empty());
+
+        //Getting the heirarchy of Document class
+        std::vector<ECClassCP> DerivedClassList = getDerivedClasses(className);
+
+        for (ECClassCP ecClass : DerivedClassList)
+            {
+            if (ecClass->GetSchema().GetName() == BIS_ECSCHEMA_NAME && ecClass->IsEntityClass() && ecClass->GetClassModifier() != ECClassModifier::Abstract)
+                {
+                //Gets the className
+                Utf8StringCR className = ecClass->GetName();
+                ASSERT_TRUE(ecClass != nullptr) << "ECClass '" << className << "' not found.";
+
+                //Creates Instance of the given class
+                ECN::StandaloneECInstancePtr ClassInstance = ecClass->GetDefaultStandaloneEnabler()->CreateInstance();
+                ASSERT_TRUE(ClassInstance.IsValid());
+
+                //Setting values for Model and Code
+                DgnCode code = DgnCode::CreateEmpty();
+                ASSERT_EQ(ECObjectsStatus::Success, ClassInstance->SetValue("Model", ECN::ECValue(drawingModel->GetModelId())));
+                ASSERT_EQ(ECObjectsStatus::Success, ClassInstance->SetValue("CodeSpec", ECN::ECValue(code.GetCodeSpecId())));
+                ASSERT_EQ(ECObjectsStatus::Success, ClassInstance->SetValue("CodeScope", ECN::ECValue(code.GetScopeElementId(*m_db))));
+                ASSERT_EQ(ECObjectsStatus::Success, ClassInstance->SetValue("CodeValue", ECN::ECValue(code.GetValueCP())));
+
+                //Creating Element of the specified instance
+                DgnElementPtr ele = createElement(ClassInstance);
+                ASSERT_TRUE(ele.IsValid()) << "Element creation failed for Class: " << className;
+
+                //Inserting the element
+                DgnDbStatus stat = DgnDbStatus::Success;
+                DgnElementCPtr eleP = ele->Insert(&stat);
+                ASSERT_TRUE(eleP.IsValid()) << "Insertion failed for Class: " << className;
+                ASSERT_EQ(DgnDbStatus::Success, stat);
+
+                if (stat == DgnDbStatus::Success)
+                    {
+                    printf("Instance inserted for class:%s\n", ecClass->GetName().c_str());
+                    }
+                }
+            }
+        }
+
+    /*---------------------------------------------------------------------------------------------**//**
+    * @bsimethod                                    Maha.Nasir                          04/17
+    //Inserts instances for the InformationReferenceElement class heirarchy
+    +---------------+---------------+---------------+---------------+---------------+------------------*/
+    void ECInstancesCompatibility::InsertInstancesForInformationReferenceElement(ECClassCP className)
+        {
+        printf("\n\nInserting instances for InformationReferenceElement heirarchy:\n\n");
+
+        List.clear();
+        ASSERT_TRUE(List.empty());
+
+        //Inserting a Link Model.
+        LinkModelPtr linkModel = DgnDbTestUtils::InsertLinkModel(*m_db, "TestLinkModel");
+        SubjectCPtr rootSubject = m_db->Elements().GetRootSubject();
+        ASSERT_TRUE(rootSubject.IsValid());
+
+        std::vector<ECClassCP> DerivedClassList = getDerivedClasses(className);
+
+        for (ECClassCP ecClass : DerivedClassList)
+            {
+            if (ecClass->GetSchema().GetName() == BIS_ECSCHEMA_NAME && ecClass->IsEntityClass() && ecClass->GetClassModifier() != ECClassModifier::Abstract)
+                {
+                //Gets the className
+                Utf8StringCR className = ecClass->GetName();
+                ASSERT_TRUE(ecClass != nullptr) << "ECClass '" << className << "' not found.";
+
+                //Creates Instance of the given class
+                ECN::StandaloneECInstancePtr ClassInstance = ecClass->GetDefaultStandaloneEnabler()->CreateInstance();
+                ASSERT_TRUE(ClassInstance.IsValid());
+
+                //Setting values for Model and Code
+                DgnCode code = DgnCode::CreateEmpty();
+                if (className == BIS_CLASS_Subject)
+                    {
+                    ASSERT_EQ(ECObjectsStatus::Success, ClassInstance->SetValue("Model", ECN::ECValue(rootSubject->GetModelId())));
+                    }
+                else
+                    {
+                    ASSERT_EQ(ECObjectsStatus::Success, ClassInstance->SetValue("Model", ECN::ECValue(linkModel->GetModelId())));
+                    }
+
+                ASSERT_EQ(ECObjectsStatus::Success, ClassInstance->SetValue("CodeSpec", ECN::ECValue(code.GetCodeSpecId())));
+                ASSERT_EQ(ECObjectsStatus::Success, ClassInstance->SetValue("CodeScope", ECN::ECValue(code.GetScopeElementId(*m_db))));
+                ASSERT_EQ(ECObjectsStatus::Success, ClassInstance->SetValue("CodeValue", ECN::ECValue(code.GetValueCP())));
+
+                //Creating Element of the specified instance
+                DgnElementPtr ele = createElement(ClassInstance);
+                ASSERT_TRUE(ele.IsValid()) << "Element creation failed for Class: " << className;
+
+                //Inserting the element
+                DgnDbStatus stat = DgnDbStatus::Success;
+                DgnElementCPtr eleP = ele->Insert(&stat);
+                ASSERT_TRUE(eleP.IsValid()) << "Insertion failed for Class: " << className;
+                ASSERT_EQ(DgnDbStatus::Success, stat);
+
+                if (stat == DgnDbStatus::Success)
+                    {
+                    printf("Instance inserted for class:%s\n", ecClass->GetName().c_str());
+                    }
+                }
+            }
+        }
+
+    /*---------------------------------------------------------------------------------------------**//**
+    * @bsimethod                                    Maha.Nasir                          04/17
+    //Inserts instances for the DefinitionElement class heirarchy
+    +---------------+---------------+---------------+---------------+---------------+------------------*/
+    void ECInstancesCompatibility::InsertInstancesForDefinitionElement(ECClassCP className)
+        {
+        printf("\n\nInserting instances for DefinitionElement heirarchy:\n\n");
+
+        List.clear();
+        ASSERT_TRUE(List.empty());
+
+        //Inserting a Definition Model.
+        DefinitionModelPtr defModel = DgnDbTestUtils::InsertDefinitionModel(*m_db, "TestDefinitionModel");
+        ASSERT_TRUE(defModel.IsValid());
+        DgnModelId model_id = defModel->GetModelId();
+
+        List.push_back(className);
+
+        std::vector<ECClassCP> DerivedClassList = getDerivedClasses(className);
+
+        for (ECClassCP ecClass : DerivedClassList)
+            {
+            if (ecClass->GetSchema().GetName() == BIS_ECSCHEMA_NAME && ecClass->IsEntityClass() && ecClass->GetClassModifier() != ECClassModifier::Abstract)
+                {
+                //Gets the className
+                Utf8StringCR className = ecClass->GetName();
+                ASSERT_TRUE(ecClass != nullptr) << "ECClass '" << className << "' not found.";
+
+                if (className == BIS_CLASS_GeometryPart) // skip since it is an error to insert a bis:GeometryPart with no GeometryStream
+                    continue;
+
+                //Creates Instance of the given class
+                ECN::StandaloneECInstancePtr ClassInstance = ecClass->GetDefaultStandaloneEnabler()->CreateInstance();
+                ASSERT_TRUE(ClassInstance.IsValid());
+
+                //Setting values for Model and Code
+                DgnCode code = DgnCode::CreateEmpty();
+                ASSERT_EQ(ECObjectsStatus::Success, ClassInstance->SetValue("Model", ECN::ECValue(model_id)));
+                ASSERT_EQ(ECObjectsStatus::Success, ClassInstance->SetValue("CodeSpec", ECN::ECValue(code.GetCodeSpecId())));
+                ASSERT_EQ(ECObjectsStatus::Success, ClassInstance->SetValue("CodeScope", ECN::ECValue(code.GetScopeElementId(*m_db))));
+                ASSERT_EQ(ECObjectsStatus::Success, ClassInstance->SetValue("CodeValue", ECN::ECValue(code.GetValueCP())));
+
+                //Creating Element of the specified instance
+                DgnElementPtr ele = createElement(ClassInstance);
+                ASSERT_TRUE(ele.IsValid()) << "Element creation failed for Class: " << className;
+
+                //Inserting the element
+                DgnDbStatus stat = DgnDbStatus::Success;
+                DgnElementCPtr eleP = ele->Insert(&stat);
+                ASSERT_TRUE(eleP.IsValid()) << "Insertion failed for Class: " << className;
+                ASSERT_EQ(DgnDbStatus::Success, stat);
+
+                if (stat == DgnDbStatus::Success)
+                    {
+                    printf("Instance inserted for class:%s\n", ecClass->GetName().c_str());
+                    }
+                }
+            }
+        }
+
+    /*---------------------------------------------------------------------------------------------**//**
+    * @bsimethod                                    Maha.Nasir                          04/17
+    //Inserts instances for the InformationReferenceElement class heirarchy
+    +---------------+---------------+---------------+---------------+---------------+------------------*/
+    void ECInstancesCompatibility::InsertInstancesForInformationPartitionElement(ECClassCP className)
+        {
+
+        printf("\n\nInserting instances for InformationPartitionElement heirarchy:\n\n");
+
+        List.clear();
+        ASSERT_TRUE(List.empty());
+
+        SubjectCPtr rootSubject = m_db->Elements().GetRootSubject();
+
+        std::vector<ECClassCP> DerivedClassList = getDerivedClasses(className);
+
+        for (ECClassCP ecClass : DerivedClassList)
+            {
+            if (ecClass->GetSchema().GetName() == BIS_ECSCHEMA_NAME && ecClass->IsEntityClass() && ecClass->GetClassModifier() != ECClassModifier::Abstract)
+                {
+                //Gets the className
+                Utf8StringCR className = ecClass->GetName();
+                ASSERT_TRUE(ecClass != nullptr) << "ECClass '" << className << "' not found.";
+
+                //Creates Instance of the given class
+                ECN::StandaloneECInstancePtr ClassInstance = ecClass->GetDefaultStandaloneEnabler()->CreateInstance();
+                ASSERT_TRUE(ClassInstance.IsValid());
+
+                //Setting values for Model and Code
+                DgnCode code = DgnCode::CreateEmpty();
+                ASSERT_EQ(ECObjectsStatus::Success, ClassInstance->SetValue("Model", ECN::ECValue(DgnModel::RepositoryModelId())));
+                ASSERT_EQ(ECObjectsStatus::Success, ClassInstance->SetValue("CodeSpec", ECN::ECValue(code.GetCodeSpecId())));
+                ASSERT_EQ(ECObjectsStatus::Success, ClassInstance->SetValue("CodeScope", ECN::ECValue(code.GetScopeElementId(*m_db))));
+                ASSERT_EQ(ECObjectsStatus::Success, ClassInstance->SetValue("CodeValue", ECN::ECValue(code.GetValueCP())));
+                ASSERT_EQ(ECObjectsStatus::Success, ClassInstance->SetValue("Parent", ECN::ECValue(rootSubject->GetElementId())));
+
+                //Creating Element of the specified instance
+                DgnElementPtr ele = createElement(ClassInstance);
+                ASSERT_TRUE(ele.IsValid()) << "Element creation failed for Class: " << className;
+
+                //Inserting the element
+                DgnDbStatus stat = DgnDbStatus::Success;
+                DgnElementCPtr eleP = ele->Insert(&stat);
+                ASSERT_TRUE(eleP.IsValid()) << "Insertion failed for Class: " << className;
+                ASSERT_EQ(DgnDbStatus::Success, stat);
+
+                if (stat == DgnDbStatus::Success)
+                    {
+                    printf("Instance inserted for class:%s\n", ecClass->GetName().c_str());
+                    }
+                }
+            }
+        }
+    /*---------------------------------------------------------------------------------------------**//**
+    * @bsimethod                                    Maha.Nasir                          04/17
+    //Inserts the instances(For only BisCore schema) for InformationContentElement heirarchy.
+    +---------------+---------------+---------------+---------------+---------------+------------------*/
+    void ECInstancesCompatibility::InsertInstancesForInformationContentElementHeirarchy(ECClassCP className)
+        {
+        //Getting thye immediate derived classes
+        const ECDerivedClassesList& InformationContentElementHeirarchy = className->GetDerivedClasses();
+
+        //Traversing through the immediate derived classes of InformationContentElementHeirarchy
+        for (ECClassCP ecClass : InformationContentElementHeirarchy)
+            {
+            if (ecClass->GetName() == BIS_CLASS_Document)
+                {
+                InsertInstancesForDocument(ecClass);
+                }
+
+            else if (ecClass->GetName() == BIS_CLASS_InformationReferenceElement)
+                {
+                InsertInstancesForInformationReferenceElement(ecClass);
+                }
+
+            else if (ecClass->GetName() == BIS_CLASS_DefinitionElement)
+                {
+                InsertInstancesForDefinitionElement(ecClass);
+                }
+
+            //Uncomment when implementation is fixed.
+            //else if (ecClass->GetName() == BIS_CLASS_InformationPartitionElement)
+            //    {
+            //    InsertInstancesForInformationPartitionElement(ecClass);
+            //    }
+
+            }
+        }
+
+    /*---------------------------------------------------------------------------------------------------------------**//**
+    * @bsimethod                                    Maha.Nasir                          04/17
+    //Returns the list of classes in the Element heirarchy of BisCore schema for which the instance insertion is possible.
+    +---------------+---------------+---------------+---------------+---------------+------------------+------------------*/
+    std::vector<ECClassCP> ECInstancesCompatibility::GetValidClassesForInstanceInsertion(DgnDbR db)
+        {
+        ECSchemaCP BisSchema = db.Schemas().GetSchema(BIS_ECSCHEMA_NAME);
+        EXPECT_TRUE(BisSchema != nullptr);
+
+        ECClassCP ElementClass = BisSchema->GetClassCP(BIS_CLASS_Element);
+        EXPECT_TRUE(ElementClass != nullptr);
+
+        std::vector<ECClassCP> DerivedClassList = getDerivedClasses(ElementClass);
+
+        for (ECClassCP ecClass : DerivedClassList)
+            {
+            if (ecClass->GetSchema().GetName() == BIS_ECSCHEMA_NAME && ecClass->IsEntityClass() && ecClass->GetClassModifier() != ECClassModifier::Abstract)
+                {
+                ValidClassesForInstanceInsertion.push_back(ecClass);
+                }
+            }
+        return ValidClassesForInstanceInsertion;
+        }
+
+    //---------------------------------------------------------------------------------------
+    // @bsimethod                                   Maha Nasir                    04/2017
+    // Creates and opens the copy of the perserved Bim
+    //---------------------------------------------------------------------------------------
+    void ECInstancesCompatibility::SetUpDbFromBaselineCopy(Utf8CP versionString, Utf8CP destBaseName, DbResult expectedFirstOpenStatus)
+        {
+        //Source File Path
+        BeFileName sourceFileName;
+        BeTest::GetHost().GetDgnPlatformAssetsDirectory(sourceFileName);
+        sourceFileName.AppendToPath(L"CompatibilityTestFiles");
+        sourceFileName.AppendToPath(BeFileName(versionString, BentleyCharEncoding::Utf8));
+        sourceFileName.AppendToPath(L"InstancesCompatibilitySeed.bim");
+        ASSERT_TRUE(sourceFileName.DoesPathExist());
+
+        //Destination file path
+        BeFileName destFileName;
+        BeTest::GetHost().GetOutputRoot(destFileName);
+        destFileName.AppendToPath(BeFileName(TEST_FIXTURE_NAME, BentleyCharEncoding::Utf8));
+        BeFileName::CreateNewDirectory(destFileName.GetName());
+        ASSERT_TRUE(destFileName.DoesPathExist());
+        destFileName.AppendToPath(BeFileName(Utf8PrintfString("%s%s", destBaseName, versionString).c_str(), BentleyCharEncoding::Utf8));
+        destFileName.AppendExtension(L"bim");
+        ASSERT_FALSE(destFileName.DoesPathExist());
+
+        //Creating copy of the source file.
+        BeFileNameStatus copyStatus = BeFileName::BeCopyFile(sourceFileName, destFileName, true);
+        ASSERT_EQ(BeFileNameStatus::Success, copyStatus);
+
+        DbResult openStatus = BE_SQLITE_OK;
+
+        //Opening the copy
+        if (BE_SQLITE_OK != expectedFirstOpenStatus)
+            {
+            DgnDbPtr db = DgnDb::OpenDgnDb(&openStatus, destFileName, DgnDb::OpenParams(DgnDb::OpenMode::ReadWrite));
+            ASSERT_EQ(expectedFirstOpenStatus, openStatus);
+            ASSERT_FALSE(db.IsValid());
+            }
+
+        if (BE_SQLITE_ERROR_SchemaUpgradeRequired == openStatus)
+            {
+            DgnDb::OpenParams openParams(DgnDb::OpenMode::ReadWrite);
+            openParams.GetSchemaUpgradeOptionsR().SetUpgradeFromDomains();
+            DgnDbPtr db = DgnDb::OpenDgnDb(&openStatus, destFileName, openParams);
+            ASSERT_EQ(BE_SQLITE_OK, openStatus);
+            ASSERT_TRUE(db.IsValid());
+            db->CloseDb();
+            }
+
+        m_db = DgnDb::OpenDgnDb(&openStatus, destFileName, DgnDb::OpenParams(DgnDb::OpenMode::ReadWrite));
+        ASSERT_EQ(BE_SQLITE_OK, openStatus);
+        ASSERT_TRUE(m_db.IsValid());
+        }
+
+//---------------------------------------------------------------------------------------------
+// @bsimethod                                      Maha Nasir                  04/17
+// Walks through all the classes of the BisCore schema and inserts instances for each class.
+// Note: For now the test bypasses a few classes(namely InformationPartitionElement heirarchy,
+//       Category, SubCategory, Texture and ViewDefinition ) which will be dealt later.  
+//+---------------+---------------+---------------+---------------+---------------+------------
+TEST_F(ECInstancesCompatibility, InstancesCompatibilitySeed)
+    {
+    SetupSeedProject();
+    m_db->Schemas().CreateClassViewsInDb();
+
+    //Getting the BisCore Schema
+    ECSchemaCP BisSchema = m_db->Schemas().GetSchema(BIS_ECSCHEMA_NAME);
+    ASSERT_TRUE(BisSchema != nullptr);
+
+    //Getting the pointer of the Class
+    ECClassCP ElementClass = BisSchema->GetClassCP(BIS_CLASS_Element);
+    ASSERT_TRUE(ElementClass != nullptr);
+
+    //Emptying the contents of the vector.
+    List.clear();
+    ASSERT_TRUE(List.empty());
+
+    //Inserting a Drawing model
+    DocumentListModelPtr drawingListModel = DgnDbTestUtils::InsertDocumentListModel(*m_db, "DrawingListModel");
+    DrawingPtr drawing = DgnDbTestUtils::InsertDrawing(*drawingListModel, "Drawing");
+    drawingModel = DgnDbTestUtils::InsertDrawingModel(*drawing);
+    ASSERT_TRUE(drawingModel->Is2dModel());
+
+    const ECDerivedClassesList& ElementHeirarchy = ElementClass->GetDerivedClasses();
+
+    for (ECClassP ecClass : ElementHeirarchy)
+        {
+        List.push_back(ecClass);
+
+        if (ecClass->GetName() == BIS_CLASS_GeometricElement)
+            {
+            InsertInstancesForGeometricElementHeirarchy(ecClass);
+            }
+
+        else if (ecClass->GetName() == BIS_CLASS_InformationContentElement)
+            {
+            InsertInstancesForInformationContentElementHeirarchy(ecClass);
+            }
+        }
+    }
+
+//---------------------------------------------------------------------------------------------
+// @bsimethod                                      Maha Nasir                  04/17
+// Reads and verifies the Instances from the preserved Bim
+//+---------------+---------------+---------------+---------------+---------------+------------
+TEST_F(ECInstancesCompatibility, ReadInstances)
+    {
+    SetUpDbFromBaselineCopy("2-0-1-60", TEST_NAME, BE_SQLITE_OK);
+
+    DgnDbR db= GetDgnDb();
+
+    std::vector<ECClassCP> ClassList = GetValidClassesForInstanceInsertion(db);
+
+    for (ECClassCP ClassP : ClassList)
+        {
+        Utf8StringCR ClassName= ClassP->GetName();
+
+        Utf8PrintfString fullClassName("%s.%s", BIS_ECSCHEMA_NAME, ClassName.c_str());
+        ElementIterator iter= db.Elements().MakeIterator(fullClassName.c_str(), nullptr, "ORDER BY ECInstanceId");
+        ASSERT_TRUE(iter.BuildIdList<DgnElementId>().size() != 0) << "No instance found for Class:" << ClassName;
+
+        //Iterates through the instances of each class
+        for(auto element : iter)
+            {
+             ASSERT_TRUE(element.GetElementId().IsValid());
+            }
+        }
+    }
+
+//---------------------------------------------------------------------------------------------
+// @bsimethod                                      Maha Nasir                  06/17
+//+---------------+---------------+---------------+---------------+---------------+------------
+TEST_F(ECInstancesCompatibility, UpdateInstances)
+    {
+    SetUpDbFromBaselineCopy("2-0-1-60", TEST_NAME, BE_SQLITE_OK);
+
+    DgnDbR db = GetDgnDb();
+
+    bvector<DgnElementId> idList;
+    {
+    Utf8PrintfString fullClassName("%s.%s", BIS_ECSCHEMA_NAME, "Element");
+    ElementIterator iter = db.Elements().MakeIterator(fullClassName.c_str());
+    idList = iter.BuildIdList<DgnElementId>();
+    }
+
+    int i = 0;
+    for (auto elementId : idList)
+        {
+        if (elementId.GetValue() != 1099511627800 && elementId.GetValue() != 1099511627818)
+            {
+            ASSERT_TRUE(db.IsDbOpen());
+            ASSERT_TRUE(elementId.IsValid()) << "Invalid ElementId:" << elementId.GetValue();
+
+            DgnElementPtr ele = db.Elements().GetForEdit<DgnElement>(elementId);
+            ASSERT_TRUE(ele.IsValid());
+            ele->SetUserLabel("Updated");
+
+            ASSERT_EQ(true, ele->Update().IsValid()) << "Update failed for elementId:" << ele->GetElementId().GetValue();
+            ASSERT_STREQ("Updated", ele->GetUserLabel());
+            i++;
+            }
+        }
+    ASSERT_EQ(50, i);
+    }