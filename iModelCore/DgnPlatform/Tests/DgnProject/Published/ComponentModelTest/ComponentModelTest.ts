/*--------------------------------------------------------------------------------------+
|
|  $Source: Tests/DgnProject/Published/ComponentModelTest/ComponentModelTest.ts $
|
|  $Copyright: (c) 2016 Bentley Systems, Incorporated. All rights reserved. $
|
+--------------------------------------------------------------------------------------*/
/** 
 * ComponentModelTest
 */
module ComponentModelTest
{
    import be = Bentley.Dgn;

    // *** WARNING: Keep this consistent with ComponentModelTest.cpp
    var TEST_JS_NAMESPACE = "ComponentModelTest";
    var TEST_WIDGET_COMPONENT_NAME = "Widget";
    var TEST_GADGET_COMPONENT_NAME = "Gadget";
    var TEST_THING_COMPONENT_NAME = "Thing";

    //  Utility function that sets up the geometry of the specified element as a slab
    function makeBox(element: be.PhysicalElement, origin: be.DPoint3d, angles: be.YawPitchRollAngles, xsize: number, ysize: number, zsize: number): void
    {
        var boxSize = new be.DVector3d (xsize, ysize, zsize);
        var box = be.DgnBox.CreateCenteredBox (new be.DPoint3d(0,0,0), boxSize, true); // NB: the *geometry* is always defined in an LCS w/ origin 0,0,0. The placement below puts where we want it.

<<<<<<< HEAD
        var builder = new be.GeometryBuilder(element, origin, angles);
        builder.Append(box);
        builder.SetGeometryStreamAndPlacement(element);
=======
        var builder = new be.ElementGeometryBuilder(element, origin, angles);
        builder.AppendSolidPrimitive (box);
        builder.SetGeomStreamAndPlacement(element);
>>>>>>> 5cc145f7
    }

    //  Utility function that creates a new (non-persistent) PhysicalElement object in memory and assigns it to the correct category 
    function makeElement(model: be.DgnModel, cdef: be.ComponentDef): be.PhysicalElement
    {
        return be.PhysicalElement.Create(model, cdef.Category.CategoryId, '');
    }

    /**
     * The 'Gadget' component. This is a simple case of just one element.
     */
    module Gadget
    {
        /** The Gadget component's logic */
        export function GenerateElements(componentModel: be.ComponentModel, destModel: be.DgnModel, instance: be.ECInstance, cdef: be.ComponentDef): number
        {
            var Q = instance.GetValue('Q').GetDouble();
            var W = instance.GetValue('W').GetDouble();
            var R = instance.GetValue('R').GetDouble();

            var element = makeElement(componentModel, cdef);

            var origin = new be.DPoint3d(0, 0, 0);
            var angles = new be.YawPitchRollAngles(0, 0, 45);

            makeBox(element, origin, angles, Q, W, R);

            element.Insert();

            return 0;
        }
    }

    /**
     * The 'Widget' component. This component makes two elements, one a child of the other.
     */
    module Widget
    {
        /** The Widget component's logic */
        export function GenerateElements(componentModel: be.ComponentModel, destModel: be.DgnModel, instance: be.ECInstance, cdef: be.ComponentDef): number
        {
            var X = instance.GetValue('X').GetDouble();
            var Y = instance.GetValue('Y').GetDouble();
            var Z = instance.GetValue('Z').GetDouble();

            var element = makeElement(componentModel, cdef);
            var origin = new be.DPoint3d(1, 2, 3);
            var angles = new be.YawPitchRollAngles(0, 0, 0);
            makeBox(element, origin, angles, X, Y, Z);
            element.Insert();

            var element2 = makeElement(componentModel, cdef);
            var origin2 = new be.DPoint3d(10, 12, 13);
            var angles2 = new be.YawPitchRollAngles(0, 0, 0);
            makeBox(element2, origin2, angles2, X, Y, Z);
            element2.Insert();

            element.SetParent(element2);
            element.Insert();


            var element3 = makeElement(componentModel, cdef);

            var builder = new be.ElementGeometryBuilder(element, new be.DPoint3d(0,0,0), angles);

            builder.Append(new be.LineSegment (new be.DPoint3d (0,0,0), new be.DPoint3d(1,0,0)));
            builder.SetGeomStreamAndPlacement(element3);
            element3.Update ();

            return 0;
        }
    }

    /**
     * The 'Thing' component. This component contains both a plain physical element and an instance of Gadget.
     */
    module Thing
    {
        /** The Thing component's logic */
        export function GenerateElements(componentModel: be.ComponentModel, destModel: be.DgnModel, instance: be.ECInstance, cdef: be.ComponentDef): number
        {
            var db = componentModel.DgnDb;

            var A = instance.GetValue('A').GetDouble();
            var B = instance.GetValue('B').GetDouble();
            var C = instance.GetValue('C').GetDouble();

            var element = makeElement(componentModel, cdef);
            var origin = new be.DPoint3d(2, 0, 0);
            var angles = new be.YawPitchRollAngles(45, 0, 0);
            makeBox(element, origin, angles, A, B, C);
            element.Insert();

            var gadgetComponentDef = be.ComponentDef.FindByName(db, TEST_JS_NAMESPACE + '.' + TEST_GADGET_COMPONENT_NAME);
            var gparams = gadgetComponentDef.MakeParameters();
            gparams.SetValue('Q', be.ECValue.FromDouble(A + 1));
            gparams.SetValue('W', be.ECValue.FromDouble(B + 1));
            gparams.SetValue('R', be.ECValue.FromDouble(C + 1));
            var element2 = gadgetComponentDef.MakeUniqueInstance(componentModel, gparams, null);

            // *** TBD:
            //var gorigin = origin.Plus(new be.DVector3d(1, 0, 0));
            //var gplacement = new be.Placement3d(gorigin, angles);
            //element2.SetPlacement(gplacement);

            element2.Insert();

            return 0;
        }
    }

    /* 
     * Register the component solvers
     */
    be.RegisterModelSolver(TEST_JS_NAMESPACE + "." + TEST_WIDGET_COMPONENT_NAME, Widget.GenerateElements);
    be.RegisterModelSolver(TEST_JS_NAMESPACE + "." + TEST_GADGET_COMPONENT_NAME, Gadget.GenerateElements);
    be.RegisterModelSolver(TEST_JS_NAMESPACE + "." + TEST_THING_COMPONENT_NAME, Thing.GenerateElements);
}<|MERGE_RESOLUTION|>--- conflicted
+++ resolved
@@ -1,153 +1,147 @@
-/*--------------------------------------------------------------------------------------+
-|
-|  $Source: Tests/DgnProject/Published/ComponentModelTest/ComponentModelTest.ts $
-|
-|  $Copyright: (c) 2016 Bentley Systems, Incorporated. All rights reserved. $
-|
-+--------------------------------------------------------------------------------------*/
-/** 
- * ComponentModelTest
- */
-module ComponentModelTest
-{
-    import be = Bentley.Dgn;
-
-    // *** WARNING: Keep this consistent with ComponentModelTest.cpp
-    var TEST_JS_NAMESPACE = "ComponentModelTest";
-    var TEST_WIDGET_COMPONENT_NAME = "Widget";
-    var TEST_GADGET_COMPONENT_NAME = "Gadget";
-    var TEST_THING_COMPONENT_NAME = "Thing";
-
-    //  Utility function that sets up the geometry of the specified element as a slab
-    function makeBox(element: be.PhysicalElement, origin: be.DPoint3d, angles: be.YawPitchRollAngles, xsize: number, ysize: number, zsize: number): void
-    {
-        var boxSize = new be.DVector3d (xsize, ysize, zsize);
-        var box = be.DgnBox.CreateCenteredBox (new be.DPoint3d(0,0,0), boxSize, true); // NB: the *geometry* is always defined in an LCS w/ origin 0,0,0. The placement below puts where we want it.
-
-<<<<<<< HEAD
-        var builder = new be.GeometryBuilder(element, origin, angles);
-        builder.Append(box);
-        builder.SetGeometryStreamAndPlacement(element);
-=======
-        var builder = new be.ElementGeometryBuilder(element, origin, angles);
-        builder.AppendSolidPrimitive (box);
-        builder.SetGeomStreamAndPlacement(element);
->>>>>>> 5cc145f7
-    }
-
-    //  Utility function that creates a new (non-persistent) PhysicalElement object in memory and assigns it to the correct category 
-    function makeElement(model: be.DgnModel, cdef: be.ComponentDef): be.PhysicalElement
-    {
-        return be.PhysicalElement.Create(model, cdef.Category.CategoryId, '');
-    }
-
-    /**
-     * The 'Gadget' component. This is a simple case of just one element.
-     */
-    module Gadget
-    {
-        /** The Gadget component's logic */
-        export function GenerateElements(componentModel: be.ComponentModel, destModel: be.DgnModel, instance: be.ECInstance, cdef: be.ComponentDef): number
-        {
-            var Q = instance.GetValue('Q').GetDouble();
-            var W = instance.GetValue('W').GetDouble();
-            var R = instance.GetValue('R').GetDouble();
-
-            var element = makeElement(componentModel, cdef);
-
-            var origin = new be.DPoint3d(0, 0, 0);
-            var angles = new be.YawPitchRollAngles(0, 0, 45);
-
-            makeBox(element, origin, angles, Q, W, R);
-
-            element.Insert();
-
-            return 0;
-        }
-    }
-
-    /**
-     * The 'Widget' component. This component makes two elements, one a child of the other.
-     */
-    module Widget
-    {
-        /** The Widget component's logic */
-        export function GenerateElements(componentModel: be.ComponentModel, destModel: be.DgnModel, instance: be.ECInstance, cdef: be.ComponentDef): number
-        {
-            var X = instance.GetValue('X').GetDouble();
-            var Y = instance.GetValue('Y').GetDouble();
-            var Z = instance.GetValue('Z').GetDouble();
-
-            var element = makeElement(componentModel, cdef);
-            var origin = new be.DPoint3d(1, 2, 3);
-            var angles = new be.YawPitchRollAngles(0, 0, 0);
-            makeBox(element, origin, angles, X, Y, Z);
-            element.Insert();
-
-            var element2 = makeElement(componentModel, cdef);
-            var origin2 = new be.DPoint3d(10, 12, 13);
-            var angles2 = new be.YawPitchRollAngles(0, 0, 0);
-            makeBox(element2, origin2, angles2, X, Y, Z);
-            element2.Insert();
-
-            element.SetParent(element2);
-            element.Insert();
-
-
-            var element3 = makeElement(componentModel, cdef);
-
-            var builder = new be.ElementGeometryBuilder(element, new be.DPoint3d(0,0,0), angles);
-
-            builder.Append(new be.LineSegment (new be.DPoint3d (0,0,0), new be.DPoint3d(1,0,0)));
-            builder.SetGeomStreamAndPlacement(element3);
-            element3.Update ();
-
-            return 0;
-        }
-    }
-
-    /**
-     * The 'Thing' component. This component contains both a plain physical element and an instance of Gadget.
-     */
-    module Thing
-    {
-        /** The Thing component's logic */
-        export function GenerateElements(componentModel: be.ComponentModel, destModel: be.DgnModel, instance: be.ECInstance, cdef: be.ComponentDef): number
-        {
-            var db = componentModel.DgnDb;
-
-            var A = instance.GetValue('A').GetDouble();
-            var B = instance.GetValue('B').GetDouble();
-            var C = instance.GetValue('C').GetDouble();
-
-            var element = makeElement(componentModel, cdef);
-            var origin = new be.DPoint3d(2, 0, 0);
-            var angles = new be.YawPitchRollAngles(45, 0, 0);
-            makeBox(element, origin, angles, A, B, C);
-            element.Insert();
-
-            var gadgetComponentDef = be.ComponentDef.FindByName(db, TEST_JS_NAMESPACE + '.' + TEST_GADGET_COMPONENT_NAME);
-            var gparams = gadgetComponentDef.MakeParameters();
-            gparams.SetValue('Q', be.ECValue.FromDouble(A + 1));
-            gparams.SetValue('W', be.ECValue.FromDouble(B + 1));
-            gparams.SetValue('R', be.ECValue.FromDouble(C + 1));
-            var element2 = gadgetComponentDef.MakeUniqueInstance(componentModel, gparams, null);
-
-            // *** TBD:
-            //var gorigin = origin.Plus(new be.DVector3d(1, 0, 0));
-            //var gplacement = new be.Placement3d(gorigin, angles);
-            //element2.SetPlacement(gplacement);
-
-            element2.Insert();
-
-            return 0;
-        }
-    }
-
-    /* 
-     * Register the component solvers
-     */
-    be.RegisterModelSolver(TEST_JS_NAMESPACE + "." + TEST_WIDGET_COMPONENT_NAME, Widget.GenerateElements);
-    be.RegisterModelSolver(TEST_JS_NAMESPACE + "." + TEST_GADGET_COMPONENT_NAME, Gadget.GenerateElements);
-    be.RegisterModelSolver(TEST_JS_NAMESPACE + "." + TEST_THING_COMPONENT_NAME, Thing.GenerateElements);
+/*--------------------------------------------------------------------------------------+
+|
+|  $Source: Tests/DgnProject/Published/ComponentModelTest/ComponentModelTest.ts $
+|
+|  $Copyright: (c) 2016 Bentley Systems, Incorporated. All rights reserved. $
+|
++--------------------------------------------------------------------------------------*/
+/** 
+ * ComponentModelTest
+ */
+module ComponentModelTest
+{
+    import be = Bentley.Dgn;
+
+    // *** WARNING: Keep this consistent with ComponentModelTest.cpp
+    var TEST_JS_NAMESPACE = "ComponentModelTest";
+    var TEST_WIDGET_COMPONENT_NAME = "Widget";
+    var TEST_GADGET_COMPONENT_NAME = "Gadget";
+    var TEST_THING_COMPONENT_NAME = "Thing";
+
+    //  Utility function that sets up the geometry of the specified element as a slab
+    function makeBox(element: be.PhysicalElement, origin: be.DPoint3d, angles: be.YawPitchRollAngles, xsize: number, ysize: number, zsize: number): void
+    {
+        var boxSize = new be.DVector3d (xsize, ysize, zsize);
+        var box = be.DgnBox.CreateCenteredBox (new be.DPoint3d(0,0,0), boxSize, true); // NB: the *geometry* is always defined in an LCS w/ origin 0,0,0. The placement below puts where we want it.
+
+        var builder = new be.GeometryBuilder(element, origin, angles);
+        builder.AppendSolidPrimitive (box);
+        builder.SetGeometryStreamAndPlacement(element);
+    }
+
+    //  Utility function that creates a new (non-persistent) PhysicalElement object in memory and assigns it to the correct category 
+    function makeElement(model: be.DgnModel, cdef: be.ComponentDef): be.PhysicalElement
+    {
+        return be.PhysicalElement.Create(model, cdef.Category.CategoryId, '');
+    }
+
+    /**
+     * The 'Gadget' component. This is a simple case of just one element.
+     */
+    module Gadget
+    {
+        /** The Gadget component's logic */
+        export function GenerateElements(componentModel: be.ComponentModel, destModel: be.DgnModel, instance: be.ECInstance, cdef: be.ComponentDef): number
+        {
+            var Q = instance.GetValue('Q').GetDouble();
+            var W = instance.GetValue('W').GetDouble();
+            var R = instance.GetValue('R').GetDouble();
+
+            var element = makeElement(componentModel, cdef);
+
+            var origin = new be.DPoint3d(0, 0, 0);
+            var angles = new be.YawPitchRollAngles(0, 0, 45);
+
+            makeBox(element, origin, angles, Q, W, R);
+
+            element.Insert();
+
+            return 0;
+        }
+    }
+
+    /**
+     * The 'Widget' component. This component makes two elements, one a child of the other.
+     */
+    module Widget
+    {
+        /** The Widget component's logic */
+        export function GenerateElements(componentModel: be.ComponentModel, destModel: be.DgnModel, instance: be.ECInstance, cdef: be.ComponentDef): number
+        {
+            var X = instance.GetValue('X').GetDouble();
+            var Y = instance.GetValue('Y').GetDouble();
+            var Z = instance.GetValue('Z').GetDouble();
+
+            var element = makeElement(componentModel, cdef);
+            var origin = new be.DPoint3d(1, 2, 3);
+            var angles = new be.YawPitchRollAngles(0, 0, 0);
+            makeBox(element, origin, angles, X, Y, Z);
+            element.Insert();
+
+            var element2 = makeElement(componentModel, cdef);
+            var origin2 = new be.DPoint3d(10, 12, 13);
+            var angles2 = new be.YawPitchRollAngles(0, 0, 0);
+            makeBox(element2, origin2, angles2, X, Y, Z);
+            element2.Insert();
+
+            element.SetParent(element2);
+            element.Insert();
+
+
+            var element3 = makeElement(componentModel, cdef);
+
+            var builder = new be.ElementGeometryBuilder(element, new be.DPoint3d(0,0,0), angles);
+
+            builder.Append(new be.LineSegment (new be.DPoint3d (0,0,0), new be.DPoint3d(1,0,0)));
+            builder.SetGeomStreamAndPlacement(element3);
+            element3.Update ();
+
+            return 0;
+        }
+    }
+
+    /**
+     * The 'Thing' component. This component contains both a plain physical element and an instance of Gadget.
+     */
+    module Thing
+    {
+        /** The Thing component's logic */
+        export function GenerateElements(componentModel: be.ComponentModel, destModel: be.DgnModel, instance: be.ECInstance, cdef: be.ComponentDef): number
+        {
+            var db = componentModel.DgnDb;
+
+            var A = instance.GetValue('A').GetDouble();
+            var B = instance.GetValue('B').GetDouble();
+            var C = instance.GetValue('C').GetDouble();
+
+            var element = makeElement(componentModel, cdef);
+            var origin = new be.DPoint3d(2, 0, 0);
+            var angles = new be.YawPitchRollAngles(45, 0, 0);
+            makeBox(element, origin, angles, A, B, C);
+            element.Insert();
+
+            var gadgetComponentDef = be.ComponentDef.FindByName(db, TEST_JS_NAMESPACE + '.' + TEST_GADGET_COMPONENT_NAME);
+            var gparams = gadgetComponentDef.MakeParameters();
+            gparams.SetValue('Q', be.ECValue.FromDouble(A + 1));
+            gparams.SetValue('W', be.ECValue.FromDouble(B + 1));
+            gparams.SetValue('R', be.ECValue.FromDouble(C + 1));
+            var element2 = gadgetComponentDef.MakeUniqueInstance(componentModel, gparams, null);
+
+            // *** TBD:
+            //var gorigin = origin.Plus(new be.DVector3d(1, 0, 0));
+            //var gplacement = new be.Placement3d(gorigin, angles);
+            //element2.SetPlacement(gplacement);
+
+            element2.Insert();
+
+            return 0;
+        }
+    }
+
+    /* 
+     * Register the component solvers
+     */
+    be.RegisterModelSolver(TEST_JS_NAMESPACE + "." + TEST_WIDGET_COMPONENT_NAME, Widget.GenerateElements);
+    be.RegisterModelSolver(TEST_JS_NAMESPACE + "." + TEST_GADGET_COMPONENT_NAME, Gadget.GenerateElements);
+    be.RegisterModelSolver(TEST_JS_NAMESPACE + "." + TEST_THING_COMPONENT_NAME, Thing.GenerateElements);
 }