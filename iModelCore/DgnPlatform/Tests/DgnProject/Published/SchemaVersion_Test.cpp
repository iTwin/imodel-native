/*--------------------------------------------------------------------------------------+
|
|  $Source: Tests/DgnProject/Published/SchemaVersion_Test.cpp $
|
|  $Copyright: (c) 2017 Bentley Systems, Incorporated. All rights reserved. $
|
+--------------------------------------------------------------------------------------*/
#include "../TestFixture/DgnDbTestFixtures.h"

USING_NAMESPACE_BENTLEY_EC

#define SCHEMA_VERSION_TEST_SCHEMA_NAME "SchemaVersionTest"
#define SCHEMA_VERSION_TEST_CLASS_NAME "SchemaVersionTestElement"

DEFINE_POINTER_SUFFIX_TYPEDEFS(SchemaVersionTestElement)
DEFINE_REF_COUNTED_PTR(SchemaVersionTestElement)

// Turn this on for debugging.
#define DUMP_REVISION 1

#define LOG (*BentleyApi::NativeLogging::LoggingManager::GetLogger (L"DgnCore"))

//=======================================================================================
// @bsiclass                                                 Ramanujam.Raman   03/17
//=======================================================================================
struct SchemaVersionTestElement : Dgn::PhysicalElement
    {
    friend struct SchemaVersionTestElementHandler;

    DGNELEMENT_DECLARE_MEMBERS(SCHEMA_VERSION_TEST_CLASS_NAME, Dgn::PhysicalElement)
    public:
        SchemaVersionTestElement(CreateParams const& params) : Dgn::PhysicalElement(params)
            {}

        static Dgn::DgnClassId QueryClassId(Dgn::DgnDbCR dgndb) { return Dgn::DgnClassId(dgndb.Schemas().GetClassId(SCHEMA_VERSION_TEST_SCHEMA_NAME, SCHEMA_VERSION_TEST_CLASS_NAME)); }

        static SchemaVersionTestElementPtr Create(PhysicalModelR model, DgnCategoryId categoryId, DgnCode code = DgnCode())
            {
            return new SchemaVersionTestElement(CreateParams(model.GetDgnDb(), model.GetModelId(), QueryClassId(model.GetDgnDb()), categoryId, Placement3d(), code));
            }

        SchemaVersionTestElementCPtr Insert(DgnDbStatus* stat = nullptr)
            {
            return GetDgnDb().Elements().Insert<SchemaVersionTestElement>(*this, stat);
            }

        SchemaVersionTestElementCPtr Update(DgnDbStatus* stat = nullptr)
            {
            return GetDgnDb().Elements().Update<SchemaVersionTestElement>(*this, stat);
            }

        static SchemaVersionTestElementCPtr Get(DgnDbCR dgndb, Dgn::DgnElementId elementId)
            {
            return dgndb.Elements().Get<SchemaVersionTestElement>(elementId);
            }

        static SchemaVersionTestElementPtr GetForEdit(DgnDbR dgndb, Dgn::DgnElementId elementId)
            {
            return dgndb.Elements().GetForEdit<SchemaVersionTestElement>(elementId);
            }

        void SetProperty(Utf8CP propertyName, int propertyValue)
            {
            DgnDbStatus status = SetPropertyValue(propertyName, propertyValue);
            BeAssert(status == DgnDbStatus::Success);
            }

        int GetProperty(Utf8CP propertyName)
            {
            return GetPropertyValueInt32(propertyName);
            }

    };

//=======================================================================================
// @bsiclass                                                 Ramanujam.Raman   03/17
//=======================================================================================
struct SchemaVersionTestElementHandler : Dgn::dgn_ElementHandler::Physical
    {
    ELEMENTHANDLER_DECLARE_MEMBERS(SCHEMA_VERSION_TEST_CLASS_NAME, SchemaVersionTestElement, SchemaVersionTestElementHandler, Dgn::dgn_ElementHandler::Physical, )
    };

//=======================================================================================
// @bsiclass                                                 Ramanujam.Raman   03/17
//=======================================================================================
struct SchemaVersionTestDomain : DgnDomain
    {
    DOMAIN_DECLARE_MEMBERS(SchemaVersionTestDomain, )
    private:
        BeFileName m_relativePath;

        WCharCP _GetSchemaRelativePath() const override { return m_relativePath.GetName(); }
        void _OnSchemaImported(DgnDbR db) const override
            {
            PhysicalModelPtr model = DgnDbTestUtils::InsertPhysicalModel(db, "OnSchemaImportedPartition");
            BeAssert(model.IsValid());

            DgnCategoryId categoryId = DgnDbTestUtils::InsertSpatialCategory(db, "SchemaVersionTestCategory");
            BeAssert(categoryId.IsValid());

            DgnCode code = CreateCode(db, "OnSchemaImportedElement");
            
            SchemaVersionTestElementPtr el = SchemaVersionTestElement::Create(*model, categoryId, code);
            SchemaVersionTestElementCPtr cEl = el->Insert();
            BeAssert(cEl.IsValid());
            }

    public:
        SchemaVersionTestDomain() : DgnDomain(SCHEMA_VERSION_TEST_SCHEMA_NAME, "Version Test Domain", 1)
            {
            RegisterHandler(SchemaVersionTestElementHandler::GetHandler());
            }

        void SetVersion(Utf8CP version)
            {
            m_relativePath.SetNameUtf8(Utf8PrintfString("ECSchemas\\" SCHEMA_VERSION_TEST_SCHEMA_NAME ".%s.ecschema.xml", version));
            }

        static void Register(Utf8CP version, DgnDomain::Required isRequired, DgnDomain::Readonly isReadonly)
            {
            SchemaVersionTestDomain::GetDomain().SetVersion(version);
            DgnDomains::RegisterDomain(SchemaVersionTestDomain::GetDomain(), isRequired, isReadonly);
            }

        static DgnCode CreateCode(DgnDbR dgndb, Utf8StringCR value)
            {
            return CodeSpec::CreateCode(dgndb, "SchemaVersionTest", value);
            }

    };

DOMAIN_DEFINE_MEMBERS(SchemaVersionTestDomain)
HANDLER_DEFINE_MEMBERS(SchemaVersionTestElementHandler)

//=======================================================================================
// @bsiclass                                                 Ramanujam.Raman   03/17
//=======================================================================================
struct SchemaVersionTestFixture : public DgnDbTestFixture
{
    WCharCP m_copyTestFileName = L"SchemaVersionTestCopy.ibim";

    static void SetUpTestCase()
        {
        ScopedDgnHost tempHost;
        
        //  Request a root seed file.
        DgnPlatformSeedManager::SeedDbInfo rootSeedInfo = DgnPlatformSeedManager::GetSeedDb(DgnPlatformSeedManager::SeedDbId::OneSpatialModel, DgnPlatformSeedManager::SeedDbOptions(true, true));

        //  The group's seed file is essentially the same as the root seed file, but with a different relative path.
        //  Note that we must put our group seed file in a group-specific sub-directory
        SchemaVersionTestFixture::s_seedFileInfo = rootSeedInfo;
        SchemaVersionTestFixture::s_seedFileInfo.fileName.SetName(L"SchemaVersionTestFixture/seed.bim");

        // Customize for my tests
        DgnDbPtr db = DgnPlatformSeedManager::OpenSeedDbCopy(rootSeedInfo.fileName, SchemaVersionTestFixture::s_seedFileInfo.fileName); // our seed starts as a copy of the root seed
        ASSERT_TRUE(db.IsValid());

        CodeSpecPtr codeSpec = CodeSpec::Create(*db, "SchemaVersionTest");
        if (codeSpec.IsValid())
            codeSpec->Insert();

        db->SaveChanges();
        }

    SchemaVersionTestElementPtr CreateElement()
        {
        PhysicalModelPtr model = GetDefaultPhysicalModel();
        DgnCategoryId categoryId = GetDefaultCategoryId();
        return SchemaVersionTestElement::Create(*model, categoryId);
        }

    void BackupTestFile()
        {
        BeFileName fileName = BeFileName(m_db->GetFileName());
        CloseDb();
        BeFileName originalFile = fileName;
        BeFileName copyFile(originalFile.GetDirectoryName());
        copyFile.AppendToPath(m_copyTestFileName);

        BeFileNameStatus fileStatus = BeFileName::BeCopyFile(originalFile.c_str(), copyFile.c_str());
        ASSERT_TRUE(fileStatus == BeFileNameStatus::Success);
        }

    void RestoreTestFile()
        {
        BeFileName fileName = BeFileName(m_db->GetFileName());
        CloseDb();
        BeFileName originalFile = fileName;
        BeFileName copyFile(originalFile.GetDirectoryName());
        copyFile.AppendToPath(m_copyTestFileName);

        BeFileNameStatus fileStatus = BeFileName::BeCopyFile(copyFile.c_str(), originalFile.c_str());
        ASSERT_TRUE(fileStatus == BeFileNameStatus::Success);
        }

    DgnRevisionPtr CreateRevision()
        {
        DgnRevisionPtr revision = m_db->Revisions().StartCreateRevision();
        if (!revision.IsValid())
            return nullptr;

        RevisionStatus status = m_db->Revisions().FinishCreateRevision();
        if (RevisionStatus::Success != status)
            {
            BeAssert(false);
            return nullptr;
            }

        return revision;
        }

    void DumpRevision(DgnRevisionCR revision, Utf8CP summary)
        {
#ifdef DUMP_REVISION
        LOG.infov("---------------------------------------------------------");
        if (summary != nullptr)
            LOG.infov(summary);
        revision.Dump(*m_db);
        LOG.infov("---------------------------------------------------------");
#endif
        }

};

//---------------------------------------------------------------------------------------
// @bsimethod                                Ramanujam.Raman                    03/17
//---------------------------------------------------------------------------------------
TEST_F(SchemaVersionTestFixture, ImportDomainSchemas)
    {
    SetupSeedProject();
    BeFileName fileName = m_db->GetFileName();
    SaveDb();
    CloseDb();

    DbResult result = BE_SQLITE_OK;
    DgnDbStatus status = DgnDbStatus::Success;

    /*
    * Reopen Db after optional registration - BE_SQLITE_OK, schemas are not imported
    */
    SchemaVersionTestDomain::Register("02.02.02", DgnDomain::Required::No, DgnDomain::Readonly::No);
    m_db = DgnDb::OpenDgnDb(&result, fileName, DgnDb::OpenParams(DgnDb::OpenMode::ReadWrite));
    EXPECT_TRUE(result == BE_SQLITE_OK);
    EXPECT_FALSE(m_db->Schemas().ContainsSchema(SCHEMA_VERSION_TEST_SCHEMA_NAME));
    EXPECT_FALSE(SchemaVersionTestDomain::GetDomain().IsSchemaImported(*m_db));
    CloseDb();

    /*
    * Reopen Db after required registration - BE_SQLITE_ERROR_SchemaImportRequired, schemas are not imported
    */
    SchemaVersionTestDomain::GetDomain().SetRequired(DgnDomain::Required::Yes);
    m_db = DgnDb::OpenDgnDb(&result, fileName, DgnDb::OpenParams(DgnDb::OpenMode::ReadWrite));
    EXPECT_TRUE(result == BE_SQLITE_ERROR_SchemaImportRequired);

    /*
    * Reopen Db after read-write registration with EnableSchemaImport flag - BE_SQLITE_OK, schemas can be manually imported, but cannot write to any domain, 
    */
    SchemaVersionTestDomain::GetDomain().SetRequired(DgnDomain::Required::Yes);
    m_db = DgnDb::OpenDgnDb(&result, fileName, DgnDb::OpenParams(DgnDb::OpenMode::ReadWrite, BeSQLite::DefaultTxn::Yes, DgnDb::OpenParams::EnableSchemaImport::Yes));
    EXPECT_TRUE(result == BE_SQLITE_OK);
    EXPECT_FALSE(m_db->Schemas().ContainsSchema(SCHEMA_VERSION_TEST_SCHEMA_NAME));
    EXPECT_FALSE(SchemaVersionTestDomain::GetDomain().IsSchemaImported(*m_db));

    // Import domain schema
    SchemaVersionTestDomain::GetDomain().ImportSchema(*m_db);
    EXPECT_TRUE(m_db->Schemas().ContainsSchema(SCHEMA_VERSION_TEST_SCHEMA_NAME));
    EXPECT_TRUE(SchemaVersionTestDomain::GetDomain().IsSchemaImported(*m_db));

    // Validate that _OnSchemaImport was called
    DgnCode code = SchemaVersionTestDomain::CreateCode(*m_db, "OnSchemaImportedElement");
    DgnElementId elId = m_db->Elements().QueryElementIdByCode(code);
    EXPECT_TRUE(elId.IsValid());

    SaveDb();
    CloseDb();

    /* 
     * Reopen Db - BE_SQLITE_OK, can write to the Db
     */
    SchemaVersionTestDomain::GetDomain().SetReadonly(DgnDomain::Readonly::No);
    m_db = DgnDb::OpenDgnDb(&result, fileName, DgnDb::OpenParams(DgnDb::OpenMode::ReadWrite));
    EXPECT_TRUE(result == BE_SQLITE_OK);
    EXPECT_TRUE(m_db->Schemas().ContainsSchema(SCHEMA_VERSION_TEST_SCHEMA_NAME));
    EXPECT_TRUE(SchemaVersionTestDomain::GetDomain().IsSchemaImported(*m_db));

    SchemaVersionTestElementPtr el = CreateElement();
    el->SetProperty("IntegerProperty1", 1);
    SchemaVersionTestElementCPtr cEl = el->Insert(&status);
    EXPECT_TRUE(cEl.IsValid());

    elId = cEl->GetElementId();

    el = nullptr;
    cEl = nullptr;
    SaveDb();
    CloseDb();

    /*
    * Reopen Db after read-only registration - no error, but cannot insert or update or delete elements
    */
    SchemaVersionTestDomain::GetDomain().SetReadonly(DgnDomain::Readonly::Yes);
    m_db = DgnDb::OpenDgnDb(&result, fileName, DgnDb::OpenParams(DgnDb::OpenMode::ReadWrite));
    EXPECT_TRUE(result == BE_SQLITE_OK);

    el = CreateElement();
    el->SetProperty("IntegerProperty1", 1);
    cEl = el->Insert(&status);
    EXPECT_FALSE(cEl.IsValid());
    EXPECT_TRUE(status == DgnDbStatus::ReadOnlyDomain);

    el = SchemaVersionTestElement::GetForEdit(*m_db, elId);
    EXPECT_TRUE(el.IsValid());
    el->SetProperty("IntegerProperty1", 2);
    cEl = el->Update(&status);
    EXPECT_FALSE(cEl.IsValid());
    EXPECT_TRUE(status == DgnDbStatus::ReadOnlyDomain);

    status = m_db->Elements().Delete(elId);
    EXPECT_TRUE(status == DgnDbStatus::ReadOnlyDomain);

    el = nullptr;
    cEl = nullptr;
    CloseDb();
    }

//---------------------------------------------------------------------------------------
// @bsimethod                                Ramanujam.Raman                    03/17
//---------------------------------------------------------------------------------------
TEST_F(SchemaVersionTestFixture, UpgradeDomainSchemas)
    {
    DbResult result = BE_SQLITE_OK;

    //! @note The ECSchemas supplied by registered DgnDomain-s are validated against the corresponding ones in the DgnDb, and 
    //! an appropriate error status is returned if necessary. See table below for the various ECSchema compatibility errors, 
    //! and @see OpenParams for setting the option to upgrade the ECSchema-s. 
    //! <pre>
    //! Sample schema compatibility validation results for an ECSchema in the BIM with Version 2.2.2 (Read.Write.Minor)
    //! ----------------------------------------------------------------------------------------------
    //! Application   |  Validation result                    | Validation result
    //! Version       |  (Readonly)                           | (ReadWrite)
    //! ----------------------------------------------------------------------------------------------
    //! 2.2.2 (same)  | BE_SQLITE_OK                          | BE_SQLITE_OK
    //! ----------------------------------------------------------------------------------------------
    //! 1.2.2 (older) | BE_SQLITE_ERROR_SchemaTooNew          | BE_SQLITE_ERROR_SchemaTooNew
    //! 2.1.2 (older) | BE_SQLITE_OK                          | BE_SQLITE_ERROR_SchemaTooNew
    //! 2.2.1 (older) | BE_SQLITE_OK                          | BE_SQLITE_OK
    //! ----------------------------------------------------------------------------------------------
    //! 3.2.2 (newer) | BE_SQLITE_ERROR_SchemaTooOld          | BE_SQLITE_ERROR_SchemaTooOld
    //! 2.3.2 (newer) | BE_SQLITE_ERROR_SchemaImportRequired  | BE_SQLITE_ERROR_SchemaImportRequired
    //! 2.2.3 (newer) | BE_SQLITE_ERROR_SchemaImportRequired  | BE_SQLITE_ERROR_SchemaImportRequired
    //! ----------------------------------------------------------------------------------------------
    //! </pre>

    /* 
     * Setup BIM with version 2.2.2 
     */
    SetupSeedProject();
    BeFileName fileName = m_db->GetFileName();
    SaveDb();

    SchemaVersionTestDomain::Register("02.02.02", DgnDomain::Required::Yes, DgnDomain::Readonly::No);
    m_db = DgnDb::OpenDgnDb(&result, fileName, DgnDb::OpenParams(DgnDb::OpenMode::ReadWrite, BeSQLite::DefaultTxn::Yes, DgnDb::OpenParams::EnableSchemaImport::Yes));
    EXPECT_TRUE(result == BE_SQLITE_OK);
    EXPECT_FALSE(m_db->Schemas().ContainsSchema(SCHEMA_VERSION_TEST_SCHEMA_NAME));

    SchemaVersionTestDomain::GetDomain().ImportSchema(*m_db);
    EXPECT_TRUE(m_db->Schemas().ContainsSchema(SCHEMA_VERSION_TEST_SCHEMA_NAME));

    SchemaVersionTestDomain::GetDomain().SetReadonly(DgnDomain::Readonly::No);
    SaveDb();

    BackupTestFile();

    /* 
     * Application same as BIM 
     */
    m_db = DgnDb::OpenDgnDb(&result, fileName, DgnDb::OpenParams(DgnDb::OpenMode::Readonly));
    EXPECT_TRUE(result == BE_SQLITE_OK);
    CloseDb();
    m_db = DgnDb::OpenDgnDb(&result, fileName, DgnDb::OpenParams(DgnDb::OpenMode::ReadWrite));
    EXPECT_TRUE(result == BE_SQLITE_OK);
    CloseDb();

    /* 
     * Application older than BIM 
     */
    SchemaVersionTestDomain::GetDomain().SetVersion("01.02.02");
    m_db = DgnDb::OpenDgnDb(&result, fileName, DgnDb::OpenParams(DgnDb::OpenMode::Readonly));
    EXPECT_TRUE(result == BE_SQLITE_ERROR_SchemaTooNew);
    m_db = DgnDb::OpenDgnDb(&result, fileName, DgnDb::OpenParams(DgnDb::OpenMode::ReadWrite));
    EXPECT_TRUE(result == BE_SQLITE_ERROR_SchemaTooNew);

    SchemaVersionTestDomain::GetDomain().SetVersion("02.01.02");
    m_db = DgnDb::OpenDgnDb(&result, fileName, DgnDb::OpenParams(DgnDb::OpenMode::ReadWrite));
    EXPECT_TRUE(result == BE_SQLITE_ERROR_SchemaTooNew);
    m_db = DgnDb::OpenDgnDb(&result, fileName, DgnDb::OpenParams(DgnDb::OpenMode::Readonly));
    EXPECT_TRUE(result == BE_SQLITE_OK);

    SchemaVersionTestDomain::GetDomain().SetVersion("02.02.01");
    m_db = DgnDb::OpenDgnDb(&result, fileName, DgnDb::OpenParams(DgnDb::OpenMode::ReadWrite));
    EXPECT_TRUE(result == BE_SQLITE_OK);
    SaveDb();
    RestoreTestFile();
    m_db = DgnDb::OpenDgnDb(&result, fileName, DgnDb::OpenParams(DgnDb::OpenMode::Readonly));
    EXPECT_TRUE(result == BE_SQLITE_OK);
    CloseDb();

    /* 
     * Application newer than BIM 
     */
    SchemaVersionTestDomain::GetDomain().SetVersion("03.02.02");
    m_db = DgnDb::OpenDgnDb(&result, fileName, DgnDb::OpenParams(DgnDb::OpenMode::Readonly));
    EXPECT_TRUE(result == BE_SQLITE_ERROR_SchemaTooOld);
    m_db = DgnDb::OpenDgnDb(&result, fileName, DgnDb::OpenParams(DgnDb::OpenMode::ReadWrite));
    EXPECT_TRUE(result == BE_SQLITE_ERROR_SchemaTooOld);
    BeTest::SetFailOnAssert(false);
    m_db = DgnDb::OpenDgnDb(&result, fileName, DgnDb::OpenParams(DgnDb::OpenMode::ReadWrite, BeSQLite::DefaultTxn::Yes, DgnDb::OpenParams::EnableSchemaImport::Yes));
    EXPECT_TRUE(result == BE_SQLITE_ERROR_SchemaTooOld);
    BeTest::SetFailOnAssert(true);

    SchemaVersionTestDomain::GetDomain().SetVersion("02.03.02");
    m_db = DgnDb::OpenDgnDb(&result, fileName, DgnDb::OpenParams(DgnDb::OpenMode::Readonly));
    EXPECT_TRUE(result == BE_SQLITE_ERROR_SchemaImportRequired);
    m_db = DgnDb::OpenDgnDb(&result, fileName, DgnDb::OpenParams(DgnDb::OpenMode::ReadWrite));
    EXPECT_TRUE(result == BE_SQLITE_ERROR_SchemaImportRequired);
    m_db = DgnDb::OpenDgnDb(&result, fileName, DgnDb::OpenParams(DgnDb::OpenMode::ReadWrite, BeSQLite::DefaultTxn::Yes, DgnDb::OpenParams::EnableSchemaImport::Yes));
    EXPECT_TRUE(result == BE_SQLITE_OK);
    result = m_db->Domains().ImportSchemas();
    EXPECT_TRUE(result == BE_SQLITE_OK);
    SaveDb();
    CloseDb();
    m_db = DgnDb::OpenDgnDb(&result, fileName, DgnDb::OpenParams(DgnDb::OpenMode::ReadWrite));
    EXPECT_TRUE(result == BE_SQLITE_OK);
    CloseDb();

    RestoreTestFile();
    SchemaVersionTestDomain::GetDomain().SetVersion("02.02.03");
    m_db = DgnDb::OpenDgnDb(&result, fileName, DgnDb::OpenParams(DgnDb::OpenMode::Readonly));
    EXPECT_TRUE(result == BE_SQLITE_ERROR_SchemaImportRequired);
    m_db = DgnDb::OpenDgnDb(&result, fileName, DgnDb::OpenParams(DgnDb::OpenMode::ReadWrite));
    EXPECT_TRUE(result == BE_SQLITE_ERROR_SchemaImportRequired);
    m_db = DgnDb::OpenDgnDb(&result, fileName, DgnDb::OpenParams(DgnDb::OpenMode::ReadWrite, BeSQLite::DefaultTxn::Yes, DgnDb::OpenParams::EnableSchemaImport::Yes));
    EXPECT_TRUE(result == BE_SQLITE_OK);
    result = m_db->Domains().ImportSchemas();
    EXPECT_TRUE(result == BE_SQLITE_OK);
    SaveDb();
    CloseDb();
    m_db = DgnDb::OpenDgnDb(&result, fileName, DgnDb::OpenParams(DgnDb::OpenMode::ReadWrite));
    EXPECT_TRUE(result == BE_SQLITE_OK);
    CloseDb();
    }

//---------------------------------------------------------------------------------------
// @bsimethod                                Ramanujam.Raman                    03/17
//---------------------------------------------------------------------------------------
TEST_F(SchemaVersionTestFixture, CreateAndMergeRevision)
    {
    DbResult result = BE_SQLITE_OK;
    ECPropertyCP testProperty = nullptr;
    RevisionStatus status = RevisionStatus::Success;

    /* Setup baseline */
    SetupSeedProject();
    SaveDb();
    DgnRevisionPtr revision0 = CreateRevision();
    EXPECT_TRUE(revision0.IsValid());
    BeFileName fileName = m_db->GetFileName();
    BackupTestFile();

    /* Create revision with schema import */
    SchemaVersionTestDomain::Register("02.02.02", DgnDomain::Required::No, DgnDomain::Readonly::No);
    m_db = DgnDb::OpenDgnDb(&result, fileName, DgnDb::OpenParams(DgnDb::OpenMode::ReadWrite));
    EXPECT_TRUE(result == BE_SQLITE_OK);
    EXPECT_FALSE(m_db->Schemas().ContainsSchema(SCHEMA_VERSION_TEST_SCHEMA_NAME));

    result = SchemaVersionTestDomain::GetDomain().ImportSchema(*m_db);
    EXPECT_EQ(BE_SQLITE_OK, result);
    
    testProperty = m_db->Schemas().GetClass(SchemaVersionTestElement::QueryClassId(*m_db))->GetPropertyP("IntegerProperty3");
    EXPECT_TRUE(testProperty != nullptr);
    testProperty = m_db->Schemas().GetClass(SchemaVersionTestElement::QueryClassId(*m_db))->GetPropertyP("IntegerProperty4");
    EXPECT_TRUE(testProperty == nullptr);

    SaveDb();
    DgnRevisionPtr revision1 = CreateRevision();
    EXPECT_TRUE(revision1.IsValid());
    EXPECT_TRUE(revision1->ContainsSchemaChanges(*m_db));

    DumpRevision(*revision1, "Revision 1");

    /* Create revision with schema upgrade */
    SchemaVersionTestDomain::GetDomain().SetVersion("02.03.02");
    m_db = DgnDb::OpenDgnDb(&result, fileName, DgnDb::OpenParams(DgnDb::OpenMode::ReadWrite, BeSQLite::DefaultTxn::Yes, DgnDb::OpenParams::EnableSchemaImport::Yes));
    EXPECT_TRUE(result == BE_SQLITE_OK);

    result = m_db->Domains().ImportSchemas();
    EXPECT_EQ(BE_SQLITE_OK, result);

    testProperty = m_db->Schemas().GetClass(SchemaVersionTestElement::QueryClassId(*m_db))->GetPropertyP("IntegerProperty4");
    EXPECT_TRUE(testProperty != nullptr);

    SaveDb();
    DgnRevisionPtr revision2 = CreateRevision();
    EXPECT_TRUE(revision2.IsValid());
    EXPECT_TRUE(revision2->ContainsSchemaChanges(*m_db));

    DumpRevision(*revision2, "Revision 2");

    /* Restore baseline */
    RestoreTestFile();
   
    SchemaVersionTestDomain::GetDomain().SetRequired(DgnDomain::Required::No);
    SchemaVersionTestDomain::GetDomain().SetVersion("02.02.02");
    m_db = DgnDb::OpenDgnDb(&result, fileName, DgnDb::OpenParams(DgnDb::OpenMode::ReadWrite));
    EXPECT_TRUE(result == BE_SQLITE_OK);

    EXPECT_FALSE(m_db->Schemas().ContainsSchema(SCHEMA_VERSION_TEST_SCHEMA_NAME));

    /* Merge revision with schema import and validate */
    status = m_db->Revisions().MergeRevision(*revision1);
    ASSERT_TRUE(status == RevisionStatus::Success);

    EXPECT_TRUE(m_db->Schemas().ContainsSchema(SCHEMA_VERSION_TEST_SCHEMA_NAME));

    testProperty = m_db->Schemas().GetClass(SchemaVersionTestElement::QueryClassId(*m_db))->GetPropertyP("IntegerProperty3");
    EXPECT_TRUE(testProperty != nullptr);
    testProperty = m_db->Schemas().GetClass(SchemaVersionTestElement::QueryClassId(*m_db))->GetPropertyP("IntegerProperty4");
    EXPECT_TRUE(testProperty == nullptr);

    /* Merge revision with schema upgrade and validate */
    status = m_db->Revisions().MergeRevision(*revision2);
    ASSERT_TRUE(status == RevisionStatus::Success);

<<<<<<< HEAD
    m_db->ClearECDbCache(); // NEEDS_WORK: The method should be automatically called when merging revisions containing schemas

    SchemaVersionTestDomain::GetDomain().SetVersion("02.03.02");
    m_db = DgnDb::OpenDgnDb(&result, fileName, DgnDb::OpenParams(DgnDb::OpenMode::ReadWrite));
    EXPECT_TRUE(result == BE_SQLITE_OK);

    testProperty = m_db->Schemas().GetClass(SchemaVersionTestElement::QueryClassId(*m_db))->GetPropertyP("IntegerProperty3");
=======
    testProperty = m_db->Schemas().GetECClass(SchemaVersionTestElement::QueryClassId(*m_db))->GetPropertyP("IntegerProperty3");
>>>>>>> 5753f590
    EXPECT_TRUE(testProperty != nullptr);
    testProperty = m_db->Schemas().GetClass(SchemaVersionTestElement::QueryClassId(*m_db))->GetPropertyP("IntegerProperty4");
    EXPECT_TRUE(testProperty != nullptr);
    }
<|MERGE_RESOLUTION|>--- conflicted
+++ resolved
@@ -1,548 +1,538 @@
-/*--------------------------------------------------------------------------------------+
-|
-|  $Source: Tests/DgnProject/Published/SchemaVersion_Test.cpp $
-|
-|  $Copyright: (c) 2017 Bentley Systems, Incorporated. All rights reserved. $
-|
-+--------------------------------------------------------------------------------------*/
-#include "../TestFixture/DgnDbTestFixtures.h"
-
-USING_NAMESPACE_BENTLEY_EC
-
-#define SCHEMA_VERSION_TEST_SCHEMA_NAME "SchemaVersionTest"
-#define SCHEMA_VERSION_TEST_CLASS_NAME "SchemaVersionTestElement"
-
-DEFINE_POINTER_SUFFIX_TYPEDEFS(SchemaVersionTestElement)
-DEFINE_REF_COUNTED_PTR(SchemaVersionTestElement)
-
-// Turn this on for debugging.
-#define DUMP_REVISION 1
-
-#define LOG (*BentleyApi::NativeLogging::LoggingManager::GetLogger (L"DgnCore"))
-
-//=======================================================================================
-// @bsiclass                                                 Ramanujam.Raman   03/17
-//=======================================================================================
-struct SchemaVersionTestElement : Dgn::PhysicalElement
-    {
-    friend struct SchemaVersionTestElementHandler;
-
-    DGNELEMENT_DECLARE_MEMBERS(SCHEMA_VERSION_TEST_CLASS_NAME, Dgn::PhysicalElement)
-    public:
-        SchemaVersionTestElement(CreateParams const& params) : Dgn::PhysicalElement(params)
-            {}
-
-        static Dgn::DgnClassId QueryClassId(Dgn::DgnDbCR dgndb) { return Dgn::DgnClassId(dgndb.Schemas().GetClassId(SCHEMA_VERSION_TEST_SCHEMA_NAME, SCHEMA_VERSION_TEST_CLASS_NAME)); }
-
-        static SchemaVersionTestElementPtr Create(PhysicalModelR model, DgnCategoryId categoryId, DgnCode code = DgnCode())
-            {
-            return new SchemaVersionTestElement(CreateParams(model.GetDgnDb(), model.GetModelId(), QueryClassId(model.GetDgnDb()), categoryId, Placement3d(), code));
-            }
-
-        SchemaVersionTestElementCPtr Insert(DgnDbStatus* stat = nullptr)
-            {
-            return GetDgnDb().Elements().Insert<SchemaVersionTestElement>(*this, stat);
-            }
-
-        SchemaVersionTestElementCPtr Update(DgnDbStatus* stat = nullptr)
-            {
-            return GetDgnDb().Elements().Update<SchemaVersionTestElement>(*this, stat);
-            }
-
-        static SchemaVersionTestElementCPtr Get(DgnDbCR dgndb, Dgn::DgnElementId elementId)
-            {
-            return dgndb.Elements().Get<SchemaVersionTestElement>(elementId);
-            }
-
-        static SchemaVersionTestElementPtr GetForEdit(DgnDbR dgndb, Dgn::DgnElementId elementId)
-            {
-            return dgndb.Elements().GetForEdit<SchemaVersionTestElement>(elementId);
-            }
-
-        void SetProperty(Utf8CP propertyName, int propertyValue)
-            {
-            DgnDbStatus status = SetPropertyValue(propertyName, propertyValue);
-            BeAssert(status == DgnDbStatus::Success);
-            }
-
-        int GetProperty(Utf8CP propertyName)
-            {
-            return GetPropertyValueInt32(propertyName);
-            }
-
-    };
-
-//=======================================================================================
-// @bsiclass                                                 Ramanujam.Raman   03/17
-//=======================================================================================
-struct SchemaVersionTestElementHandler : Dgn::dgn_ElementHandler::Physical
-    {
-    ELEMENTHANDLER_DECLARE_MEMBERS(SCHEMA_VERSION_TEST_CLASS_NAME, SchemaVersionTestElement, SchemaVersionTestElementHandler, Dgn::dgn_ElementHandler::Physical, )
-    };
-
-//=======================================================================================
-// @bsiclass                                                 Ramanujam.Raman   03/17
-//=======================================================================================
-struct SchemaVersionTestDomain : DgnDomain
-    {
-    DOMAIN_DECLARE_MEMBERS(SchemaVersionTestDomain, )
-    private:
-        BeFileName m_relativePath;
-
-        WCharCP _GetSchemaRelativePath() const override { return m_relativePath.GetName(); }
-        void _OnSchemaImported(DgnDbR db) const override
-            {
-            PhysicalModelPtr model = DgnDbTestUtils::InsertPhysicalModel(db, "OnSchemaImportedPartition");
-            BeAssert(model.IsValid());
-
-            DgnCategoryId categoryId = DgnDbTestUtils::InsertSpatialCategory(db, "SchemaVersionTestCategory");
-            BeAssert(categoryId.IsValid());
-
-            DgnCode code = CreateCode(db, "OnSchemaImportedElement");
-            
-            SchemaVersionTestElementPtr el = SchemaVersionTestElement::Create(*model, categoryId, code);
-            SchemaVersionTestElementCPtr cEl = el->Insert();
-            BeAssert(cEl.IsValid());
-            }
-
-    public:
-        SchemaVersionTestDomain() : DgnDomain(SCHEMA_VERSION_TEST_SCHEMA_NAME, "Version Test Domain", 1)
-            {
-            RegisterHandler(SchemaVersionTestElementHandler::GetHandler());
-            }
-
-        void SetVersion(Utf8CP version)
-            {
-            m_relativePath.SetNameUtf8(Utf8PrintfString("ECSchemas\\" SCHEMA_VERSION_TEST_SCHEMA_NAME ".%s.ecschema.xml", version));
-            }
-
-        static void Register(Utf8CP version, DgnDomain::Required isRequired, DgnDomain::Readonly isReadonly)
-            {
-            SchemaVersionTestDomain::GetDomain().SetVersion(version);
-            DgnDomains::RegisterDomain(SchemaVersionTestDomain::GetDomain(), isRequired, isReadonly);
-            }
-
-        static DgnCode CreateCode(DgnDbR dgndb, Utf8StringCR value)
-            {
-            return CodeSpec::CreateCode(dgndb, "SchemaVersionTest", value);
-            }
-
-    };
-
-DOMAIN_DEFINE_MEMBERS(SchemaVersionTestDomain)
-HANDLER_DEFINE_MEMBERS(SchemaVersionTestElementHandler)
-
-//=======================================================================================
-// @bsiclass                                                 Ramanujam.Raman   03/17
-//=======================================================================================
-struct SchemaVersionTestFixture : public DgnDbTestFixture
-{
-    WCharCP m_copyTestFileName = L"SchemaVersionTestCopy.ibim";
-
-    static void SetUpTestCase()
-        {
-        ScopedDgnHost tempHost;
-        
-        //  Request a root seed file.
-        DgnPlatformSeedManager::SeedDbInfo rootSeedInfo = DgnPlatformSeedManager::GetSeedDb(DgnPlatformSeedManager::SeedDbId::OneSpatialModel, DgnPlatformSeedManager::SeedDbOptions(true, true));
-
-        //  The group's seed file is essentially the same as the root seed file, but with a different relative path.
-        //  Note that we must put our group seed file in a group-specific sub-directory
-        SchemaVersionTestFixture::s_seedFileInfo = rootSeedInfo;
-        SchemaVersionTestFixture::s_seedFileInfo.fileName.SetName(L"SchemaVersionTestFixture/seed.bim");
-
-        // Customize for my tests
-        DgnDbPtr db = DgnPlatformSeedManager::OpenSeedDbCopy(rootSeedInfo.fileName, SchemaVersionTestFixture::s_seedFileInfo.fileName); // our seed starts as a copy of the root seed
-        ASSERT_TRUE(db.IsValid());
-
-        CodeSpecPtr codeSpec = CodeSpec::Create(*db, "SchemaVersionTest");
-        if (codeSpec.IsValid())
-            codeSpec->Insert();
-
-        db->SaveChanges();
-        }
-
-    SchemaVersionTestElementPtr CreateElement()
-        {
-        PhysicalModelPtr model = GetDefaultPhysicalModel();
-        DgnCategoryId categoryId = GetDefaultCategoryId();
-        return SchemaVersionTestElement::Create(*model, categoryId);
-        }
-
-    void BackupTestFile()
-        {
-        BeFileName fileName = BeFileName(m_db->GetFileName());
-        CloseDb();
-        BeFileName originalFile = fileName;
-        BeFileName copyFile(originalFile.GetDirectoryName());
-        copyFile.AppendToPath(m_copyTestFileName);
-
-        BeFileNameStatus fileStatus = BeFileName::BeCopyFile(originalFile.c_str(), copyFile.c_str());
-        ASSERT_TRUE(fileStatus == BeFileNameStatus::Success);
-        }
-
-    void RestoreTestFile()
-        {
-        BeFileName fileName = BeFileName(m_db->GetFileName());
-        CloseDb();
-        BeFileName originalFile = fileName;
-        BeFileName copyFile(originalFile.GetDirectoryName());
-        copyFile.AppendToPath(m_copyTestFileName);
-
-        BeFileNameStatus fileStatus = BeFileName::BeCopyFile(copyFile.c_str(), originalFile.c_str());
-        ASSERT_TRUE(fileStatus == BeFileNameStatus::Success);
-        }
-
-    DgnRevisionPtr CreateRevision()
-        {
-        DgnRevisionPtr revision = m_db->Revisions().StartCreateRevision();
-        if (!revision.IsValid())
-            return nullptr;
-
-        RevisionStatus status = m_db->Revisions().FinishCreateRevision();
-        if (RevisionStatus::Success != status)
-            {
-            BeAssert(false);
-            return nullptr;
-            }
-
-        return revision;
-        }
-
-    void DumpRevision(DgnRevisionCR revision, Utf8CP summary)
-        {
-#ifdef DUMP_REVISION
-        LOG.infov("---------------------------------------------------------");
-        if (summary != nullptr)
-            LOG.infov(summary);
-        revision.Dump(*m_db);
-        LOG.infov("---------------------------------------------------------");
-#endif
-        }
-
-};
-
-//---------------------------------------------------------------------------------------
-// @bsimethod                                Ramanujam.Raman                    03/17
-//---------------------------------------------------------------------------------------
-TEST_F(SchemaVersionTestFixture, ImportDomainSchemas)
-    {
-    SetupSeedProject();
-    BeFileName fileName = m_db->GetFileName();
-    SaveDb();
-    CloseDb();
-
-    DbResult result = BE_SQLITE_OK;
-    DgnDbStatus status = DgnDbStatus::Success;
-
-    /*
-    * Reopen Db after optional registration - BE_SQLITE_OK, schemas are not imported
-    */
-    SchemaVersionTestDomain::Register("02.02.02", DgnDomain::Required::No, DgnDomain::Readonly::No);
-    m_db = DgnDb::OpenDgnDb(&result, fileName, DgnDb::OpenParams(DgnDb::OpenMode::ReadWrite));
-    EXPECT_TRUE(result == BE_SQLITE_OK);
-    EXPECT_FALSE(m_db->Schemas().ContainsSchema(SCHEMA_VERSION_TEST_SCHEMA_NAME));
-    EXPECT_FALSE(SchemaVersionTestDomain::GetDomain().IsSchemaImported(*m_db));
-    CloseDb();
-
-    /*
-    * Reopen Db after required registration - BE_SQLITE_ERROR_SchemaImportRequired, schemas are not imported
-    */
-    SchemaVersionTestDomain::GetDomain().SetRequired(DgnDomain::Required::Yes);
-    m_db = DgnDb::OpenDgnDb(&result, fileName, DgnDb::OpenParams(DgnDb::OpenMode::ReadWrite));
-    EXPECT_TRUE(result == BE_SQLITE_ERROR_SchemaImportRequired);
-
-    /*
-    * Reopen Db after read-write registration with EnableSchemaImport flag - BE_SQLITE_OK, schemas can be manually imported, but cannot write to any domain, 
-    */
-    SchemaVersionTestDomain::GetDomain().SetRequired(DgnDomain::Required::Yes);
-    m_db = DgnDb::OpenDgnDb(&result, fileName, DgnDb::OpenParams(DgnDb::OpenMode::ReadWrite, BeSQLite::DefaultTxn::Yes, DgnDb::OpenParams::EnableSchemaImport::Yes));
-    EXPECT_TRUE(result == BE_SQLITE_OK);
-    EXPECT_FALSE(m_db->Schemas().ContainsSchema(SCHEMA_VERSION_TEST_SCHEMA_NAME));
-    EXPECT_FALSE(SchemaVersionTestDomain::GetDomain().IsSchemaImported(*m_db));
-
-    // Import domain schema
-    SchemaVersionTestDomain::GetDomain().ImportSchema(*m_db);
-    EXPECT_TRUE(m_db->Schemas().ContainsSchema(SCHEMA_VERSION_TEST_SCHEMA_NAME));
-    EXPECT_TRUE(SchemaVersionTestDomain::GetDomain().IsSchemaImported(*m_db));
-
-    // Validate that _OnSchemaImport was called
-    DgnCode code = SchemaVersionTestDomain::CreateCode(*m_db, "OnSchemaImportedElement");
-    DgnElementId elId = m_db->Elements().QueryElementIdByCode(code);
-    EXPECT_TRUE(elId.IsValid());
-
-    SaveDb();
-    CloseDb();
-
-    /* 
-     * Reopen Db - BE_SQLITE_OK, can write to the Db
-     */
-    SchemaVersionTestDomain::GetDomain().SetReadonly(DgnDomain::Readonly::No);
-    m_db = DgnDb::OpenDgnDb(&result, fileName, DgnDb::OpenParams(DgnDb::OpenMode::ReadWrite));
-    EXPECT_TRUE(result == BE_SQLITE_OK);
-    EXPECT_TRUE(m_db->Schemas().ContainsSchema(SCHEMA_VERSION_TEST_SCHEMA_NAME));
-    EXPECT_TRUE(SchemaVersionTestDomain::GetDomain().IsSchemaImported(*m_db));
-
-    SchemaVersionTestElementPtr el = CreateElement();
-    el->SetProperty("IntegerProperty1", 1);
-    SchemaVersionTestElementCPtr cEl = el->Insert(&status);
-    EXPECT_TRUE(cEl.IsValid());
-
-    elId = cEl->GetElementId();
-
-    el = nullptr;
-    cEl = nullptr;
-    SaveDb();
-    CloseDb();
-
-    /*
-    * Reopen Db after read-only registration - no error, but cannot insert or update or delete elements
-    */
-    SchemaVersionTestDomain::GetDomain().SetReadonly(DgnDomain::Readonly::Yes);
-    m_db = DgnDb::OpenDgnDb(&result, fileName, DgnDb::OpenParams(DgnDb::OpenMode::ReadWrite));
-    EXPECT_TRUE(result == BE_SQLITE_OK);
-
-    el = CreateElement();
-    el->SetProperty("IntegerProperty1", 1);
-    cEl = el->Insert(&status);
-    EXPECT_FALSE(cEl.IsValid());
-    EXPECT_TRUE(status == DgnDbStatus::ReadOnlyDomain);
-
-    el = SchemaVersionTestElement::GetForEdit(*m_db, elId);
-    EXPECT_TRUE(el.IsValid());
-    el->SetProperty("IntegerProperty1", 2);
-    cEl = el->Update(&status);
-    EXPECT_FALSE(cEl.IsValid());
-    EXPECT_TRUE(status == DgnDbStatus::ReadOnlyDomain);
-
-    status = m_db->Elements().Delete(elId);
-    EXPECT_TRUE(status == DgnDbStatus::ReadOnlyDomain);
-
-    el = nullptr;
-    cEl = nullptr;
-    CloseDb();
-    }
-
-//---------------------------------------------------------------------------------------
-// @bsimethod                                Ramanujam.Raman                    03/17
-//---------------------------------------------------------------------------------------
-TEST_F(SchemaVersionTestFixture, UpgradeDomainSchemas)
-    {
-    DbResult result = BE_SQLITE_OK;
-
-    //! @note The ECSchemas supplied by registered DgnDomain-s are validated against the corresponding ones in the DgnDb, and 
-    //! an appropriate error status is returned if necessary. See table below for the various ECSchema compatibility errors, 
-    //! and @see OpenParams for setting the option to upgrade the ECSchema-s. 
-    //! <pre>
-    //! Sample schema compatibility validation results for an ECSchema in the BIM with Version 2.2.2 (Read.Write.Minor)
-    //! ----------------------------------------------------------------------------------------------
-    //! Application   |  Validation result                    | Validation result
-    //! Version       |  (Readonly)                           | (ReadWrite)
-    //! ----------------------------------------------------------------------------------------------
-    //! 2.2.2 (same)  | BE_SQLITE_OK                          | BE_SQLITE_OK
-    //! ----------------------------------------------------------------------------------------------
-    //! 1.2.2 (older) | BE_SQLITE_ERROR_SchemaTooNew          | BE_SQLITE_ERROR_SchemaTooNew
-    //! 2.1.2 (older) | BE_SQLITE_OK                          | BE_SQLITE_ERROR_SchemaTooNew
-    //! 2.2.1 (older) | BE_SQLITE_OK                          | BE_SQLITE_OK
-    //! ----------------------------------------------------------------------------------------------
-    //! 3.2.2 (newer) | BE_SQLITE_ERROR_SchemaTooOld          | BE_SQLITE_ERROR_SchemaTooOld
-    //! 2.3.2 (newer) | BE_SQLITE_ERROR_SchemaImportRequired  | BE_SQLITE_ERROR_SchemaImportRequired
-    //! 2.2.3 (newer) | BE_SQLITE_ERROR_SchemaImportRequired  | BE_SQLITE_ERROR_SchemaImportRequired
-    //! ----------------------------------------------------------------------------------------------
-    //! </pre>
-
-    /* 
-     * Setup BIM with version 2.2.2 
-     */
-    SetupSeedProject();
-    BeFileName fileName = m_db->GetFileName();
-    SaveDb();
-
-    SchemaVersionTestDomain::Register("02.02.02", DgnDomain::Required::Yes, DgnDomain::Readonly::No);
-    m_db = DgnDb::OpenDgnDb(&result, fileName, DgnDb::OpenParams(DgnDb::OpenMode::ReadWrite, BeSQLite::DefaultTxn::Yes, DgnDb::OpenParams::EnableSchemaImport::Yes));
-    EXPECT_TRUE(result == BE_SQLITE_OK);
-    EXPECT_FALSE(m_db->Schemas().ContainsSchema(SCHEMA_VERSION_TEST_SCHEMA_NAME));
-
-    SchemaVersionTestDomain::GetDomain().ImportSchema(*m_db);
-    EXPECT_TRUE(m_db->Schemas().ContainsSchema(SCHEMA_VERSION_TEST_SCHEMA_NAME));
-
-    SchemaVersionTestDomain::GetDomain().SetReadonly(DgnDomain::Readonly::No);
-    SaveDb();
-
-    BackupTestFile();
-
-    /* 
-     * Application same as BIM 
-     */
-    m_db = DgnDb::OpenDgnDb(&result, fileName, DgnDb::OpenParams(DgnDb::OpenMode::Readonly));
-    EXPECT_TRUE(result == BE_SQLITE_OK);
-    CloseDb();
-    m_db = DgnDb::OpenDgnDb(&result, fileName, DgnDb::OpenParams(DgnDb::OpenMode::ReadWrite));
-    EXPECT_TRUE(result == BE_SQLITE_OK);
-    CloseDb();
-
-    /* 
-     * Application older than BIM 
-     */
-    SchemaVersionTestDomain::GetDomain().SetVersion("01.02.02");
-    m_db = DgnDb::OpenDgnDb(&result, fileName, DgnDb::OpenParams(DgnDb::OpenMode::Readonly));
-    EXPECT_TRUE(result == BE_SQLITE_ERROR_SchemaTooNew);
-    m_db = DgnDb::OpenDgnDb(&result, fileName, DgnDb::OpenParams(DgnDb::OpenMode::ReadWrite));
-    EXPECT_TRUE(result == BE_SQLITE_ERROR_SchemaTooNew);
-
-    SchemaVersionTestDomain::GetDomain().SetVersion("02.01.02");
-    m_db = DgnDb::OpenDgnDb(&result, fileName, DgnDb::OpenParams(DgnDb::OpenMode::ReadWrite));
-    EXPECT_TRUE(result == BE_SQLITE_ERROR_SchemaTooNew);
-    m_db = DgnDb::OpenDgnDb(&result, fileName, DgnDb::OpenParams(DgnDb::OpenMode::Readonly));
-    EXPECT_TRUE(result == BE_SQLITE_OK);
-
-    SchemaVersionTestDomain::GetDomain().SetVersion("02.02.01");
-    m_db = DgnDb::OpenDgnDb(&result, fileName, DgnDb::OpenParams(DgnDb::OpenMode::ReadWrite));
-    EXPECT_TRUE(result == BE_SQLITE_OK);
-    SaveDb();
-    RestoreTestFile();
-    m_db = DgnDb::OpenDgnDb(&result, fileName, DgnDb::OpenParams(DgnDb::OpenMode::Readonly));
-    EXPECT_TRUE(result == BE_SQLITE_OK);
-    CloseDb();
-
-    /* 
-     * Application newer than BIM 
-     */
-    SchemaVersionTestDomain::GetDomain().SetVersion("03.02.02");
-    m_db = DgnDb::OpenDgnDb(&result, fileName, DgnDb::OpenParams(DgnDb::OpenMode::Readonly));
-    EXPECT_TRUE(result == BE_SQLITE_ERROR_SchemaTooOld);
-    m_db = DgnDb::OpenDgnDb(&result, fileName, DgnDb::OpenParams(DgnDb::OpenMode::ReadWrite));
-    EXPECT_TRUE(result == BE_SQLITE_ERROR_SchemaTooOld);
-    BeTest::SetFailOnAssert(false);
-    m_db = DgnDb::OpenDgnDb(&result, fileName, DgnDb::OpenParams(DgnDb::OpenMode::ReadWrite, BeSQLite::DefaultTxn::Yes, DgnDb::OpenParams::EnableSchemaImport::Yes));
-    EXPECT_TRUE(result == BE_SQLITE_ERROR_SchemaTooOld);
-    BeTest::SetFailOnAssert(true);
-
-    SchemaVersionTestDomain::GetDomain().SetVersion("02.03.02");
-    m_db = DgnDb::OpenDgnDb(&result, fileName, DgnDb::OpenParams(DgnDb::OpenMode::Readonly));
-    EXPECT_TRUE(result == BE_SQLITE_ERROR_SchemaImportRequired);
-    m_db = DgnDb::OpenDgnDb(&result, fileName, DgnDb::OpenParams(DgnDb::OpenMode::ReadWrite));
-    EXPECT_TRUE(result == BE_SQLITE_ERROR_SchemaImportRequired);
-    m_db = DgnDb::OpenDgnDb(&result, fileName, DgnDb::OpenParams(DgnDb::OpenMode::ReadWrite, BeSQLite::DefaultTxn::Yes, DgnDb::OpenParams::EnableSchemaImport::Yes));
-    EXPECT_TRUE(result == BE_SQLITE_OK);
-    result = m_db->Domains().ImportSchemas();
-    EXPECT_TRUE(result == BE_SQLITE_OK);
-    SaveDb();
-    CloseDb();
-    m_db = DgnDb::OpenDgnDb(&result, fileName, DgnDb::OpenParams(DgnDb::OpenMode::ReadWrite));
-    EXPECT_TRUE(result == BE_SQLITE_OK);
-    CloseDb();
-
-    RestoreTestFile();
-    SchemaVersionTestDomain::GetDomain().SetVersion("02.02.03");
-    m_db = DgnDb::OpenDgnDb(&result, fileName, DgnDb::OpenParams(DgnDb::OpenMode::Readonly));
-    EXPECT_TRUE(result == BE_SQLITE_ERROR_SchemaImportRequired);
-    m_db = DgnDb::OpenDgnDb(&result, fileName, DgnDb::OpenParams(DgnDb::OpenMode::ReadWrite));
-    EXPECT_TRUE(result == BE_SQLITE_ERROR_SchemaImportRequired);
-    m_db = DgnDb::OpenDgnDb(&result, fileName, DgnDb::OpenParams(DgnDb::OpenMode::ReadWrite, BeSQLite::DefaultTxn::Yes, DgnDb::OpenParams::EnableSchemaImport::Yes));
-    EXPECT_TRUE(result == BE_SQLITE_OK);
-    result = m_db->Domains().ImportSchemas();
-    EXPECT_TRUE(result == BE_SQLITE_OK);
-    SaveDb();
-    CloseDb();
-    m_db = DgnDb::OpenDgnDb(&result, fileName, DgnDb::OpenParams(DgnDb::OpenMode::ReadWrite));
-    EXPECT_TRUE(result == BE_SQLITE_OK);
-    CloseDb();
-    }
-
-//---------------------------------------------------------------------------------------
-// @bsimethod                                Ramanujam.Raman                    03/17
-//---------------------------------------------------------------------------------------
-TEST_F(SchemaVersionTestFixture, CreateAndMergeRevision)
-    {
-    DbResult result = BE_SQLITE_OK;
-    ECPropertyCP testProperty = nullptr;
-    RevisionStatus status = RevisionStatus::Success;
-
-    /* Setup baseline */
-    SetupSeedProject();
-    SaveDb();
-    DgnRevisionPtr revision0 = CreateRevision();
-    EXPECT_TRUE(revision0.IsValid());
-    BeFileName fileName = m_db->GetFileName();
-    BackupTestFile();
-
-    /* Create revision with schema import */
-    SchemaVersionTestDomain::Register("02.02.02", DgnDomain::Required::No, DgnDomain::Readonly::No);
-    m_db = DgnDb::OpenDgnDb(&result, fileName, DgnDb::OpenParams(DgnDb::OpenMode::ReadWrite));
-    EXPECT_TRUE(result == BE_SQLITE_OK);
-    EXPECT_FALSE(m_db->Schemas().ContainsSchema(SCHEMA_VERSION_TEST_SCHEMA_NAME));
-
-    result = SchemaVersionTestDomain::GetDomain().ImportSchema(*m_db);
-    EXPECT_EQ(BE_SQLITE_OK, result);
-    
-    testProperty = m_db->Schemas().GetClass(SchemaVersionTestElement::QueryClassId(*m_db))->GetPropertyP("IntegerProperty3");
-    EXPECT_TRUE(testProperty != nullptr);
-    testProperty = m_db->Schemas().GetClass(SchemaVersionTestElement::QueryClassId(*m_db))->GetPropertyP("IntegerProperty4");
-    EXPECT_TRUE(testProperty == nullptr);
-
-    SaveDb();
-    DgnRevisionPtr revision1 = CreateRevision();
-    EXPECT_TRUE(revision1.IsValid());
-    EXPECT_TRUE(revision1->ContainsSchemaChanges(*m_db));
-
-    DumpRevision(*revision1, "Revision 1");
-
-    /* Create revision with schema upgrade */
-    SchemaVersionTestDomain::GetDomain().SetVersion("02.03.02");
-    m_db = DgnDb::OpenDgnDb(&result, fileName, DgnDb::OpenParams(DgnDb::OpenMode::ReadWrite, BeSQLite::DefaultTxn::Yes, DgnDb::OpenParams::EnableSchemaImport::Yes));
-    EXPECT_TRUE(result == BE_SQLITE_OK);
-
-    result = m_db->Domains().ImportSchemas();
-    EXPECT_EQ(BE_SQLITE_OK, result);
-
-    testProperty = m_db->Schemas().GetClass(SchemaVersionTestElement::QueryClassId(*m_db))->GetPropertyP("IntegerProperty4");
-    EXPECT_TRUE(testProperty != nullptr);
-
-    SaveDb();
-    DgnRevisionPtr revision2 = CreateRevision();
-    EXPECT_TRUE(revision2.IsValid());
-    EXPECT_TRUE(revision2->ContainsSchemaChanges(*m_db));
-
-    DumpRevision(*revision2, "Revision 2");
-
-    /* Restore baseline */
-    RestoreTestFile();
-   
-    SchemaVersionTestDomain::GetDomain().SetRequired(DgnDomain::Required::No);
-    SchemaVersionTestDomain::GetDomain().SetVersion("02.02.02");
-    m_db = DgnDb::OpenDgnDb(&result, fileName, DgnDb::OpenParams(DgnDb::OpenMode::ReadWrite));
-    EXPECT_TRUE(result == BE_SQLITE_OK);
-
-    EXPECT_FALSE(m_db->Schemas().ContainsSchema(SCHEMA_VERSION_TEST_SCHEMA_NAME));
-
-    /* Merge revision with schema import and validate */
-    status = m_db->Revisions().MergeRevision(*revision1);
-    ASSERT_TRUE(status == RevisionStatus::Success);
-
-    EXPECT_TRUE(m_db->Schemas().ContainsSchema(SCHEMA_VERSION_TEST_SCHEMA_NAME));
-
-    testProperty = m_db->Schemas().GetClass(SchemaVersionTestElement::QueryClassId(*m_db))->GetPropertyP("IntegerProperty3");
-    EXPECT_TRUE(testProperty != nullptr);
-    testProperty = m_db->Schemas().GetClass(SchemaVersionTestElement::QueryClassId(*m_db))->GetPropertyP("IntegerProperty4");
-    EXPECT_TRUE(testProperty == nullptr);
-
-    /* Merge revision with schema upgrade and validate */
-    status = m_db->Revisions().MergeRevision(*revision2);
-    ASSERT_TRUE(status == RevisionStatus::Success);
-
-<<<<<<< HEAD
-    m_db->ClearECDbCache(); // NEEDS_WORK: The method should be automatically called when merging revisions containing schemas
-
-    SchemaVersionTestDomain::GetDomain().SetVersion("02.03.02");
-    m_db = DgnDb::OpenDgnDb(&result, fileName, DgnDb::OpenParams(DgnDb::OpenMode::ReadWrite));
-    EXPECT_TRUE(result == BE_SQLITE_OK);
-
-    testProperty = m_db->Schemas().GetClass(SchemaVersionTestElement::QueryClassId(*m_db))->GetPropertyP("IntegerProperty3");
-=======
-    testProperty = m_db->Schemas().GetECClass(SchemaVersionTestElement::QueryClassId(*m_db))->GetPropertyP("IntegerProperty3");
->>>>>>> 5753f590
-    EXPECT_TRUE(testProperty != nullptr);
-    testProperty = m_db->Schemas().GetClass(SchemaVersionTestElement::QueryClassId(*m_db))->GetPropertyP("IntegerProperty4");
-    EXPECT_TRUE(testProperty != nullptr);
-    }
+/*--------------------------------------------------------------------------------------+
+|
+|  $Source: Tests/DgnProject/Published/SchemaVersion_Test.cpp $
+|
+|  $Copyright: (c) 2017 Bentley Systems, Incorporated. All rights reserved. $
+|
++--------------------------------------------------------------------------------------*/
+#include "../TestFixture/DgnDbTestFixtures.h"
+
+USING_NAMESPACE_BENTLEY_EC
+
+#define SCHEMA_VERSION_TEST_SCHEMA_NAME "SchemaVersionTest"
+#define SCHEMA_VERSION_TEST_CLASS_NAME "SchemaVersionTestElement"
+
+DEFINE_POINTER_SUFFIX_TYPEDEFS(SchemaVersionTestElement)
+DEFINE_REF_COUNTED_PTR(SchemaVersionTestElement)
+
+// Turn this on for debugging.
+#define DUMP_REVISION 1
+
+#define LOG (*BentleyApi::NativeLogging::LoggingManager::GetLogger (L"DgnCore"))
+
+//=======================================================================================
+// @bsiclass                                                 Ramanujam.Raman   03/17
+//=======================================================================================
+struct SchemaVersionTestElement : Dgn::PhysicalElement
+    {
+    friend struct SchemaVersionTestElementHandler;
+
+    DGNELEMENT_DECLARE_MEMBERS(SCHEMA_VERSION_TEST_CLASS_NAME, Dgn::PhysicalElement)
+    public:
+        SchemaVersionTestElement(CreateParams const& params) : Dgn::PhysicalElement(params)
+            {}
+
+        static Dgn::DgnClassId QueryClassId(Dgn::DgnDbCR dgndb) { return Dgn::DgnClassId(dgndb.Schemas().GetClassId(SCHEMA_VERSION_TEST_SCHEMA_NAME, SCHEMA_VERSION_TEST_CLASS_NAME)); }
+
+        static SchemaVersionTestElementPtr Create(PhysicalModelR model, DgnCategoryId categoryId, DgnCode code = DgnCode())
+            {
+            return new SchemaVersionTestElement(CreateParams(model.GetDgnDb(), model.GetModelId(), QueryClassId(model.GetDgnDb()), categoryId, Placement3d(), code));
+            }
+
+        SchemaVersionTestElementCPtr Insert(DgnDbStatus* stat = nullptr)
+            {
+            return GetDgnDb().Elements().Insert<SchemaVersionTestElement>(*this, stat);
+            }
+
+        SchemaVersionTestElementCPtr Update(DgnDbStatus* stat = nullptr)
+            {
+            return GetDgnDb().Elements().Update<SchemaVersionTestElement>(*this, stat);
+            }
+
+        static SchemaVersionTestElementCPtr Get(DgnDbCR dgndb, Dgn::DgnElementId elementId)
+            {
+            return dgndb.Elements().Get<SchemaVersionTestElement>(elementId);
+            }
+
+        static SchemaVersionTestElementPtr GetForEdit(DgnDbR dgndb, Dgn::DgnElementId elementId)
+            {
+            return dgndb.Elements().GetForEdit<SchemaVersionTestElement>(elementId);
+            }
+
+        void SetProperty(Utf8CP propertyName, int propertyValue)
+            {
+            DgnDbStatus status = SetPropertyValue(propertyName, propertyValue);
+            BeAssert(status == DgnDbStatus::Success);
+            }
+
+        int GetProperty(Utf8CP propertyName)
+            {
+            return GetPropertyValueInt32(propertyName);
+            }
+
+    };
+
+//=======================================================================================
+// @bsiclass                                                 Ramanujam.Raman   03/17
+//=======================================================================================
+struct SchemaVersionTestElementHandler : Dgn::dgn_ElementHandler::Physical
+    {
+    ELEMENTHANDLER_DECLARE_MEMBERS(SCHEMA_VERSION_TEST_CLASS_NAME, SchemaVersionTestElement, SchemaVersionTestElementHandler, Dgn::dgn_ElementHandler::Physical, )
+    };
+
+//=======================================================================================
+// @bsiclass                                                 Ramanujam.Raman   03/17
+//=======================================================================================
+struct SchemaVersionTestDomain : DgnDomain
+    {
+    DOMAIN_DECLARE_MEMBERS(SchemaVersionTestDomain, )
+    private:
+        BeFileName m_relativePath;
+
+        WCharCP _GetSchemaRelativePath() const override { return m_relativePath.GetName(); }
+        void _OnSchemaImported(DgnDbR db) const override
+            {
+            PhysicalModelPtr model = DgnDbTestUtils::InsertPhysicalModel(db, "OnSchemaImportedPartition");
+            BeAssert(model.IsValid());
+
+            DgnCategoryId categoryId = DgnDbTestUtils::InsertSpatialCategory(db, "SchemaVersionTestCategory");
+            BeAssert(categoryId.IsValid());
+
+            DgnCode code = CreateCode(db, "OnSchemaImportedElement");
+            
+            SchemaVersionTestElementPtr el = SchemaVersionTestElement::Create(*model, categoryId, code);
+            SchemaVersionTestElementCPtr cEl = el->Insert();
+            BeAssert(cEl.IsValid());
+            }
+
+    public:
+        SchemaVersionTestDomain() : DgnDomain(SCHEMA_VERSION_TEST_SCHEMA_NAME, "Version Test Domain", 1)
+            {
+            RegisterHandler(SchemaVersionTestElementHandler::GetHandler());
+            }
+
+        void SetVersion(Utf8CP version)
+            {
+            m_relativePath.SetNameUtf8(Utf8PrintfString("ECSchemas\\" SCHEMA_VERSION_TEST_SCHEMA_NAME ".%s.ecschema.xml", version));
+            }
+
+        static void Register(Utf8CP version, DgnDomain::Required isRequired, DgnDomain::Readonly isReadonly)
+            {
+            SchemaVersionTestDomain::GetDomain().SetVersion(version);
+            DgnDomains::RegisterDomain(SchemaVersionTestDomain::GetDomain(), isRequired, isReadonly);
+            }
+
+        static DgnCode CreateCode(DgnDbR dgndb, Utf8StringCR value)
+            {
+            return CodeSpec::CreateCode(dgndb, "SchemaVersionTest", value);
+            }
+
+    };
+
+DOMAIN_DEFINE_MEMBERS(SchemaVersionTestDomain)
+HANDLER_DEFINE_MEMBERS(SchemaVersionTestElementHandler)
+
+//=======================================================================================
+// @bsiclass                                                 Ramanujam.Raman   03/17
+//=======================================================================================
+struct SchemaVersionTestFixture : public DgnDbTestFixture
+{
+    WCharCP m_copyTestFileName = L"SchemaVersionTestCopy.ibim";
+
+    static void SetUpTestCase()
+        {
+        ScopedDgnHost tempHost;
+        
+        //  Request a root seed file.
+        DgnPlatformSeedManager::SeedDbInfo rootSeedInfo = DgnPlatformSeedManager::GetSeedDb(DgnPlatformSeedManager::SeedDbId::OneSpatialModel, DgnPlatformSeedManager::SeedDbOptions(true, true));
+
+        //  The group's seed file is essentially the same as the root seed file, but with a different relative path.
+        //  Note that we must put our group seed file in a group-specific sub-directory
+        SchemaVersionTestFixture::s_seedFileInfo = rootSeedInfo;
+        SchemaVersionTestFixture::s_seedFileInfo.fileName.SetName(L"SchemaVersionTestFixture/seed.bim");
+
+        // Customize for my tests
+        DgnDbPtr db = DgnPlatformSeedManager::OpenSeedDbCopy(rootSeedInfo.fileName, SchemaVersionTestFixture::s_seedFileInfo.fileName); // our seed starts as a copy of the root seed
+        ASSERT_TRUE(db.IsValid());
+
+        CodeSpecPtr codeSpec = CodeSpec::Create(*db, "SchemaVersionTest");
+        if (codeSpec.IsValid())
+            codeSpec->Insert();
+
+        db->SaveChanges();
+        }
+
+    SchemaVersionTestElementPtr CreateElement()
+        {
+        PhysicalModelPtr model = GetDefaultPhysicalModel();
+        DgnCategoryId categoryId = GetDefaultCategoryId();
+        return SchemaVersionTestElement::Create(*model, categoryId);
+        }
+
+    void BackupTestFile()
+        {
+        BeFileName fileName = BeFileName(m_db->GetFileName());
+        CloseDb();
+        BeFileName originalFile = fileName;
+        BeFileName copyFile(originalFile.GetDirectoryName());
+        copyFile.AppendToPath(m_copyTestFileName);
+
+        BeFileNameStatus fileStatus = BeFileName::BeCopyFile(originalFile.c_str(), copyFile.c_str());
+        ASSERT_TRUE(fileStatus == BeFileNameStatus::Success);
+        }
+
+    void RestoreTestFile()
+        {
+        BeFileName fileName = BeFileName(m_db->GetFileName());
+        CloseDb();
+        BeFileName originalFile = fileName;
+        BeFileName copyFile(originalFile.GetDirectoryName());
+        copyFile.AppendToPath(m_copyTestFileName);
+
+        BeFileNameStatus fileStatus = BeFileName::BeCopyFile(copyFile.c_str(), originalFile.c_str());
+        ASSERT_TRUE(fileStatus == BeFileNameStatus::Success);
+        }
+
+    DgnRevisionPtr CreateRevision()
+        {
+        DgnRevisionPtr revision = m_db->Revisions().StartCreateRevision();
+        if (!revision.IsValid())
+            return nullptr;
+
+        RevisionStatus status = m_db->Revisions().FinishCreateRevision();
+        if (RevisionStatus::Success != status)
+            {
+            BeAssert(false);
+            return nullptr;
+            }
+
+        return revision;
+        }
+
+    void DumpRevision(DgnRevisionCR revision, Utf8CP summary)
+        {
+#ifdef DUMP_REVISION
+        LOG.infov("---------------------------------------------------------");
+        if (summary != nullptr)
+            LOG.infov(summary);
+        revision.Dump(*m_db);
+        LOG.infov("---------------------------------------------------------");
+#endif
+        }
+
+};
+
+//---------------------------------------------------------------------------------------
+// @bsimethod                                Ramanujam.Raman                    03/17
+//---------------------------------------------------------------------------------------
+TEST_F(SchemaVersionTestFixture, ImportDomainSchemas)
+    {
+    SetupSeedProject();
+    BeFileName fileName = m_db->GetFileName();
+    SaveDb();
+    CloseDb();
+
+    DbResult result = BE_SQLITE_OK;
+    DgnDbStatus status = DgnDbStatus::Success;
+
+    /*
+    * Reopen Db after optional registration - BE_SQLITE_OK, schemas are not imported
+    */
+    SchemaVersionTestDomain::Register("02.02.02", DgnDomain::Required::No, DgnDomain::Readonly::No);
+    m_db = DgnDb::OpenDgnDb(&result, fileName, DgnDb::OpenParams(DgnDb::OpenMode::ReadWrite));
+    EXPECT_TRUE(result == BE_SQLITE_OK);
+    EXPECT_FALSE(m_db->Schemas().ContainsSchema(SCHEMA_VERSION_TEST_SCHEMA_NAME));
+    EXPECT_FALSE(SchemaVersionTestDomain::GetDomain().IsSchemaImported(*m_db));
+    CloseDb();
+
+    /*
+    * Reopen Db after required registration - BE_SQLITE_ERROR_SchemaImportRequired, schemas are not imported
+    */
+    SchemaVersionTestDomain::GetDomain().SetRequired(DgnDomain::Required::Yes);
+    m_db = DgnDb::OpenDgnDb(&result, fileName, DgnDb::OpenParams(DgnDb::OpenMode::ReadWrite));
+    EXPECT_TRUE(result == BE_SQLITE_ERROR_SchemaImportRequired);
+
+    /*
+    * Reopen Db after read-write registration with EnableSchemaImport flag - BE_SQLITE_OK, schemas can be manually imported, but cannot write to any domain, 
+    */
+    SchemaVersionTestDomain::GetDomain().SetRequired(DgnDomain::Required::Yes);
+    m_db = DgnDb::OpenDgnDb(&result, fileName, DgnDb::OpenParams(DgnDb::OpenMode::ReadWrite, BeSQLite::DefaultTxn::Yes, DgnDb::OpenParams::EnableSchemaImport::Yes));
+    EXPECT_TRUE(result == BE_SQLITE_OK);
+    EXPECT_FALSE(m_db->Schemas().ContainsSchema(SCHEMA_VERSION_TEST_SCHEMA_NAME));
+    EXPECT_FALSE(SchemaVersionTestDomain::GetDomain().IsSchemaImported(*m_db));
+
+    // Import domain schema
+    SchemaVersionTestDomain::GetDomain().ImportSchema(*m_db);
+    EXPECT_TRUE(m_db->Schemas().ContainsSchema(SCHEMA_VERSION_TEST_SCHEMA_NAME));
+    EXPECT_TRUE(SchemaVersionTestDomain::GetDomain().IsSchemaImported(*m_db));
+
+    // Validate that _OnSchemaImport was called
+    DgnCode code = SchemaVersionTestDomain::CreateCode(*m_db, "OnSchemaImportedElement");
+    DgnElementId elId = m_db->Elements().QueryElementIdByCode(code);
+    EXPECT_TRUE(elId.IsValid());
+
+    SaveDb();
+    CloseDb();
+
+    /* 
+     * Reopen Db - BE_SQLITE_OK, can write to the Db
+     */
+    SchemaVersionTestDomain::GetDomain().SetReadonly(DgnDomain::Readonly::No);
+    m_db = DgnDb::OpenDgnDb(&result, fileName, DgnDb::OpenParams(DgnDb::OpenMode::ReadWrite));
+    EXPECT_TRUE(result == BE_SQLITE_OK);
+    EXPECT_TRUE(m_db->Schemas().ContainsSchema(SCHEMA_VERSION_TEST_SCHEMA_NAME));
+    EXPECT_TRUE(SchemaVersionTestDomain::GetDomain().IsSchemaImported(*m_db));
+
+    SchemaVersionTestElementPtr el = CreateElement();
+    el->SetProperty("IntegerProperty1", 1);
+    SchemaVersionTestElementCPtr cEl = el->Insert(&status);
+    EXPECT_TRUE(cEl.IsValid());
+
+    elId = cEl->GetElementId();
+
+    el = nullptr;
+    cEl = nullptr;
+    SaveDb();
+    CloseDb();
+
+    /*
+    * Reopen Db after read-only registration - no error, but cannot insert or update or delete elements
+    */
+    SchemaVersionTestDomain::GetDomain().SetReadonly(DgnDomain::Readonly::Yes);
+    m_db = DgnDb::OpenDgnDb(&result, fileName, DgnDb::OpenParams(DgnDb::OpenMode::ReadWrite));
+    EXPECT_TRUE(result == BE_SQLITE_OK);
+
+    el = CreateElement();
+    el->SetProperty("IntegerProperty1", 1);
+    cEl = el->Insert(&status);
+    EXPECT_FALSE(cEl.IsValid());
+    EXPECT_TRUE(status == DgnDbStatus::ReadOnlyDomain);
+
+    el = SchemaVersionTestElement::GetForEdit(*m_db, elId);
+    EXPECT_TRUE(el.IsValid());
+    el->SetProperty("IntegerProperty1", 2);
+    cEl = el->Update(&status);
+    EXPECT_FALSE(cEl.IsValid());
+    EXPECT_TRUE(status == DgnDbStatus::ReadOnlyDomain);
+
+    status = m_db->Elements().Delete(elId);
+    EXPECT_TRUE(status == DgnDbStatus::ReadOnlyDomain);
+
+    el = nullptr;
+    cEl = nullptr;
+    CloseDb();
+    }
+
+//---------------------------------------------------------------------------------------
+// @bsimethod                                Ramanujam.Raman                    03/17
+//---------------------------------------------------------------------------------------
+TEST_F(SchemaVersionTestFixture, UpgradeDomainSchemas)
+    {
+    DbResult result = BE_SQLITE_OK;
+
+    //! @note The ECSchemas supplied by registered DgnDomain-s are validated against the corresponding ones in the DgnDb, and 
+    //! an appropriate error status is returned if necessary. See table below for the various ECSchema compatibility errors, 
+    //! and @see OpenParams for setting the option to upgrade the ECSchema-s. 
+    //! <pre>
+    //! Sample schema compatibility validation results for an ECSchema in the BIM with Version 2.2.2 (Read.Write.Minor)
+    //! ----------------------------------------------------------------------------------------------
+    //! Application   |  Validation result                    | Validation result
+    //! Version       |  (Readonly)                           | (ReadWrite)
+    //! ----------------------------------------------------------------------------------------------
+    //! 2.2.2 (same)  | BE_SQLITE_OK                          | BE_SQLITE_OK
+    //! ----------------------------------------------------------------------------------------------
+    //! 1.2.2 (older) | BE_SQLITE_ERROR_SchemaTooNew          | BE_SQLITE_ERROR_SchemaTooNew
+    //! 2.1.2 (older) | BE_SQLITE_OK                          | BE_SQLITE_ERROR_SchemaTooNew
+    //! 2.2.1 (older) | BE_SQLITE_OK                          | BE_SQLITE_OK
+    //! ----------------------------------------------------------------------------------------------
+    //! 3.2.2 (newer) | BE_SQLITE_ERROR_SchemaTooOld          | BE_SQLITE_ERROR_SchemaTooOld
+    //! 2.3.2 (newer) | BE_SQLITE_ERROR_SchemaImportRequired  | BE_SQLITE_ERROR_SchemaImportRequired
+    //! 2.2.3 (newer) | BE_SQLITE_ERROR_SchemaImportRequired  | BE_SQLITE_ERROR_SchemaImportRequired
+    //! ----------------------------------------------------------------------------------------------
+    //! </pre>
+
+    /* 
+     * Setup BIM with version 2.2.2 
+     */
+    SetupSeedProject();
+    BeFileName fileName = m_db->GetFileName();
+    SaveDb();
+
+    SchemaVersionTestDomain::Register("02.02.02", DgnDomain::Required::Yes, DgnDomain::Readonly::No);
+    m_db = DgnDb::OpenDgnDb(&result, fileName, DgnDb::OpenParams(DgnDb::OpenMode::ReadWrite, BeSQLite::DefaultTxn::Yes, DgnDb::OpenParams::EnableSchemaImport::Yes));
+    EXPECT_TRUE(result == BE_SQLITE_OK);
+    EXPECT_FALSE(m_db->Schemas().ContainsSchema(SCHEMA_VERSION_TEST_SCHEMA_NAME));
+
+    SchemaVersionTestDomain::GetDomain().ImportSchema(*m_db);
+    EXPECT_TRUE(m_db->Schemas().ContainsSchema(SCHEMA_VERSION_TEST_SCHEMA_NAME));
+
+    SchemaVersionTestDomain::GetDomain().SetReadonly(DgnDomain::Readonly::No);
+    SaveDb();
+
+    BackupTestFile();
+
+    /* 
+     * Application same as BIM 
+     */
+    m_db = DgnDb::OpenDgnDb(&result, fileName, DgnDb::OpenParams(DgnDb::OpenMode::Readonly));
+    EXPECT_TRUE(result == BE_SQLITE_OK);
+    CloseDb();
+    m_db = DgnDb::OpenDgnDb(&result, fileName, DgnDb::OpenParams(DgnDb::OpenMode::ReadWrite));
+    EXPECT_TRUE(result == BE_SQLITE_OK);
+    CloseDb();
+
+    /* 
+     * Application older than BIM 
+     */
+    SchemaVersionTestDomain::GetDomain().SetVersion("01.02.02");
+    m_db = DgnDb::OpenDgnDb(&result, fileName, DgnDb::OpenParams(DgnDb::OpenMode::Readonly));
+    EXPECT_TRUE(result == BE_SQLITE_ERROR_SchemaTooNew);
+    m_db = DgnDb::OpenDgnDb(&result, fileName, DgnDb::OpenParams(DgnDb::OpenMode::ReadWrite));
+    EXPECT_TRUE(result == BE_SQLITE_ERROR_SchemaTooNew);
+
+    SchemaVersionTestDomain::GetDomain().SetVersion("02.01.02");
+    m_db = DgnDb::OpenDgnDb(&result, fileName, DgnDb::OpenParams(DgnDb::OpenMode::ReadWrite));
+    EXPECT_TRUE(result == BE_SQLITE_ERROR_SchemaTooNew);
+    m_db = DgnDb::OpenDgnDb(&result, fileName, DgnDb::OpenParams(DgnDb::OpenMode::Readonly));
+    EXPECT_TRUE(result == BE_SQLITE_OK);
+
+    SchemaVersionTestDomain::GetDomain().SetVersion("02.02.01");
+    m_db = DgnDb::OpenDgnDb(&result, fileName, DgnDb::OpenParams(DgnDb::OpenMode::ReadWrite));
+    EXPECT_TRUE(result == BE_SQLITE_OK);
+    SaveDb();
+    RestoreTestFile();
+    m_db = DgnDb::OpenDgnDb(&result, fileName, DgnDb::OpenParams(DgnDb::OpenMode::Readonly));
+    EXPECT_TRUE(result == BE_SQLITE_OK);
+    CloseDb();
+
+    /* 
+     * Application newer than BIM 
+     */
+    SchemaVersionTestDomain::GetDomain().SetVersion("03.02.02");
+    m_db = DgnDb::OpenDgnDb(&result, fileName, DgnDb::OpenParams(DgnDb::OpenMode::Readonly));
+    EXPECT_TRUE(result == BE_SQLITE_ERROR_SchemaTooOld);
+    m_db = DgnDb::OpenDgnDb(&result, fileName, DgnDb::OpenParams(DgnDb::OpenMode::ReadWrite));
+    EXPECT_TRUE(result == BE_SQLITE_ERROR_SchemaTooOld);
+    BeTest::SetFailOnAssert(false);
+    m_db = DgnDb::OpenDgnDb(&result, fileName, DgnDb::OpenParams(DgnDb::OpenMode::ReadWrite, BeSQLite::DefaultTxn::Yes, DgnDb::OpenParams::EnableSchemaImport::Yes));
+    EXPECT_TRUE(result == BE_SQLITE_ERROR_SchemaTooOld);
+    BeTest::SetFailOnAssert(true);
+
+    SchemaVersionTestDomain::GetDomain().SetVersion("02.03.02");
+    m_db = DgnDb::OpenDgnDb(&result, fileName, DgnDb::OpenParams(DgnDb::OpenMode::Readonly));
+    EXPECT_TRUE(result == BE_SQLITE_ERROR_SchemaImportRequired);
+    m_db = DgnDb::OpenDgnDb(&result, fileName, DgnDb::OpenParams(DgnDb::OpenMode::ReadWrite));
+    EXPECT_TRUE(result == BE_SQLITE_ERROR_SchemaImportRequired);
+    m_db = DgnDb::OpenDgnDb(&result, fileName, DgnDb::OpenParams(DgnDb::OpenMode::ReadWrite, BeSQLite::DefaultTxn::Yes, DgnDb::OpenParams::EnableSchemaImport::Yes));
+    EXPECT_TRUE(result == BE_SQLITE_OK);
+    result = m_db->Domains().ImportSchemas();
+    EXPECT_TRUE(result == BE_SQLITE_OK);
+    SaveDb();
+    CloseDb();
+    m_db = DgnDb::OpenDgnDb(&result, fileName, DgnDb::OpenParams(DgnDb::OpenMode::ReadWrite));
+    EXPECT_TRUE(result == BE_SQLITE_OK);
+    CloseDb();
+
+    RestoreTestFile();
+    SchemaVersionTestDomain::GetDomain().SetVersion("02.02.03");
+    m_db = DgnDb::OpenDgnDb(&result, fileName, DgnDb::OpenParams(DgnDb::OpenMode::Readonly));
+    EXPECT_TRUE(result == BE_SQLITE_ERROR_SchemaImportRequired);
+    m_db = DgnDb::OpenDgnDb(&result, fileName, DgnDb::OpenParams(DgnDb::OpenMode::ReadWrite));
+    EXPECT_TRUE(result == BE_SQLITE_ERROR_SchemaImportRequired);
+    m_db = DgnDb::OpenDgnDb(&result, fileName, DgnDb::OpenParams(DgnDb::OpenMode::ReadWrite, BeSQLite::DefaultTxn::Yes, DgnDb::OpenParams::EnableSchemaImport::Yes));
+    EXPECT_TRUE(result == BE_SQLITE_OK);
+    result = m_db->Domains().ImportSchemas();
+    EXPECT_TRUE(result == BE_SQLITE_OK);
+    SaveDb();
+    CloseDb();
+    m_db = DgnDb::OpenDgnDb(&result, fileName, DgnDb::OpenParams(DgnDb::OpenMode::ReadWrite));
+    EXPECT_TRUE(result == BE_SQLITE_OK);
+    CloseDb();
+    }
+
+//---------------------------------------------------------------------------------------
+// @bsimethod                                Ramanujam.Raman                    03/17
+//---------------------------------------------------------------------------------------
+TEST_F(SchemaVersionTestFixture, CreateAndMergeRevision)
+    {
+    DbResult result = BE_SQLITE_OK;
+    ECPropertyCP testProperty = nullptr;
+    RevisionStatus status = RevisionStatus::Success;
+
+    /* Setup baseline */
+    SetupSeedProject();
+    SaveDb();
+    DgnRevisionPtr revision0 = CreateRevision();
+    EXPECT_TRUE(revision0.IsValid());
+    BeFileName fileName = m_db->GetFileName();
+    BackupTestFile();
+
+    /* Create revision with schema import */
+    SchemaVersionTestDomain::Register("02.02.02", DgnDomain::Required::No, DgnDomain::Readonly::No);
+    m_db = DgnDb::OpenDgnDb(&result, fileName, DgnDb::OpenParams(DgnDb::OpenMode::ReadWrite));
+    EXPECT_TRUE(result == BE_SQLITE_OK);
+    EXPECT_FALSE(m_db->Schemas().ContainsSchema(SCHEMA_VERSION_TEST_SCHEMA_NAME));
+
+    result = SchemaVersionTestDomain::GetDomain().ImportSchema(*m_db);
+    EXPECT_EQ(BE_SQLITE_OK, result);
+    
+    testProperty = m_db->Schemas().GetClass(SchemaVersionTestElement::QueryClassId(*m_db))->GetPropertyP("IntegerProperty3");
+    EXPECT_TRUE(testProperty != nullptr);
+    testProperty = m_db->Schemas().GetClass(SchemaVersionTestElement::QueryClassId(*m_db))->GetPropertyP("IntegerProperty4");
+    EXPECT_TRUE(testProperty == nullptr);
+
+    SaveDb();
+    DgnRevisionPtr revision1 = CreateRevision();
+    EXPECT_TRUE(revision1.IsValid());
+    EXPECT_TRUE(revision1->ContainsSchemaChanges(*m_db));
+
+    DumpRevision(*revision1, "Revision 1");
+
+    /* Create revision with schema upgrade */
+    SchemaVersionTestDomain::GetDomain().SetVersion("02.03.02");
+    m_db = DgnDb::OpenDgnDb(&result, fileName, DgnDb::OpenParams(DgnDb::OpenMode::ReadWrite, BeSQLite::DefaultTxn::Yes, DgnDb::OpenParams::EnableSchemaImport::Yes));
+    EXPECT_TRUE(result == BE_SQLITE_OK);
+
+    result = m_db->Domains().ImportSchemas();
+    EXPECT_EQ(BE_SQLITE_OK, result);
+
+    testProperty = m_db->Schemas().GetClass(SchemaVersionTestElement::QueryClassId(*m_db))->GetPropertyP("IntegerProperty4");
+    EXPECT_TRUE(testProperty != nullptr);
+
+    SaveDb();
+    DgnRevisionPtr revision2 = CreateRevision();
+    EXPECT_TRUE(revision2.IsValid());
+    EXPECT_TRUE(revision2->ContainsSchemaChanges(*m_db));
+
+    DumpRevision(*revision2, "Revision 2");
+
+    /* Restore baseline */
+    RestoreTestFile();
+   
+    SchemaVersionTestDomain::GetDomain().SetRequired(DgnDomain::Required::No);
+    SchemaVersionTestDomain::GetDomain().SetVersion("02.02.02");
+    m_db = DgnDb::OpenDgnDb(&result, fileName, DgnDb::OpenParams(DgnDb::OpenMode::ReadWrite));
+    EXPECT_TRUE(result == BE_SQLITE_OK);
+
+    EXPECT_FALSE(m_db->Schemas().ContainsSchema(SCHEMA_VERSION_TEST_SCHEMA_NAME));
+
+    /* Merge revision with schema import and validate */
+    status = m_db->Revisions().MergeRevision(*revision1);
+    ASSERT_TRUE(status == RevisionStatus::Success);
+
+    EXPECT_TRUE(m_db->Schemas().ContainsSchema(SCHEMA_VERSION_TEST_SCHEMA_NAME));
+
+    testProperty = m_db->Schemas().GetClass(SchemaVersionTestElement::QueryClassId(*m_db))->GetPropertyP("IntegerProperty3");
+    EXPECT_TRUE(testProperty != nullptr);
+    testProperty = m_db->Schemas().GetClass(SchemaVersionTestElement::QueryClassId(*m_db))->GetPropertyP("IntegerProperty4");
+    EXPECT_TRUE(testProperty == nullptr);
+
+    /* Merge revision with schema upgrade and validate */
+    status = m_db->Revisions().MergeRevision(*revision2);
+    ASSERT_TRUE(status == RevisionStatus::Success);
+
+    testProperty = m_db->Schemas().GetClass(SchemaVersionTestElement::QueryClassId(*m_db))->GetPropertyP("IntegerProperty3");
+    EXPECT_TRUE(testProperty != nullptr);
+    testProperty = m_db->Schemas().GetClass(SchemaVersionTestElement::QueryClassId(*m_db))->GetPropertyP("IntegerProperty4");
+    EXPECT_TRUE(testProperty != nullptr);
+    }