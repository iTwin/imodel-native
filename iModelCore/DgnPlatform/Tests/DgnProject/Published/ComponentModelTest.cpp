--- conflicted
+++ resolved
@@ -1,893 +1,888 @@
-/*--------------------------------------------------------------------------------------+
-|
-|  $Source: Tests/DgnProject/Published/ComponentModelTest.cpp $
-|
-|  $Copyright: (c) 2016 Bentley Systems, Incorporated. All rights reserved. $
-|
-+--------------------------------------------------------------------------------------*/
-#ifndef BENTLEYCONFIG_NO_JAVASCRIPT
-#include "DgnHandlersTests.h"
-#include <DgnPlatform/DgnPlatformLib.h>
-#include <DgnPlatform/ECUtils.h>
-#include <DgnPlatform/DgnScript.h>
-#include <Bentley/BeTimeUtilities.h>
-#include <Bentley/BeNumerical.h>
-#include <Logging/bentleylogging.h>
-
-USING_NAMESPACE_BENTLEY_DGN
-USING_NAMESPACE_BENTLEY_SQLITE
-
-// *** WARNING: Keep this consistent with ComponentModelTest.ts
-#define TEST_JS_NAMESPACE    "ComponentModelTest"
-#define TEST_JS_NAMESPACE_W L"ComponentModelTest"
-#define TEST_WIDGET_COMPONENT_NAME "Widget"
-#define TEST_GADGET_COMPONENT_NAME "Gadget"
-#define TEST_THING_COMPONENT_NAME "Thing"
-
-/*---------------------------------------------------------------------------------**//**
-* @bsimethod                                                    Sam.Wilson      06/15
-+---------------+---------------+---------------+---------------+---------------+------*/
-static BeFileName copyDb (WCharCP inputFileName, WCharCP outputFileName)
-    {
-    BeFileName fullInputFileName;
-    BeTest::GetHost().GetDocumentsRoot (fullInputFileName);
-    fullInputFileName.AppendToPath (inputFileName);
-
-    BeFileName fullOutputFileName;
-    BeTest::GetHost().GetOutputRoot(fullOutputFileName);
-    fullOutputFileName.AppendToPath(outputFileName);
-
-    if (BeFileNameStatus::Success != BeFileName::BeCopyFile (fullInputFileName, fullOutputFileName))
-        return BeFileName();
-
-    return fullOutputFileName;
-    }
-
-/*---------------------------------------------------------------------------------**//**
-* @bsimethod                                                    Sam.Wilson      06/15
-+---------------+---------------+---------------+---------------+---------------+------*/
-static void openDb (DgnDbPtr& db, BeFileNameCR name, DgnDb::OpenMode mode)
-    {
-    DbResult result = BE_SQLITE_OK;
-    db = DgnDb::OpenDgnDb(&result, name, DgnDb::OpenParams(mode));
-    ASSERT_TRUE( db.IsValid() ) << (WCharCP)WPrintfString(L"Failed to open %ls in mode %d => result=%x", name.c_str(), (int)mode, (int)result);
-    ASSERT_EQ( BE_SQLITE_OK , result );
-    TestDataManager::MustBeBriefcase(db, mode);
-    }
-
-/*---------------------------------------------------------------------------------**//**
-* @bsimethod                                    Sam.Wilson                      07/15
-+---------------+---------------+---------------+---------------+---------------+------*/
-static DgnDbStatus createSpatialModel(SpatialModelPtr& catalogModel, DgnDbR db, DgnCode const& code)
-    {
-    DgnClassId mclassId = DgnClassId(db.Schemas().GetECClassId(DGN_ECSCHEMA_NAME, DGN_CLASSNAME_SpatialModel));
-    catalogModel = new SpatialModel(DgnModel3d::CreateParams(db, mclassId, code));
-    catalogModel->SetInGuiList(false);
-    return catalogModel->Insert();
-    }
-
-/*---------------------------------------------------------------------------------**//**
-* @bsimethod                                    Sam.Wilson                      04/2013
-+---------------+---------------+---------------+---------------+---------------+------*/
-template<typename T>
-RefCountedPtr<T> getModelByName(DgnDbR db, Utf8StringCR cmname)
-    {
-    return db.Models().Get<T>(db.Models().QueryModelId(DgnModel::CreateModelCode(cmname)));
-    }
-
-/*=================================================================================**//**
-* @bsimethod                                    Sam.Wilson                      04/2013
-+===============+===============+===============+===============+===============+======*/
-struct DetectJsErrors : DgnPlatformLib::Host::ScriptAdmin::ScriptNotificationHandler
-    {
-    void _HandleScriptError(BeJsContextR, Category category, Utf8CP description, Utf8CP details) override
-        {
-        FAIL() << (Utf8CP)Utf8PrintfString("JS error %x: %s , %s", (int)category, description, details);
-        }
-
-    void _HandleLogMessage(Utf8CP category, DgnPlatformLib::Host::ScriptAdmin::LoggingSeverity sev, Utf8CP msg) override
-        {
-        ScriptNotificationHandler::_HandleLogMessage(category, sev, msg);  // logs it
-        printf ("%s\n", msg);
-        }
-    };
-
-/*---------------------------------------------------------------------------------**//**
-* @bsimethod                                    Sam.Wilson                      04/2013
-+---------------+---------------+---------------+---------------+---------------+------*/
-static void checkGeometryStream(GeometrySourceCR gel, GeometricPrimitive::GeometryType exptectedType, size_t expectedCount)
-    {
-    //  Verify that item generated a line
-    size_t count=0;
-    for (auto iter : GeometryCollection (gel))
-        {
-        GeometricPrimitivePtr geom = iter.GetGeometryPtr();
-
-        if (!geom.IsValid())
-            continue;
-
-        ASSERT_EQ( exptectedType , geom->GetGeometryType() );
-        ++count;
-        }
-    ASSERT_EQ( expectedCount , count );
-    }
-    
-/*---------------------------------------------------------------------------------**//**
-* @bsimethod                                    Sam.Wilson                      06/15
-+---------------+---------------+---------------+---------------+---------------+------*/
-static void checkSlabDimensions(GeometrySourceCR el, double expectedX, double expectedY, double expectedZ)
-    {
-    DgnBoxDetail box;
-    ASSERT_TRUE( (*(GeometryCollection(el).begin())).GetGeometryPtr()->GetAsISolidPrimitive()->TryGetDgnBoxDetail(box) ) << "Geometry should be a slab";
-    EXPECT_EQ( expectedX, box.m_baseX );
-    EXPECT_EQ( expectedY, box.m_baseY );
-    EXPECT_DOUBLE_EQ( expectedZ, box.m_topOrigin.Distance(box.m_baseOrigin) );
-    }
-
-/*=================================================================================**//**
-* @bsiclass                                                     Sam.Wilson     12/2015
-+===============+===============+===============+===============+===============+======*/
-struct VariationSpec
-{
-    Utf8String m_componentName;
-    Utf8String m_name;
-    TsComponentParameterSet m_params;
-    bvector<Utf8String> m_slabDimensions;
-
-    VariationSpec() {;}
-    VariationSpec(Utf8StringCR cn, Utf8StringCR n) : m_componentName(cn), m_name(n) {;}
-    //VariationSpec(VariationSpec const& rhs) : m_componentName(rhs.m_componentName), m_name(rhs.m_name), m_params(rhs.m_params) {;}
-
-    ECN::IECInstancePtr MakeVariationSpec(DgnDbR db) const;
-    void CheckInstance(DgnElementCR el, size_t expectedSolidCount) const;
-    void MakeUniqueInstance(DgnElementCPtr&, DgnModelR destModel, size_t expectedSolidCount);
-    void MakeVariation(DgnElementCPtr&, SpatialModelR destModel);
-
-    void SetValue(Utf8CP name, ECN::ECValueCR v) {m_params[name].m_value = v;}
-};
-
-/*---------------------------------------------------------------------------------**//**
-* @bsimethod                                    Sam.Wilson                      12/2015
-+---------------+---------------+---------------+---------------+---------------+------*/
-ECN::IECInstancePtr VariationSpec::MakeVariationSpec(DgnDbR db) const
-    {
-    ComponentDefPtr cdef = ComponentDef::FromECClass(nullptr, db, *db.Schemas().GetECClass(TEST_JS_NAMESPACE, m_componentName.c_str()));
-    if (!cdef.IsValid())
-        return nullptr;
-    ECN::IECInstancePtr instance = cdef->MakeVariationSpec();
-    m_params.ToECProperties(*instance);
-    return instance;
-    }
-
-/*---------------------------------------------------------------------------------**//**
-* @bsimethod                                    Sam.Wilson                      12/2015
-+---------------+---------------+---------------+---------------+---------------+------*/
-void VariationSpec::CheckInstance(DgnElementCR el, size_t expectedSolidCount) const
-    {
-    ComponentDefPtr cdef = ComponentDef::FromECClass(nullptr, el.GetDgnDb(), *el.GetElementClass());
-    ASSERT_TRUE(cdef.IsValid());
-    ASSERT_STREQ(cdef->GetName().c_str(), m_componentName.c_str());
-<<<<<<< HEAD
-    checkGeometryStream(*el.ToGeometrySource(), GeometricPrimitive::GeometryType::SolidPrimitive, expectedSolidCount);
-    checkSlabDimensions(*el.ToGeometrySource(), m_propValues[0].m_value.GetDouble(), m_propValues[1].m_value.GetDouble(), m_propValues[2].m_value.GetDouble());
-=======
-    checkGeomStream(*el.ToGeometrySource(), ElementGeometry::GeometryType::SolidPrimitive, expectedSolidCount);
-    checkSlabDimensions(*el.ToGeometrySource(), m_params.find(m_slabDimensions[0])->second.m_value.GetDouble(), 
-                                                m_params.find(m_slabDimensions[1])->second.m_value.GetDouble(), 
-                                                m_params.find(m_slabDimensions[2])->second.m_value.GetDouble());
->>>>>>> 5cc145f7
-    }
-
-/*---------------------------------------------------------------------------------**//**
-* @bsimethod                                    Sam.Wilson                      12/2015
-+---------------+---------------+---------------+---------------+---------------+------*/
-void VariationSpec::MakeUniqueInstance(DgnElementCPtr& inst, DgnModelR destModel, size_t expectedSolidCount)
-    {
-    DgnDbR db = destModel.GetDgnDb();
-    inst = ComponentDef::MakeUniqueInstance(nullptr, destModel, *MakeVariationSpec(db));
-    ASSERT_TRUE(inst.IsValid()); 
-    CheckInstance(*inst, expectedSolidCount);
-    }
-
-/*---------------------------------------------------------------------------------**//**
-* @bsimethod                                    Sam.Wilson                      12/2015
-+---------------+---------------+---------------+---------------+---------------+------*/
-void VariationSpec::MakeVariation(DgnElementCPtr& variation, SpatialModelR destModel)
-    {
-    DgnDbStatus status;
-    auto vspec = MakeVariationSpec(destModel.GetDgnDb());
-    ASSERT_TRUE(vspec.IsValid());
-    variation = ComponentDef::MakeVariation(&status, destModel, *vspec, m_name);
-    ASSERT_TRUE(variation.IsValid()) << Utf8PrintfString("MakeVariation failed with error %x", status);
-    }
-
-
-/*=================================================================================**//**
-* @bsiclass                                                     Sam.Wilson     02/2012
-+===============+===============+===============+===============+===============+======*/
-struct ComponentModelTest : public testing::Test, ScopedDgnHost::FetchScriptCallback
-{
-BeFileName         m_componentDbName;
-BeFileName         m_componentSchemaFileName;
-BeFileName         m_clientDbName;
-DgnDbPtr           m_componentDb;
-DgnDbPtr           m_clientDb;
-Dgn::ScopedDgnHost m_host;
-VariationSpec m_wsln1, m_wsln3, m_wsln4, m_wsln44, m_gsln1, m_nsln1;
-
-Dgn::DgnDbStatus _FetchScript(Utf8StringR sText, DgnScriptType& stypeFound, DateTime& lmt, DgnDbR, Utf8CP sName, DgnScriptType stypePreferred) override;
-
-ComponentModelTest();
-void OpenComponentDb(DgnDb::OpenMode mode) {openDb(m_componentDb, m_componentDbName, mode);}
-void CloseComponentDb() {if (m_componentDb.IsValid()) m_componentDb->CloseDb(); m_componentDb=nullptr;}
-void OpenClientDb(DgnDb::OpenMode mode) {openDb(m_clientDb, m_clientDbName, mode);}
-void CloseClientDb() {if (m_clientDb.IsValid()) m_clientDb->CloseDb(); m_clientDb=nullptr;}
-DgnCategoryId Developer_CreateCategory(Utf8CP code, ColorDef const&);
-void Developer_DefineSchema();
-void Client_ImportComponentDef(Utf8CP componentName);
-void Client_InsertNonInstanceElement(Utf8CP modelName, Utf8CP code = nullptr);
-void Client_PlaceInstanceOfVariation(DgnElementId&, Utf8StringCR targetModelName, DgnElementCR variation);
-void Client_PlaceInstance(DgnElementId&, Utf8CP targetModelName, SpatialModelR catalogModel, Utf8StringCR componentName, Utf8StringCR variationName, bool expectToFindVariation);
-void Client_CheckComponentInstance(DgnElementId eid, size_t expectedSolidCount, VariationSpec const& vc);
-void Client_CheckNestedInstance(DgnElementCR instanceElement, Utf8CP expectedChildComponentName, int nChildrenExpected);
-
-void SimulateDeveloper();
-void SimulateClient();
-};
-
-struct AutoCloseClientDb
-{
-ComponentModelTest& m_test;
-
-AutoCloseClientDb(ComponentModelTest& t) : m_test(t) {;}
-~AutoCloseClientDb() {m_test.CloseClientDb();}
-};
-
-struct AutoCloseComponentDb
-{
-ComponentModelTest& m_test;
-
-AutoCloseComponentDb(ComponentModelTest& t) : m_test(t) {;}
-~AutoCloseComponentDb() {m_test.CloseComponentDb();}
-};
-
-/*---------------------------------------------------------------------------------**//**
-* @bsimethod                                    Sam.Wilson                      06/15
-+---------------+---------------+---------------+---------------+---------------+------*/
-ComponentModelTest::ComponentModelTest()
-    {
-    T_HOST.GetScriptAdmin().RegisterScriptNotificationHandler(*new DetectJsErrors);
-    m_host.SetFetchScriptCallback(this);
-    }
-
-/*---------------------------------------------------------------------------------**//**
-* @bsimethod                                    Sam.Wilson                      06/15
-+---------------+---------------+---------------+---------------+---------------+------*/
-void ComponentModelTest::Developer_DefineSchema()
-    {
-    OpenComponentDb(Db::OpenMode::ReadWrite);
-    AutoCloseComponentDb closeComponentDb(*this);
-    
-    ECN::ECSchemaPtr testSchema = ComponentDefCreator::GenerateSchema(*m_componentDb, TEST_JS_NAMESPACE);
-    ASSERT_TRUE(testSchema.IsValid());
-
-    ECN::ECClassCP baseClass = m_componentDb->Schemas().GetECClass(DGN_ECSCHEMA_NAME, DGN_CLASSNAME_PhysicalElement);
-
-    // Widget
-        {
-        Developer_CreateCategory("WidgetCategory", ColorDef(0xff0000FF));
-
-        TsComponentParameterSet params;
-        params["X"] = TsComponentParameter(ComponentDef::ParameterVariesPer::Instance, ECN::ECValue(1.0));
-        params["Y"] = TsComponentParameter(ComponentDef::ParameterVariesPer::Instance, ECN::ECValue(1.0));
-        params["Z"] = TsComponentParameter(ComponentDef::ParameterVariesPer::Instance, ECN::ECValue(1.0));
-
-        ComponentDefCreator creator(*m_componentDb, *testSchema, TEST_WIDGET_COMPONENT_NAME, *baseClass, TEST_JS_NAMESPACE "." TEST_WIDGET_COMPONENT_NAME, "WidgetCategory", "", params);
-        ECN::ECClassCP ecClass = creator.GenerateECClass();
-        ASSERT_TRUE(nullptr != ecClass);
-
-        m_wsln1 = VariationSpec(TEST_WIDGET_COMPONENT_NAME, "wsln1");
-        m_wsln1.m_params = params;
-        m_wsln1.m_slabDimensions.push_back("X");
-        m_wsln1.m_slabDimensions.push_back("Y");
-        m_wsln1.m_slabDimensions.push_back("Z");
-
-        m_wsln3 = VariationSpec(TEST_WIDGET_COMPONENT_NAME, "wsln3");
-        m_wsln3.m_params = m_wsln1.m_params;
-        m_wsln3.m_slabDimensions = m_wsln1.m_slabDimensions;
-        m_wsln3.m_params["X"].m_value = ECN::ECValue(100.0);
-
-        m_wsln4 = VariationSpec(TEST_WIDGET_COMPONENT_NAME, "wsln4");
-        m_wsln4.m_params = m_wsln3.m_params;
-        m_wsln4.m_slabDimensions = m_wsln1.m_slabDimensions;
-        m_wsln4.m_params["X"].m_value = ECN::ECValue(2.0);
-
-        m_wsln44 = VariationSpec(TEST_WIDGET_COMPONENT_NAME, "wsln44");
-        m_wsln44.m_params = m_wsln4.m_params;
-        m_wsln44.m_slabDimensions = m_wsln1.m_slabDimensions;
-        m_wsln44.m_params["X"].m_value = ECN::ECValue(44.0);
-        }
-
-    // Gadget
-        {
-        Developer_CreateCategory("GadgetCategory", ColorDef(0x00ff00FF));
-
-        TsComponentParameterSet params;
-        params["Q"] = TsComponentParameter(ComponentDef::ParameterVariesPer::Instance, ECN::ECValue(1.0));
-        params["W"] = TsComponentParameter(ComponentDef::ParameterVariesPer::Instance, ECN::ECValue(1.0));
-        params["R"] = TsComponentParameter(ComponentDef::ParameterVariesPer::Instance, ECN::ECValue(1.0));
-        params["T"] = TsComponentParameter(ComponentDef::ParameterVariesPer::Instance, ECN::ECValue("text"));
-
-        ComponentDefCreator creator(*m_componentDb, *testSchema, TEST_GADGET_COMPONENT_NAME, *baseClass, TEST_JS_NAMESPACE "." TEST_GADGET_COMPONENT_NAME, "GadgetCategory", "", params);
-        ECN::ECClassCP ecClass = creator.GenerateECClass();
-        ASSERT_TRUE(nullptr != ecClass);
-
-        m_gsln1 = VariationSpec(TEST_GADGET_COMPONENT_NAME, "gsln1");
-        m_gsln1.m_params = params;
-        m_gsln1.m_slabDimensions.push_back("Q");
-        m_gsln1.m_slabDimensions.push_back("W");
-        m_gsln1.m_slabDimensions.push_back("R");
-        }
-
-    // Thing
-        {
-        Developer_CreateCategory("ThingCategory", ColorDef(0x0000ffFF));
-
-        TsComponentParameterSet params;
-        params["A"] = TsComponentParameter(ComponentDef::ParameterVariesPer::Instance, ECN::ECValue(1.0));
-        params["B"] = TsComponentParameter(ComponentDef::ParameterVariesPer::Instance, ECN::ECValue(1.0));
-        params["C"] = TsComponentParameter(ComponentDef::ParameterVariesPer::Instance, ECN::ECValue(1.0));
-
-        ComponentDefCreator creator(*m_componentDb, *testSchema, TEST_THING_COMPONENT_NAME, *baseClass, TEST_JS_NAMESPACE "." TEST_THING_COMPONENT_NAME, "ThingCategory", "", params);
-        ECN::ECClassCP ecClass = creator.GenerateECClass();
-        ASSERT_TRUE(nullptr != ecClass);
-
-        m_nsln1 = VariationSpec(TEST_THING_COMPONENT_NAME, "nsln1");
-        m_nsln1.m_params = params;
-        m_nsln1.m_slabDimensions.push_back("A");
-        m_nsln1.m_slabDimensions.push_back("B");
-        m_nsln1.m_slabDimensions.push_back("C");
-        }
-
-    ASSERT_TRUE(ComponentDefCreator::ImportSchema(*m_componentDb, *testSchema, false) != nullptr);
-
-    //  Verify that we can look up an existing component
-    //ComponentDefPtr widgetCDef = ComponentDef::FromECSqlName(nullptr, *m_componentDb, TEST_JS_NAMESPACE "." TEST_WIDGET_COMPONENT_NAME);
-    //ASSERT_TRUE(widgetCDef.IsValid());
-    //ASSERT_STREQ(TEST_WIDGET_COMPONENT_NAME, widgetCDef->GetName().c_str());
-    //ASSERT_STREQ("WidgetCategory", widgetCDef->GetCategoryName().c_str());
-    }
-
-/*---------------------------------------------------------------------------------**//**
-* @bsimethod                                    Sam.Wilson                      12/15
-+---------------+---------------+---------------+---------------+---------------+------*/
-Dgn::DgnDbStatus ComponentModelTest::_FetchScript(Utf8StringR sText, DgnScriptType& stypeFound, DateTime& lmt, DgnDbR, Utf8CP sName, DgnScriptType stypePreferred)
-    {
-    BeFileName jsFileName;
-    BeTest::GetHost().GetDgnPlatformAssetsDirectory(jsFileName);
-    jsFileName.AppendToPath(L"Script");
-    jsFileName.AppendToPath(WString(sName,BentleyCharEncoding::Utf8).c_str());
-    if (jsFileName.find(L".js") == WString::npos)
-        jsFileName.append(L".js");
-    stypeFound = DgnScriptType::JavaScript;
-    lmt = DateTime();
-    return DgnScriptLibrary::ReadText(sText, jsFileName);
-    }
-
-/*---------------------------------------------------------------------------------**//**
-* @bsimethod                                    Sam.Wilson                      06/15
-+---------------+---------------+---------------+---------------+---------------+------*/
-DgnCategoryId ComponentModelTest::Developer_CreateCategory(Utf8CP code, ColorDef const& color)
-    {
-    DgnCategory cat(DgnCategory::CreateParams(*m_componentDb, code, DgnCategory::Scope::Any));
-    DgnSubCategory::Appearance appearance;
-    appearance.SetColor(color);
-    cat.Insert(appearance);
-    return cat.GetCategoryId();
-    }
-
-/*---------------------------------------------------------------------------------**//**
-* @bsimethod                                    Sam.Wilson                      04/2013
-+---------------+---------------+---------------+---------------+---------------+------*/
-void ComponentModelTest::Client_ImportComponentDef(Utf8CP componentName)
-    {
-    OpenComponentDb(Db::OpenMode::Readonly);
-    AutoCloseComponentDb closeComponentDb(*this);
-
-    m_componentDb->Schemas().GetECSchema(TEST_JS_NAMESPACE, true);
-
-    //  ------------------------
-    //  Copy in the ComponentDef's ECClass
-    //  ------------------------
-    m_clientDb->SaveChanges();
-
-    ComponentDefPtr sourceCdef = ComponentDef::FromECSqlName(nullptr, *m_componentDb, Utf8PrintfString("%s.%s", TEST_JS_NAMESPACE, componentName));
-
-    DgnImportContext ctx(*m_componentDb, *m_clientDb);
-    ASSERT_EQ( DgnDbStatus::Success , sourceCdef->Export(ctx));
-
-    m_clientDb->SaveChanges();
-
-    ComponentDefPtr importedCdef = ComponentDef::FromECSqlName(nullptr, *m_clientDb, Utf8PrintfString("%s.%s", TEST_JS_NAMESPACE, componentName));
-    ASSERT_TRUE(importedCdef.IsValid());
-    
-    //  ------------------------
-    //  Copy in the variations
-    //  ------------------------
-    SpatialModelPtr sourceCatalogModel = getModelByName<SpatialModel>(*m_componentDb, "Catalog");
-    ASSERT_TRUE(sourceCatalogModel.IsValid());
-
-    SpatialModelPtr catalogModel = getModelByName<SpatialModel>(*m_clientDb, "Catalog");
-    if (!catalogModel.IsValid())
-        createSpatialModel(catalogModel, *m_clientDb, DgnModel::CreateModelCode("Catalog"));
-
-    ASSERT_TRUE(catalogModel.IsValid());
-
-    bvector<DgnElementId> originalVariations, importedVariations;
-    sourceCdef->QueryVariations(originalVariations, sourceCatalogModel->GetModelId());
-    importedCdef->QueryVariations(importedVariations, catalogModel->GetModelId());
-    ASSERT_EQ( 0 , importedVariations.size() );
-
-    ASSERT_EQ( DgnDbStatus::Success , sourceCdef->ExportVariations(*catalogModel, sourceCatalogModel->GetModelId(), ctx) );
-    
-    importedCdef->QueryVariations(importedVariations, catalogModel->GetModelId());
-    ASSERT_NE( 0 , importedVariations.size() );
-    ASSERT_EQ( originalVariations.size() , importedVariations.size() );
-
-    m_clientDb->SaveChanges();
-    }
-    
-/*---------------------------------------------------------------------------------**//**
-* @bsimethod                                    Sam.Wilson                      04/2013
-+---------------+---------------+---------------+---------------+---------------+------*/
-void ComponentModelTest::Client_CheckComponentInstance(DgnElementId eid, size_t expectedSolidCount, VariationSpec const& vc)
-    {
-    DgnElementCPtr el = m_clientDb->Elements().Get<DgnElement>(eid);
-    vc.CheckInstance(*el, expectedSolidCount);
-    }
-
-/*---------------------------------------------------------------------------------**//**
-* @bsimethod                                    Sam.Wilson                      04/2013
-+---------------+---------------+---------------+---------------+---------------+------*/
-void ComponentModelTest::Client_PlaceInstanceOfVariation(DgnElementId& ieid, Utf8StringCR targetModelName, DgnElementCR variation)
-    {
-    ASSERT_TRUE(m_clientDb.IsValid() && "Caller must have already opened the Client DB");
-
-    SpatialModelPtr targetModel = getModelByName<SpatialModel>(*m_clientDb, targetModelName);
-    ASSERT_TRUE( targetModel.IsValid() );
-
-    DgnDbStatus status;
-    DgnElementCPtr instanceElement = ComponentDef::MakeInstanceOfVariation(&status, *targetModel, variation, nullptr);
-    ASSERT_TRUE(instanceElement.IsValid()) << Utf8PrintfString("MakeInstanceOfVariation failed with error code %x", status);
-
-    ieid = instanceElement->GetElementId();
-
-    ASSERT_EQ( BE_SQLITE_OK , m_clientDb->SaveChanges() );
-    }
-
-/*---------------------------------------------------------------------------------**//**
-* @bsimethod                                    Sam.Wilson                      04/2013
-+---------------+---------------+---------------+---------------+---------------+------*/
-void ComponentModelTest::Client_PlaceInstance(DgnElementId& ieid, Utf8CP targetModelName, SpatialModelR catalogModel, Utf8StringCR componentName, Utf8StringCR variationName, bool expectToFindVariation)
-    {
-    ASSERT_TRUE(m_clientDb.IsValid() && "Caller must have already opened the Client DB");
-
-
-    ComponentDefPtr cdef = ComponentDef::FromECClass(nullptr, catalogModel.GetDgnDb(), *catalogModel.GetDgnDb().Schemas().GetECClass(TEST_JS_NAMESPACE, componentName.c_str()));
-    ASSERT_TRUE(cdef.IsValid());
-
-    DgnElementCPtr variation = cdef->QueryVariationByName(variationName);
-
-    if (!expectToFindVariation)
-        {
-        ASSERT_FALSE(variation.IsValid());
-        return;
-        }
-
-    ASSERT_TRUE(variation.IsValid());
-    Client_PlaceInstanceOfVariation(ieid, targetModelName, *variation);
-    }
-
-/*---------------------------------------------------------------------------------**//**
-* @bsimethod                                    Sam.Wilson                      04/2013
-+---------------+---------------+---------------+---------------+---------------+------*/
-void ComponentModelTest::Client_InsertNonInstanceElement(Utf8CP modelName, Utf8CP code)
-    {
-    SpatialModelPtr targetModel = getModelByName<SpatialModel>(*m_clientDb, modelName);
-    ASSERT_TRUE( targetModel.IsValid() );
-    DgnClassId classid = DgnClassId(m_clientDb->Schemas().GetECClassId(DGN_ECSCHEMA_NAME, DGN_CLASSNAME_PhysicalElement));
-    DgnCategoryId catid = DgnCategory::QueryHighestCategoryId(*m_clientDb);
-    auto el = PhysicalElement::Create(PhysicalElement::CreateParams(*m_clientDb, targetModel->GetModelId(), classid, catid));
-    ASSERT_TRUE( el.IsValid() );
-    ASSERT_TRUE( el->Insert().IsValid() );
-    }
-
-/*---------------------------------------------------------------------------------**//**
-* @bsimethod                                    Sam.Wilson                      04/2013
-+---------------+---------------+---------------+---------------+---------------+------*/
-void ComponentModelTest::SimulateDeveloper()
-    {
-    //  Simulate a customizer who creates a component definition 
-    Developer_DefineSchema();   // first, the customizer defines his schema
-
-    // Create catalogs of components
-    DgnElementId wsln1UniqueInstanceId, wsln1VariationId;
-        {
-        OpenComponentDb(Db::OpenMode::ReadWrite);
-        AutoCloseComponentDb closeComponentDb(*this);
-
-        //  Test the components
-        SpatialModelPtr tmpModel;
-        createSpatialModel(tmpModel, *m_componentDb, DgnModel::CreateModelCode("tmp"));
-
-        DgnElementCPtr inst;
-        m_wsln1.MakeUniqueInstance(inst, *tmpModel, 2);
-        wsln1UniqueInstanceId = inst->GetElementId();
-        m_wsln3.MakeUniqueInstance(inst, *tmpModel, 2);
-        m_wsln4.MakeUniqueInstance(inst, *tmpModel, 2);
-        m_wsln44.MakeUniqueInstance(inst, *tmpModel, 2);
-        m_gsln1.MakeUniqueInstance(inst, *tmpModel, 1);
-        m_nsln1.MakeUniqueInstance(inst, *tmpModel, 1);
-        inst = nullptr;
-
-        tmpModel->Delete();
-
-        //  Create catalogs
-
-        SpatialModelPtr catalogModel;
-        ASSERT_EQ( DgnDbStatus::Success , createSpatialModel(catalogModel, *m_componentDb, DgnModel::CreateModelCode("Catalog")) );
-
-        if (true)
-            {
-            ComponentDefPtr thingCdef = ComponentDef::FromECSqlName(nullptr, *m_componentDb, TEST_JS_NAMESPACE "." TEST_THING_COMPONENT_NAME);
-            ASSERT_TRUE(thingCdef.IsValid());
-            bvector<DgnElementId> thingVariations;
-            thingCdef->QueryVariations(thingVariations, catalogModel->GetModelId());
-            ASSERT_EQ(0, thingVariations.size()) << "no variations should exist yet";
-            }
-
-        DgnElementCPtr var;
-        m_wsln1.MakeVariation(var, *catalogModel); 
-        wsln1VariationId = var->GetElementId();
-        m_wsln3.MakeVariation(var, *catalogModel); 
-        m_wsln4.MakeVariation(var, *catalogModel); 
-        m_wsln44.MakeVariation(var, *catalogModel); 
-        m_gsln1.MakeVariation(var, *catalogModel); 
-        m_nsln1.MakeVariation(var, *catalogModel);
-
-        if (true)
-            {
-            ComponentDefPtr thingCdef = ComponentDef::FromECSqlName(nullptr, *m_componentDb, TEST_JS_NAMESPACE "." TEST_THING_COMPONENT_NAME);
-            ASSERT_TRUE(thingCdef.IsValid());
-            bvector<DgnElementId> thingVariations;
-            thingCdef->QueryVariations(thingVariations, catalogModel->GetModelId());
-            ASSERT_EQ(1, thingVariations.size()) << "1 variation of thing should have been created";
-            }
-
-        m_componentDb->SaveChanges();
-        }
-
-    //  Double-check the class of the instances created by the component def 
-        {
-        OpenComponentDb(Db::OpenMode::Readonly);
-        AutoCloseComponentDb closeComponentDb(*this);
-
-        ComponentDefPtr widgetCDef = ComponentDef::FromECSqlName(nullptr, *m_componentDb, TEST_JS_NAMESPACE "." TEST_WIDGET_COMPONENT_NAME);
-        ASSERT_TRUE(widgetCDef.IsValid());
-
-        DgnElementCPtr var = m_componentDb->Elements().GetElement(wsln1VariationId);
-        ASSERT_EQ(&widgetCDef->GetECClass(), var->GetElementClass());
-        }
-
-    //  Exercise QueryComponentDefs
-        {
-        OpenComponentDb(Db::OpenMode::Readonly);
-        AutoCloseComponentDb closeComponentDb(*this);
-
-        DgnClassId widgetClassId = DgnClassId(m_componentDb->Schemas().GetECClassId(TEST_JS_NAMESPACE, TEST_WIDGET_COMPONENT_NAME));
-        DgnClassId gadgetClassId = DgnClassId(m_componentDb->Schemas().GetECClassId(TEST_JS_NAMESPACE, TEST_GADGET_COMPONENT_NAME));
-        DgnClassId  thingClassId = DgnClassId(m_componentDb->Schemas().GetECClassId(TEST_JS_NAMESPACE,  TEST_THING_COMPONENT_NAME));
-
-        bvector<DgnClassId> componentClassIds;
-        ComponentDef::QueryComponentDefs(componentClassIds, *m_componentDb, *m_componentDb->Schemas().GetECClass(DGN_ECSCHEMA_NAME, DGN_CLASSNAME_PhysicalElement));
-        ASSERT_EQ(3, componentClassIds.size());
-        ASSERT_TRUE(std::find(componentClassIds.begin(), componentClassIds.end(), widgetClassId) != componentClassIds.end());
-        ASSERT_TRUE(std::find(componentClassIds.begin(), componentClassIds.end(), gadgetClassId) != componentClassIds.end());
-        ASSERT_TRUE(std::find(componentClassIds.begin(), componentClassIds.end(), thingClassId) != componentClassIds.end());
-        }
-
-    }
-
-/*---------------------------------------------------------------------------------**//**
-* @bsimethod                                    Sam.Wilson                      12/2015
-+---------------+---------------+---------------+---------------+---------------+------*/
-void ComponentModelTest::Client_CheckNestedInstance(DgnElementCR instanceElement, Utf8CP expectedChildComponentName, int nChildrenExpected)
-    {
-    auto instanceChildren = instanceElement.QueryChildren();
-    ASSERT_EQ(nChildrenExpected, instanceChildren.size());
-    if (0 == nChildrenExpected)
-        return;
-
-    DgnElementCPtr nestedInstance = m_clientDb->Elements().GetElement(*instanceChildren.begin());
-    ASSERT_TRUE(nestedInstance.IsValid());
-
-    ComponentDefPtr cdef = ComponentDef::FromECClass(nullptr, nestedInstance->GetDgnDb(), *nestedInstance->GetElementClass());
-    ASSERT_TRUE(cdef.IsValid());
-
-    ASSERT_STREQ(expectedChildComponentName, cdef->GetName().c_str());
-    }
-
-/*---------------------------------------------------------------------------------**//**
-* Simulate a client who imports a ComponentDef and then places instances of solutions to it.
-* @bsimethod                                    Sam.Wilson                      04/2015
-+---------------+---------------+---------------+---------------+---------------+------*/
-void ComponentModelTest::SimulateClient()
-    {
-    DgnElementId w1, w2, w3;
-
-    OpenClientDb(Db::OpenMode::ReadWrite);
-        {
-        AutoCloseClientDb closeClientDbAtEnd(*this);
-        //  Create the target model in the client. (Do this first, so that the first imported CM's will get a model id other than 1. Hopefully, that will help us catch more bugs.)
-        SpatialModelPtr targetModel;
-        ASSERT_EQ( DgnDbStatus::Success , createSpatialModel(targetModel, *m_clientDb, DgnModel::CreateModelCode("Instances")) );
-
-        //  Add a few unrelated elements to the target model. That way, the first placed CM instance will get an element id other than 1. Hopefully, that will help us catch more bugs.
-        for (int i=0; i<10; ++i)
-            Client_InsertNonInstanceElement("Instances");
-
-        //  Once per component, import the component def
-        Client_ImportComponentDef(TEST_WIDGET_COMPONENT_NAME);
-
-        //  Exercise QueryComponentDefs
-            {
-            // Note that when we import the schema, all 3 ecclasses are imported. Therefore, we find 3 components, not just one.
-            // We have not yet imported the variations or the models of the other components, however.
-            OpenComponentDb(Db::OpenMode::Readonly);
-            AutoCloseComponentDb closeComponentDb(*this);
-
-            DgnClassId widgetClassId = DgnClassId(m_componentDb->Schemas().GetECClassId(TEST_JS_NAMESPACE, TEST_WIDGET_COMPONENT_NAME));
-            DgnClassId gadgetClassId = DgnClassId(m_componentDb->Schemas().GetECClassId(TEST_JS_NAMESPACE, TEST_GADGET_COMPONENT_NAME));
-            DgnClassId  thingClassId = DgnClassId(m_componentDb->Schemas().GetECClassId(TEST_JS_NAMESPACE,  TEST_THING_COMPONENT_NAME));
-
-            bvector<DgnClassId> componentClassIds;
-            ComponentDef::QueryComponentDefs(componentClassIds, *m_componentDb, *m_componentDb->Schemas().GetECClass(DGN_ECSCHEMA_NAME, DGN_CLASSNAME_PhysicalElement));
-            ASSERT_EQ(3, componentClassIds.size());
-            ASSERT_TRUE(std::find(componentClassIds.begin(), componentClassIds.end(), widgetClassId) != componentClassIds.end());
-            ASSERT_TRUE(std::find(componentClassIds.begin(), componentClassIds.end(), gadgetClassId) != componentClassIds.end());
-            ASSERT_TRUE(std::find(componentClassIds.begin(), componentClassIds.end(), thingClassId)  != componentClassIds.end());
-            }
-
-        SpatialModelPtr catalogModel = getModelByName<SpatialModel>(*m_clientDb, "Catalog");
-        ASSERT_TRUE( catalogModel.IsValid() ) << "importing component should also import its catalog";
-
-        // Now start placing instances of Widgets
-        Client_PlaceInstance(w1, "Instances", *catalogModel, TEST_WIDGET_COMPONENT_NAME, m_wsln1.m_name, true);
-        Client_PlaceInstance(w2, "Instances", *catalogModel, TEST_WIDGET_COMPONENT_NAME, m_wsln1.m_name, true);
-        ASSERT_TRUE( w1.IsValid() );
-        ASSERT_TRUE( w2.IsValid() );
-        ASSERT_NE( w1.GetValue() , w2.GetValue() );
-        Client_CheckComponentInstance(w1, 2, m_wsln1);
-        Client_CheckComponentInstance(w2, 2, m_wsln1); // 2nd instance of same solution should have the same instance geometry
-    
-        DgnElementId noidexpected;
-        Client_PlaceInstance(noidexpected, "Instances", *catalogModel, TEST_WIDGET_COMPONENT_NAME, "no_such_solution", false);
-        ASSERT_FALSE(noidexpected.IsValid());
-
-        //  Add a few unrelated elements to the target model. That way, the first placed CM instance will get an element id other than 1. Hopefully, that will help us catch more bugs.
-        for (int i=0; i<5; ++i)
-            Client_InsertNonInstanceElement("Instances");
-
-        Client_PlaceInstance(w3, "Instances", *catalogModel, TEST_WIDGET_COMPONENT_NAME, m_wsln3.m_name, true);
-    
-        Client_CheckComponentInstance(w3, 2, m_wsln3);
-        Client_CheckComponentInstance(w1, 2, m_wsln1);  // new instance of new solution should not affect existing instances of other solutions
-
-        //  new instance of new solution should not affect existing instances of other solutions
-        if (true)
-            {
-            DgnElementId w1_second_time;
-            Client_PlaceInstance(w1_second_time, "Instances", *catalogModel, TEST_WIDGET_COMPONENT_NAME, m_wsln1.m_name, true);
-            ASSERT_TRUE(w1_second_time.IsValid());
-            Client_CheckComponentInstance(w1_second_time, 2, m_wsln1);  // new instance of new solution should not affect existing instances of other solutions
-            }
-
-        // Just for a little variety, close the client Db and re-open it
-        catalogModel = nullptr;
-        }
-
-    ASSERT_TRUE(w1.IsValid());
-    ASSERT_TRUE(w2.IsValid());
-    ASSERT_TRUE(w3.IsValid());
-
-    OpenClientDb(Db::OpenMode::ReadWrite);
-        {
-        AutoCloseClientDb closeClientDbAtEnd(*this);
-        SpatialModelPtr catalogModel = getModelByName<SpatialModel>(*m_clientDb, "Catalog");
-
-        DgnElementId w4;
-        Client_PlaceInstance(w4, "Instances", *catalogModel, TEST_WIDGET_COMPONENT_NAME, m_wsln4.m_name, true);
-        ASSERT_TRUE(w4.IsValid());
-
-        Client_CheckComponentInstance(w4, 2, m_wsln4);
-        Client_CheckComponentInstance(w1, 2, m_wsln1);  // new instance of new solution should not affect existing instances of other solutions
-
-        // Now start placing instances of Gadgets
-        Client_ImportComponentDef(TEST_GADGET_COMPONENT_NAME);
-
-        DgnElementId g1, g2;
-        Client_PlaceInstance(g1, "Instances", *catalogModel, TEST_GADGET_COMPONENT_NAME, m_gsln1.m_name, true);
-        Client_PlaceInstance(g2, "Instances", *catalogModel, TEST_GADGET_COMPONENT_NAME, m_gsln1.m_name, true);
-        ASSERT_TRUE(g1.IsValid());
-        ASSERT_TRUE(g2.IsValid());
-
-        Client_CheckComponentInstance(g1, 1, m_gsln1);
-        Client_CheckComponentInstance(g2, 1, m_gsln1);
-
-        //  And place another Widget
-        DgnElementId w44;
-        Client_PlaceInstance(w44, "Instances", *catalogModel, TEST_WIDGET_COMPONENT_NAME, m_wsln44.m_name, true);
-        ASSERT_TRUE(w44.IsValid());
-
-        Client_CheckComponentInstance(w3, 2, m_wsln3);
-        Client_CheckComponentInstance(w1, 2, m_wsln1);
-        Client_CheckComponentInstance(g1, 1, m_gsln1);
-        }
-
-    }
-
-/*---------------------------------------------------------------------------------**//**
-* @bsimethod                                    Sam.Wilson                      04/2013
-+---------------+---------------+---------------+---------------+---------------+------*/
-TEST_F(ComponentModelTest, SimulateDeveloperAndClient)
-    {
-    // For the purposes of this test, we'll put the Component and Client models in different DgnDbs
-    m_componentDbName = copyDb(L"DgnDb/3dMetricGeneral.idgndb", L"ComponentModelTest_Component.idgndb");
-    m_clientDbName = copyDb(L"DgnDb/3dMetricGeneral.idgndb", L"ComponentModelTest_Client.idgndb");
-    BeTest::GetHost().GetOutputRoot(m_componentSchemaFileName);
-    m_componentSchemaFileName.AppendToPath(TEST_JS_NAMESPACE_W L"0.0.ECSchema.xml");
-
-    SimulateDeveloper();
-    SimulateClient();
-    }
-
-/*---------------------------------------------------------------------------------**//**
-* Make a unique/singleton instance of the 'Thing' component.
-* @bsimethod                                    Sam.Wilson                      04/2013
-+---------------+---------------+---------------+---------------+---------------+------*/
-TEST_F(ComponentModelTest, SimulateDeveloperAndClientWithNestingSingleton)
-    {
-    // For the purposes of this test, we'll put the Component and Client models in different DgnDbs
-    m_componentDbName = copyDb(L"DgnDb/3dMetricGeneral.idgndb", L"ComponentModelTest_Component.idgndb");
-    m_clientDbName = copyDb(L"DgnDb/3dMetricGeneral.idgndb", L"ComponentModelTest_ClientWithNestingSingleton.idgndb");
-    BeTest::GetHost().GetOutputRoot(m_componentSchemaFileName);
-    m_componentSchemaFileName.AppendToPath(TEST_JS_NAMESPACE_W L"0.0.ECSchema.xml");
-
-    SimulateDeveloper();
-
-    //  Create the target model in the client. (Do this first, so that the first imported CM's will get a model id other than 1. Hopefully, that will help us catch more bugs.)
-    if(true)
-        {
-        OpenClientDb(Db::OpenMode::ReadWrite);
-        AutoCloseClientDb closeClientDbAtEnd(*this);
-        
-        Client_ImportComponentDef(TEST_GADGET_COMPONENT_NAME);
-        }
-
-    OpenClientDb(Db::OpenMode::ReadWrite);
-    AutoCloseClientDb closeClientDbAtEnd(*this);
-
-    Client_ImportComponentDef(TEST_THING_COMPONENT_NAME);
-
-    SpatialModelPtr targetModel;
-    ASSERT_EQ( DgnDbStatus::Success , createSpatialModel(targetModel, *m_clientDb, DgnModel::CreateModelCode("Instances")) );
-
-    VariationSpec nparms = m_nsln1;
-    nparms.m_params["A"].m_value.SetDouble(9999);
-
-    DgnElementCPtr instanceElement;
-    nparms.MakeUniqueInstance(instanceElement, *targetModel, 1);
-    ASSERT_TRUE(instanceElement.IsValid());
-
-    Client_CheckNestedInstance(*instanceElement, TEST_GADGET_COMPONENT_NAME, 1);
-
-    ASSERT_EQ( BE_SQLITE_OK , m_clientDb->SaveChanges() );
-    }
-
-/*---------------------------------------------------------------------------------**//**
-* Make an instance of a pre-captured solution to the 'Thing' component.
-* @bsimethod                                    Sam.Wilson                      04/2013
-+---------------+---------------+---------------+---------------+---------------+------*/
-TEST_F(ComponentModelTest, SimulateDeveloperAndClientWithNesting)
-    {
-    // For the purposes of this test, we'll put the Component and Client models in different DgnDbs
-    m_componentDbName = copyDb(L"DgnDb/3dMetricGeneral.idgndb", L"ComponentModelTest_Component.idgndb");
-    m_clientDbName = copyDb(L"DgnDb/3dMetricGeneral.idgndb", L"ComponentModelTest_ClientWithNesting.idgndb");
-    BeTest::GetHost().GetOutputRoot(m_componentSchemaFileName);
-    m_componentSchemaFileName.AppendToPath(TEST_JS_NAMESPACE_W L"0.0.ECSchema.xml");
-
-    SimulateDeveloper();
-    
-    if (true)
-        {
-        OpenClientDb(Db::OpenMode::ReadWrite);
-        AutoCloseClientDb closeClientDbAtEnd(*this);
-
-        Client_ImportComponentDef(TEST_THING_COMPONENT_NAME);
-
-        ComponentDefPtr thingCdef = ComponentDef::FromECSqlName(nullptr, *m_clientDb, TEST_JS_NAMESPACE "." TEST_THING_COMPONENT_NAME);
-        ASSERT_TRUE(thingCdef.IsValid());
-        }
-
-    OpenClientDb(Db::OpenMode::ReadWrite);
-    AutoCloseClientDb closeClientDbAtEnd(*this);
-
-    Client_ImportComponentDef(TEST_GADGET_COMPONENT_NAME);
-
-    SpatialModelPtr targetModel;
-    ASSERT_EQ( DgnDbStatus::Success , createSpatialModel(targetModel, *m_clientDb, DgnModel::CreateModelCode("Instances")) );
-
-    DgnElementCPtr instanceElement;
-    m_nsln1.MakeUniqueInstance(instanceElement, *targetModel, 1);
-    ASSERT_TRUE(instanceElement.IsValid());
-
-    Client_CheckNestedInstance(*instanceElement, TEST_GADGET_COMPONENT_NAME, 1);
-    }
-
-//#ifdef COMMENT_OUT // *** SchemaImportTest, SelectAfterImport will fail with an assertion failure in ECDbMap::TryGetClassMap
-/*---------------------------------------------------------------------------------**//**
-* @bsimethod                                    Sam.Wilson                      12/15
-+---------------+---------------+---------------+---------------+---------------+------*/
-static ECN::ECClassCP generateECClass(DgnDbR db, ECN::ECSchemaR schema, Utf8CP className, ECN::ECClassCR baseClass)
-    {
-    schema.AddReferencedSchema(const_cast<ECN::ECSchemaR>(baseClass.GetSchema()));
-
-    ECN::ECEntityClassP ecclass;      
-    if (ECN::ECObjectsStatus::Success != schema.CreateEntityClass(ecclass, className))
-        return nullptr;
-
-    if (ECN::ECObjectsStatus::Success != ecclass->AddBaseClass(baseClass))
-        return nullptr;
-
-    ECN::PrimitiveECPropertyP ecprop;
-    if (ECN::ECObjectsStatus::Success != ecclass->CreatePrimitiveProperty(ecprop, "X"))
-        return nullptr;
-
-    ecprop->SetType(ECN::PRIMITIVETYPE_Double);
-
-    return ecclass;
-    }
-
-/*---------------------------------------------------------------------------------**//**
-* @bsimethod                                    Sam.Wilson                      12/2015
-+---------------+---------------+---------------+---------------+---------------+------*/
-TEST(SchemaImportTest, SelectAfterImport)
-    {
-    Dgn::ScopedDgnHost host;
-
-    BeFileName componentDbName = copyDb(L"DgnDb/3dMetricGeneral.idgndb", L"ComponentModelTest_ImportTwoInARow.dgndb");
-    DgnDbPtr db;
-    openDb(db, componentDbName, DgnDb::OpenMode::ReadWrite);
-
-    if (true)
-        {
-        ECN::ECSchemaPtr schema;
-        ASSERT_EQ( ECN::ECObjectsStatus::Success , ECN::ECSchema::CreateSchema(schema, "ImportTwoInARow", 0, 0) );
-        schema->SetNamespacePrefix("tir");
-
-        ECN::ECClassCP baseClass = db->Schemas().GetECClass(DGN_ECSCHEMA_NAME, DGN_CLASSNAME_PhysicalElement);
-
-        ASSERT_TRUE( nullptr != generateECClass(*db, *schema, "C1", *baseClass) );
-
-        ComponentDefCreator::ImportSchema(*db, *schema, false);
-        }
-    db->ClearECDbCache();
-    EC::ECSqlStatement selectC1after;
-    selectC1after.Prepare(*db, "SELECT ECInstanceId FROM tir.C1");
-    selectC1after.Step();
-
-    db->SaveChanges();
-    }
-//#endif
-
-#endif //ndef BENTLEYCONFIG_NO_JAVASCRIPT
+/*--------------------------------------------------------------------------------------+
+|
+|  $Source: Tests/DgnProject/Published/ComponentModelTest.cpp $
+|
+|  $Copyright: (c) 2016 Bentley Systems, Incorporated. All rights reserved. $
+|
++--------------------------------------------------------------------------------------*/
+#ifndef BENTLEYCONFIG_NO_JAVASCRIPT
+#include "DgnHandlersTests.h"
+#include <DgnPlatform/DgnPlatformLib.h>
+#include <DgnPlatform/ECUtils.h>
+#include <DgnPlatform/DgnScript.h>
+#include <Bentley/BeTimeUtilities.h>
+#include <Bentley/BeNumerical.h>
+#include <Logging/bentleylogging.h>
+
+USING_NAMESPACE_BENTLEY_DGN
+USING_NAMESPACE_BENTLEY_SQLITE
+
+// *** WARNING: Keep this consistent with ComponentModelTest.ts
+#define TEST_JS_NAMESPACE    "ComponentModelTest"
+#define TEST_JS_NAMESPACE_W L"ComponentModelTest"
+#define TEST_WIDGET_COMPONENT_NAME "Widget"
+#define TEST_GADGET_COMPONENT_NAME "Gadget"
+#define TEST_THING_COMPONENT_NAME "Thing"
+
+/*---------------------------------------------------------------------------------**//**
+* @bsimethod                                                    Sam.Wilson      06/15
++---------------+---------------+---------------+---------------+---------------+------*/
+static BeFileName copyDb (WCharCP inputFileName, WCharCP outputFileName)
+    {
+    BeFileName fullInputFileName;
+    BeTest::GetHost().GetDocumentsRoot (fullInputFileName);
+    fullInputFileName.AppendToPath (inputFileName);
+
+    BeFileName fullOutputFileName;
+    BeTest::GetHost().GetOutputRoot(fullOutputFileName);
+    fullOutputFileName.AppendToPath(outputFileName);
+
+    if (BeFileNameStatus::Success != BeFileName::BeCopyFile (fullInputFileName, fullOutputFileName))
+        return BeFileName();
+
+    return fullOutputFileName;
+    }
+
+/*---------------------------------------------------------------------------------**//**
+* @bsimethod                                                    Sam.Wilson      06/15
++---------------+---------------+---------------+---------------+---------------+------*/
+static void openDb (DgnDbPtr& db, BeFileNameCR name, DgnDb::OpenMode mode)
+    {
+    DbResult result = BE_SQLITE_OK;
+    db = DgnDb::OpenDgnDb(&result, name, DgnDb::OpenParams(mode));
+    ASSERT_TRUE( db.IsValid() ) << (WCharCP)WPrintfString(L"Failed to open %ls in mode %d => result=%x", name.c_str(), (int)mode, (int)result);
+    ASSERT_EQ( BE_SQLITE_OK , result );
+    TestDataManager::MustBeBriefcase(db, mode);
+    }
+
+/*---------------------------------------------------------------------------------**//**
+* @bsimethod                                    Sam.Wilson                      07/15
++---------------+---------------+---------------+---------------+---------------+------*/
+static DgnDbStatus createSpatialModel(SpatialModelPtr& catalogModel, DgnDbR db, DgnCode const& code)
+    {
+    DgnClassId mclassId = DgnClassId(db.Schemas().GetECClassId(DGN_ECSCHEMA_NAME, DGN_CLASSNAME_SpatialModel));
+    catalogModel = new SpatialModel(DgnModel3d::CreateParams(db, mclassId, code));
+    catalogModel->SetInGuiList(false);
+    return catalogModel->Insert();
+    }
+
+/*---------------------------------------------------------------------------------**//**
+* @bsimethod                                    Sam.Wilson                      04/2013
++---------------+---------------+---------------+---------------+---------------+------*/
+template<typename T>
+RefCountedPtr<T> getModelByName(DgnDbR db, Utf8StringCR cmname)
+    {
+    return db.Models().Get<T>(db.Models().QueryModelId(DgnModel::CreateModelCode(cmname)));
+    }
+
+/*=================================================================================**//**
+* @bsimethod                                    Sam.Wilson                      04/2013
++===============+===============+===============+===============+===============+======*/
+struct DetectJsErrors : DgnPlatformLib::Host::ScriptAdmin::ScriptNotificationHandler
+    {
+    void _HandleScriptError(BeJsContextR, Category category, Utf8CP description, Utf8CP details) override
+        {
+        FAIL() << (Utf8CP)Utf8PrintfString("JS error %x: %s , %s", (int)category, description, details);
+        }
+
+    void _HandleLogMessage(Utf8CP category, DgnPlatformLib::Host::ScriptAdmin::LoggingSeverity sev, Utf8CP msg) override
+        {
+        ScriptNotificationHandler::_HandleLogMessage(category, sev, msg);  // logs it
+        printf ("%s\n", msg);
+        }
+    };
+
+/*---------------------------------------------------------------------------------**//**
+* @bsimethod                                    Sam.Wilson                      04/2013
++---------------+---------------+---------------+---------------+---------------+------*/
+static void checkGeometryStream(GeometrySourceCR gel, GeometricPrimitive::GeometryType exptectedType, size_t expectedCount)
+    {
+    //  Verify that item generated a line
+    size_t count=0;
+    for (auto iter : GeometryCollection (gel))
+        {
+        GeometricPrimitivePtr geom = iter.GetGeometryPtr();
+
+        if (!geom.IsValid())
+            continue;
+
+        ASSERT_EQ( exptectedType , geom->GetGeometryType() );
+        ++count;
+        }
+    ASSERT_EQ( expectedCount , count );
+    }
+    
+/*---------------------------------------------------------------------------------**//**
+* @bsimethod                                    Sam.Wilson                      06/15
++---------------+---------------+---------------+---------------+---------------+------*/
+static void checkSlabDimensions(GeometrySourceCR el, double expectedX, double expectedY, double expectedZ)
+    {
+    DgnBoxDetail box;
+    ASSERT_TRUE( (*(GeometryCollection(el).begin())).GetGeometryPtr()->GetAsISolidPrimitive()->TryGetDgnBoxDetail(box) ) << "Geometry should be a slab";
+    EXPECT_EQ( expectedX, box.m_baseX );
+    EXPECT_EQ( expectedY, box.m_baseY );
+    EXPECT_DOUBLE_EQ( expectedZ, box.m_topOrigin.Distance(box.m_baseOrigin) );
+    }
+
+/*=================================================================================**//**
+* @bsiclass                                                     Sam.Wilson     12/2015
++===============+===============+===============+===============+===============+======*/
+struct VariationSpec
+{
+    Utf8String m_componentName;
+    Utf8String m_name;
+    TsComponentParameterSet m_params;
+    bvector<Utf8String> m_slabDimensions;
+
+    VariationSpec() {;}
+    VariationSpec(Utf8StringCR cn, Utf8StringCR n) : m_componentName(cn), m_name(n) {;}
+    //VariationSpec(VariationSpec const& rhs) : m_componentName(rhs.m_componentName), m_name(rhs.m_name), m_params(rhs.m_params) {;}
+
+    ECN::IECInstancePtr MakeVariationSpec(DgnDbR db) const;
+    void CheckInstance(DgnElementCR el, size_t expectedSolidCount) const;
+    void MakeUniqueInstance(DgnElementCPtr&, DgnModelR destModel, size_t expectedSolidCount);
+    void MakeVariation(DgnElementCPtr&, SpatialModelR destModel);
+
+    void SetValue(Utf8CP name, ECN::ECValueCR v) {m_params[name].m_value = v;}
+};
+
+/*---------------------------------------------------------------------------------**//**
+* @bsimethod                                    Sam.Wilson                      12/2015
++---------------+---------------+---------------+---------------+---------------+------*/
+ECN::IECInstancePtr VariationSpec::MakeVariationSpec(DgnDbR db) const
+    {
+    ComponentDefPtr cdef = ComponentDef::FromECClass(nullptr, db, *db.Schemas().GetECClass(TEST_JS_NAMESPACE, m_componentName.c_str()));
+    if (!cdef.IsValid())
+        return nullptr;
+    ECN::IECInstancePtr instance = cdef->MakeVariationSpec();
+    m_params.ToECProperties(*instance);
+    return instance;
+    }
+
+/*---------------------------------------------------------------------------------**//**
+* @bsimethod                                    Sam.Wilson                      12/2015
++---------------+---------------+---------------+---------------+---------------+------*/
+void VariationSpec::CheckInstance(DgnElementCR el, size_t expectedSolidCount) const
+    {
+    ComponentDefPtr cdef = ComponentDef::FromECClass(nullptr, el.GetDgnDb(), *el.GetElementClass());
+    ASSERT_TRUE(cdef.IsValid());
+    ASSERT_STREQ(cdef->GetName().c_str(), m_componentName.c_str());
+    checkGeometryStream(*el.ToGeometrySource(), GeometricPrimitive::GeometryType::SolidPrimitive, expectedSolidCount);
+    checkSlabDimensions(*el.ToGeometrySource(), m_params.find(m_slabDimensions[0])->second.m_value.GetDouble(), 
+                                                m_params.find(m_slabDimensions[1])->second.m_value.GetDouble(), 
+                                                m_params.find(m_slabDimensions[2])->second.m_value.GetDouble());
+    }
+
+/*---------------------------------------------------------------------------------**//**
+* @bsimethod                                    Sam.Wilson                      12/2015
++---------------+---------------+---------------+---------------+---------------+------*/
+void VariationSpec::MakeUniqueInstance(DgnElementCPtr& inst, DgnModelR destModel, size_t expectedSolidCount)
+    {
+    DgnDbR db = destModel.GetDgnDb();
+    inst = ComponentDef::MakeUniqueInstance(nullptr, destModel, *MakeVariationSpec(db));
+    ASSERT_TRUE(inst.IsValid()); 
+    CheckInstance(*inst, expectedSolidCount);
+    }
+
+/*---------------------------------------------------------------------------------**//**
+* @bsimethod                                    Sam.Wilson                      12/2015
++---------------+---------------+---------------+---------------+---------------+------*/
+void VariationSpec::MakeVariation(DgnElementCPtr& variation, SpatialModelR destModel)
+    {
+    DgnDbStatus status;
+    auto vspec = MakeVariationSpec(destModel.GetDgnDb());
+    ASSERT_TRUE(vspec.IsValid());
+    variation = ComponentDef::MakeVariation(&status, destModel, *vspec, m_name);
+    ASSERT_TRUE(variation.IsValid()) << Utf8PrintfString("MakeVariation failed with error %x", status);
+    }
+
+
+/*=================================================================================**//**
+* @bsiclass                                                     Sam.Wilson     02/2012
++===============+===============+===============+===============+===============+======*/
+struct ComponentModelTest : public testing::Test, ScopedDgnHost::FetchScriptCallback
+{
+BeFileName         m_componentDbName;
+BeFileName         m_componentSchemaFileName;
+BeFileName         m_clientDbName;
+DgnDbPtr           m_componentDb;
+DgnDbPtr           m_clientDb;
+Dgn::ScopedDgnHost m_host;
+VariationSpec m_wsln1, m_wsln3, m_wsln4, m_wsln44, m_gsln1, m_nsln1;
+
+Dgn::DgnDbStatus _FetchScript(Utf8StringR sText, DgnScriptType& stypeFound, DateTime& lmt, DgnDbR, Utf8CP sName, DgnScriptType stypePreferred) override;
+
+ComponentModelTest();
+void OpenComponentDb(DgnDb::OpenMode mode) {openDb(m_componentDb, m_componentDbName, mode);}
+void CloseComponentDb() {if (m_componentDb.IsValid()) m_componentDb->CloseDb(); m_componentDb=nullptr;}
+void OpenClientDb(DgnDb::OpenMode mode) {openDb(m_clientDb, m_clientDbName, mode);}
+void CloseClientDb() {if (m_clientDb.IsValid()) m_clientDb->CloseDb(); m_clientDb=nullptr;}
+DgnCategoryId Developer_CreateCategory(Utf8CP code, ColorDef const&);
+void Developer_DefineSchema();
+void Client_ImportComponentDef(Utf8CP componentName);
+void Client_InsertNonInstanceElement(Utf8CP modelName, Utf8CP code = nullptr);
+void Client_PlaceInstanceOfVariation(DgnElementId&, Utf8StringCR targetModelName, DgnElementCR variation);
+void Client_PlaceInstance(DgnElementId&, Utf8CP targetModelName, SpatialModelR catalogModel, Utf8StringCR componentName, Utf8StringCR variationName, bool expectToFindVariation);
+void Client_CheckComponentInstance(DgnElementId eid, size_t expectedSolidCount, VariationSpec const& vc);
+void Client_CheckNestedInstance(DgnElementCR instanceElement, Utf8CP expectedChildComponentName, int nChildrenExpected);
+
+void SimulateDeveloper();
+void SimulateClient();
+};
+
+struct AutoCloseClientDb
+{
+ComponentModelTest& m_test;
+
+AutoCloseClientDb(ComponentModelTest& t) : m_test(t) {;}
+~AutoCloseClientDb() {m_test.CloseClientDb();}
+};
+
+struct AutoCloseComponentDb
+{
+ComponentModelTest& m_test;
+
+AutoCloseComponentDb(ComponentModelTest& t) : m_test(t) {;}
+~AutoCloseComponentDb() {m_test.CloseComponentDb();}
+};
+
+/*---------------------------------------------------------------------------------**//**
+* @bsimethod                                    Sam.Wilson                      06/15
++---------------+---------------+---------------+---------------+---------------+------*/
+ComponentModelTest::ComponentModelTest()
+    {
+    T_HOST.GetScriptAdmin().RegisterScriptNotificationHandler(*new DetectJsErrors);
+    m_host.SetFetchScriptCallback(this);
+    }
+
+/*---------------------------------------------------------------------------------**//**
+* @bsimethod                                    Sam.Wilson                      06/15
++---------------+---------------+---------------+---------------+---------------+------*/
+void ComponentModelTest::Developer_DefineSchema()
+    {
+    OpenComponentDb(Db::OpenMode::ReadWrite);
+    AutoCloseComponentDb closeComponentDb(*this);
+    
+    ECN::ECSchemaPtr testSchema = ComponentDefCreator::GenerateSchema(*m_componentDb, TEST_JS_NAMESPACE);
+    ASSERT_TRUE(testSchema.IsValid());
+
+    ECN::ECClassCP baseClass = m_componentDb->Schemas().GetECClass(DGN_ECSCHEMA_NAME, DGN_CLASSNAME_PhysicalElement);
+
+    // Widget
+        {
+        Developer_CreateCategory("WidgetCategory", ColorDef(0xff0000FF));
+
+        TsComponentParameterSet params;
+        params["X"] = TsComponentParameter(ComponentDef::ParameterVariesPer::Instance, ECN::ECValue(1.0));
+        params["Y"] = TsComponentParameter(ComponentDef::ParameterVariesPer::Instance, ECN::ECValue(1.0));
+        params["Z"] = TsComponentParameter(ComponentDef::ParameterVariesPer::Instance, ECN::ECValue(1.0));
+
+        ComponentDefCreator creator(*m_componentDb, *testSchema, TEST_WIDGET_COMPONENT_NAME, *baseClass, TEST_JS_NAMESPACE "." TEST_WIDGET_COMPONENT_NAME, "WidgetCategory", "", params);
+        ECN::ECClassCP ecClass = creator.GenerateECClass();
+        ASSERT_TRUE(nullptr != ecClass);
+
+        m_wsln1 = VariationSpec(TEST_WIDGET_COMPONENT_NAME, "wsln1");
+        m_wsln1.m_params = params;
+        m_wsln1.m_slabDimensions.push_back("X");
+        m_wsln1.m_slabDimensions.push_back("Y");
+        m_wsln1.m_slabDimensions.push_back("Z");
+
+        m_wsln3 = VariationSpec(TEST_WIDGET_COMPONENT_NAME, "wsln3");
+        m_wsln3.m_params = m_wsln1.m_params;
+        m_wsln3.m_slabDimensions = m_wsln1.m_slabDimensions;
+        m_wsln3.m_params["X"].m_value = ECN::ECValue(100.0);
+
+        m_wsln4 = VariationSpec(TEST_WIDGET_COMPONENT_NAME, "wsln4");
+        m_wsln4.m_params = m_wsln3.m_params;
+        m_wsln4.m_slabDimensions = m_wsln1.m_slabDimensions;
+        m_wsln4.m_params["X"].m_value = ECN::ECValue(2.0);
+
+        m_wsln44 = VariationSpec(TEST_WIDGET_COMPONENT_NAME, "wsln44");
+        m_wsln44.m_params = m_wsln4.m_params;
+        m_wsln44.m_slabDimensions = m_wsln1.m_slabDimensions;
+        m_wsln44.m_params["X"].m_value = ECN::ECValue(44.0);
+        }
+
+    // Gadget
+        {
+        Developer_CreateCategory("GadgetCategory", ColorDef(0x00ff00FF));
+
+        TsComponentParameterSet params;
+        params["Q"] = TsComponentParameter(ComponentDef::ParameterVariesPer::Instance, ECN::ECValue(1.0));
+        params["W"] = TsComponentParameter(ComponentDef::ParameterVariesPer::Instance, ECN::ECValue(1.0));
+        params["R"] = TsComponentParameter(ComponentDef::ParameterVariesPer::Instance, ECN::ECValue(1.0));
+        params["T"] = TsComponentParameter(ComponentDef::ParameterVariesPer::Instance, ECN::ECValue("text"));
+
+        ComponentDefCreator creator(*m_componentDb, *testSchema, TEST_GADGET_COMPONENT_NAME, *baseClass, TEST_JS_NAMESPACE "." TEST_GADGET_COMPONENT_NAME, "GadgetCategory", "", params);
+        ECN::ECClassCP ecClass = creator.GenerateECClass();
+        ASSERT_TRUE(nullptr != ecClass);
+
+        m_gsln1 = VariationSpec(TEST_GADGET_COMPONENT_NAME, "gsln1");
+        m_gsln1.m_params = params;
+        m_gsln1.m_slabDimensions.push_back("Q");
+        m_gsln1.m_slabDimensions.push_back("W");
+        m_gsln1.m_slabDimensions.push_back("R");
+        }
+
+    // Thing
+        {
+        Developer_CreateCategory("ThingCategory", ColorDef(0x0000ffFF));
+
+        TsComponentParameterSet params;
+        params["A"] = TsComponentParameter(ComponentDef::ParameterVariesPer::Instance, ECN::ECValue(1.0));
+        params["B"] = TsComponentParameter(ComponentDef::ParameterVariesPer::Instance, ECN::ECValue(1.0));
+        params["C"] = TsComponentParameter(ComponentDef::ParameterVariesPer::Instance, ECN::ECValue(1.0));
+
+        ComponentDefCreator creator(*m_componentDb, *testSchema, TEST_THING_COMPONENT_NAME, *baseClass, TEST_JS_NAMESPACE "." TEST_THING_COMPONENT_NAME, "ThingCategory", "", params);
+        ECN::ECClassCP ecClass = creator.GenerateECClass();
+        ASSERT_TRUE(nullptr != ecClass);
+
+        m_nsln1 = VariationSpec(TEST_THING_COMPONENT_NAME, "nsln1");
+        m_nsln1.m_params = params;
+        m_nsln1.m_slabDimensions.push_back("A");
+        m_nsln1.m_slabDimensions.push_back("B");
+        m_nsln1.m_slabDimensions.push_back("C");
+        }
+
+    ASSERT_TRUE(ComponentDefCreator::ImportSchema(*m_componentDb, *testSchema, false) != nullptr);
+
+    //  Verify that we can look up an existing component
+    //ComponentDefPtr widgetCDef = ComponentDef::FromECSqlName(nullptr, *m_componentDb, TEST_JS_NAMESPACE "." TEST_WIDGET_COMPONENT_NAME);
+    //ASSERT_TRUE(widgetCDef.IsValid());
+    //ASSERT_STREQ(TEST_WIDGET_COMPONENT_NAME, widgetCDef->GetName().c_str());
+    //ASSERT_STREQ("WidgetCategory", widgetCDef->GetCategoryName().c_str());
+    }
+
+/*---------------------------------------------------------------------------------**//**
+* @bsimethod                                    Sam.Wilson                      12/15
++---------------+---------------+---------------+---------------+---------------+------*/
+Dgn::DgnDbStatus ComponentModelTest::_FetchScript(Utf8StringR sText, DgnScriptType& stypeFound, DateTime& lmt, DgnDbR, Utf8CP sName, DgnScriptType stypePreferred)
+    {
+    BeFileName jsFileName;
+    BeTest::GetHost().GetDgnPlatformAssetsDirectory(jsFileName);
+    jsFileName.AppendToPath(L"Script");
+    jsFileName.AppendToPath(WString(sName,BentleyCharEncoding::Utf8).c_str());
+    if (jsFileName.find(L".js") == WString::npos)
+        jsFileName.append(L".js");
+    stypeFound = DgnScriptType::JavaScript;
+    lmt = DateTime();
+    return DgnScriptLibrary::ReadText(sText, jsFileName);
+    }
+
+/*---------------------------------------------------------------------------------**//**
+* @bsimethod                                    Sam.Wilson                      06/15
++---------------+---------------+---------------+---------------+---------------+------*/
+DgnCategoryId ComponentModelTest::Developer_CreateCategory(Utf8CP code, ColorDef const& color)
+    {
+    DgnCategory cat(DgnCategory::CreateParams(*m_componentDb, code, DgnCategory::Scope::Any));
+    DgnSubCategory::Appearance appearance;
+    appearance.SetColor(color);
+    cat.Insert(appearance);
+    return cat.GetCategoryId();
+    }
+
+/*---------------------------------------------------------------------------------**//**
+* @bsimethod                                    Sam.Wilson                      04/2013
++---------------+---------------+---------------+---------------+---------------+------*/
+void ComponentModelTest::Client_ImportComponentDef(Utf8CP componentName)
+    {
+    OpenComponentDb(Db::OpenMode::Readonly);
+    AutoCloseComponentDb closeComponentDb(*this);
+
+    m_componentDb->Schemas().GetECSchema(TEST_JS_NAMESPACE, true);
+
+    //  ------------------------
+    //  Copy in the ComponentDef's ECClass
+    //  ------------------------
+    m_clientDb->SaveChanges();
+
+    ComponentDefPtr sourceCdef = ComponentDef::FromECSqlName(nullptr, *m_componentDb, Utf8PrintfString("%s.%s", TEST_JS_NAMESPACE, componentName));
+
+    DgnImportContext ctx(*m_componentDb, *m_clientDb);
+    ASSERT_EQ( DgnDbStatus::Success , sourceCdef->Export(ctx));
+
+    m_clientDb->SaveChanges();
+
+    ComponentDefPtr importedCdef = ComponentDef::FromECSqlName(nullptr, *m_clientDb, Utf8PrintfString("%s.%s", TEST_JS_NAMESPACE, componentName));
+    ASSERT_TRUE(importedCdef.IsValid());
+    
+    //  ------------------------
+    //  Copy in the variations
+    //  ------------------------
+    SpatialModelPtr sourceCatalogModel = getModelByName<SpatialModel>(*m_componentDb, "Catalog");
+    ASSERT_TRUE(sourceCatalogModel.IsValid());
+
+    SpatialModelPtr catalogModel = getModelByName<SpatialModel>(*m_clientDb, "Catalog");
+    if (!catalogModel.IsValid())
+        createSpatialModel(catalogModel, *m_clientDb, DgnModel::CreateModelCode("Catalog"));
+
+    ASSERT_TRUE(catalogModel.IsValid());
+
+    bvector<DgnElementId> originalVariations, importedVariations;
+    sourceCdef->QueryVariations(originalVariations, sourceCatalogModel->GetModelId());
+    importedCdef->QueryVariations(importedVariations, catalogModel->GetModelId());
+    ASSERT_EQ( 0 , importedVariations.size() );
+
+    ASSERT_EQ( DgnDbStatus::Success , sourceCdef->ExportVariations(*catalogModel, sourceCatalogModel->GetModelId(), ctx) );
+    
+    importedCdef->QueryVariations(importedVariations, catalogModel->GetModelId());
+    ASSERT_NE( 0 , importedVariations.size() );
+    ASSERT_EQ( originalVariations.size() , importedVariations.size() );
+
+    m_clientDb->SaveChanges();
+    }
+    
+/*---------------------------------------------------------------------------------**//**
+* @bsimethod                                    Sam.Wilson                      04/2013
++---------------+---------------+---------------+---------------+---------------+------*/
+void ComponentModelTest::Client_CheckComponentInstance(DgnElementId eid, size_t expectedSolidCount, VariationSpec const& vc)
+    {
+    DgnElementCPtr el = m_clientDb->Elements().Get<DgnElement>(eid);
+    vc.CheckInstance(*el, expectedSolidCount);
+    }
+
+/*---------------------------------------------------------------------------------**//**
+* @bsimethod                                    Sam.Wilson                      04/2013
++---------------+---------------+---------------+---------------+---------------+------*/
+void ComponentModelTest::Client_PlaceInstanceOfVariation(DgnElementId& ieid, Utf8StringCR targetModelName, DgnElementCR variation)
+    {
+    ASSERT_TRUE(m_clientDb.IsValid() && "Caller must have already opened the Client DB");
+
+    SpatialModelPtr targetModel = getModelByName<SpatialModel>(*m_clientDb, targetModelName);
+    ASSERT_TRUE( targetModel.IsValid() );
+
+    DgnDbStatus status;
+    DgnElementCPtr instanceElement = ComponentDef::MakeInstanceOfVariation(&status, *targetModel, variation, nullptr);
+    ASSERT_TRUE(instanceElement.IsValid()) << Utf8PrintfString("MakeInstanceOfVariation failed with error code %x", status);
+
+    ieid = instanceElement->GetElementId();
+
+    ASSERT_EQ( BE_SQLITE_OK , m_clientDb->SaveChanges() );
+    }
+
+/*---------------------------------------------------------------------------------**//**
+* @bsimethod                                    Sam.Wilson                      04/2013
++---------------+---------------+---------------+---------------+---------------+------*/
+void ComponentModelTest::Client_PlaceInstance(DgnElementId& ieid, Utf8CP targetModelName, SpatialModelR catalogModel, Utf8StringCR componentName, Utf8StringCR variationName, bool expectToFindVariation)
+    {
+    ASSERT_TRUE(m_clientDb.IsValid() && "Caller must have already opened the Client DB");
+
+
+    ComponentDefPtr cdef = ComponentDef::FromECClass(nullptr, catalogModel.GetDgnDb(), *catalogModel.GetDgnDb().Schemas().GetECClass(TEST_JS_NAMESPACE, componentName.c_str()));
+    ASSERT_TRUE(cdef.IsValid());
+
+    DgnElementCPtr variation = cdef->QueryVariationByName(variationName);
+
+    if (!expectToFindVariation)
+        {
+        ASSERT_FALSE(variation.IsValid());
+        return;
+        }
+
+    ASSERT_TRUE(variation.IsValid());
+    Client_PlaceInstanceOfVariation(ieid, targetModelName, *variation);
+    }
+
+/*---------------------------------------------------------------------------------**//**
+* @bsimethod                                    Sam.Wilson                      04/2013
++---------------+---------------+---------------+---------------+---------------+------*/
+void ComponentModelTest::Client_InsertNonInstanceElement(Utf8CP modelName, Utf8CP code)
+    {
+    SpatialModelPtr targetModel = getModelByName<SpatialModel>(*m_clientDb, modelName);
+    ASSERT_TRUE( targetModel.IsValid() );
+    DgnClassId classid = DgnClassId(m_clientDb->Schemas().GetECClassId(DGN_ECSCHEMA_NAME, DGN_CLASSNAME_PhysicalElement));
+    DgnCategoryId catid = DgnCategory::QueryHighestCategoryId(*m_clientDb);
+    auto el = PhysicalElement::Create(PhysicalElement::CreateParams(*m_clientDb, targetModel->GetModelId(), classid, catid));
+    ASSERT_TRUE( el.IsValid() );
+    ASSERT_TRUE( el->Insert().IsValid() );
+    }
+
+/*---------------------------------------------------------------------------------**//**
+* @bsimethod                                    Sam.Wilson                      04/2013
++---------------+---------------+---------------+---------------+---------------+------*/
+void ComponentModelTest::SimulateDeveloper()
+    {
+    //  Simulate a customizer who creates a component definition 
+    Developer_DefineSchema();   // first, the customizer defines his schema
+
+    // Create catalogs of components
+    DgnElementId wsln1UniqueInstanceId, wsln1VariationId;
+        {
+        OpenComponentDb(Db::OpenMode::ReadWrite);
+        AutoCloseComponentDb closeComponentDb(*this);
+
+        //  Test the components
+        SpatialModelPtr tmpModel;
+        createSpatialModel(tmpModel, *m_componentDb, DgnModel::CreateModelCode("tmp"));
+
+        DgnElementCPtr inst;
+        m_wsln1.MakeUniqueInstance(inst, *tmpModel, 2);
+        wsln1UniqueInstanceId = inst->GetElementId();
+        m_wsln3.MakeUniqueInstance(inst, *tmpModel, 2);
+        m_wsln4.MakeUniqueInstance(inst, *tmpModel, 2);
+        m_wsln44.MakeUniqueInstance(inst, *tmpModel, 2);
+        m_gsln1.MakeUniqueInstance(inst, *tmpModel, 1);
+        m_nsln1.MakeUniqueInstance(inst, *tmpModel, 1);
+        inst = nullptr;
+
+        tmpModel->Delete();
+
+        //  Create catalogs
+
+        SpatialModelPtr catalogModel;
+        ASSERT_EQ( DgnDbStatus::Success , createSpatialModel(catalogModel, *m_componentDb, DgnModel::CreateModelCode("Catalog")) );
+
+        if (true)
+            {
+            ComponentDefPtr thingCdef = ComponentDef::FromECSqlName(nullptr, *m_componentDb, TEST_JS_NAMESPACE "." TEST_THING_COMPONENT_NAME);
+            ASSERT_TRUE(thingCdef.IsValid());
+            bvector<DgnElementId> thingVariations;
+            thingCdef->QueryVariations(thingVariations, catalogModel->GetModelId());
+            ASSERT_EQ(0, thingVariations.size()) << "no variations should exist yet";
+            }
+
+        DgnElementCPtr var;
+        m_wsln1.MakeVariation(var, *catalogModel); 
+        wsln1VariationId = var->GetElementId();
+        m_wsln3.MakeVariation(var, *catalogModel); 
+        m_wsln4.MakeVariation(var, *catalogModel); 
+        m_wsln44.MakeVariation(var, *catalogModel); 
+        m_gsln1.MakeVariation(var, *catalogModel); 
+        m_nsln1.MakeVariation(var, *catalogModel);
+
+        if (true)
+            {
+            ComponentDefPtr thingCdef = ComponentDef::FromECSqlName(nullptr, *m_componentDb, TEST_JS_NAMESPACE "." TEST_THING_COMPONENT_NAME);
+            ASSERT_TRUE(thingCdef.IsValid());
+            bvector<DgnElementId> thingVariations;
+            thingCdef->QueryVariations(thingVariations, catalogModel->GetModelId());
+            ASSERT_EQ(1, thingVariations.size()) << "1 variation of thing should have been created";
+            }
+
+        m_componentDb->SaveChanges();
+        }
+
+    //  Double-check the class of the instances created by the component def 
+        {
+        OpenComponentDb(Db::OpenMode::Readonly);
+        AutoCloseComponentDb closeComponentDb(*this);
+
+        ComponentDefPtr widgetCDef = ComponentDef::FromECSqlName(nullptr, *m_componentDb, TEST_JS_NAMESPACE "." TEST_WIDGET_COMPONENT_NAME);
+        ASSERT_TRUE(widgetCDef.IsValid());
+
+        DgnElementCPtr var = m_componentDb->Elements().GetElement(wsln1VariationId);
+        ASSERT_EQ(&widgetCDef->GetECClass(), var->GetElementClass());
+        }
+
+    //  Exercise QueryComponentDefs
+        {
+        OpenComponentDb(Db::OpenMode::Readonly);
+        AutoCloseComponentDb closeComponentDb(*this);
+
+        DgnClassId widgetClassId = DgnClassId(m_componentDb->Schemas().GetECClassId(TEST_JS_NAMESPACE, TEST_WIDGET_COMPONENT_NAME));
+        DgnClassId gadgetClassId = DgnClassId(m_componentDb->Schemas().GetECClassId(TEST_JS_NAMESPACE, TEST_GADGET_COMPONENT_NAME));
+        DgnClassId  thingClassId = DgnClassId(m_componentDb->Schemas().GetECClassId(TEST_JS_NAMESPACE,  TEST_THING_COMPONENT_NAME));
+
+        bvector<DgnClassId> componentClassIds;
+        ComponentDef::QueryComponentDefs(componentClassIds, *m_componentDb, *m_componentDb->Schemas().GetECClass(DGN_ECSCHEMA_NAME, DGN_CLASSNAME_PhysicalElement));
+        ASSERT_EQ(3, componentClassIds.size());
+        ASSERT_TRUE(std::find(componentClassIds.begin(), componentClassIds.end(), widgetClassId) != componentClassIds.end());
+        ASSERT_TRUE(std::find(componentClassIds.begin(), componentClassIds.end(), gadgetClassId) != componentClassIds.end());
+        ASSERT_TRUE(std::find(componentClassIds.begin(), componentClassIds.end(), thingClassId) != componentClassIds.end());
+        }
+
+    }
+
+/*---------------------------------------------------------------------------------**//**
+* @bsimethod                                    Sam.Wilson                      12/2015
++---------------+---------------+---------------+---------------+---------------+------*/
+void ComponentModelTest::Client_CheckNestedInstance(DgnElementCR instanceElement, Utf8CP expectedChildComponentName, int nChildrenExpected)
+    {
+    auto instanceChildren = instanceElement.QueryChildren();
+    ASSERT_EQ(nChildrenExpected, instanceChildren.size());
+    if (0 == nChildrenExpected)
+        return;
+
+    DgnElementCPtr nestedInstance = m_clientDb->Elements().GetElement(*instanceChildren.begin());
+    ASSERT_TRUE(nestedInstance.IsValid());
+
+    ComponentDefPtr cdef = ComponentDef::FromECClass(nullptr, nestedInstance->GetDgnDb(), *nestedInstance->GetElementClass());
+    ASSERT_TRUE(cdef.IsValid());
+
+    ASSERT_STREQ(expectedChildComponentName, cdef->GetName().c_str());
+    }
+
+/*---------------------------------------------------------------------------------**//**
+* Simulate a client who imports a ComponentDef and then places instances of solutions to it.
+* @bsimethod                                    Sam.Wilson                      04/2015
++---------------+---------------+---------------+---------------+---------------+------*/
+void ComponentModelTest::SimulateClient()
+    {
+    DgnElementId w1, w2, w3;
+
+    OpenClientDb(Db::OpenMode::ReadWrite);
+        {
+        AutoCloseClientDb closeClientDbAtEnd(*this);
+        //  Create the target model in the client. (Do this first, so that the first imported CM's will get a model id other than 1. Hopefully, that will help us catch more bugs.)
+        SpatialModelPtr targetModel;
+        ASSERT_EQ( DgnDbStatus::Success , createSpatialModel(targetModel, *m_clientDb, DgnModel::CreateModelCode("Instances")) );
+
+        //  Add a few unrelated elements to the target model. That way, the first placed CM instance will get an element id other than 1. Hopefully, that will help us catch more bugs.
+        for (int i=0; i<10; ++i)
+            Client_InsertNonInstanceElement("Instances");
+
+        //  Once per component, import the component def
+        Client_ImportComponentDef(TEST_WIDGET_COMPONENT_NAME);
+
+        //  Exercise QueryComponentDefs
+            {
+            // Note that when we import the schema, all 3 ecclasses are imported. Therefore, we find 3 components, not just one.
+            // We have not yet imported the variations or the models of the other components, however.
+            OpenComponentDb(Db::OpenMode::Readonly);
+            AutoCloseComponentDb closeComponentDb(*this);
+
+            DgnClassId widgetClassId = DgnClassId(m_componentDb->Schemas().GetECClassId(TEST_JS_NAMESPACE, TEST_WIDGET_COMPONENT_NAME));
+            DgnClassId gadgetClassId = DgnClassId(m_componentDb->Schemas().GetECClassId(TEST_JS_NAMESPACE, TEST_GADGET_COMPONENT_NAME));
+            DgnClassId  thingClassId = DgnClassId(m_componentDb->Schemas().GetECClassId(TEST_JS_NAMESPACE,  TEST_THING_COMPONENT_NAME));
+
+            bvector<DgnClassId> componentClassIds;
+            ComponentDef::QueryComponentDefs(componentClassIds, *m_componentDb, *m_componentDb->Schemas().GetECClass(DGN_ECSCHEMA_NAME, DGN_CLASSNAME_PhysicalElement));
+            ASSERT_EQ(3, componentClassIds.size());
+            ASSERT_TRUE(std::find(componentClassIds.begin(), componentClassIds.end(), widgetClassId) != componentClassIds.end());
+            ASSERT_TRUE(std::find(componentClassIds.begin(), componentClassIds.end(), gadgetClassId) != componentClassIds.end());
+            ASSERT_TRUE(std::find(componentClassIds.begin(), componentClassIds.end(), thingClassId)  != componentClassIds.end());
+            }
+
+        SpatialModelPtr catalogModel = getModelByName<SpatialModel>(*m_clientDb, "Catalog");
+        ASSERT_TRUE( catalogModel.IsValid() ) << "importing component should also import its catalog";
+
+        // Now start placing instances of Widgets
+        Client_PlaceInstance(w1, "Instances", *catalogModel, TEST_WIDGET_COMPONENT_NAME, m_wsln1.m_name, true);
+        Client_PlaceInstance(w2, "Instances", *catalogModel, TEST_WIDGET_COMPONENT_NAME, m_wsln1.m_name, true);
+        ASSERT_TRUE( w1.IsValid() );
+        ASSERT_TRUE( w2.IsValid() );
+        ASSERT_NE( w1.GetValue() , w2.GetValue() );
+        Client_CheckComponentInstance(w1, 2, m_wsln1);
+        Client_CheckComponentInstance(w2, 2, m_wsln1); // 2nd instance of same solution should have the same instance geometry
+    
+        DgnElementId noidexpected;
+        Client_PlaceInstance(noidexpected, "Instances", *catalogModel, TEST_WIDGET_COMPONENT_NAME, "no_such_solution", false);
+        ASSERT_FALSE(noidexpected.IsValid());
+
+        //  Add a few unrelated elements to the target model. That way, the first placed CM instance will get an element id other than 1. Hopefully, that will help us catch more bugs.
+        for (int i=0; i<5; ++i)
+            Client_InsertNonInstanceElement("Instances");
+
+        Client_PlaceInstance(w3, "Instances", *catalogModel, TEST_WIDGET_COMPONENT_NAME, m_wsln3.m_name, true);
+    
+        Client_CheckComponentInstance(w3, 2, m_wsln3);
+        Client_CheckComponentInstance(w1, 2, m_wsln1);  // new instance of new solution should not affect existing instances of other solutions
+
+        //  new instance of new solution should not affect existing instances of other solutions
+        if (true)
+            {
+            DgnElementId w1_second_time;
+            Client_PlaceInstance(w1_second_time, "Instances", *catalogModel, TEST_WIDGET_COMPONENT_NAME, m_wsln1.m_name, true);
+            ASSERT_TRUE(w1_second_time.IsValid());
+            Client_CheckComponentInstance(w1_second_time, 2, m_wsln1);  // new instance of new solution should not affect existing instances of other solutions
+            }
+
+        // Just for a little variety, close the client Db and re-open it
+        catalogModel = nullptr;
+        }
+
+    ASSERT_TRUE(w1.IsValid());
+    ASSERT_TRUE(w2.IsValid());
+    ASSERT_TRUE(w3.IsValid());
+
+    OpenClientDb(Db::OpenMode::ReadWrite);
+        {
+        AutoCloseClientDb closeClientDbAtEnd(*this);
+        SpatialModelPtr catalogModel = getModelByName<SpatialModel>(*m_clientDb, "Catalog");
+
+        DgnElementId w4;
+        Client_PlaceInstance(w4, "Instances", *catalogModel, TEST_WIDGET_COMPONENT_NAME, m_wsln4.m_name, true);
+        ASSERT_TRUE(w4.IsValid());
+
+        Client_CheckComponentInstance(w4, 2, m_wsln4);
+        Client_CheckComponentInstance(w1, 2, m_wsln1);  // new instance of new solution should not affect existing instances of other solutions
+
+        // Now start placing instances of Gadgets
+        Client_ImportComponentDef(TEST_GADGET_COMPONENT_NAME);
+
+        DgnElementId g1, g2;
+        Client_PlaceInstance(g1, "Instances", *catalogModel, TEST_GADGET_COMPONENT_NAME, m_gsln1.m_name, true);
+        Client_PlaceInstance(g2, "Instances", *catalogModel, TEST_GADGET_COMPONENT_NAME, m_gsln1.m_name, true);
+        ASSERT_TRUE(g1.IsValid());
+        ASSERT_TRUE(g2.IsValid());
+
+        Client_CheckComponentInstance(g1, 1, m_gsln1);
+        Client_CheckComponentInstance(g2, 1, m_gsln1);
+
+        //  And place another Widget
+        DgnElementId w44;
+        Client_PlaceInstance(w44, "Instances", *catalogModel, TEST_WIDGET_COMPONENT_NAME, m_wsln44.m_name, true);
+        ASSERT_TRUE(w44.IsValid());
+
+        Client_CheckComponentInstance(w3, 2, m_wsln3);
+        Client_CheckComponentInstance(w1, 2, m_wsln1);
+        Client_CheckComponentInstance(g1, 1, m_gsln1);
+        }
+
+    }
+
+/*---------------------------------------------------------------------------------**//**
+* @bsimethod                                    Sam.Wilson                      04/2013
++---------------+---------------+---------------+---------------+---------------+------*/
+TEST_F(ComponentModelTest, SimulateDeveloperAndClient)
+    {
+    // For the purposes of this test, we'll put the Component and Client models in different DgnDbs
+    m_componentDbName = copyDb(L"DgnDb/3dMetricGeneral.idgndb", L"ComponentModelTest_Component.idgndb");
+    m_clientDbName = copyDb(L"DgnDb/3dMetricGeneral.idgndb", L"ComponentModelTest_Client.idgndb");
+    BeTest::GetHost().GetOutputRoot(m_componentSchemaFileName);
+    m_componentSchemaFileName.AppendToPath(TEST_JS_NAMESPACE_W L"0.0.ECSchema.xml");
+
+    SimulateDeveloper();
+    SimulateClient();
+    }
+
+/*---------------------------------------------------------------------------------**//**
+* Make a unique/singleton instance of the 'Thing' component.
+* @bsimethod                                    Sam.Wilson                      04/2013
++---------------+---------------+---------------+---------------+---------------+------*/
+TEST_F(ComponentModelTest, SimulateDeveloperAndClientWithNestingSingleton)
+    {
+    // For the purposes of this test, we'll put the Component and Client models in different DgnDbs
+    m_componentDbName = copyDb(L"DgnDb/3dMetricGeneral.idgndb", L"ComponentModelTest_Component.idgndb");
+    m_clientDbName = copyDb(L"DgnDb/3dMetricGeneral.idgndb", L"ComponentModelTest_ClientWithNestingSingleton.idgndb");
+    BeTest::GetHost().GetOutputRoot(m_componentSchemaFileName);
+    m_componentSchemaFileName.AppendToPath(TEST_JS_NAMESPACE_W L"0.0.ECSchema.xml");
+
+    SimulateDeveloper();
+
+    //  Create the target model in the client. (Do this first, so that the first imported CM's will get a model id other than 1. Hopefully, that will help us catch more bugs.)
+    if(true)
+        {
+        OpenClientDb(Db::OpenMode::ReadWrite);
+        AutoCloseClientDb closeClientDbAtEnd(*this);
+        
+        Client_ImportComponentDef(TEST_GADGET_COMPONENT_NAME);
+        }
+
+    OpenClientDb(Db::OpenMode::ReadWrite);
+    AutoCloseClientDb closeClientDbAtEnd(*this);
+
+    Client_ImportComponentDef(TEST_THING_COMPONENT_NAME);
+
+    SpatialModelPtr targetModel;
+    ASSERT_EQ( DgnDbStatus::Success , createSpatialModel(targetModel, *m_clientDb, DgnModel::CreateModelCode("Instances")) );
+
+    VariationSpec nparms = m_nsln1;
+    nparms.m_params["A"].m_value.SetDouble(9999);
+
+    DgnElementCPtr instanceElement;
+    nparms.MakeUniqueInstance(instanceElement, *targetModel, 1);
+    ASSERT_TRUE(instanceElement.IsValid());
+
+    Client_CheckNestedInstance(*instanceElement, TEST_GADGET_COMPONENT_NAME, 1);
+
+    ASSERT_EQ( BE_SQLITE_OK , m_clientDb->SaveChanges() );
+    }
+
+/*---------------------------------------------------------------------------------**//**
+* Make an instance of a pre-captured solution to the 'Thing' component.
+* @bsimethod                                    Sam.Wilson                      04/2013
++---------------+---------------+---------------+---------------+---------------+------*/
+TEST_F(ComponentModelTest, SimulateDeveloperAndClientWithNesting)
+    {
+    // For the purposes of this test, we'll put the Component and Client models in different DgnDbs
+    m_componentDbName = copyDb(L"DgnDb/3dMetricGeneral.idgndb", L"ComponentModelTest_Component.idgndb");
+    m_clientDbName = copyDb(L"DgnDb/3dMetricGeneral.idgndb", L"ComponentModelTest_ClientWithNesting.idgndb");
+    BeTest::GetHost().GetOutputRoot(m_componentSchemaFileName);
+    m_componentSchemaFileName.AppendToPath(TEST_JS_NAMESPACE_W L"0.0.ECSchema.xml");
+
+    SimulateDeveloper();
+    
+    if (true)
+        {
+        OpenClientDb(Db::OpenMode::ReadWrite);
+        AutoCloseClientDb closeClientDbAtEnd(*this);
+
+        Client_ImportComponentDef(TEST_THING_COMPONENT_NAME);
+
+        ComponentDefPtr thingCdef = ComponentDef::FromECSqlName(nullptr, *m_clientDb, TEST_JS_NAMESPACE "." TEST_THING_COMPONENT_NAME);
+        ASSERT_TRUE(thingCdef.IsValid());
+        }
+
+    OpenClientDb(Db::OpenMode::ReadWrite);
+    AutoCloseClientDb closeClientDbAtEnd(*this);
+
+    Client_ImportComponentDef(TEST_GADGET_COMPONENT_NAME);
+
+    SpatialModelPtr targetModel;
+    ASSERT_EQ( DgnDbStatus::Success , createSpatialModel(targetModel, *m_clientDb, DgnModel::CreateModelCode("Instances")) );
+
+    DgnElementCPtr instanceElement;
+    m_nsln1.MakeUniqueInstance(instanceElement, *targetModel, 1);
+    ASSERT_TRUE(instanceElement.IsValid());
+
+    Client_CheckNestedInstance(*instanceElement, TEST_GADGET_COMPONENT_NAME, 1);
+    }
+
+//#ifdef COMMENT_OUT // *** SchemaImportTest, SelectAfterImport will fail with an assertion failure in ECDbMap::TryGetClassMap
+/*---------------------------------------------------------------------------------**//**
+* @bsimethod                                    Sam.Wilson                      12/15
++---------------+---------------+---------------+---------------+---------------+------*/
+static ECN::ECClassCP generateECClass(DgnDbR db, ECN::ECSchemaR schema, Utf8CP className, ECN::ECClassCR baseClass)
+    {
+    schema.AddReferencedSchema(const_cast<ECN::ECSchemaR>(baseClass.GetSchema()));
+
+    ECN::ECEntityClassP ecclass;      
+    if (ECN::ECObjectsStatus::Success != schema.CreateEntityClass(ecclass, className))
+        return nullptr;
+
+    if (ECN::ECObjectsStatus::Success != ecclass->AddBaseClass(baseClass))
+        return nullptr;
+
+    ECN::PrimitiveECPropertyP ecprop;
+    if (ECN::ECObjectsStatus::Success != ecclass->CreatePrimitiveProperty(ecprop, "X"))
+        return nullptr;
+
+    ecprop->SetType(ECN::PRIMITIVETYPE_Double);
+
+    return ecclass;
+    }
+
+/*---------------------------------------------------------------------------------**//**
+* @bsimethod                                    Sam.Wilson                      12/2015
++---------------+---------------+---------------+---------------+---------------+------*/
+TEST(SchemaImportTest, SelectAfterImport)
+    {
+    Dgn::ScopedDgnHost host;
+
+    BeFileName componentDbName = copyDb(L"DgnDb/3dMetricGeneral.idgndb", L"ComponentModelTest_ImportTwoInARow.dgndb");
+    DgnDbPtr db;
+    openDb(db, componentDbName, DgnDb::OpenMode::ReadWrite);
+
+    if (true)
+        {
+        ECN::ECSchemaPtr schema;
+        ASSERT_EQ( ECN::ECObjectsStatus::Success , ECN::ECSchema::CreateSchema(schema, "ImportTwoInARow", 0, 0) );
+        schema->SetNamespacePrefix("tir");
+
+        ECN::ECClassCP baseClass = db->Schemas().GetECClass(DGN_ECSCHEMA_NAME, DGN_CLASSNAME_PhysicalElement);
+
+        ASSERT_TRUE( nullptr != generateECClass(*db, *schema, "C1", *baseClass) );
+
+        ComponentDefCreator::ImportSchema(*db, *schema, false);
+        }
+    db->ClearECDbCache();
+    EC::ECSqlStatement selectC1after;
+    selectC1after.Prepare(*db, "SELECT ECInstanceId FROM tir.C1");
+    selectC1after.Step();
+
+    db->SaveChanges();
+    }
+//#endif
+
+#endif //ndef BENTLEYCONFIG_NO_JAVASCRIPT