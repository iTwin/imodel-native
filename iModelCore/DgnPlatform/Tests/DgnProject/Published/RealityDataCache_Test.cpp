--- conflicted
+++ resolved
@@ -1,852 +1,848 @@
-/*--------------------------------------------------------------------------------------+
-|
-|     $Source: Tests/DgnProject/Published/RealityDataCache_Test.cpp $
-|
-|  $Copyright: (c) 2016 Bentley Systems, Incorporated. All rights reserved. $
-|
-+--------------------------------------------------------------------------------------*/
-#include "DgnHandlersTests.h"
-#include <DgnPlatform/DgnPlatformApi.h>
-#include <Bentley/BeTest.h>
-#include <Bentley/BeTimeUtilities.h>
-#include <DgnPlatform/RealityDataCache.h>
-
-#include <functional>
-#include <memory>
-
-USING_NAMESPACE_BENTLEY_DGN
-USING_NAMESPACE_BENTLEY_SQLITE
-USING_DGNDB_UNIT_TESTS_NAMESPACE
-USING_NAMESPACE_BENTLEY_REALITYDATA
-
-/*---------------------------------------------------------------------------------**//**
-* @bsiclass                                     Grigas.Petraitis                07/15
-+---------------+---------------+---------------+---------------+---------------+------*/
-struct TestWork : RefCounted<Work>
-{
-typedef std::function<void()> Handler;
-private:
-    Handler m_handler;
-    TestWork(Handler const& handler) : m_handler(handler) {}
-protected:
-    virtual void _DoWork() override {m_handler();}
-public:
-    static RefCountedPtr<TestWork> Create(Handler const& handler) {return new TestWork(handler);}
-};
-
-#ifdef UNREFERENCED_LOCAL_FUNCTION
-/*---------------------------------------------------------------------------------**//**
-* @bsimethod                                    Grigas.Petraitis                07/15
-+---------------+---------------+---------------+---------------+---------------+------*/
-#ifdef NOT_USED
-static void runOnAnotherThread(std::function<void()> const& handler)
-    {
-    WorkerThreadPtr thread = WorkerThread::Create();
-    thread->Start();
-    thread->DoWork(*TestWork::Create([handler, thread]()
-        {
-        handler();
-        thread->Terminate();
-        }));
-    }
-#endif
-<<<<<<< HEAD
-=======
-
->>>>>>> e31b9d3c
-//=======================================================================================
-// @bsiclass                                        Grigas.Petraitis            03/2015
-//=======================================================================================
-struct TestStorage : Storage
-    {
-    struct PersistHandler : StoragePersistHandler
-        {
-        TestStorage& m_storage;
-        Payload const& m_data;
-        std::function<StorageResult()> m_persistHandler;
-
-        PersistHandler(TestStorage& storage, Payload const& data) : m_storage(storage), m_data(data) {m_storage.NotifyPersistHandlerCreated(*this);}
-        void SetPersistHandler(std::function<StorageResult()> const& handler) {m_persistHandler = handler;}
-        virtual StorageResult _Persist() const override {return (nullptr != m_persistHandler ? m_persistHandler() : StorageResult::Success);}
-        virtual Payload const* _GetData() const override {return &m_data;}
-        static RefCountedPtr<PersistHandler> Create(TestStorage& storage, Payload const& data) {return new PersistHandler(storage, data);}
-        };
-
-    std::function<StorageResult(Payload&, Utf8CP, Options, CacheR)> m_selectHandler;
-    void SetSelectHandler(std::function<StorageResult(Payload&, Utf8CP, Options, CacheR)> const& handler) {m_selectHandler = handler;}
-
-    std::function<void(PersistHandler&)> m_onPersistHandlerCreated;
-    void OnPersistHandlerCreated(std::function<void(PersistHandler&)> handler) {m_onPersistHandlerCreated = handler;}
-    void NotifyPersistHandlerCreated(PersistHandler& handler)
-        {
-        if (nullptr != m_onPersistHandlerCreated)
-            m_onPersistHandlerCreated(handler);
-        }
-
-    virtual BentleyStatus _PrepareDatabase(BeSQLite::Db& db) const override {return SUCCESS;}
-    virtual BentleyStatus _CleanupDatabase(BeSQLite::Db& db) const override {return SUCCESS;}
-
-    TestStorage() : Storage(1), m_selectHandler(nullptr), m_onPersistHandlerCreated(nullptr) {}
-    static RefCountedPtr<TestStorage> Create() {return new TestStorage();}
-    StorageResult _Select(Payload& data, Utf8CP id, Options options, CacheR receiver) override
-        {
-        StorageResult result = (nullptr != m_selectHandler ? m_selectHandler(data, id, options, receiver) : StorageResult::Success);
-         receiver._OnResponseReceived(*new StorageResponse(result, id, data), options, false);
-        return result;
-        }
-    };
-
-//=======================================================================================
-// @bsiclass                                        Grigas.Petraitis            03/2015
-//=======================================================================================
-struct TestSource : Source
-    {
-    struct RequestHandler : SourceRequestHandler
-    {
-    private:
-        TestSource&    m_source;
-        RefCountedPtr<Payload> m_data;
-        Utf8String m_id;
-        Options m_options;
-        Cache& m_responseReceiver;
-        mutable bool m_handled;
-    protected:
-        virtual bool _IsHandled() const override {return m_handled;}
-        virtual SourceResult _Request() const override {return m_source.Request(*m_data, m_handled, m_id.c_str(), m_options, m_responseReceiver);}
-        virtual Payload const* _GetData() const override {return m_data.get();}
-    public:
-        RequestHandler(TestSource& source, Payload& data, Utf8CP id, Options options, Cache& responseReceiver) 
-            : m_source(source), m_data(&data), m_id(id), m_options(options), m_responseReceiver(responseReceiver)
-            {}
-    };
-
-    std::function<SourceResult(Payload&, bool&, Utf8CP, Options, Cache&)> m_requestHandler;
-    void SetRequestHandler(std::function<SourceResult(Payload&, bool&, Utf8CP, Options, Cache&)> const& handler) {m_requestHandler = handler;}
-
-    virtual SourceResult _Request(Payload& data, bool& handled, Utf8CP id, Options options, Cache& responseReceiver) override
-        {
-        return Request(data, handled, id, options, responseReceiver);
-        }
-    virtual Utf8String _GetSourceId() const override {return SourceId();}
-    static Utf8String SourceId() {return "TestSource";}
-    static RefCountedPtr<TestSource> Create() {return new TestSource();}
-    SourceResult Request(Payload& data, bool& handled, Utf8CP id, Options options, Cache& responseReceiver)
-        {
-        handled = false;
-        if (nullptr != m_requestHandler)
-            return m_requestHandler(data, handled, id, options, responseReceiver);
-        
-        responseReceiver._OnResponseReceived(*new SourceResponse(SourceResult::Success, id, data), options);
-        handled = true;
-        return SourceResult::Success;
-        }
-
-    SourceRequestHandlerPtr _CreateRequestHandler(Payload& data, Utf8CP id, Options options, Cache& responseReceiver) override
-        {
-        return new RequestHandler(*this, data, id, options, responseReceiver);
-        }
-    };
-
-//=======================================================================================
-// @bsiclass                                        Grigas.Petraitis            03/2015
-//=======================================================================================
-struct TestRealityData : Payload
-    {
-    struct RequestOptions : Options
-        {
-        RequestOptions(bool requestFromSource, bool shouldPersist = true) 
-            {
-            m_requestFromSource = requestFromSource;
-            m_forceSynchronous = true;
-            }
-        };
-
-    Utf8String m_id;
-    bool m_expired;
-    size_t m_onErrorCalls;
-    size_t m_onNotFoundCalls;
-
-    TestRealityData() : m_expired(false), m_onErrorCalls(0), m_onNotFoundCalls(0) {}
-
-    static RefCountedPtr<TestRealityData> Create() {return new TestRealityData();}
-    virtual Utf8CP _GetId() const {return m_id.c_str();}
-    virtual bool _IsExpired() const {return m_expired;}
-    virtual void _OnError() override {++m_onErrorCalls;}
-    virtual void _OnNotFound() override {++m_onNotFoundCalls;}
-    virtual BentleyStatus _InitFrom(Utf8CP url, bmap<Utf8String, Utf8String> const& header, ByteStream const& body) override {return SUCCESS;}
-    virtual BentleyStatus _InitFrom(BeSQLite::Db& db, Utf8CP id) override {return SUCCESS;}
-    virtual BentleyStatus _InitFrom(Utf8CP filepath, ByteStream const& data) override {return SUCCESS;}
-    virtual BentleyStatus _Persist(Db& db) const override {return SUCCESS;}
-    };
-
-//=======================================================================================
-// @bsiclass                                        Grigas.Petraitis            03/2015
-//=======================================================================================
-struct RealityDataCacheTests : ::testing::Test
-    {
-    CachePtr m_cache;
-    RefCountedPtr<TestSource> m_source;
-    RefCountedPtr<TestStorage> m_storage;
-
-    virtual void SetUp() override
-        {
-        m_cache = new Cache();
-        m_cache->SetSource(*(m_source = TestSource::Create()));
-        m_cache->SetStorage(*(m_storage = TestStorage::Create()));
-        }
-    virtual void TearDown() override
-        {
-        m_source = nullptr;
-        m_storage = nullptr;
-        m_cache = nullptr;
-        }
-    };
-
-//---------------------------------------------------------------------------------------
-// @bsimethod                                               Grigas.Petraitis    03/2015
-//---------------------------------------------------------------------------------------
-TEST_F (RealityDataCacheTests, Get_PassesRequestToStorage)
-    {
-    Payload const* dataP = nullptr;
-    TestRealityData::RequestOptions requestOptions(false);
-    m_storage->SetSelectHandler([&requestOptions, &dataP](Payload& data, Utf8CP id, Options options, Cache&)
-        {
-        BeAssert(0 == strcmp("Get_PassesRequestToStorage", id));
-        dataP = &data;
-        return StorageResult::Success;
-        });
-    RefCountedPtr<TestRealityData> data = TestRealityData::Create();
-    ASSERT_TRUE(CacheResult::Success == m_cache->RequestData(*data, "Get_PassesRequestToStorage", requestOptions));
-    ASSERT_EQ(dataP, data.get());
-    }
-
-//---------------------------------------------------------------------------------------
-// @bsimethod                                               Grigas.Petraitis    03/2015
-//---------------------------------------------------------------------------------------
-TEST_F (RealityDataCacheTests, Get_Error)
-    {
-    m_storage->SetSelectHandler([](Payload&, Utf8CP, Options, Cache&)
-        {
-        return StorageResult::Error;
-        });
-
-    BeTest::SetFailOnAssert(false);
-    RefCountedPtr<TestRealityData> data = TestRealityData::Create();
-    ASSERT_TRUE(CacheResult::Error == m_cache->RequestData(*data, "Get_Error", TestRealityData::RequestOptions(false)));
-    BeTest::SetFailOnAssert(true);
-    EXPECT_EQ(1, data->m_onErrorCalls);
-    }
-
-//---------------------------------------------------------------------------------------
-// @bsimethod                                               Grigas.Petraitis    03/2015
-//---------------------------------------------------------------------------------------
-TEST_F (RealityDataCacheTests, Get_Success)
-    {
-    m_storage->SetSelectHandler([](Payload&, Utf8CP, Options, Cache&)
-        {
-        return StorageResult::Success;
-        });
-
-    RefCountedPtr<TestRealityData> data = TestRealityData::Create();
-    ASSERT_TRUE(CacheResult::Success == m_cache->RequestData(*data, "Get_Success", TestRealityData::RequestOptions(false)));
-    ASSERT_TRUE(data.IsValid());
-    }
-
-//---------------------------------------------------------------------------------------
-// @bsimethod                                               Grigas.Petraitis    03/2015
-//---------------------------------------------------------------------------------------
-TEST_F (RealityDataCacheTests, Get_Success_ReturnsExpired)
-    {
-    m_storage->SetSelectHandler([](Payload& data, Utf8CP, Options, Cache&)
-        {
-        static_cast<TestRealityData&>(data).m_expired = true;
-        return StorageResult::Success;
-        });
-
-    RefCountedPtr<TestRealityData> data = TestRealityData::Create();
-    ASSERT_TRUE(CacheResult::Success == m_cache->RequestData(*data, "Get_Success_ReturnExpired", TestRealityData::RequestOptions(false)));
-    ASSERT_TRUE(data.IsValid());
-    ASSERT_TRUE(data->_IsExpired());
-    }
-
-//---------------------------------------------------------------------------------------
-// @bsimethod                                               Grigas.Petraitis    03/2015
-//---------------------------------------------------------------------------------------
-TEST_F (RealityDataCacheTests, Get_Success_RequestFromSource_WhenExpired)
-    {
-    BeAtomic<bool> didRequest (false);
-    m_storage->SetSelectHandler([](Payload& data, Utf8CP, Options, Cache&)
-        {
-        static_cast<TestRealityData&>(data).m_expired = true;
-        return StorageResult::Success;
-        });
-    m_source->SetRequestHandler([&didRequest](Payload&, bool&, Utf8CP, Options, Cache&)
-        {
-        didRequest.store(true);
-        return SourceResult::Error_Unknown;
-        });
-
-    RefCountedPtr<TestRealityData> data = TestRealityData::Create();
-    ASSERT_TRUE(CacheResult::Success == m_cache->RequestData(*data, "Get_Success_RequestFromSource_WhenExpired", TestRealityData::RequestOptions(true)));
-    ASSERT_TRUE(didRequest);
-    }
-
-//---------------------------------------------------------------------------------------
-// @bsimethod                                               Grigas.Petraitis    03/2015
-//---------------------------------------------------------------------------------------
-TEST_F (RealityDataCacheTests, Get_Success_RequestFromSource_OnlyIfExpired)
-    {
-    m_source->SetRequestHandler([](Payload&, bool&, Utf8CP, Options, Cache&)
-        {
-        BeAssert(false);
-        return SourceResult::Error_Unknown;
-        });
-
-    RefCountedPtr<TestRealityData> data = TestRealityData::Create();
-    ASSERT_TRUE(CacheResult::Success == m_cache->RequestData(*data, "Get_Success_RequestFromSource_OnlyIfExpired", TestRealityData::RequestOptions(true)));
-    SUCCEED();
-    }
-
-//---------------------------------------------------------------------------------------
-// @bsimethod                                               Grigas.Petraitis    03/2015
-//---------------------------------------------------------------------------------------
-TEST_F (RealityDataCacheTests, Get_Success_RequestFromSource_WhenFlagSet)
-    {
-    BeAtomic<bool> didRequest (false);
-    m_storage->SetSelectHandler([](Payload& data, Utf8CP, Options, Cache&)
-        {
-        static_cast<TestRealityData&>(data).m_expired = true;
-        return StorageResult::Success;
-        });
-    m_source->SetRequestHandler([&didRequest](Payload&, bool&, Utf8CP, Options, Cache&)
-        {
-        didRequest.store(true);
-        return SourceResult::Success;
-        });
-
-    RefCountedPtr<TestRealityData> data = TestRealityData::Create();
-    ASSERT_TRUE(CacheResult::Success == m_cache->RequestData(*data, "Get_Success_RequestFromSource_WhenFlagSet", TestRealityData::RequestOptions(true)));
-    ASSERT_TRUE(didRequest);
-    }
-
-//---------------------------------------------------------------------------------------
-// @bsimethod                                               Grigas.Petraitis    03/2015
-//---------------------------------------------------------------------------------------
-TEST_F (RealityDataCacheTests, Get_Success_RequestFromSource_OnlyIfFlagSet)
-    {
-    m_storage->SetSelectHandler([](Payload& data, Utf8CP, Options, Cache&)
-        {
-        static_cast<TestRealityData&>(data).m_expired = true;
-        return StorageResult::Success;
-        });
-    m_source->SetRequestHandler([](Payload&, bool&, Utf8CP, Options, Cache&)
-        {
-        BeAssert(false);
-        return SourceResult::Error_Unknown;
-        });
-
-    RefCountedPtr<TestRealityData> data = TestRealityData::Create();
-    ASSERT_TRUE(CacheResult::Success == m_cache->RequestData(*data, "Get_Success_RequestFromSource_OnlyIfFlagSet", TestRealityData::RequestOptions(false)));
-    }
-
-//---------------------------------------------------------------------------------------
-// @bsimethod                                               Grigas.Petraitis    03/2015
-//---------------------------------------------------------------------------------------
-TEST_F (RealityDataCacheTests, Get_NotFound)
-    {
-    m_storage->SetSelectHandler([](Payload&, Utf8CP, Options, Cache&)
-        {
-        return StorageResult::NotFound;
-        });
-
-    RefCountedPtr<TestRealityData> data = TestRealityData::Create();
-    ASSERT_TRUE(CacheResult::NotFound == m_cache->RequestData(*data, "Get_NotFound", TestRealityData::RequestOptions(false)));
-    ASSERT_EQ(1, data->m_onNotFoundCalls);
-    }
-
-//---------------------------------------------------------------------------------------
-// @bsimethod                                               Grigas.Petraitis    03/2015
-//---------------------------------------------------------------------------------------
-TEST_F (RealityDataCacheTests, Get_NotFound_RequestsFromSource_WhenFlagSet)
-    {
-    BeAtomic<bool> didRequest (false);
-    m_storage->SetSelectHandler([](Payload&, Utf8CP, Options, Cache&)
-        {
-        return StorageResult::NotFound;
-        });
-    m_source->SetRequestHandler([&didRequest](Payload&, bool&, Utf8CP, Options, Cache&)
-        {
-        didRequest.store(true);
-        return SourceResult::Success;
-        });
-
-    RefCountedPtr<TestRealityData> data = TestRealityData::Create();
-    ASSERT_TRUE(CacheResult::Success == m_cache->RequestData(*data, "Get_NotFound_RequestsFromSource_WhenFlagSet", TestRealityData::RequestOptions(true)));
-    ASSERT_TRUE(didRequest);
-    ASSERT_EQ(0, data->m_onNotFoundCalls);
-    }
-
-//---------------------------------------------------------------------------------------
-// @bsimethod                                               Grigas.Petraitis    03/2015
-//---------------------------------------------------------------------------------------
-TEST_F (RealityDataCacheTests, Get_NotFound_RequestsFromSource_OnlyIfFlagSet)
-    {
-    m_storage->SetSelectHandler([](Payload&, Utf8CP, Options, Cache&)
-        {
-        return StorageResult::NotFound;
-        });
-    m_source->SetRequestHandler([](Payload&, bool&, Utf8CP, Options, Cache&)
-        {
-        BeAssert(false);
-        return SourceResult::Error_Unknown;
-        });
-
-    RefCountedPtr<TestRealityData> data = TestRealityData::Create();
-    ASSERT_TRUE(CacheResult::NotFound == m_cache->RequestData(*data, "Get_NotFound_RequestsFromSource_OnlyIfFlagSet", TestRealityData::RequestOptions(false)));
-    ASSERT_EQ(1, data->m_onNotFoundCalls);
-    }
-
-//---------------------------------------------------------------------------------------
-// @bsimethod                                               Grigas.Petraitis    04/2015
-//---------------------------------------------------------------------------------------
-TEST_F (RealityDataCacheTests, Get_NotFoundInSource_ResolvesToNotFoundResult)
-    {
-    m_storage->SetSelectHandler([](Payload&, Utf8CP, Options, Cache&)
-        {
-        return StorageResult::NotFound;
-        });
-    m_source->SetRequestHandler([](Payload&, bool&, Utf8CP, Options, Cache&)
-        {
-        return SourceResult::Error_NotFound;
-        });
-
-    RefCountedPtr<TestRealityData> data = TestRealityData::Create();
-    ASSERT_TRUE(CacheResult::NotFound == m_cache->RequestData(*data, "Get_NotFoundInSource_ResolvesToNotFoundResult", TestRealityData::RequestOptions(true)));
-    ASSERT_EQ(1, data->m_onNotFoundCalls);
-    }
-
-#if defined (NEEDS_WORK_REALITY_CACHE)
-//---------------------------------------------------------------------------------------
-// @bsimethod                                               Grigas.Petraitis    03/2015
-//---------------------------------------------------------------------------------------
-TEST_F (RealityDataCacheTests, SourceResponseHandling_Persists)
-    {
-    BeAtomic<bool> didPersist (false);
-    TestStorage& storage = *m_storage;
-    m_storage->SetSelectHandler([](Payload&, Utf8CP, Options, Cache&)
-        {
-        return StorageResult::NotFound;
-        });
-    m_storage->OnPersistHandlerCreated([&didPersist](TestStorage::PersistHandler& handler)
-        {
-        handler.SetPersistHandler([&didPersist]()
-            {
-            didPersist.store(true);
-            return StorageResult::Success;
-            });
-        });
-    m_source->SetRequestHandler([&storage, &didPersist](Payload& data, bool&, Utf8CP id, Options options, Cache& responseReceiver)
-        {
-        responseReceiver._OnResponseReceived(*new SourceResponse(SourceResult::Success, id, data), options);
-        return SourceResult::Queued;
-        });
-
-    RefCountedPtr<TestRealityData> data = TestRealityData::Create();
-    ASSERT_TRUE(CacheResult::RequestQueued == m_cache->RequestData(*data, "SourceResponseHandling_Persists", TestRealityData::RequestOptions(true)));
-    ASSERT_TRUE(didPersist);
-    }
-#endif
-
-//=======================================================================================
-// @bsiclass                                        Grigas.Petraitis            03/2015
-//=======================================================================================
-struct TestCacheDatabase : Storage
-    {
-    mutable bool m_prepared;
-    using Storage::Storage;
-
-    virtual BentleyStatus _PrepareDatabase(BeSQLite::Db& db) const override { m_prepared = true; return SUCCESS;}
-    virtual BentleyStatus _CleanupDatabase(BeSQLite::Db& db) const override {return SUCCESS;}
-    };
-
-//=======================================================================================
-// @bsiclass                                        Grigas.Petraitis            03/2015
-//=======================================================================================
-struct TestBeSQLiteStorageData : Payload
-    {
-    struct RequestOptions : Options
-        {
-        RequestOptions(bool synchronous = true) 
-            {
-            m_forceSynchronous= synchronous;
-            }
-        };
-
-    std::function<BentleyStatus(BeSQLite::Db& db, Utf8CP key)> m_initFromHandler;
-    std::function<BentleyStatus(BeSQLite::Db& db)>  m_persistHandler;
-
-    TestBeSQLiteStorageData() 
-        : m_initFromHandler(nullptr), m_persistHandler(nullptr)
-        {}
-    static RefCountedPtr<TestBeSQLiteStorageData> Create() {return new TestBeSQLiteStorageData();}
-    void SetInitFromHandler(std::function<BentleyStatus(BeSQLite::Db& db, Utf8CP key)> const& handler) {m_initFromHandler = handler;}
-    void SetPersistHandler(std::function<BentleyStatus(BeSQLite::Db& db)> const& handler) {m_persistHandler = handler;}
-
-    virtual Utf8CP _GetId() const override {return nullptr;}
-    virtual bool _IsExpired() const override {return false;}
-    virtual BentleyStatus _InitFrom(BeSQLite::Db& db,  Utf8CP key) {return (nullptr != m_initFromHandler ? m_initFromHandler(db, key) : SUCCESS);}
-    virtual BentleyStatus _Persist(BeSQLite::Db& db) const {return (nullptr != m_persistHandler ? m_persistHandler(db) : SUCCESS);}
-    virtual BentleyStatus _InitFrom(Utf8CP url, bmap<Utf8String, Utf8String> const& header, ByteStream const& body) override {return SUCCESS;}
-    virtual BentleyStatus _InitFrom(Utf8CP filepath, ByteStream const& data) override {return SUCCESS;}
-    };
-
-//=======================================================================================
-// @bsiclass                                        Grigas.Petraitis            03/2015
-//=======================================================================================
-struct BeSQLiteRealityDataStorageTests : ::testing::Test
-{
-protected:
-    StoragePtr m_storage;
-
-public:
-    virtual void SetUp() override
-        {
-        BeFileName temporaryDirectory;
-        BeTest::GetHost().GetTempDir(temporaryDirectory);
-        BeSQLite::BeSQLiteLib::Initialize(temporaryDirectory);
-
-        BeFileName filename;
-        BeTest::GetHost().GetOutputRoot(filename);
-        filename.AppendToPath(L"BeSQLiteRealityDataStorageTests.db");
-        m_storage = new TestCacheDatabase(1, SchedulingMethod::LIFO, 0);
-        m_storage->OpenAndPrepare(filename);
-        }
-    virtual void TearDown() override
-        {
-        m_storage = nullptr;
-        }
-};
-
-//=======================================================================================
-// @bsiclass                                        Grigas.Petraitis            03/2015
-//=======================================================================================
-struct TestStorageResponseReceiver : Cache
-    {
-    std::function<void(StorageResponse const&, Options)> m_OnResponseReceivedHandler;
-    TestStorageResponseReceiver(std::function<void(StorageResponse const&, Options)> const& handler) : m_OnResponseReceivedHandler(handler) {}
-    virtual void _OnResponseReceived(StorageResponse const& response, Options options, bool isAsync) override
-        {
-        if (nullptr != m_OnResponseReceivedHandler)
-            m_OnResponseReceivedHandler(response, options);
-        }
-    static RefCountedPtr<TestStorageResponseReceiver> Create(std::function<void(StorageResponse const&, Options)> const& handler = nullptr) {return new TestStorageResponseReceiver(handler);}
-    };
-
-//---------------------------------------------------------------------------------------
-// @bsimethod                                               Grigas.Petraitis    03/2015
-//---------------------------------------------------------------------------------------
-TEST_F (BeSQLiteRealityDataStorageTests, Select)
-    {
-    BeAtomic<bool> didInitialize (false);
-    RefCountedPtr<TestBeSQLiteStorageData> data = TestBeSQLiteStorageData::Create();
-    data->SetInitFromHandler([&didInitialize](BeSQLite::Db&, Utf8CP id)
-        {
-        BeAssert(0 == strcmp("BeSQLiteRealityDataStorageTests.Select_1", id));
-        didInitialize.store(true);
-        return SUCCESS;
-        });
-    ASSERT_EQ(StorageResult::Success, m_storage->_Select(*data, "BeSQLiteRealityDataStorageTests.Select_1", TestBeSQLiteStorageData::RequestOptions(), *TestStorageResponseReceiver::Create()));
-    ASSERT_TRUE(didInitialize);
-    }
-
-//---------------------------------------------------------------------------------------
-// @bsimethod                                               Grigas.Petraitis    03/2015
-//---------------------------------------------------------------------------------------
-TEST_F (BeSQLiteRealityDataStorageTests, Persist)
-    {
-    BeAtomic<bool> haltPersist(true);
-    BeAtomic<bool> didPersist(false);
-    BeConditionVariable cv;
-    // create the data in a scope to test if Persist still works (increases refCount) when the data goes out of scope
-        {
-        RefCountedPtr<TestBeSQLiteStorageData> data = TestBeSQLiteStorageData::Create();
-        data->SetPersistHandler([&haltPersist, &didPersist, &cv](BeSQLite::Db&)
-            {
-            while (haltPersist);
-            BeMutexHolder lock(cv.GetMutex());
-            didPersist.store(true);
-            cv.notify_all();
-            return SUCCESS;
-            });
-        ASSERT_TRUE(StorageResult::Success == m_storage->Persist(*data));
-        }
-    haltPersist.store(false);
-    BeMutexHolder lock(cv.GetMutex());
-    cv.ProtectedWaitOnCondition(lock, nullptr, 10000);
-    ASSERT_TRUE(didPersist);
-    }
-
-#if defined (NEEDS_WORK_REALITY_CACHE)
-//---------------------------------------------------------------------------------------
-// @bsimethod                                               Grigas.Petraitis    03/2015
-//---------------------------------------------------------------------------------------
-TEST_F (BeSQLiteRealityDataStorageTests, DoesPrepareDatabase)
-    {
-    BeAtomic<bool> didPrepare(false);
-    RefCountedPtr<TestDatabasePrepareAndCleanupHandler> handler = TestDatabasePrepareAndCleanupHandler::Create();
-    handler->SetPrepareDatabaseHandler([&didPrepare](BeSQLite::Db&)
-        {
-        didPrepare.store(true);
-        return SUCCESS;
-        });
-
-    RefCountedPtr<TestBeSQLiteStorageData> data = TestBeSQLiteStorageData::Create(handler.get());
-    m_storage->Select(*data, "", TestBeSQLiteStorageData::RequestOptions(), *TestStorageResponseReceiver::Create());
-    ASSERT_TRUE(didPrepare);
-    }
-
-//---------------------------------------------------------------------------------------
-// @bsimethod                                               Grigas.Petraitis    03/2015
-//---------------------------------------------------------------------------------------
-TEST_F (BeSQLiteRealityDataStorageTests, DoesCleanupDatabase)
-    {
-    BeAtomic<bool> didCleanup(false);
-    BeConditionVariable cv;
-    RefCountedPtr<TestDatabasePrepareAndCleanupHandler> handler = TestDatabasePrepareAndCleanupHandler::Create();
-    handler->SetCleanupDatabaseHandler([&didCleanup, &cv](BeSQLite::Db&)
-        {
-        BeMutexHolder lock(cv.GetMutex());
-        didCleanup.store(true);
-        cv.notify_all();
-        return SUCCESS;
-        });
-
-    RefCountedPtr<TestBeSQLiteStorageData> data = TestBeSQLiteStorageData::Create(handler.get());
-    m_storage->Persist(*data);
-    BeMutexHolder lock(cv.GetMutex());
-    cv.ProtectedWaitOnCondition(lock, nullptr, 10000);
-    ASSERT_TRUE(didCleanup);
-    }
-#endif
-
-
-//=======================================================================================
-// @bsiclass                                        Grigas.Petraitis            03/2015
-//=======================================================================================
-struct TestFileSourceData : Payload
-    {
-    struct RequestOptions : Options
-        {
-        RequestOptions(bool synchronous = false) 
-            {
-            m_forceSynchronous=synchronous;
-            }
-        };
-
-    std::function<BentleyStatus(Utf8CP, ByteStream const&)> m_initFromHandler;
-
-    TestFileSourceData() : m_initFromHandler(nullptr) {}
-    static RefCountedPtr<TestFileSourceData> Create() {return new TestFileSourceData();}
-    void SetInitFromHandler(std::function<BentleyStatus(Utf8CP, ByteStream const&)> const& handler) {m_initFromHandler = handler;}
-    
-    virtual Utf8CP _GetId() const override {return nullptr;}
-    virtual bool _IsExpired() const override {return false;}
-    virtual BentleyStatus _InitFrom(Utf8CP id, ByteStream const& data) override {return (nullptr != m_initFromHandler ? m_initFromHandler(id, data) : SUCCESS);}
-    virtual BentleyStatus _InitFrom(BeSQLite::Db& db,  Utf8CP key) {return SUCCESS;}
-    virtual BentleyStatus _Persist(BeSQLite::Db& db) const {return SUCCESS;}
-    virtual BentleyStatus _InitFrom(Utf8CP url, bmap<Utf8String, Utf8String> const& header, ByteStream const& body) override {return SUCCESS;}
-    };
-
-//=======================================================================================
-// @bsiclass                                        Grigas.Petraitis            03/2015
-//=======================================================================================
-struct FileRealityDataSourceTests : ::testing::Test
-{
-protected:
-    FileSourcePtr m_source;
-    Utf8String m_fileContent;
-    Utf8String m_filePath;
-
-public:
-    virtual void SetUp() override
-        {
-        m_source = new FileSource(1, SchedulingMethod::LIFO);
-
-        BeFileName sourceFile;
-        BeTest::GetHost().GetOutputRoot(sourceFile);
-        sourceFile.AppendToPath(WPrintfString(L"%f", BeTimeUtilities::GetCurrentTimeAsUnixMillisDoubleWithDelay()).c_str());
-        sourceFile.AppendToPath(L"FileRealityDataSourceTests.Request_WithDataOutOfScope");
-        sourceFile.BeDeleteFile();
-        BeAssert(!sourceFile.DoesPathExist());
-        m_filePath = sourceFile.GetNameUtf8();
-
-        BeFileName dir(BeFileName::FileNameParts::DevAndDir, sourceFile.c_str());
-        BeFileName::CreateNewDirectory(dir.c_str());
-        BeAssert(dir.DoesPathExist());
-
-        // write some data to source file
-        m_fileContent = "Test data";
-        BeFile f;
-        f.Create(m_filePath.c_str());
-        f.Write(nullptr, m_fileContent.data(), (uint32_t)(m_fileContent.length() + 1));
-        f.Close();
-        }
-    virtual void TearDown() override
-        {
-        m_source = nullptr;
-        }
-};
-
-//=======================================================================================
-// @bsiclass                                        Grigas.Petraitis            03/2015
-//=======================================================================================
-struct TestSourceResponseReceiver : Cache
-    {
-    std::function<void(SourceResponse const&, Options)> mOnResponseReceivedHandler;
-    TestSourceResponseReceiver(std::function<void(SourceResponse const&, Options)> const& handler) : mOnResponseReceivedHandler(handler) {}
-    virtual void _OnResponseReceived(SourceResponse const& response, Options options) override
-        {
-        if (nullptr != mOnResponseReceivedHandler)
-            mOnResponseReceivedHandler(response, options);
-        }
-    static RefCountedPtr<TestSourceResponseReceiver> Create(std::function<void(SourceResponse const&, Options)> const& handler = nullptr) {return new TestSourceResponseReceiver(handler);}
-    };
-
-//---------------------------------------------------------------------------------------
-// @bsimethod                                               Grigas.Petraitis    03/2015
-//---------------------------------------------------------------------------------------
-TEST_F (FileRealityDataSourceTests, Request)
-    {
-    Utf8String filePath = m_filePath;
-    Utf8String fileContent = m_fileContent;
-
-    BeAtomic<bool> didInitialize(false);
-    RefCountedPtr<TestFileSourceData> data = TestFileSourceData::Create();
-    data->SetInitFromHandler([&didInitialize, &filePath, &fileContent](Utf8CP id, ByteStream const& string)
-        {
-        BeAssert(filePath.Equals(id));
-        BeAssert(fileContent.Equals((Utf8CP)string.GetData()));
-        didInitialize.store(true);
-        return SUCCESS;
-        });
-    BeAtomic<bool> didReceiveResponse(false);
-    BeConditionVariable cv;
-    RefCountedPtr<TestSourceResponseReceiver> responseReceiver = new TestSourceResponseReceiver([&didReceiveResponse, &cv, &data](SourceResponse const& response, Options options)
-        {
-        BeAssert(data.get() == &response.GetData());
-        BeMutexHolder lock(cv.GetMutex());
-        didReceiveResponse.store(true);
-        cv.notify_all();
-        });
-    bool handled;
-    ASSERT_TRUE(SourceResult::Queued == m_source->_Request(*data, handled, m_filePath.c_str(), TestFileSourceData::RequestOptions(), *responseReceiver));
-
-    BeMutexHolder lock(cv.GetMutex());
-    cv.ProtectedWaitOnCondition(lock, nullptr, 10000);
-    ASSERT_TRUE(didInitialize);
-    ASSERT_TRUE(didReceiveResponse);
-    }
-
-//---------------------------------------------------------------------------------------
-// @bsimethod                                               Grigas.Petraitis    03/2015
-//---------------------------------------------------------------------------------------
-TEST_F (FileRealityDataSourceTests, Request_WithDataOutOfScope)
-    {
-    Utf8String filePath = m_filePath;
-    Utf8String fileContent = m_fileContent;
-
-    BeAtomic<bool> block(true);
-    BeAtomic<bool> didInitialize(false);
-    BeAtomic<bool> didReceiveResponse(false);
-    BeConditionVariable cv;
-    RefCountedPtr<TestSourceResponseReceiver> responseReceiver = TestSourceResponseReceiver::Create([&didReceiveResponse, &cv](SourceResponse const& response, Options options)
-        {
-        BeMutexHolder lock(cv.GetMutex());
-        didReceiveResponse.store(true);
-        cv.notify_all();
-        });
-
-        {
-        RefCountedPtr<TestFileSourceData> data = TestFileSourceData::Create();
-        data->SetInitFromHandler([&didInitialize, &filePath, &fileContent, &block](Utf8CP id, ByteStream const& string)
-            {
-            while(block);
-            BeAssert(filePath.Equals(id));
-            BeAssert(fileContent.Equals((Utf8CP)string.GetData()));
-            didInitialize.store(true);
-            return SUCCESS;
-            });
-        bool handled;
-        ASSERT_TRUE(SourceResult::Queued == m_source->_Request(*data, handled, m_filePath.c_str(), TestFileSourceData::RequestOptions(), *responseReceiver));
-        }
-        
-    block.store(false);
-    BeMutexHolder lock(cv.GetMutex());
-    cv.ProtectedWaitOnCondition(lock, nullptr, 10000);
-    ASSERT_TRUE(didInitialize);
-    ASSERT_TRUE(didReceiveResponse);
-    }
-
-//=======================================================================================
-// @bsiclass                                        Grigas.Petraitis            07/2015
-//=======================================================================================
-struct TestPredicate : IConditionVariablePredicate
-    {
-    typedef std::function<bool()> Handler;
-    Handler m_handler;
-    TestPredicate (Handler const& handler) : m_handler(handler) {}
-    virtual bool _TestCondition(BeConditionVariable& cv) {return m_handler();}
-    };
-
-#if defined (NEEDS_WORK_REALITY_CACHE)
-//---------------------------------------------------------------------------------------
-// @bsimethod                                               Grigas.Petraitis    07/2015
-//---------------------------------------------------------------------------------------
-TEST_F (FileRealityDataSourceTests, SynchronousRequestReturnsDataSynchronouslyAfterQueueing)
-    {
-    BeAtomic<bool> block(true);
-    auto initHandler = [&block](Utf8CP id, ByteStream const& string)
-        {
-        while (block)
-            ;
-        return SUCCESS;
-        };
-
-    BeAtomic<int> responseCount(0);
-    BeConditionVariable responseCV;
-    RefCountedPtr<TestSourceResponseReceiver> responseReceiver = TestSourceResponseReceiver::Create([&responseCount, &responseCV](SourceResponse const& response, Options options)
-        {
-        if (++responseCount == 2)
-            responseCV.notify_all();
-        });
-        
-    bool handled1 = false;
-    RefCountedPtr<TestFileSourceData> data1 = TestFileSourceData::Create();
-    data1->SetInitFromHandler(initHandler);
-    SourceResult result1 = m_source->_Request(*data1, handled1, m_filePath.c_str(), TestFileSourceData::RequestOptions(), *responseReceiver);
-    ASSERT_TRUE(SourceResult::Queued == result1);
-    
-    BeConditionVariable requestCV;
-    BeMutexHolder lock(requestCV.GetMutex());
-    runOnAnotherThread([&initHandler, &responseReceiver, &requestCV, this]()
-        {
-        BeMutexHolder lock(requestCV.GetMutex());
-
-        bool handled2 = false;
-        RefCountedPtr<TestFileSourceData> data2 = TestFileSourceData::Create();
-        data2->SetInitFromHandler(initHandler);
-        SourceResult result2 = m_source->_Request(*data2, handled2, m_filePath.c_str(), TestFileSourceData::RequestOptions(true), *responseReceiver);
-        ASSERT_TRUE(SourceResult::Success == result2);
-        requestCV.notify_all();
-        });
-    block.store(false);
-
-    requestCV.ProtectedWaitOnCondition(lock, nullptr, 10000);
-    lock.unlock();
-
-    TestPredicate predicate([&responseCount](){return responseCount == 2;});
-    responseCV.WaitOnCondition(&predicate, 1000);
-
-    ASSERT_EQ(2, responseCount);
-    }
-#endif
+/*--------------------------------------------------------------------------------------+
+|
+|     $Source: Tests/DgnProject/Published/RealityDataCache_Test.cpp $
+|
+|  $Copyright: (c) 2016 Bentley Systems, Incorporated. All rights reserved. $
+|
++--------------------------------------------------------------------------------------*/
+#include "DgnHandlersTests.h"
+#include <DgnPlatform/DgnPlatformApi.h>
+#include <Bentley/BeTest.h>
+#include <Bentley/BeTimeUtilities.h>
+#include <DgnPlatform/RealityDataCache.h>
+
+#include <functional>
+#include <memory>
+
+USING_NAMESPACE_BENTLEY_DGN
+USING_NAMESPACE_BENTLEY_SQLITE
+USING_DGNDB_UNIT_TESTS_NAMESPACE
+USING_NAMESPACE_BENTLEY_REALITYDATA
+
+/*---------------------------------------------------------------------------------**//**
+* @bsiclass                                     Grigas.Petraitis                07/15
++---------------+---------------+---------------+---------------+---------------+------*/
+struct TestWork : RefCounted<Work>
+{
+typedef std::function<void()> Handler;
+private:
+    Handler m_handler;
+    TestWork(Handler const& handler) : m_handler(handler) {}
+protected:
+    virtual void _DoWork() override {m_handler();}
+public:
+    static RefCountedPtr<TestWork> Create(Handler const& handler) {return new TestWork(handler);}
+};
+
+#ifdef UNREFERENCED_LOCAL_FUNCTION
+/*---------------------------------------------------------------------------------**//**
+* @bsimethod                                    Grigas.Petraitis                07/15
++---------------+---------------+---------------+---------------+---------------+------*/
+static void runOnAnotherThread(std::function<void()> const& handler)
+    {
+    WorkerThreadPtr thread = WorkerThread::Create();
+    thread->Start();
+    thread->DoWork(*TestWork::Create([handler, thread]()
+        {
+        handler();
+        thread->Terminate();
+        }));
+    }
+#endif
+
+//=======================================================================================
+// @bsiclass                                        Grigas.Petraitis            03/2015
+//=======================================================================================
+struct TestStorage : Storage
+    {
+    struct PersistHandler : StoragePersistHandler
+        {
+        TestStorage& m_storage;
+        Payload const& m_data;
+        std::function<StorageResult()> m_persistHandler;
+
+        PersistHandler(TestStorage& storage, Payload const& data) : m_storage(storage), m_data(data) {m_storage.NotifyPersistHandlerCreated(*this);}
+        void SetPersistHandler(std::function<StorageResult()> const& handler) {m_persistHandler = handler;}
+        virtual StorageResult _Persist() const override {return (nullptr != m_persistHandler ? m_persistHandler() : StorageResult::Success);}
+        virtual Payload const* _GetData() const override {return &m_data;}
+        static RefCountedPtr<PersistHandler> Create(TestStorage& storage, Payload const& data) {return new PersistHandler(storage, data);}
+        };
+
+    std::function<StorageResult(Payload&, Utf8CP, Options, CacheR)> m_selectHandler;
+    void SetSelectHandler(std::function<StorageResult(Payload&, Utf8CP, Options, CacheR)> const& handler) {m_selectHandler = handler;}
+
+    std::function<void(PersistHandler&)> m_onPersistHandlerCreated;
+    void OnPersistHandlerCreated(std::function<void(PersistHandler&)> handler) {m_onPersistHandlerCreated = handler;}
+    void NotifyPersistHandlerCreated(PersistHandler& handler)
+        {
+        if (nullptr != m_onPersistHandlerCreated)
+            m_onPersistHandlerCreated(handler);
+        }
+
+    virtual BentleyStatus _PrepareDatabase(BeSQLite::Db& db) const override {return SUCCESS;}
+    virtual BentleyStatus _CleanupDatabase(BeSQLite::Db& db) const override {return SUCCESS;}
+
+    TestStorage() : Storage(1), m_selectHandler(nullptr), m_onPersistHandlerCreated(nullptr) {}
+    static RefCountedPtr<TestStorage> Create() {return new TestStorage();}
+    StorageResult _Select(Payload& data, Utf8CP id, Options options, CacheR receiver) override
+        {
+        StorageResult result = (nullptr != m_selectHandler ? m_selectHandler(data, id, options, receiver) : StorageResult::Success);
+         receiver._OnResponseReceived(*new StorageResponse(result, id, data), options, false);
+        return result;
+        }
+    };
+
+//=======================================================================================
+// @bsiclass                                        Grigas.Petraitis            03/2015
+//=======================================================================================
+struct TestSource : Source
+    {
+    struct RequestHandler : SourceRequestHandler
+    {
+    private:
+        TestSource&    m_source;
+        RefCountedPtr<Payload> m_data;
+        Utf8String m_id;
+        Options m_options;
+        Cache& m_responseReceiver;
+        mutable bool m_handled;
+    protected:
+        virtual bool _IsHandled() const override {return m_handled;}
+        virtual SourceResult _Request() const override {return m_source.Request(*m_data, m_handled, m_id.c_str(), m_options, m_responseReceiver);}
+        virtual Payload const* _GetData() const override {return m_data.get();}
+    public:
+        RequestHandler(TestSource& source, Payload& data, Utf8CP id, Options options, Cache& responseReceiver) 
+            : m_source(source), m_data(&data), m_id(id), m_options(options), m_responseReceiver(responseReceiver)
+            {}
+    };
+
+    std::function<SourceResult(Payload&, bool&, Utf8CP, Options, Cache&)> m_requestHandler;
+    void SetRequestHandler(std::function<SourceResult(Payload&, bool&, Utf8CP, Options, Cache&)> const& handler) {m_requestHandler = handler;}
+
+    virtual SourceResult _Request(Payload& data, bool& handled, Utf8CP id, Options options, Cache& responseReceiver) override
+        {
+        return Request(data, handled, id, options, responseReceiver);
+        }
+    virtual Utf8String _GetSourceId() const override {return SourceId();}
+    static Utf8String SourceId() {return "TestSource";}
+    static RefCountedPtr<TestSource> Create() {return new TestSource();}
+    SourceResult Request(Payload& data, bool& handled, Utf8CP id, Options options, Cache& responseReceiver)
+        {
+        handled = false;
+        if (nullptr != m_requestHandler)
+            return m_requestHandler(data, handled, id, options, responseReceiver);
+        
+        responseReceiver._OnResponseReceived(*new SourceResponse(SourceResult::Success, id, data), options);
+        handled = true;
+        return SourceResult::Success;
+        }
+
+    SourceRequestHandlerPtr _CreateRequestHandler(Payload& data, Utf8CP id, Options options, Cache& responseReceiver) override
+        {
+        return new RequestHandler(*this, data, id, options, responseReceiver);
+        }
+    };
+
+//=======================================================================================
+// @bsiclass                                        Grigas.Petraitis            03/2015
+//=======================================================================================
+struct TestRealityData : Payload
+    {
+    struct RequestOptions : Options
+        {
+        RequestOptions(bool requestFromSource, bool shouldPersist = true) 
+            {
+            m_requestFromSource = requestFromSource;
+            m_forceSynchronous = true;
+            }
+        };
+
+    Utf8String m_id;
+    bool m_expired;
+    size_t m_onErrorCalls;
+    size_t m_onNotFoundCalls;
+
+    TestRealityData() : m_expired(false), m_onErrorCalls(0), m_onNotFoundCalls(0) {}
+
+    static RefCountedPtr<TestRealityData> Create() {return new TestRealityData();}
+    virtual Utf8CP _GetId() const {return m_id.c_str();}
+    virtual bool _IsExpired() const {return m_expired;}
+    virtual void _OnError() override {++m_onErrorCalls;}
+    virtual void _OnNotFound() override {++m_onNotFoundCalls;}
+    virtual BentleyStatus _InitFrom(Utf8CP url, bmap<Utf8String, Utf8String> const& header, ByteStream const& body) override {return SUCCESS;}
+    virtual BentleyStatus _InitFrom(BeSQLite::Db& db, Utf8CP id) override {return SUCCESS;}
+    virtual BentleyStatus _InitFrom(Utf8CP filepath, ByteStream const& data) override {return SUCCESS;}
+    virtual BentleyStatus _Persist(Db& db) const override {return SUCCESS;}
+    };
+
+//=======================================================================================
+// @bsiclass                                        Grigas.Petraitis            03/2015
+//=======================================================================================
+struct RealityDataCacheTests : ::testing::Test
+    {
+    CachePtr m_cache;
+    RefCountedPtr<TestSource> m_source;
+    RefCountedPtr<TestStorage> m_storage;
+
+    virtual void SetUp() override
+        {
+        m_cache = new Cache();
+        m_cache->SetSource(*(m_source = TestSource::Create()));
+        m_cache->SetStorage(*(m_storage = TestStorage::Create()));
+        }
+    virtual void TearDown() override
+        {
+        m_source = nullptr;
+        m_storage = nullptr;
+        m_cache = nullptr;
+        }
+    };
+
+//---------------------------------------------------------------------------------------
+// @bsimethod                                               Grigas.Petraitis    03/2015
+//---------------------------------------------------------------------------------------
+TEST_F (RealityDataCacheTests, Get_PassesRequestToStorage)
+    {
+    Payload const* dataP = nullptr;
+    TestRealityData::RequestOptions requestOptions(false);
+    m_storage->SetSelectHandler([&requestOptions, &dataP](Payload& data, Utf8CP id, Options options, Cache&)
+        {
+        BeAssert(0 == strcmp("Get_PassesRequestToStorage", id));
+        dataP = &data;
+        return StorageResult::Success;
+        });
+    RefCountedPtr<TestRealityData> data = TestRealityData::Create();
+    ASSERT_TRUE(CacheResult::Success == m_cache->RequestData(*data, "Get_PassesRequestToStorage", requestOptions));
+    ASSERT_EQ(dataP, data.get());
+    }
+
+//---------------------------------------------------------------------------------------
+// @bsimethod                                               Grigas.Petraitis    03/2015
+//---------------------------------------------------------------------------------------
+TEST_F (RealityDataCacheTests, Get_Error)
+    {
+    m_storage->SetSelectHandler([](Payload&, Utf8CP, Options, Cache&)
+        {
+        return StorageResult::Error;
+        });
+
+    BeTest::SetFailOnAssert(false);
+    RefCountedPtr<TestRealityData> data = TestRealityData::Create();
+    ASSERT_TRUE(CacheResult::Error == m_cache->RequestData(*data, "Get_Error", TestRealityData::RequestOptions(false)));
+    BeTest::SetFailOnAssert(true);
+    EXPECT_EQ(1, data->m_onErrorCalls);
+    }
+
+//---------------------------------------------------------------------------------------
+// @bsimethod                                               Grigas.Petraitis    03/2015
+//---------------------------------------------------------------------------------------
+TEST_F (RealityDataCacheTests, Get_Success)
+    {
+    m_storage->SetSelectHandler([](Payload&, Utf8CP, Options, Cache&)
+        {
+        return StorageResult::Success;
+        });
+
+    RefCountedPtr<TestRealityData> data = TestRealityData::Create();
+    ASSERT_TRUE(CacheResult::Success == m_cache->RequestData(*data, "Get_Success", TestRealityData::RequestOptions(false)));
+    ASSERT_TRUE(data.IsValid());
+    }
+
+//---------------------------------------------------------------------------------------
+// @bsimethod                                               Grigas.Petraitis    03/2015
+//---------------------------------------------------------------------------------------
+TEST_F (RealityDataCacheTests, Get_Success_ReturnsExpired)
+    {
+    m_storage->SetSelectHandler([](Payload& data, Utf8CP, Options, Cache&)
+        {
+        static_cast<TestRealityData&>(data).m_expired = true;
+        return StorageResult::Success;
+        });
+
+    RefCountedPtr<TestRealityData> data = TestRealityData::Create();
+    ASSERT_TRUE(CacheResult::Success == m_cache->RequestData(*data, "Get_Success_ReturnExpired", TestRealityData::RequestOptions(false)));
+    ASSERT_TRUE(data.IsValid());
+    ASSERT_TRUE(data->_IsExpired());
+    }
+
+//---------------------------------------------------------------------------------------
+// @bsimethod                                               Grigas.Petraitis    03/2015
+//---------------------------------------------------------------------------------------
+TEST_F (RealityDataCacheTests, Get_Success_RequestFromSource_WhenExpired)
+    {
+    BeAtomic<bool> didRequest (false);
+    m_storage->SetSelectHandler([](Payload& data, Utf8CP, Options, Cache&)
+        {
+        static_cast<TestRealityData&>(data).m_expired = true;
+        return StorageResult::Success;
+        });
+    m_source->SetRequestHandler([&didRequest](Payload&, bool&, Utf8CP, Options, Cache&)
+        {
+        didRequest.store(true);
+        return SourceResult::Error_Unknown;
+        });
+
+    RefCountedPtr<TestRealityData> data = TestRealityData::Create();
+    ASSERT_TRUE(CacheResult::Success == m_cache->RequestData(*data, "Get_Success_RequestFromSource_WhenExpired", TestRealityData::RequestOptions(true)));
+    ASSERT_TRUE(didRequest);
+    }
+
+//---------------------------------------------------------------------------------------
+// @bsimethod                                               Grigas.Petraitis    03/2015
+//---------------------------------------------------------------------------------------
+TEST_F (RealityDataCacheTests, Get_Success_RequestFromSource_OnlyIfExpired)
+    {
+    m_source->SetRequestHandler([](Payload&, bool&, Utf8CP, Options, Cache&)
+        {
+        BeAssert(false);
+        return SourceResult::Error_Unknown;
+        });
+
+    RefCountedPtr<TestRealityData> data = TestRealityData::Create();
+    ASSERT_TRUE(CacheResult::Success == m_cache->RequestData(*data, "Get_Success_RequestFromSource_OnlyIfExpired", TestRealityData::RequestOptions(true)));
+    SUCCEED();
+    }
+
+//---------------------------------------------------------------------------------------
+// @bsimethod                                               Grigas.Petraitis    03/2015
+//---------------------------------------------------------------------------------------
+TEST_F (RealityDataCacheTests, Get_Success_RequestFromSource_WhenFlagSet)
+    {
+    BeAtomic<bool> didRequest (false);
+    m_storage->SetSelectHandler([](Payload& data, Utf8CP, Options, Cache&)
+        {
+        static_cast<TestRealityData&>(data).m_expired = true;
+        return StorageResult::Success;
+        });
+    m_source->SetRequestHandler([&didRequest](Payload&, bool&, Utf8CP, Options, Cache&)
+        {
+        didRequest.store(true);
+        return SourceResult::Success;
+        });
+
+    RefCountedPtr<TestRealityData> data = TestRealityData::Create();
+    ASSERT_TRUE(CacheResult::Success == m_cache->RequestData(*data, "Get_Success_RequestFromSource_WhenFlagSet", TestRealityData::RequestOptions(true)));
+    ASSERT_TRUE(didRequest);
+    }
+
+//---------------------------------------------------------------------------------------
+// @bsimethod                                               Grigas.Petraitis    03/2015
+//---------------------------------------------------------------------------------------
+TEST_F (RealityDataCacheTests, Get_Success_RequestFromSource_OnlyIfFlagSet)
+    {
+    m_storage->SetSelectHandler([](Payload& data, Utf8CP, Options, Cache&)
+        {
+        static_cast<TestRealityData&>(data).m_expired = true;
+        return StorageResult::Success;
+        });
+    m_source->SetRequestHandler([](Payload&, bool&, Utf8CP, Options, Cache&)
+        {
+        BeAssert(false);
+        return SourceResult::Error_Unknown;
+        });
+
+    RefCountedPtr<TestRealityData> data = TestRealityData::Create();
+    ASSERT_TRUE(CacheResult::Success == m_cache->RequestData(*data, "Get_Success_RequestFromSource_OnlyIfFlagSet", TestRealityData::RequestOptions(false)));
+    }
+
+//---------------------------------------------------------------------------------------
+// @bsimethod                                               Grigas.Petraitis    03/2015
+//---------------------------------------------------------------------------------------
+TEST_F (RealityDataCacheTests, Get_NotFound)
+    {
+    m_storage->SetSelectHandler([](Payload&, Utf8CP, Options, Cache&)
+        {
+        return StorageResult::NotFound;
+        });
+
+    RefCountedPtr<TestRealityData> data = TestRealityData::Create();
+    ASSERT_TRUE(CacheResult::NotFound == m_cache->RequestData(*data, "Get_NotFound", TestRealityData::RequestOptions(false)));
+    ASSERT_EQ(1, data->m_onNotFoundCalls);
+    }
+
+//---------------------------------------------------------------------------------------
+// @bsimethod                                               Grigas.Petraitis    03/2015
+//---------------------------------------------------------------------------------------
+TEST_F (RealityDataCacheTests, Get_NotFound_RequestsFromSource_WhenFlagSet)
+    {
+    BeAtomic<bool> didRequest (false);
+    m_storage->SetSelectHandler([](Payload&, Utf8CP, Options, Cache&)
+        {
+        return StorageResult::NotFound;
+        });
+    m_source->SetRequestHandler([&didRequest](Payload&, bool&, Utf8CP, Options, Cache&)
+        {
+        didRequest.store(true);
+        return SourceResult::Success;
+        });
+
+    RefCountedPtr<TestRealityData> data = TestRealityData::Create();
+    ASSERT_TRUE(CacheResult::Success == m_cache->RequestData(*data, "Get_NotFound_RequestsFromSource_WhenFlagSet", TestRealityData::RequestOptions(true)));
+    ASSERT_TRUE(didRequest);
+    ASSERT_EQ(0, data->m_onNotFoundCalls);
+    }
+
+//---------------------------------------------------------------------------------------
+// @bsimethod                                               Grigas.Petraitis    03/2015
+//---------------------------------------------------------------------------------------
+TEST_F (RealityDataCacheTests, Get_NotFound_RequestsFromSource_OnlyIfFlagSet)
+    {
+    m_storage->SetSelectHandler([](Payload&, Utf8CP, Options, Cache&)
+        {
+        return StorageResult::NotFound;
+        });
+    m_source->SetRequestHandler([](Payload&, bool&, Utf8CP, Options, Cache&)
+        {
+        BeAssert(false);
+        return SourceResult::Error_Unknown;
+        });
+
+    RefCountedPtr<TestRealityData> data = TestRealityData::Create();
+    ASSERT_TRUE(CacheResult::NotFound == m_cache->RequestData(*data, "Get_NotFound_RequestsFromSource_OnlyIfFlagSet", TestRealityData::RequestOptions(false)));
+    ASSERT_EQ(1, data->m_onNotFoundCalls);
+    }
+
+//---------------------------------------------------------------------------------------
+// @bsimethod                                               Grigas.Petraitis    04/2015
+//---------------------------------------------------------------------------------------
+TEST_F (RealityDataCacheTests, Get_NotFoundInSource_ResolvesToNotFoundResult)
+    {
+    m_storage->SetSelectHandler([](Payload&, Utf8CP, Options, Cache&)
+        {
+        return StorageResult::NotFound;
+        });
+    m_source->SetRequestHandler([](Payload&, bool&, Utf8CP, Options, Cache&)
+        {
+        return SourceResult::Error_NotFound;
+        });
+
+    RefCountedPtr<TestRealityData> data = TestRealityData::Create();
+    ASSERT_TRUE(CacheResult::NotFound == m_cache->RequestData(*data, "Get_NotFoundInSource_ResolvesToNotFoundResult", TestRealityData::RequestOptions(true)));
+    ASSERT_EQ(1, data->m_onNotFoundCalls);
+    }
+
+#if defined (NEEDS_WORK_REALITY_CACHE)
+//---------------------------------------------------------------------------------------
+// @bsimethod                                               Grigas.Petraitis    03/2015
+//---------------------------------------------------------------------------------------
+TEST_F (RealityDataCacheTests, SourceResponseHandling_Persists)
+    {
+    BeAtomic<bool> didPersist (false);
+    TestStorage& storage = *m_storage;
+    m_storage->SetSelectHandler([](Payload&, Utf8CP, Options, Cache&)
+        {
+        return StorageResult::NotFound;
+        });
+    m_storage->OnPersistHandlerCreated([&didPersist](TestStorage::PersistHandler& handler)
+        {
+        handler.SetPersistHandler([&didPersist]()
+            {
+            didPersist.store(true);
+            return StorageResult::Success;
+            });
+        });
+    m_source->SetRequestHandler([&storage, &didPersist](Payload& data, bool&, Utf8CP id, Options options, Cache& responseReceiver)
+        {
+        responseReceiver._OnResponseReceived(*new SourceResponse(SourceResult::Success, id, data), options);
+        return SourceResult::Queued;
+        });
+
+    RefCountedPtr<TestRealityData> data = TestRealityData::Create();
+    ASSERT_TRUE(CacheResult::RequestQueued == m_cache->RequestData(*data, "SourceResponseHandling_Persists", TestRealityData::RequestOptions(true)));
+    ASSERT_TRUE(didPersist);
+    }
+#endif
+
+//=======================================================================================
+// @bsiclass                                        Grigas.Petraitis            03/2015
+//=======================================================================================
+struct TestCacheDatabase : Storage
+    {
+    mutable bool m_prepared;
+    using Storage::Storage;
+
+    virtual BentleyStatus _PrepareDatabase(BeSQLite::Db& db) const override { m_prepared = true; return SUCCESS;}
+    virtual BentleyStatus _CleanupDatabase(BeSQLite::Db& db) const override {return SUCCESS;}
+    };
+
+//=======================================================================================
+// @bsiclass                                        Grigas.Petraitis            03/2015
+//=======================================================================================
+struct TestBeSQLiteStorageData : Payload
+    {
+    struct RequestOptions : Options
+        {
+        RequestOptions(bool synchronous = true) 
+            {
+            m_forceSynchronous= synchronous;
+            }
+        };
+
+    std::function<BentleyStatus(BeSQLite::Db& db, Utf8CP key)> m_initFromHandler;
+    std::function<BentleyStatus(BeSQLite::Db& db)>  m_persistHandler;
+
+    TestBeSQLiteStorageData() 
+        : m_initFromHandler(nullptr), m_persistHandler(nullptr)
+        {}
+    static RefCountedPtr<TestBeSQLiteStorageData> Create() {return new TestBeSQLiteStorageData();}
+    void SetInitFromHandler(std::function<BentleyStatus(BeSQLite::Db& db, Utf8CP key)> const& handler) {m_initFromHandler = handler;}
+    void SetPersistHandler(std::function<BentleyStatus(BeSQLite::Db& db)> const& handler) {m_persistHandler = handler;}
+
+    virtual Utf8CP _GetId() const override {return nullptr;}
+    virtual bool _IsExpired() const override {return false;}
+    virtual BentleyStatus _InitFrom(BeSQLite::Db& db,  Utf8CP key) {return (nullptr != m_initFromHandler ? m_initFromHandler(db, key) : SUCCESS);}
+    virtual BentleyStatus _Persist(BeSQLite::Db& db) const {return (nullptr != m_persistHandler ? m_persistHandler(db) : SUCCESS);}
+    virtual BentleyStatus _InitFrom(Utf8CP url, bmap<Utf8String, Utf8String> const& header, ByteStream const& body) override {return SUCCESS;}
+    virtual BentleyStatus _InitFrom(Utf8CP filepath, ByteStream const& data) override {return SUCCESS;}
+    };
+
+//=======================================================================================
+// @bsiclass                                        Grigas.Petraitis            03/2015
+//=======================================================================================
+struct BeSQLiteRealityDataStorageTests : ::testing::Test
+{
+protected:
+    StoragePtr m_storage;
+
+public:
+    virtual void SetUp() override
+        {
+        BeFileName temporaryDirectory;
+        BeTest::GetHost().GetTempDir(temporaryDirectory);
+        BeSQLite::BeSQLiteLib::Initialize(temporaryDirectory);
+
+        BeFileName filename;
+        BeTest::GetHost().GetOutputRoot(filename);
+        filename.AppendToPath(L"BeSQLiteRealityDataStorageTests.db");
+        m_storage = new TestCacheDatabase(1, SchedulingMethod::LIFO, 0);
+        m_storage->OpenAndPrepare(filename);
+        }
+    virtual void TearDown() override
+        {
+        m_storage = nullptr;
+        }
+};
+
+//=======================================================================================
+// @bsiclass                                        Grigas.Petraitis            03/2015
+//=======================================================================================
+struct TestStorageResponseReceiver : Cache
+    {
+    std::function<void(StorageResponse const&, Options)> m_OnResponseReceivedHandler;
+    TestStorageResponseReceiver(std::function<void(StorageResponse const&, Options)> const& handler) : m_OnResponseReceivedHandler(handler) {}
+    virtual void _OnResponseReceived(StorageResponse const& response, Options options, bool isAsync) override
+        {
+        if (nullptr != m_OnResponseReceivedHandler)
+            m_OnResponseReceivedHandler(response, options);
+        }
+    static RefCountedPtr<TestStorageResponseReceiver> Create(std::function<void(StorageResponse const&, Options)> const& handler = nullptr) {return new TestStorageResponseReceiver(handler);}
+    };
+
+//---------------------------------------------------------------------------------------
+// @bsimethod                                               Grigas.Petraitis    03/2015
+//---------------------------------------------------------------------------------------
+TEST_F (BeSQLiteRealityDataStorageTests, Select)
+    {
+    BeAtomic<bool> didInitialize (false);
+    RefCountedPtr<TestBeSQLiteStorageData> data = TestBeSQLiteStorageData::Create();
+    data->SetInitFromHandler([&didInitialize](BeSQLite::Db&, Utf8CP id)
+        {
+        BeAssert(0 == strcmp("BeSQLiteRealityDataStorageTests.Select_1", id));
+        didInitialize.store(true);
+        return SUCCESS;
+        });
+    ASSERT_EQ(StorageResult::Success, m_storage->_Select(*data, "BeSQLiteRealityDataStorageTests.Select_1", TestBeSQLiteStorageData::RequestOptions(), *TestStorageResponseReceiver::Create()));
+    ASSERT_TRUE(didInitialize);
+    }
+
+//---------------------------------------------------------------------------------------
+// @bsimethod                                               Grigas.Petraitis    03/2015
+//---------------------------------------------------------------------------------------
+TEST_F (BeSQLiteRealityDataStorageTests, Persist)
+    {
+    BeAtomic<bool> haltPersist(true);
+    BeAtomic<bool> didPersist(false);
+    BeConditionVariable cv;
+    // create the data in a scope to test if Persist still works (increases refCount) when the data goes out of scope
+        {
+        RefCountedPtr<TestBeSQLiteStorageData> data = TestBeSQLiteStorageData::Create();
+        data->SetPersistHandler([&haltPersist, &didPersist, &cv](BeSQLite::Db&)
+            {
+            while (haltPersist);
+            BeMutexHolder lock(cv.GetMutex());
+            didPersist.store(true);
+            cv.notify_all();
+            return SUCCESS;
+            });
+        ASSERT_TRUE(StorageResult::Success == m_storage->Persist(*data));
+        }
+    haltPersist.store(false);
+    BeMutexHolder lock(cv.GetMutex());
+    cv.ProtectedWaitOnCondition(lock, nullptr, 10000);
+    ASSERT_TRUE(didPersist);
+    }
+
+#if defined (NEEDS_WORK_REALITY_CACHE)
+//---------------------------------------------------------------------------------------
+// @bsimethod                                               Grigas.Petraitis    03/2015
+//---------------------------------------------------------------------------------------
+TEST_F (BeSQLiteRealityDataStorageTests, DoesPrepareDatabase)
+    {
+    BeAtomic<bool> didPrepare(false);
+    RefCountedPtr<TestDatabasePrepareAndCleanupHandler> handler = TestDatabasePrepareAndCleanupHandler::Create();
+    handler->SetPrepareDatabaseHandler([&didPrepare](BeSQLite::Db&)
+        {
+        didPrepare.store(true);
+        return SUCCESS;
+        });
+
+    RefCountedPtr<TestBeSQLiteStorageData> data = TestBeSQLiteStorageData::Create(handler.get());
+    m_storage->Select(*data, "", TestBeSQLiteStorageData::RequestOptions(), *TestStorageResponseReceiver::Create());
+    ASSERT_TRUE(didPrepare);
+    }
+
+//---------------------------------------------------------------------------------------
+// @bsimethod                                               Grigas.Petraitis    03/2015
+//---------------------------------------------------------------------------------------
+TEST_F (BeSQLiteRealityDataStorageTests, DoesCleanupDatabase)
+    {
+    BeAtomic<bool> didCleanup(false);
+    BeConditionVariable cv;
+    RefCountedPtr<TestDatabasePrepareAndCleanupHandler> handler = TestDatabasePrepareAndCleanupHandler::Create();
+    handler->SetCleanupDatabaseHandler([&didCleanup, &cv](BeSQLite::Db&)
+        {
+        BeMutexHolder lock(cv.GetMutex());
+        didCleanup.store(true);
+        cv.notify_all();
+        return SUCCESS;
+        });
+
+    RefCountedPtr<TestBeSQLiteStorageData> data = TestBeSQLiteStorageData::Create(handler.get());
+    m_storage->Persist(*data);
+    BeMutexHolder lock(cv.GetMutex());
+    cv.ProtectedWaitOnCondition(lock, nullptr, 10000);
+    ASSERT_TRUE(didCleanup);
+    }
+#endif
+
+
+//=======================================================================================
+// @bsiclass                                        Grigas.Petraitis            03/2015
+//=======================================================================================
+struct TestFileSourceData : Payload
+    {
+    struct RequestOptions : Options
+        {
+        RequestOptions(bool synchronous = false) 
+            {
+            m_forceSynchronous=synchronous;
+            }
+        };
+
+    std::function<BentleyStatus(Utf8CP, ByteStream const&)> m_initFromHandler;
+
+    TestFileSourceData() : m_initFromHandler(nullptr) {}
+    static RefCountedPtr<TestFileSourceData> Create() {return new TestFileSourceData();}
+    void SetInitFromHandler(std::function<BentleyStatus(Utf8CP, ByteStream const&)> const& handler) {m_initFromHandler = handler;}
+    
+    virtual Utf8CP _GetId() const override {return nullptr;}
+    virtual bool _IsExpired() const override {return false;}
+    virtual BentleyStatus _InitFrom(Utf8CP id, ByteStream const& data) override {return (nullptr != m_initFromHandler ? m_initFromHandler(id, data) : SUCCESS);}
+    virtual BentleyStatus _InitFrom(BeSQLite::Db& db,  Utf8CP key) {return SUCCESS;}
+    virtual BentleyStatus _Persist(BeSQLite::Db& db) const {return SUCCESS;}
+    virtual BentleyStatus _InitFrom(Utf8CP url, bmap<Utf8String, Utf8String> const& header, ByteStream const& body) override {return SUCCESS;}
+    };
+
+//=======================================================================================
+// @bsiclass                                        Grigas.Petraitis            03/2015
+//=======================================================================================
+struct FileRealityDataSourceTests : ::testing::Test
+{
+protected:
+    FileSourcePtr m_source;
+    Utf8String m_fileContent;
+    Utf8String m_filePath;
+
+public:
+    virtual void SetUp() override
+        {
+        m_source = new FileSource(1, SchedulingMethod::LIFO);
+
+        BeFileName sourceFile;
+        BeTest::GetHost().GetOutputRoot(sourceFile);
+        sourceFile.AppendToPath(WPrintfString(L"%f", BeTimeUtilities::GetCurrentTimeAsUnixMillisDoubleWithDelay()).c_str());
+        sourceFile.AppendToPath(L"FileRealityDataSourceTests.Request_WithDataOutOfScope");
+        sourceFile.BeDeleteFile();
+        BeAssert(!sourceFile.DoesPathExist());
+        m_filePath = sourceFile.GetNameUtf8();
+
+        BeFileName dir(BeFileName::FileNameParts::DevAndDir, sourceFile.c_str());
+        BeFileName::CreateNewDirectory(dir.c_str());
+        BeAssert(dir.DoesPathExist());
+
+        // write some data to source file
+        m_fileContent = "Test data";
+        BeFile f;
+        f.Create(m_filePath.c_str());
+        f.Write(nullptr, m_fileContent.data(), (uint32_t)(m_fileContent.length() + 1));
+        f.Close();
+        }
+    virtual void TearDown() override
+        {
+        m_source = nullptr;
+        }
+};
+
+//=======================================================================================
+// @bsiclass                                        Grigas.Petraitis            03/2015
+//=======================================================================================
+struct TestSourceResponseReceiver : Cache
+    {
+    std::function<void(SourceResponse const&, Options)> mOnResponseReceivedHandler;
+    TestSourceResponseReceiver(std::function<void(SourceResponse const&, Options)> const& handler) : mOnResponseReceivedHandler(handler) {}
+    virtual void _OnResponseReceived(SourceResponse const& response, Options options) override
+        {
+        if (nullptr != mOnResponseReceivedHandler)
+            mOnResponseReceivedHandler(response, options);
+        }
+    static RefCountedPtr<TestSourceResponseReceiver> Create(std::function<void(SourceResponse const&, Options)> const& handler = nullptr) {return new TestSourceResponseReceiver(handler);}
+    };
+
+//---------------------------------------------------------------------------------------
+// @bsimethod                                               Grigas.Petraitis    03/2015
+//---------------------------------------------------------------------------------------
+TEST_F (FileRealityDataSourceTests, Request)
+    {
+    Utf8String filePath = m_filePath;
+    Utf8String fileContent = m_fileContent;
+
+    BeAtomic<bool> didInitialize(false);
+    RefCountedPtr<TestFileSourceData> data = TestFileSourceData::Create();
+    data->SetInitFromHandler([&didInitialize, &filePath, &fileContent](Utf8CP id, ByteStream const& string)
+        {
+        BeAssert(filePath.Equals(id));
+        BeAssert(fileContent.Equals((Utf8CP)string.GetData()));
+        didInitialize.store(true);
+        return SUCCESS;
+        });
+    BeAtomic<bool> didReceiveResponse(false);
+    BeConditionVariable cv;
+    RefCountedPtr<TestSourceResponseReceiver> responseReceiver = new TestSourceResponseReceiver([&didReceiveResponse, &cv, &data](SourceResponse const& response, Options options)
+        {
+        BeAssert(data.get() == &response.GetData());
+        BeMutexHolder lock(cv.GetMutex());
+        didReceiveResponse.store(true);
+        cv.notify_all();
+        });
+    bool handled;
+    ASSERT_TRUE(SourceResult::Queued == m_source->_Request(*data, handled, m_filePath.c_str(), TestFileSourceData::RequestOptions(), *responseReceiver));
+
+    BeMutexHolder lock(cv.GetMutex());
+    cv.ProtectedWaitOnCondition(lock, nullptr, 10000);
+    ASSERT_TRUE(didInitialize);
+    ASSERT_TRUE(didReceiveResponse);
+    }
+
+//---------------------------------------------------------------------------------------
+// @bsimethod                                               Grigas.Petraitis    03/2015
+//---------------------------------------------------------------------------------------
+TEST_F (FileRealityDataSourceTests, Request_WithDataOutOfScope)
+    {
+    Utf8String filePath = m_filePath;
+    Utf8String fileContent = m_fileContent;
+
+    BeAtomic<bool> block(true);
+    BeAtomic<bool> didInitialize(false);
+    BeAtomic<bool> didReceiveResponse(false);
+    BeConditionVariable cv;
+    RefCountedPtr<TestSourceResponseReceiver> responseReceiver = TestSourceResponseReceiver::Create([&didReceiveResponse, &cv](SourceResponse const& response, Options options)
+        {
+        BeMutexHolder lock(cv.GetMutex());
+        didReceiveResponse.store(true);
+        cv.notify_all();
+        });
+
+        {
+        RefCountedPtr<TestFileSourceData> data = TestFileSourceData::Create();
+        data->SetInitFromHandler([&didInitialize, &filePath, &fileContent, &block](Utf8CP id, ByteStream const& string)
+            {
+            while(block);
+            BeAssert(filePath.Equals(id));
+            BeAssert(fileContent.Equals((Utf8CP)string.GetData()));
+            didInitialize.store(true);
+            return SUCCESS;
+            });
+        bool handled;
+        ASSERT_TRUE(SourceResult::Queued == m_source->_Request(*data, handled, m_filePath.c_str(), TestFileSourceData::RequestOptions(), *responseReceiver));
+        }
+        
+    block.store(false);
+    BeMutexHolder lock(cv.GetMutex());
+    cv.ProtectedWaitOnCondition(lock, nullptr, 10000);
+    ASSERT_TRUE(didInitialize);
+    ASSERT_TRUE(didReceiveResponse);
+    }
+
+//=======================================================================================
+// @bsiclass                                        Grigas.Petraitis            07/2015
+//=======================================================================================
+struct TestPredicate : IConditionVariablePredicate
+    {
+    typedef std::function<bool()> Handler;
+    Handler m_handler;
+    TestPredicate (Handler const& handler) : m_handler(handler) {}
+    virtual bool _TestCondition(BeConditionVariable& cv) {return m_handler();}
+    };
+
+#if defined (NEEDS_WORK_REALITY_CACHE)
+//---------------------------------------------------------------------------------------
+// @bsimethod                                               Grigas.Petraitis    07/2015
+//---------------------------------------------------------------------------------------
+TEST_F (FileRealityDataSourceTests, SynchronousRequestReturnsDataSynchronouslyAfterQueueing)
+    {
+    BeAtomic<bool> block(true);
+    auto initHandler = [&block](Utf8CP id, ByteStream const& string)
+        {
+        while (block)
+            ;
+        return SUCCESS;
+        };
+
+    BeAtomic<int> responseCount(0);
+    BeConditionVariable responseCV;
+    RefCountedPtr<TestSourceResponseReceiver> responseReceiver = TestSourceResponseReceiver::Create([&responseCount, &responseCV](SourceResponse const& response, Options options)
+        {
+        if (++responseCount == 2)
+            responseCV.notify_all();
+        });
+        
+    bool handled1 = false;
+    RefCountedPtr<TestFileSourceData> data1 = TestFileSourceData::Create();
+    data1->SetInitFromHandler(initHandler);
+    SourceResult result1 = m_source->_Request(*data1, handled1, m_filePath.c_str(), TestFileSourceData::RequestOptions(), *responseReceiver);
+    ASSERT_TRUE(SourceResult::Queued == result1);
+    
+    BeConditionVariable requestCV;
+    BeMutexHolder lock(requestCV.GetMutex());
+    runOnAnotherThread([&initHandler, &responseReceiver, &requestCV, this]()
+        {
+        BeMutexHolder lock(requestCV.GetMutex());
+
+        bool handled2 = false;
+        RefCountedPtr<TestFileSourceData> data2 = TestFileSourceData::Create();
+        data2->SetInitFromHandler(initHandler);
+        SourceResult result2 = m_source->_Request(*data2, handled2, m_filePath.c_str(), TestFileSourceData::RequestOptions(true), *responseReceiver);
+        ASSERT_TRUE(SourceResult::Success == result2);
+        requestCV.notify_all();
+        });
+    block.store(false);
+
+    requestCV.ProtectedWaitOnCondition(lock, nullptr, 10000);
+    lock.unlock();
+
+    TestPredicate predicate([&responseCount](){return responseCount == 2;});
+    responseCV.WaitOnCondition(&predicate, 1000);
+
+    ASSERT_EQ(2, responseCount);
+    }
+#endif