/*--------------------------------------------------------------------------------------+
|
|  $Source: Tests/DgnProject/Published/ViewAttachment_Test.cpp $
|
|  $Copyright: (c) 2016 Bentley Systems, Incorporated. All rights reserved. $
|
+--------------------------------------------------------------------------------------*/
#include "DgnHandlersTests.h"
#include <DgnPlatform/DgnDbTables.h>
#include <DgnPlatform/ViewAttachment.h>
#include <DgnPlatform/Annotations/Annotations.h>
#include <DgnPlatform/Annotations/TextAnnotationElement.h>

#define EXPECT_INVALID(EXPR) EXPECT_FALSE((EXPR).IsValid())

USING_NAMESPACE_BENTLEY_SQLITE
USING_NAMESPACE_BENTLEY_DGNPLATFORM

/*---------------------------------------------------------------------------------**//**
* @bsistruct                                                    Paul.Connelly   12/15
+---------------+---------------+---------------+---------------+---------------+------*/
struct ViewAttachmentTest : public DgnDbTestFixture
{
protected:
    DgnModelId m_drawingModelId;
    DgnModelId m_sheetModelId;
    DgnCategoryId m_attachmentCatId;
    DgnViewId m_viewId;
    DgnElementId m_textStyleId;
public:
    DEFINE_T_SUPER(GenericDgnModelTestFixture);

    ViewAttachmentTest()  { }

    virtual void SetUp() override;

    static Placement2d MakePlacement()
        {
        Placement2d placement(DPoint2d::From(0,0), AngleInDegrees(), ElementAlignedBox2d(0,0,1,1));
        EXPECT_TRUE(placement.IsValid());
        return placement;
        }
    void ExpectEqualPoints(DPoint3dCR a, DPoint3dCR b)
        {
        EXPECT_EQ(a.x, b.x);
        EXPECT_EQ(a.y, b.y);
        EXPECT_EQ(a.z, b.z);
        }

    DrawingViewDefinition& GetDrawingViewDef(DgnDbR db) {return const_cast<DrawingViewDefinition&>(*ViewDefinition::QueryView(m_viewId, db)->ToDrawingView());}

    void AddTextToDrawing(DgnModelId drawingId, Utf8CP text="My Text", double viewRot=0.0);
    void AddBoxToDrawing(DgnModelId drawingId, double width, double height, double viewRot=0.0);
    template<typename VC, typename EL> void SetupAndSaveViewController(VC& viewController, EL const& el, DgnModelId modelId, double rot=0.0);
};

/*---------------------------------------------------------------------------------**//**
* @bsimethod                                                    Paul.Connelly   12/15
+---------------+---------------+---------------+---------------+---------------+------*/
void ViewAttachmentTest::SetUp()
    {
    SetupSeedProject();
    DgnDbR db = GetDgnDb();

    // Set up a sheet to hold attachments
<<<<<<< HEAD
    DocumentListModelPtr sheetListModel = DgnDbTestUtils::InsertDocumentListModel(db, "SheetListModel");
    SheetPtr sheet = DgnDbTestUtils::InsertSheet(*sheetListModel, DgnCode(), "MySheet");
    SheetModelPtr sheetModel = DgnDbTestUtils::InsertSheetModel(*sheet, DPoint2d::From(10,10));
=======
    DocumentListModelPtr sheetListModel = DgnDbTestUtils::InsertDocumentListModel(db, DgnModel::CreateModelCode("SheetListModel"));
    SheetPtr sheet = DgnDbTestUtils::InsertSheet(*sheetListModel, 1.0,1.0,1.0, DgnCode(), "MySheet");
    SheetModelPtr sheetModel = DgnDbTestUtils::InsertSheetModel(*sheet, DgnModel::CreateModelCode("MySheetModel"));
>>>>>>> a55bdc71
    m_sheetModelId = sheetModel->GetModelId();

    // Set up a category for attachments
    DgnCategory cat(DgnCategory::CreateParams(db, "Attachments", DgnCategory::Scope::Annotation));
    cat.Insert(DgnSubCategory::Appearance());
    m_attachmentCatId = cat.GetCategoryId();
    ASSERT_TRUE(m_attachmentCatId.IsValid());

    // Set up a viewed model
    DocumentListModelPtr drawingListModel = DgnDbTestUtils::InsertDocumentListModel(db, "MyDrawingListModel");
    SectionDrawingPtr drawing = DgnDbTestUtils::InsertSectionDrawing(*drawingListModel, DgnCode(), "MySectionDrawing");
<<<<<<< HEAD
    DrawingModelPtr drawingModel = DgnDbTestUtils::InsertDrawingModel(*drawing);
    m_drawingModelId = drawing->GetModelId();
=======
    DrawingModelPtr drawingModel = DgnDbTestUtils::InsertDrawingModel(*drawing, DgnModel::CreateModelCode("MyDrawingModel"));
    m_drawingModelId = drawingModel->GetModelId();
>>>>>>> a55bdc71

    // Create a view of our (empty) model
    DrawingViewDefinition view(db, "MyDrawingView", m_drawingModelId, *new CategorySelector(db,""), *new DisplayStyle(db,""));
    view.Insert();
    m_viewId = view.GetViewId();
    ASSERT_TRUE(m_viewId.IsValid());
    db.SaveChanges();
    }

/*---------------------------------------------------------------------------------**//**
* @bsimethod                                                    Paul.Connelly   12/15
+---------------+---------------+---------------+---------------+---------------+------*/
void ViewAttachmentTest::AddTextToDrawing(DgnModelId drawingId, Utf8CP text, double viewRot)
    {
    auto& db = GetDgnDb();
    if (!m_textStyleId.IsValid())
        {
        AnnotationTextStyle style(db);
        style.SetName("MyTextStyle");
        style.SetFontId(db.Fonts().AcquireId(DgnFontManager::GetLastResortTrueTypeFont()));
        style.SetHeight(1.0);
        style.Insert();
        m_textStyleId = style.GetElementId();
        EXPECT_TRUE(m_textStyleId.IsValid());
        }

    TextAnnotation anno(db);
    anno.SetText(AnnotationTextBlock::Create(db, m_textStyleId, text).get());
    TextAnnotation2dPtr annoElem = new TextAnnotation2d(TextAnnotation2d::CreateParams(db, drawingId, TextAnnotation2d::QueryDgnClassId(db), m_attachmentCatId));
    annoElem->SetAnnotation(&anno);
    EXPECT_TRUE(annoElem->Insert().IsValid());

    DrawingViewControllerPtr viewController = GetDrawingViewDef(db).LoadViewController();
    SetupAndSaveViewController(*viewController, *annoElem, drawingId, viewRot);
    }

/*---------------------------------------------------------------------------------**//**
* @bsimethod                                                    Paul.Connelly   12/15
+---------------+---------------+---------------+---------------+---------------+------*/
void ViewAttachmentTest::AddBoxToDrawing(DgnModelId drawingId, double width, double height, double viewRot)
    {
    bvector<DPoint3d> pts
        {
        DPoint3d::FromXYZ(0,0,0),
        DPoint3d::FromXYZ(0,height,0),
        DPoint3d::FromXYZ(width,height,0),
        DPoint3d::FromXYZ(width,0,0),
        };

    ICurvePrimitivePtr curve = ICurvePrimitive::CreateLineString(pts);

    auto& db = GetDgnDb();
    DgnClassId classId(db.Schemas().GetECClassId(BIS_ECSCHEMA_NAME, BIS_CLASS_AnnotationElement2d));
    DgnElementPtr el = dgn_ElementHandler::Element::FindHandler(db, classId)->Create(DgnElement::CreateParams(db, drawingId, classId, DgnCode()));
    ASSERT_TRUE(el.IsValid());

    auto geomEl = el->ToGeometrySourceP()->ToGeometrySource2dP();
    geomEl->SetCategoryId(m_attachmentCatId);
    geomEl->SetPlacement(Placement2d(DPoint2d::From(3,2), AngleInDegrees()));
    GeometryBuilderPtr builder = GeometryBuilder::Create(*geomEl);

    builder->Append(*curve);
    EXPECT_EQ(SUCCESS, builder->Finish(*geomEl));
    EXPECT_TRUE(el->Insert().IsValid());

    DrawingViewControllerPtr viewController = GetDrawingViewDef(db).LoadViewController();
    SetupAndSaveViewController(*viewController, *geomEl, drawingId, viewRot);
    }

/*---------------------------------------------------------------------------------**//**
* @bsimethod                                                    Paul.Connelly   12/15
+---------------+---------------+---------------+---------------+---------------+------*/
template<typename VC, typename EL> void ViewAttachmentTest::SetupAndSaveViewController(VC& viewController, EL const& el, DgnModelId modelId, double rot)
    {
    // Set up the view to display the new element...
    ViewDefinition::MarginPercent viewMargin(.1,.1,.1,.1);
    viewController.SetStandardViewRotation(StandardView::Top);
    viewController.SetRotation(RotMatrix::FromAxisAndRotationAngle(2, rot));
    viewController.LookAtVolume(el.CalculateRange3d(), nullptr, &viewMargin);

    auto flags = viewController.GetViewFlags();
    flags.SetRenderMode(Render::RenderMode::Wireframe);
    viewController.GetViewDefinition().GetDisplayStyle().SetViewFlags(flags);

    viewController.ChangeCategoryDisplay(m_attachmentCatId, true);

//    viewController.ChangeModelDisplay(modelId, true);

    ASSERT_TRUE(viewController.GetViewDefinition().Update().IsValid());
    ASSERT_TRUE(viewController.GetViewDefinition().GetCategorySelector().Update().IsValid());
    ASSERT_TRUE(viewController.GetViewDefinition().GetDisplayStyle().Update().IsValid());
    }

/*---------------------------------------------------------------------------------**//**
* @bsimethod                                                    Paul.Connelly   12/15
+---------------+---------------+---------------+---------------+---------------+------*/
TEST_F(ViewAttachmentTest, CRUD)
    {
    auto& db = GetDgnDb();

    Placement2d placement = MakePlacement();

    // Test some invalid CreateParams
    // Invalid view id
    {
    ViewAttachment attachment(GetDgnDb(), m_sheetModelId, DgnViewId(), m_attachmentCatId, placement);
    EXPECT_INVALID(attachment.Insert());
    }
    // Invalid category
    {
    ViewAttachment attachment(GetDgnDb(), m_sheetModelId, m_viewId, DgnCategoryId(), placement);
    EXPECT_INVALID(attachment.Insert());
    }
    // Not a sheet model
    {
    ViewAttachment attachment(GetDgnDb(), m_drawingModelId, m_viewId, m_attachmentCatId, placement);
    EXPECT_INVALID(attachment.Insert());
    }

    // Create a valid attachment attachment
    ViewAttachment attachment(GetDgnDb(), m_sheetModelId, m_viewId, m_attachmentCatId, placement);
    auto cpAttach = GetDgnDb().Elements().Insert(attachment);
    ASSERT_TRUE(cpAttach.IsValid());

    // Confirm data as expected
    EXPECT_EQ(m_viewId, cpAttach->GetViewId());
    EXPECT_TRUE(placement.GetOrigin().IsEqual(cpAttach->GetPlacement().GetOrigin()));

    // Modify
    placement.GetOriginR().Add(DVec2d::From(0,1));
    attachment.SetPlacement(placement);
    cpAttach = GetDgnDb().Elements().Update(attachment);
    EXPECT_TRUE(placement.GetOrigin().IsEqual(cpAttach->GetPlacement().GetOrigin()));

    // Deleting the attachment definition deletes attachments which reference it
    DgnElementId attachId = cpAttach->GetElementId();
    EXPECT_TRUE(db.Elements().GetElement(attachId).IsValid());

#ifdef WIP_ATTACHMENTS // *** NavigationProperty currently prevents me from doing this
    auto view = ViewDefinition::QueryView(m_viewId, db);
    EXPECT_EQ(DgnDbStatus::Success, view->Delete());
    EXPECT_EQ(BE_SQLITE_OK, db.SaveChanges());

    EXPECT_INVALID(db.Elements().GetElement(attachId));
    EXPECT_INVALID(db.Elements().GetElement(m_viewId));
#endif
    }

/*---------------------------------------------------------------------------------**//**
* @bsimethod                                                    Paul.Connelly   12/15
+---------------+---------------+---------------+---------------+---------------+------*/
TEST_F(ViewAttachmentTest, Geom)
    {
    auto& db = GetDgnDb();

    // Add some geometry to the drawing and regenerate attachment geometry
    static const double drawingViewRot = /*45.0*msGeomConst_piOver2*/ 0.0;

    AddTextToDrawing(m_drawingModelId, "Text", drawingViewRot);
    //AddBoxToDrawing(m_drawingModelId, 5, 10, drawingViewRot);

    // Create an attachment
    Placement2d placement(DPoint2d::From(0,0), AngleInDegrees(), ElementAlignedBox2d(0,0,1,1));
    ViewAttachment attachment(GetDgnDb(), m_sheetModelId, m_viewId, m_attachmentCatId, placement);
    auto cpAttach = GetDgnDb().Elements().Insert(attachment);
    ASSERT_TRUE(cpAttach.IsValid());

    ViewAttachmentPtr pAttach = cpAttach->MakeCopy<ViewAttachment>();
    ASSERT_TRUE(pAttach.IsValid());

    DisplayStylePtr noStyle = new DisplayStyle(db,"");
    CategorySelectorPtr noCats = new CategorySelector(db,"");
    SheetViewDefinition sheetView(db, "MySheetView", m_sheetModelId, *noCats, *noStyle);
    sheetView.Insert();

    SheetViewControllerPtr viewController = sheetView.LoadViewController();
    SetupAndSaveViewController(*viewController, *cpAttach, m_sheetModelId);

    db.SaveChanges();
    }
<|MERGE_RESOLUTION|>--- conflicted
+++ resolved
@@ -1,272 +1,261 @@
-/*--------------------------------------------------------------------------------------+
-|
-|  $Source: Tests/DgnProject/Published/ViewAttachment_Test.cpp $
-|
-|  $Copyright: (c) 2016 Bentley Systems, Incorporated. All rights reserved. $
-|
-+--------------------------------------------------------------------------------------*/
-#include "DgnHandlersTests.h"
-#include <DgnPlatform/DgnDbTables.h>
-#include <DgnPlatform/ViewAttachment.h>
-#include <DgnPlatform/Annotations/Annotations.h>
-#include <DgnPlatform/Annotations/TextAnnotationElement.h>
-
-#define EXPECT_INVALID(EXPR) EXPECT_FALSE((EXPR).IsValid())
-
-USING_NAMESPACE_BENTLEY_SQLITE
-USING_NAMESPACE_BENTLEY_DGNPLATFORM
-
-/*---------------------------------------------------------------------------------**//**
-* @bsistruct                                                    Paul.Connelly   12/15
-+---------------+---------------+---------------+---------------+---------------+------*/
-struct ViewAttachmentTest : public DgnDbTestFixture
-{
-protected:
-    DgnModelId m_drawingModelId;
-    DgnModelId m_sheetModelId;
-    DgnCategoryId m_attachmentCatId;
-    DgnViewId m_viewId;
-    DgnElementId m_textStyleId;
-public:
-    DEFINE_T_SUPER(GenericDgnModelTestFixture);
-
-    ViewAttachmentTest()  { }
-
-    virtual void SetUp() override;
-
-    static Placement2d MakePlacement()
-        {
-        Placement2d placement(DPoint2d::From(0,0), AngleInDegrees(), ElementAlignedBox2d(0,0,1,1));
-        EXPECT_TRUE(placement.IsValid());
-        return placement;
-        }
-    void ExpectEqualPoints(DPoint3dCR a, DPoint3dCR b)
-        {
-        EXPECT_EQ(a.x, b.x);
-        EXPECT_EQ(a.y, b.y);
-        EXPECT_EQ(a.z, b.z);
-        }
-
-    DrawingViewDefinition& GetDrawingViewDef(DgnDbR db) {return const_cast<DrawingViewDefinition&>(*ViewDefinition::QueryView(m_viewId, db)->ToDrawingView());}
-
-    void AddTextToDrawing(DgnModelId drawingId, Utf8CP text="My Text", double viewRot=0.0);
-    void AddBoxToDrawing(DgnModelId drawingId, double width, double height, double viewRot=0.0);
-    template<typename VC, typename EL> void SetupAndSaveViewController(VC& viewController, EL const& el, DgnModelId modelId, double rot=0.0);
-};
-
-/*---------------------------------------------------------------------------------**//**
-* @bsimethod                                                    Paul.Connelly   12/15
-+---------------+---------------+---------------+---------------+---------------+------*/
-void ViewAttachmentTest::SetUp()
-    {
-    SetupSeedProject();
-    DgnDbR db = GetDgnDb();
-
-    // Set up a sheet to hold attachments
-<<<<<<< HEAD
-    DocumentListModelPtr sheetListModel = DgnDbTestUtils::InsertDocumentListModel(db, "SheetListModel");
-    SheetPtr sheet = DgnDbTestUtils::InsertSheet(*sheetListModel, DgnCode(), "MySheet");
-    SheetModelPtr sheetModel = DgnDbTestUtils::InsertSheetModel(*sheet, DPoint2d::From(10,10));
-=======
-    DocumentListModelPtr sheetListModel = DgnDbTestUtils::InsertDocumentListModel(db, DgnModel::CreateModelCode("SheetListModel"));
-    SheetPtr sheet = DgnDbTestUtils::InsertSheet(*sheetListModel, 1.0,1.0,1.0, DgnCode(), "MySheet");
-    SheetModelPtr sheetModel = DgnDbTestUtils::InsertSheetModel(*sheet, DgnModel::CreateModelCode("MySheetModel"));
->>>>>>> a55bdc71
-    m_sheetModelId = sheetModel->GetModelId();
-
-    // Set up a category for attachments
-    DgnCategory cat(DgnCategory::CreateParams(db, "Attachments", DgnCategory::Scope::Annotation));
-    cat.Insert(DgnSubCategory::Appearance());
-    m_attachmentCatId = cat.GetCategoryId();
-    ASSERT_TRUE(m_attachmentCatId.IsValid());
-
-    // Set up a viewed model
-    DocumentListModelPtr drawingListModel = DgnDbTestUtils::InsertDocumentListModel(db, "MyDrawingListModel");
-    SectionDrawingPtr drawing = DgnDbTestUtils::InsertSectionDrawing(*drawingListModel, DgnCode(), "MySectionDrawing");
-<<<<<<< HEAD
-    DrawingModelPtr drawingModel = DgnDbTestUtils::InsertDrawingModel(*drawing);
-    m_drawingModelId = drawing->GetModelId();
-=======
-    DrawingModelPtr drawingModel = DgnDbTestUtils::InsertDrawingModel(*drawing, DgnModel::CreateModelCode("MyDrawingModel"));
-    m_drawingModelId = drawingModel->GetModelId();
->>>>>>> a55bdc71
-
-    // Create a view of our (empty) model
-    DrawingViewDefinition view(db, "MyDrawingView", m_drawingModelId, *new CategorySelector(db,""), *new DisplayStyle(db,""));
-    view.Insert();
-    m_viewId = view.GetViewId();
-    ASSERT_TRUE(m_viewId.IsValid());
-    db.SaveChanges();
-    }
-
-/*---------------------------------------------------------------------------------**//**
-* @bsimethod                                                    Paul.Connelly   12/15
-+---------------+---------------+---------------+---------------+---------------+------*/
-void ViewAttachmentTest::AddTextToDrawing(DgnModelId drawingId, Utf8CP text, double viewRot)
-    {
-    auto& db = GetDgnDb();
-    if (!m_textStyleId.IsValid())
-        {
-        AnnotationTextStyle style(db);
-        style.SetName("MyTextStyle");
-        style.SetFontId(db.Fonts().AcquireId(DgnFontManager::GetLastResortTrueTypeFont()));
-        style.SetHeight(1.0);
-        style.Insert();
-        m_textStyleId = style.GetElementId();
-        EXPECT_TRUE(m_textStyleId.IsValid());
-        }
-
-    TextAnnotation anno(db);
-    anno.SetText(AnnotationTextBlock::Create(db, m_textStyleId, text).get());
-    TextAnnotation2dPtr annoElem = new TextAnnotation2d(TextAnnotation2d::CreateParams(db, drawingId, TextAnnotation2d::QueryDgnClassId(db), m_attachmentCatId));
-    annoElem->SetAnnotation(&anno);
-    EXPECT_TRUE(annoElem->Insert().IsValid());
-
-    DrawingViewControllerPtr viewController = GetDrawingViewDef(db).LoadViewController();
-    SetupAndSaveViewController(*viewController, *annoElem, drawingId, viewRot);
-    }
-
-/*---------------------------------------------------------------------------------**//**
-* @bsimethod                                                    Paul.Connelly   12/15
-+---------------+---------------+---------------+---------------+---------------+------*/
-void ViewAttachmentTest::AddBoxToDrawing(DgnModelId drawingId, double width, double height, double viewRot)
-    {
-    bvector<DPoint3d> pts
-        {
-        DPoint3d::FromXYZ(0,0,0),
-        DPoint3d::FromXYZ(0,height,0),
-        DPoint3d::FromXYZ(width,height,0),
-        DPoint3d::FromXYZ(width,0,0),
-        };
-
-    ICurvePrimitivePtr curve = ICurvePrimitive::CreateLineString(pts);
-
-    auto& db = GetDgnDb();
-    DgnClassId classId(db.Schemas().GetECClassId(BIS_ECSCHEMA_NAME, BIS_CLASS_AnnotationElement2d));
-    DgnElementPtr el = dgn_ElementHandler::Element::FindHandler(db, classId)->Create(DgnElement::CreateParams(db, drawingId, classId, DgnCode()));
-    ASSERT_TRUE(el.IsValid());
-
-    auto geomEl = el->ToGeometrySourceP()->ToGeometrySource2dP();
-    geomEl->SetCategoryId(m_attachmentCatId);
-    geomEl->SetPlacement(Placement2d(DPoint2d::From(3,2), AngleInDegrees()));
-    GeometryBuilderPtr builder = GeometryBuilder::Create(*geomEl);
-
-    builder->Append(*curve);
-    EXPECT_EQ(SUCCESS, builder->Finish(*geomEl));
-    EXPECT_TRUE(el->Insert().IsValid());
-
-    DrawingViewControllerPtr viewController = GetDrawingViewDef(db).LoadViewController();
-    SetupAndSaveViewController(*viewController, *geomEl, drawingId, viewRot);
-    }
-
-/*---------------------------------------------------------------------------------**//**
-* @bsimethod                                                    Paul.Connelly   12/15
-+---------------+---------------+---------------+---------------+---------------+------*/
-template<typename VC, typename EL> void ViewAttachmentTest::SetupAndSaveViewController(VC& viewController, EL const& el, DgnModelId modelId, double rot)
-    {
-    // Set up the view to display the new element...
-    ViewDefinition::MarginPercent viewMargin(.1,.1,.1,.1);
-    viewController.SetStandardViewRotation(StandardView::Top);
-    viewController.SetRotation(RotMatrix::FromAxisAndRotationAngle(2, rot));
-    viewController.LookAtVolume(el.CalculateRange3d(), nullptr, &viewMargin);
-
-    auto flags = viewController.GetViewFlags();
-    flags.SetRenderMode(Render::RenderMode::Wireframe);
-    viewController.GetViewDefinition().GetDisplayStyle().SetViewFlags(flags);
-
-    viewController.ChangeCategoryDisplay(m_attachmentCatId, true);
-
-//    viewController.ChangeModelDisplay(modelId, true);
-
-    ASSERT_TRUE(viewController.GetViewDefinition().Update().IsValid());
-    ASSERT_TRUE(viewController.GetViewDefinition().GetCategorySelector().Update().IsValid());
-    ASSERT_TRUE(viewController.GetViewDefinition().GetDisplayStyle().Update().IsValid());
-    }
-
-/*---------------------------------------------------------------------------------**//**
-* @bsimethod                                                    Paul.Connelly   12/15
-+---------------+---------------+---------------+---------------+---------------+------*/
-TEST_F(ViewAttachmentTest, CRUD)
-    {
-    auto& db = GetDgnDb();
-
-    Placement2d placement = MakePlacement();
-
-    // Test some invalid CreateParams
-    // Invalid view id
-    {
-    ViewAttachment attachment(GetDgnDb(), m_sheetModelId, DgnViewId(), m_attachmentCatId, placement);
-    EXPECT_INVALID(attachment.Insert());
-    }
-    // Invalid category
-    {
-    ViewAttachment attachment(GetDgnDb(), m_sheetModelId, m_viewId, DgnCategoryId(), placement);
-    EXPECT_INVALID(attachment.Insert());
-    }
-    // Not a sheet model
-    {
-    ViewAttachment attachment(GetDgnDb(), m_drawingModelId, m_viewId, m_attachmentCatId, placement);
-    EXPECT_INVALID(attachment.Insert());
-    }
-
-    // Create a valid attachment attachment
-    ViewAttachment attachment(GetDgnDb(), m_sheetModelId, m_viewId, m_attachmentCatId, placement);
-    auto cpAttach = GetDgnDb().Elements().Insert(attachment);
-    ASSERT_TRUE(cpAttach.IsValid());
-
-    // Confirm data as expected
-    EXPECT_EQ(m_viewId, cpAttach->GetViewId());
-    EXPECT_TRUE(placement.GetOrigin().IsEqual(cpAttach->GetPlacement().GetOrigin()));
-
-    // Modify
-    placement.GetOriginR().Add(DVec2d::From(0,1));
-    attachment.SetPlacement(placement);
-    cpAttach = GetDgnDb().Elements().Update(attachment);
-    EXPECT_TRUE(placement.GetOrigin().IsEqual(cpAttach->GetPlacement().GetOrigin()));
-
-    // Deleting the attachment definition deletes attachments which reference it
-    DgnElementId attachId = cpAttach->GetElementId();
-    EXPECT_TRUE(db.Elements().GetElement(attachId).IsValid());
-
-#ifdef WIP_ATTACHMENTS // *** NavigationProperty currently prevents me from doing this
-    auto view = ViewDefinition::QueryView(m_viewId, db);
-    EXPECT_EQ(DgnDbStatus::Success, view->Delete());
-    EXPECT_EQ(BE_SQLITE_OK, db.SaveChanges());
-
-    EXPECT_INVALID(db.Elements().GetElement(attachId));
-    EXPECT_INVALID(db.Elements().GetElement(m_viewId));
-#endif
-    }
-
-/*---------------------------------------------------------------------------------**//**
-* @bsimethod                                                    Paul.Connelly   12/15
-+---------------+---------------+---------------+---------------+---------------+------*/
-TEST_F(ViewAttachmentTest, Geom)
-    {
-    auto& db = GetDgnDb();
-
-    // Add some geometry to the drawing and regenerate attachment geometry
-    static const double drawingViewRot = /*45.0*msGeomConst_piOver2*/ 0.0;
-
-    AddTextToDrawing(m_drawingModelId, "Text", drawingViewRot);
-    //AddBoxToDrawing(m_drawingModelId, 5, 10, drawingViewRot);
-
-    // Create an attachment
-    Placement2d placement(DPoint2d::From(0,0), AngleInDegrees(), ElementAlignedBox2d(0,0,1,1));
-    ViewAttachment attachment(GetDgnDb(), m_sheetModelId, m_viewId, m_attachmentCatId, placement);
-    auto cpAttach = GetDgnDb().Elements().Insert(attachment);
-    ASSERT_TRUE(cpAttach.IsValid());
-
-    ViewAttachmentPtr pAttach = cpAttach->MakeCopy<ViewAttachment>();
-    ASSERT_TRUE(pAttach.IsValid());
-
-    DisplayStylePtr noStyle = new DisplayStyle(db,"");
-    CategorySelectorPtr noCats = new CategorySelector(db,"");
-    SheetViewDefinition sheetView(db, "MySheetView", m_sheetModelId, *noCats, *noStyle);
-    sheetView.Insert();
-
-    SheetViewControllerPtr viewController = sheetView.LoadViewController();
-    SetupAndSaveViewController(*viewController, *cpAttach, m_sheetModelId);
-
-    db.SaveChanges();
-    }
+/*--------------------------------------------------------------------------------------+
+|
+|  $Source: Tests/DgnProject/Published/ViewAttachment_Test.cpp $
+|
+|  $Copyright: (c) 2016 Bentley Systems, Incorporated. All rights reserved. $
+|
++--------------------------------------------------------------------------------------*/
+#include "DgnHandlersTests.h"
+#include <DgnPlatform/DgnDbTables.h>
+#include <DgnPlatform/ViewAttachment.h>
+#include <DgnPlatform/Annotations/Annotations.h>
+#include <DgnPlatform/Annotations/TextAnnotationElement.h>
+
+#define EXPECT_INVALID(EXPR) EXPECT_FALSE((EXPR).IsValid())
+
+USING_NAMESPACE_BENTLEY_SQLITE
+USING_NAMESPACE_BENTLEY_DGNPLATFORM
+
+/*---------------------------------------------------------------------------------**//**
+* @bsistruct                                                    Paul.Connelly   12/15
++---------------+---------------+---------------+---------------+---------------+------*/
+struct ViewAttachmentTest : public DgnDbTestFixture
+{
+protected:
+    DgnModelId m_drawingModelId;
+    DgnModelId m_sheetModelId;
+    DgnCategoryId m_attachmentCatId;
+    DgnViewId m_viewId;
+    DgnElementId m_textStyleId;
+public:
+    DEFINE_T_SUPER(GenericDgnModelTestFixture);
+
+    ViewAttachmentTest()  { }
+
+    virtual void SetUp() override;
+
+    static Placement2d MakePlacement()
+        {
+        Placement2d placement(DPoint2d::From(0,0), AngleInDegrees(), ElementAlignedBox2d(0,0,1,1));
+        EXPECT_TRUE(placement.IsValid());
+        return placement;
+        }
+    void ExpectEqualPoints(DPoint3dCR a, DPoint3dCR b)
+        {
+        EXPECT_EQ(a.x, b.x);
+        EXPECT_EQ(a.y, b.y);
+        EXPECT_EQ(a.z, b.z);
+        }
+
+    DrawingViewDefinition& GetDrawingViewDef(DgnDbR db) {return const_cast<DrawingViewDefinition&>(*ViewDefinition::QueryView(m_viewId, db)->ToDrawingView());}
+
+    void AddTextToDrawing(DgnModelId drawingId, Utf8CP text="My Text", double viewRot=0.0);
+    void AddBoxToDrawing(DgnModelId drawingId, double width, double height, double viewRot=0.0);
+    template<typename VC, typename EL> void SetupAndSaveViewController(VC& viewController, EL const& el, DgnModelId modelId, double rot=0.0);
+};
+
+/*---------------------------------------------------------------------------------**//**
+* @bsimethod                                                    Paul.Connelly   12/15
++---------------+---------------+---------------+---------------+---------------+------*/
+void ViewAttachmentTest::SetUp()
+    {
+    SetupSeedProject();
+    DgnDbR db = GetDgnDb();
+
+    // Set up a sheet to hold attachments
+    DocumentListModelPtr sheetListModel = DgnDbTestUtils::InsertDocumentListModel(db, "SheetListModel");
+    SheetPtr sheet = DgnDbTestUtils::InsertSheet(*sheetListModel, 1.0,1.0,1.0, DgnCode(), "MySheet");
+    SheetModelPtr sheetModel = DgnDbTestUtils::InsertSheetModel(*sheet);
+    m_sheetModelId = sheetModel->GetModelId();
+
+    // Set up a category for attachments
+    DgnCategory cat(DgnCategory::CreateParams(db, "Attachments", DgnCategory::Scope::Annotation));
+    cat.Insert(DgnSubCategory::Appearance());
+    m_attachmentCatId = cat.GetCategoryId();
+    ASSERT_TRUE(m_attachmentCatId.IsValid());
+
+    // Set up a viewed model
+    DocumentListModelPtr drawingListModel = DgnDbTestUtils::InsertDocumentListModel(db, "MyDrawingListModel");
+    SectionDrawingPtr drawing = DgnDbTestUtils::InsertSectionDrawing(*drawingListModel, DgnCode(), "MySectionDrawing");
+    DrawingModelPtr drawingModel = DgnDbTestUtils::InsertDrawingModel(*drawing);
+    m_drawingModelId = drawingModel->GetModelId();
+
+    // Create a view of our (empty) model
+    DrawingViewDefinition view(db, "MyDrawingView", m_drawingModelId, *new CategorySelector(db,""), *new DisplayStyle(db,""));
+    view.Insert();
+    m_viewId = view.GetViewId();
+    ASSERT_TRUE(m_viewId.IsValid());
+    db.SaveChanges();
+    }
+
+/*---------------------------------------------------------------------------------**//**
+* @bsimethod                                                    Paul.Connelly   12/15
++---------------+---------------+---------------+---------------+---------------+------*/
+void ViewAttachmentTest::AddTextToDrawing(DgnModelId drawingId, Utf8CP text, double viewRot)
+    {
+    auto& db = GetDgnDb();
+    if (!m_textStyleId.IsValid())
+        {
+        AnnotationTextStyle style(db);
+        style.SetName("MyTextStyle");
+        style.SetFontId(db.Fonts().AcquireId(DgnFontManager::GetLastResortTrueTypeFont()));
+        style.SetHeight(1.0);
+        style.Insert();
+        m_textStyleId = style.GetElementId();
+        EXPECT_TRUE(m_textStyleId.IsValid());
+        }
+
+    TextAnnotation anno(db);
+    anno.SetText(AnnotationTextBlock::Create(db, m_textStyleId, text).get());
+    TextAnnotation2dPtr annoElem = new TextAnnotation2d(TextAnnotation2d::CreateParams(db, drawingId, TextAnnotation2d::QueryDgnClassId(db), m_attachmentCatId));
+    annoElem->SetAnnotation(&anno);
+    EXPECT_TRUE(annoElem->Insert().IsValid());
+
+    DrawingViewControllerPtr viewController = GetDrawingViewDef(db).LoadViewController();
+    SetupAndSaveViewController(*viewController, *annoElem, drawingId, viewRot);
+    }
+
+/*---------------------------------------------------------------------------------**//**
+* @bsimethod                                                    Paul.Connelly   12/15
++---------------+---------------+---------------+---------------+---------------+------*/
+void ViewAttachmentTest::AddBoxToDrawing(DgnModelId drawingId, double width, double height, double viewRot)
+    {
+    bvector<DPoint3d> pts
+        {
+        DPoint3d::FromXYZ(0,0,0),
+        DPoint3d::FromXYZ(0,height,0),
+        DPoint3d::FromXYZ(width,height,0),
+        DPoint3d::FromXYZ(width,0,0),
+        };
+
+    ICurvePrimitivePtr curve = ICurvePrimitive::CreateLineString(pts);
+
+    auto& db = GetDgnDb();
+    DgnClassId classId(db.Schemas().GetECClassId(BIS_ECSCHEMA_NAME, BIS_CLASS_AnnotationElement2d));
+    DgnElementPtr el = dgn_ElementHandler::Element::FindHandler(db, classId)->Create(DgnElement::CreateParams(db, drawingId, classId, DgnCode()));
+    ASSERT_TRUE(el.IsValid());
+
+    auto geomEl = el->ToGeometrySourceP()->ToGeometrySource2dP();
+    geomEl->SetCategoryId(m_attachmentCatId);
+    geomEl->SetPlacement(Placement2d(DPoint2d::From(3,2), AngleInDegrees()));
+    GeometryBuilderPtr builder = GeometryBuilder::Create(*geomEl);
+
+    builder->Append(*curve);
+    EXPECT_EQ(SUCCESS, builder->Finish(*geomEl));
+    EXPECT_TRUE(el->Insert().IsValid());
+
+    DrawingViewControllerPtr viewController = GetDrawingViewDef(db).LoadViewController();
+    SetupAndSaveViewController(*viewController, *geomEl, drawingId, viewRot);
+    }
+
+/*---------------------------------------------------------------------------------**//**
+* @bsimethod                                                    Paul.Connelly   12/15
++---------------+---------------+---------------+---------------+---------------+------*/
+template<typename VC, typename EL> void ViewAttachmentTest::SetupAndSaveViewController(VC& viewController, EL const& el, DgnModelId modelId, double rot)
+    {
+    // Set up the view to display the new element...
+    ViewDefinition::MarginPercent viewMargin(.1,.1,.1,.1);
+    viewController.SetStandardViewRotation(StandardView::Top);
+    viewController.SetRotation(RotMatrix::FromAxisAndRotationAngle(2, rot));
+    viewController.LookAtVolume(el.CalculateRange3d(), nullptr, &viewMargin);
+
+    auto flags = viewController.GetViewFlags();
+    flags.SetRenderMode(Render::RenderMode::Wireframe);
+    viewController.GetViewDefinition().GetDisplayStyle().SetViewFlags(flags);
+
+    viewController.ChangeCategoryDisplay(m_attachmentCatId, true);
+
+//    viewController.ChangeModelDisplay(modelId, true);
+
+    ASSERT_TRUE(viewController.GetViewDefinition().Update().IsValid());
+    ASSERT_TRUE(viewController.GetViewDefinition().GetCategorySelector().Update().IsValid());
+    ASSERT_TRUE(viewController.GetViewDefinition().GetDisplayStyle().Update().IsValid());
+    }
+
+/*---------------------------------------------------------------------------------**//**
+* @bsimethod                                                    Paul.Connelly   12/15
++---------------+---------------+---------------+---------------+---------------+------*/
+TEST_F(ViewAttachmentTest, CRUD)
+    {
+    auto& db = GetDgnDb();
+
+    Placement2d placement = MakePlacement();
+
+    // Test some invalid CreateParams
+    // Invalid view id
+    {
+    ViewAttachment attachment(GetDgnDb(), m_sheetModelId, DgnViewId(), m_attachmentCatId, placement);
+    EXPECT_INVALID(attachment.Insert());
+    }
+    // Invalid category
+    {
+    ViewAttachment attachment(GetDgnDb(), m_sheetModelId, m_viewId, DgnCategoryId(), placement);
+    EXPECT_INVALID(attachment.Insert());
+    }
+    // Not a sheet model
+    {
+    ViewAttachment attachment(GetDgnDb(), m_drawingModelId, m_viewId, m_attachmentCatId, placement);
+    EXPECT_INVALID(attachment.Insert());
+    }
+
+    // Create a valid attachment attachment
+    ViewAttachment attachment(GetDgnDb(), m_sheetModelId, m_viewId, m_attachmentCatId, placement);
+    auto cpAttach = GetDgnDb().Elements().Insert(attachment);
+    ASSERT_TRUE(cpAttach.IsValid());
+
+    // Confirm data as expected
+    EXPECT_EQ(m_viewId, cpAttach->GetViewId());
+    EXPECT_TRUE(placement.GetOrigin().IsEqual(cpAttach->GetPlacement().GetOrigin()));
+
+    // Modify
+    placement.GetOriginR().Add(DVec2d::From(0,1));
+    attachment.SetPlacement(placement);
+    cpAttach = GetDgnDb().Elements().Update(attachment);
+    EXPECT_TRUE(placement.GetOrigin().IsEqual(cpAttach->GetPlacement().GetOrigin()));
+
+    // Deleting the attachment definition deletes attachments which reference it
+    DgnElementId attachId = cpAttach->GetElementId();
+    EXPECT_TRUE(db.Elements().GetElement(attachId).IsValid());
+
+#ifdef WIP_ATTACHMENTS // *** NavigationProperty currently prevents me from doing this
+    auto view = ViewDefinition::QueryView(m_viewId, db);
+    EXPECT_EQ(DgnDbStatus::Success, view->Delete());
+    EXPECT_EQ(BE_SQLITE_OK, db.SaveChanges());
+
+    EXPECT_INVALID(db.Elements().GetElement(attachId));
+    EXPECT_INVALID(db.Elements().GetElement(m_viewId));
+#endif
+    }
+
+/*---------------------------------------------------------------------------------**//**
+* @bsimethod                                                    Paul.Connelly   12/15
++---------------+---------------+---------------+---------------+---------------+------*/
+TEST_F(ViewAttachmentTest, Geom)
+    {
+    auto& db = GetDgnDb();
+
+    // Add some geometry to the drawing and regenerate attachment geometry
+    static const double drawingViewRot = /*45.0*msGeomConst_piOver2*/ 0.0;
+
+    AddTextToDrawing(m_drawingModelId, "Text", drawingViewRot);
+    //AddBoxToDrawing(m_drawingModelId, 5, 10, drawingViewRot);
+
+    // Create an attachment
+    Placement2d placement(DPoint2d::From(0,0), AngleInDegrees(), ElementAlignedBox2d(0,0,1,1));
+    ViewAttachment attachment(GetDgnDb(), m_sheetModelId, m_viewId, m_attachmentCatId, placement);
+    auto cpAttach = GetDgnDb().Elements().Insert(attachment);
+    ASSERT_TRUE(cpAttach.IsValid());
+
+    ViewAttachmentPtr pAttach = cpAttach->MakeCopy<ViewAttachment>();
+    ASSERT_TRUE(pAttach.IsValid());
+
+    DisplayStylePtr noStyle = new DisplayStyle(db,"");
+    CategorySelectorPtr noCats = new CategorySelector(db,"");
+    SheetViewDefinition sheetView(db, "MySheetView", m_sheetModelId, *noCats, *noStyle);
+    sheetView.Insert();
+
+    SheetViewControllerPtr viewController = sheetView.LoadViewController();
+    SetupAndSaveViewController(*viewController, *cpAttach, m_sheetModelId);
+
+    db.SaveChanges();
+    }