/*--------------------------------------------------------------------------------------+
|
|  $Source: Tests/DgnProject/Published/ViewAttachment_Test.cpp $
|
|  $Copyright: (c) 2017 Bentley Systems, Incorporated. All rights reserved. $
|
+--------------------------------------------------------------------------------------*/
#include "DgnHandlersTests.h"
#include <DgnPlatform/DgnDbTables.h>
#include <DgnPlatform/Sheet.h>
#include <DgnPlatform/Annotations/Annotations.h>
#include <DgnPlatform/Annotations/TextAnnotationElement.h>

#define EXPECT_INVALID(EXPR) EXPECT_FALSE((EXPR).IsValid())

USING_NAMESPACE_BENTLEY_SQLITE
USING_NAMESPACE_BENTLEY_DGN

/*---------------------------------------------------------------------------------**//**
* @bsistruct                                                    Paul.Connelly   12/15
+---------------+---------------+---------------+---------------+---------------+------*/
struct ViewAttachmentTest : public DgnDbTestFixture
{
protected:
    DgnModelId m_drawingModelId;
    DgnModelId m_sheetModelId;
    DgnCategoryId m_attachmentCatId;
    DgnCategoryId m_annotationCatId;
    DgnViewId m_viewId;
    DgnElementId m_textStyleId;
public:
    DEFINE_T_SUPER(GenericDgnModelTestFixture);

    ViewAttachmentTest()  { }

    void SetUp() override;

    static Placement2d MakePlacement()
        {
        Placement2d placement(DPoint2d::From(0,0), AngleInDegrees(), ElementAlignedBox2d(0,0,1,1));
        EXPECT_TRUE(placement.IsValid());
        return placement;
        }
    void ExpectEqualPoints(DPoint3dCR a, DPoint3dCR b)
        {
        EXPECT_EQ(a.x, b.x);
        EXPECT_EQ(a.y, b.y);
        EXPECT_EQ(a.z, b.z);
        }

    DrawingViewDefinition& GetDrawingViewDef(DgnDbR db) {return const_cast<DrawingViewDefinition&>(*ViewDefinition::Get(db, m_viewId)->ToDrawingView());}

    void AddTextToModel(TextAnnotation2dCPtr&, DgnModelId, DPoint2dCR origin, Utf8CP text, double textRotationDegrees=0.0);
    void AddTextToDrawing(DgnModelId drawingId, Utf8CP text="My Text", double viewRot=0.0);
    void AddBoxToModel(AnnotationElement2dCPtr&, DgnModelId, DPoint2dCR origin, double width, double height, double boxRotationDegrees=0.0);
    void AddBoxToDrawing(DgnModelId drawingId, double width, double height, double viewRot=0.0);
    template<typename VC, typename EL> void SetupAndSaveViewController(VC& viewController, EL const& el, DgnModelId modelId, double rot=0.0);
};

/*---------------------------------------------------------------------------------**//**
* @bsimethod                                                    Paul.Connelly   12/15
+---------------+---------------+---------------+---------------+---------------+------*/
void ViewAttachmentTest::SetUp()
    {
    SetupSeedProject();
    DgnDbR db = GetDgnDb();

    // Set up a sheet to hold attachments
    DocumentListModelPtr sheetListModel = DgnDbTestUtils::InsertDocumentListModel(db, "SheetListModel");
    auto sheet = DgnDbTestUtils::InsertSheet(*sheetListModel, 1.0,1.0,1.0, "MySheet");
    auto sheetModel = DgnDbTestUtils::InsertSheetModel(*sheet);
    m_sheetModelId = sheetModel->GetModelId();

    // Set up a category for attachments
    m_attachmentCatId = DgnDbTestUtils::InsertDrawingCategory(db, "Attachments", ColorDef::Cyan());
    ASSERT_TRUE(m_attachmentCatId.IsValid());
    m_annotationCatId = DgnDbTestUtils::InsertDrawingCategory(db, "Annotations", ColorDef::Cyan());
    ASSERT_TRUE(m_annotationCatId.IsValid());

    // Set up a viewed model
    DocumentListModelPtr drawingListModel = DgnDbTestUtils::InsertDocumentListModel(db, "MyDrawingListModel");
    SectionDrawingPtr drawing = DgnDbTestUtils::InsertSectionDrawing(*drawingListModel, "MySectionDrawing");
    DrawingModelPtr drawingModel = DgnDbTestUtils::InsertDrawingModel(*drawing);
    m_drawingModelId = drawingModel->GetModelId();

    // Create a view of our (empty) model
<<<<<<< HEAD
    DrawingViewDefinition view(db.GetDictionaryModel(), "MyDrawingView", m_drawingModelId, *new CategorySelector(db,""), *new DisplayStyle(db,""));
=======
    DrawingViewDefinition view(db, "MyDrawingView", m_drawingModelId, *new CategorySelector(db,""), *new DisplayStyle2d(db,""));
>>>>>>> 9ffe135b
    view.Insert();
    m_viewId = view.GetViewId();
    ASSERT_TRUE(m_viewId.IsValid());
    db.SaveChanges();
    }

/*---------------------------------------------------------------------------------**//**
* @bsimethod                                                    Paul.Connelly   12/15
+---------------+---------------+---------------+---------------+---------------+------*/
void ViewAttachmentTest::AddTextToModel(TextAnnotation2dCPtr& annoElemOut, DgnModelId modelId, DPoint2dCR origin, Utf8CP text, double textRotationDegrees)
    {
    auto& db = GetDgnDb();
    if (!m_textStyleId.IsValid())
        {
        AnnotationTextStyle style(db);
        style.SetName("MyTextStyle");
        style.SetFontId(db.Fonts().AcquireId(DgnFontManager::GetLastResortTrueTypeFont()));
        style.SetHeight(1.0);
        style.Insert();
        m_textStyleId = style.GetElementId();
        EXPECT_TRUE(m_textStyleId.IsValid());
        }

    ASSERT_TRUE(m_annotationCatId.IsValid());

    TextAnnotation anno(db);
    anno.SetText(AnnotationTextBlock::Create(db, m_textStyleId, text).get());
    TextAnnotation2dPtr annoElem = new TextAnnotation2d(TextAnnotation2d::CreateParams(db, modelId, TextAnnotation2d::QueryDgnClassId(db), m_annotationCatId));
    annoElem->SetAnnotation(&anno);

    auto placement = annoElem->GetPlacement();
    placement.GetOriginR() = origin;
    placement.GetAngleR() = AngleInDegrees::FromDegrees(textRotationDegrees);

    annoElemOut = db.Elements().Insert(*annoElem);
    ASSERT_TRUE(annoElemOut.IsValid());
    }

/*---------------------------------------------------------------------------------**//**
* @bsimethod                                                    Paul.Connelly   12/15
+---------------+---------------+---------------+---------------+---------------+------*/
void ViewAttachmentTest::AddTextToDrawing(DgnModelId drawingId, Utf8CP text, double viewRot)
    {
    auto& db = GetDgnDb();
    TextAnnotation2dCPtr annoElem;
    AddTextToModel(annoElem, drawingId, DPoint2d::From(3,2), text);
    DrawingViewControllerPtr viewController = GetDrawingViewDef(db).LoadViewController();
    SetupAndSaveViewController(*viewController, *annoElem, drawingId, viewRot);
    }

/*---------------------------------------------------------------------------------**//**
* @bsimethod                                                    Paul.Connelly   12/15
+---------------+---------------+---------------+---------------+---------------+------*/
void ViewAttachmentTest::AddBoxToModel(AnnotationElement2dCPtr& geomElOut, DgnModelId modelId, DPoint2dCR origin, double width, double height, double rot)
    {
    bvector<DPoint3d> pts
        {
        DPoint3d::FromXYZ(0,0,0),
        DPoint3d::FromXYZ(0,height,0),
        DPoint3d::FromXYZ(width,height,0),
        DPoint3d::FromXYZ(width,0,0),
        };

    ICurvePrimitivePtr curve = ICurvePrimitive::CreateLineString(pts);

    auto& db = GetDgnDb();
    DgnClassId classId(db.Schemas().GetClassId(BIS_ECSCHEMA_NAME, BIS_CLASS_AnnotationElement2d));
    DgnElementPtr el = dgn_ElementHandler::Element::FindHandler(db, classId)->Create(DgnElement::CreateParams(db, modelId, classId, DgnCode()));
    ASSERT_TRUE(el.IsValid());

    auto geomEl = el->ToGeometrySourceP()->GetAsGeometrySource2dP();
    geomEl->SetCategoryId(m_annotationCatId);
    geomEl->SetPlacement(Placement2d(origin, AngleInDegrees::FromDegrees(rot)));
    GeometryBuilderPtr builder = GeometryBuilder::Create(*geomEl);

    builder->Append(*curve);
    EXPECT_EQ(SUCCESS, builder->Finish(*geomEl));

    auto persistentEl = db.Elements().Insert(*el);
    ASSERT_TRUE(persistentEl.IsValid());

    geomElOut = persistentEl->ToAnnotationElement2d();
    ASSERT_TRUE(geomElOut.IsValid());
    }

/*---------------------------------------------------------------------------------**//**
* @bsimethod                                                    Paul.Connelly   12/15
+---------------+---------------+---------------+---------------+---------------+------*/
void ViewAttachmentTest::AddBoxToDrawing(DgnModelId drawingId, double width, double height, double viewRot)
    {
    auto& db = GetDgnDb();
    AnnotationElement2dCPtr geomEl;
    AddBoxToModel(geomEl, drawingId, DPoint2d::From(3,2), width, height, viewRot);
    DrawingViewControllerPtr viewController = GetDrawingViewDef(db).LoadViewController();
    SetupAndSaveViewController(*viewController, *geomEl, drawingId, viewRot);
    }

/*---------------------------------------------------------------------------------**//**
* @bsimethod                                                    Paul.Connelly   12/15
+---------------+---------------+---------------+---------------+---------------+------*/
template<typename VC, typename EL> void ViewAttachmentTest::SetupAndSaveViewController(VC& viewController, EL const& el, DgnModelId modelId, double rot)
    {
    // Set up the view to display the new element...
    ViewDefinition::MarginPercent viewMargin(.1,.1,.1,.1);
    auto& viewDef = viewController.GetViewDefinition();
    viewDef.SetStandardViewRotation(StandardView::Top);
    viewDef.SetRotation(RotMatrix::FromAxisAndRotationAngle(2, rot));
    viewDef.LookAtVolume(el.CalculateRange3d(), nullptr, &viewMargin);

    auto flags = viewController.GetViewFlags();
    flags.SetRenderMode(Render::RenderMode::Wireframe);
    viewDef.GetDisplayStyle().SetViewFlags(flags);

    viewController.ChangeCategoryDisplay(el.GetCategoryId(), true);

//    viewController.ChangeModelDisplay(modelId, true);

    ASSERT_TRUE(viewDef.Update().IsValid());
    ASSERT_TRUE(viewDef.GetCategorySelector().Update().IsValid());
    ASSERT_TRUE(viewDef.GetDisplayStyle().Update().IsValid());
    }

struct IgnoreAssertionFailures
    {
    IgnoreAssertionFailures() {BentleyApi::BeTest::SetFailOnAssert(false);}
    ~IgnoreAssertionFailures() {BentleyApi::BeTest::SetFailOnAssert(true);}
    };

/*---------------------------------------------------------------------------------**//**
* @bsimethod                                                    Paul.Connelly   12/15
+---------------+---------------+---------------+---------------+---------------+------*/
TEST_F(ViewAttachmentTest, CRUD) 
    {
    auto& db = GetDgnDb();

    Placement2d placement = MakePlacement();
    DPoint2d p2d = DPoint2d::From(0, 9);

    // Test some invalid CreateParams
    BeTest::SetFailOnAssert(false);
    // Invalid view id
    {
    IgnoreAssertionFailures expectAsserts;
    Sheet::ViewAttachment attachment(GetDgnDb(), m_sheetModelId, DgnViewId(), m_attachmentCatId, placement);
    EXPECT_INVALID(attachment.Insert());
    }
    // Invalid category
    {
    IgnoreAssertionFailures expectAsserts;
    Sheet::ViewAttachment attachment(GetDgnDb(), m_sheetModelId, m_viewId, DgnCategoryId(), placement);
    EXPECT_INVALID(attachment.Insert());
    }
    // Not a sheet model
    {
    IgnoreAssertionFailures expectAsserts;
    Sheet::ViewAttachment attachment(GetDgnDb(), m_drawingModelId, m_viewId, m_attachmentCatId, placement);
    EXPECT_INVALID(attachment.Insert());
    }
    BeTest::SetFailOnAssert(true);

    // Create a valid attachment with placment2d as an argument
    Sheet::ViewAttachment attachment(GetDgnDb(), m_sheetModelId, m_viewId, m_attachmentCatId, placement);
    auto cpAttach = GetDgnDb().Elements().Insert(attachment);
    ASSERT_TRUE(cpAttach.IsValid());

    // Confirm data as expected
    EXPECT_EQ(m_viewId, cpAttach->GetAttachedViewId());
    EXPECT_TRUE(placement.GetOrigin().IsEqual(cpAttach->GetPlacement().GetOrigin()));

    // Modify
    placement.GetOriginR().Add(DVec2d::From(0,1));
    attachment.SetPlacement(placement);
    cpAttach = GetDgnDb().Elements().Update(attachment);
    EXPECT_TRUE(placement.GetOrigin().IsEqual(cpAttach->GetPlacement().GetOrigin()));

    // Deleting the attachment definition deletes attachments which reference it
    DgnElementId attachId = cpAttach->GetElementId();
    EXPECT_TRUE(db.Elements().GetElement(attachId).IsValid());

    // Create a valid attachment with DPoint2d as an argument
    Sheet::ViewAttachment attachment2(GetDgnDb(), m_sheetModelId, m_viewId, m_attachmentCatId, p2d,2.0);
    auto cpAttach2 = GetDgnDb().Elements().Insert(attachment2);
    ASSERT_TRUE(cpAttach2.IsValid());

    // Confirm data as expected
    EXPECT_EQ(m_viewId, cpAttach2->GetAttachedViewId());
    EXPECT_TRUE(p2d.IsEqual(cpAttach2->GetPlacement().GetOrigin()));

    // Modify
    p2d.y = 5;
    placement.GetOriginR() = p2d;
    attachment2.SetPlacement(placement);
    cpAttach2 = GetDgnDb().Elements().Update(attachment2);
    EXPECT_TRUE(p2d.IsEqual(cpAttach2->GetPlacement().GetOrigin()));

    // Deleting the attachment definition deletes attachments which reference it
    attachId = cpAttach2->GetElementId();
    EXPECT_TRUE(db.Elements().GetElement(attachId).IsValid());

#ifdef WIP_ATTACHMENTS // *** NavigationProperty currently prevents me from doing this
    auto view = ViewDefinition::QueryView(m_viewId, db);
    EXPECT_EQ(DgnDbStatus::Success, view->Delete());
    EXPECT_EQ(BE_SQLITE_OK, db.SaveChanges());

    EXPECT_INVALID(db.Elements().GetElement(attachId));
    EXPECT_INVALID(db.Elements().GetElement(m_viewId));
#endif
    }

/*---------------------------------------------------------------------------------**//**
* @bsimethod                                                    Paul.Connelly   12/15
+---------------+---------------+---------------+---------------+---------------+------*/
TEST_F(ViewAttachmentTest, Geom)
    {
    auto& db = GetDgnDb();

    // Add some geometry to the drawing and regenerate attachment geometry
    static const double drawingViewRot = /*45.0*msGeomConst_piOver2*/ 0.0;

    AddTextToDrawing(m_drawingModelId, "Text", drawingViewRot);
    AddBoxToDrawing(m_drawingModelId, 5, 10, drawingViewRot);

    // Create an attachment
    Placement2d placement(DPoint2d::From(0,0), AngleInDegrees(), ElementAlignedBox2d(0,0,1,1));
    Sheet::ViewAttachment attachment(GetDgnDb(), m_sheetModelId, m_viewId, m_attachmentCatId, placement);
    auto cpAttach = GetDgnDb().Elements().Insert(attachment);
    ASSERT_TRUE(cpAttach.IsValid());

    TextAnnotation2dCPtr annoElemOnSheet;
    AddTextToModel(annoElemOnSheet, m_sheetModelId, DPoint2d::From(0,0), "Text on sheet");

    AnnotationElement2dCPtr boxOnSheet; // make a box about the same size as the ViewAttachment, so that we can use it to check the attachment's BB by eye
    AddBoxToModel(boxOnSheet, m_sheetModelId, DPoint2d::From(0,0), placement.GetElementBox().GetWidth()+0.01, placement.GetElementBox().GetHeight()+0.01);

    Sheet::ViewAttachmentPtr pAttach = cpAttach->MakeCopy<Sheet::ViewAttachment>();
    ASSERT_TRUE(pAttach.IsValid());

    DisplayStyle2dPtr noStyle = new DisplayStyle2d(db,"");
    CategorySelectorPtr cats = new CategorySelector(db,"");
    SheetViewDefinition sheetView(db.GetDictionaryModel(), "MySheetView", m_sheetModelId, *cats, *noStyle);
    sheetView.Insert();

    Sheet::ViewControllerPtr viewController = sheetView.LoadViewController();
    SetupAndSaveViewController(*viewController, *cpAttach, m_sheetModelId);

    viewController->ChangeCategoryDisplay(m_attachmentCatId, true);
    viewController->ChangeCategoryDisplay(m_annotationCatId, true);
    viewController->GetViewDefinition().GetCategorySelector().Update();
    db.SaveChanges();
    }

/*---------------------------------------------------------------------------------**//**
* @bsimethod                                                    Ridha.Malik   1/17
+---------------+---------------+---------------+---------------+---------------+------*/
TEST_F(ViewAttachmentTest, GetSetclipProperties)
{
    // Create an attachment
    Placement2d placement(DPoint2d::From(0, 0), AngleInDegrees(), ElementAlignedBox2d(5, 5, 5, 5));
    Sheet::ViewAttachment attachment(GetDgnDb(), m_sheetModelId, m_viewId, m_attachmentCatId, placement);
    CurveVectorPtr sec1 = CurveVector::CreateRectangle(1,2,3,4, CurveVector::BOUNDARY_TYPE_Outer);
    ClipVectorPtr cliping = ClipVector::CreateFromCurveVector(*sec1,0.1,0.5);
    ASSERT_TRUE(cliping.IsValid()); 
    ASSERT_EQ(DgnDbStatus::Success ,attachment.SetClip(*cliping));
    ClipVectorPtr gcliping = attachment.GetClip();
    ASSERT_TRUE(gcliping->size()==cliping->size()); 
    auto cpAttach = GetDgnDb().Elements().Insert(attachment);
    ASSERT_TRUE(cpAttach.IsValid());
    //clear all clip 
    attachment.ClearClip();
    auto update=GetDgnDb().Elements().Update(attachment);
    ASSERT_TRUE(update.IsValid());
    ASSERT_TRUE(update->GetClip().IsNull());
    //again setclip
    ASSERT_EQ(DgnDbStatus::Success, attachment.SetClip(*cliping));
    update = GetDgnDb().Elements().Update(attachment);
    ASSERT_TRUE(update.IsValid());
    ASSERT_TRUE(!(update->GetClip().IsNull()));
}<|MERGE_RESOLUTION|>--- conflicted
+++ resolved
@@ -1,369 +1,365 @@
-/*--------------------------------------------------------------------------------------+
-|
-|  $Source: Tests/DgnProject/Published/ViewAttachment_Test.cpp $
-|
-|  $Copyright: (c) 2017 Bentley Systems, Incorporated. All rights reserved. $
-|
-+--------------------------------------------------------------------------------------*/
-#include "DgnHandlersTests.h"
-#include <DgnPlatform/DgnDbTables.h>
-#include <DgnPlatform/Sheet.h>
-#include <DgnPlatform/Annotations/Annotations.h>
-#include <DgnPlatform/Annotations/TextAnnotationElement.h>
-
-#define EXPECT_INVALID(EXPR) EXPECT_FALSE((EXPR).IsValid())
-
-USING_NAMESPACE_BENTLEY_SQLITE
-USING_NAMESPACE_BENTLEY_DGN
-
-/*---------------------------------------------------------------------------------**//**
-* @bsistruct                                                    Paul.Connelly   12/15
-+---------------+---------------+---------------+---------------+---------------+------*/
-struct ViewAttachmentTest : public DgnDbTestFixture
-{
-protected:
-    DgnModelId m_drawingModelId;
-    DgnModelId m_sheetModelId;
-    DgnCategoryId m_attachmentCatId;
-    DgnCategoryId m_annotationCatId;
-    DgnViewId m_viewId;
-    DgnElementId m_textStyleId;
-public:
-    DEFINE_T_SUPER(GenericDgnModelTestFixture);
-
-    ViewAttachmentTest()  { }
-
-    void SetUp() override;
-
-    static Placement2d MakePlacement()
-        {
-        Placement2d placement(DPoint2d::From(0,0), AngleInDegrees(), ElementAlignedBox2d(0,0,1,1));
-        EXPECT_TRUE(placement.IsValid());
-        return placement;
-        }
-    void ExpectEqualPoints(DPoint3dCR a, DPoint3dCR b)
-        {
-        EXPECT_EQ(a.x, b.x);
-        EXPECT_EQ(a.y, b.y);
-        EXPECT_EQ(a.z, b.z);
-        }
-
-    DrawingViewDefinition& GetDrawingViewDef(DgnDbR db) {return const_cast<DrawingViewDefinition&>(*ViewDefinition::Get(db, m_viewId)->ToDrawingView());}
-
-    void AddTextToModel(TextAnnotation2dCPtr&, DgnModelId, DPoint2dCR origin, Utf8CP text, double textRotationDegrees=0.0);
-    void AddTextToDrawing(DgnModelId drawingId, Utf8CP text="My Text", double viewRot=0.0);
-    void AddBoxToModel(AnnotationElement2dCPtr&, DgnModelId, DPoint2dCR origin, double width, double height, double boxRotationDegrees=0.0);
-    void AddBoxToDrawing(DgnModelId drawingId, double width, double height, double viewRot=0.0);
-    template<typename VC, typename EL> void SetupAndSaveViewController(VC& viewController, EL const& el, DgnModelId modelId, double rot=0.0);
-};
-
-/*---------------------------------------------------------------------------------**//**
-* @bsimethod                                                    Paul.Connelly   12/15
-+---------------+---------------+---------------+---------------+---------------+------*/
-void ViewAttachmentTest::SetUp()
-    {
-    SetupSeedProject();
-    DgnDbR db = GetDgnDb();
-
-    // Set up a sheet to hold attachments
-    DocumentListModelPtr sheetListModel = DgnDbTestUtils::InsertDocumentListModel(db, "SheetListModel");
-    auto sheet = DgnDbTestUtils::InsertSheet(*sheetListModel, 1.0,1.0,1.0, "MySheet");
-    auto sheetModel = DgnDbTestUtils::InsertSheetModel(*sheet);
-    m_sheetModelId = sheetModel->GetModelId();
-
-    // Set up a category for attachments
-    m_attachmentCatId = DgnDbTestUtils::InsertDrawingCategory(db, "Attachments", ColorDef::Cyan());
-    ASSERT_TRUE(m_attachmentCatId.IsValid());
-    m_annotationCatId = DgnDbTestUtils::InsertDrawingCategory(db, "Annotations", ColorDef::Cyan());
-    ASSERT_TRUE(m_annotationCatId.IsValid());
-
-    // Set up a viewed model
-    DocumentListModelPtr drawingListModel = DgnDbTestUtils::InsertDocumentListModel(db, "MyDrawingListModel");
-    SectionDrawingPtr drawing = DgnDbTestUtils::InsertSectionDrawing(*drawingListModel, "MySectionDrawing");
-    DrawingModelPtr drawingModel = DgnDbTestUtils::InsertDrawingModel(*drawing);
-    m_drawingModelId = drawingModel->GetModelId();
-
-    // Create a view of our (empty) model
-<<<<<<< HEAD
-    DrawingViewDefinition view(db.GetDictionaryModel(), "MyDrawingView", m_drawingModelId, *new CategorySelector(db,""), *new DisplayStyle(db,""));
-=======
-    DrawingViewDefinition view(db, "MyDrawingView", m_drawingModelId, *new CategorySelector(db,""), *new DisplayStyle2d(db,""));
->>>>>>> 9ffe135b
-    view.Insert();
-    m_viewId = view.GetViewId();
-    ASSERT_TRUE(m_viewId.IsValid());
-    db.SaveChanges();
-    }
-
-/*---------------------------------------------------------------------------------**//**
-* @bsimethod                                                    Paul.Connelly   12/15
-+---------------+---------------+---------------+---------------+---------------+------*/
-void ViewAttachmentTest::AddTextToModel(TextAnnotation2dCPtr& annoElemOut, DgnModelId modelId, DPoint2dCR origin, Utf8CP text, double textRotationDegrees)
-    {
-    auto& db = GetDgnDb();
-    if (!m_textStyleId.IsValid())
-        {
-        AnnotationTextStyle style(db);
-        style.SetName("MyTextStyle");
-        style.SetFontId(db.Fonts().AcquireId(DgnFontManager::GetLastResortTrueTypeFont()));
-        style.SetHeight(1.0);
-        style.Insert();
-        m_textStyleId = style.GetElementId();
-        EXPECT_TRUE(m_textStyleId.IsValid());
-        }
-
-    ASSERT_TRUE(m_annotationCatId.IsValid());
-
-    TextAnnotation anno(db);
-    anno.SetText(AnnotationTextBlock::Create(db, m_textStyleId, text).get());
-    TextAnnotation2dPtr annoElem = new TextAnnotation2d(TextAnnotation2d::CreateParams(db, modelId, TextAnnotation2d::QueryDgnClassId(db), m_annotationCatId));
-    annoElem->SetAnnotation(&anno);
-
-    auto placement = annoElem->GetPlacement();
-    placement.GetOriginR() = origin;
-    placement.GetAngleR() = AngleInDegrees::FromDegrees(textRotationDegrees);
-
-    annoElemOut = db.Elements().Insert(*annoElem);
-    ASSERT_TRUE(annoElemOut.IsValid());
-    }
-
-/*---------------------------------------------------------------------------------**//**
-* @bsimethod                                                    Paul.Connelly   12/15
-+---------------+---------------+---------------+---------------+---------------+------*/
-void ViewAttachmentTest::AddTextToDrawing(DgnModelId drawingId, Utf8CP text, double viewRot)
-    {
-    auto& db = GetDgnDb();
-    TextAnnotation2dCPtr annoElem;
-    AddTextToModel(annoElem, drawingId, DPoint2d::From(3,2), text);
-    DrawingViewControllerPtr viewController = GetDrawingViewDef(db).LoadViewController();
-    SetupAndSaveViewController(*viewController, *annoElem, drawingId, viewRot);
-    }
-
-/*---------------------------------------------------------------------------------**//**
-* @bsimethod                                                    Paul.Connelly   12/15
-+---------------+---------------+---------------+---------------+---------------+------*/
-void ViewAttachmentTest::AddBoxToModel(AnnotationElement2dCPtr& geomElOut, DgnModelId modelId, DPoint2dCR origin, double width, double height, double rot)
-    {
-    bvector<DPoint3d> pts
-        {
-        DPoint3d::FromXYZ(0,0,0),
-        DPoint3d::FromXYZ(0,height,0),
-        DPoint3d::FromXYZ(width,height,0),
-        DPoint3d::FromXYZ(width,0,0),
-        };
-
-    ICurvePrimitivePtr curve = ICurvePrimitive::CreateLineString(pts);
-
-    auto& db = GetDgnDb();
-    DgnClassId classId(db.Schemas().GetClassId(BIS_ECSCHEMA_NAME, BIS_CLASS_AnnotationElement2d));
-    DgnElementPtr el = dgn_ElementHandler::Element::FindHandler(db, classId)->Create(DgnElement::CreateParams(db, modelId, classId, DgnCode()));
-    ASSERT_TRUE(el.IsValid());
-
-    auto geomEl = el->ToGeometrySourceP()->GetAsGeometrySource2dP();
-    geomEl->SetCategoryId(m_annotationCatId);
-    geomEl->SetPlacement(Placement2d(origin, AngleInDegrees::FromDegrees(rot)));
-    GeometryBuilderPtr builder = GeometryBuilder::Create(*geomEl);
-
-    builder->Append(*curve);
-    EXPECT_EQ(SUCCESS, builder->Finish(*geomEl));
-
-    auto persistentEl = db.Elements().Insert(*el);
-    ASSERT_TRUE(persistentEl.IsValid());
-
-    geomElOut = persistentEl->ToAnnotationElement2d();
-    ASSERT_TRUE(geomElOut.IsValid());
-    }
-
-/*---------------------------------------------------------------------------------**//**
-* @bsimethod                                                    Paul.Connelly   12/15
-+---------------+---------------+---------------+---------------+---------------+------*/
-void ViewAttachmentTest::AddBoxToDrawing(DgnModelId drawingId, double width, double height, double viewRot)
-    {
-    auto& db = GetDgnDb();
-    AnnotationElement2dCPtr geomEl;
-    AddBoxToModel(geomEl, drawingId, DPoint2d::From(3,2), width, height, viewRot);
-    DrawingViewControllerPtr viewController = GetDrawingViewDef(db).LoadViewController();
-    SetupAndSaveViewController(*viewController, *geomEl, drawingId, viewRot);
-    }
-
-/*---------------------------------------------------------------------------------**//**
-* @bsimethod                                                    Paul.Connelly   12/15
-+---------------+---------------+---------------+---------------+---------------+------*/
-template<typename VC, typename EL> void ViewAttachmentTest::SetupAndSaveViewController(VC& viewController, EL const& el, DgnModelId modelId, double rot)
-    {
-    // Set up the view to display the new element...
-    ViewDefinition::MarginPercent viewMargin(.1,.1,.1,.1);
-    auto& viewDef = viewController.GetViewDefinition();
-    viewDef.SetStandardViewRotation(StandardView::Top);
-    viewDef.SetRotation(RotMatrix::FromAxisAndRotationAngle(2, rot));
-    viewDef.LookAtVolume(el.CalculateRange3d(), nullptr, &viewMargin);
-
-    auto flags = viewController.GetViewFlags();
-    flags.SetRenderMode(Render::RenderMode::Wireframe);
-    viewDef.GetDisplayStyle().SetViewFlags(flags);
-
-    viewController.ChangeCategoryDisplay(el.GetCategoryId(), true);
-
-//    viewController.ChangeModelDisplay(modelId, true);
-
-    ASSERT_TRUE(viewDef.Update().IsValid());
-    ASSERT_TRUE(viewDef.GetCategorySelector().Update().IsValid());
-    ASSERT_TRUE(viewDef.GetDisplayStyle().Update().IsValid());
-    }
-
-struct IgnoreAssertionFailures
-    {
-    IgnoreAssertionFailures() {BentleyApi::BeTest::SetFailOnAssert(false);}
-    ~IgnoreAssertionFailures() {BentleyApi::BeTest::SetFailOnAssert(true);}
-    };
-
-/*---------------------------------------------------------------------------------**//**
-* @bsimethod                                                    Paul.Connelly   12/15
-+---------------+---------------+---------------+---------------+---------------+------*/
-TEST_F(ViewAttachmentTest, CRUD) 
-    {
-    auto& db = GetDgnDb();
-
-    Placement2d placement = MakePlacement();
-    DPoint2d p2d = DPoint2d::From(0, 9);
-
-    // Test some invalid CreateParams
-    BeTest::SetFailOnAssert(false);
-    // Invalid view id
-    {
-    IgnoreAssertionFailures expectAsserts;
-    Sheet::ViewAttachment attachment(GetDgnDb(), m_sheetModelId, DgnViewId(), m_attachmentCatId, placement);
-    EXPECT_INVALID(attachment.Insert());
-    }
-    // Invalid category
-    {
-    IgnoreAssertionFailures expectAsserts;
-    Sheet::ViewAttachment attachment(GetDgnDb(), m_sheetModelId, m_viewId, DgnCategoryId(), placement);
-    EXPECT_INVALID(attachment.Insert());
-    }
-    // Not a sheet model
-    {
-    IgnoreAssertionFailures expectAsserts;
-    Sheet::ViewAttachment attachment(GetDgnDb(), m_drawingModelId, m_viewId, m_attachmentCatId, placement);
-    EXPECT_INVALID(attachment.Insert());
-    }
-    BeTest::SetFailOnAssert(true);
-
-    // Create a valid attachment with placment2d as an argument
-    Sheet::ViewAttachment attachment(GetDgnDb(), m_sheetModelId, m_viewId, m_attachmentCatId, placement);
-    auto cpAttach = GetDgnDb().Elements().Insert(attachment);
-    ASSERT_TRUE(cpAttach.IsValid());
-
-    // Confirm data as expected
-    EXPECT_EQ(m_viewId, cpAttach->GetAttachedViewId());
-    EXPECT_TRUE(placement.GetOrigin().IsEqual(cpAttach->GetPlacement().GetOrigin()));
-
-    // Modify
-    placement.GetOriginR().Add(DVec2d::From(0,1));
-    attachment.SetPlacement(placement);
-    cpAttach = GetDgnDb().Elements().Update(attachment);
-    EXPECT_TRUE(placement.GetOrigin().IsEqual(cpAttach->GetPlacement().GetOrigin()));
-
-    // Deleting the attachment definition deletes attachments which reference it
-    DgnElementId attachId = cpAttach->GetElementId();
-    EXPECT_TRUE(db.Elements().GetElement(attachId).IsValid());
-
-    // Create a valid attachment with DPoint2d as an argument
-    Sheet::ViewAttachment attachment2(GetDgnDb(), m_sheetModelId, m_viewId, m_attachmentCatId, p2d,2.0);
-    auto cpAttach2 = GetDgnDb().Elements().Insert(attachment2);
-    ASSERT_TRUE(cpAttach2.IsValid());
-
-    // Confirm data as expected
-    EXPECT_EQ(m_viewId, cpAttach2->GetAttachedViewId());
-    EXPECT_TRUE(p2d.IsEqual(cpAttach2->GetPlacement().GetOrigin()));
-
-    // Modify
-    p2d.y = 5;
-    placement.GetOriginR() = p2d;
-    attachment2.SetPlacement(placement);
-    cpAttach2 = GetDgnDb().Elements().Update(attachment2);
-    EXPECT_TRUE(p2d.IsEqual(cpAttach2->GetPlacement().GetOrigin()));
-
-    // Deleting the attachment definition deletes attachments which reference it
-    attachId = cpAttach2->GetElementId();
-    EXPECT_TRUE(db.Elements().GetElement(attachId).IsValid());
-
-#ifdef WIP_ATTACHMENTS // *** NavigationProperty currently prevents me from doing this
-    auto view = ViewDefinition::QueryView(m_viewId, db);
-    EXPECT_EQ(DgnDbStatus::Success, view->Delete());
-    EXPECT_EQ(BE_SQLITE_OK, db.SaveChanges());
-
-    EXPECT_INVALID(db.Elements().GetElement(attachId));
-    EXPECT_INVALID(db.Elements().GetElement(m_viewId));
-#endif
-    }
-
-/*---------------------------------------------------------------------------------**//**
-* @bsimethod                                                    Paul.Connelly   12/15
-+---------------+---------------+---------------+---------------+---------------+------*/
-TEST_F(ViewAttachmentTest, Geom)
-    {
-    auto& db = GetDgnDb();
-
-    // Add some geometry to the drawing and regenerate attachment geometry
-    static const double drawingViewRot = /*45.0*msGeomConst_piOver2*/ 0.0;
-
-    AddTextToDrawing(m_drawingModelId, "Text", drawingViewRot);
-    AddBoxToDrawing(m_drawingModelId, 5, 10, drawingViewRot);
-
-    // Create an attachment
-    Placement2d placement(DPoint2d::From(0,0), AngleInDegrees(), ElementAlignedBox2d(0,0,1,1));
-    Sheet::ViewAttachment attachment(GetDgnDb(), m_sheetModelId, m_viewId, m_attachmentCatId, placement);
-    auto cpAttach = GetDgnDb().Elements().Insert(attachment);
-    ASSERT_TRUE(cpAttach.IsValid());
-
-    TextAnnotation2dCPtr annoElemOnSheet;
-    AddTextToModel(annoElemOnSheet, m_sheetModelId, DPoint2d::From(0,0), "Text on sheet");
-
-    AnnotationElement2dCPtr boxOnSheet; // make a box about the same size as the ViewAttachment, so that we can use it to check the attachment's BB by eye
-    AddBoxToModel(boxOnSheet, m_sheetModelId, DPoint2d::From(0,0), placement.GetElementBox().GetWidth()+0.01, placement.GetElementBox().GetHeight()+0.01);
-
-    Sheet::ViewAttachmentPtr pAttach = cpAttach->MakeCopy<Sheet::ViewAttachment>();
-    ASSERT_TRUE(pAttach.IsValid());
-
-    DisplayStyle2dPtr noStyle = new DisplayStyle2d(db,"");
-    CategorySelectorPtr cats = new CategorySelector(db,"");
-    SheetViewDefinition sheetView(db.GetDictionaryModel(), "MySheetView", m_sheetModelId, *cats, *noStyle);
-    sheetView.Insert();
-
-    Sheet::ViewControllerPtr viewController = sheetView.LoadViewController();
-    SetupAndSaveViewController(*viewController, *cpAttach, m_sheetModelId);
-
-    viewController->ChangeCategoryDisplay(m_attachmentCatId, true);
-    viewController->ChangeCategoryDisplay(m_annotationCatId, true);
-    viewController->GetViewDefinition().GetCategorySelector().Update();
-    db.SaveChanges();
-    }
-
-/*---------------------------------------------------------------------------------**//**
-* @bsimethod                                                    Ridha.Malik   1/17
-+---------------+---------------+---------------+---------------+---------------+------*/
-TEST_F(ViewAttachmentTest, GetSetclipProperties)
-{
-    // Create an attachment
-    Placement2d placement(DPoint2d::From(0, 0), AngleInDegrees(), ElementAlignedBox2d(5, 5, 5, 5));
-    Sheet::ViewAttachment attachment(GetDgnDb(), m_sheetModelId, m_viewId, m_attachmentCatId, placement);
-    CurveVectorPtr sec1 = CurveVector::CreateRectangle(1,2,3,4, CurveVector::BOUNDARY_TYPE_Outer);
-    ClipVectorPtr cliping = ClipVector::CreateFromCurveVector(*sec1,0.1,0.5);
-    ASSERT_TRUE(cliping.IsValid()); 
-    ASSERT_EQ(DgnDbStatus::Success ,attachment.SetClip(*cliping));
-    ClipVectorPtr gcliping = attachment.GetClip();
-    ASSERT_TRUE(gcliping->size()==cliping->size()); 
-    auto cpAttach = GetDgnDb().Elements().Insert(attachment);
-    ASSERT_TRUE(cpAttach.IsValid());
-    //clear all clip 
-    attachment.ClearClip();
-    auto update=GetDgnDb().Elements().Update(attachment);
-    ASSERT_TRUE(update.IsValid());
-    ASSERT_TRUE(update->GetClip().IsNull());
-    //again setclip
-    ASSERT_EQ(DgnDbStatus::Success, attachment.SetClip(*cliping));
-    update = GetDgnDb().Elements().Update(attachment);
-    ASSERT_TRUE(update.IsValid());
-    ASSERT_TRUE(!(update->GetClip().IsNull()));
+/*--------------------------------------------------------------------------------------+
+|
+|  $Source: Tests/DgnProject/Published/ViewAttachment_Test.cpp $
+|
+|  $Copyright: (c) 2017 Bentley Systems, Incorporated. All rights reserved. $
+|
++--------------------------------------------------------------------------------------*/
+#include "DgnHandlersTests.h"
+#include <DgnPlatform/DgnDbTables.h>
+#include <DgnPlatform/Sheet.h>
+#include <DgnPlatform/Annotations/Annotations.h>
+#include <DgnPlatform/Annotations/TextAnnotationElement.h>
+
+#define EXPECT_INVALID(EXPR) EXPECT_FALSE((EXPR).IsValid())
+
+USING_NAMESPACE_BENTLEY_SQLITE
+USING_NAMESPACE_BENTLEY_DGN
+
+/*---------------------------------------------------------------------------------**//**
+* @bsistruct                                                    Paul.Connelly   12/15
++---------------+---------------+---------------+---------------+---------------+------*/
+struct ViewAttachmentTest : public DgnDbTestFixture
+{
+protected:
+    DgnModelId m_drawingModelId;
+    DgnModelId m_sheetModelId;
+    DgnCategoryId m_attachmentCatId;
+    DgnCategoryId m_annotationCatId;
+    DgnViewId m_viewId;
+    DgnElementId m_textStyleId;
+public:
+    DEFINE_T_SUPER(GenericDgnModelTestFixture);
+
+    ViewAttachmentTest()  { }
+
+    void SetUp() override;
+
+    static Placement2d MakePlacement()
+        {
+        Placement2d placement(DPoint2d::From(0,0), AngleInDegrees(), ElementAlignedBox2d(0,0,1,1));
+        EXPECT_TRUE(placement.IsValid());
+        return placement;
+        }
+    void ExpectEqualPoints(DPoint3dCR a, DPoint3dCR b)
+        {
+        EXPECT_EQ(a.x, b.x);
+        EXPECT_EQ(a.y, b.y);
+        EXPECT_EQ(a.z, b.z);
+        }
+
+    DrawingViewDefinition& GetDrawingViewDef(DgnDbR db) {return const_cast<DrawingViewDefinition&>(*ViewDefinition::Get(db, m_viewId)->ToDrawingView());}
+
+    void AddTextToModel(TextAnnotation2dCPtr&, DgnModelId, DPoint2dCR origin, Utf8CP text, double textRotationDegrees=0.0);
+    void AddTextToDrawing(DgnModelId drawingId, Utf8CP text="My Text", double viewRot=0.0);
+    void AddBoxToModel(AnnotationElement2dCPtr&, DgnModelId, DPoint2dCR origin, double width, double height, double boxRotationDegrees=0.0);
+    void AddBoxToDrawing(DgnModelId drawingId, double width, double height, double viewRot=0.0);
+    template<typename VC, typename EL> void SetupAndSaveViewController(VC& viewController, EL const& el, DgnModelId modelId, double rot=0.0);
+};
+
+/*---------------------------------------------------------------------------------**//**
+* @bsimethod                                                    Paul.Connelly   12/15
++---------------+---------------+---------------+---------------+---------------+------*/
+void ViewAttachmentTest::SetUp()
+    {
+    SetupSeedProject();
+    DgnDbR db = GetDgnDb();
+
+    // Set up a sheet to hold attachments
+    DocumentListModelPtr sheetListModel = DgnDbTestUtils::InsertDocumentListModel(db, "SheetListModel");
+    auto sheet = DgnDbTestUtils::InsertSheet(*sheetListModel, 1.0,1.0,1.0, "MySheet");
+    auto sheetModel = DgnDbTestUtils::InsertSheetModel(*sheet);
+    m_sheetModelId = sheetModel->GetModelId();
+
+    // Set up a category for attachments
+    m_attachmentCatId = DgnDbTestUtils::InsertDrawingCategory(db, "Attachments", ColorDef::Cyan());
+    ASSERT_TRUE(m_attachmentCatId.IsValid());
+    m_annotationCatId = DgnDbTestUtils::InsertDrawingCategory(db, "Annotations", ColorDef::Cyan());
+    ASSERT_TRUE(m_annotationCatId.IsValid());
+
+    // Set up a viewed model
+    DocumentListModelPtr drawingListModel = DgnDbTestUtils::InsertDocumentListModel(db, "MyDrawingListModel");
+    SectionDrawingPtr drawing = DgnDbTestUtils::InsertSectionDrawing(*drawingListModel, "MySectionDrawing");
+    DrawingModelPtr drawingModel = DgnDbTestUtils::InsertDrawingModel(*drawing);
+    m_drawingModelId = drawingModel->GetModelId();
+
+    // Create a view of our (empty) model
+    DrawingViewDefinition view(db.GetDictionaryModel(), "MyDrawingView", m_drawingModelId, *new CategorySelector(db,""), *new DisplayStyle2d(db,""));
+    view.Insert();
+    m_viewId = view.GetViewId();
+    ASSERT_TRUE(m_viewId.IsValid());
+    db.SaveChanges();
+    }
+
+/*---------------------------------------------------------------------------------**//**
+* @bsimethod                                                    Paul.Connelly   12/15
++---------------+---------------+---------------+---------------+---------------+------*/
+void ViewAttachmentTest::AddTextToModel(TextAnnotation2dCPtr& annoElemOut, DgnModelId modelId, DPoint2dCR origin, Utf8CP text, double textRotationDegrees)
+    {
+    auto& db = GetDgnDb();
+    if (!m_textStyleId.IsValid())
+        {
+        AnnotationTextStyle style(db);
+        style.SetName("MyTextStyle");
+        style.SetFontId(db.Fonts().AcquireId(DgnFontManager::GetLastResortTrueTypeFont()));
+        style.SetHeight(1.0);
+        style.Insert();
+        m_textStyleId = style.GetElementId();
+        EXPECT_TRUE(m_textStyleId.IsValid());
+        }
+
+    ASSERT_TRUE(m_annotationCatId.IsValid());
+
+    TextAnnotation anno(db);
+    anno.SetText(AnnotationTextBlock::Create(db, m_textStyleId, text).get());
+    TextAnnotation2dPtr annoElem = new TextAnnotation2d(TextAnnotation2d::CreateParams(db, modelId, TextAnnotation2d::QueryDgnClassId(db), m_annotationCatId));
+    annoElem->SetAnnotation(&anno);
+
+    auto placement = annoElem->GetPlacement();
+    placement.GetOriginR() = origin;
+    placement.GetAngleR() = AngleInDegrees::FromDegrees(textRotationDegrees);
+
+    annoElemOut = db.Elements().Insert(*annoElem);
+    ASSERT_TRUE(annoElemOut.IsValid());
+    }
+
+/*---------------------------------------------------------------------------------**//**
+* @bsimethod                                                    Paul.Connelly   12/15
++---------------+---------------+---------------+---------------+---------------+------*/
+void ViewAttachmentTest::AddTextToDrawing(DgnModelId drawingId, Utf8CP text, double viewRot)
+    {
+    auto& db = GetDgnDb();
+    TextAnnotation2dCPtr annoElem;
+    AddTextToModel(annoElem, drawingId, DPoint2d::From(3,2), text);
+    DrawingViewControllerPtr viewController = GetDrawingViewDef(db).LoadViewController();
+    SetupAndSaveViewController(*viewController, *annoElem, drawingId, viewRot);
+    }
+
+/*---------------------------------------------------------------------------------**//**
+* @bsimethod                                                    Paul.Connelly   12/15
++---------------+---------------+---------------+---------------+---------------+------*/
+void ViewAttachmentTest::AddBoxToModel(AnnotationElement2dCPtr& geomElOut, DgnModelId modelId, DPoint2dCR origin, double width, double height, double rot)
+    {
+    bvector<DPoint3d> pts
+        {
+        DPoint3d::FromXYZ(0,0,0),
+        DPoint3d::FromXYZ(0,height,0),
+        DPoint3d::FromXYZ(width,height,0),
+        DPoint3d::FromXYZ(width,0,0),
+        };
+
+    ICurvePrimitivePtr curve = ICurvePrimitive::CreateLineString(pts);
+
+    auto& db = GetDgnDb();
+    DgnClassId classId(db.Schemas().GetClassId(BIS_ECSCHEMA_NAME, BIS_CLASS_AnnotationElement2d));
+    DgnElementPtr el = dgn_ElementHandler::Element::FindHandler(db, classId)->Create(DgnElement::CreateParams(db, modelId, classId, DgnCode()));
+    ASSERT_TRUE(el.IsValid());
+
+    auto geomEl = el->ToGeometrySourceP()->GetAsGeometrySource2dP();
+    geomEl->SetCategoryId(m_annotationCatId);
+    geomEl->SetPlacement(Placement2d(origin, AngleInDegrees::FromDegrees(rot)));
+    GeometryBuilderPtr builder = GeometryBuilder::Create(*geomEl);
+
+    builder->Append(*curve);
+    EXPECT_EQ(SUCCESS, builder->Finish(*geomEl));
+
+    auto persistentEl = db.Elements().Insert(*el);
+    ASSERT_TRUE(persistentEl.IsValid());
+
+    geomElOut = persistentEl->ToAnnotationElement2d();
+    ASSERT_TRUE(geomElOut.IsValid());
+    }
+
+/*---------------------------------------------------------------------------------**//**
+* @bsimethod                                                    Paul.Connelly   12/15
++---------------+---------------+---------------+---------------+---------------+------*/
+void ViewAttachmentTest::AddBoxToDrawing(DgnModelId drawingId, double width, double height, double viewRot)
+    {
+    auto& db = GetDgnDb();
+    AnnotationElement2dCPtr geomEl;
+    AddBoxToModel(geomEl, drawingId, DPoint2d::From(3,2), width, height, viewRot);
+    DrawingViewControllerPtr viewController = GetDrawingViewDef(db).LoadViewController();
+    SetupAndSaveViewController(*viewController, *geomEl, drawingId, viewRot);
+    }
+
+/*---------------------------------------------------------------------------------**//**
+* @bsimethod                                                    Paul.Connelly   12/15
++---------------+---------------+---------------+---------------+---------------+------*/
+template<typename VC, typename EL> void ViewAttachmentTest::SetupAndSaveViewController(VC& viewController, EL const& el, DgnModelId modelId, double rot)
+    {
+    // Set up the view to display the new element...
+    ViewDefinition::MarginPercent viewMargin(.1,.1,.1,.1);
+    auto& viewDef = viewController.GetViewDefinition();
+    viewDef.SetStandardViewRotation(StandardView::Top);
+    viewDef.SetRotation(RotMatrix::FromAxisAndRotationAngle(2, rot));
+    viewDef.LookAtVolume(el.CalculateRange3d(), nullptr, &viewMargin);
+
+    auto flags = viewController.GetViewFlags();
+    flags.SetRenderMode(Render::RenderMode::Wireframe);
+    viewDef.GetDisplayStyle().SetViewFlags(flags);
+
+    viewController.ChangeCategoryDisplay(el.GetCategoryId(), true);
+
+//    viewController.ChangeModelDisplay(modelId, true);
+
+    ASSERT_TRUE(viewDef.Update().IsValid());
+    ASSERT_TRUE(viewDef.GetCategorySelector().Update().IsValid());
+    ASSERT_TRUE(viewDef.GetDisplayStyle().Update().IsValid());
+    }
+
+struct IgnoreAssertionFailures
+    {
+    IgnoreAssertionFailures() {BentleyApi::BeTest::SetFailOnAssert(false);}
+    ~IgnoreAssertionFailures() {BentleyApi::BeTest::SetFailOnAssert(true);}
+    };
+
+/*---------------------------------------------------------------------------------**//**
+* @bsimethod                                                    Paul.Connelly   12/15
++---------------+---------------+---------------+---------------+---------------+------*/
+TEST_F(ViewAttachmentTest, CRUD) 
+    {
+    auto& db = GetDgnDb();
+
+    Placement2d placement = MakePlacement();
+    DPoint2d p2d = DPoint2d::From(0, 9);
+
+    // Test some invalid CreateParams
+    BeTest::SetFailOnAssert(false);
+    // Invalid view id
+    {
+    IgnoreAssertionFailures expectAsserts;
+    Sheet::ViewAttachment attachment(GetDgnDb(), m_sheetModelId, DgnViewId(), m_attachmentCatId, placement);
+    EXPECT_INVALID(attachment.Insert());
+    }
+    // Invalid category
+    {
+    IgnoreAssertionFailures expectAsserts;
+    Sheet::ViewAttachment attachment(GetDgnDb(), m_sheetModelId, m_viewId, DgnCategoryId(), placement);
+    EXPECT_INVALID(attachment.Insert());
+    }
+    // Not a sheet model
+    {
+    IgnoreAssertionFailures expectAsserts;
+    Sheet::ViewAttachment attachment(GetDgnDb(), m_drawingModelId, m_viewId, m_attachmentCatId, placement);
+    EXPECT_INVALID(attachment.Insert());
+    }
+    BeTest::SetFailOnAssert(true);
+
+    // Create a valid attachment with placment2d as an argument
+    Sheet::ViewAttachment attachment(GetDgnDb(), m_sheetModelId, m_viewId, m_attachmentCatId, placement);
+    auto cpAttach = GetDgnDb().Elements().Insert(attachment);
+    ASSERT_TRUE(cpAttach.IsValid());
+
+    // Confirm data as expected
+    EXPECT_EQ(m_viewId, cpAttach->GetAttachedViewId());
+    EXPECT_TRUE(placement.GetOrigin().IsEqual(cpAttach->GetPlacement().GetOrigin()));
+
+    // Modify
+    placement.GetOriginR().Add(DVec2d::From(0,1));
+    attachment.SetPlacement(placement);
+    cpAttach = GetDgnDb().Elements().Update(attachment);
+    EXPECT_TRUE(placement.GetOrigin().IsEqual(cpAttach->GetPlacement().GetOrigin()));
+
+    // Deleting the attachment definition deletes attachments which reference it
+    DgnElementId attachId = cpAttach->GetElementId();
+    EXPECT_TRUE(db.Elements().GetElement(attachId).IsValid());
+
+    // Create a valid attachment with DPoint2d as an argument
+    Sheet::ViewAttachment attachment2(GetDgnDb(), m_sheetModelId, m_viewId, m_attachmentCatId, p2d,2.0);
+    auto cpAttach2 = GetDgnDb().Elements().Insert(attachment2);
+    ASSERT_TRUE(cpAttach2.IsValid());
+
+    // Confirm data as expected
+    EXPECT_EQ(m_viewId, cpAttach2->GetAttachedViewId());
+    EXPECT_TRUE(p2d.IsEqual(cpAttach2->GetPlacement().GetOrigin()));
+
+    // Modify
+    p2d.y = 5;
+    placement.GetOriginR() = p2d;
+    attachment2.SetPlacement(placement);
+    cpAttach2 = GetDgnDb().Elements().Update(attachment2);
+    EXPECT_TRUE(p2d.IsEqual(cpAttach2->GetPlacement().GetOrigin()));
+
+    // Deleting the attachment definition deletes attachments which reference it
+    attachId = cpAttach2->GetElementId();
+    EXPECT_TRUE(db.Elements().GetElement(attachId).IsValid());
+
+#ifdef WIP_ATTACHMENTS // *** NavigationProperty currently prevents me from doing this
+    auto view = ViewDefinition::QueryView(m_viewId, db);
+    EXPECT_EQ(DgnDbStatus::Success, view->Delete());
+    EXPECT_EQ(BE_SQLITE_OK, db.SaveChanges());
+
+    EXPECT_INVALID(db.Elements().GetElement(attachId));
+    EXPECT_INVALID(db.Elements().GetElement(m_viewId));
+#endif
+    }
+
+/*---------------------------------------------------------------------------------**//**
+* @bsimethod                                                    Paul.Connelly   12/15
++---------------+---------------+---------------+---------------+---------------+------*/
+TEST_F(ViewAttachmentTest, Geom)
+    {
+    auto& db = GetDgnDb();
+
+    // Add some geometry to the drawing and regenerate attachment geometry
+    static const double drawingViewRot = /*45.0*msGeomConst_piOver2*/ 0.0;
+
+    AddTextToDrawing(m_drawingModelId, "Text", drawingViewRot);
+    AddBoxToDrawing(m_drawingModelId, 5, 10, drawingViewRot);
+
+    // Create an attachment
+    Placement2d placement(DPoint2d::From(0,0), AngleInDegrees(), ElementAlignedBox2d(0,0,1,1));
+    Sheet::ViewAttachment attachment(GetDgnDb(), m_sheetModelId, m_viewId, m_attachmentCatId, placement);
+    auto cpAttach = GetDgnDb().Elements().Insert(attachment);
+    ASSERT_TRUE(cpAttach.IsValid());
+
+    TextAnnotation2dCPtr annoElemOnSheet;
+    AddTextToModel(annoElemOnSheet, m_sheetModelId, DPoint2d::From(0,0), "Text on sheet");
+
+    AnnotationElement2dCPtr boxOnSheet; // make a box about the same size as the ViewAttachment, so that we can use it to check the attachment's BB by eye
+    AddBoxToModel(boxOnSheet, m_sheetModelId, DPoint2d::From(0,0), placement.GetElementBox().GetWidth()+0.01, placement.GetElementBox().GetHeight()+0.01);
+
+    Sheet::ViewAttachmentPtr pAttach = cpAttach->MakeCopy<Sheet::ViewAttachment>();
+    ASSERT_TRUE(pAttach.IsValid());
+
+    DisplayStyle2dPtr noStyle = new DisplayStyle2d(db,"");
+    CategorySelectorPtr cats = new CategorySelector(db,"");
+    SheetViewDefinition sheetView(db.GetDictionaryModel(), "MySheetView", m_sheetModelId, *cats, *noStyle);
+    sheetView.Insert();
+
+    Sheet::ViewControllerPtr viewController = sheetView.LoadViewController();
+    SetupAndSaveViewController(*viewController, *cpAttach, m_sheetModelId);
+
+    viewController->ChangeCategoryDisplay(m_attachmentCatId, true);
+    viewController->ChangeCategoryDisplay(m_annotationCatId, true);
+    viewController->GetViewDefinition().GetCategorySelector().Update();
+    db.SaveChanges();
+    }
+
+/*---------------------------------------------------------------------------------**//**
+* @bsimethod                                                    Ridha.Malik   1/17
++---------------+---------------+---------------+---------------+---------------+------*/
+TEST_F(ViewAttachmentTest, GetSetclipProperties)
+{
+    // Create an attachment
+    Placement2d placement(DPoint2d::From(0, 0), AngleInDegrees(), ElementAlignedBox2d(5, 5, 5, 5));
+    Sheet::ViewAttachment attachment(GetDgnDb(), m_sheetModelId, m_viewId, m_attachmentCatId, placement);
+    CurveVectorPtr sec1 = CurveVector::CreateRectangle(1,2,3,4, CurveVector::BOUNDARY_TYPE_Outer);
+    ClipVectorPtr cliping = ClipVector::CreateFromCurveVector(*sec1,0.1,0.5);
+    ASSERT_TRUE(cliping.IsValid()); 
+    ASSERT_EQ(DgnDbStatus::Success ,attachment.SetClip(*cliping));
+    ClipVectorPtr gcliping = attachment.GetClip();
+    ASSERT_TRUE(gcliping->size()==cliping->size()); 
+    auto cpAttach = GetDgnDb().Elements().Insert(attachment);
+    ASSERT_TRUE(cpAttach.IsValid());
+    //clear all clip 
+    attachment.ClearClip();
+    auto update=GetDgnDb().Elements().Update(attachment);
+    ASSERT_TRUE(update.IsValid());
+    ASSERT_TRUE(update->GetClip().IsNull());
+    //again setclip
+    ASSERT_EQ(DgnDbStatus::Success, attachment.SetClip(*cliping));
+    update = GetDgnDb().Elements().Update(attachment);
+    ASSERT_TRUE(update.IsValid());
+    ASSERT_TRUE(!(update->GetClip().IsNull()));
 }