/*--------------------------------------------------------------------------------------+
|
|  $Source: Tests/DgnProject/Published/DgnModel_Test.cpp $
|
|  $Copyright: (c) 2015 Bentley Systems, Incorporated. All rights reserved. $
|
+--------------------------------------------------------------------------------------*/
#include "DgnHandlersTests.h"
#include "../BackDoor/PublicAPI/BackDoor/DgnProject/DgnPlatformTestDomain.h"

USING_NAMESPACE_BENTLEY_SQLITE
USING_NAMESPACE_BENTLEY_DPTEST

/*---------------------------------------------------------------------------------**//**
* @bsimethod                                                    Sam.Wilson      06/15
+---------------+---------------+---------------+---------------+---------------+------*/
static void openDb(DgnDbPtr& db, BeFileNameCR name, DgnDb::OpenMode mode)
{
    DbResult result = BE_SQLITE_OK;
    db = DgnDb::OpenDgnDb(&result, name, DgnDb::OpenParams(mode));
    ASSERT_TRUE(db.IsValid()) << (WCharCP)WPrintfString(L"Failed to open %ls in mode %d => result=%x", name.c_str(), (int)mode, (int)result);
    ASSERT_EQ(BE_SQLITE_OK, result);
    db->Txns().EnableTracking(true);
}

/*---------------------------------------------------------------------------------**//**
* @bsimethod                                                    Sam.Wilson      06/15
+---------------+---------------+---------------+---------------+---------------+------*/
static BeFileName copyDb(WCharCP inputFileName, WCharCP outputFileName)
{
    BeFileName fullInputFileName;
    BeTest::GetHost().GetDocumentsRoot(fullInputFileName);
    fullInputFileName.AppendToPath(inputFileName);

    BeFileName fullOutputFileName;
    BeTest::GetHost().GetOutputRoot(fullOutputFileName);
    fullOutputFileName.AppendToPath(outputFileName);

    if (BeFileNameStatus::Success != BeFileName::BeCopyFile(fullInputFileName, fullOutputFileName))
        return BeFileName();

    return fullOutputFileName;
}

//---------------------------------------------------------------------------------------
// @bsimethod                                                   Sam.Wilson      05/15
//---------------------------------------------------------------------------------------
static DgnDbPtr openCopyOfDb(WCharCP sourceName, WCharCP destName, DgnDb::OpenMode mode, bool importDummySchemaFirst = true)
{
    DgnDbPtr db2;
    openDb(db2, copyDb(sourceName, destName), mode);
    if (!db2.IsValid())
        return nullptr;
    if (importDummySchemaFirst)
        DgnPlatformTestDomain::ImportDummySchema(*db2);
    DgnPlatformTestDomain::ImportSchema(*db2);
    return db2;
}

//----------------------------------------------------------------------------------------
// @bsiclass                                                    Julija.Suboc     07/2013
//----------------------------------------------------------------------------------------
struct DgnModelTests : public testing::Test
{
    ScopedDgnHost m_autoDgnHost;
    DgnDbPtr m_dgndb;    
    DgnModelPtr m_model;

    DgnModelTests()
        {
        // Must register my domain whenever I initialize a host
        DgnPlatformTestDomain::Register(); 
        }

    void SetUp()
        {
        DgnDbTestDgnManager tdm(L"XGraphicsElements.idgndb", __FILE__, Db::OpenMode::ReadWrite);
        m_dgndb = tdm.GetDgnProjectP();
        }

    void LoadModel(Utf8CP name)
        {
        DgnModels& modelTable =  m_dgndb->Models();
        DgnModelId id = modelTable.QueryModelId(DgnModel::CreateModelCode(name));
        m_model =  modelTable.GetModel(id);
        if (m_model.IsValid())
            m_model->FillModel();
        }

    void InsertElement(DgnDbR, DgnModelId, bool is3d, bool expectSuccess);
};

//=======================================================================================
// @bsiclass                                                    Majd.Uddin   04/12
//=======================================================================================
struct TestModelProperties
{
public:
    DgnModelId      tmId;
    WString         tmName;
    WString         tmDescription;

    void SetTestModelProperties(WString Name, WString Desc)
    {
        tmName = Name;
        tmDescription = Desc;
    };
    void IsEqual(TestModelProperties Model)
    {
        EXPECT_STREQ(tmName.c_str(), Model.tmName.c_str()) << "Names don't match";
        EXPECT_STREQ(tmDescription.c_str(), Model.tmDescription.c_str()) << "Descriptions don't match";
    };
};

//---------------------------------------------------------------------------------------
// @bsimethod                                                   Julija Suboc     08/13
//---------------------------------------------------------------------------------------
TEST_F(DgnModelTests, GetGraphicElements)
    {
    LoadModel("Splines");
    uint32_t graphicElementCount = (uint32_t) m_model->GetElements().size();
    ASSERT_NE(graphicElementCount, 0);
    ASSERT_TRUE(graphicElementCount > 0)<<"Please provide model with graphics elements, otherwise this test case makes no sense";
    int count = 0;
    for (auto const& elm : *m_model)
        {
        EXPECT_TRUE(elm.second->GetModel() == m_model);
        ++count;
        }
    EXPECT_EQ(graphicElementCount, count);
    }

//---------------------------------------------------------------------------------------
// @bsimethod                                                   Julija Suboc     08/13
//---------------------------------------------------------------------------------------
TEST_F(DgnModelTests, GetName)
    {
    LoadModel("Splines");
    Utf8String name = m_model->GetCode().GetValue();
    EXPECT_TRUE(name.CompareTo("Splines")==0);
    Utf8String newName("New Long model name Longer than expectedNew Long model name Longer"
        " than expectedNew Long model name Longer than expectedNew Long model name Longer than expectedNew Long model");
    DgnDbStatus status;
    DgnModels& modelTable =  m_dgndb->Models();
    DgnModelPtr seedModel = modelTable.GetModel(m_model->GetModelId());
    DgnModelPtr newModel = seedModel->Clone(DgnModel::CreateModelCode(newName));
    status = newModel->Insert();
    EXPECT_TRUE(status == DgnDbStatus::Success);
    DgnModelId id = modelTable.QueryModelId(DgnModel::CreateModelCode(newName));
    ASSERT_TRUE(id.IsValid());
    m_model =  modelTable.GetModel (id);
    Utf8String nameToVerify = m_model->GetCode().GetValue();
    EXPECT_TRUE(newName.CompareTo(nameToVerify.c_str())==0);
    }

//---------------------------------------------------------------------------------------
// @bsimethod                                                   Julija Suboc     07/13
//---------------------------------------------------------------------------------------
TEST_F(DgnModelTests, EmptyList)
    {
    LoadModel("Splines");
    ASSERT_TRUE(0 != m_model->GetElements().size());
    m_model->EmptyModel();
    ASSERT_TRUE(0 == m_model->GetElements().size());

    m_model->FillModel();
    ASSERT_TRUE(0 != m_model->GetElements().size());
    }
//---------------------------------------------------------------------------------------
// @bsimethod                                                   Julija Suboc     07/13
//---------------------------------------------------------------------------------------
TEST_F(DgnModelTests, GetRange)
    {
    DgnDbTestDgnManager tdm(L"ModelRangeTest.idgndb", __FILE__, Db::OpenMode::ReadWrite);
    m_dgndb = tdm.GetDgnProjectP();
    LoadModel("RangeTest");

    AxisAlignedBox3d range = m_model->ToGeometricModel()->QueryModelRange();
    EXPECT_TRUE(range.IsValid());
    DPoint3d low; low.Init(-1.4011580427821895, 0.11538461538461531, -0.00050000000000000001);
    DPoint3d high; high.Init(-0.59795039550813156, 0.60280769230769227, 0.00050000000000000001);
    AxisAlignedBox3d box(low,high);

    EXPECT_TRUE(box.IsEqual(range,.00000001));
    }

//---------------------------------------------------------------------------------------
// @bsimethod                                                   Julija Suboc     07/13
//---------------------------------------------------------------------------------------
TEST_F(DgnModelTests, GetRangeOfEmptyModel)
    {
    DgnDbTestDgnManager tdm(L"3dMetricGeneral.idgndb", __FILE__, Db::OpenMode::ReadWrite);
    m_dgndb = tdm.GetDgnProjectP();
    LoadModel("Default");

    AxisAlignedBox3d thirdRange = m_model->ToGeometricModel()->QueryModelRange();
    EXPECT_FALSE(thirdRange.IsValid());
    }

//---------------------------------------------------------------------------------------
// @bsimethod                                                   Sam.Wilson      05/15
//---------------------------------------------------------------------------------------
static int countSheets(DgnDbR db)
    {
    int count = 0;
    auto sheetClassId = DgnClassId(db.Schemas().GetECClassId(DGN_ECSCHEMA_NAME, DGN_CLASSNAME_SheetModel));
    for (auto const& sheet : db.Models().MakeIterator())
        {
        if (sheetClassId == sheet.GetClassId())
            ++count;
        }
    return count;
    }

//---------------------------------------------------------------------------------------
// @bsimethod                                                   Sam.Wilson      05/15
//---------------------------------------------------------------------------------------
void DgnModelTests::InsertElement(DgnDbR db,   DgnModelId mid, bool is3d, bool expectSuccess)
    {
    DgnCategoryId cat = DgnCategory::QueryHighestCategoryId(db);

    GeometricElementPtr gelem;
    if (is3d)
        gelem = PhysicalElement::Create(PhysicalElement::CreateParams(db, mid, DgnClassId(db.Schemas().GetECClassId(DGN_ECSCHEMA_NAME, "PhysicalElement")), cat, Placement3d()));
    else
        gelem = DrawingElement::Create(DrawingElement::CreateParams(db, mid, DgnClassId(db.Schemas().GetECClassId(DGN_ECSCHEMA_NAME, "DrawingElement")), cat, Placement2d()));

    ElementGeometryBuilderPtr builder = ElementGeometryBuilder::CreateWorld(*gelem);
    builder->Append(*ICurvePrimitive::CreateLine(DSegment3d::From(DPoint3d::FromZero(), DPoint3d::From(1,0,0))));

    if (SUCCESS != builder->SetGeomStreamAndPlacement(*gelem))  // We actually catch 2d3d mismatch in SetGeomStreamAndPlacement
        {
        ASSERT_FALSE(expectSuccess);
        return;
        }

    ASSERT_EQ( expectSuccess , db.Elements().Insert(*gelem)->GetElementKey().IsValid() );
    }

//---------------------------------------------------------------------------------------
// @bsimethod                                                   Sam.Wilson      05/15
//---------------------------------------------------------------------------------------
TEST_F(DgnModelTests, SheetModelCRUD)
    {
    DgnDbTestDgnManager tdm(L"3dMetricGeneral.idgndb", __FILE__, Db::OpenMode::ReadWrite);

    static Utf8CP s_sheet1Name = "Sheet1";
    static Utf8CP s_sheet1NameUPPER = "SHEET1";
    static Utf8CP s_sheet2Name = "Sheet2";
    
    DPoint2d sheet1Size;
    BeFileName dbFileName;
    if (true)
        {
        DgnDbPtr db = tdm.GetDgnProjectP();

        ASSERT_EQ( 0 , countSheets(*db) );

        //  Create a sheet
        DPoint2d sheetSize = DPoint2d::From(.100, .100);
        SheetModel::CreateParams params(*db, DgnClassId(db->Schemas().GetECClassId(DGN_ECSCHEMA_NAME, DGN_CLASSNAME_SheetModel)),
                                DgnModel::CreateModelCode(s_sheet1Name), sheetSize);
        SheetModelPtr sheet1 = SheetModel::Create(params);
        ASSERT_TRUE( sheet1.IsValid() );
        ASSERT_EQ( DgnDbStatus::Success, sheet1->Insert("a sheet model (in mm)") );
        ASSERT_TRUE( sheet1->GetModelId().IsValid() );

        ASSERT_EQ( 1 , countSheets(*db) );

        //  Test some insert errors
        ASSERT_NE( DgnDbStatus::Success, sheet1->Insert("") ) << "Should be illegal to add sheet that is already persistent";

        SheetModelPtr sheetSameName = SheetModel::Create(params);
        ASSERT_NE( DgnDbStatus::Success, sheetSameName->Insert("") ) << "Should be illegal to add a second sheet with the same name";

        //  Create a second sheet
        SheetModel::CreateParams params2(*db, DgnClassId(db->Schemas().GetECClassId(DGN_ECSCHEMA_NAME, DGN_CLASSNAME_SheetModel)),
                                DgnModel::CreateModelCode(s_sheet2Name), sheetSize);
        SheetModelPtr sheet2 = SheetModel::Create(params2);
        ASSERT_TRUE( sheet1.IsValid() );
        ASSERT_EQ( DgnDbStatus::Success, sheet2->Insert("a second sheet model") );
        ASSERT_TRUE( sheet2->GetModelId().IsValid() );
        ASSERT_NE( sheet2->GetModelId() , sheet1->GetModelId() );

        ASSERT_EQ( 2 , countSheets(*db) );
        ASSERT_TRUE( db->Models().QueryModelId(DgnModel::CreateModelCode(s_sheet2Name)).IsValid() );

        //  Look up a sheet     ... by name
        DgnModelId mid = db->Models().QueryModelId(DgnModel::CreateModelCode(s_sheet1Name));
        ASSERT_EQ( mid , sheet1->GetModelId() );
        ASSERT_EQ( mid , db->Models().QueryModelId(DgnModel::CreateModelCode(s_sheet1NameUPPER)) ) << "Sheet model names should be case-insensitive";
        //                      ... by id
        ASSERT_EQ( sheet1.get() , db->Models().Get<SheetModel>(mid).get() );
        DgnModel::Code mcode;
        // Look up a sheet's name by id
        db->Models().GetModelCode(mcode, mid);
        ASSERT_STREQ( sheet1->GetCode().GetValueCP() , mcode.GetValueCP());

        sheet1Size = sheet1->GetSize();
        ASSERT_TRUE(sheet1Size.IsEqual(sheetSize));

        dbFileName = db->GetFileName();   
        db->SaveChanges();
        db->CloseDb();
        }

    // Verify that loading works
    if (true)
        {
        DgnDbPtr db = DgnDb::OpenDgnDb(nullptr, dbFileName, DgnDb::OpenParams(Db::OpenMode::ReadWrite));
        ASSERT_TRUE( db.IsValid() );

        DgnModelId mid = db->Models().QueryModelId(DgnModel::CreateModelCode(s_sheet1Name));
        SheetModelPtr sheet1 = db->Models().Get<SheetModel>(mid);
        ASSERT_TRUE( sheet1.IsValid() );
        ASSERT_EQ( mid , sheet1->GetModelId() );
        ASSERT_STREQ( s_sheet1Name , sheet1->GetCode().GetValueCP() );

        ASSERT_EQ( sheet1Size.x , sheet1->GetSize().x );
        ASSERT_EQ( sheet1Size.y , sheet1->GetSize().y );

        // Delete Sheet2
        ASSERT_EQ( 2 , countSheets(*db) );
        auto sheet2Id = db->Models().QueryModelId(DgnModel::CreateModelCode(s_sheet2Name));
        DgnModelPtr sheet2Model = db->Models().GetModel(sheet2Id);
        ASSERT_EQ( DgnDbStatus::Success, sheet2Model->Delete());
        ASSERT_EQ( 1 , countSheets(*db) );
        }        

    if (true)
        {
        DgnDbPtr db = DgnDb::OpenDgnDb(nullptr, dbFileName, DgnDb::OpenParams(Db::OpenMode::ReadWrite));
        ASSERT_TRUE( db.IsValid() );

        ASSERT_EQ( 1 , countSheets(*db) );

        DgnModelId mid = db->Models().QueryModelId(DgnModel::CreateModelCode(s_sheet1Name));

        // Verify that we can only place drawing elements in a sheet
        InsertElement(*db, mid, false, true);
        InsertElement(*db, mid, true, false);
        }
    }

/*---------------------------------------------------------------------------------**//**
* Getting the list of Dgn Models in a project and see if they work
* @bsimethod                                    Majd.Uddin                   04/12
+---------------+---------------+---------------+---------------+---------------+------*/
TEST_F(DgnModelTests, WorkWithDgnModelTable)
{
    DgnDbTestDgnManager tdm(L"ElementsSymbologyByLevel.idgndb", __FILE__, Db::OpenMode::Readonly);
    DgnDbP project = tdm.GetDgnProjectP();
    ASSERT_TRUE(project != NULL);

    //Iterating through the models
    DgnModels& modelTable = project->Models();
    DgnModels::Iterator iter = modelTable.MakeIterator();
    ASSERT_EQ(3, iter.QueryCount()); // including dictionary model...

    //Set up testmodel properties as we know what the models in this file contain
    TestModelProperties models[3], testModel;
    models[0].SetTestModelProperties(L"Default", L"Master Model");
    models[1].SetTestModelProperties(L"Model2d", L"");

    //Iterate through the model and verify it's contents. TODO: Add more checks
    int i = 0;
    for (DgnModels::Iterator::Entry const& entry : iter)
    {
        ASSERT_TRUE(entry.GetModelId().IsValid()) << "Model Id is not Valid";
        if (DgnModel::DictionaryId() == entry.GetModelId())
            continue;

        WString entryNameW(entry.GetCodeValue(), true);               // string conversion
        WString entryDescriptionW(entry.GetDescription(), true); // string conversion
        testModel.SetTestModelProperties(entryNameW.c_str(), entryDescriptionW.c_str());
        testModel.IsEqual(models[i]);
        i++;
    }
}

<<<<<<< HEAD
=======
//---------------------------------------------------------------------------------------
// @bsimethod                                                   Sam.Wilson      05/15
//---------------------------------------------------------------------------------------
static void checkGroupHasOneMemberInModel(DgnModelR model)
    {
    BeSQLite::Statement stmt(model.GetDgnDb(), "SELECT Id FROM " DGN_TABLE(DGN_CLASSNAME_Element) " WHERE (ECClassId=? AND ModelId=?)");
    stmt.BindInt64(1, model.GetDgnDb().Schemas().GetECClassId(DGN_ECSCHEMA_NAME, DGN_CLASSNAME_ElementGroup));
    stmt.BindId(2, model.GetModelId());
    ASSERT_EQ( BE_SQLITE_ROW , stmt.Step() );
    DgnElementId gid = stmt.GetValueId<DgnElementId>(0);
    ASSERT_EQ( BE_SQLITE_DONE , stmt.Step() );

    ElementGroupCPtr group = model.GetDgnDb().Elements().Get<ElementGroup>(gid);
    ASSERT_TRUE( group.IsValid() );

    DgnElementIdSet members = group->QueryMembers();
    ASSERT_EQ( 1 , members.size() );
    DgnElementCPtr member = model.GetDgnDb().Elements().Get<DgnElement>(*members.begin());
    ASSERT_TRUE( member.IsValid() );
    ASSERT_EQ( model.GetModelId() , member->GetModelId() );
    }

//---------------------------------------------------------------------------------------
// @bsimethod                                                   Sam.Wilson      05/15
//---------------------------------------------------------------------------------------
static DgnElementCPtr getSingleElementInModel(DgnModelR model)
    {
    BeSQLite::Statement stmt(model.GetDgnDb(), "SELECT Id FROM " DGN_TABLE(DGN_CLASSNAME_Element) " WHERE (ModelId=?)");
    stmt.BindId(1, model.GetModelId());
    if (BE_SQLITE_ROW != stmt.Step())   
        return nullptr;
    DgnElementId gid = stmt.GetValueId<DgnElementId>(0);
    if (BE_SQLITE_DONE != stmt.Step())
        return nullptr;

    return model.GetDgnDb().Elements().Get<DgnElement>(gid);
    }
    
/*---------------------------------------------------------------------------------**//**
* @bsimethod                                                    Sam.Wilson      06/15
+---------------+---------------+---------------+---------------+---------------+------*/
static BeFileName copyDb (WCharCP inputFileName, WCharCP outputFileName)
    {
    BeFileName fullInputFileName;
    BeTest::GetHost().GetDocumentsRoot (fullInputFileName);
    fullInputFileName.AppendToPath (inputFileName);

    BeFileName fullOutputFileName;
    BeTest::GetHost().GetOutputRoot(fullOutputFileName);
    fullOutputFileName.AppendToPath(outputFileName);

    if (BeFileNameStatus::Success != BeFileName::BeCopyFile (fullInputFileName, fullOutputFileName))
        return BeFileName();

    return fullOutputFileName;
    }

/*---------------------------------------------------------------------------------**//**
* @bsimethod                                                    Sam.Wilson      06/15
+---------------+---------------+---------------+---------------+---------------+------*/
static void openDb (DgnDbPtr& db, BeFileNameCR name, DgnDb::OpenMode mode)
    {
    DbResult result = BE_SQLITE_OK;
    db = DgnDb::OpenDgnDb(&result, name, DgnDb::OpenParams(mode));
    ASSERT_TRUE( db.IsValid() ) << (WCharCP)WPrintfString(L"Failed to open %ls in mode %d => result=%x", name.c_str(), (int)mode, (int)result);
    ASSERT_EQ( BE_SQLITE_OK , result );
    db->Txns().EnableTracking(true);
    }

//---------------------------------------------------------------------------------------
// @bsimethod                                                   Sam.Wilson      05/15
//---------------------------------------------------------------------------------------
static PhysicalModelPtr copyPhysicalModelSameDb(PhysicalModelCR model, Utf8CP newName)
    {
    return dynamic_cast<PhysicalModel*>(DgnModel::CopyModel(model, DgnModel::CreateModelCode(newName)).get());
    }

//---------------------------------------------------------------------------------------
// @bsimethod                                                   Sam.Wilson      05/15
//---------------------------------------------------------------------------------------
static PhysicalModelPtr createPhysicalModel(DgnDbR db, Utf8CP newName)
    {
    DgnClassId mclassId = DgnClassId(db.Schemas().GetECClassId(DGN_ECSCHEMA_NAME, DGN_CLASSNAME_PhysicalModel));
    PhysicalModelPtr model = new PhysicalModel(PhysicalModel::CreateParams(db, mclassId, DgnModel::CreateModelCode(newName)));
    if (!model.IsValid())
        return nullptr;
    if (DgnDbStatus::Success != model->Insert())
        return nullptr;
    return model;
    }

//---------------------------------------------------------------------------------------
// @bsimethod                                                   Sam.Wilson      05/15
//---------------------------------------------------------------------------------------
static DgnDbPtr openCopyOfDb(WCharCP sourceName, WCharCP destName, DgnDb::OpenMode mode, bool importDummySchemaFirst = true)
    {
    DgnDbPtr db2;
    openDb(db2, copyDb(sourceName, destName), mode);
    if (!db2.IsValid())
        return nullptr;
    if (importDummySchemaFirst)
        DgnPlatformTestDomain::ImportDummySchema(*db2);
    DgnPlatformTestDomain::ImportSchema(*db2);
    return db2;
    }

//---------------------------------------------------------------------------------------
// @bsimethod                                                   Sam.Wilson      05/15
//---------------------------------------------------------------------------------------
TEST_F(DgnModelTests, ImportGroups)
    {
    DgnDbTestDgnManager tdm(L"3dMetricGeneral.idgndb", __FILE__, Db::OpenMode::ReadWrite);
    DgnDbP db = tdm.GetDgnProjectP();

    // ******************************
    //  Create model1
        
    PhysicalModelPtr model1 = createPhysicalModel(*db, "Model1");
    ASSERT_TRUE( model1.IsValid() );
        {
        // Put a group into moddel1
        ElementGroupCPtr group;
            {
            DgnClassId gclassid = DgnClassId(db->Schemas().GetECClassId(DGN_ECSCHEMA_NAME, DGN_CLASSNAME_ElementGroup));
            DgnElementCPtr groupEl = ElementGroup::Create(ElementGroup::CreateParams(*db, model1->GetModelId(), gclassid))->Insert();
            group = dynamic_cast<ElementGroupCP>(groupEl.get());
            ASSERT_TRUE( group.IsValid() );
            }

        //  Add a member
        if (true)
            {
            DgnClassId mclassid = DgnClassId(db->Schemas().GetECClassId(DGN_ECSCHEMA_NAME, DGN_CLASSNAME_PhysicalElement));
            DgnCategoryId mcatid = DgnCategory::QueryHighestCategoryId(*db);
            auto member = PhysicalElement::Create(PhysicalElement::CreateParams(*db, model1->GetModelId(), mclassid, mcatid, Placement3d()))->Insert();
            //auto member = PhysicalElement::Create(*model1, mcatid)->Insert();
            ASSERT_TRUE( member.IsValid() );
            ASSERT_EQ( DgnDbStatus::Success , group->InsertMember(*member) );
            }

        checkGroupHasOneMemberInModel(*model1);
        }

    //  ******************************
    //  Create model2 as a copy of model1
    if (true)
        {
        PhysicalModelPtr model2 = copyPhysicalModelSameDb(*model1, "Model2");
        ASSERT_TRUE( model2.IsValid() );

        checkGroupHasOneMemberInModel(*model2);
        }

    //  ******************************
    //  You can't "Import" a model into the same DgnDb. For one thing, the name will conflict.
    if (true)
        {
        DgnImportContext import3(*db, *db);
        DgnDbStatus stat;
        PhysicalModelPtr model3 = DgnModel::Import(&stat, *model1, import3);
        ASSERT_TRUE( !model3.IsValid() );
        ASSERT_NE( DgnDbStatus::Success , stat );
        }

    //  *******************************
    //  Import into separate db
    if (true)
        {
        DgnDbPtr db2 = openCopyOfDb(L"DgnDb/3dMetricGeneral.idgndb", L"3dMetricGeneralcc.idgndb", DgnDb::OpenMode::ReadWrite);
        ASSERT_TRUE( db2.IsValid() );

        DgnImportContext import3(*db, *db2);
        DgnDbStatus stat;
        PhysicalModelPtr model3 = DgnModel::Import(&stat, *model1, import3);
        ASSERT_TRUE( model3.IsValid() );
        ASSERT_EQ( DgnDbStatus::Success , stat );

        checkGroupHasOneMemberInModel(*model3);
        db2->SaveChanges();
        }

    }

//---------------------------------------------------------------------------------------
// @bsimethod                                                   Sam.Wilson      05/15
//---------------------------------------------------------------------------------------
TEST_F(DgnModelTests, ImportElementsWithAuthorities)
    {
    DgnDbTestDgnManager tdm(L"3dMetricGeneral.idgndb", __FILE__, Db::OpenMode::ReadWrite);
    DgnDbP db = tdm.GetDgnProjectP();

    ASSERT_EQ( DgnDbStatus::Success , DgnPlatformTestDomain::ImportSchema(*db) );

    // ******************************
    //  Create some Authorities. 
    DgnAuthorityId sourceAuthorityId;
    RefCountedPtr<NamespaceAuthority> auth1;
        {
        auto auth0 = NamespaceAuthority::CreateNamespaceAuthority("TestAuthority_NotUsed", *db);
        auth1 = NamespaceAuthority::CreateNamespaceAuthority("TestAuthority", *db);
        auto auth2 = NamespaceAuthority::CreateNamespaceAuthority("TestAuthority_AlsoNotUsed", *db);
        ASSERT_EQ(DgnDbStatus::Success, auth0->Insert());
        ASSERT_EQ(DgnDbStatus::Success, auth1->Insert());
        ASSERT_EQ(DgnDbStatus::Success, auth2->Insert());
        
        // We'll use the *second one*, so that the source and destination authority IDs will be different.
        sourceAuthorityId = auth1->GetAuthorityId();
        }

    // ******************************
    //  Create model1
        
    DgnClassId mclassId = DgnClassId(db->Schemas().GetECClassId(DGN_ECSCHEMA_NAME, DGN_CLASSNAME_PhysicalModel));
    PhysicalModelPtr model1 = new PhysicalModel(PhysicalModel::CreateParams(*db, mclassId, DgnModel::CreateModelCode("Model1")));
    ASSERT_EQ( DgnDbStatus::Success , model1->Insert() );

    // Put an element with an Item into moddel1
        {
        DgnElement::Code code = auth1->CreateCode("TestElement");
        DgnCategoryId gcatid = DgnCategory::QueryHighestCategoryId(*db);
        TestElementPtr tempEl = TestElement::Create(*db, model1->GetModelId(), gcatid, code);
        DgnElement::Item::SetItem(*tempEl, *TestItem::Create("Line"));
        ASSERT_TRUE( db->Elements().Insert(*tempEl).IsValid() );
        db->SaveChanges();
        }

    if (true)
        {
        DgnElementCPtr el = getSingleElementInModel(*model1);
        ASSERT_TRUE( el.IsValid() );
        DgnAuthorityId said = el->GetCode().GetAuthority();
        ASSERT_TRUE( said == sourceAuthorityId );
        auto sourceAuthority = db->Authorities().GetAuthority(sourceAuthorityId);
        ASSERT_STREQ( sourceAuthority->GetName().c_str(), "TestAuthority" );
        }

    //  *******************************
    //  Import model1 into separate db
    if (true)
        {
        DgnDbPtr db2 = openCopyOfDb(L"DgnDb/3dMetricGeneral.idgndb", L"3dMetricGeneralcc.idgndb", DgnDb::OpenMode::ReadWrite);
        ASSERT_TRUE( db2.IsValid() );

        DgnImportContext import3(*db, *db2);
        DgnDbStatus stat;
        PhysicalModelPtr model3 = DgnModel::Import(&stat, *model1, import3);
        ASSERT_TRUE( model3.IsValid() );
        ASSERT_EQ( DgnDbStatus::Success , stat );

        DgnElementCPtr el = getSingleElementInModel(*model3);
        ASSERT_TRUE( el.IsValid() );

        // Verify that Authority was copied over
        DgnAuthorityId daid = el->GetCode().GetAuthority();
        ASSERT_TRUE( daid.IsValid() );
        ASSERT_NE( daid , sourceAuthorityId ) << "Authority ID should have been remapped";
        auto destAuthority = db2->Authorities().GetAuthority(daid);
        ASSERT_STREQ( destAuthority->GetName().c_str(), "TestAuthority" );
        db2->SaveChanges();
        }
    }

//---------------------------------------------------------------------------------------
// @bsimethod                                                   Sam.Wilson      05/15
//---------------------------------------------------------------------------------------
TEST_F(DgnModelTests, ImportElementsWithItems)
    {
    DgnDbTestDgnManager tdm(L"3dMetricGeneral.idgndb", __FILE__, Db::OpenMode::ReadWrite);
    DgnDbP db = tdm.GetDgnProjectP();

    ASSERT_EQ( DgnDbStatus::Success , DgnPlatformTestDomain::ImportSchema(*db) );

    // ******************************
    //  Create model1
        
    DgnClassId mclassId = DgnClassId(db->Schemas().GetECClassId(DGN_ECSCHEMA_NAME, DGN_CLASSNAME_PhysicalModel));
    PhysicalModelPtr model1 = new PhysicalModel(PhysicalModel::CreateParams(*db, mclassId, DgnModel::CreateModelCode("Model1")));
    ASSERT_EQ( DgnDbStatus::Success , model1->Insert() );

    // Put an element with an Item into moddel1
        {
        DgnCategoryId gcatid = DgnCategory::QueryHighestCategoryId(*db);
        TestElementPtr tempEl = TestElement::Create(*db, model1->GetModelId(), gcatid, "TestElement");
        DgnElement::Item::SetItem(*tempEl, *TestItem::Create("Line"));
        ASSERT_TRUE( db->Elements().Insert(*tempEl).IsValid() );
        db->SaveChanges();
        }

    if (true)
        {
        DgnElementCPtr el = getSingleElementInModel(*model1);
        ASSERT_NE( nullptr , DgnElement::Item::GetItem(*el) );
        }

    //  ******************************
    //  Create model2 as a copy of model1
    if (true)
        {
        PhysicalModelPtr model2 = copyPhysicalModelSameDb(*model1, "Model2");
        ASSERT_TRUE( model2.IsValid() );

        DgnElementCPtr el = getSingleElementInModel(*model2);
        ASSERT_NE( nullptr , DgnElement::Item::GetItem(*el) );
        }

    //  *******************************
    //  Import into separate db
    if (true)
        {
        DgnDbPtr db2 = openCopyOfDb(L"DgnDb/3dMetricGeneral.idgndb", L"3dMetricGeneralcc.idgndb", DgnDb::OpenMode::ReadWrite);
        ASSERT_TRUE( db2.IsValid() );

        DgnImportContext import3(*db, *db2);
        DgnDbStatus stat;
        PhysicalModelPtr model3 = DgnModel::Import(&stat, *model1, import3);
        ASSERT_TRUE( model3.IsValid() );
        ASSERT_EQ( DgnDbStatus::Success , stat );

        DgnElementCPtr el = getSingleElementInModel(*model3);
        ASSERT_NE( nullptr , DgnElement::Item::GetItem(*el) );
        db2->SaveChanges();
        }
    }

//---------------------------------------------------------------------------------------
// @bsimethod                                                   Sam.Wilson      05/15
//---------------------------------------------------------------------------------------
TEST_F(DgnModelTests, ImportElementsWithDependencies)
    {
    DgnDbTestDgnManager tdm(L"3dMetricGeneral.idgndb", __FILE__, Db::OpenMode::ReadWrite);
    DgnDbP db = tdm.GetDgnProjectP();
    db->Txns().EnableTracking(true);

    ASSERT_EQ( DgnDbStatus::Success , DgnPlatformTestDomain::ImportSchema(*db) );

    TestElementDrivesElementHandler::GetHandler().Clear();

    // ******************************
    //  Create model1
        
    DgnClassId mclassId = DgnClassId(db->Schemas().GetECClassId(DGN_ECSCHEMA_NAME, DGN_CLASSNAME_PhysicalModel));
    PhysicalModelPtr model1 = new PhysicalModel(PhysicalModel::CreateParams(*db, mclassId, DgnModel::CreateModelCode("Model1")));
    ASSERT_EQ( DgnDbStatus::Success , model1->Insert() );

    // Create 2 elements and make the first depend on the second
        {
        DgnCategoryId gcatid = DgnCategory::QueryHighestCategoryId(*db);

        TestElementPtr e1 = TestElement::Create(*db, model1->GetModelId(), gcatid, "e1");
        ASSERT_TRUE( db->Elements().Insert(*e1).IsValid() );

        TestElementPtr e2 = TestElement::Create(*db, model1->GetModelId(), gcatid, "e2");
        ASSERT_TRUE( db->Elements().Insert(*e2).IsValid() );

        TestElementDrivesElementHandler::Insert(*db, e2->GetElementId(), e1->GetElementId());

        db->SaveChanges();

        ASSERT_EQ( TestElementDrivesElementHandler::GetHandler().m_relIds.size(), 1 );
        TestElementDrivesElementHandler::GetHandler().Clear();
        }

    //  ******************************
    //  Create model2 as a copy of model1
    if (true)
        {
        PhysicalModelPtr model2 = copyPhysicalModelSameDb(*model1, "Model2");
        ASSERT_TRUE( model2.IsValid() );

        db->SaveChanges();
        ASSERT_EQ( TestElementDrivesElementHandler::GetHandler().m_relIds.size(), 1 );
        TestElementDrivesElementHandler::GetHandler().Clear();
        }

    //  *******************************
    //  Import into separate db
    if (true)
        {
        DgnDbPtr db2 = openCopyOfDb(L"DgnDb/3dMetricGeneral.idgndb", L"3dMetricGeneralcc.idgndb", DgnDb::OpenMode::ReadWrite);
        ASSERT_TRUE( db2.IsValid() );

        DgnImportContext import3(*db, *db2);
        DgnDbStatus stat;
        PhysicalModelPtr model3 = DgnModel::Import(&stat, *model1, import3);
        ASSERT_TRUE( model3.IsValid() );
        ASSERT_EQ( DgnDbStatus::Success , stat );

        db2->SaveChanges();
        ASSERT_EQ( TestElementDrivesElementHandler::GetHandler().m_relIds.size(), 1 );
        TestElementDrivesElementHandler::GetHandler().Clear();
        }
    }

>>>>>>> 39c5631e
/*---------------------------------------------------------------------------------**//**
* @bsimethod                                                    Paul.Connelly   10/15
+---------------+---------------+---------------+---------------+---------------+------*/
TEST_F(DgnModelTests, DictionaryModel)
    {
    DgnDbTestDgnManager tdm(L"3dMetricGeneral.idgndb", __FILE__, Db::OpenMode::ReadWrite);
    DgnDbR db = *tdm.GetDgnProjectP();

    DgnModelPtr model = db.Models().GetModel(DgnModel::DictionaryId());
    EXPECT_TRUE(model.IsValid());

    DictionaryModelPtr dictModel = db.Models().Get<DictionaryModel>(DgnModel::DictionaryId());
    EXPECT_TRUE(dictModel.IsValid());
    EXPECT_EQ(dictModel.get(), model.get());

    DictionaryModelR dictModelR = db.GetDictionaryModel();
    EXPECT_EQ(&dictModelR, dictModel.get());

    // The dictionary model cannot be copied
    struct DisableAssertions
        {
        DisableAssertions() { BeTest::SetFailOnAssert(false); }
        ~DisableAssertions() { BeTest::SetFailOnAssert(true); }
        };

    DisableAssertions _V_V_V;
    DgnImportContext cc(db, db);
    EXPECT_TRUE(DgnModel::Import(nullptr, dictModelR, cc).IsNull());

    // The dictionary model cannot be imported
    DgnDbPtr db2 = openCopyOfDb(L"DgnDb/3dMetricGeneral.idgndb", L"3dMetricGeneralcc.idgndb", DgnDb::OpenMode::ReadWrite);
    DgnImportContext importer(db, *db2);
    EXPECT_TRUE(DgnModel::Import(nullptr, dictModelR, importer).IsNull());
    }

/*---------------------------------------------------------------------------------**//**
* @bsimethod                                    Maha Nasir                      07/15
+---------------+---------------+---------------+---------------+---------------+------*/
TEST_F (DgnModelTests, ModelsIterator)
    {
    DgnDbTestDgnManager tdm (L"3dMetricGeneral.idgndb", __FILE__, Db::OpenMode::ReadWrite);
    DgnDbP db = tdm.GetDgnProjectP ();
    ASSERT_TRUE (db != nullptr);

    DgnModelPtr seedModel = db->Models ().GetModel (db->Models ().QueryFirstModelId ());
    seedModel->FillModel ();
    EXPECT_TRUE (seedModel != nullptr);

    //Inserts models
    DgnModelPtr M1 = seedModel->Clone (DgnModel::CreateModelCode("Model1"));
    M1->Insert ("Test Model 1");
    db->SaveChanges ("changeSet1");

    DgnModelPtr M2 = seedModel->Clone (DgnModel::CreateModelCode("Model2"));
    M2->Insert ("Test Model 2", true);

    DgnModelPtr M3 = seedModel->Clone (DgnModel::CreateModelCode("Model3"));
    M3->Insert ("Test Model 3", true);
    db->SaveChanges ("changeSet1");

    EXPECT_TRUE (db->Models ().QueryModelId (DgnModel::CreateModelCode("Model1")).IsValid ());
    EXPECT_TRUE (db->Models ().QueryModelId (DgnModel::CreateModelCode("Model2")).IsValid ());
    EXPECT_TRUE (db->Models ().QueryModelId (DgnModel::CreateModelCode("Model3")).IsValid ());

    DgnModelId m1id = db->Models ().QueryModelId (DgnModel::CreateModelCode("Model1"));
    DgnModelId m2id = db->Models ().QueryModelId (DgnModel::CreateModelCode("Model2"));
    DgnModelId m3id = db->Models ().QueryModelId (DgnModel::CreateModelCode("Model3"));

    DgnModel::Code m1_code;
    BentleyStatus ModelName = db->Models ().GetModelCode (m1_code, m1id);
    EXPECT_EQ (0, ModelName);

    DgnModels& models = db->Models ();
    DgnModels::Iterator iter = models.MakeIterator ();
    EXPECT_EQ (5, iter.QueryCount ()); // including the dictionary model...
    DgnModels::Iterator::Entry entry = iter.begin ();
    int i = 0;
    for (auto const& entry : iter)
        {
        if (entry.GetModelId () == m1id)
            {
            EXPECT_EQ (M1->GetClassId ().GetValue (), entry.GetClassId ().GetValue ());
            EXPECT_STREQ ("Model1", entry.GetCodeValue ());
            EXPECT_STREQ ("Test Model 1", entry.GetDescription ());
            EXPECT_EQ (true, entry.InGuiList ());
            }
        else if (entry.GetModelId () == m2id)
            {
            EXPECT_EQ (M2->GetClassId ().GetValue (), entry.GetClassId ().GetValue ());
            EXPECT_STREQ ("Model2", entry.GetCodeValue ());
            EXPECT_STREQ ("Test Model 2", entry.GetDescription ());
            EXPECT_EQ (true, entry.InGuiList ());
            }
        else if (entry.GetModelId () == m3id)
            {
            EXPECT_EQ (M3->GetClassId ().GetValue (), entry.GetClassId ().GetValue ());;
            EXPECT_STREQ ("Model3", entry.GetCodeValue ());
            EXPECT_STREQ ("Test Model 3", entry.GetDescription ());
            EXPECT_EQ (true, entry.InGuiList ());
            }
        i++;
        }
    iter.end ();
    }

/*---------------------------------------------------------------------------------**//**
* @bsimethod                                    Maha Nasir                      07/15
+---------------+---------------+---------------+---------------+---------------+------*/
TEST_F (DgnModelTests, AbandonChanges)
    {
    DgnDbTestDgnManager tdm (L"3dMetricGeneral.idgndb", __FILE__, Db::OpenMode::ReadWrite);
    DgnDbP db = tdm.GetDgnProjectP ();
    ASSERT_TRUE (db != nullptr);

    DgnModelPtr seedModel = db->Models ().GetModel (db->Models ().QueryFirstModelId ());
    seedModel->FillModel ();
    EXPECT_TRUE (seedModel != nullptr);

    //Inserts a model
    DgnModelPtr M1 = seedModel->Clone (DgnModel::CreateModelCode("Model1"));
    M1->Insert ("Test Model 1");
    EXPECT_TRUE (M1 != nullptr);
    db->SaveChanges ("changeSet1");

    EXPECT_TRUE (db->Models ().QueryModelId (DgnModel::CreateModelCode("Model1")).IsValid ());
    M1->Delete ();
    EXPECT_FALSE (db->Models ().QueryModelId (DgnModel::CreateModelCode("Model1")).IsValid ());

    DgnModelPtr model2 = seedModel->Clone (DgnModel::CreateModelCode("Model2"));
    model2->Insert ();

    //Model 1 should be back. Model 2 shouldnt be in the db anymore.
    DbResult rzlt = db->AbandonChanges ();
    EXPECT_TRUE (rzlt == 0);
    EXPECT_TRUE (db->Models ().QueryModelId (DgnModel::CreateModelCode("Model1")).IsValid ());
    EXPECT_FALSE (db->Models ().QueryModelId (DgnModel::CreateModelCode("Model2")).IsValid ());
    }

/*---------------------------------------------------------------------------------**//**
* @bsiclass                                    Maha Nasir                      07/15
+---------------+---------------+---------------+---------------+---------------+------*/
struct TestAppData : DgnModel::AppData
    {
    bool isFilled;
    virtual DropMe _OnFilled (DgnModelCR model) override
        {
        isFilled = true;
        return DropMe::No;
        }
    };

/*---------------------------------------------------------------------------------**//**
//! Test for adding AppData on a model.
* @bsimethod                                    Maha Nasir                      07/15
+---------------+---------------+---------------+---------------+---------------+------*/
TEST_F (DgnModelTests, AddAppData)
    {
    DgnDbTestDgnManager tdm (L"3dMetricGeneral.idgndb", __FILE__, Db::OpenMode::ReadWrite);
    DgnDbP db = tdm.GetDgnProjectP ();
    ASSERT_TRUE (db != nullptr);

    DgnModelPtr seedModel = db->Models ().GetModel (db->Models ().QueryFirstModelId ());
    seedModel->FillModel ();
    EXPECT_TRUE (seedModel != nullptr);

    //Inserts a model
    DgnModelPtr M1 = seedModel->Clone (DgnModel::CreateModelCode("Model1"));
    M1->Insert ("Test Model 1");
    EXPECT_TRUE (M1 != nullptr);
    EXPECT_TRUE (db->Models ().QueryModelId (DgnModel::CreateModelCode("Model1")).IsValid ());

    static DgnModel::AppData::Key m_key;
    TestAppData *m_AppData = new TestAppData ();
    M1->AddAppData (m_key, m_AppData);
    M1->FillModel ();
    EXPECT_TRUE (m_AppData->isFilled);
    EXPECT_TRUE (M1->FindAppData (m_key) != nullptr);
    }

/*---------------------------------------------------------------------------------**//**
//! Test for dropping AppData from a model.
* @bsimethod                                    Maha Nasir                      07/15
+---------------+---------------+---------------+---------------+---------------+------*/
TEST_F (DgnModelTests, DropAppData)
    {
    DgnDbTestDgnManager tdm (L"3dMetricGeneral.idgndb", __FILE__, Db::OpenMode::ReadWrite);
    DgnDbP db = tdm.GetDgnProjectP ();
    ASSERT_TRUE (db != nullptr);

    DgnModelPtr seedModel = db->Models ().GetModel (db->Models ().QueryFirstModelId ());
    seedModel->FillModel ();
    EXPECT_TRUE (seedModel != nullptr);

    //Inserts a model
    DgnModelPtr M1 = seedModel->Clone (DgnModel::CreateModelCode("Model1"));
    M1->Insert ("Test Model 1");
    EXPECT_TRUE (M1 != nullptr);
    EXPECT_TRUE (db->Models ().QueryModelId (DgnModel::CreateModelCode("Model1")).IsValid ());

    static DgnModel::AppData::Key m_key;
    TestAppData *m_AppData = new TestAppData ();
    M1->AddAppData (m_key, m_AppData);
    M1->FillModel ();
    EXPECT_TRUE (m_AppData->isFilled);
    StatusInt status = M1->DropAppData (m_key);
    EXPECT_TRUE (status == 0);
    EXPECT_TRUE (M1->FindAppData (m_key) == nullptr);
    }

/*---------------------------------------------------------------------------------**//**
* @bsimethod                                    Maha Nasir                      07/15
+---------------+---------------+---------------+---------------+---------------+------*/
TEST_F (DgnModelTests, ReplaceInvalidCharacter)
    {
    DgnDbTestDgnManager tdm (L"3dMetricGeneral.idgndb", __FILE__, Db::OpenMode::ReadWrite);
    DgnDbP db = tdm.GetDgnProjectP ();
    ASSERT_TRUE (db != nullptr);

    Utf8String name = "Invalid*Name";
    Utf8CP InvalidChar = "*";
    Utf8Char replace = ' ';

    bool check = DgnDbTable::IsValidName (name, InvalidChar);
    EXPECT_FALSE (check);
    DgnDbTable::ReplaceInvalidCharacters (name, InvalidChar, replace);
    EXPECT_EQ ("Invalid Name", (Utf8String)name);
    check = DgnDbTable::IsValidName (name, InvalidChar);
    EXPECT_TRUE (check);
    }

<|MERGE_RESOLUTION|>--- conflicted
+++ resolved
@@ -1,1006 +1,1003 @@
-/*--------------------------------------------------------------------------------------+
-|
-|  $Source: Tests/DgnProject/Published/DgnModel_Test.cpp $
-|
-|  $Copyright: (c) 2015 Bentley Systems, Incorporated. All rights reserved. $
-|
-+--------------------------------------------------------------------------------------*/
-#include "DgnHandlersTests.h"
-#include "../BackDoor/PublicAPI/BackDoor/DgnProject/DgnPlatformTestDomain.h"
-
-USING_NAMESPACE_BENTLEY_SQLITE
-USING_NAMESPACE_BENTLEY_DPTEST
-
-/*---------------------------------------------------------------------------------**//**
-* @bsimethod                                                    Sam.Wilson      06/15
-+---------------+---------------+---------------+---------------+---------------+------*/
-static void openDb(DgnDbPtr& db, BeFileNameCR name, DgnDb::OpenMode mode)
-{
-    DbResult result = BE_SQLITE_OK;
-    db = DgnDb::OpenDgnDb(&result, name, DgnDb::OpenParams(mode));
-    ASSERT_TRUE(db.IsValid()) << (WCharCP)WPrintfString(L"Failed to open %ls in mode %d => result=%x", name.c_str(), (int)mode, (int)result);
-    ASSERT_EQ(BE_SQLITE_OK, result);
-    db->Txns().EnableTracking(true);
-}
-
-/*---------------------------------------------------------------------------------**//**
-* @bsimethod                                                    Sam.Wilson      06/15
-+---------------+---------------+---------------+---------------+---------------+------*/
-static BeFileName copyDb(WCharCP inputFileName, WCharCP outputFileName)
-{
-    BeFileName fullInputFileName;
-    BeTest::GetHost().GetDocumentsRoot(fullInputFileName);
-    fullInputFileName.AppendToPath(inputFileName);
-
-    BeFileName fullOutputFileName;
-    BeTest::GetHost().GetOutputRoot(fullOutputFileName);
-    fullOutputFileName.AppendToPath(outputFileName);
-
-    if (BeFileNameStatus::Success != BeFileName::BeCopyFile(fullInputFileName, fullOutputFileName))
-        return BeFileName();
-
-    return fullOutputFileName;
-}
-
-//---------------------------------------------------------------------------------------
-// @bsimethod                                                   Sam.Wilson      05/15
-//---------------------------------------------------------------------------------------
-static DgnDbPtr openCopyOfDb(WCharCP sourceName, WCharCP destName, DgnDb::OpenMode mode, bool importDummySchemaFirst = true)
-{
-    DgnDbPtr db2;
-    openDb(db2, copyDb(sourceName, destName), mode);
-    if (!db2.IsValid())
-        return nullptr;
-    if (importDummySchemaFirst)
-        DgnPlatformTestDomain::ImportDummySchema(*db2);
-    DgnPlatformTestDomain::ImportSchema(*db2);
-    return db2;
-}
-
-//----------------------------------------------------------------------------------------
-// @bsiclass                                                    Julija.Suboc     07/2013
-//----------------------------------------------------------------------------------------
-struct DgnModelTests : public testing::Test
-{
-    ScopedDgnHost m_autoDgnHost;
-    DgnDbPtr m_dgndb;    
-    DgnModelPtr m_model;
-
-    DgnModelTests()
-        {
-        // Must register my domain whenever I initialize a host
-        DgnPlatformTestDomain::Register(); 
-        }
-
-    void SetUp()
-        {
-        DgnDbTestDgnManager tdm(L"XGraphicsElements.idgndb", __FILE__, Db::OpenMode::ReadWrite);
-        m_dgndb = tdm.GetDgnProjectP();
-        }
-
-    void LoadModel(Utf8CP name)
-        {
-        DgnModels& modelTable =  m_dgndb->Models();
-        DgnModelId id = modelTable.QueryModelId(DgnModel::CreateModelCode(name));
-        m_model =  modelTable.GetModel(id);
-        if (m_model.IsValid())
-            m_model->FillModel();
-        }
-
-    void InsertElement(DgnDbR, DgnModelId, bool is3d, bool expectSuccess);
-};
-
-//=======================================================================================
-// @bsiclass                                                    Majd.Uddin   04/12
-//=======================================================================================
-struct TestModelProperties
-{
-public:
-    DgnModelId      tmId;
-    WString         tmName;
-    WString         tmDescription;
-
-    void SetTestModelProperties(WString Name, WString Desc)
-    {
-        tmName = Name;
-        tmDescription = Desc;
-    };
-    void IsEqual(TestModelProperties Model)
-    {
-        EXPECT_STREQ(tmName.c_str(), Model.tmName.c_str()) << "Names don't match";
-        EXPECT_STREQ(tmDescription.c_str(), Model.tmDescription.c_str()) << "Descriptions don't match";
-    };
-};
-
-//---------------------------------------------------------------------------------------
-// @bsimethod                                                   Julija Suboc     08/13
-//---------------------------------------------------------------------------------------
-TEST_F(DgnModelTests, GetGraphicElements)
-    {
-    LoadModel("Splines");
-    uint32_t graphicElementCount = (uint32_t) m_model->GetElements().size();
-    ASSERT_NE(graphicElementCount, 0);
-    ASSERT_TRUE(graphicElementCount > 0)<<"Please provide model with graphics elements, otherwise this test case makes no sense";
-    int count = 0;
-    for (auto const& elm : *m_model)
-        {
-        EXPECT_TRUE(elm.second->GetModel() == m_model);
-        ++count;
-        }
-    EXPECT_EQ(graphicElementCount, count);
-    }
-
-//---------------------------------------------------------------------------------------
-// @bsimethod                                                   Julija Suboc     08/13
-//---------------------------------------------------------------------------------------
-TEST_F(DgnModelTests, GetName)
-    {
-    LoadModel("Splines");
-    Utf8String name = m_model->GetCode().GetValue();
-    EXPECT_TRUE(name.CompareTo("Splines")==0);
-    Utf8String newName("New Long model name Longer than expectedNew Long model name Longer"
-        " than expectedNew Long model name Longer than expectedNew Long model name Longer than expectedNew Long model");
-    DgnDbStatus status;
-    DgnModels& modelTable =  m_dgndb->Models();
-    DgnModelPtr seedModel = modelTable.GetModel(m_model->GetModelId());
-    DgnModelPtr newModel = seedModel->Clone(DgnModel::CreateModelCode(newName));
-    status = newModel->Insert();
-    EXPECT_TRUE(status == DgnDbStatus::Success);
-    DgnModelId id = modelTable.QueryModelId(DgnModel::CreateModelCode(newName));
-    ASSERT_TRUE(id.IsValid());
-    m_model =  modelTable.GetModel (id);
-    Utf8String nameToVerify = m_model->GetCode().GetValue();
-    EXPECT_TRUE(newName.CompareTo(nameToVerify.c_str())==0);
-    }
-
-//---------------------------------------------------------------------------------------
-// @bsimethod                                                   Julija Suboc     07/13
-//---------------------------------------------------------------------------------------
-TEST_F(DgnModelTests, EmptyList)
-    {
-    LoadModel("Splines");
-    ASSERT_TRUE(0 != m_model->GetElements().size());
-    m_model->EmptyModel();
-    ASSERT_TRUE(0 == m_model->GetElements().size());
-
-    m_model->FillModel();
-    ASSERT_TRUE(0 != m_model->GetElements().size());
-    }
-//---------------------------------------------------------------------------------------
-// @bsimethod                                                   Julija Suboc     07/13
-//---------------------------------------------------------------------------------------
-TEST_F(DgnModelTests, GetRange)
-    {
-    DgnDbTestDgnManager tdm(L"ModelRangeTest.idgndb", __FILE__, Db::OpenMode::ReadWrite);
-    m_dgndb = tdm.GetDgnProjectP();
-    LoadModel("RangeTest");
-
-    AxisAlignedBox3d range = m_model->ToGeometricModel()->QueryModelRange();
-    EXPECT_TRUE(range.IsValid());
-    DPoint3d low; low.Init(-1.4011580427821895, 0.11538461538461531, -0.00050000000000000001);
-    DPoint3d high; high.Init(-0.59795039550813156, 0.60280769230769227, 0.00050000000000000001);
-    AxisAlignedBox3d box(low,high);
-
-    EXPECT_TRUE(box.IsEqual(range,.00000001));
-    }
-
-//---------------------------------------------------------------------------------------
-// @bsimethod                                                   Julija Suboc     07/13
-//---------------------------------------------------------------------------------------
-TEST_F(DgnModelTests, GetRangeOfEmptyModel)
-    {
-    DgnDbTestDgnManager tdm(L"3dMetricGeneral.idgndb", __FILE__, Db::OpenMode::ReadWrite);
-    m_dgndb = tdm.GetDgnProjectP();
-    LoadModel("Default");
-
-    AxisAlignedBox3d thirdRange = m_model->ToGeometricModel()->QueryModelRange();
-    EXPECT_FALSE(thirdRange.IsValid());
-    }
-
-//---------------------------------------------------------------------------------------
-// @bsimethod                                                   Sam.Wilson      05/15
-//---------------------------------------------------------------------------------------
-static int countSheets(DgnDbR db)
-    {
-    int count = 0;
-    auto sheetClassId = DgnClassId(db.Schemas().GetECClassId(DGN_ECSCHEMA_NAME, DGN_CLASSNAME_SheetModel));
-    for (auto const& sheet : db.Models().MakeIterator())
-        {
-        if (sheetClassId == sheet.GetClassId())
-            ++count;
-        }
-    return count;
-    }
-
-//---------------------------------------------------------------------------------------
-// @bsimethod                                                   Sam.Wilson      05/15
-//---------------------------------------------------------------------------------------
-void DgnModelTests::InsertElement(DgnDbR db,   DgnModelId mid, bool is3d, bool expectSuccess)
-    {
-    DgnCategoryId cat = DgnCategory::QueryHighestCategoryId(db);
-
-    GeometricElementPtr gelem;
-    if (is3d)
-        gelem = PhysicalElement::Create(PhysicalElement::CreateParams(db, mid, DgnClassId(db.Schemas().GetECClassId(DGN_ECSCHEMA_NAME, "PhysicalElement")), cat, Placement3d()));
-    else
-        gelem = DrawingElement::Create(DrawingElement::CreateParams(db, mid, DgnClassId(db.Schemas().GetECClassId(DGN_ECSCHEMA_NAME, "DrawingElement")), cat, Placement2d()));
-
-    ElementGeometryBuilderPtr builder = ElementGeometryBuilder::CreateWorld(*gelem);
-    builder->Append(*ICurvePrimitive::CreateLine(DSegment3d::From(DPoint3d::FromZero(), DPoint3d::From(1,0,0))));
-
-    if (SUCCESS != builder->SetGeomStreamAndPlacement(*gelem))  // We actually catch 2d3d mismatch in SetGeomStreamAndPlacement
-        {
-        ASSERT_FALSE(expectSuccess);
-        return;
-        }
-
-    ASSERT_EQ( expectSuccess , db.Elements().Insert(*gelem)->GetElementKey().IsValid() );
-    }
-
-//---------------------------------------------------------------------------------------
-// @bsimethod                                                   Sam.Wilson      05/15
-//---------------------------------------------------------------------------------------
-TEST_F(DgnModelTests, SheetModelCRUD)
-    {
-    DgnDbTestDgnManager tdm(L"3dMetricGeneral.idgndb", __FILE__, Db::OpenMode::ReadWrite);
-
-    static Utf8CP s_sheet1Name = "Sheet1";
-    static Utf8CP s_sheet1NameUPPER = "SHEET1";
-    static Utf8CP s_sheet2Name = "Sheet2";
-    
-    DPoint2d sheet1Size;
-    BeFileName dbFileName;
-    if (true)
-        {
-        DgnDbPtr db = tdm.GetDgnProjectP();
-
-        ASSERT_EQ( 0 , countSheets(*db) );
-
-        //  Create a sheet
-        DPoint2d sheetSize = DPoint2d::From(.100, .100);
-        SheetModel::CreateParams params(*db, DgnClassId(db->Schemas().GetECClassId(DGN_ECSCHEMA_NAME, DGN_CLASSNAME_SheetModel)),
-                                DgnModel::CreateModelCode(s_sheet1Name), sheetSize);
-        SheetModelPtr sheet1 = SheetModel::Create(params);
-        ASSERT_TRUE( sheet1.IsValid() );
-        ASSERT_EQ( DgnDbStatus::Success, sheet1->Insert("a sheet model (in mm)") );
-        ASSERT_TRUE( sheet1->GetModelId().IsValid() );
-
-        ASSERT_EQ( 1 , countSheets(*db) );
-
-        //  Test some insert errors
-        ASSERT_NE( DgnDbStatus::Success, sheet1->Insert("") ) << "Should be illegal to add sheet that is already persistent";
-
-        SheetModelPtr sheetSameName = SheetModel::Create(params);
-        ASSERT_NE( DgnDbStatus::Success, sheetSameName->Insert("") ) << "Should be illegal to add a second sheet with the same name";
-
-        //  Create a second sheet
-        SheetModel::CreateParams params2(*db, DgnClassId(db->Schemas().GetECClassId(DGN_ECSCHEMA_NAME, DGN_CLASSNAME_SheetModel)),
-                                DgnModel::CreateModelCode(s_sheet2Name), sheetSize);
-        SheetModelPtr sheet2 = SheetModel::Create(params2);
-        ASSERT_TRUE( sheet1.IsValid() );
-        ASSERT_EQ( DgnDbStatus::Success, sheet2->Insert("a second sheet model") );
-        ASSERT_TRUE( sheet2->GetModelId().IsValid() );
-        ASSERT_NE( sheet2->GetModelId() , sheet1->GetModelId() );
-
-        ASSERT_EQ( 2 , countSheets(*db) );
-        ASSERT_TRUE( db->Models().QueryModelId(DgnModel::CreateModelCode(s_sheet2Name)).IsValid() );
-
-        //  Look up a sheet     ... by name
-        DgnModelId mid = db->Models().QueryModelId(DgnModel::CreateModelCode(s_sheet1Name));
-        ASSERT_EQ( mid , sheet1->GetModelId() );
-        ASSERT_EQ( mid , db->Models().QueryModelId(DgnModel::CreateModelCode(s_sheet1NameUPPER)) ) << "Sheet model names should be case-insensitive";
-        //                      ... by id
-        ASSERT_EQ( sheet1.get() , db->Models().Get<SheetModel>(mid).get() );
-        DgnModel::Code mcode;
-        // Look up a sheet's name by id
-        db->Models().GetModelCode(mcode, mid);
-        ASSERT_STREQ( sheet1->GetCode().GetValueCP() , mcode.GetValueCP());
-
-        sheet1Size = sheet1->GetSize();
-        ASSERT_TRUE(sheet1Size.IsEqual(sheetSize));
-
-        dbFileName = db->GetFileName();   
-        db->SaveChanges();
-        db->CloseDb();
-        }
-
-    // Verify that loading works
-    if (true)
-        {
-        DgnDbPtr db = DgnDb::OpenDgnDb(nullptr, dbFileName, DgnDb::OpenParams(Db::OpenMode::ReadWrite));
-        ASSERT_TRUE( db.IsValid() );
-
-        DgnModelId mid = db->Models().QueryModelId(DgnModel::CreateModelCode(s_sheet1Name));
-        SheetModelPtr sheet1 = db->Models().Get<SheetModel>(mid);
-        ASSERT_TRUE( sheet1.IsValid() );
-        ASSERT_EQ( mid , sheet1->GetModelId() );
-        ASSERT_STREQ( s_sheet1Name , sheet1->GetCode().GetValueCP() );
-
-        ASSERT_EQ( sheet1Size.x , sheet1->GetSize().x );
-        ASSERT_EQ( sheet1Size.y , sheet1->GetSize().y );
-
-        // Delete Sheet2
-        ASSERT_EQ( 2 , countSheets(*db) );
-        auto sheet2Id = db->Models().QueryModelId(DgnModel::CreateModelCode(s_sheet2Name));
-        DgnModelPtr sheet2Model = db->Models().GetModel(sheet2Id);
-        ASSERT_EQ( DgnDbStatus::Success, sheet2Model->Delete());
-        ASSERT_EQ( 1 , countSheets(*db) );
-        }        
-
-    if (true)
-        {
-        DgnDbPtr db = DgnDb::OpenDgnDb(nullptr, dbFileName, DgnDb::OpenParams(Db::OpenMode::ReadWrite));
-        ASSERT_TRUE( db.IsValid() );
-
-        ASSERT_EQ( 1 , countSheets(*db) );
-
-        DgnModelId mid = db->Models().QueryModelId(DgnModel::CreateModelCode(s_sheet1Name));
-
-        // Verify that we can only place drawing elements in a sheet
-        InsertElement(*db, mid, false, true);
-        InsertElement(*db, mid, true, false);
-        }
-    }
-
-/*---------------------------------------------------------------------------------**//**
-* Getting the list of Dgn Models in a project and see if they work
-* @bsimethod                                    Majd.Uddin                   04/12
-+---------------+---------------+---------------+---------------+---------------+------*/
-TEST_F(DgnModelTests, WorkWithDgnModelTable)
-{
-    DgnDbTestDgnManager tdm(L"ElementsSymbologyByLevel.idgndb", __FILE__, Db::OpenMode::Readonly);
-    DgnDbP project = tdm.GetDgnProjectP();
-    ASSERT_TRUE(project != NULL);
-
-    //Iterating through the models
-    DgnModels& modelTable = project->Models();
-    DgnModels::Iterator iter = modelTable.MakeIterator();
-    ASSERT_EQ(3, iter.QueryCount()); // including dictionary model...
-
-    //Set up testmodel properties as we know what the models in this file contain
-    TestModelProperties models[3], testModel;
-    models[0].SetTestModelProperties(L"Default", L"Master Model");
-    models[1].SetTestModelProperties(L"Model2d", L"");
-
-    //Iterate through the model and verify it's contents. TODO: Add more checks
-    int i = 0;
-    for (DgnModels::Iterator::Entry const& entry : iter)
-    {
-        ASSERT_TRUE(entry.GetModelId().IsValid()) << "Model Id is not Valid";
-        if (DgnModel::DictionaryId() == entry.GetModelId())
-            continue;
-
-        WString entryNameW(entry.GetCodeValue(), true);               // string conversion
-        WString entryDescriptionW(entry.GetDescription(), true); // string conversion
-        testModel.SetTestModelProperties(entryNameW.c_str(), entryDescriptionW.c_str());
-        testModel.IsEqual(models[i]);
-        i++;
-    }
-}
-
-<<<<<<< HEAD
-=======
-//---------------------------------------------------------------------------------------
-// @bsimethod                                                   Sam.Wilson      05/15
-//---------------------------------------------------------------------------------------
-static void checkGroupHasOneMemberInModel(DgnModelR model)
-    {
-    BeSQLite::Statement stmt(model.GetDgnDb(), "SELECT Id FROM " DGN_TABLE(DGN_CLASSNAME_Element) " WHERE (ECClassId=? AND ModelId=?)");
-    stmt.BindInt64(1, model.GetDgnDb().Schemas().GetECClassId(DGN_ECSCHEMA_NAME, DGN_CLASSNAME_ElementGroup));
-    stmt.BindId(2, model.GetModelId());
-    ASSERT_EQ( BE_SQLITE_ROW , stmt.Step() );
-    DgnElementId gid = stmt.GetValueId<DgnElementId>(0);
-    ASSERT_EQ( BE_SQLITE_DONE , stmt.Step() );
-
-    ElementGroupCPtr group = model.GetDgnDb().Elements().Get<ElementGroup>(gid);
-    ASSERT_TRUE( group.IsValid() );
-
-    DgnElementIdSet members = group->QueryMembers();
-    ASSERT_EQ( 1 , members.size() );
-    DgnElementCPtr member = model.GetDgnDb().Elements().Get<DgnElement>(*members.begin());
-    ASSERT_TRUE( member.IsValid() );
-    ASSERT_EQ( model.GetModelId() , member->GetModelId() );
-    }
-
-//---------------------------------------------------------------------------------------
-// @bsimethod                                                   Sam.Wilson      05/15
-//---------------------------------------------------------------------------------------
-static DgnElementCPtr getSingleElementInModel(DgnModelR model)
-    {
-    BeSQLite::Statement stmt(model.GetDgnDb(), "SELECT Id FROM " DGN_TABLE(DGN_CLASSNAME_Element) " WHERE (ModelId=?)");
-    stmt.BindId(1, model.GetModelId());
-    if (BE_SQLITE_ROW != stmt.Step())   
-        return nullptr;
-    DgnElementId gid = stmt.GetValueId<DgnElementId>(0);
-    if (BE_SQLITE_DONE != stmt.Step())
-        return nullptr;
-
-    return model.GetDgnDb().Elements().Get<DgnElement>(gid);
-    }
-    
-/*---------------------------------------------------------------------------------**//**
-* @bsimethod                                                    Sam.Wilson      06/15
-+---------------+---------------+---------------+---------------+---------------+------*/
-static BeFileName copyDb (WCharCP inputFileName, WCharCP outputFileName)
-    {
-    BeFileName fullInputFileName;
-    BeTest::GetHost().GetDocumentsRoot (fullInputFileName);
-    fullInputFileName.AppendToPath (inputFileName);
-
-    BeFileName fullOutputFileName;
-    BeTest::GetHost().GetOutputRoot(fullOutputFileName);
-    fullOutputFileName.AppendToPath(outputFileName);
-
-    if (BeFileNameStatus::Success != BeFileName::BeCopyFile (fullInputFileName, fullOutputFileName))
-        return BeFileName();
-
-    return fullOutputFileName;
-    }
-
-/*---------------------------------------------------------------------------------**//**
-* @bsimethod                                                    Sam.Wilson      06/15
-+---------------+---------------+---------------+---------------+---------------+------*/
-static void openDb (DgnDbPtr& db, BeFileNameCR name, DgnDb::OpenMode mode)
-    {
-    DbResult result = BE_SQLITE_OK;
-    db = DgnDb::OpenDgnDb(&result, name, DgnDb::OpenParams(mode));
-    ASSERT_TRUE( db.IsValid() ) << (WCharCP)WPrintfString(L"Failed to open %ls in mode %d => result=%x", name.c_str(), (int)mode, (int)result);
-    ASSERT_EQ( BE_SQLITE_OK , result );
-    db->Txns().EnableTracking(true);
-    }
-
-//---------------------------------------------------------------------------------------
-// @bsimethod                                                   Sam.Wilson      05/15
-//---------------------------------------------------------------------------------------
-static PhysicalModelPtr copyPhysicalModelSameDb(PhysicalModelCR model, Utf8CP newName)
-    {
-    return dynamic_cast<PhysicalModel*>(DgnModel::CopyModel(model, DgnModel::CreateModelCode(newName)).get());
-    }
-
-//---------------------------------------------------------------------------------------
-// @bsimethod                                                   Sam.Wilson      05/15
-//---------------------------------------------------------------------------------------
-static PhysicalModelPtr createPhysicalModel(DgnDbR db, Utf8CP newName)
-    {
-    DgnClassId mclassId = DgnClassId(db.Schemas().GetECClassId(DGN_ECSCHEMA_NAME, DGN_CLASSNAME_PhysicalModel));
-    PhysicalModelPtr model = new PhysicalModel(PhysicalModel::CreateParams(db, mclassId, DgnModel::CreateModelCode(newName)));
-    if (!model.IsValid())
-        return nullptr;
-    if (DgnDbStatus::Success != model->Insert())
-        return nullptr;
-    return model;
-    }
-
-//---------------------------------------------------------------------------------------
-// @bsimethod                                                   Sam.Wilson      05/15
-//---------------------------------------------------------------------------------------
-static DgnDbPtr openCopyOfDb(WCharCP sourceName, WCharCP destName, DgnDb::OpenMode mode, bool importDummySchemaFirst = true)
-    {
-    DgnDbPtr db2;
-    openDb(db2, copyDb(sourceName, destName), mode);
-    if (!db2.IsValid())
-        return nullptr;
-    if (importDummySchemaFirst)
-        DgnPlatformTestDomain::ImportDummySchema(*db2);
-    DgnPlatformTestDomain::ImportSchema(*db2);
-    return db2;
-    }
-
-//---------------------------------------------------------------------------------------
-// @bsimethod                                                   Sam.Wilson      05/15
-//---------------------------------------------------------------------------------------
-TEST_F(DgnModelTests, ImportGroups)
-    {
-    DgnDbTestDgnManager tdm(L"3dMetricGeneral.idgndb", __FILE__, Db::OpenMode::ReadWrite);
-    DgnDbP db = tdm.GetDgnProjectP();
-
-    // ******************************
-    //  Create model1
-        
-    PhysicalModelPtr model1 = createPhysicalModel(*db, "Model1");
-    ASSERT_TRUE( model1.IsValid() );
-        {
-        // Put a group into moddel1
-        ElementGroupCPtr group;
-            {
-            DgnClassId gclassid = DgnClassId(db->Schemas().GetECClassId(DGN_ECSCHEMA_NAME, DGN_CLASSNAME_ElementGroup));
-            DgnElementCPtr groupEl = ElementGroup::Create(ElementGroup::CreateParams(*db, model1->GetModelId(), gclassid))->Insert();
-            group = dynamic_cast<ElementGroupCP>(groupEl.get());
-            ASSERT_TRUE( group.IsValid() );
-            }
-
-        //  Add a member
-        if (true)
-            {
-            DgnClassId mclassid = DgnClassId(db->Schemas().GetECClassId(DGN_ECSCHEMA_NAME, DGN_CLASSNAME_PhysicalElement));
-            DgnCategoryId mcatid = DgnCategory::QueryHighestCategoryId(*db);
-            auto member = PhysicalElement::Create(PhysicalElement::CreateParams(*db, model1->GetModelId(), mclassid, mcatid, Placement3d()))->Insert();
-            //auto member = PhysicalElement::Create(*model1, mcatid)->Insert();
-            ASSERT_TRUE( member.IsValid() );
-            ASSERT_EQ( DgnDbStatus::Success , group->InsertMember(*member) );
-            }
-
-        checkGroupHasOneMemberInModel(*model1);
-        }
-
-    //  ******************************
-    //  Create model2 as a copy of model1
-    if (true)
-        {
-        PhysicalModelPtr model2 = copyPhysicalModelSameDb(*model1, "Model2");
-        ASSERT_TRUE( model2.IsValid() );
-
-        checkGroupHasOneMemberInModel(*model2);
-        }
-
-    //  ******************************
-    //  You can't "Import" a model into the same DgnDb. For one thing, the name will conflict.
-    if (true)
-        {
-        DgnImportContext import3(*db, *db);
-        DgnDbStatus stat;
-        PhysicalModelPtr model3 = DgnModel::Import(&stat, *model1, import3);
-        ASSERT_TRUE( !model3.IsValid() );
-        ASSERT_NE( DgnDbStatus::Success , stat );
-        }
-
-    //  *******************************
-    //  Import into separate db
-    if (true)
-        {
-        DgnDbPtr db2 = openCopyOfDb(L"DgnDb/3dMetricGeneral.idgndb", L"3dMetricGeneralcc.idgndb", DgnDb::OpenMode::ReadWrite);
-        ASSERT_TRUE( db2.IsValid() );
-
-        DgnImportContext import3(*db, *db2);
-        DgnDbStatus stat;
-        PhysicalModelPtr model3 = DgnModel::Import(&stat, *model1, import3);
-        ASSERT_TRUE( model3.IsValid() );
-        ASSERT_EQ( DgnDbStatus::Success , stat );
-
-        checkGroupHasOneMemberInModel(*model3);
-        db2->SaveChanges();
-        }
-
-    }
-
-//---------------------------------------------------------------------------------------
-// @bsimethod                                                   Sam.Wilson      05/15
-//---------------------------------------------------------------------------------------
-TEST_F(DgnModelTests, ImportElementsWithAuthorities)
-    {
-    DgnDbTestDgnManager tdm(L"3dMetricGeneral.idgndb", __FILE__, Db::OpenMode::ReadWrite);
-    DgnDbP db = tdm.GetDgnProjectP();
-
-    ASSERT_EQ( DgnDbStatus::Success , DgnPlatformTestDomain::ImportSchema(*db) );
-
-    // ******************************
-    //  Create some Authorities. 
-    DgnAuthorityId sourceAuthorityId;
-    RefCountedPtr<NamespaceAuthority> auth1;
-        {
-        auto auth0 = NamespaceAuthority::CreateNamespaceAuthority("TestAuthority_NotUsed", *db);
-        auth1 = NamespaceAuthority::CreateNamespaceAuthority("TestAuthority", *db);
-        auto auth2 = NamespaceAuthority::CreateNamespaceAuthority("TestAuthority_AlsoNotUsed", *db);
-        ASSERT_EQ(DgnDbStatus::Success, auth0->Insert());
-        ASSERT_EQ(DgnDbStatus::Success, auth1->Insert());
-        ASSERT_EQ(DgnDbStatus::Success, auth2->Insert());
-        
-        // We'll use the *second one*, so that the source and destination authority IDs will be different.
-        sourceAuthorityId = auth1->GetAuthorityId();
-        }
-
-    // ******************************
-    //  Create model1
-        
-    DgnClassId mclassId = DgnClassId(db->Schemas().GetECClassId(DGN_ECSCHEMA_NAME, DGN_CLASSNAME_PhysicalModel));
-    PhysicalModelPtr model1 = new PhysicalModel(PhysicalModel::CreateParams(*db, mclassId, DgnModel::CreateModelCode("Model1")));
-    ASSERT_EQ( DgnDbStatus::Success , model1->Insert() );
-
-    // Put an element with an Item into moddel1
-        {
-        DgnElement::Code code = auth1->CreateCode("TestElement");
-        DgnCategoryId gcatid = DgnCategory::QueryHighestCategoryId(*db);
-        TestElementPtr tempEl = TestElement::Create(*db, model1->GetModelId(), gcatid, code);
-        DgnElement::Item::SetItem(*tempEl, *TestItem::Create("Line"));
-        ASSERT_TRUE( db->Elements().Insert(*tempEl).IsValid() );
-        db->SaveChanges();
-        }
-
-    if (true)
-        {
-        DgnElementCPtr el = getSingleElementInModel(*model1);
-        ASSERT_TRUE( el.IsValid() );
-        DgnAuthorityId said = el->GetCode().GetAuthority();
-        ASSERT_TRUE( said == sourceAuthorityId );
-        auto sourceAuthority = db->Authorities().GetAuthority(sourceAuthorityId);
-        ASSERT_STREQ( sourceAuthority->GetName().c_str(), "TestAuthority" );
-        }
-
-    //  *******************************
-    //  Import model1 into separate db
-    if (true)
-        {
-        DgnDbPtr db2 = openCopyOfDb(L"DgnDb/3dMetricGeneral.idgndb", L"3dMetricGeneralcc.idgndb", DgnDb::OpenMode::ReadWrite);
-        ASSERT_TRUE( db2.IsValid() );
-
-        DgnImportContext import3(*db, *db2);
-        DgnDbStatus stat;
-        PhysicalModelPtr model3 = DgnModel::Import(&stat, *model1, import3);
-        ASSERT_TRUE( model3.IsValid() );
-        ASSERT_EQ( DgnDbStatus::Success , stat );
-
-        DgnElementCPtr el = getSingleElementInModel(*model3);
-        ASSERT_TRUE( el.IsValid() );
-
-        // Verify that Authority was copied over
-        DgnAuthorityId daid = el->GetCode().GetAuthority();
-        ASSERT_TRUE( daid.IsValid() );
-        ASSERT_NE( daid , sourceAuthorityId ) << "Authority ID should have been remapped";
-        auto destAuthority = db2->Authorities().GetAuthority(daid);
-        ASSERT_STREQ( destAuthority->GetName().c_str(), "TestAuthority" );
-        db2->SaveChanges();
-        }
-    }
-
-//---------------------------------------------------------------------------------------
-// @bsimethod                                                   Sam.Wilson      05/15
-//---------------------------------------------------------------------------------------
-TEST_F(DgnModelTests, ImportElementsWithItems)
-    {
-    DgnDbTestDgnManager tdm(L"3dMetricGeneral.idgndb", __FILE__, Db::OpenMode::ReadWrite);
-    DgnDbP db = tdm.GetDgnProjectP();
-
-    ASSERT_EQ( DgnDbStatus::Success , DgnPlatformTestDomain::ImportSchema(*db) );
-
-    // ******************************
-    //  Create model1
-        
-    DgnClassId mclassId = DgnClassId(db->Schemas().GetECClassId(DGN_ECSCHEMA_NAME, DGN_CLASSNAME_PhysicalModel));
-    PhysicalModelPtr model1 = new PhysicalModel(PhysicalModel::CreateParams(*db, mclassId, DgnModel::CreateModelCode("Model1")));
-    ASSERT_EQ( DgnDbStatus::Success , model1->Insert() );
-
-    // Put an element with an Item into moddel1
-        {
-        DgnCategoryId gcatid = DgnCategory::QueryHighestCategoryId(*db);
-        TestElementPtr tempEl = TestElement::Create(*db, model1->GetModelId(), gcatid, "TestElement");
-        DgnElement::Item::SetItem(*tempEl, *TestItem::Create("Line"));
-        ASSERT_TRUE( db->Elements().Insert(*tempEl).IsValid() );
-        db->SaveChanges();
-        }
-
-    if (true)
-        {
-        DgnElementCPtr el = getSingleElementInModel(*model1);
-        ASSERT_NE( nullptr , DgnElement::Item::GetItem(*el) );
-        }
-
-    //  ******************************
-    //  Create model2 as a copy of model1
-    if (true)
-        {
-        PhysicalModelPtr model2 = copyPhysicalModelSameDb(*model1, "Model2");
-        ASSERT_TRUE( model2.IsValid() );
-
-        DgnElementCPtr el = getSingleElementInModel(*model2);
-        ASSERT_NE( nullptr , DgnElement::Item::GetItem(*el) );
-        }
-
-    //  *******************************
-    //  Import into separate db
-    if (true)
-        {
-        DgnDbPtr db2 = openCopyOfDb(L"DgnDb/3dMetricGeneral.idgndb", L"3dMetricGeneralcc.idgndb", DgnDb::OpenMode::ReadWrite);
-        ASSERT_TRUE( db2.IsValid() );
-
-        DgnImportContext import3(*db, *db2);
-        DgnDbStatus stat;
-        PhysicalModelPtr model3 = DgnModel::Import(&stat, *model1, import3);
-        ASSERT_TRUE( model3.IsValid() );
-        ASSERT_EQ( DgnDbStatus::Success , stat );
-
-        DgnElementCPtr el = getSingleElementInModel(*model3);
-        ASSERT_NE( nullptr , DgnElement::Item::GetItem(*el) );
-        db2->SaveChanges();
-        }
-    }
-
-//---------------------------------------------------------------------------------------
-// @bsimethod                                                   Sam.Wilson      05/15
-//---------------------------------------------------------------------------------------
-TEST_F(DgnModelTests, ImportElementsWithDependencies)
-    {
-    DgnDbTestDgnManager tdm(L"3dMetricGeneral.idgndb", __FILE__, Db::OpenMode::ReadWrite);
-    DgnDbP db = tdm.GetDgnProjectP();
-    db->Txns().EnableTracking(true);
-
-    ASSERT_EQ( DgnDbStatus::Success , DgnPlatformTestDomain::ImportSchema(*db) );
-
-    TestElementDrivesElementHandler::GetHandler().Clear();
-
-    // ******************************
-    //  Create model1
-        
-    DgnClassId mclassId = DgnClassId(db->Schemas().GetECClassId(DGN_ECSCHEMA_NAME, DGN_CLASSNAME_PhysicalModel));
-    PhysicalModelPtr model1 = new PhysicalModel(PhysicalModel::CreateParams(*db, mclassId, DgnModel::CreateModelCode("Model1")));
-    ASSERT_EQ( DgnDbStatus::Success , model1->Insert() );
-
-    // Create 2 elements and make the first depend on the second
-        {
-        DgnCategoryId gcatid = DgnCategory::QueryHighestCategoryId(*db);
-
-        TestElementPtr e1 = TestElement::Create(*db, model1->GetModelId(), gcatid, "e1");
-        ASSERT_TRUE( db->Elements().Insert(*e1).IsValid() );
-
-        TestElementPtr e2 = TestElement::Create(*db, model1->GetModelId(), gcatid, "e2");
-        ASSERT_TRUE( db->Elements().Insert(*e2).IsValid() );
-
-        TestElementDrivesElementHandler::Insert(*db, e2->GetElementId(), e1->GetElementId());
-
-        db->SaveChanges();
-
-        ASSERT_EQ( TestElementDrivesElementHandler::GetHandler().m_relIds.size(), 1 );
-        TestElementDrivesElementHandler::GetHandler().Clear();
-        }
-
-    //  ******************************
-    //  Create model2 as a copy of model1
-    if (true)
-        {
-        PhysicalModelPtr model2 = copyPhysicalModelSameDb(*model1, "Model2");
-        ASSERT_TRUE( model2.IsValid() );
-
-        db->SaveChanges();
-        ASSERT_EQ( TestElementDrivesElementHandler::GetHandler().m_relIds.size(), 1 );
-        TestElementDrivesElementHandler::GetHandler().Clear();
-        }
-
-    //  *******************************
-    //  Import into separate db
-    if (true)
-        {
-        DgnDbPtr db2 = openCopyOfDb(L"DgnDb/3dMetricGeneral.idgndb", L"3dMetricGeneralcc.idgndb", DgnDb::OpenMode::ReadWrite);
-        ASSERT_TRUE( db2.IsValid() );
-
-        DgnImportContext import3(*db, *db2);
-        DgnDbStatus stat;
-        PhysicalModelPtr model3 = DgnModel::Import(&stat, *model1, import3);
-        ASSERT_TRUE( model3.IsValid() );
-        ASSERT_EQ( DgnDbStatus::Success , stat );
-
-        db2->SaveChanges();
-        ASSERT_EQ( TestElementDrivesElementHandler::GetHandler().m_relIds.size(), 1 );
-        TestElementDrivesElementHandler::GetHandler().Clear();
-        }
-    }
-
->>>>>>> 39c5631e
-/*---------------------------------------------------------------------------------**//**
-* @bsimethod                                                    Paul.Connelly   10/15
-+---------------+---------------+---------------+---------------+---------------+------*/
-TEST_F(DgnModelTests, DictionaryModel)
-    {
-    DgnDbTestDgnManager tdm(L"3dMetricGeneral.idgndb", __FILE__, Db::OpenMode::ReadWrite);
-    DgnDbR db = *tdm.GetDgnProjectP();
-
-    DgnModelPtr model = db.Models().GetModel(DgnModel::DictionaryId());
-    EXPECT_TRUE(model.IsValid());
-
-    DictionaryModelPtr dictModel = db.Models().Get<DictionaryModel>(DgnModel::DictionaryId());
-    EXPECT_TRUE(dictModel.IsValid());
-    EXPECT_EQ(dictModel.get(), model.get());
-
-    DictionaryModelR dictModelR = db.GetDictionaryModel();
-    EXPECT_EQ(&dictModelR, dictModel.get());
-
-    // The dictionary model cannot be copied
-    struct DisableAssertions
-        {
-        DisableAssertions() { BeTest::SetFailOnAssert(false); }
-        ~DisableAssertions() { BeTest::SetFailOnAssert(true); }
-        };
-
-    DisableAssertions _V_V_V;
-    DgnImportContext cc(db, db);
-    EXPECT_TRUE(DgnModel::Import(nullptr, dictModelR, cc).IsNull());
-
-    // The dictionary model cannot be imported
-    DgnDbPtr db2 = openCopyOfDb(L"DgnDb/3dMetricGeneral.idgndb", L"3dMetricGeneralcc.idgndb", DgnDb::OpenMode::ReadWrite);
-    DgnImportContext importer(db, *db2);
-    EXPECT_TRUE(DgnModel::Import(nullptr, dictModelR, importer).IsNull());
-    }
-
-/*---------------------------------------------------------------------------------**//**
-* @bsimethod                                    Maha Nasir                      07/15
-+---------------+---------------+---------------+---------------+---------------+------*/
-TEST_F (DgnModelTests, ModelsIterator)
-    {
-    DgnDbTestDgnManager tdm (L"3dMetricGeneral.idgndb", __FILE__, Db::OpenMode::ReadWrite);
-    DgnDbP db = tdm.GetDgnProjectP ();
-    ASSERT_TRUE (db != nullptr);
-
-    DgnModelPtr seedModel = db->Models ().GetModel (db->Models ().QueryFirstModelId ());
-    seedModel->FillModel ();
-    EXPECT_TRUE (seedModel != nullptr);
-
-    //Inserts models
-    DgnModelPtr M1 = seedModel->Clone (DgnModel::CreateModelCode("Model1"));
-    M1->Insert ("Test Model 1");
-    db->SaveChanges ("changeSet1");
-
-    DgnModelPtr M2 = seedModel->Clone (DgnModel::CreateModelCode("Model2"));
-    M2->Insert ("Test Model 2", true);
-
-    DgnModelPtr M3 = seedModel->Clone (DgnModel::CreateModelCode("Model3"));
-    M3->Insert ("Test Model 3", true);
-    db->SaveChanges ("changeSet1");
-
-    EXPECT_TRUE (db->Models ().QueryModelId (DgnModel::CreateModelCode("Model1")).IsValid ());
-    EXPECT_TRUE (db->Models ().QueryModelId (DgnModel::CreateModelCode("Model2")).IsValid ());
-    EXPECT_TRUE (db->Models ().QueryModelId (DgnModel::CreateModelCode("Model3")).IsValid ());
-
-    DgnModelId m1id = db->Models ().QueryModelId (DgnModel::CreateModelCode("Model1"));
-    DgnModelId m2id = db->Models ().QueryModelId (DgnModel::CreateModelCode("Model2"));
-    DgnModelId m3id = db->Models ().QueryModelId (DgnModel::CreateModelCode("Model3"));
-
-    DgnModel::Code m1_code;
-    BentleyStatus ModelName = db->Models ().GetModelCode (m1_code, m1id);
-    EXPECT_EQ (0, ModelName);
-
-    DgnModels& models = db->Models ();
-    DgnModels::Iterator iter = models.MakeIterator ();
-    EXPECT_EQ (5, iter.QueryCount ()); // including the dictionary model...
-    DgnModels::Iterator::Entry entry = iter.begin ();
-    int i = 0;
-    for (auto const& entry : iter)
-        {
-        if (entry.GetModelId () == m1id)
-            {
-            EXPECT_EQ (M1->GetClassId ().GetValue (), entry.GetClassId ().GetValue ());
-            EXPECT_STREQ ("Model1", entry.GetCodeValue ());
-            EXPECT_STREQ ("Test Model 1", entry.GetDescription ());
-            EXPECT_EQ (true, entry.InGuiList ());
-            }
-        else if (entry.GetModelId () == m2id)
-            {
-            EXPECT_EQ (M2->GetClassId ().GetValue (), entry.GetClassId ().GetValue ());
-            EXPECT_STREQ ("Model2", entry.GetCodeValue ());
-            EXPECT_STREQ ("Test Model 2", entry.GetDescription ());
-            EXPECT_EQ (true, entry.InGuiList ());
-            }
-        else if (entry.GetModelId () == m3id)
-            {
-            EXPECT_EQ (M3->GetClassId ().GetValue (), entry.GetClassId ().GetValue ());;
-            EXPECT_STREQ ("Model3", entry.GetCodeValue ());
-            EXPECT_STREQ ("Test Model 3", entry.GetDescription ());
-            EXPECT_EQ (true, entry.InGuiList ());
-            }
-        i++;
-        }
-    iter.end ();
-    }
-
-/*---------------------------------------------------------------------------------**//**
-* @bsimethod                                    Maha Nasir                      07/15
-+---------------+---------------+---------------+---------------+---------------+------*/
-TEST_F (DgnModelTests, AbandonChanges)
-    {
-    DgnDbTestDgnManager tdm (L"3dMetricGeneral.idgndb", __FILE__, Db::OpenMode::ReadWrite);
-    DgnDbP db = tdm.GetDgnProjectP ();
-    ASSERT_TRUE (db != nullptr);
-
-    DgnModelPtr seedModel = db->Models ().GetModel (db->Models ().QueryFirstModelId ());
-    seedModel->FillModel ();
-    EXPECT_TRUE (seedModel != nullptr);
-
-    //Inserts a model
-    DgnModelPtr M1 = seedModel->Clone (DgnModel::CreateModelCode("Model1"));
-    M1->Insert ("Test Model 1");
-    EXPECT_TRUE (M1 != nullptr);
-    db->SaveChanges ("changeSet1");
-
-    EXPECT_TRUE (db->Models ().QueryModelId (DgnModel::CreateModelCode("Model1")).IsValid ());
-    M1->Delete ();
-    EXPECT_FALSE (db->Models ().QueryModelId (DgnModel::CreateModelCode("Model1")).IsValid ());
-
-    DgnModelPtr model2 = seedModel->Clone (DgnModel::CreateModelCode("Model2"));
-    model2->Insert ();
-
-    //Model 1 should be back. Model 2 shouldnt be in the db anymore.
-    DbResult rzlt = db->AbandonChanges ();
-    EXPECT_TRUE (rzlt == 0);
-    EXPECT_TRUE (db->Models ().QueryModelId (DgnModel::CreateModelCode("Model1")).IsValid ());
-    EXPECT_FALSE (db->Models ().QueryModelId (DgnModel::CreateModelCode("Model2")).IsValid ());
-    }
-
-/*---------------------------------------------------------------------------------**//**
-* @bsiclass                                    Maha Nasir                      07/15
-+---------------+---------------+---------------+---------------+---------------+------*/
-struct TestAppData : DgnModel::AppData
-    {
-    bool isFilled;
-    virtual DropMe _OnFilled (DgnModelCR model) override
-        {
-        isFilled = true;
-        return DropMe::No;
-        }
-    };
-
-/*---------------------------------------------------------------------------------**//**
-//! Test for adding AppData on a model.
-* @bsimethod                                    Maha Nasir                      07/15
-+---------------+---------------+---------------+---------------+---------------+------*/
-TEST_F (DgnModelTests, AddAppData)
-    {
-    DgnDbTestDgnManager tdm (L"3dMetricGeneral.idgndb", __FILE__, Db::OpenMode::ReadWrite);
-    DgnDbP db = tdm.GetDgnProjectP ();
-    ASSERT_TRUE (db != nullptr);
-
-    DgnModelPtr seedModel = db->Models ().GetModel (db->Models ().QueryFirstModelId ());
-    seedModel->FillModel ();
-    EXPECT_TRUE (seedModel != nullptr);
-
-    //Inserts a model
-    DgnModelPtr M1 = seedModel->Clone (DgnModel::CreateModelCode("Model1"));
-    M1->Insert ("Test Model 1");
-    EXPECT_TRUE (M1 != nullptr);
-    EXPECT_TRUE (db->Models ().QueryModelId (DgnModel::CreateModelCode("Model1")).IsValid ());
-
-    static DgnModel::AppData::Key m_key;
-    TestAppData *m_AppData = new TestAppData ();
-    M1->AddAppData (m_key, m_AppData);
-    M1->FillModel ();
-    EXPECT_TRUE (m_AppData->isFilled);
-    EXPECT_TRUE (M1->FindAppData (m_key) != nullptr);
-    }
-
-/*---------------------------------------------------------------------------------**//**
-//! Test for dropping AppData from a model.
-* @bsimethod                                    Maha Nasir                      07/15
-+---------------+---------------+---------------+---------------+---------------+------*/
-TEST_F (DgnModelTests, DropAppData)
-    {
-    DgnDbTestDgnManager tdm (L"3dMetricGeneral.idgndb", __FILE__, Db::OpenMode::ReadWrite);
-    DgnDbP db = tdm.GetDgnProjectP ();
-    ASSERT_TRUE (db != nullptr);
-
-    DgnModelPtr seedModel = db->Models ().GetModel (db->Models ().QueryFirstModelId ());
-    seedModel->FillModel ();
-    EXPECT_TRUE (seedModel != nullptr);
-
-    //Inserts a model
-    DgnModelPtr M1 = seedModel->Clone (DgnModel::CreateModelCode("Model1"));
-    M1->Insert ("Test Model 1");
-    EXPECT_TRUE (M1 != nullptr);
-    EXPECT_TRUE (db->Models ().QueryModelId (DgnModel::CreateModelCode("Model1")).IsValid ());
-
-    static DgnModel::AppData::Key m_key;
-    TestAppData *m_AppData = new TestAppData ();
-    M1->AddAppData (m_key, m_AppData);
-    M1->FillModel ();
-    EXPECT_TRUE (m_AppData->isFilled);
-    StatusInt status = M1->DropAppData (m_key);
-    EXPECT_TRUE (status == 0);
-    EXPECT_TRUE (M1->FindAppData (m_key) == nullptr);
-    }
-
-/*---------------------------------------------------------------------------------**//**
-* @bsimethod                                    Maha Nasir                      07/15
-+---------------+---------------+---------------+---------------+---------------+------*/
-TEST_F (DgnModelTests, ReplaceInvalidCharacter)
-    {
-    DgnDbTestDgnManager tdm (L"3dMetricGeneral.idgndb", __FILE__, Db::OpenMode::ReadWrite);
-    DgnDbP db = tdm.GetDgnProjectP ();
-    ASSERT_TRUE (db != nullptr);
-
-    Utf8String name = "Invalid*Name";
-    Utf8CP InvalidChar = "*";
-    Utf8Char replace = ' ';
-
-    bool check = DgnDbTable::IsValidName (name, InvalidChar);
-    EXPECT_FALSE (check);
-    DgnDbTable::ReplaceInvalidCharacters (name, InvalidChar, replace);
-    EXPECT_EQ ("Invalid Name", (Utf8String)name);
-    check = DgnDbTable::IsValidName (name, InvalidChar);
-    EXPECT_TRUE (check);
-    }
-
+/*--------------------------------------------------------------------------------------+
+|
+|  $Source: Tests/DgnProject/Published/DgnModel_Test.cpp $
+|
+|  $Copyright: (c) 2015 Bentley Systems, Incorporated. All rights reserved. $
+|
++--------------------------------------------------------------------------------------*/
+#include "DgnHandlersTests.h"
+#include "../BackDoor/PublicAPI/BackDoor/DgnProject/DgnPlatformTestDomain.h"
+
+USING_NAMESPACE_BENTLEY_SQLITE
+USING_NAMESPACE_BENTLEY_DPTEST
+
+/*---------------------------------------------------------------------------------**//**
+* @bsimethod                                                    Sam.Wilson      06/15
++---------------+---------------+---------------+---------------+---------------+------*/
+static void openDb(DgnDbPtr& db, BeFileNameCR name, DgnDb::OpenMode mode)
+{
+    DbResult result = BE_SQLITE_OK;
+    db = DgnDb::OpenDgnDb(&result, name, DgnDb::OpenParams(mode));
+    ASSERT_TRUE(db.IsValid()) << (WCharCP)WPrintfString(L"Failed to open %ls in mode %d => result=%x", name.c_str(), (int)mode, (int)result);
+    ASSERT_EQ(BE_SQLITE_OK, result);
+    db->Txns().EnableTracking(true);
+}
+
+/*---------------------------------------------------------------------------------**//**
+* @bsimethod                                                    Sam.Wilson      06/15
++---------------+---------------+---------------+---------------+---------------+------*/
+static BeFileName copyDb(WCharCP inputFileName, WCharCP outputFileName)
+{
+    BeFileName fullInputFileName;
+    BeTest::GetHost().GetDocumentsRoot(fullInputFileName);
+    fullInputFileName.AppendToPath(inputFileName);
+
+    BeFileName fullOutputFileName;
+    BeTest::GetHost().GetOutputRoot(fullOutputFileName);
+    fullOutputFileName.AppendToPath(outputFileName);
+
+    if (BeFileNameStatus::Success != BeFileName::BeCopyFile(fullInputFileName, fullOutputFileName))
+        return BeFileName();
+
+    return fullOutputFileName;
+}
+
+//---------------------------------------------------------------------------------------
+// @bsimethod                                                   Sam.Wilson      05/15
+//---------------------------------------------------------------------------------------
+static DgnDbPtr openCopyOfDb(WCharCP sourceName, WCharCP destName, DgnDb::OpenMode mode, bool importDummySchemaFirst = true)
+{
+    DgnDbPtr db2;
+    openDb(db2, copyDb(sourceName, destName), mode);
+    if (!db2.IsValid())
+        return nullptr;
+    if (importDummySchemaFirst)
+        DgnPlatformTestDomain::ImportDummySchema(*db2);
+    DgnPlatformTestDomain::ImportSchema(*db2);
+    return db2;
+}
+
+//----------------------------------------------------------------------------------------
+// @bsiclass                                                    Julija.Suboc     07/2013
+//----------------------------------------------------------------------------------------
+struct DgnModelTests : public testing::Test
+{
+    ScopedDgnHost m_autoDgnHost;
+    DgnDbPtr m_dgndb;    
+    DgnModelPtr m_model;
+
+    DgnModelTests()
+        {
+        // Must register my domain whenever I initialize a host
+        DgnPlatformTestDomain::Register(); 
+        }
+
+    void SetUp()
+        {
+        DgnDbTestDgnManager tdm(L"XGraphicsElements.idgndb", __FILE__, Db::OpenMode::ReadWrite);
+        m_dgndb = tdm.GetDgnProjectP();
+        }
+
+    void LoadModel(Utf8CP name)
+        {
+        DgnModels& modelTable =  m_dgndb->Models();
+        DgnModelId id = modelTable.QueryModelId(DgnModel::CreateModelCode(name));
+        m_model =  modelTable.GetModel(id);
+        if (m_model.IsValid())
+            m_model->FillModel();
+        }
+
+    void InsertElement(DgnDbR, DgnModelId, bool is3d, bool expectSuccess);
+};
+
+//=======================================================================================
+// @bsiclass                                                    Majd.Uddin   04/12
+//=======================================================================================
+struct TestModelProperties
+{
+public:
+    DgnModelId      tmId;
+    WString         tmName;
+    WString         tmDescription;
+
+    void SetTestModelProperties(WString Name, WString Desc)
+    {
+        tmName = Name;
+        tmDescription = Desc;
+    };
+    void IsEqual(TestModelProperties Model)
+    {
+        EXPECT_STREQ(tmName.c_str(), Model.tmName.c_str()) << "Names don't match";
+        EXPECT_STREQ(tmDescription.c_str(), Model.tmDescription.c_str()) << "Descriptions don't match";
+    };
+};
+
+//---------------------------------------------------------------------------------------
+// @bsimethod                                                   Julija Suboc     08/13
+//---------------------------------------------------------------------------------------
+TEST_F(DgnModelTests, GetGraphicElements)
+    {
+    LoadModel("Splines");
+    uint32_t graphicElementCount = (uint32_t) m_model->GetElements().size();
+    ASSERT_NE(graphicElementCount, 0);
+    ASSERT_TRUE(graphicElementCount > 0)<<"Please provide model with graphics elements, otherwise this test case makes no sense";
+    int count = 0;
+    for (auto const& elm : *m_model)
+        {
+        EXPECT_TRUE(elm.second->GetModel() == m_model);
+        ++count;
+        }
+    EXPECT_EQ(graphicElementCount, count);
+    }
+
+//---------------------------------------------------------------------------------------
+// @bsimethod                                                   Julija Suboc     08/13
+//---------------------------------------------------------------------------------------
+TEST_F(DgnModelTests, GetName)
+    {
+    LoadModel("Splines");
+    Utf8String name = m_model->GetCode().GetValue();
+    EXPECT_TRUE(name.CompareTo("Splines")==0);
+    Utf8String newName("New Long model name Longer than expectedNew Long model name Longer"
+        " than expectedNew Long model name Longer than expectedNew Long model name Longer than expectedNew Long model");
+    DgnDbStatus status;
+    DgnModels& modelTable =  m_dgndb->Models();
+    DgnModelPtr seedModel = modelTable.GetModel(m_model->GetModelId());
+    DgnModelPtr newModel = seedModel->Clone(DgnModel::CreateModelCode(newName));
+    status = newModel->Insert();
+    EXPECT_TRUE(status == DgnDbStatus::Success);
+    DgnModelId id = modelTable.QueryModelId(DgnModel::CreateModelCode(newName));
+    ASSERT_TRUE(id.IsValid());
+    m_model =  modelTable.GetModel (id);
+    Utf8String nameToVerify = m_model->GetCode().GetValue();
+    EXPECT_TRUE(newName.CompareTo(nameToVerify.c_str())==0);
+    }
+
+//---------------------------------------------------------------------------------------
+// @bsimethod                                                   Julija Suboc     07/13
+//---------------------------------------------------------------------------------------
+TEST_F(DgnModelTests, EmptyList)
+    {
+    LoadModel("Splines");
+    ASSERT_TRUE(0 != m_model->GetElements().size());
+    m_model->EmptyModel();
+    ASSERT_TRUE(0 == m_model->GetElements().size());
+
+    m_model->FillModel();
+    ASSERT_TRUE(0 != m_model->GetElements().size());
+    }
+//---------------------------------------------------------------------------------------
+// @bsimethod                                                   Julija Suboc     07/13
+//---------------------------------------------------------------------------------------
+TEST_F(DgnModelTests, GetRange)
+    {
+    DgnDbTestDgnManager tdm(L"ModelRangeTest.idgndb", __FILE__, Db::OpenMode::ReadWrite);
+    m_dgndb = tdm.GetDgnProjectP();
+    LoadModel("RangeTest");
+
+    AxisAlignedBox3d range = m_model->ToGeometricModel()->QueryModelRange();
+    EXPECT_TRUE(range.IsValid());
+    DPoint3d low; low.Init(-1.4011580427821895, 0.11538461538461531, -0.00050000000000000001);
+    DPoint3d high; high.Init(-0.59795039550813156, 0.60280769230769227, 0.00050000000000000001);
+    AxisAlignedBox3d box(low,high);
+
+    EXPECT_TRUE(box.IsEqual(range,.00000001));
+    }
+
+//---------------------------------------------------------------------------------------
+// @bsimethod                                                   Julija Suboc     07/13
+//---------------------------------------------------------------------------------------
+TEST_F(DgnModelTests, GetRangeOfEmptyModel)
+    {
+    DgnDbTestDgnManager tdm(L"3dMetricGeneral.idgndb", __FILE__, Db::OpenMode::ReadWrite);
+    m_dgndb = tdm.GetDgnProjectP();
+    LoadModel("Default");
+
+    AxisAlignedBox3d thirdRange = m_model->ToGeometricModel()->QueryModelRange();
+    EXPECT_FALSE(thirdRange.IsValid());
+    }
+
+//---------------------------------------------------------------------------------------
+// @bsimethod                                                   Sam.Wilson      05/15
+//---------------------------------------------------------------------------------------
+static int countSheets(DgnDbR db)
+    {
+    int count = 0;
+    auto sheetClassId = DgnClassId(db.Schemas().GetECClassId(DGN_ECSCHEMA_NAME, DGN_CLASSNAME_SheetModel));
+    for (auto const& sheet : db.Models().MakeIterator())
+        {
+        if (sheetClassId == sheet.GetClassId())
+            ++count;
+        }
+    return count;
+    }
+
+//---------------------------------------------------------------------------------------
+// @bsimethod                                                   Sam.Wilson      05/15
+//---------------------------------------------------------------------------------------
+void DgnModelTests::InsertElement(DgnDbR db,   DgnModelId mid, bool is3d, bool expectSuccess)
+    {
+    DgnCategoryId cat = DgnCategory::QueryHighestCategoryId(db);
+
+    GeometricElementPtr gelem;
+    if (is3d)
+        gelem = PhysicalElement::Create(PhysicalElement::CreateParams(db, mid, DgnClassId(db.Schemas().GetECClassId(DGN_ECSCHEMA_NAME, "PhysicalElement")), cat, Placement3d()));
+    else
+        gelem = DrawingElement::Create(DrawingElement::CreateParams(db, mid, DgnClassId(db.Schemas().GetECClassId(DGN_ECSCHEMA_NAME, "DrawingElement")), cat, Placement2d()));
+
+    ElementGeometryBuilderPtr builder = ElementGeometryBuilder::CreateWorld(*gelem);
+    builder->Append(*ICurvePrimitive::CreateLine(DSegment3d::From(DPoint3d::FromZero(), DPoint3d::From(1,0,0))));
+
+    if (SUCCESS != builder->SetGeomStreamAndPlacement(*gelem))  // We actually catch 2d3d mismatch in SetGeomStreamAndPlacement
+        {
+        ASSERT_FALSE(expectSuccess);
+        return;
+        }
+
+    ASSERT_EQ( expectSuccess , db.Elements().Insert(*gelem)->GetElementKey().IsValid() );
+    }
+
+//---------------------------------------------------------------------------------------
+// @bsimethod                                                   Sam.Wilson      05/15
+//---------------------------------------------------------------------------------------
+TEST_F(DgnModelTests, SheetModelCRUD)
+    {
+    DgnDbTestDgnManager tdm(L"3dMetricGeneral.idgndb", __FILE__, Db::OpenMode::ReadWrite);
+
+    static Utf8CP s_sheet1Name = "Sheet1";
+    static Utf8CP s_sheet1NameUPPER = "SHEET1";
+    static Utf8CP s_sheet2Name = "Sheet2";
+    
+    DPoint2d sheet1Size;
+    BeFileName dbFileName;
+    if (true)
+        {
+        DgnDbPtr db = tdm.GetDgnProjectP();
+
+        ASSERT_EQ( 0 , countSheets(*db) );
+
+        //  Create a sheet
+        DPoint2d sheetSize = DPoint2d::From(.100, .100);
+        SheetModel::CreateParams params(*db, DgnClassId(db->Schemas().GetECClassId(DGN_ECSCHEMA_NAME, DGN_CLASSNAME_SheetModel)),
+                                DgnModel::CreateModelCode(s_sheet1Name), sheetSize);
+        SheetModelPtr sheet1 = SheetModel::Create(params);
+        ASSERT_TRUE( sheet1.IsValid() );
+        ASSERT_EQ( DgnDbStatus::Success, sheet1->Insert("a sheet model (in mm)") );
+        ASSERT_TRUE( sheet1->GetModelId().IsValid() );
+
+        ASSERT_EQ( 1 , countSheets(*db) );
+
+        //  Test some insert errors
+        ASSERT_NE( DgnDbStatus::Success, sheet1->Insert("") ) << "Should be illegal to add sheet that is already persistent";
+
+        SheetModelPtr sheetSameName = SheetModel::Create(params);
+        ASSERT_NE( DgnDbStatus::Success, sheetSameName->Insert("") ) << "Should be illegal to add a second sheet with the same name";
+
+        //  Create a second sheet
+        SheetModel::CreateParams params2(*db, DgnClassId(db->Schemas().GetECClassId(DGN_ECSCHEMA_NAME, DGN_CLASSNAME_SheetModel)),
+                                DgnModel::CreateModelCode(s_sheet2Name), sheetSize);
+        SheetModelPtr sheet2 = SheetModel::Create(params2);
+        ASSERT_TRUE( sheet1.IsValid() );
+        ASSERT_EQ( DgnDbStatus::Success, sheet2->Insert("a second sheet model") );
+        ASSERT_TRUE( sheet2->GetModelId().IsValid() );
+        ASSERT_NE( sheet2->GetModelId() , sheet1->GetModelId() );
+
+        ASSERT_EQ( 2 , countSheets(*db) );
+        ASSERT_TRUE( db->Models().QueryModelId(DgnModel::CreateModelCode(s_sheet2Name)).IsValid() );
+
+        //  Look up a sheet     ... by name
+        DgnModelId mid = db->Models().QueryModelId(DgnModel::CreateModelCode(s_sheet1Name));
+        ASSERT_EQ( mid , sheet1->GetModelId() );
+        ASSERT_EQ( mid , db->Models().QueryModelId(DgnModel::CreateModelCode(s_sheet1NameUPPER)) ) << "Sheet model names should be case-insensitive";
+        //                      ... by id
+        ASSERT_EQ( sheet1.get() , db->Models().Get<SheetModel>(mid).get() );
+        DgnModel::Code mcode;
+        // Look up a sheet's name by id
+        db->Models().GetModelCode(mcode, mid);
+        ASSERT_STREQ( sheet1->GetCode().GetValueCP() , mcode.GetValueCP());
+
+        sheet1Size = sheet1->GetSize();
+        ASSERT_TRUE(sheet1Size.IsEqual(sheetSize));
+
+        dbFileName = db->GetFileName();   
+        db->SaveChanges();
+        db->CloseDb();
+        }
+
+    // Verify that loading works
+    if (true)
+        {
+        DgnDbPtr db = DgnDb::OpenDgnDb(nullptr, dbFileName, DgnDb::OpenParams(Db::OpenMode::ReadWrite));
+        ASSERT_TRUE( db.IsValid() );
+
+        DgnModelId mid = db->Models().QueryModelId(DgnModel::CreateModelCode(s_sheet1Name));
+        SheetModelPtr sheet1 = db->Models().Get<SheetModel>(mid);
+        ASSERT_TRUE( sheet1.IsValid() );
+        ASSERT_EQ( mid , sheet1->GetModelId() );
+        ASSERT_STREQ( s_sheet1Name , sheet1->GetCode().GetValueCP() );
+
+        ASSERT_EQ( sheet1Size.x , sheet1->GetSize().x );
+        ASSERT_EQ( sheet1Size.y , sheet1->GetSize().y );
+
+        // Delete Sheet2
+        ASSERT_EQ( 2 , countSheets(*db) );
+        auto sheet2Id = db->Models().QueryModelId(DgnModel::CreateModelCode(s_sheet2Name));
+        DgnModelPtr sheet2Model = db->Models().GetModel(sheet2Id);
+        ASSERT_EQ( DgnDbStatus::Success, sheet2Model->Delete());
+        ASSERT_EQ( 1 , countSheets(*db) );
+        }        
+
+    if (true)
+        {
+        DgnDbPtr db = DgnDb::OpenDgnDb(nullptr, dbFileName, DgnDb::OpenParams(Db::OpenMode::ReadWrite));
+        ASSERT_TRUE( db.IsValid() );
+
+        ASSERT_EQ( 1 , countSheets(*db) );
+
+        DgnModelId mid = db->Models().QueryModelId(DgnModel::CreateModelCode(s_sheet1Name));
+
+        // Verify that we can only place drawing elements in a sheet
+        InsertElement(*db, mid, false, true);
+        InsertElement(*db, mid, true, false);
+        }
+    }
+
+/*---------------------------------------------------------------------------------**//**
+* Getting the list of Dgn Models in a project and see if they work
+* @bsimethod                                    Majd.Uddin                   04/12
++---------------+---------------+---------------+---------------+---------------+------*/
+TEST_F(DgnModelTests, WorkWithDgnModelTable)
+{
+    DgnDbTestDgnManager tdm(L"ElementsSymbologyByLevel.idgndb", __FILE__, Db::OpenMode::Readonly);
+    DgnDbP project = tdm.GetDgnProjectP();
+    ASSERT_TRUE(project != NULL);
+
+    //Iterating through the models
+    DgnModels& modelTable = project->Models();
+    DgnModels::Iterator iter = modelTable.MakeIterator();
+    ASSERT_EQ(3, iter.QueryCount()); // including dictionary model...
+
+    //Set up testmodel properties as we know what the models in this file contain
+    TestModelProperties models[3], testModel;
+    models[0].SetTestModelProperties(L"Default", L"Master Model");
+    models[1].SetTestModelProperties(L"Model2d", L"");
+
+    //Iterate through the model and verify it's contents. TODO: Add more checks
+    int i = 0;
+    for (DgnModels::Iterator::Entry const& entry : iter)
+    {
+        ASSERT_TRUE(entry.GetModelId().IsValid()) << "Model Id is not Valid";
+        if (DgnModel::DictionaryId() == entry.GetModelId())
+            continue;
+
+        WString entryNameW(entry.GetCodeValue(), true);               // string conversion
+        WString entryDescriptionW(entry.GetDescription(), true); // string conversion
+        testModel.SetTestModelProperties(entryNameW.c_str(), entryDescriptionW.c_str());
+        testModel.IsEqual(models[i]);
+        i++;
+    }
+}
+
+//---------------------------------------------------------------------------------------
+// @bsimethod                                                   Sam.Wilson      05/15
+//---------------------------------------------------------------------------------------
+static void checkGroupHasOneMemberInModel(DgnModelR model)
+    {
+    BeSQLite::Statement stmt(model.GetDgnDb(), "SELECT Id FROM " DGN_TABLE(DGN_CLASSNAME_Element) " WHERE (ECClassId=? AND ModelId=?)");
+    stmt.BindInt64(1, model.GetDgnDb().Schemas().GetECClassId(DGN_ECSCHEMA_NAME, DGN_CLASSNAME_ElementGroup));
+    stmt.BindId(2, model.GetModelId());
+    ASSERT_EQ( BE_SQLITE_ROW , stmt.Step() );
+    DgnElementId gid = stmt.GetValueId<DgnElementId>(0);
+    ASSERT_EQ( BE_SQLITE_DONE , stmt.Step() );
+
+    ElementGroupCPtr group = model.GetDgnDb().Elements().Get<ElementGroup>(gid);
+    ASSERT_TRUE( group.IsValid() );
+
+    DgnElementIdSet members = group->QueryMembers();
+    ASSERT_EQ( 1 , members.size() );
+    DgnElementCPtr member = model.GetDgnDb().Elements().Get<DgnElement>(*members.begin());
+    ASSERT_TRUE( member.IsValid() );
+    ASSERT_EQ( model.GetModelId() , member->GetModelId() );
+    }
+
+//---------------------------------------------------------------------------------------
+// @bsimethod                                                   Sam.Wilson      05/15
+//---------------------------------------------------------------------------------------
+static DgnElementCPtr getSingleElementInModel(DgnModelR model)
+    {
+    BeSQLite::Statement stmt(model.GetDgnDb(), "SELECT Id FROM " DGN_TABLE(DGN_CLASSNAME_Element) " WHERE (ModelId=?)");
+    stmt.BindId(1, model.GetModelId());
+    if (BE_SQLITE_ROW != stmt.Step())   
+        return nullptr;
+    DgnElementId gid = stmt.GetValueId<DgnElementId>(0);
+    if (BE_SQLITE_DONE != stmt.Step())
+        return nullptr;
+
+    return model.GetDgnDb().Elements().Get<DgnElement>(gid);
+    }
+    
+/*---------------------------------------------------------------------------------**//**
+* @bsimethod                                                    Sam.Wilson      06/15
++---------------+---------------+---------------+---------------+---------------+------*/
+static BeFileName copyDb (WCharCP inputFileName, WCharCP outputFileName)
+    {
+    BeFileName fullInputFileName;
+    BeTest::GetHost().GetDocumentsRoot (fullInputFileName);
+    fullInputFileName.AppendToPath (inputFileName);
+
+    BeFileName fullOutputFileName;
+    BeTest::GetHost().GetOutputRoot(fullOutputFileName);
+    fullOutputFileName.AppendToPath(outputFileName);
+
+    if (BeFileNameStatus::Success != BeFileName::BeCopyFile (fullInputFileName, fullOutputFileName))
+        return BeFileName();
+
+    return fullOutputFileName;
+    }
+
+/*---------------------------------------------------------------------------------**//**
+* @bsimethod                                                    Sam.Wilson      06/15
++---------------+---------------+---------------+---------------+---------------+------*/
+static void openDb (DgnDbPtr& db, BeFileNameCR name, DgnDb::OpenMode mode)
+    {
+    DbResult result = BE_SQLITE_OK;
+    db = DgnDb::OpenDgnDb(&result, name, DgnDb::OpenParams(mode));
+    ASSERT_TRUE( db.IsValid() ) << (WCharCP)WPrintfString(L"Failed to open %ls in mode %d => result=%x", name.c_str(), (int)mode, (int)result);
+    ASSERT_EQ( BE_SQLITE_OK , result );
+    db->Txns().EnableTracking(true);
+    }
+
+//---------------------------------------------------------------------------------------
+// @bsimethod                                                   Sam.Wilson      05/15
+//---------------------------------------------------------------------------------------
+static PhysicalModelPtr copyPhysicalModelSameDb(PhysicalModelCR model, Utf8CP newName)
+    {
+    return dynamic_cast<PhysicalModel*>(DgnModel::CopyModel(model, DgnModel::CreateModelCode(newName)).get());
+    }
+
+//---------------------------------------------------------------------------------------
+// @bsimethod                                                   Sam.Wilson      05/15
+//---------------------------------------------------------------------------------------
+static PhysicalModelPtr createPhysicalModel(DgnDbR db, Utf8CP newName)
+    {
+    DgnClassId mclassId = DgnClassId(db.Schemas().GetECClassId(DGN_ECSCHEMA_NAME, DGN_CLASSNAME_PhysicalModel));
+    PhysicalModelPtr model = new PhysicalModel(PhysicalModel::CreateParams(db, mclassId, DgnModel::CreateModelCode(newName)));
+    if (!model.IsValid())
+        return nullptr;
+    if (DgnDbStatus::Success != model->Insert())
+        return nullptr;
+    return model;
+    }
+
+//---------------------------------------------------------------------------------------
+// @bsimethod                                                   Sam.Wilson      05/15
+//---------------------------------------------------------------------------------------
+static DgnDbPtr openCopyOfDb(WCharCP sourceName, WCharCP destName, DgnDb::OpenMode mode, bool importDummySchemaFirst = true)
+    {
+    DgnDbPtr db2;
+    openDb(db2, copyDb(sourceName, destName), mode);
+    if (!db2.IsValid())
+        return nullptr;
+    if (importDummySchemaFirst)
+        DgnPlatformTestDomain::ImportDummySchema(*db2);
+    DgnPlatformTestDomain::ImportSchema(*db2);
+    return db2;
+    }
+
+//---------------------------------------------------------------------------------------
+// @bsimethod                                                   Sam.Wilson      05/15
+//---------------------------------------------------------------------------------------
+TEST_F(DgnModelTests, ImportGroups)
+    {
+    DgnDbTestDgnManager tdm(L"3dMetricGeneral.idgndb", __FILE__, Db::OpenMode::ReadWrite);
+    DgnDbP db = tdm.GetDgnProjectP();
+
+    // ******************************
+    //  Create model1
+        
+    PhysicalModelPtr model1 = createPhysicalModel(*db, "Model1");
+    ASSERT_TRUE( model1.IsValid() );
+        {
+        // Put a group into moddel1
+        ElementGroupCPtr group;
+            {
+            DgnClassId gclassid = DgnClassId(db->Schemas().GetECClassId(DGN_ECSCHEMA_NAME, DGN_CLASSNAME_ElementGroup));
+            DgnElementCPtr groupEl = ElementGroup::Create(ElementGroup::CreateParams(*db, model1->GetModelId(), gclassid))->Insert();
+            group = dynamic_cast<ElementGroupCP>(groupEl.get());
+            ASSERT_TRUE( group.IsValid() );
+            }
+
+        //  Add a member
+        if (true)
+            {
+            DgnClassId mclassid = DgnClassId(db->Schemas().GetECClassId(DGN_ECSCHEMA_NAME, DGN_CLASSNAME_PhysicalElement));
+            DgnCategoryId mcatid = DgnCategory::QueryHighestCategoryId(*db);
+            auto member = PhysicalElement::Create(PhysicalElement::CreateParams(*db, model1->GetModelId(), mclassid, mcatid, Placement3d()))->Insert();
+            //auto member = PhysicalElement::Create(*model1, mcatid)->Insert();
+            ASSERT_TRUE( member.IsValid() );
+            ASSERT_EQ( DgnDbStatus::Success , group->InsertMember(*member) );
+            }
+
+        checkGroupHasOneMemberInModel(*model1);
+        }
+
+    //  ******************************
+    //  Create model2 as a copy of model1
+    if (true)
+        {
+        PhysicalModelPtr model2 = copyPhysicalModelSameDb(*model1, "Model2");
+        ASSERT_TRUE( model2.IsValid() );
+
+        checkGroupHasOneMemberInModel(*model2);
+        }
+
+    //  ******************************
+    //  You can't "Import" a model into the same DgnDb. For one thing, the name will conflict.
+    if (true)
+        {
+        DgnImportContext import3(*db, *db);
+        DgnDbStatus stat;
+        PhysicalModelPtr model3 = DgnModel::Import(&stat, *model1, import3);
+        ASSERT_TRUE( !model3.IsValid() );
+        ASSERT_NE( DgnDbStatus::Success , stat );
+        }
+
+    //  *******************************
+    //  Import into separate db
+    if (true)
+        {
+        DgnDbPtr db2 = openCopyOfDb(L"DgnDb/3dMetricGeneral.idgndb", L"3dMetricGeneralcc.idgndb", DgnDb::OpenMode::ReadWrite);
+        ASSERT_TRUE( db2.IsValid() );
+
+        DgnImportContext import3(*db, *db2);
+        DgnDbStatus stat;
+        PhysicalModelPtr model3 = DgnModel::Import(&stat, *model1, import3);
+        ASSERT_TRUE( model3.IsValid() );
+        ASSERT_EQ( DgnDbStatus::Success , stat );
+
+        checkGroupHasOneMemberInModel(*model3);
+        db2->SaveChanges();
+        }
+
+    }
+
+//---------------------------------------------------------------------------------------
+// @bsimethod                                                   Sam.Wilson      05/15
+//---------------------------------------------------------------------------------------
+TEST_F(DgnModelTests, ImportElementsWithAuthorities)
+    {
+    DgnDbTestDgnManager tdm(L"3dMetricGeneral.idgndb", __FILE__, Db::OpenMode::ReadWrite);
+    DgnDbP db = tdm.GetDgnProjectP();
+
+    ASSERT_EQ( DgnDbStatus::Success , DgnPlatformTestDomain::ImportSchema(*db) );
+
+    // ******************************
+    //  Create some Authorities. 
+    DgnAuthorityId sourceAuthorityId;
+    RefCountedPtr<NamespaceAuthority> auth1;
+        {
+        auto auth0 = NamespaceAuthority::CreateNamespaceAuthority("TestAuthority_NotUsed", *db);
+        auth1 = NamespaceAuthority::CreateNamespaceAuthority("TestAuthority", *db);
+        auto auth2 = NamespaceAuthority::CreateNamespaceAuthority("TestAuthority_AlsoNotUsed", *db);
+        ASSERT_EQ(DgnDbStatus::Success, auth0->Insert());
+        ASSERT_EQ(DgnDbStatus::Success, auth1->Insert());
+        ASSERT_EQ(DgnDbStatus::Success, auth2->Insert());
+        
+        // We'll use the *second one*, so that the source and destination authority IDs will be different.
+        sourceAuthorityId = auth1->GetAuthorityId();
+        }
+
+    // ******************************
+    //  Create model1
+        
+    DgnClassId mclassId = DgnClassId(db->Schemas().GetECClassId(DGN_ECSCHEMA_NAME, DGN_CLASSNAME_PhysicalModel));
+    PhysicalModelPtr model1 = new PhysicalModel(PhysicalModel::CreateParams(*db, mclassId, DgnModel::CreateModelCode("Model1")));
+    ASSERT_EQ( DgnDbStatus::Success , model1->Insert() );
+
+    // Put an element with an Item into moddel1
+        {
+        DgnElement::Code code = auth1->CreateCode("TestElement");
+        DgnCategoryId gcatid = DgnCategory::QueryHighestCategoryId(*db);
+        TestElementPtr tempEl = TestElement::Create(*db, model1->GetModelId(), gcatid, code);
+        DgnElement::Item::SetItem(*tempEl, *TestItem::Create("Line"));
+        ASSERT_TRUE( db->Elements().Insert(*tempEl).IsValid() );
+        db->SaveChanges();
+        }
+
+    if (true)
+        {
+        DgnElementCPtr el = getSingleElementInModel(*model1);
+        ASSERT_TRUE( el.IsValid() );
+        DgnAuthorityId said = el->GetCode().GetAuthority();
+        ASSERT_TRUE( said == sourceAuthorityId );
+        auto sourceAuthority = db->Authorities().GetAuthority(sourceAuthorityId);
+        ASSERT_STREQ( sourceAuthority->GetName().c_str(), "TestAuthority" );
+        }
+
+    //  *******************************
+    //  Import model1 into separate db
+    if (true)
+        {
+        DgnDbPtr db2 = openCopyOfDb(L"DgnDb/3dMetricGeneral.idgndb", L"3dMetricGeneralcc.idgndb", DgnDb::OpenMode::ReadWrite);
+        ASSERT_TRUE( db2.IsValid() );
+
+        DgnImportContext import3(*db, *db2);
+        DgnDbStatus stat;
+        PhysicalModelPtr model3 = DgnModel::Import(&stat, *model1, import3);
+        ASSERT_TRUE( model3.IsValid() );
+        ASSERT_EQ( DgnDbStatus::Success , stat );
+
+        DgnElementCPtr el = getSingleElementInModel(*model3);
+        ASSERT_TRUE( el.IsValid() );
+
+        // Verify that Authority was copied over
+        DgnAuthorityId daid = el->GetCode().GetAuthority();
+        ASSERT_TRUE( daid.IsValid() );
+        ASSERT_NE( daid , sourceAuthorityId ) << "Authority ID should have been remapped";
+        auto destAuthority = db2->Authorities().GetAuthority(daid);
+        ASSERT_STREQ( destAuthority->GetName().c_str(), "TestAuthority" );
+        db2->SaveChanges();
+        }
+    }
+
+//---------------------------------------------------------------------------------------
+// @bsimethod                                                   Sam.Wilson      05/15
+//---------------------------------------------------------------------------------------
+TEST_F(DgnModelTests, ImportElementsWithItems)
+    {
+    DgnDbTestDgnManager tdm(L"3dMetricGeneral.idgndb", __FILE__, Db::OpenMode::ReadWrite);
+    DgnDbP db = tdm.GetDgnProjectP();
+
+    ASSERT_EQ( DgnDbStatus::Success , DgnPlatformTestDomain::ImportSchema(*db) );
+
+    // ******************************
+    //  Create model1
+        
+    DgnClassId mclassId = DgnClassId(db->Schemas().GetECClassId(DGN_ECSCHEMA_NAME, DGN_CLASSNAME_PhysicalModel));
+    PhysicalModelPtr model1 = new PhysicalModel(PhysicalModel::CreateParams(*db, mclassId, DgnModel::CreateModelCode("Model1")));
+    ASSERT_EQ( DgnDbStatus::Success , model1->Insert() );
+
+    // Put an element with an Item into moddel1
+        {
+        DgnCategoryId gcatid = DgnCategory::QueryHighestCategoryId(*db);
+        TestElementPtr tempEl = TestElement::Create(*db, model1->GetModelId(), gcatid, "TestElement");
+        DgnElement::Item::SetItem(*tempEl, *TestItem::Create("Line"));
+        ASSERT_TRUE( db->Elements().Insert(*tempEl).IsValid() );
+        db->SaveChanges();
+        }
+
+    if (true)
+        {
+        DgnElementCPtr el = getSingleElementInModel(*model1);
+        ASSERT_NE( nullptr , DgnElement::Item::GetItem(*el) );
+        }
+
+    //  ******************************
+    //  Create model2 as a copy of model1
+    if (true)
+        {
+        PhysicalModelPtr model2 = copyPhysicalModelSameDb(*model1, "Model2");
+        ASSERT_TRUE( model2.IsValid() );
+
+        DgnElementCPtr el = getSingleElementInModel(*model2);
+        ASSERT_NE( nullptr , DgnElement::Item::GetItem(*el) );
+        }
+
+    //  *******************************
+    //  Import into separate db
+    if (true)
+        {
+        DgnDbPtr db2 = openCopyOfDb(L"DgnDb/3dMetricGeneral.idgndb", L"3dMetricGeneralcc.idgndb", DgnDb::OpenMode::ReadWrite);
+        ASSERT_TRUE( db2.IsValid() );
+
+        DgnImportContext import3(*db, *db2);
+        DgnDbStatus stat;
+        PhysicalModelPtr model3 = DgnModel::Import(&stat, *model1, import3);
+        ASSERT_TRUE( model3.IsValid() );
+        ASSERT_EQ( DgnDbStatus::Success , stat );
+
+        DgnElementCPtr el = getSingleElementInModel(*model3);
+        ASSERT_NE( nullptr , DgnElement::Item::GetItem(*el) );
+        db2->SaveChanges();
+        }
+    }
+
+//---------------------------------------------------------------------------------------
+// @bsimethod                                                   Sam.Wilson      05/15
+//---------------------------------------------------------------------------------------
+TEST_F(DgnModelTests, ImportElementsWithDependencies)
+    {
+    DgnDbTestDgnManager tdm(L"3dMetricGeneral.idgndb", __FILE__, Db::OpenMode::ReadWrite);
+    DgnDbP db = tdm.GetDgnProjectP();
+    db->Txns().EnableTracking(true);
+
+    ASSERT_EQ( DgnDbStatus::Success , DgnPlatformTestDomain::ImportSchema(*db) );
+
+    TestElementDrivesElementHandler::GetHandler().Clear();
+
+    // ******************************
+    //  Create model1
+        
+    DgnClassId mclassId = DgnClassId(db->Schemas().GetECClassId(DGN_ECSCHEMA_NAME, DGN_CLASSNAME_PhysicalModel));
+    PhysicalModelPtr model1 = new PhysicalModel(PhysicalModel::CreateParams(*db, mclassId, DgnModel::CreateModelCode("Model1")));
+    ASSERT_EQ( DgnDbStatus::Success , model1->Insert() );
+
+    // Create 2 elements and make the first depend on the second
+        {
+        DgnCategoryId gcatid = DgnCategory::QueryHighestCategoryId(*db);
+
+        TestElementPtr e1 = TestElement::Create(*db, model1->GetModelId(), gcatid, "e1");
+        ASSERT_TRUE( db->Elements().Insert(*e1).IsValid() );
+
+        TestElementPtr e2 = TestElement::Create(*db, model1->GetModelId(), gcatid, "e2");
+        ASSERT_TRUE( db->Elements().Insert(*e2).IsValid() );
+
+        TestElementDrivesElementHandler::Insert(*db, e2->GetElementId(), e1->GetElementId());
+
+        db->SaveChanges();
+
+        ASSERT_EQ( TestElementDrivesElementHandler::GetHandler().m_relIds.size(), 1 );
+        TestElementDrivesElementHandler::GetHandler().Clear();
+        }
+
+    //  ******************************
+    //  Create model2 as a copy of model1
+    if (true)
+        {
+        PhysicalModelPtr model2 = copyPhysicalModelSameDb(*model1, "Model2");
+        ASSERT_TRUE( model2.IsValid() );
+
+        db->SaveChanges();
+        ASSERT_EQ( TestElementDrivesElementHandler::GetHandler().m_relIds.size(), 1 );
+        TestElementDrivesElementHandler::GetHandler().Clear();
+        }
+
+    //  *******************************
+    //  Import into separate db
+    if (true)
+        {
+        DgnDbPtr db2 = openCopyOfDb(L"DgnDb/3dMetricGeneral.idgndb", L"3dMetricGeneralcc.idgndb", DgnDb::OpenMode::ReadWrite);
+        ASSERT_TRUE( db2.IsValid() );
+
+        DgnImportContext import3(*db, *db2);
+        DgnDbStatus stat;
+        PhysicalModelPtr model3 = DgnModel::Import(&stat, *model1, import3);
+        ASSERT_TRUE( model3.IsValid() );
+        ASSERT_EQ( DgnDbStatus::Success , stat );
+
+        db2->SaveChanges();
+        ASSERT_EQ( TestElementDrivesElementHandler::GetHandler().m_relIds.size(), 1 );
+        TestElementDrivesElementHandler::GetHandler().Clear();
+        }
+    }
+
+/*---------------------------------------------------------------------------------**//**
+* @bsimethod                                                    Paul.Connelly   10/15
++---------------+---------------+---------------+---------------+---------------+------*/
+TEST_F(DgnModelTests, DictionaryModel)
+    {
+    DgnDbTestDgnManager tdm(L"3dMetricGeneral.idgndb", __FILE__, Db::OpenMode::ReadWrite);
+    DgnDbR db = *tdm.GetDgnProjectP();
+
+    DgnModelPtr model = db.Models().GetModel(DgnModel::DictionaryId());
+    EXPECT_TRUE(model.IsValid());
+
+    DictionaryModelPtr dictModel = db.Models().Get<DictionaryModel>(DgnModel::DictionaryId());
+    EXPECT_TRUE(dictModel.IsValid());
+    EXPECT_EQ(dictModel.get(), model.get());
+
+    DictionaryModelR dictModelR = db.GetDictionaryModel();
+    EXPECT_EQ(&dictModelR, dictModel.get());
+
+    // The dictionary model cannot be copied
+    struct DisableAssertions
+        {
+        DisableAssertions() { BeTest::SetFailOnAssert(false); }
+        ~DisableAssertions() { BeTest::SetFailOnAssert(true); }
+        };
+
+    DisableAssertions _V_V_V;
+    DgnImportContext cc(db, db);
+    EXPECT_TRUE(DgnModel::Import(nullptr, dictModelR, cc).IsNull());
+
+    // The dictionary model cannot be imported
+    DgnDbPtr db2 = openCopyOfDb(L"DgnDb/3dMetricGeneral.idgndb", L"3dMetricGeneralcc.idgndb", DgnDb::OpenMode::ReadWrite);
+    DgnImportContext importer(db, *db2);
+    EXPECT_TRUE(DgnModel::Import(nullptr, dictModelR, importer).IsNull());
+    }
+
+/*---------------------------------------------------------------------------------**//**
+* @bsimethod                                    Maha Nasir                      07/15
++---------------+---------------+---------------+---------------+---------------+------*/
+TEST_F (DgnModelTests, ModelsIterator)
+    {
+    DgnDbTestDgnManager tdm (L"3dMetricGeneral.idgndb", __FILE__, Db::OpenMode::ReadWrite);
+    DgnDbP db = tdm.GetDgnProjectP ();
+    ASSERT_TRUE (db != nullptr);
+
+    DgnModelPtr seedModel = db->Models ().GetModel (db->Models ().QueryFirstModelId ());
+    seedModel->FillModel ();
+    EXPECT_TRUE (seedModel != nullptr);
+
+    //Inserts models
+    DgnModelPtr M1 = seedModel->Clone (DgnModel::CreateModelCode("Model1"));
+    M1->Insert ("Test Model 1");
+    db->SaveChanges ("changeSet1");
+
+    DgnModelPtr M2 = seedModel->Clone (DgnModel::CreateModelCode("Model2"));
+    M2->Insert ("Test Model 2", true);
+
+    DgnModelPtr M3 = seedModel->Clone (DgnModel::CreateModelCode("Model3"));
+    M3->Insert ("Test Model 3", true);
+    db->SaveChanges ("changeSet1");
+
+    EXPECT_TRUE (db->Models ().QueryModelId (DgnModel::CreateModelCode("Model1")).IsValid ());
+    EXPECT_TRUE (db->Models ().QueryModelId (DgnModel::CreateModelCode("Model2")).IsValid ());
+    EXPECT_TRUE (db->Models ().QueryModelId (DgnModel::CreateModelCode("Model3")).IsValid ());
+
+    DgnModelId m1id = db->Models ().QueryModelId (DgnModel::CreateModelCode("Model1"));
+    DgnModelId m2id = db->Models ().QueryModelId (DgnModel::CreateModelCode("Model2"));
+    DgnModelId m3id = db->Models ().QueryModelId (DgnModel::CreateModelCode("Model3"));
+
+    DgnModel::Code m1_code;
+    BentleyStatus ModelName = db->Models ().GetModelCode (m1_code, m1id);
+    EXPECT_EQ (0, ModelName);
+
+    DgnModels& models = db->Models ();
+    DgnModels::Iterator iter = models.MakeIterator ();
+    EXPECT_EQ (5, iter.QueryCount ()); // including the dictionary model...
+    DgnModels::Iterator::Entry entry = iter.begin ();
+    int i = 0;
+    for (auto const& entry : iter)
+        {
+        if (entry.GetModelId () == m1id)
+            {
+            EXPECT_EQ (M1->GetClassId ().GetValue (), entry.GetClassId ().GetValue ());
+            EXPECT_STREQ ("Model1", entry.GetCodeValue ());
+            EXPECT_STREQ ("Test Model 1", entry.GetDescription ());
+            EXPECT_EQ (true, entry.InGuiList ());
+            }
+        else if (entry.GetModelId () == m2id)
+            {
+            EXPECT_EQ (M2->GetClassId ().GetValue (), entry.GetClassId ().GetValue ());
+            EXPECT_STREQ ("Model2", entry.GetCodeValue ());
+            EXPECT_STREQ ("Test Model 2", entry.GetDescription ());
+            EXPECT_EQ (true, entry.InGuiList ());
+            }
+        else if (entry.GetModelId () == m3id)
+            {
+            EXPECT_EQ (M3->GetClassId ().GetValue (), entry.GetClassId ().GetValue ());;
+            EXPECT_STREQ ("Model3", entry.GetCodeValue ());
+            EXPECT_STREQ ("Test Model 3", entry.GetDescription ());
+            EXPECT_EQ (true, entry.InGuiList ());
+            }
+        i++;
+        }
+    iter.end ();
+    }
+
+/*---------------------------------------------------------------------------------**//**
+* @bsimethod                                    Maha Nasir                      07/15
++---------------+---------------+---------------+---------------+---------------+------*/
+TEST_F (DgnModelTests, AbandonChanges)
+    {
+    DgnDbTestDgnManager tdm (L"3dMetricGeneral.idgndb", __FILE__, Db::OpenMode::ReadWrite);
+    DgnDbP db = tdm.GetDgnProjectP ();
+    ASSERT_TRUE (db != nullptr);
+
+    DgnModelPtr seedModel = db->Models ().GetModel (db->Models ().QueryFirstModelId ());
+    seedModel->FillModel ();
+    EXPECT_TRUE (seedModel != nullptr);
+
+    //Inserts a model
+    DgnModelPtr M1 = seedModel->Clone (DgnModel::CreateModelCode("Model1"));
+    M1->Insert ("Test Model 1");
+    EXPECT_TRUE (M1 != nullptr);
+    db->SaveChanges ("changeSet1");
+
+    EXPECT_TRUE (db->Models ().QueryModelId (DgnModel::CreateModelCode("Model1")).IsValid ());
+    M1->Delete ();
+    EXPECT_FALSE (db->Models ().QueryModelId (DgnModel::CreateModelCode("Model1")).IsValid ());
+
+    DgnModelPtr model2 = seedModel->Clone (DgnModel::CreateModelCode("Model2"));
+    model2->Insert ();
+
+    //Model 1 should be back. Model 2 shouldnt be in the db anymore.
+    DbResult rzlt = db->AbandonChanges ();
+    EXPECT_TRUE (rzlt == 0);
+    EXPECT_TRUE (db->Models ().QueryModelId (DgnModel::CreateModelCode("Model1")).IsValid ());
+    EXPECT_FALSE (db->Models ().QueryModelId (DgnModel::CreateModelCode("Model2")).IsValid ());
+    }
+
+/*---------------------------------------------------------------------------------**//**
+* @bsiclass                                    Maha Nasir                      07/15
++---------------+---------------+---------------+---------------+---------------+------*/
+struct TestAppData : DgnModel::AppData
+    {
+    bool isFilled;
+    virtual DropMe _OnFilled (DgnModelCR model) override
+        {
+        isFilled = true;
+        return DropMe::No;
+        }
+    };
+
+/*---------------------------------------------------------------------------------**//**
+//! Test for adding AppData on a model.
+* @bsimethod                                    Maha Nasir                      07/15
++---------------+---------------+---------------+---------------+---------------+------*/
+TEST_F (DgnModelTests, AddAppData)
+    {
+    DgnDbTestDgnManager tdm (L"3dMetricGeneral.idgndb", __FILE__, Db::OpenMode::ReadWrite);
+    DgnDbP db = tdm.GetDgnProjectP ();
+    ASSERT_TRUE (db != nullptr);
+
+    DgnModelPtr seedModel = db->Models ().GetModel (db->Models ().QueryFirstModelId ());
+    seedModel->FillModel ();
+    EXPECT_TRUE (seedModel != nullptr);
+
+    //Inserts a model
+    DgnModelPtr M1 = seedModel->Clone (DgnModel::CreateModelCode("Model1"));
+    M1->Insert ("Test Model 1");
+    EXPECT_TRUE (M1 != nullptr);
+    EXPECT_TRUE (db->Models ().QueryModelId (DgnModel::CreateModelCode("Model1")).IsValid ());
+
+    static DgnModel::AppData::Key m_key;
+    TestAppData *m_AppData = new TestAppData ();
+    M1->AddAppData (m_key, m_AppData);
+    M1->FillModel ();
+    EXPECT_TRUE (m_AppData->isFilled);
+    EXPECT_TRUE (M1->FindAppData (m_key) != nullptr);
+    }
+
+/*---------------------------------------------------------------------------------**//**
+//! Test for dropping AppData from a model.
+* @bsimethod                                    Maha Nasir                      07/15
++---------------+---------------+---------------+---------------+---------------+------*/
+TEST_F (DgnModelTests, DropAppData)
+    {
+    DgnDbTestDgnManager tdm (L"3dMetricGeneral.idgndb", __FILE__, Db::OpenMode::ReadWrite);
+    DgnDbP db = tdm.GetDgnProjectP ();
+    ASSERT_TRUE (db != nullptr);
+
+    DgnModelPtr seedModel = db->Models ().GetModel (db->Models ().QueryFirstModelId ());
+    seedModel->FillModel ();
+    EXPECT_TRUE (seedModel != nullptr);
+
+    //Inserts a model
+    DgnModelPtr M1 = seedModel->Clone (DgnModel::CreateModelCode("Model1"));
+    M1->Insert ("Test Model 1");
+    EXPECT_TRUE (M1 != nullptr);
+    EXPECT_TRUE (db->Models ().QueryModelId (DgnModel::CreateModelCode("Model1")).IsValid ());
+
+    static DgnModel::AppData::Key m_key;
+    TestAppData *m_AppData = new TestAppData ();
+    M1->AddAppData (m_key, m_AppData);
+    M1->FillModel ();
+    EXPECT_TRUE (m_AppData->isFilled);
+    StatusInt status = M1->DropAppData (m_key);
+    EXPECT_TRUE (status == 0);
+    EXPECT_TRUE (M1->FindAppData (m_key) == nullptr);
+    }
+
+/*---------------------------------------------------------------------------------**//**
+* @bsimethod                                    Maha Nasir                      07/15
++---------------+---------------+---------------+---------------+---------------+------*/
+TEST_F (DgnModelTests, ReplaceInvalidCharacter)
+    {
+    DgnDbTestDgnManager tdm (L"3dMetricGeneral.idgndb", __FILE__, Db::OpenMode::ReadWrite);
+    DgnDbP db = tdm.GetDgnProjectP ();
+    ASSERT_TRUE (db != nullptr);
+
+    Utf8String name = "Invalid*Name";
+    Utf8CP InvalidChar = "*";
+    Utf8Char replace = ' ';
+
+    bool check = DgnDbTable::IsValidName (name, InvalidChar);
+    EXPECT_FALSE (check);
+    DgnDbTable::ReplaceInvalidCharacters (name, InvalidChar, replace);
+    EXPECT_EQ ("Invalid Name", (Utf8String)name);
+    check = DgnDbTable::IsValidName (name, InvalidChar);
+    EXPECT_TRUE (check);
+    }
+