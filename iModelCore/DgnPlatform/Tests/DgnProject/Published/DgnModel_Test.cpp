--- conflicted
+++ resolved
@@ -1,628 +1,462 @@
-/*--------------------------------------------------------------------------------------+
-|
-|  $Source: Tests/DgnProject/Published/DgnModel_Test.cpp $
-|
-|  $Copyright: (c) 2016 Bentley Systems, Incorporated. All rights reserved. $
-|
-+--------------------------------------------------------------------------------------*/
-#include "../TestFixture/DgnDbTestFixtures.h"
-
-USING_NAMESPACE_BENTLEY_SQLITE
-USING_NAMESPACE_BENTLEY_DPTEST
-
-//----------------------------------------------------------------------------------------
-// @bsiclass                                                    Julija.Suboc     07/2013
-//----------------------------------------------------------------------------------------
-struct DgnModelTests : public DgnDbTestFixture
-    {
-    DgnModelPtr m_model;
-
-    void LoadModel(Utf8CP name)
-        {
-<<<<<<< HEAD
-        DgnCode partitionCode = InformationPartitionElement::CreateCode(*m_db->Elements().GetRootSubject(), name);
-        DgnModelId modelId = m_db->Models().QuerySubModelId(partitionCode);
-        m_model =  m_db->Models().GetModel(modelId);
-        BeAssert(m_model.IsValid());
-=======
-        DgnModels& modelTable = m_db->Models();
-        DgnModelId id = modelTable.QueryModelId(DgnModel::CreateModelCode(name));
-        m_model = modelTable.GetModel(id);
->>>>>>> a55bdc71
-        if (m_model.IsValid())
-            m_model->FillModel();
-        }
-
-    void InsertElement(DgnDbR, DgnModelId, bool is3d, bool expectSuccess);
-    };
-
-//---------------------------------------------------------------------------------------
-// @bsimethod                                                   Sam.Wilson      05/15
-//---------------------------------------------------------------------------------------
-void DgnModelTests::InsertElement(DgnDbR db, DgnModelId mid, bool is3d, bool expectSuccess)
-    {
-    DgnCategoryId cat = DgnCategory::QueryHighestCategoryId(db);
-
-    DgnElementPtr gelem;
-    if (is3d)
-        gelem = GenericPhysicalObject::Create(GenericPhysicalObject::CreateParams(db, mid, DgnClassId(db.Schemas().GetECClassId(GENERIC_DOMAIN_NAME, GENERIC_CLASS_PhysicalObject)), cat, Placement3d()));
-    else
-        gelem = AnnotationElement2d::Create(AnnotationElement2d::CreateParams(db, mid, DgnClassId(db.Schemas().GetECClassId(BIS_ECSCHEMA_NAME, BIS_CLASS_AnnotationElement2d)), cat, Placement2d()));
-
-    GeometryBuilderPtr builder = GeometryBuilder::Create(*gelem->ToGeometrySource());
-    builder->Append(*ICurvePrimitive::CreateLine(DSegment3d::From(DPoint3d::FromZero(), DPoint3d::From(1, 0, 0))));
-
-    if (SUCCESS != builder->Finish(*gelem->ToGeometrySourceP())) // Won't catch 2d/3d mismatch from just GeometrySource as we don't know a DgnModel...
-        {
-        ASSERT_FALSE(expectSuccess);
-        return;
-        }
-
-    DgnElementCPtr newElem = db.Elements().Insert(*gelem);
-    ASSERT_EQ(expectSuccess, newElem.IsValid() && newElem->GetElementId().IsValid());
-    }
-
-/*---------------------------------------------------------------------------------**//**
-* @bsimethod                                    Muhammad Hassan                   10/16
-+---------------+---------------+---------------+---------------+---------------+------*/
-TEST_F(DgnModelTests, GetGraphicElements)
-    {
-    SetupSeedProject();
-    //Insert new Model
-    DgnModelPtr model = InsertPhysicalModel("Splines");
-    EXPECT_TRUE(model != nullptr);
-    //Insert Element
-    InsertElement(*m_db, model->GetModelId(), true, true);
-
-    LoadModel("Splines");
-    uint32_t graphicElementCount = (uint32_t) m_model->GetElements().size();
-    ASSERT_NE(graphicElementCount, 0);
-    ASSERT_TRUE(graphicElementCount > 0) << "Please provide model with graphics elements, otherwise this test case makes no sense";
-    int count = 0;
-    for (auto const& elm : *m_model)
-        {
-        EXPECT_TRUE(elm.second->GetModel() == m_model);
-        ++count;
-        }
-    EXPECT_EQ(graphicElementCount, count);
-    }
-
-<<<<<<< HEAD
-//---------------------------------------------------------------------------------------
-// @bsimethod                                                   Julija Suboc     07/13
-//---------------------------------------------------------------------------------------
-=======
-/*---------------------------------------------------------------------------------**//**
-* @bsimethod                                    Muhammad Hassan                   10/16
-+---------------+---------------+---------------+---------------+---------------+------*/
-TEST_F(DgnModelTests, GetName)
-    {
-    SetupSeedProject();
-    //Insert new Model
-    DgnModelPtr model = InsertPhysicalModel("Splines");
-    EXPECT_TRUE(model != nullptr);
-    //Insert Element
-    InsertElement(*m_db, model->GetModelId(), true, true);
-
-    LoadModel("Splines");
-    Utf8String name = m_model->GetCode().GetValue();
-    EXPECT_TRUE(name.CompareTo("Splines") == 0);
-    Utf8String newName("New Long model name Longer than expectedNew Long model name Longer"
-                       " than expectedNew Long model name Longer than expectedNew Long model name Longer than expectedNew Long model");
-    PhysicalModelPtr newModel = DgnDbTestUtils::InsertPhysicalModel(*m_db, DgnModel::CreateModelCode(newName));
-    DgnModelId id = m_db->Models().QueryModelId(DgnModel::CreateModelCode(newName));
-    ASSERT_TRUE(id.IsValid());
-    m_model = m_db->Models().GetModel(id);
-    Utf8String nameToVerify = m_model->GetCode().GetValue();
-    EXPECT_TRUE(newName.CompareTo(nameToVerify.c_str()) == 0);
-    }
-
-/*---------------------------------------------------------------------------------**//**
-* @bsimethod                                    Muhammad Hassan                   10/16
-+---------------+---------------+---------------+---------------+---------------+------*/
->>>>>>> a55bdc71
-TEST_F(DgnModelTests, EmptyList)
-    {
-    SetupSeedProject();
-    //Insert new Model
-    DgnModelPtr model = InsertPhysicalModel("Splines");
-    EXPECT_TRUE(model != nullptr);
-    //Insert Element
-    InsertElement(*m_db, model->GetModelId(), true, true);
-
-    LoadModel("Splines");
-    ASSERT_TRUE(0 != m_model->GetElements().size());
-    m_model->EmptyModel();
-    ASSERT_TRUE(0 == m_model->GetElements().size());
-
-    m_model->FillModel();
-    ASSERT_TRUE(0 != m_model->GetElements().size());
-    }
-
-<<<<<<< HEAD
-//---------------------------------------------------------------------------------------
-// @bsimethod                                                   Julija Suboc     07/13
-//---------------------------------------------------------------------------------------
-=======
-/*---------------------------------------------------------------------------------**//**
-* @bsimethod                                    Muhammad Hassan                   10/16
-+---------------+---------------+---------------+---------------+---------------+------*/
->>>>>>> a55bdc71
-TEST_F(DgnModelTests, GetRange)
-    {
-    SetupSeedProject();
-    //Insert new Model
-    DgnModelPtr model = InsertPhysicalModel("RangeTest");
-    EXPECT_TRUE(model != nullptr);
-    //Insert Element
-    InsertElement(*m_db, model->GetModelId(), true, true);
-
-    LoadModel("RangeTest");
-
-    AxisAlignedBox3d range = m_model->ToGeometricModel()->QueryModelRange();
-    EXPECT_TRUE(range.IsValid());
-    DPoint3d low; low.Init(0.00000000000000000, -0.00050000000000000001, -0.00050000000000000001);
-    DPoint3d high; high.Init(1.00000000000000000, 0.00050000000000000001, 0.00050000000000000001);
-    AxisAlignedBox3d box(low, high);
-
-    EXPECT_TRUE(box.IsEqual(range, .00000001));
-    }
-
-//---------------------------------------------------------------------------------------
-// @bsimethod                                                   Julija Suboc     07/13
-//---------------------------------------------------------------------------------------
-TEST_F(DgnModelTests, GetRangeOfEmptyModel)
-    {
-    SetupSeedProject();
-    LoadModel("DefaultModel");
-
-    AxisAlignedBox3d thirdRange = m_model->ToGeometricModel()->QueryModelRange();
-    EXPECT_FALSE(thirdRange.IsValid());
-    }
-
-//---------------------------------------------------------------------------------------
-// @bsimethod                                                   Sam.Wilson      05/15
-//---------------------------------------------------------------------------------------
-static int countSheetModels(DgnDbR db)
-    {
-    int count = 0;
-    auto sheetClassId = DgnClassId(db.Schemas().GetECClassId(BIS_ECSCHEMA_NAME, BIS_CLASS_SheetModel));
-    for (auto const& sheet : db.Models().MakeIterator())
-        {
-        if (sheetClassId == sheet.GetClassId())
-            ++count;
-        }
-    return count;
-    }
-
-//---------------------------------------------------------------------------------------
-// @bsimethod                                                   Sam.Wilson      05/15
-//---------------------------------------------------------------------------------------
-TEST_F(DgnModelTests, SheetModelCRUD)
-    {
-    SetupSeedProject();
-
-<<<<<<< HEAD
-    DgnModelId sheetModelId1, sheetModelId2;
-    DPoint2d sheet1Size;
-=======
-    static Utf8CP s_sheetModel1Name = "SheetModel1";
-    static Utf8CP s_sheetModel1NameUPPER = "SHEETMODEL1";
-    static Utf8CP s_sheetModel2Name = "SheetModel2";
-
->>>>>>> a55bdc71
-    BeFileName dbFileName;
-
-    if (true)
-        {
-        DgnDbPtr db = m_db;
-        ASSERT_EQ(0, countSheetModels(*db));
-
-        double scale1 = 1.0;
-        double height1 = 1.5;
-        double width1 = 1.1;
-
-        double scale2 = 2.0;
-        double height2 = 2.5;
-        double width2 = 2.2;
-
-        // Create a sheet
-<<<<<<< HEAD
-        DocumentListModelPtr sheetListModel = DgnDbTestUtils::InsertDocumentListModel(*db, "SheetListModel");
-        DPoint2d sheetSize = DPoint2d::From(.100, .100);
-        SheetPtr sheet1 = DgnDbTestUtils::InsertSheet(*sheetListModel, DgnCode(), "Sheet1");
-        SheetModelPtr sheetModel1 = DgnDbTestUtils::InsertSheetModel(*sheet1, sheetSize);
-        sheetModelId1 = sheetModel1->GetModelId();
-=======
-        DocumentListModelPtr sheetListModel = DgnDbTestUtils::InsertDocumentListModel(*db, DgnModel::CreateModelCode("SheetListModel"));
-        SheetPtr sheet1 = DgnDbTestUtils::InsertSheet(*sheetListModel, scale1, height1, width1, DgnCode(), "Sheet1");
-        SheetModelPtr sheetModel1 = DgnDbTestUtils::InsertSheetModel(*sheet1, DgnModel::CreateModelCode(s_sheetModel1Name));
->>>>>>> a55bdc71
-
-        ASSERT_EQ(1, countSheetModels(*db));
-        ASSERT_NE(DgnDbStatus::Success, sheetModel1->Insert()) << "Should be illegal to INSERT a SheetModel that is already persistent";
-
-<<<<<<< HEAD
-        sheet1Size = sheetModel1->GetSize();
-        ASSERT_TRUE(sheet1Size.IsEqual(sheetSize));
-
-        // Create a second sheet
-        SheetPtr sheet2 = DgnDbTestUtils::InsertSheet(*sheetListModel, DgnCode(), "Sheet2");
-        SheetModelPtr sheetModel2 = DgnDbTestUtils::InsertSheetModel(*sheet2, sheetSize);
-        sheetModelId2 = sheetModel2->GetModelId();
-=======
-        DgnModelId modelId = db->Models().QueryModelId(DgnModel::CreateModelCode(s_sheetModel1Name));
-        ASSERT_EQ(modelId, sheetModel1->GetModelId());
-        ASSERT_EQ(modelId, db->Models().QueryModelId(DgnModel::CreateModelCode(s_sheetModel1NameUPPER))) << "Sheet model names should be case-insensitive";
-        ASSERT_EQ(sheetModel1.get(), db->Models().Get<SheetModel>(modelId).get());
-
-        DgnCode modelCode;
-        db->Models().GetModelCode(modelCode, modelId);
-        ASSERT_STREQ(sheetModel1->GetCode().GetValueCP(), modelCode.GetValueCP());
-
-        // Create a second sheet
-        SheetPtr sheet2 = DgnDbTestUtils::InsertSheet(*sheetListModel, scale2, height2, width2, DgnCode(), "Sheet2");
-        SheetModelPtr sheetModel2 = DgnDbTestUtils::InsertSheetModel(*sheet2, DgnModel::CreateModelCode(s_sheetModel2Name));
->>>>>>> a55bdc71
-
-        ASSERT_EQ(2, countSheetModels(*db));
-
-        ASSERT_EQ(scale1, sheet1->GetScale());
-        ASSERT_EQ(scale2, sheet2->GetScale());
-        ASSERT_EQ(height1, sheet1->GetHeight());
-        ASSERT_EQ(height2, sheet2->GetHeight());
-        ASSERT_EQ(width1, sheet1->GetWidth());
-        ASSERT_EQ(width2, sheet2->GetWidth());
-
-        sheet1 = nullptr;
-        sheet2 = nullptr;
-
-        dbFileName = db->GetFileName();
-        db->SaveChanges();
-        db->CloseDb();
-        }
-
-    // Verify that loading works
-    if (true)
-        {
-        DgnDbPtr db = DgnDb::OpenDgnDb(nullptr, dbFileName, DgnDb::OpenParams(Db::OpenMode::ReadWrite));
-        ASSERT_TRUE(db.IsValid());
-
-        SheetModelPtr sheetModel1 = db->Models().Get<SheetModel>(sheetModelId1);
-        ASSERT_TRUE(sheetModel1.IsValid());
-
-        // Delete Sheet2
-        ASSERT_EQ(2, countSheetModels(*db));
-        DgnModelPtr sheetModel2 = db->Models().GetModel(sheetModelId2);
-        ASSERT_EQ(DgnDbStatus::Success, sheetModel2->Delete());
-        ASSERT_EQ(1, countSheetModels(*db));
-        db->SaveChanges();
-        db->CloseDb();
-        }
-
-    if (true)
-        {
-        DgnDbPtr db = DgnDb::OpenDgnDb(nullptr, dbFileName, DgnDb::OpenParams(Db::OpenMode::ReadWrite));
-        ASSERT_TRUE(db.IsValid());
-        ASSERT_EQ(1, countSheetModels(*db));
-
-        // Verify that we can only place drawing elements in a sheet
-        InsertElement(*db, sheetModelId1, false, true);
-        InsertElement(*db, sheetModelId1, true, false);
-        db->SaveChanges();
-        db->CloseDb();
-        }
-    }
-
-/*---------------------------------------------------------------------------------**//**
-* @bsimethod                                                    Paul.Connelly   10/15
-+---------------+---------------+---------------+---------------+---------------+------*/
-TEST_F(DgnModelTests, ImportDictionaryModel)
-    {
-    SetupSeedProject();
-    DgnDbR db = GetDgnDb();
-
-    DgnModelPtr model = db.Models().GetModel(DgnModel::DictionaryId());
-    EXPECT_TRUE(model.IsValid());
-
-    DictionaryModelPtr dictModel = db.Models().Get<DictionaryModel>(DgnModel::DictionaryId());
-    EXPECT_TRUE(dictModel.IsValid());
-    EXPECT_EQ(dictModel.get(), model.get());
-
-    DictionaryModelR dictModelR = db.GetDictionaryModel();
-    EXPECT_EQ(&dictModelR, dictModel.get());
-
-    // The dictionary model cannot be copied
-    struct DisableAssertions
-        {
-        DisableAssertions() { BeTest::SetFailOnAssert(false); }
-        ~DisableAssertions() { BeTest::SetFailOnAssert(true); }
-        };
-
-    DisableAssertions _V_V_V;
-    DgnImportContext cc(db, db);
-    DefinitionPartitionCPtr partitionForCopy = DefinitionPartition::CreateAndInsert(*db.Elements().GetRootSubject(), "PartitionForCopy");
-    EXPECT_TRUE(partitionForCopy.IsValid());
-    EXPECT_TRUE(DgnModel::Import(nullptr, dictModelR, cc, *partitionForCopy).IsNull());
-
-    Utf8CP dbFilePath = db.GetDbFileName();
-    WString fileName;
-    BeStringUtilities::Utf8ToWChar(fileName, dbFilePath);
-
-    BeFileName fullOutputFileName;
-    BeTest::GetHost().GetOutputRoot(fullOutputFileName);
-    fullOutputFileName.AppendToPath(BeFileName(BeTest::GetNameOfCurrentTestCase()));
-    fullOutputFileName.AppendToPath(L"ImportDictionaryModelcc.dgndb");
-
-    EXPECT_EQ(BeFileNameStatus::Success, BeFileName::BeCopyFile(fileName.c_str(), fullOutputFileName));
-
-    DbResult result = BE_SQLITE_OK;
-    DgnDb::OpenMode mode = DgnDb::OpenMode::ReadWrite;
-    DgnDbPtr dbcopy = DgnDb::OpenDgnDb(&result, fullOutputFileName, DgnDb::OpenParams(mode));
-    ASSERT_EQ(BE_SQLITE_OK, result);
-    ASSERT_TRUE(dbcopy.IsValid());
-
-    // The dictionary model cannot be imported
-    DgnImportContext importer(db, *dbcopy);
-    DefinitionPartitionCPtr partitionForImport = DefinitionPartition::CreateAndInsert(*dbcopy->Elements().GetRootSubject(), "PartitionForImport");
-    EXPECT_TRUE(partitionForImport.IsValid());
-    EXPECT_TRUE(DgnModel::Import(nullptr, dictModelR, importer, *partitionForImport).IsNull());
-    }
-
-/*---------------------------------------------------------------------------------**//**
-* @bsimethod                                    Maha Nasir                      07/15
-+---------------+---------------+---------------+---------------+---------------+------*/
-TEST_F(DgnModelTests, ModelsIterator)
-    {
-    SetupSeedProject();
-    DgnDbR db = GetDgnDb();
-
-    //Inserts models
-<<<<<<< HEAD
-    PhysicalModelPtr m1 = DgnDbTestUtils::InsertPhysicalModel(db, "Model1");
-    db.SaveChanges("changeSet1");
-
-    PhysicalModelPtr m2 = DgnDbTestUtils::InsertPhysicalModel(db, "Model2");
-    PhysicalModelPtr m3 = DgnDbTestUtils::InsertPhysicalModel(db, "Model3");
-    db.SaveChanges("changeSet2");
-
-    DgnModelId m1id = m1->GetModelId();
-    DgnModelId m2id = m2->GetModelId();
-    DgnModelId m3id = m3->GetModelId();
-=======
-    PhysicalModelPtr m1 = InsertPhysicalModel("Model1");
-    db.SaveChanges("changeSet1");
-
-    PhysicalModelPtr m2 = InsertPhysicalModel("Model2");
-    PhysicalModelPtr m3 = InsertPhysicalModel("Model3");
-    db.SaveChanges("changeSet1");
-
-    EXPECT_TRUE(db.Models().QueryModelId(DgnModel::CreateModelCode("Model1")).IsValid());
-    EXPECT_TRUE(db.Models().QueryModelId(DgnModel::CreateModelCode("Model2")).IsValid());
-    EXPECT_TRUE(db.Models().QueryModelId(DgnModel::CreateModelCode("Model3")).IsValid());
-
-    DgnModelId m1id = db.Models().QueryModelId(DgnModel::CreateModelCode("Model1"));
-    DgnModelId m2id = db.Models().QueryModelId(DgnModel::CreateModelCode("Model2"));
-    DgnModelId m3id = db.Models().QueryModelId(DgnModel::CreateModelCode("Model3"));
-
-    DgnCode m1_code;
-    BentleyStatus ModelName = db.Models().GetModelCode(m1_code, m1id);
-    EXPECT_EQ(0, ModelName);
->>>>>>> a55bdc71
-
-    DgnModels& models = db.Models();
-    DgnModels::Iterator iter = models.MakeIterator();
-    int i = 0;
-    for (auto const& entry : iter)
-        {
-        if (entry.GetModelId() == m1id)
-            {
-<<<<<<< HEAD
-            EXPECT_EQ (m1->GetClassId().GetValue(), entry.GetClassId().GetValue());
-            EXPECT_EQ (true, entry.GetInGuiList());
-=======
-            EXPECT_EQ(m1->GetClassId().GetValue(), entry.GetClassId().GetValue());
-            EXPECT_STREQ("Model1", entry.GetCodeValue());
-            EXPECT_EQ(true, entry.GetInGuiList());
-            EXPECT_STREQ(Utf8PrintfString("%" PRId64, db.Authorities().GetAuthority("DgnModels")->GetAuthorityId().GetValue()).c_str(), entry.GetCodeNamespace());
-            EXPECT_TRUE(db.Authorities().QueryAuthorityId("dgn") == entry.GetCodeAuthorityId());
->>>>>>> a55bdc71
-            i++;
-            }
-        else if (entry.GetModelId() == m2id)
-            {
-<<<<<<< HEAD
-            EXPECT_EQ (m2->GetClassId().GetValue(), entry.GetClassId().GetValue());
-=======
-            EXPECT_EQ(m2->GetClassId().GetValue(), entry.GetClassId().GetValue());
-            EXPECT_STREQ("Model2", entry.GetCodeValue());
->>>>>>> a55bdc71
-            EXPECT_EQ(true, entry.GetInGuiList());
-            i++;
-            }
-        else if (entry.GetModelId() == m3id)
-            {
-<<<<<<< HEAD
-            EXPECT_EQ (m3->GetClassId().GetValue(), entry.GetClassId().GetValue());;
-=======
-            EXPECT_EQ(m3->GetClassId().GetValue(), entry.GetClassId().GetValue());;
-            EXPECT_STREQ("Model3", entry.GetCodeValue());
->>>>>>> a55bdc71
-            EXPECT_EQ(true, entry.GetInGuiList());
-            i++;
-            }
-        }
-
-    EXPECT_EQ(3, i);
-    }
-
-/*---------------------------------------------------------------------------------**//**
-* @bsimethod                                    Maha Nasir                      07/15
-+---------------+---------------+---------------+---------------+---------------+------*/
-TEST_F(DgnModelTests, AbandonChanges)
-    {
-    SetupSeedProject();
-    DgnDbR db = GetDgnDb();
-
-    //Inserts a model
-<<<<<<< HEAD
-    PhysicalModelPtr model1 = DgnDbTestUtils::InsertPhysicalModel(db, "Model1");
-    EXPECT_TRUE(model1.IsValid());
-    db.SaveChanges ("changeSet1");
-
-    model1->Delete();
-    EXPECT_FALSE(db.Models().GetModel(model1->GetModelId()).IsValid());
-=======
-    PhysicalModelPtr m1 = InsertPhysicalModel("Model1");
-    EXPECT_TRUE(m1.IsValid());
-    db.SaveChanges("changeSet1");
-
-    EXPECT_TRUE(db.Models().QueryModelId(DgnModel::CreateModelCode("Model1")).IsValid());
-    m1->Delete();
-    EXPECT_FALSE(db.Models().QueryModelId(DgnModel::CreateModelCode("Model1")).IsValid());
->>>>>>> a55bdc71
-
-    PhysicalModelPtr model2 = DgnDbTestUtils::InsertPhysicalModel(db, "Model2");
-
-    //Model 1 should be back. Model 2 shouldnt be in the db anymore.
-<<<<<<< HEAD
-    DbResult result = db.AbandonChanges();
-    EXPECT_EQ(result, BE_SQLITE_OK);
-    EXPECT_TRUE(db.Models().GetModel(model1->GetModelId()).IsValid());
-    EXPECT_FALSE(db.Models().GetModel(model2->GetModelId()).IsValid());
-=======
-    DbResult rzlt = db.AbandonChanges();
-    EXPECT_TRUE(rzlt == 0);
-    EXPECT_TRUE(db.Models().QueryModelId(DgnModel::CreateModelCode("Model1")).IsValid());
-    EXPECT_FALSE(db.Models().QueryModelId(DgnModel::CreateModelCode("Model2")).IsValid());
->>>>>>> a55bdc71
-    }
-
-/*---------------------------------------------------------------------------------**//**
-* @bsiclass                                    Maha Nasir                      07/15
-+---------------+---------------+---------------+---------------+---------------+------*/
-struct TestAppData : DgnModel::AppData
-    {
-    bool isFilled;
-    virtual DropMe _OnFilled(DgnModelCR model) override
-        {
-        isFilled = true;
-        return DropMe::No;
-        }
-    };
-
-/*---------------------------------------------------------------------------------**//**
-//! Test for adding AppData on a model.
-* @bsimethod                                    Maha Nasir                      07/15
-+---------------+---------------+---------------+---------------+---------------+------*/
-TEST_F(DgnModelTests, AddAppData)
-    {
-    SetupSeedProject();
-    DgnDbR db = GetDgnDb();
-
-    //Inserts a model
-<<<<<<< HEAD
-    PhysicalModelPtr m1 = DgnDbTestUtils::InsertPhysicalModel(db, "Model1");
-=======
-    PhysicalModelPtr m1 = InsertPhysicalModel("Model1");
-    m1->Insert();
-    EXPECT_TRUE(m1 != nullptr);
-    EXPECT_TRUE(db.Models().QueryModelId(DgnModel::CreateModelCode("Model1")).IsValid());
->>>>>>> a55bdc71
-
-    // Add Appdata
-    static DgnModel::AppData::Key key;
-    TestAppData *AppData = new TestAppData();
-<<<<<<< HEAD
-    m1->AddAppData (key, AppData);
-    m1->FillModel();
-    EXPECT_TRUE (AppData->isFilled);
-    EXPECT_TRUE (m1->FindAppData (key) != nullptr);
-
-   // Add appdata again with same key
-    //TestAppData *AppData2 = new TestAppData();
-    //m1->AddAppData(key, AppData2);
-
-=======
-    m1->AddAppData(key, AppData);
-    m1->FillModel();
-    EXPECT_TRUE(AppData->isFilled);
-    EXPECT_TRUE(m1->FindAppData(key) != nullptr);
-
-    // Add appdata again with same key
-     //TestAppData *AppData2 = new TestAppData();
-     //m1->AddAppData(key, AppData2);
->>>>>>> a55bdc71
-    }
-
-/*---------------------------------------------------------------------------------**//**
-//! Test for dropping AppData from a model.
-* @bsimethod                                    Maha Nasir                      07/15
-+---------------+---------------+---------------+---------------+---------------+------*/
-TEST_F(DgnModelTests, DropAppData)
-    {
-    SetupSeedProject();
-    DgnDbR db = GetDgnDb();
-
-    //Inserts a model
-<<<<<<< HEAD
-    PhysicalModelPtr m1 = DgnDbTestUtils::InsertPhysicalModel(db, "Model1");
-
-    static DgnModel::AppData::Key m_key;
-    TestAppData *m_AppData = new TestAppData();
-    m1->AddAppData (m_key, m_AppData);
-    m1->FillModel();
-    EXPECT_TRUE (m_AppData->isFilled);
-    StatusInt status = m1->DropAppData (m_key);
-    EXPECT_TRUE (status == 0);
-    EXPECT_TRUE (m1->FindAppData (m_key) == nullptr);
-=======
-    PhysicalModelPtr m1 = InsertPhysicalModel("Model1");
-    m1->Insert();
-    EXPECT_TRUE(m1 != nullptr);
-    EXPECT_TRUE(db.Models().QueryModelId(DgnModel::CreateModelCode("Model1")).IsValid());
-
-    static DgnModel::AppData::Key m_key;
-    TestAppData *m_AppData = new TestAppData();
-    m1->AddAppData(m_key, m_AppData);
-    m1->FillModel();
-    EXPECT_TRUE(m_AppData->isFilled);
-    StatusInt status = m1->DropAppData(m_key);
-    EXPECT_TRUE(status == 0);
-    EXPECT_TRUE(m1->FindAppData(m_key) == nullptr);
->>>>>>> a55bdc71
-    }
-
-/*---------------------------------------------------------------------------------**//**
-* @bsimethod                                    Maha Nasir                      07/15
-+---------------+---------------+---------------+---------------+---------------+------*/
-TEST_F(DgnModelTests, ReplaceInvalidCharacter)
-    {
-    SetupSeedProject();
-
-    Utf8String name = "Invalid*Name";
-    Utf8CP InvalidChar = "*";
-    Utf8Char replace = ' ';
-
-    bool check = DgnDbTable::IsValidName(name, InvalidChar);
-    EXPECT_FALSE(check);
-    DgnDbTable::ReplaceInvalidCharacters(name, InvalidChar, replace);
-    EXPECT_EQ("Invalid Name", (Utf8String) name);
-    check = DgnDbTable::IsValidName(name, InvalidChar);
-    EXPECT_TRUE(check);
-    }
-
-/*---------------------------------------------------------------------------------**//**
-* @bsimethod                                    Majd.Uddin                      06/16
-+---------------+---------------+---------------+---------------+---------------+------*/
-TEST_F(DgnModelTests, UnitDefinitionLabel)
-    {
-    SetupSeedProject();
-    PhysicalModelPtr model = GetDefaultPhysicalModel();
-
-    // For TFS 473760: The returned label was truncated before the fix i.e. 'm' instead of 'mm'
-    // Adding the test so that this doesn't happen again
-    GeometricModel::DisplayInfo const& displayInfo = model->GetDisplayInfo();
-    EXPECT_STREQ("m", displayInfo.GetMasterUnits().GetLabel().c_str());
-    EXPECT_STREQ("m", displayInfo.GetSubUnits().GetLabel().c_str());
-    }
+/*--------------------------------------------------------------------------------------+
+|
+|  $Source: Tests/DgnProject/Published/DgnModel_Test.cpp $
+|
+|  $Copyright: (c) 2016 Bentley Systems, Incorporated. All rights reserved. $
+|
++--------------------------------------------------------------------------------------*/
+#include "../TestFixture/DgnDbTestFixtures.h"
+
+USING_NAMESPACE_BENTLEY_SQLITE
+USING_NAMESPACE_BENTLEY_DPTEST
+
+//----------------------------------------------------------------------------------------
+// @bsiclass                                                    Julija.Suboc     07/2013
+//----------------------------------------------------------------------------------------
+struct DgnModelTests : public DgnDbTestFixture
+    {
+    DgnModelPtr m_model;
+
+    void LoadModel(Utf8CP name)
+        {
+        DgnCode partitionCode = InformationPartitionElement::CreateCode(*m_db->Elements().GetRootSubject(), name);
+        DgnModelId modelId = m_db->Models().QuerySubModelId(partitionCode);
+        m_model =  m_db->Models().GetModel(modelId);
+        BeAssert(m_model.IsValid());
+        if (m_model.IsValid())
+            m_model->FillModel();
+        }
+
+    void InsertElement(DgnDbR, DgnModelId, bool is3d, bool expectSuccess);
+    };
+
+//---------------------------------------------------------------------------------------
+// @bsimethod                                                   Sam.Wilson      05/15
+//---------------------------------------------------------------------------------------
+void DgnModelTests::InsertElement(DgnDbR db, DgnModelId mid, bool is3d, bool expectSuccess)
+    {
+    DgnCategoryId cat = DgnCategory::QueryHighestCategoryId(db);
+
+    DgnElementPtr gelem;
+    if (is3d)
+        gelem = GenericPhysicalObject::Create(GenericPhysicalObject::CreateParams(db, mid, DgnClassId(db.Schemas().GetECClassId(GENERIC_DOMAIN_NAME, GENERIC_CLASS_PhysicalObject)), cat, Placement3d()));
+    else
+        gelem = AnnotationElement2d::Create(AnnotationElement2d::CreateParams(db, mid, DgnClassId(db.Schemas().GetECClassId(BIS_ECSCHEMA_NAME, BIS_CLASS_AnnotationElement2d)), cat, Placement2d()));
+
+    GeometryBuilderPtr builder = GeometryBuilder::Create(*gelem->ToGeometrySource());
+    builder->Append(*ICurvePrimitive::CreateLine(DSegment3d::From(DPoint3d::FromZero(), DPoint3d::From(1, 0, 0))));
+
+    if (SUCCESS != builder->Finish(*gelem->ToGeometrySourceP())) // Won't catch 2d/3d mismatch from just GeometrySource as we don't know a DgnModel...
+        {
+        ASSERT_FALSE(expectSuccess);
+        return;
+        }
+
+    DgnElementCPtr newElem = db.Elements().Insert(*gelem);
+    ASSERT_EQ(expectSuccess, newElem.IsValid() && newElem->GetElementId().IsValid());
+    }
+
+/*---------------------------------------------------------------------------------**//**
+* @bsimethod                                    Muhammad Hassan                   10/16
++---------------+---------------+---------------+---------------+---------------+------*/
+TEST_F(DgnModelTests, GetGraphicElements)
+    {
+    SetupSeedProject();
+    //Insert new Model
+    DgnModelPtr model = InsertPhysicalModel("Splines");
+    EXPECT_TRUE(model != nullptr);
+    //Insert Element
+    InsertElement(*m_db, model->GetModelId(), true, true);
+
+    LoadModel("Splines");
+    uint32_t graphicElementCount = (uint32_t) m_model->GetElements().size();
+    ASSERT_NE(graphicElementCount, 0);
+    ASSERT_TRUE(graphicElementCount > 0) << "Please provide model with graphics elements, otherwise this test case makes no sense";
+    int count = 0;
+    for (auto const& elm : *m_model)
+        {
+        EXPECT_TRUE(elm.second->GetModel() == m_model);
+        ++count;
+        }
+    EXPECT_EQ(graphicElementCount, count);
+    }
+
+//---------------------------------------------------------------------------------------
+// @bsimethod                                                   Julija Suboc     07/13
+//---------------------------------------------------------------------------------------
+TEST_F(DgnModelTests, EmptyList)
+    {
+    SetupSeedProject();
+    //Insert new Model
+    DgnModelPtr model = InsertPhysicalModel("Splines");
+    EXPECT_TRUE(model != nullptr);
+    //Insert Element
+    InsertElement(*m_db, model->GetModelId(), true, true);
+
+    LoadModel("Splines");
+    ASSERT_TRUE(0 != m_model->GetElements().size());
+    m_model->EmptyModel();
+    ASSERT_TRUE(0 == m_model->GetElements().size());
+
+    m_model->FillModel();
+    ASSERT_TRUE(0 != m_model->GetElements().size());
+    }
+
+/*---------------------------------------------------------------------------------**//**
+* @bsimethod                                    Muhammad Hassan                   10/16
++---------------+---------------+---------------+---------------+---------------+------*/
+TEST_F(DgnModelTests, GetRange)
+    {
+    SetupSeedProject();
+    //Insert new Model
+    DgnModelPtr model = InsertPhysicalModel("RangeTest");
+    EXPECT_TRUE(model != nullptr);
+    //Insert Element
+    InsertElement(*m_db, model->GetModelId(), true, true);
+
+    LoadModel("RangeTest");
+
+    AxisAlignedBox3d range = m_model->ToGeometricModel()->QueryModelRange();
+    EXPECT_TRUE(range.IsValid());
+    DPoint3d low; low.Init(0.00000000000000000, -0.00050000000000000001, -0.00050000000000000001);
+    DPoint3d high; high.Init(1.00000000000000000, 0.00050000000000000001, 0.00050000000000000001);
+    AxisAlignedBox3d box(low, high);
+
+    EXPECT_TRUE(box.IsEqual(range, .00000001));
+    }
+
+//---------------------------------------------------------------------------------------
+// @bsimethod                                                   Julija Suboc     07/13
+//---------------------------------------------------------------------------------------
+TEST_F(DgnModelTests, GetRangeOfEmptyModel)
+    {
+    SetupSeedProject();
+    LoadModel("DefaultModel");
+
+    AxisAlignedBox3d thirdRange = m_model->ToGeometricModel()->QueryModelRange();
+    EXPECT_FALSE(thirdRange.IsValid());
+    }
+
+//---------------------------------------------------------------------------------------
+// @bsimethod                                                   Sam.Wilson      05/15
+//---------------------------------------------------------------------------------------
+static int countSheetModels(DgnDbR db)
+    {
+    int count = 0;
+    auto sheetClassId = DgnClassId(db.Schemas().GetECClassId(BIS_ECSCHEMA_NAME, BIS_CLASS_SheetModel));
+    for (auto const& sheet : db.Models().MakeIterator())
+        {
+        if (sheetClassId == sheet.GetClassId())
+            ++count;
+        }
+    return count;
+    }
+
+//---------------------------------------------------------------------------------------
+// @bsimethod                                                   Sam.Wilson      05/15
+//---------------------------------------------------------------------------------------
+TEST_F(DgnModelTests, SheetModelCRUD)
+    {
+    SetupSeedProject();
+
+    DgnModelId sheetModelId1, sheetModelId2;
+    
+    BeFileName dbFileName;
+
+    if (true)
+        {
+        DgnDbPtr db = m_db;
+        ASSERT_EQ(0, countSheetModels(*db));
+
+        double scale1 = 1.0;
+        double height1 = 1.5;
+        double width1 = 1.1;
+
+        double scale2 = 2.0;
+        double height2 = 2.5;
+        double width2 = 2.2;
+
+        // Create a sheet
+        DocumentListModelPtr sheetListModel = DgnDbTestUtils::InsertDocumentListModel(*db, "SheetListModel");
+        SheetPtr sheet1 = DgnDbTestUtils::InsertSheet(*sheetListModel, scale1, height1, width1, DgnCode(), "Sheet1");
+        SheetModelPtr sheetModel1 = DgnDbTestUtils::InsertSheetModel(*sheet1);
+        sheetModelId1 = sheetModel1->GetModelId();
+
+        ASSERT_EQ(1, countSheetModels(*db));
+        ASSERT_NE(DgnDbStatus::Success, sheetModel1->Insert()) << "Should be illegal to INSERT a SheetModel that is already persistent";
+
+        // Create a second sheet
+        SheetPtr sheet2 = DgnDbTestUtils::InsertSheet(*sheetListModel, scale2, height2, width2, DgnCode(), "Sheet2");
+        SheetModelPtr sheetModel2 = DgnDbTestUtils::InsertSheetModel(*sheet2);
+        sheetModelId2 = sheetModel2->GetModelId();
+
+        ASSERT_EQ(2, countSheetModels(*db));
+
+        ASSERT_EQ(scale1, sheet1->GetScale());
+        ASSERT_EQ(scale2, sheet2->GetScale());
+        ASSERT_EQ(height1, sheet1->GetHeight());
+        ASSERT_EQ(height2, sheet2->GetHeight());
+        ASSERT_EQ(width1, sheet1->GetWidth());
+        ASSERT_EQ(width2, sheet2->GetWidth());
+
+        sheet1 = nullptr;
+        sheet2 = nullptr;
+
+        dbFileName = db->GetFileName();
+        db->SaveChanges();
+        db->CloseDb();
+        }
+
+    // Verify that loading works
+    if (true)
+        {
+        DgnDbPtr db = DgnDb::OpenDgnDb(nullptr, dbFileName, DgnDb::OpenParams(Db::OpenMode::ReadWrite));
+        ASSERT_TRUE(db.IsValid());
+
+        SheetModelPtr sheetModel1 = db->Models().Get<SheetModel>(sheetModelId1);
+        ASSERT_TRUE(sheetModel1.IsValid());
+
+        // Delete Sheet2
+        ASSERT_EQ(2, countSheetModels(*db));
+        DgnModelPtr sheetModel2 = db->Models().GetModel(sheetModelId2);
+        ASSERT_EQ(DgnDbStatus::Success, sheetModel2->Delete());
+        ASSERT_EQ(1, countSheetModels(*db));
+        db->SaveChanges();
+        db->CloseDb();
+        }
+
+    if (true)
+        {
+        DgnDbPtr db = DgnDb::OpenDgnDb(nullptr, dbFileName, DgnDb::OpenParams(Db::OpenMode::ReadWrite));
+        ASSERT_TRUE(db.IsValid());
+        ASSERT_EQ(1, countSheetModels(*db));
+
+        // Verify that we can only place drawing elements in a sheet
+        InsertElement(*db, sheetModelId1, false, true);
+        InsertElement(*db, sheetModelId1, true, false);
+        db->SaveChanges();
+        db->CloseDb();
+        }
+    }
+
+/*---------------------------------------------------------------------------------**//**
+* @bsimethod                                                    Paul.Connelly   10/15
++---------------+---------------+---------------+---------------+---------------+------*/
+TEST_F(DgnModelTests, ImportDictionaryModel)
+    {
+    SetupSeedProject();
+    DgnDbR db = GetDgnDb();
+
+    DgnModelPtr model = db.Models().GetModel(DgnModel::DictionaryId());
+    EXPECT_TRUE(model.IsValid());
+
+    DictionaryModelPtr dictModel = db.Models().Get<DictionaryModel>(DgnModel::DictionaryId());
+    EXPECT_TRUE(dictModel.IsValid());
+    EXPECT_EQ(dictModel.get(), model.get());
+
+    DictionaryModelR dictModelR = db.GetDictionaryModel();
+    EXPECT_EQ(&dictModelR, dictModel.get());
+
+    // The dictionary model cannot be copied
+    struct DisableAssertions
+        {
+        DisableAssertions() { BeTest::SetFailOnAssert(false); }
+        ~DisableAssertions() { BeTest::SetFailOnAssert(true); }
+        };
+
+    DisableAssertions _V_V_V;
+    DgnImportContext cc(db, db);
+    DefinitionPartitionCPtr partitionForCopy = DefinitionPartition::CreateAndInsert(*db.Elements().GetRootSubject(), "PartitionForCopy");
+    EXPECT_TRUE(partitionForCopy.IsValid());
+    EXPECT_TRUE(DgnModel::Import(nullptr, dictModelR, cc, *partitionForCopy).IsNull());
+
+    Utf8CP dbFilePath = db.GetDbFileName();
+    WString fileName;
+    BeStringUtilities::Utf8ToWChar(fileName, dbFilePath);
+
+    BeFileName fullOutputFileName;
+    BeTest::GetHost().GetOutputRoot(fullOutputFileName);
+    fullOutputFileName.AppendToPath(BeFileName(BeTest::GetNameOfCurrentTestCase()));
+    fullOutputFileName.AppendToPath(L"ImportDictionaryModelcc.dgndb");
+
+    EXPECT_EQ(BeFileNameStatus::Success, BeFileName::BeCopyFile(fileName.c_str(), fullOutputFileName));
+
+    DbResult result = BE_SQLITE_OK;
+    DgnDb::OpenMode mode = DgnDb::OpenMode::ReadWrite;
+    DgnDbPtr dbcopy = DgnDb::OpenDgnDb(&result, fullOutputFileName, DgnDb::OpenParams(mode));
+    ASSERT_EQ(BE_SQLITE_OK, result);
+    ASSERT_TRUE(dbcopy.IsValid());
+
+    // The dictionary model cannot be imported
+    DgnImportContext importer(db, *dbcopy);
+    DefinitionPartitionCPtr partitionForImport = DefinitionPartition::CreateAndInsert(*dbcopy->Elements().GetRootSubject(), "PartitionForImport");
+    EXPECT_TRUE(partitionForImport.IsValid());
+    EXPECT_TRUE(DgnModel::Import(nullptr, dictModelR, importer, *partitionForImport).IsNull());
+    }
+
+/*---------------------------------------------------------------------------------**//**
+* @bsimethod                                    Maha Nasir                      07/15
++---------------+---------------+---------------+---------------+---------------+------*/
+TEST_F(DgnModelTests, ModelsIterator)
+    {
+    SetupSeedProject();
+    DgnDbR db = GetDgnDb();
+
+    //Inserts models
+    PhysicalModelPtr m1 = DgnDbTestUtils::InsertPhysicalModel(db, "Model1");
+    db.SaveChanges("changeSet1");
+
+    PhysicalModelPtr m2 = DgnDbTestUtils::InsertPhysicalModel(db, "Model2");
+    PhysicalModelPtr m3 = DgnDbTestUtils::InsertPhysicalModel(db, "Model3");
+    db.SaveChanges("changeSet2");
+
+    DgnModelId m1id = m1->GetModelId();
+    DgnModelId m2id = m2->GetModelId();
+    DgnModelId m3id = m3->GetModelId();
+
+    DgnModels& models = db.Models();
+    DgnModels::Iterator iter = models.MakeIterator();
+    int i = 0;
+    for (auto const& entry : iter)
+        {
+        if (entry.GetModelId() == m1id)
+            {
+            EXPECT_EQ (m1->GetClassId().GetValue(), entry.GetClassId().GetValue());
+            EXPECT_EQ (true, entry.GetInGuiList());
+            i++;
+            }
+        else if (entry.GetModelId() == m2id)
+            {
+            EXPECT_EQ (m2->GetClassId().GetValue(), entry.GetClassId().GetValue());
+            EXPECT_EQ(true, entry.GetInGuiList());
+            i++;
+            }
+        else if (entry.GetModelId() == m3id)
+            {
+            EXPECT_EQ (m3->GetClassId().GetValue(), entry.GetClassId().GetValue());;
+            EXPECT_EQ(true, entry.GetInGuiList());
+            i++;
+            }
+        }
+
+    EXPECT_EQ(3, i);
+    }
+
+/*---------------------------------------------------------------------------------**//**
+* @bsimethod                                    Maha Nasir                      07/15
++---------------+---------------+---------------+---------------+---------------+------*/
+TEST_F(DgnModelTests, AbandonChanges)
+    {
+    SetupSeedProject();
+    DgnDbR db = GetDgnDb();
+
+    //Inserts a model
+    PhysicalModelPtr model1 = DgnDbTestUtils::InsertPhysicalModel(db, "Model1");
+    EXPECT_TRUE(model1.IsValid());
+    db.SaveChanges("changeSet1");
+
+    model1->Delete();
+    EXPECT_FALSE(db.Models().GetModel(model1->GetModelId()).IsValid());
+
+    PhysicalModelPtr model2 = DgnDbTestUtils::InsertPhysicalModel(db, "Model2");
+
+    //Model 1 should be back. Model 2 shouldnt be in the db anymore.
+    DbResult result = db.AbandonChanges();
+    EXPECT_EQ(result, BE_SQLITE_OK);
+    EXPECT_TRUE(db.Models().GetModel(model1->GetModelId()).IsValid());
+    EXPECT_FALSE(db.Models().GetModel(model2->GetModelId()).IsValid());
+    }
+
+/*---------------------------------------------------------------------------------**//**
+* @bsiclass                                    Maha Nasir                      07/15
++---------------+---------------+---------------+---------------+---------------+------*/
+struct TestAppData : DgnModel::AppData
+    {
+    bool isFilled;
+    virtual DropMe _OnFilled(DgnModelCR model) override
+        {
+        isFilled = true;
+        return DropMe::No;
+        }
+    };
+
+/*---------------------------------------------------------------------------------**//**
+//! Test for adding AppData on a model.
+* @bsimethod                                    Maha Nasir                      07/15
++---------------+---------------+---------------+---------------+---------------+------*/
+TEST_F(DgnModelTests, AddAppData)
+    {
+    SetupSeedProject();
+    DgnDbR db = GetDgnDb();
+
+    //Inserts a model
+    PhysicalModelPtr m1 = DgnDbTestUtils::InsertPhysicalModel(db, "Model1");
+
+    // Add Appdata
+    static DgnModel::AppData::Key key;
+    TestAppData *AppData = new TestAppData();
+    m1->AddAppData(key, AppData);
+    m1->FillModel();
+    EXPECT_TRUE(AppData->isFilled);
+    EXPECT_TRUE(m1->FindAppData(key) != nullptr);
+
+    // Add appdata again with same key
+     //TestAppData *AppData2 = new TestAppData();
+     //m1->AddAppData(key, AppData2);
+    }
+
+/*---------------------------------------------------------------------------------**//**
+//! Test for dropping AppData from a model.
+* @bsimethod                                    Maha Nasir                      07/15
++---------------+---------------+---------------+---------------+---------------+------*/
+TEST_F(DgnModelTests, DropAppData)
+    {
+    SetupSeedProject();
+    DgnDbR db = GetDgnDb();
+
+    //Inserts a model
+    PhysicalModelPtr m1 = DgnDbTestUtils::InsertPhysicalModel(db, "Model1");
+
+    static DgnModel::AppData::Key m_key;
+    TestAppData *m_AppData = new TestAppData();
+    m1->AddAppData(m_key, m_AppData);
+    m1->FillModel();
+    EXPECT_TRUE(m_AppData->isFilled);
+    StatusInt status = m1->DropAppData(m_key);
+    EXPECT_TRUE(status == 0);
+    EXPECT_TRUE(m1->FindAppData(m_key) == nullptr);
+    }
+
+/*---------------------------------------------------------------------------------**//**
+* @bsimethod                                    Maha Nasir                      07/15
++---------------+---------------+---------------+---------------+---------------+------*/
+TEST_F(DgnModelTests, ReplaceInvalidCharacter)
+    {
+    SetupSeedProject();
+
+    Utf8String name = "Invalid*Name";
+    Utf8CP InvalidChar = "*";
+    Utf8Char replace = ' ';
+
+    bool check = DgnDbTable::IsValidName(name, InvalidChar);
+    EXPECT_FALSE(check);
+    DgnDbTable::ReplaceInvalidCharacters(name, InvalidChar, replace);
+    EXPECT_EQ("Invalid Name", (Utf8String) name);
+    check = DgnDbTable::IsValidName(name, InvalidChar);
+    EXPECT_TRUE(check);
+    }
+
+/*---------------------------------------------------------------------------------**//**
+* @bsimethod                                    Majd.Uddin                      06/16
++---------------+---------------+---------------+---------------+---------------+------*/
+TEST_F(DgnModelTests, UnitDefinitionLabel)
+    {
+    SetupSeedProject();
+    PhysicalModelPtr model = GetDefaultPhysicalModel();
+
+    // For TFS 473760: The returned label was truncated before the fix i.e. 'm' instead of 'mm'
+    // Adding the test so that this doesn't happen again
+    GeometricModel::DisplayInfo const& displayInfo = model->GetDisplayInfo();
+    EXPECT_STREQ("m", displayInfo.GetMasterUnits().GetLabel().c_str());
+    EXPECT_STREQ("m", displayInfo.GetSubUnits().GetLabel().c_str());
+    }