/*--------------------------------------------------------------------------------------+
|
|  $Source: Tests/DgnProject/Published/DgnElement_Test.cpp $
|
|  $Copyright: (c) 2016 Bentley Systems, Incorporated. All rights reserved. $
|
+--------------------------------------------------------------------------------------*/
#include "../TestFixture/DgnDbTestFixtures.h"
#include <UnitTests/BackDoor/DgnPlatform/DgnDbTestUtils.h>

USING_NAMESPACE_BENTLEY_DPTEST

//----------------------------------------------------------------------------------------
// @bsiclass                                                    Julija.Suboc     07/2013
//----------------------------------------------------------------------------------------
struct DgnElementTests : public DgnDbTestFixture
    {
    TestElementCPtr AddChild(DgnElementCR parent);
    void TestAutoHandledPropertiesGetSet();
    void TestAutoHandledPropertiesCA();
    };

/*---------------------------------------------------------------------------------**//**
* @bsimethod                                    Maha Nasir                      08/15
+---------------+---------------+---------------+---------------+---------------+------*/
TEST_F (DgnElementTests, ResetStatistics)
    {
    SetupSeedProject();

    //Inserts a model
    PhysicalModelPtr m1 = DgnDbTestUtils::InsertPhysicalModel(*m_db, "Model1");
    EXPECT_TRUE(m1.IsValid());
    m_db->SaveChanges("changeSet1");

    DgnModelId m1id = m1->GetModelId();
    EXPECT_TRUE (m1id.IsValid());

    //Inserts 2 elements.
    auto keyE1 = InsertElement(m1id);
    DgnElementId E1id = keyE1->GetElementId();
    DgnElementCPtr E1 = m_db->Elements().GetElement(E1id);
    EXPECT_TRUE (E1 != nullptr);

    auto keyE2 = InsertElement(m1id);
    DgnElementId E2id = keyE2->GetElementId();
    DgnElementCPtr E2 = m_db->Elements().GetElement(E2id);
    EXPECT_TRUE (E2 != nullptr);

    DgnModelId model_id = m_db->Elements().QueryModelId(E1id);
    EXPECT_EQ (m1id, model_id);

    //Deletes the first element.
    DgnDbStatus status=E2->Delete();
    EXPECT_EQ ((DgnDbStatus)SUCCESS, status);
    m_db->SaveChanges();

    uint64_t memTarget = 0;
    m_db->Memory().PurgeUntil(memTarget);

    //Get stats of the element pool.
    DgnElements::Statistics stats = m_db->Elements().GetStatistics();

    uint32_t NewElements = stats.m_newElements;
    EXPECT_EQ (2, NewElements);

    uint32_t RefElements = stats.m_reReferenced;
    EXPECT_EQ (0, RefElements);

    uint32_t UnrefElements = stats.m_unReferenced;
    EXPECT_EQ (0, UnrefElements);

    uint32_t PurgedElements = stats.m_purged;
    EXPECT_EQ (1, PurgedElements);

    m_db->Elements().ResetStatistics();

    stats = m_db->Elements().GetStatistics();

    //Statistics after reset.
    NewElements = stats.m_newElements;
    EXPECT_EQ (0, NewElements);

    PurgedElements = stats.m_purged;
    EXPECT_EQ (0, PurgedElements);

    RefElements = stats.m_reReferenced;
    EXPECT_EQ (0, RefElements);

    UnrefElements = stats.m_unReferenced;
    EXPECT_EQ (0, UnrefElements);
    }

/*---------------------------------------------------------------------------------**//**
* @bsimethod                                    Maha Nasir                      08/15
+---------------+---------------+---------------+---------------+---------------+------*/
TEST_F (DgnElementTests, UpdateElement)
    {
    SetupSeedProject();

    //Inserts a model
    PhysicalModelPtr m1 = DgnDbTestUtils::InsertPhysicalModel(*m_db, "Model1");
    EXPECT_TRUE(m1.IsValid());
    m_db->SaveChanges("changeSet1");

    auto keyE1 = InsertElement(m1->GetModelId());
    DgnElementId e1id = keyE1->GetElementId();
    DgnElementCPtr e1 = m_db->Elements().GetElement(e1id);
    EXPECT_TRUE(e1 != nullptr);
    }

/*---------------------------------------------------------------------------------**//**
* @bsimethod                                    Sam.Wilson                      12/15
+---------------+---------------+---------------+---------------+---------------+------*/
TestElementCPtr DgnElementTests::AddChild(DgnElementCR parent)
    {
    TestElementPtr child = TestElement::Create(*m_db, parent.GetModelId(), m_defaultCategoryId);
    child->SetParentId(parent.GetElementId());
    auto el = child->Insert();
    if (!el.IsValid())
        return nullptr;
    return dynamic_cast<TestElement const*>(el.get());
    }

/*---------------------------------------------------------------------------------**//**
* @bsimethod                                    Sam.Wilson                      12/15
+---------------+---------------+---------------+---------------+---------------+------*/
TEST_F(DgnElementTests, DgnElementTransformer)
    {
    SetupSeedProject();
    PhysicalModelPtr model = GetDefaultPhysicalModel();
    DgnModelId modelId = model->GetModelId();

    if (true)
        {
        DgnElementCPtr parent1 = TestElement::Create(*m_db, modelId, m_defaultCategoryId)->Insert();
        TestElementCPtr c11 = AddChild(*parent1);
        TestElementCPtr c12 = AddChild(*parent1);

        DgnEditElementCollector all;
        all.EditAssembly(*parent1);

        for (auto el : all)
            {
            ASSERT_TRUE(el->ToGeometrySource3d()->GetPlacement().GetOrigin().IsEqual(DPoint3d::FromZero()));
            ASSERT_EQ(0, el->ToGeometrySource3d()->GetPlacement().GetAngles().GetYaw().Degrees());
            }

        Transform offsetby1 = Transform::FromIdentity();
        offsetby1.SetTranslation(DPoint3d::From(1,0,0));

        DgnElementTransformer::ApplyTransformToAll(all, offsetby1);

        for (auto el : all)
            {
            ASSERT_TRUE(el->ToGeometrySource3d()->GetPlacement().GetOrigin().IsEqual(DPoint3d::From(1,0,0)));
            ASSERT_EQ(0, el->ToGeometrySource3d()->GetPlacement().GetAngles().GetYaw().Degrees()) << "yaw should be unaffected";
            ASSERT_EQ(0, el->ToGeometrySource3d()->GetPlacement().GetAngles().GetPitch().Degrees()) << "pitch should be unaffected";
            ASSERT_EQ(0, el->ToGeometrySource3d()->GetPlacement().GetAngles().GetRoll().Degrees()) << "roll should be unaffected";
            }
        }

    if (true)
        {
        DgnElementCPtr parent1 = TestElement::Create(*m_db, modelId, m_defaultCategoryId)->Insert();
        TestElementCPtr c11 = AddChild(*parent1);
        TestElementCPtr c12 = AddChild(*parent1);

        DgnEditElementCollector all;
        all.EditAssembly(*parent1);

        for (auto el : all)
            {
            ASSERT_TRUE(el->ToGeometrySource3d()->GetPlacement().GetOrigin().IsEqual(DPoint3d::From(0,0,0)));
            ASSERT_EQ(0, el->ToGeometrySource3d()->GetPlacement().GetAngles().GetYaw().Degrees());
            }

        DgnElementTransformer::ApplyTransformToAll(all, Transform::FromPrincipleAxisRotations(Transform::FromIdentity(), 0, 0, msGeomConst_piOver4));

        for (auto el : all)
            {
            ASSERT_TRUE(el->ToGeometrySource3d()->GetPlacement().GetOrigin().IsEqual(DPoint3d::From(0,0,0)));
            EXPECT_DOUBLE_EQ(45, el->ToGeometrySource3d()->GetPlacement().GetAngles().GetYaw().Degrees());
            EXPECT_DOUBLE_EQ(0, el->ToGeometrySource3d()->GetPlacement().GetAngles().GetPitch().Degrees()) << "pitch should be unaffected";
            EXPECT_DOUBLE_EQ(0, el->ToGeometrySource3d()->GetPlacement().GetAngles().GetRoll().Degrees()) << "roll should be unaffected";
            }
        }


    //  Now try a more interesting assembly
    if (true)
        {
        DgnElementCPtr parent1 = TestElement::Create(*m_db, modelId, m_defaultCategoryId)->Insert();
        TestElementCPtr c11 = AddChild(*parent1);
            {
            DgnElementPtr ec11 = c11->CopyForEdit();
            Transform offsetUpAndOver = Transform::FromIdentity();
            offsetUpAndOver.SetTranslation(DPoint3d::From(1,1,0));
            DgnElementTransformer::ApplyTransformTo(*ec11, offsetUpAndOver);
            ec11->Update();
            }
        //     [c]
        //  [p]
        ASSERT_TRUE(c11->GetPlacement().GetOrigin().IsEqual(DPoint3d::From(1,1,0)));
        ASSERT_EQ(0, c11->GetPlacement().GetAngles().GetYaw().Degrees());
        ASSERT_EQ(0, c11->GetPlacement().GetAngles().GetPitch().Degrees());
        ASSERT_EQ(0, c11->GetPlacement().GetAngles().GetRoll().Degrees());

        DgnEditElementCollector all;
        all.EditAssembly(*parent1);

        //  Rotate them around the zaxis, so that child swings up and around to the left.
        //    \c
        //  \p
        DRay3d flagPole = DRay3d::FromOriginAndVector(DPoint3d::FromZero(), DVec3d::From(0,0,1));
        Transform rotateAroundFlagPole = Transform::FromAxisAndRotationAngle(flagPole, msGeomConst_piOver4);
        DgnElementTransformer::ApplyTransformToAll(all, rotateAroundFlagPole);

        DgnElementPtr eparent1 = all.FindElementById(parent1->GetElementId());
        DgnElementPtr ec11 = all.FindElementById(c11->GetElementId());
        Placement3d eparentplacement = eparent1->ToGeometrySource3dP()->GetPlacement();
        Placement3d ec11placement = ec11->ToGeometrySource3dP()->GetPlacement();
        EXPECT_DOUBLE_EQ(45, eparentplacement.GetAngles().GetYaw().Degrees());
        EXPECT_DOUBLE_EQ(45, ec11placement.GetAngles().GetYaw().Degrees());
        EXPECT_DOUBLE_EQ( 0, ec11placement.GetAngles().GetPitch().Degrees()) << "pitch should have been unaffected";
        EXPECT_DOUBLE_EQ( 0, ec11placement.GetAngles().GetRoll().Degrees()) << "roll should have been unaffected";
        ASSERT_TRUE(eparentplacement.GetOrigin().AlmostEqual(DPoint3d::FromZero()));
        ASSERT_TRUE(ec11placement.GetOrigin().AlmostEqual(DPoint3d::From(0,sqrt(2),0)));
        }
    }

/*---------------------------------------------------------------------------------**//**
* @bsimethod                                    Sam.Wilson                      12/15
+---------------+---------------+---------------+---------------+---------------+------*/
TEST_F(DgnElementTests, DgnEditElementCollector)
    {
    SetupSeedProject();
    PhysicalModelPtr model = GetDefaultPhysicalModel();
    DgnModelId modelId = model->GetModelId();

    DgnElementCPtr parent1 = TestElement::Create(*m_db, modelId, m_defaultCategoryId)->Insert();
    ASSERT_TRUE(parent1.IsValid());

    // single element
        {
        DgnEditElementCollector coll;
        auto eparent1 = coll.EditElement(*parent1);
        ASSERT_TRUE(eparent1.IsValid());
        ASSERT_TRUE(eparent1->GetElementId() == parent1->GetElementId());

        auto eparent1cc1 = coll.EditElement(*eparent1);
        ASSERT_TRUE(eparent1cc1.get() == eparent1.get()) << "no dups allowed in the collection";
        ASSERT_TRUE(eparent1cc1 == eparent1) << "no dups allowed in the collection";

        auto eparent1cc2 = coll.EditElement(*parent1);
        ASSERT_TRUE(eparent1cc2.get() == eparent1.get()) << "no dups allowed in the collection";
        ASSERT_TRUE(eparent1cc2 == eparent1) << "no dups allowed in the collection";

        ASSERT_EQ(1, coll.size());

        // FindByElementId
        auto found = coll.FindElementById(parent1->GetElementId());
        ASSERT_TRUE(found.get() == eparent1.get());
        ASSERT_TRUE(found->GetElementId() == parent1->GetElementId());

        // Remove
        coll.RemoveElement(*found);
        ASSERT_EQ(0, coll.size());
        coll.RemoveElement(*found);
        ASSERT_EQ(0, coll.size());
        }

    // single element (childless)
        {
        DgnEditElementCollector coll;
        coll.EditAssembly(*parent1);
        ASSERT_EQ(1, coll.size());
        }

    // Add some children
    TestElementCPtr c11 = AddChild(*parent1);
    ASSERT_EQ(c11->GetParentId(), parent1->GetElementId());
    TestElementCPtr c12 = AddChild(*parent1);
    ASSERT_EQ(c12->GetParentId(), parent1->GetElementId());
    ASSERT_EQ(2, parent1->QueryChildren().size());

    //  element with children
        {
        DgnEditElementCollector all;
        all.EditAssembly(*parent1);
        ASSERT_EQ(3, all.size());

        DgnEditElementCollector noChildren;
        noChildren.EditAssembly(*parent1, 0);
        ASSERT_EQ(1, noChildren.size());

        DgnEditElementCollector onlyElement;
        onlyElement.EditElement(*parent1);
        ASSERT_EQ(1, onlyElement.size());

        DgnEditElementCollector onlyChildren;
        onlyChildren.AddChildren(*parent1);
        ASSERT_EQ(2, onlyChildren.size());
        onlyChildren.AddChildren(*parent1);
        ASSERT_EQ(2, onlyChildren.size()) << "no dup children allowed in the collection";
        }

    // Add nested children
    TestElementCPtr c111 = AddChild(*c11);
    ASSERT_EQ(c111->GetParentId(), c11->GetElementId());
    TestElementCPtr c112 = AddChild(*c11);
    ASSERT_EQ(c112->GetParentId(), c11->GetElementId());
    ASSERT_EQ(2, c11->QueryChildren().size());

    //  element with children
        {
        DgnEditElementCollector all;
        all.EditAssembly(*parent1);
        ASSERT_EQ(5, all.size());

        DgnEditElementCollector noChildren;
        noChildren.EditAssembly(*parent1, 0);
        ASSERT_EQ(1, noChildren.size());

        DgnEditElementCollector onlyElement;
        onlyElement.EditElement(*parent1);
        ASSERT_EQ(1, onlyElement.size());

        DgnEditElementCollector onlyChildren1;
        onlyChildren1.AddChildren(*parent1, 1);
        ASSERT_EQ(2, onlyChildren1.size());
        onlyChildren1.AddChildren(*parent1, 1);
        ASSERT_EQ(2, onlyChildren1.size()) << "no dup children allowed in the collection";

        DgnEditElementCollector onlyChildrenAll;
        onlyChildrenAll.AddChildren(*parent1);
        ASSERT_EQ(4, onlyChildrenAll.size());
        onlyChildrenAll.AddChildren(*parent1);
        ASSERT_EQ(4, onlyChildrenAll.size()) << "no dup children allowed in the collection";

        // Test iterator
        size_t count = 0;
        for (auto el : all)
            {
            ASSERT_TRUE(el != nullptr);
            ++count;
            }
        ASSERT_EQ(all.size(), count);

        // apply various std algorithms to the collection
        auto eparent1 = all.FindElementById(parent1->GetElementId());
        auto ifind = std::find(all.begin(), all.end(), eparent1.get());
        ASSERT_TRUE(ifind != all.end());
        ASSERT_EQ(*ifind, eparent1.get());

        // Test removal of children
        all.RemoveChildren(*c11);
        ASSERT_EQ(3, all.size());
        all.RemoveChildren(*c11);
        ASSERT_EQ(3, all.size());

        all.RemoveChildren(*parent1);
        ASSERT_EQ(1, all.size());
        all.RemoveChildren(*parent1);
        ASSERT_EQ(1, all.size());

        all.RemoveElement(*all.FindElementById(parent1->GetElementId()));
        ASSERT_EQ(0, all.size());
        all.RemoveElement(*all.FindElementById(parent1->GetElementId()));
        ASSERT_EQ(0, all.size());
        all.RemoveChildren(*c11);
        ASSERT_EQ(0, all.size());
        }

    // mixture of persistent and non-persistent elements
        {
        DgnElementPtr nonPersistent = TestElement::Create(*m_db, modelId, m_defaultCategoryId);

        DgnEditElementCollector coll;
        DgnElementPtr eparent1 = coll.EditElement(*parent1);
        DgnElementPtr enonPersistent = coll.AddElement(*nonPersistent);
        ASSERT_EQ(enonPersistent.get(), nonPersistent.get());
        ASSERT_EQ(2, coll.size());
        DgnElementPtr enonPersistentcc = coll.EditElement(*nonPersistent);
        ASSERT_NE(enonPersistentcc.get(), nonPersistent.get()) << "you can add a second copy of a non-persistent element -- we can't tell it's a copy.";
        ASSERT_EQ(3, coll.size());

        ASSERT_TRUE(coll.FindElementById(parent1->GetElementId()).IsValid());
        ASSERT_FALSE(coll.FindElementById(nonPersistent->GetElementId()).IsValid());
        }

    }

/*---------------------------------------------------------------------------------**//**
* @bsimethod                                    Sam.Wilson                      12/15
+---------------+---------------+---------------+---------------+---------------+------*/
TEST_F(DgnElementTests, ElementCopierTests)
    {
    SetupSeedProject();
    PhysicalModelPtr model = GetDefaultPhysicalModel();

    DgnElementCPtr parent = TestElement::Create(*m_db, model->GetModelId(), m_defaultCategoryId)->Insert();
    TestElementCPtr c1 = AddChild(*parent);
    TestElementCPtr c2 = AddChild(*parent);

    DgnModelPtr destModel = parent->GetModel();

    // Verify that children are copied
        {
        DgnCloneContext ccontext;
        ElementCopier copier(ccontext);
        copier.SetCopyChildren(true);
        DgnElementCPtr parent_cc = copier.MakeCopy(nullptr, *destModel, *parent, DgnCode());
        ASSERT_TRUE(parent_cc.IsValid());
        auto c1ccId = copier.GetCloneContext().FindElementId(c1->GetElementId());
        ASSERT_TRUE(c1ccId.IsValid());
        ASSERT_TRUE(destModel->GetDgnDb().Elements().GetElement(c1ccId).IsValid());
        ASSERT_TRUE(destModel->GetDgnDb().Elements().GetElement(c1ccId)->GetModel() == destModel);
        auto c2ccId = copier.GetCloneContext().FindElementId(c2->GetElementId());
        ASSERT_TRUE(c2ccId.IsValid());
        ASSERT_TRUE(destModel->GetDgnDb().Elements().GetElement(c2ccId).IsValid());
        ASSERT_TRUE(destModel->GetDgnDb().Elements().GetElement(c2ccId)->GetModel() == destModel);
        size_t cccount = 0;
        for (auto childid : parent_cc->QueryChildren())
            {
            ASSERT_TRUE(childid == c1ccId || childid == c2ccId);
            ++cccount;
            }
        ASSERT_EQ(2, cccount);

        // Verify that a second attempt to copy an already copied element does nothing
        ASSERT_TRUE(parent_cc.get() == copier.MakeCopy(nullptr, *destModel, *parent, DgnCode()).get());
        ASSERT_TRUE(c1ccId == copier.MakeCopy(nullptr, *destModel, *c1, DgnCode())->GetElementId());
        ASSERT_TRUE(c2ccId == copier.MakeCopy(nullptr, *destModel, *c2, DgnCode())->GetElementId());
        }

    // Verify that children are NOT copied
        {
        DgnCloneContext ccontext;
        ElementCopier copier(ccontext);
        copier.SetCopyChildren(false);
        DgnElementCPtr parent_cc = copier.MakeCopy(nullptr, *destModel, *parent, DgnCode());
        ASSERT_TRUE(parent_cc.IsValid());
        auto c1ccId = copier.GetCloneContext().FindElementId(c1->GetElementId());
        ASSERT_FALSE(c1ccId.IsValid());
        auto c2ccId = copier.GetCloneContext().FindElementId(c2->GetElementId());
        ASSERT_FALSE(c2ccId.IsValid());
        ASSERT_EQ(0, parent_cc->QueryChildren().size());
        }
    }

/*---------------------------------------------------------------------------------**//**
* @bsimethod                                    Sam.Wilson                      12/15
+---------------+---------------+---------------+---------------+---------------+------*/
TEST_F(DgnElementTests, ElementCopierTests_Group)
    {
    SetupSeedProject();
    PhysicalModelPtr model = GetDefaultPhysicalModel();

    DgnElementCPtr group = TestGroup::Create(*m_db, model->GetModelId(), m_defaultCategoryId)->Insert();
    DgnElementCPtr m1 = TestElement::Create(*m_db, model->GetModelId(), m_defaultCategoryId)->Insert();
    DgnElementCPtr m2 = TestElement::Create(*m_db, model->GetModelId(), m_defaultCategoryId)->Insert();
    ElementGroupsMembers::Insert(*group, *m1, 0);
    ElementGroupsMembers::Insert(*group, *m2, 0);
    ASSERT_TRUE(group->ToIElementGroup()->QueryMembers().size() == 2);

    DgnModelPtr destModel = group->GetModel();

    // Verify that members are copied
        {
        DgnCloneContext ccontext;
        ElementCopier copier(ccontext);
        copier.SetCopyGroups(true);
        DgnElementCPtr group_cc = copier.MakeCopy(nullptr, *destModel, *group, DgnCode());
        ASSERT_TRUE(group_cc.IsValid());
        auto m1ccId = copier.GetCloneContext().FindElementId(m1->GetElementId());
        ASSERT_TRUE(m1ccId.IsValid());
        ASSERT_TRUE(destModel->GetDgnDb().Elements().GetElement(m1ccId).IsValid());
        ASSERT_TRUE(destModel->GetDgnDb().Elements().GetElement(m1ccId)->GetModel() == destModel);
        auto m2ccId = copier.GetCloneContext().FindElementId(m2->GetElementId());
        ASSERT_TRUE(m2ccId.IsValid());
        ASSERT_TRUE(destModel->GetDgnDb().Elements().GetElement(m2ccId).IsValid());
        ASSERT_TRUE(destModel->GetDgnDb().Elements().GetElement(m2ccId)->GetModel() == destModel);
        size_t cccount = 0;
        for (auto memberid : group_cc->ToIElementGroup()->QueryMembers())
            {
            ASSERT_TRUE(memberid == m1ccId || memberid == m2ccId);
            ++cccount;
            }
        ASSERT_EQ(2, cccount);

        // Verify that a second attempt to copy an already copied element does nothing
        ASSERT_TRUE(group_cc.get() == copier.MakeCopy(nullptr, *destModel, *group, DgnCode()).get());
        ASSERT_TRUE(m1ccId == copier.MakeCopy(nullptr, *destModel, *m1, DgnCode())->GetElementId());
        ASSERT_TRUE(m2ccId == copier.MakeCopy(nullptr, *destModel, *m2, DgnCode())->GetElementId());
        }

    // Verify that members are NOT copied
        {
        DgnCloneContext ccontext;
        ElementCopier copier(ccontext);
        copier.SetCopyGroups(false);
        DgnElementCPtr group_cc = copier.MakeCopy(nullptr, *destModel, *group, DgnCode());
        ASSERT_TRUE(group_cc.IsValid());
        ASSERT_EQ(0, group_cc->ToIElementGroup()->QueryMembers().size());
        }

    }

//---------------------------------------------------------------------------------------
// @bsimethod                                   Shaun.Sewall                    01/2016
//---------------------------------------------------------------------------------------
TEST_F(DgnElementTests, ForceElementIdForInsert)
    {
    SetupSeedProject();
    PhysicalModelPtr model = GetDefaultPhysicalModel();
    DgnModelId modelId = model->GetModelId();
    DgnCategoryId categoryId = GetDefaultCategoryId();
    DgnClassId classId = m_db->Domains().GetClassId(generic_ElementHandler::GenericPhysicalObjectHandler::GetHandler());
    DgnElementId elementId;

    // Test creating an element the "normal" way (by letting the DgnElementId be assigned by the framework)
        {
        GenericPhysicalObjectPtr element = new GenericPhysicalObject(GenericPhysicalObject::CreateParams(*m_db, modelId, classId, categoryId));
        ASSERT_TRUE(element.IsValid());
        ASSERT_TRUE(element->Insert().IsValid());
        ASSERT_TRUE(element->GetElementId().IsValid());
        ASSERT_FALSE(element->Insert().IsValid()) << "Second insert of the same element should fail";
        elementId = element->GetElementId();
        }

    DgnElementId forcedElementId(elementId.GetValue() + 100);

    // Confirm that supplying a DgnElementId in CreateParams for Insert does not work (not intended to work)
        {
        GenericPhysicalObject::CreateParams createParams(*m_db, modelId, classId, categoryId);
        createParams.SetElementId(DgnElementId(elementId.GetValue() + 100));
    
        GenericPhysicalObjectPtr element = new GenericPhysicalObject(createParams);
        ASSERT_TRUE(element.IsValid());
        ASSERT_FALSE(element->Insert().IsValid()) << "It is not valid to supply a DgnElementId for Insert via CreateParams";
        }

    // Test PKPM's synchronization workflow where they must force a DgnElementId on Insert.
        {
        GenericPhysicalObjectPtr element = new GenericPhysicalObject(GenericPhysicalObject::CreateParams(*m_db, modelId, classId, categoryId));
        ASSERT_TRUE(element.IsValid());
        element->ForceElementIdForInsert(forcedElementId);
        ASSERT_EQ(element->GetElementId(), forcedElementId);
        ASSERT_TRUE(element->Insert().IsValid());
        ASSERT_EQ(element->GetElementId(), forcedElementId);
        }
    }

//---------------------------------------------------------------------------------------
// @bsimethod                                   Shaun.Sewall                    01/2016
//---------------------------------------------------------------------------------------
TEST_F(DgnElementTests, GenericDomainElements)
    {
    SetupSeedProject();
    PhysicalModelPtr model = GetDefaultPhysicalModel();
    DgnCategoryId categoryId = GetDefaultCategoryId();

    // GenericSpatialLocation
        {
        GenericSpatialLocationPtr element = GenericSpatialLocation::Create(*model, categoryId);
        ASSERT_TRUE(element.IsValid());
        ASSERT_TRUE(element->Insert().IsValid());
        ASSERT_TRUE(element->GetElementId().IsValid());
        }

    // GenericPhysicalObject
        {
        GenericPhysicalObjectPtr element = GenericPhysicalObject::Create(*model, categoryId);
        ASSERT_TRUE(element.IsValid());
        ASSERT_TRUE(element->Insert().IsValid());
        ASSERT_TRUE(element->GetElementId().IsValid());
        }
    }

/*---------------------------------------------------------------------------------**//**
* @bsistruct                                                    Paul.Connelly   09/15
+---------------+---------------+---------------+---------------+---------------+------*/
struct ElementGeomAndPlacementTests : DgnElementTests
{
    GeometryBuilderPtr CreateGeom();
    RefCountedPtr<PhysicalElement> CreateElement(bool wantPlacement, bool wantGeom);
    static bool AreEqualPlacements(Placement3dCR a, Placement3dCR b);
    void TestLoadElem(DgnElementId id, Placement3d const* placement, bool hasGeometry);
};

/*---------------------------------------------------------------------------------**//**
* @bsimethod                                                    Paul.Connelly   09/15
+---------------+---------------+---------------+---------------+---------------+------*/
GeometryBuilderPtr ElementGeomAndPlacementTests::CreateGeom()
    {
    DgnModelPtr model = m_db->Models().GetModel(m_defaultModelId);
    GeometryBuilderPtr builder = GeometryBuilder::Create(*model, m_defaultCategoryId, DPoint3d::From(0.0, 0.0, 0.0));
    CurveVectorPtr curveVector = GeomHelper::computeShape();
    builder->Append(*curveVector);
    double dz = 3.0, radius = 1.5;
    DgnConeDetail cylinderDetail(DPoint3d::From(0, 0, 0), DPoint3d::From(0, 0, dz), radius, radius, true);
    ISolidPrimitivePtr cylinder = ISolidPrimitive::CreateDgnCone(cylinderDetail);
    builder->Append(*cylinder);

    DEllipse3d ellipseData = DEllipse3d::From(1, 2, 3,
        0, 0, 2,
        0, 3, 0,
        0.0, Angle::TwoPi());
    ICurvePrimitivePtr ellipse = ICurvePrimitive::CreateArc(ellipseData);
    builder->Append(*ellipse);

    Render::GeometryParams elemDisplayParams;
    elemDisplayParams.SetCategoryId(m_defaultCategoryId);
    elemDisplayParams.SetWeight(2);
    builder->Append(elemDisplayParams);

    return builder;
    }

/*---------------------------------------------------------------------------------**//**
* @bsimethod                                                    Paul.Connelly   09/15
+---------------+---------------+---------------+---------------+---------------+------*/
bool ElementGeomAndPlacementTests::AreEqualPlacements(Placement3dCR a, Placement3dCR b)
    {
    return DoubleOps::AlmostEqual(a.GetOrigin().x, b.GetOrigin().x)
        && DoubleOps::AlmostEqual(a.GetOrigin().y, b.GetOrigin().y)
        && DoubleOps::AlmostEqual(a.GetOrigin().z, b.GetOrigin().z)
        && DoubleOps::AlmostEqual(a.GetAngles().GetYaw().Degrees(), b.GetAngles().GetYaw().Degrees())
        && DoubleOps::AlmostEqual(a.GetAngles().GetPitch().Degrees(), b.GetAngles().GetPitch().Degrees())
        && DoubleOps::AlmostEqual(a.GetAngles().GetRoll().Degrees(), b.GetAngles().GetRoll().Degrees());
    }

/*---------------------------------------------------------------------------------**//**
* @bsimethod                                                    Paul.Connelly   09/15
+---------------+---------------+---------------+---------------+---------------+------*/
void ElementGeomAndPlacementTests::TestLoadElem(DgnElementId id, Placement3d const* placement, bool hasGeometry)
    {
    auto el = m_db->Elements().Get<PhysicalElement>(id);
    ASSERT_TRUE(el.IsValid());
    EXPECT_EQ(nullptr != placement, el->GetPlacement().IsValid());
    if (nullptr != placement)
        {
        EXPECT_TRUE(placement->IsValid());
        EXPECT_TRUE(el->GetPlacement().IsValid());
        EXPECT_TRUE(AreEqualPlacements(*placement, el->GetPlacement()));
        }

    EXPECT_EQ(hasGeometry, el->HasGeometry());
    }

/*---------------------------------------------------------------------------------**//**
* @bsimethod                                                    Paul.Connelly   09/15
+---------------+---------------+---------------+---------------+---------------+------*/
TEST_F(ElementGeomAndPlacementTests, ValidateOnInsert)
    {
    SetupSeedProject();

    DgnElementId noPlacementNoGeomId, placementAndGeomId, placementAndNoGeomId;
    Placement3d placement;

        {
        // Null placement + null geom
        TestElementPtr el = TestElement::CreateWithoutGeometry(*m_db, m_defaultModelId, m_defaultCategoryId);
        EXPECT_TRUE(m_db->Elements().Insert(*el).IsValid());
        TestLoadElem(el->GetElementId(), nullptr, false);
        noPlacementNoGeomId = el->GetElementId();

        // Non-null placement + non-null geom
        el = TestElement::Create(*m_db, m_defaultModelId, m_defaultCategoryId, DgnCode());
        auto geom = CreateGeom();
        EXPECT_EQ(SUCCESS, geom->Finish(*el));
        placement = el->GetPlacement();
        EXPECT_TRUE(placement.IsValid());
        EXPECT_TRUE(m_db->Elements().Insert(*el).IsValid());
        placementAndGeomId = el->GetElementId();

        // Non-null placement + null geom
        el = TestElement::CreateWithoutGeometry(*m_db, m_defaultModelId, m_defaultCategoryId);
        el->SetPlacement(placement);
        EXPECT_TRUE(m_db->Elements().Insert(*el).IsValid());
        placementAndNoGeomId = el->GetElementId();

        // Null placement + non-null geom
        el = TestElement::Create(*m_db, m_defaultModelId, m_defaultCategoryId, DgnCode());
        EXPECT_EQ(SUCCESS, geom->Finish(*el));
        el->SetPlacement(Placement3d());
        DgnDbStatus status;
        EXPECT_FALSE(m_db->Elements().Insert(*el, &status).IsValid());
        EXPECT_EQ(DgnDbStatus::BadElement, status);
        }

    m_db->Memory().PurgeUntil(0);

    TestLoadElem(noPlacementNoGeomId, nullptr, false);
    TestLoadElem(placementAndGeomId, &placement, true);
    TestLoadElem(placementAndNoGeomId, &placement, false);
    }

/*---------------------------------------------------------------------------------**//**
* @bsimethod                                                    Paul.Connelly   12/15
+---------------+---------------+---------------+---------------+---------------+------*/
static int32_t countElementsOfClass(DgnClassId classId, DgnDbR db)
    {
    CachedStatementPtr stmt = db.Elements().GetStatement("SELECT count(*) FROM " BIS_TABLE(BIS_CLASS_Element) " WHERE ECClassId=?");
    stmt->BindUInt64(1, classId.GetValue());
    stmt->Step();
    return stmt->GetValueInt(0);
    }

/*---------------------------------------------------------------------------------**//**
* INSERT statements on element table were using the ClassId of the base class if
* the derived class did not define its own Handler subclass.
* @bsimethod                                                    Paul.Connelly   12/15
+---------------+---------------+---------------+---------------+---------------+------*/
TEST_F(DgnElementTests, HandlerlessClass)
    {
    SetupSeedProject();

    DgnClassId classId(m_db->Schemas().GetECClassId(DPTEST_SCHEMA_NAME, DPTEST_TEST_ELEMENT_WITHOUT_HANDLER_CLASS_NAME));
    TestElement::CreateParams params(*m_db, m_defaultModelId, classId, m_defaultCategoryId, Placement3d(), DgnCode());
    TestElement el(params);
    EXPECT_TRUE(el.Insert().IsValid());

    EXPECT_EQ(0, countElementsOfClass(TestElement::QueryClassId(*m_db), *m_db));
    EXPECT_EQ(1, countElementsOfClass(classId, *m_db));
    }

/*---------------------------------------------------------------------------------**//**
* @bsimethod                                                    Sam.Wilson      02/16
+---------------+---------------+---------------+---------------+---------------+------*/
void DgnElementTests::TestAutoHandledPropertiesCA()
    {
#ifdef WIP_AUTO_HANDLED_PROPERTIES // *** test Custom Attributes when we get them
    DgnClassId classId(m_db->Schemas().GetECClassId(DPTEST_SCHEMA_NAME, DPTEST_TEST_ELEMENT_WITHOUT_HANDLER_CLASS_NAME));
    TestElement::CreateParams params(*m_db, m_defaultModelId, classId, m_defaultCategoryId, Placement3d(), DgnCode());
    TestElement el(params);

    static Utf8CP s_autoHandledPropNames[] = {
        "IntegerProperty1"
        ,"IntegerProperty2"
        ,"IntegerProperty3"
        ,"IntegerProperty4"
        ,"DoubleProperty1"
        ,"DoubleProperty2"
        ,"DoubleProperty3"
        ,"DoubleProperty4"
        ,"PointProperty1"
        ,"PointProperty2"
        ,"PointProperty3"
        ,"PointProperty4"
        ,"StringProperty"
        ,"IntProperty"
        };

    for (int i=0; i<_countof(s_autoHandledPropNames); ++i)
        {
        ECN::ECValue checkValue;
        EXPECT_EQ(DgnDbStatus::Success, el.GetPropertyValue(checkValue, s_autoHandledPropNames[i]));
        EXPECT_TRUE(checkValue.IsNull());
        }

    // Check a few non-auto-handled props
    ECN::ECValue checkValue;
    EXPECT_EQ(DgnDbStatus::Success, el.GetPropertyValue(checkValue, "TestIntegerProperty1"));
#endif
    }

/*---------------------------------------------------------------------------------**//**
* @bsimethod                                                    Sam.Wilson      02/16
+---------------+---------------+---------------+---------------+---------------+------*/
void DgnElementTests::TestAutoHandledPropertiesGetSet()
    {
    RefCountedCPtr<TestElement> persistentEl;
    uint32_t iArrayOfPoint3d;
    uint32_t iArrayOfString;
    uint32_t iArrayOfInt;
    if (true)
        {
        DgnClassId classId(m_db->Schemas().GetECClassId(DPTEST_SCHEMA_NAME, DPTEST_TEST_ELEMENT_WITHOUT_HANDLER_CLASS_NAME));
        TestElement::CreateParams params(*m_db, m_defaultModelId, classId, m_defaultCategoryId, Placement3d(), DgnCode());
        TestElement el(params);

        ASSERT_EQ(DgnDbStatus::Success, el.GetPropertyIndex(iArrayOfPoint3d, "ArrayOfPoint3d"));
        ASSERT_EQ(DgnDbStatus::Success, el.GetPropertyIndex(iArrayOfString, "ArrayOfString"));
        ASSERT_EQ(DgnDbStatus::Success, el.GetPropertyIndex(iArrayOfInt, "ArrayOfInt"));

        //  No unhandled properties yet
        ECN::ECValue checkValue;
        EXPECT_EQ(DgnDbStatus::Success, el.GetPropertyValue(checkValue, "StringProperty"));
        EXPECT_TRUE(checkValue.IsNull());

        //  Set unhandled property (in memory)
        ASSERT_EQ(DgnDbStatus::Success, el.SetPropertyValue("StringProperty", ECN::ECValue("initial value")));

        //      ... check that we see the pending value
        checkValue.Clear();
        EXPECT_EQ(DgnDbStatus::Success, el.GetPropertyValue(checkValue, "StringProperty"));
        EXPECT_STREQ("initial value", checkValue.ToString().c_str());

        // Set a struct valued property
        BeTest::SetFailOnAssert(false);
        EXPECT_NE(DgnDbStatus::Success, el.SetPropertyValue("Location", ECN::ECValue("<<you cannot set a struct directly>>")));
        BeTest::SetFailOnAssert(true);
        EXPECT_EQ(DgnDbStatus::Success, el.SetPropertyValue("Location.Street", ECN::ECValue("690 Pennsylvania Drive")));
        EXPECT_EQ(DgnDbStatus::Success, el.SetPropertyValue("Location.City.Name", ECN::ECValue("Exton")));
        EXPECT_EQ(DgnDbStatus::Success, el.SetPropertyValue("Location.City.State", ECN::ECValue("PA")));
        EXPECT_EQ(DgnDbStatus::Success, el.SetPropertyValue("Location.City.Zip", ECN::ECValue(19341)));

        // Set an array property
        EXPECT_EQ(DgnDbStatus::Success, el.AddPropertyArrayItems(iArrayOfString, 3));
        EXPECT_EQ(DgnDbStatus::Success, el.SetPropertyValue("ArrayOfString", ECN::ECValue("first"), PropertyArrayIndex(0)));
        EXPECT_EQ(DgnDbStatus::Success, el.SetPropertyValue("ArrayOfString", ECN::ECValue("second"), PropertyArrayIndex(1)));

        EXPECT_EQ(DgnDbStatus::Success, el.AddPropertyArrayItems(iArrayOfPoint3d, 2));
        EXPECT_EQ(DgnDbStatus::Success, el.SetPropertyValue("ArrayOfPoint3d", ECN::ECValue(DPoint3d::From(1,1,1)), PropertyArrayIndex(0)));
        EXPECT_EQ(DgnDbStatus::Success, el.SetPropertyValue("ArrayOfPoint3d", ECN::ECValue(DPoint3d::From(2,2,2)), PropertyArrayIndex(1)));

        EXPECT_EQ(DgnDbStatus::Success, el.AddPropertyArrayItems(iArrayOfInt, 300));
        for (auto i=0; i<300; ++i)
            {
            EXPECT_EQ(DgnDbStatus::Success, el.SetPropertyValue("ArrayOfInt", ECN::ECValue(i), PropertyArrayIndex(i)));
            }

        //  Insert the element
        persistentEl = m_db->Elements().Insert(el);
        }
    
    ASSERT_TRUE(persistentEl.IsValid());

    // Check that we see the stored value
    ECN::ECValue checkValue;
    EXPECT_EQ(DgnDbStatus::Success, persistentEl->GetPropertyValue(checkValue, "Location.Street"));
    EXPECT_STREQ("690 Pennsylvania Drive", checkValue.ToString().c_str());

    EXPECT_EQ(DgnDbStatus::Success, persistentEl->GetPropertyValue(checkValue, "Location.City.Name"));
    EXPECT_STREQ("Exton", checkValue.ToString().c_str());

    EXPECT_EQ(DgnDbStatus::Success, persistentEl->GetPropertyValue(checkValue, "Location.City.Country"));
    EXPECT_TRUE(checkValue.IsNull()) << "I never set the Location.City.Country property, so it should be null";

    EXPECT_EQ(DgnDbStatus::Success, persistentEl->GetPropertyValue(checkValue, "Location.City.Zip"));
    EXPECT_EQ(19341, checkValue.GetInteger());

    EXPECT_EQ(DgnDbStatus::Success, persistentEl->GetPropertyValue(checkValue, "ArrayOfString", PropertyArrayIndex(0)));
    EXPECT_STREQ("first", checkValue.ToString().c_str());

    EXPECT_EQ(DgnDbStatus::Success, persistentEl->GetPropertyValue(checkValue, "ArrayOfString", PropertyArrayIndex(1)));
    EXPECT_STREQ("second", checkValue.ToString().c_str());

    EXPECT_EQ(DgnDbStatus::Success, persistentEl->GetPropertyValue(checkValue, "ArrayOfString", PropertyArrayIndex(2)));
    EXPECT_TRUE(checkValue.IsNull());

    EXPECT_NE(DgnDbStatus::Success, persistentEl->GetPropertyValue(checkValue, "ArrayOfString", PropertyArrayIndex(3)));

    EXPECT_EQ(DgnDbStatus::Success, persistentEl->GetPropertyValue(checkValue, "ArrayOfPoint3d", PropertyArrayIndex(0)));
    EXPECT_TRUE(checkValue.GetPoint3d().IsEqual(DPoint3d::From(1,1,1)));

    EXPECT_EQ(DgnDbStatus::Success, persistentEl->GetPropertyValue(checkValue, "ArrayOfPoint3d", PropertyArrayIndex(1)));
    EXPECT_TRUE(checkValue.GetPoint3d().IsEqual(DPoint3d::From(2,2,2)));

    EXPECT_NE(DgnDbStatus::Success, persistentEl->GetPropertyValue(checkValue, "ArrayOfPoint3d", PropertyArrayIndex(2)));

    for (auto i=0; i<300; ++i)
        {
        EXPECT_EQ(DgnDbStatus::Success, persistentEl->GetPropertyValue(checkValue, "ArrayOfInt", PropertyArrayIndex(i)));
        EXPECT_EQ(i, checkValue.GetInteger());
        }

    EXPECT_EQ(DgnDbStatus::Success, persistentEl->GetPropertyValue(checkValue, "StringProperty"));
    EXPECT_STREQ("initial value", checkValue.ToString().c_str());

    // Get some non-auto-handled properties using the same dynamic property API
    EXPECT_EQ(DgnDbStatus::Success, persistentEl->GetPropertyValue(checkValue, "ModelId"));
    EXPECT_EQ(persistentEl->GetModelId().GetValue(), checkValue.GetLong());
    EXPECT_EQ(DgnDbStatus::Success, persistentEl->GetPropertyValue(checkValue, "CategoryId"));
    EXPECT_EQ(persistentEl->GetCategoryId().GetValue(), checkValue.GetLong());
    EXPECT_EQ(DgnDbStatus::Success, persistentEl->GetPropertyValue(checkValue, "UserLabel"));
    EXPECT_STREQ(persistentEl->GetUserLabel(), checkValue.ToString().c_str());
    EXPECT_EQ(DgnDbStatus::Success, persistentEl->GetPropertyValue(checkValue, "CodeAuthorityId"));
    EXPECT_EQ(persistentEl->GetCode().GetAuthority().GetValueUnchecked(), (uint64_t)checkValue.GetLong());
    EXPECT_EQ(DgnDbStatus::Success, persistentEl->GetPropertyValue(checkValue, "CodeNamespace"));
    EXPECT_STREQ(persistentEl->GetCode().GetNamespace().c_str(), checkValue.ToString().c_str());
    EXPECT_EQ(DgnDbStatus::Success, persistentEl->GetPropertyValue(checkValue, "CodeValue"));
    EXPECT_STREQ(persistentEl->GetCode().GetValue().c_str(), checkValue.ToString().c_str());

    if (true)
        {
        //  Get ready to modify the element
        RefCountedPtr<TestElement> editEl = persistentEl->MakeCopy<TestElement>();

        //      ... initially we still see the initial/stored value
        checkValue.Clear();
        EXPECT_EQ(DgnDbStatus::Success, editEl->GetPropertyValue(checkValue, "StringProperty"));
        EXPECT_STREQ("initial value", checkValue.ToString().c_str());

        //  Set a new value (in memory)
        EXPECT_EQ(DgnDbStatus::Success, editEl->SetPropertyValue("StringProperty", ECN::ECValue("changed value")));

        //      ... check that we now see the pending value on the edited copy ...
        checkValue.Clear();
        EXPECT_EQ(DgnDbStatus::Success, editEl->GetPropertyValue(checkValue, "StringProperty"));
        EXPECT_STREQ("changed value", checkValue.ToString().c_str());

        //      ... but no change on the persistent element
        checkValue.Clear();
        EXPECT_EQ(DgnDbStatus::Success, persistentEl->GetPropertyValue(checkValue, "StringProperty"));
        EXPECT_STREQ("initial value", checkValue.ToString().c_str());

        //  Update the element
        persistentEl = m_db->Elements().Update(*editEl);
        }

    // Check that the stored value was changed
    checkValue.Clear();
    EXPECT_EQ(DgnDbStatus::Success, persistentEl->GetPropertyValue(checkValue, "StringProperty"));
    EXPECT_STREQ("changed value", checkValue.ToString().c_str());

    // REALLY check that the stored value was changed
    auto fileName = m_db->GetFileName();
    auto elid = persistentEl->GetElementId();
    persistentEl = nullptr;
    m_db->SaveChanges();
    m_db->CloseDb();
    m_db = nullptr;
    OpenDb(m_db, fileName, Db::OpenMode::Readonly, true);
    persistentEl = m_db->Elements().Get<TestElement>(elid);
    ASSERT_TRUE(persistentEl.IsValid());
    checkValue.Clear();
    EXPECT_EQ(DgnDbStatus::Success, persistentEl->GetPropertyValue(checkValue, "StringProperty"));
    EXPECT_STREQ("changed value", checkValue.ToString().c_str());
    }

/*---------------------------------------------------------------------------------**//**
* @bsimethod                                                    Sam.Wilson      02/16
+---------------+---------------+---------------+---------------+---------------+------*/
TEST_F(DgnElementTests, TestAutoHandledProperties)
    {
    SetupSeedProject();
    TestAutoHandledPropertiesCA();
    TestAutoHandledPropertiesGetSet();
    }

/*---------------------------------------------------------------------------------**//**
* @bsimethod                                                    Sam.Wilson      02/16
+---------------+---------------+---------------+---------------+---------------+------*/
TEST_F(DgnElementTests, CreateFromECInstance)
    {
    SetupSeedProject();

    DgnElementId eid;
        {
        ECN::ECClassCP testClass = m_db->Schemas().GetECClass(DPTEST_SCHEMA_NAME, DPTEST_TEST_ELEMENT_CLASS_NAME);
        auto testClassInstance = testClass->GetDefaultStandaloneEnabler()->CreateInstance();
        DgnCode code = DgnCode::CreateEmpty();
        // custom-handled properties
        ASSERT_EQ(ECN::ECObjectsStatus::Success, testClassInstance->SetValue("ModelId", ECN::ECValue((int64_t)m_defaultModelId.GetValue())));
        ASSERT_EQ(ECN::ECObjectsStatus::Success, testClassInstance->SetValue("CategoryId", ECN::ECValue(m_defaultCategoryId.GetValue())));
        ASSERT_EQ(ECN::ECObjectsStatus::Success, testClassInstance->SetValue("UserLabel", ECN::ECValue("my label")));
        ASSERT_EQ(ECN::ECObjectsStatus::Success, testClassInstance->SetValue("CodeAuthorityId", ECN::ECValue(code.GetAuthority().GetValue())));
        ASSERT_EQ(ECN::ECObjectsStatus::Success, testClassInstance->SetValue("CodeNamespace", ECN::ECValue(code.GetNamespace().c_str())));
        ASSERT_EQ(ECN::ECObjectsStatus::Success, testClassInstance->SetValue("CodeValue", ECN::ECValue(code.GetValueCP())));
        ASSERT_EQ(ECN::ECObjectsStatus::Success, testClassInstance->SetValue(DPTEST_TEST_ELEMENT_TestElementProperty, ECN::ECValue("a string")));
        ASSERT_EQ(ECN::ECObjectsStatus::Success, testClassInstance->SetValue(DPTEST_TEST_ELEMENT_IntegerProperty1, ECN::ECValue(99)));
        ASSERT_EQ(ECN::ECObjectsStatus::Success, testClassInstance->SetValue(DPTEST_TEST_ELEMENT_DoubleProperty1, ECN::ECValue(99.99)));
        ASSERT_EQ(ECN::ECObjectsStatus::Success, testClassInstance->SetValue(DPTEST_TEST_ELEMENT_PointProperty1, ECN::ECValue(DPoint3d::From(99, 99, 99))));
        
        // auto-handled properties
        ASSERT_EQ(ECN::ECObjectsStatus::Success, testClassInstance->SetValue("IntegerProperty1", ECN::ECValue(199)));
        ASSERT_EQ(ECN::ECObjectsStatus::Success, testClassInstance->SetValue("Location.Street", ECN::ECValue("690 Pennsylvania Drive")));
        ASSERT_EQ(ECN::ECObjectsStatus::Success, testClassInstance->SetValue("Location.City.Name", ECN::ECValue("Exton")));
        ASSERT_EQ(ECN::ECObjectsStatus::Success, testClassInstance->SetValue("Location.City.State", ECN::ECValue("PA")));
        ASSERT_EQ(ECN::ECObjectsStatus::Success, testClassInstance->SetValue("Location.City.Zip", ECN::ECValue(19341)));
        ASSERT_EQ(ECN::ECObjectsStatus::Success, testClassInstance->AddArrayElements("ArrayOfString", 3));
        ASSERT_EQ(ECN::ECObjectsStatus::Success, testClassInstance->SetValue("ArrayOfString", ECN::ECValue("first"), 0));
        ASSERT_EQ(ECN::ECObjectsStatus::Success, testClassInstance->SetValue("ArrayOfString", ECN::ECValue("second"), 1));
        ASSERT_EQ(ECN::ECObjectsStatus::Success, testClassInstance->AddArrayElements("ArrayOfPoint3d", 2));
        ASSERT_EQ(ECN::ECObjectsStatus::Success, testClassInstance->SetValue("ArrayOfPoint3d", ECN::ECValue(DPoint3d::From(1,1,1)), 0));
        ASSERT_EQ(ECN::ECObjectsStatus::Success, testClassInstance->SetValue("ArrayOfPoint3d", ECN::ECValue(DPoint3d::From(2,2,2)), 1));
        ASSERT_EQ(ECN::ECObjectsStatus::Success, testClassInstance->AddArrayElements("ArrayOfInt", 300));
        for (auto i=0; i<300; ++i)
            {
            ASSERT_EQ(ECN::ECObjectsStatus::Success, testClassInstance->SetValue("ArrayOfInt", ECN::ECValue(i), i));
            }

        DgnDbStatus status;
        auto ele = m_db->Elements().CreateElement(*testClassInstance, &status);
        ASSERT_TRUE(ele.IsValid());
        ASSERT_EQ(DgnDbStatus::Success, status);

        ASSERT_EQ((int64_t)m_defaultModelId.GetValue(), ele->GetModelId().GetValue());
        ECN::ECValue v;
        ASSERT_EQ(DgnDbStatus::Success, ele->GetPropertyValue(v, "ModelId"));
        ASSERT_EQ((int64_t)m_defaultModelId.GetValue(), v.GetLong());
        ASSERT_EQ(DgnDbStatus::Success, ele->GetPropertyValue(v, "UserLabel"));
        ASSERT_STREQ("my label", v.ToString().c_str());
        ASSERT_STREQ("my label", ele->GetUserLabel());
        ASSERT_EQ(DgnDbStatus::Success, ele->GetPropertyValue(v, DPTEST_TEST_ELEMENT_TestElementProperty));
        ASSERT_STREQ("a string", v.ToString().c_str());
        ASSERT_EQ(DgnDbStatus::Success, ele->GetPropertyValue(v, DPTEST_TEST_ELEMENT_IntegerProperty1));
        ASSERT_EQ(99, v.GetInteger());
        ASSERT_EQ(DgnDbStatus::Success, ele->GetPropertyValue(v, DPTEST_TEST_ELEMENT_DoubleProperty1));
        ASSERT_DOUBLE_EQ(99.99, v.GetDouble());
        ASSERT_EQ(DgnDbStatus::Success, ele->GetPropertyValue(v, DPTEST_TEST_ELEMENT_PointProperty1));
        ASSERT_TRUE(DPoint3d::From(99, 99, 99).IsEqual(v.GetPoint3d()));
        EXPECT_EQ(DgnDbStatus::Success, ele->GetPropertyValue(v, "ArrayOfPoint3d", PropertyArrayIndex(1)));
        EXPECT_TRUE(v.GetPoint3d().IsEqual(DPoint3d::From(2,2,2)));

        // Now, make sure that we can actually insert the element
        auto persistentEl = ele->Insert();
        ASSERT_TRUE(persistentEl.IsValid());
        
        eid = persistentEl->GetElementId();
        }

    // Now close and re-open, so that we read the element from the disk.
    auto filename = m_db->GetFileName();
    CloseDb();
    m_db = nullptr;
    OpenDb(m_db, filename, BeSQLite::Db::OpenMode::Readonly);
    auto ele = m_db->Elements().GetElement(eid);
    ASSERT_TRUE(ele.IsValid());

    ASSERT_EQ((int64_t)m_defaultModelId.GetValue(), ele->GetModelId().GetValue());
    ECN::ECValue v;
    ASSERT_EQ(DgnDbStatus::Success, ele->GetPropertyValue(v, "ModelId"));
    ASSERT_EQ((int64_t)m_defaultModelId.GetValue(), v.GetLong());
    ASSERT_EQ(DgnDbStatus::Success, ele->GetPropertyValue(v, "UserLabel"));
    ASSERT_STREQ("my label", v.ToString().c_str());
    ASSERT_STREQ("my label", ele->GetUserLabel());
    ASSERT_EQ(DgnDbStatus::Success, ele->GetPropertyValue(v, DPTEST_TEST_ELEMENT_TestElementProperty));
    ASSERT_STREQ("a string", v.ToString().c_str());
    ASSERT_EQ(DgnDbStatus::Success, ele->GetPropertyValue(v, DPTEST_TEST_ELEMENT_IntegerProperty1));
    ASSERT_EQ(99, v.GetInteger());
    ASSERT_EQ(DgnDbStatus::Success, ele->GetPropertyValue(v, DPTEST_TEST_ELEMENT_DoubleProperty1));
    ASSERT_DOUBLE_EQ(99.99, v.GetDouble());
    ASSERT_EQ(DgnDbStatus::Success, ele->GetPropertyValue(v, DPTEST_TEST_ELEMENT_PointProperty1));
    ASSERT_TRUE(DPoint3d::From(99, 99, 99).IsEqual(v.GetPoint3d()));
    EXPECT_EQ(DgnDbStatus::Success, ele->GetPropertyValue(v, "Location.Street"));
    EXPECT_STREQ("690 Pennsylvania Drive", v.ToString().c_str());

    EXPECT_EQ(DgnDbStatus::Success, ele->GetPropertyValue(v, "Location.City.Name"));
    EXPECT_STREQ("Exton", v.ToString().c_str());

    EXPECT_EQ(DgnDbStatus::Success, ele->GetPropertyValue(v, "Location.City.Country"));
    EXPECT_TRUE(v.IsNull()) << "I never set the Location.City.Country property, so it should be null";

    EXPECT_EQ(DgnDbStatus::Success, ele->GetPropertyValue(v, "Location.City.Zip"));
    EXPECT_EQ(19341, v.GetInteger());

    EXPECT_EQ(DgnDbStatus::Success, ele->GetPropertyValue(v, "ArrayOfString", PropertyArrayIndex(0)));
    EXPECT_STREQ("first", v.ToString().c_str());

    EXPECT_EQ(DgnDbStatus::Success, ele->GetPropertyValue(v, "ArrayOfString", PropertyArrayIndex(1)));
    EXPECT_STREQ("second", v.ToString().c_str());

    EXPECT_NE(DgnDbStatus::Success, ele->GetPropertyValue(v, "ArrayOfString", PropertyArrayIndex(2))); // I only set two items

    EXPECT_EQ(DgnDbStatus::Success, ele->GetPropertyValue(v, "ArrayOfPoint3d", PropertyArrayIndex(0)));
    EXPECT_TRUE(v.GetPoint3d().IsEqual(DPoint3d::From(1,1,1)));

    EXPECT_EQ(DgnDbStatus::Success, ele->GetPropertyValue(v, "ArrayOfPoint3d", PropertyArrayIndex(1)));
    EXPECT_TRUE(v.GetPoint3d().IsEqual(DPoint3d::From(2,2,2)));

    EXPECT_NE(DgnDbStatus::Success, ele->GetPropertyValue(v, "ArrayOfPoint3d", PropertyArrayIndex(2)));

    for (auto i=0; i<300; ++i)
        {
        EXPECT_EQ(DgnDbStatus::Success, ele->GetPropertyValue(v, "ArrayOfInt", PropertyArrayIndex(i)));
        EXPECT_EQ(i, v.GetInteger());
        }
    }

//---------------------------------------------------------------------------------------
// @bsimethod                                   Muhammad.Hassan                     07/16
//+---------------+---------------+---------------+---------------+---------------+------
void compareDateTimes(DateTimeCR dateTime1, DateTimeCR dateTime2)
    {
    EXPECT_TRUE(dateTime1.Equals(dateTime2, false));
    EXPECT_EQ(dateTime1.GetYear(), dateTime2.GetYear());
    EXPECT_EQ(dateTime1.GetMonth(), dateTime2.GetMonth());
    EXPECT_EQ(dateTime1.GetDay(), dateTime2.GetDay());
    EXPECT_EQ(dateTime1.GetHour(), dateTime2.GetHour());
    EXPECT_EQ(dateTime1.GetMinute(), dateTime2.GetMinute());
    EXPECT_EQ(dateTime1.GetSecond(), dateTime2.GetSecond());
    EXPECT_EQ(dateTime1.GetMillisecond(), dateTime2.GetMillisecond());
    EXPECT_EQ(dateTime1.GetHectoNanosecond(), dateTime2.GetHectoNanosecond());
    }

//---------------------------------------------------------------------------------------
// @bsimethod                                   Muhammad.Hassan                     07/16
//+---------------+---------------+---------------+---------------+---------------+------
TEST_F(DgnElementTests, GetSetPropertyValues)
    {
    SetupSeedProject();

    DateTime dateTime = DateTime(DateTime::Kind::Utc, 2016, 2, 14, 9, 58, 17, 4560000);
    DateTime dateTimeUtc = DateTime::GetCurrentTimeUtc();
    DPoint2d point2d = {123.456, 456.789};
    DPoint3d point3d = {1.2, -3.4, 5.6};

    DgnElementId persistentId;
    if (true)
        {
        DgnElementCPtr persistentEl;

        DgnClassId classId(m_db->Schemas().GetECClassId(DPTEST_SCHEMA_NAME, DPTEST_TEST_ELEMENT_WITHOUT_HANDLER_CLASS_NAME));
        TestElement::CreateParams params(*m_db, m_defaultModelId, classId, m_defaultCategoryId, Placement3d(), DgnCode());
        TestElement el(params);

        ECN::AdHocJsonPropertyValue boolProperty = el.GetUserProperty("b");
        //  No user properties yet
        ECN::ECValue checkValue = boolProperty.GetValueEC();
        EXPECT_TRUE(checkValue.IsNull());

        ECN::AdHocJsonPropertyValue doubleProperty = el.GetUserProperty("d");
        checkValue = doubleProperty.GetValueEC();
        EXPECT_TRUE(checkValue.IsNull());

        ECN::AdHocJsonPropertyValue dateTimeProperty = el.GetUserProperty("dt");
        checkValue = dateTimeProperty.GetValueEC();
        EXPECT_TRUE(checkValue.IsNull());

        ECN::AdHocJsonPropertyValue dateTimeUtcProperty = el.GetUserProperty("dtUtc");
        checkValue = dateTimeUtcProperty.GetValueEC();
        EXPECT_TRUE(checkValue.IsNull());

        ECN::AdHocJsonPropertyValue intProperty = el.GetUserProperty("i");
        checkValue = intProperty.GetValueEC();
        EXPECT_TRUE(checkValue.IsNull());

        ECN::AdHocJsonPropertyValue longProperty = el.GetUserProperty("l");
        checkValue = longProperty.GetValueEC();
        EXPECT_TRUE(checkValue.IsNull());

        ECN::AdHocJsonPropertyValue stringProperty = el.GetUserProperty("s");
        checkValue = longProperty.GetValueEC();
        EXPECT_TRUE(checkValue.IsNull());

        ECN::AdHocJsonPropertyValue point2dProperty = el.GetUserProperty("p2d");
        checkValue = point2dProperty.GetValueEC();
        EXPECT_TRUE(checkValue.IsNull());

        ECN::AdHocJsonPropertyValue point3dProperty = el.GetUserProperty("p3d");
        checkValue = point3dProperty.GetValueEC();
        EXPECT_TRUE(checkValue.IsNull());

        // set user properties
        ASSERT_EQ(SUCCESS, boolProperty.SetValueEC(ECN::ECValue(false)));
        ASSERT_EQ(SUCCESS, doubleProperty.SetValueEC(ECN::ECValue(1.0001)));
        ASSERT_EQ(SUCCESS, dateTimeProperty.SetValueEC(ECN::ECValue(dateTime)));
        ASSERT_EQ(SUCCESS, dateTimeUtcProperty.SetValueEC(ECN::ECValue(dateTimeUtc)));
        ASSERT_EQ(SUCCESS, intProperty.SetValueEC(ECN::ECValue(1)));
        ASSERT_EQ(SUCCESS, longProperty.SetValueEC(ECN::ECValue(1000000000001ULL)));
        ASSERT_EQ(SUCCESS, stringProperty.SetValueEC(ECN::ECValue("StringVal")));
        ASSERT_EQ(SUCCESS, point2dProperty.SetValueEC(ECN::ECValue(point2d)));
        ASSERT_EQ(SUCCESS, point3dProperty.SetValueEC(ECN::ECValue(point3d)));

        //get property values
        checkValue = boolProperty.GetValueEC();
        EXPECT_FALSE(checkValue.GetBoolean());

        checkValue = doubleProperty.GetValueEC();
        EXPECT_EQ(1.0001, checkValue.GetDouble());

        checkValue = dateTimeProperty.GetValueEC();
        EXPECT_FALSE(checkValue.IsNull());
        compareDateTimes(dateTime, checkValue.GetDateTime());

        checkValue = dateTimeUtcProperty.GetValueEC();
        EXPECT_FALSE(checkValue.IsNull());
        compareDateTimes(dateTimeUtc, checkValue.GetDateTime());

        checkValue = intProperty.GetValueEC();
        EXPECT_EQ(1, checkValue.GetInteger());

        checkValue = longProperty.GetValueEC();
        EXPECT_EQ(1000000000001, checkValue.GetLong());

        checkValue = stringProperty.GetValueEC();
        EXPECT_STREQ("StringVal", checkValue.GetUtf8CP());

        checkValue = point2dProperty.GetValueEC();
        EXPECT_EQ(point2d.x, checkValue.GetPoint2d().x);
        EXPECT_EQ(point2d.y, checkValue.GetPoint2d().y);

        checkValue = point3dProperty.GetValueEC();
        EXPECT_EQ(point3d.x, checkValue.GetPoint3d().x);
        EXPECT_EQ(point3d.y, checkValue.GetPoint3d().y);
        EXPECT_EQ(point3d.z, checkValue.GetPoint3d().z);

        //  Insert the element
        persistentEl = el.Insert();
        persistentId = persistentEl->GetElementId();
        }

    m_db->SaveChanges("");
    m_db->Memory().PurgeUntil(0);

    ASSERT_TRUE(persistentId.IsValid());

    if (true)
        {
        DgnElementCPtr persistentEl = m_db->Elements().Get<DgnElement>(persistentId);

        // verify property value is persisted
        ECN::AdHocJsonPropertyValue persistedStringProperty = persistentEl->GetUserProperty("s");
        ECN::ECValue checkValue = persistedStringProperty.GetValueEC();
        EXPECT_STREQ("StringVal", checkValue.GetUtf8CP());

        // get priority
        int priority = 0;
        EXPECT_EQ(ECN::AdHocJsonPropertyValue::GetStatus::NotFound, persistedStringProperty.GetPriority(priority));
        EXPECT_EQ(0, priority);

        // get is hidden
        bool isHidden = false;
        EXPECT_EQ(ECN::AdHocJsonPropertyValue::GetStatus::NotFound, persistedStringProperty.GetHidden(isHidden));
        EXPECT_FALSE(isHidden);

        // get extended type
        Utf8String extendedType = "";
        EXPECT_EQ(ECN::AdHocJsonPropertyValue::GetStatus::NotFound, persistedStringProperty.GetExtendedType(extendedType));
        EXPECT_STREQ("", extendedType.c_str());

        // get category
        Utf8String category = "";
        EXPECT_EQ(ECN::AdHocJsonPropertyValue::GetStatus::NotFound, persistedStringProperty.GetCategory(category));
        EXPECT_STREQ("", category.c_str());

        persistedStringProperty.SetValueNull();
        checkValue = persistedStringProperty.GetValueEC();
        EXPECT_TRUE(checkValue.IsNull());
        }
    }

/*---------------------------------------------------------------------------------**//**
* @bsimethod                                               Ramanujam.Raman      02/16
+---------------+---------------+---------------+---------------+---------------+------*/
TEST_F(DgnElementTests, TestUserProperties)
    {
    SetupSeedProject();
    
    // Note: Even if this test uses SetValueEC() and GetValueEC() for setting the user properties, the preference
    // would be to use the primitive setters and getters. The choice here was to just meant to get more coverage
    // by testing the outermost wrappers. 

    DgnElementId persistentId;
    if (true)
        {
        DgnElementCPtr persistentEl;

        DgnClassId classId(m_db->Schemas().GetECClassId(DPTEST_SCHEMA_NAME, DPTEST_TEST_ELEMENT_WITHOUT_HANDLER_CLASS_NAME));
        TestElement::CreateParams params(*m_db, m_defaultModelId, classId, m_defaultCategoryId, Placement3d(), DgnCode());
        TestElement el(params);

        ECN::AdHocJsonPropertyValue stringProperty = el.GetUserProperty("StringProperty");

        //  No user properties yet
        ECN::ECValue checkValue = stringProperty.GetValueEC();
        EXPECT_TRUE(checkValue.IsNull());

        //  Set user property (in memory)
        ASSERT_EQ(SUCCESS, stringProperty.SetValueEC(ECN::ECValue("initial value")));

        //      ... check that we see the pending value
        checkValue = stringProperty.GetValueEC();
        EXPECT_FALSE(checkValue.IsNull());
        EXPECT_STREQ("initial value", checkValue.ToString().c_str());

        //  Insert the element
        persistentEl = el.Insert();
        persistentId = persistentEl->GetElementId();
        }
    
    m_db->SaveChanges("");
    m_db->Memory().PurgeUntil(0);

    ASSERT_TRUE(persistentId.IsValid());

    if (true)
        {
        DgnElementCPtr persistentEl = m_db->Elements().Get<DgnElement>(persistentId);

        ECN::AdHocJsonPropertyValue persistedStringProperty = persistentEl->GetUserProperty("StringProperty");

        // Check that we see the stored value
        ECN::ECValue checkValue = persistedStringProperty.GetValueEC();
        EXPECT_FALSE(checkValue.IsNull());
        EXPECT_STREQ("initial value", checkValue.ToString().c_str());

        //  Get ready to modify the element
        RefCountedPtr<TestElement> editEl = persistentEl->MakeCopy<TestElement>();

        //      ... initially we still see the initial/stored value
        ECN::AdHocJsonPropertyValue  editedStringProperty = editEl->GetUserProperty("StringProperty");
        checkValue = editedStringProperty.GetValueEC();
        EXPECT_FALSE(checkValue.IsNull());
        EXPECT_STREQ("initial value", checkValue.ToString().c_str());

        //  Set a new value (in memory)
        EXPECT_EQ(SUCCESS, editedStringProperty.SetValueEC(ECN::ECValue("changed value")));

        //      ... check that we now see the pending value on the edited copy ...
        checkValue = editedStringProperty.GetValueEC();
        EXPECT_FALSE(checkValue.IsNull());
        EXPECT_STREQ("changed value", checkValue.ToString().c_str());

        //      ... but no change on the persistent element
        checkValue = persistedStringProperty.GetValueEC();
        EXPECT_FALSE(checkValue.IsNull());
        EXPECT_STREQ("initial value", checkValue.ToString().c_str());

        //  Update the element
        persistentEl = editEl->Update();
        }

    m_db->Memory().PurgeUntil(0);

    if (true)
        {
        DgnElementCPtr persistentEl = m_db->Elements().Get<DgnElement>(persistentId);
        ECN::AdHocJsonPropertyValue persistedStringProperty = persistentEl->GetUserProperty("StringProperty");

        // Check that the stored value was changed
        ECN::ECValue checkValue;
        checkValue = persistedStringProperty.GetValueEC();
        EXPECT_FALSE(checkValue.IsNull());
        EXPECT_STREQ("changed value", checkValue.ToString().c_str());
        }
    }

/*---------------------------------------------------------------------------------**//**
* @bsimethod                                                    Shaun.Sewall    05/16
+---------------+---------------+---------------+---------------+---------------+------*/
TEST_F(DgnElementTests, ParentChildSameModel)
    {
    SetupSeedProject();
    
    DgnCategoryId categoryId = DgnDbTestUtils::InsertCategory(*m_db, "testCategory");
    PhysicalModelPtr modelA = DgnDbTestUtils::InsertPhysicalModel(*m_db, "modelA");
    PhysicalModelPtr modelB = DgnDbTestUtils::InsertPhysicalModel(*m_db, "modelB");

    GenericPhysicalObjectPtr parentA = GenericPhysicalObject::Create(*modelA, categoryId);
    GenericPhysicalObjectPtr parentB = GenericPhysicalObject::Create(*modelB, categoryId);
    EXPECT_TRUE(parentA.IsValid());
    EXPECT_TRUE(parentB.IsValid());
    EXPECT_TRUE(parentA->Insert().IsValid());
    EXPECT_TRUE(parentB->Insert().IsValid());
    DgnElementId childIdA, childIdB, childIdC;

    // test DgnElement::_OnChildInsert success
        {
        GenericPhysicalObjectPtr childA = GenericPhysicalObject::Create(*modelA, categoryId);
        GenericPhysicalObjectPtr childB = GenericPhysicalObject::Create(*modelB, categoryId);
        GenericPhysicalObjectPtr childC = GenericPhysicalObject::Create(*modelB, categoryId);
        EXPECT_TRUE(childA.IsValid());
        EXPECT_TRUE(childB.IsValid());
        EXPECT_TRUE(childC.IsValid());
        childA->SetParentId(parentA->GetElementId()); // Match
        childB->SetParentId(parentB->GetElementId()); // Match
        EXPECT_TRUE(childA->Insert().IsValid()) << "Expecting success because models of parent and child are the same";
        EXPECT_TRUE(childB->Insert().IsValid()) << "Expecting success because models of parent and child are the same";
        EXPECT_TRUE(childC->Insert().IsValid()) << "Expecting success because childC has no parent";
        EXPECT_TRUE(childA->GetParentId().IsValid());
        EXPECT_TRUE(childB->GetParentId().IsValid());
        EXPECT_FALSE(childC->GetParentId().IsValid());
        childIdA = childA->GetElementId();
        childIdB = childB->GetElementId();
        childIdC = childC->GetElementId();
        }

    // test DgnElement::_OnChildInsert failure
        {
        GenericPhysicalObjectPtr childA = GenericPhysicalObject::Create(*modelA, categoryId);
        GenericPhysicalObjectPtr childB = GenericPhysicalObject::Create(*modelB, categoryId);
        EXPECT_TRUE(childA.IsValid());
        EXPECT_TRUE(childB.IsValid());
        childA->SetParentId(parentB->GetElementId()); // Mismatch 
        childB->SetParentId(parentA->GetElementId()); // Mismatch
        DgnDbStatus insertStatusA, insertStatusB;
        BeTest::SetFailOnAssert(false);
        EXPECT_FALSE(childA->Insert(&insertStatusA).IsValid()) << "Expecting failure because models of parent and child are different";
        EXPECT_FALSE(childB->Insert(&insertStatusB).IsValid()) << "Expecting failure because models of parent and child are different";
        BeTest::SetFailOnAssert(true);
        EXPECT_EQ(DgnDbStatus::WrongModel, insertStatusA);
        EXPECT_EQ(DgnDbStatus::WrongModel, insertStatusB);
        }

    // test SetParentId on existing elements
        {
        GenericPhysicalObjectPtr childA = m_db->Elements().GetForEdit<GenericPhysicalObject>(childIdA);
        GenericPhysicalObjectPtr childB = m_db->Elements().GetForEdit<GenericPhysicalObject>(childIdB);
        GenericPhysicalObjectPtr childC = m_db->Elements().GetForEdit<GenericPhysicalObject>(childIdC);
        EXPECT_TRUE(childA.IsValid());
        EXPECT_TRUE(childB.IsValid());
        EXPECT_TRUE(childC.IsValid());
        childA->SetParentId(parentB->GetElementId()); // Mismatch
        childB->SetParentId(parentA->GetElementId()); // Mismatch
        childC->SetParentId(parentA->GetElementId()); // Mismatch
        DgnDbStatus updateStatusA, updateStatusB, updateStatusC;
        BeTest::SetFailOnAssert(false);
        EXPECT_FALSE(childA->Update(&updateStatusA).IsValid()) << "Expecting failure because models of parent and child are different";
        EXPECT_FALSE(childB->Update(&updateStatusB).IsValid()) << "Expecting failure because models of parent and child are different";
        EXPECT_FALSE(childC->Update(&updateStatusC).IsValid()) << "Expecting failure because models of parent and child are different";
        BeTest::SetFailOnAssert(true);
        EXPECT_EQ(DgnDbStatus::WrongModel, updateStatusA);
        EXPECT_EQ(DgnDbStatus::WrongModel, updateStatusB);
        EXPECT_EQ(DgnDbStatus::WrongModel, updateStatusC);

        childC->SetParentId(parentB->GetElementId()); // Match
        EXPECT_TRUE(childC->Update(&updateStatusC).IsValid()) << "Expecting success because models of parent and child are the same";
        EXPECT_EQ(DgnDbStatus::Success, updateStatusC);
        }
    }

/*---------------------------------------------------------------------------------**//**
* @bsimethod                                                    Shaun.Sewall    05/16
+---------------+---------------+---------------+---------------+---------------+------*/
TEST_F(DgnElementTests, FederationGuid)
    {
    SetupSeedProject();

    PhysicalModelPtr model = DgnDbTestUtils::InsertPhysicalModel(*m_db, "TestModel");
    DgnCategoryId categoryId = DgnDbTestUtils::InsertCategory(*m_db, "TestCategory");

    DgnElementId elementId;
    BeGuid federationGuid(true);
    BeGuid updatedFederationGuid(true);

    // Quick BeGuid tests
    EXPECT_TRUE(BeGuid(true).IsValid());
    EXPECT_FALSE(BeGuid().IsValid());
    EXPECT_NE(federationGuid, updatedFederationGuid);
    EXPECT_EQ(federationGuid, BeGuid(federationGuid.m_guid.u[0], federationGuid.m_guid.u[1]));
    EXPECT_EQ(federationGuid, BeGuid(federationGuid.m_guid.i[0], federationGuid.m_guid.i[1], federationGuid.m_guid.i[2], federationGuid.m_guid.i[3]));
    
    // test that FederationGuid is initialized as invalid
        {
        GenericPhysicalObjectPtr element = GenericPhysicalObject::Create(*model, categoryId);
        EXPECT_TRUE(element.IsValid());
        EXPECT_FALSE(element->GetFederationGuid().IsValid()) << "FederationGuid expected to be initialized as invalid";
        EXPECT_TRUE(element->Insert().IsValid());
        elementId = element->GetElementId();
        EXPECT_FALSE(element->GetFederationGuid().IsValid()) << "FederationGuid expected to be initialized as invalid";
        }

    // test error conditions for QueryElementByFederationGuid
    EXPECT_FALSE(m_db->Elements().QueryElementByFederationGuid(BeGuid()).IsValid()) << "Should not find an element by an invalid FederationGuid";
    EXPECT_FALSE(m_db->Elements().QueryElementByFederationGuid(BeGuid(true)).IsValid()) << "Should not find an element by an unused FederationGuid";

    // flush cache and re-check element
        {
        m_db->Memory().PurgeUntil(0);
        DgnElementCPtr element = m_db->Elements().GetElement(elementId);
        EXPECT_TRUE(element.IsValid());
        EXPECT_FALSE(element->GetFederationGuid().IsValid());
        }

    // test when FederationGuid is specified
        {
        GenericPhysicalObjectPtr element = GenericPhysicalObject::Create(*model, categoryId);
        EXPECT_TRUE(element.IsValid());
        element->SetFederationGuid(federationGuid);
        EXPECT_TRUE(element->GetFederationGuid().IsValid()) << "FederationGuid should be valid after SetFederationGuid";
        EXPECT_TRUE(element->Insert().IsValid());
        elementId = element->GetElementId();
        EXPECT_EQ(elementId.GetValue(), m_db->Elements().QueryElementByFederationGuid(federationGuid)->GetElementId().GetValue()) << "Should be able to query for an element by its FederationGuid";

        GenericPhysicalObjectPtr element2 = GenericPhysicalObject::Create(*model, categoryId);
        EXPECT_TRUE(element2.IsValid());
        element2->SetFederationGuid(federationGuid);
        EXPECT_FALSE(element->Insert().IsValid()) << "Cannot insert a second element with a duplicate FederationGuid";
        m_db->SaveChanges();
        }

    // flush cache and re-check element
        {
        m_db->Memory().PurgeUntil(0);
        DgnElementPtr element = m_db->Elements().GetForEdit<DgnElement>(elementId);
        EXPECT_TRUE(element.IsValid());
        EXPECT_TRUE(element->GetFederationGuid().IsValid());
        EXPECT_EQ(element->GetFederationGuid(), federationGuid);

        element->SetFederationGuid(updatedFederationGuid);
        EXPECT_TRUE(element->Update().IsValid());
        m_db->SaveChanges();
        }

    // flush cache and verify set/update to updated value
        {
        m_db->Memory().PurgeUntil(0);
        DgnElementPtr element = m_db->Elements().GetForEdit<DgnElement>(elementId);
        EXPECT_TRUE(element.IsValid());
        EXPECT_TRUE(element->GetFederationGuid().IsValid());
        EXPECT_EQ(element->GetFederationGuid(), updatedFederationGuid);
        EXPECT_TRUE(m_db->Elements().QueryElementByFederationGuid(updatedFederationGuid).IsValid());
        EXPECT_FALSE(m_db->Elements().QueryElementByFederationGuid(federationGuid).IsValid());

        element->SetFederationGuid(BeGuid()); // set FederationGuid to null
        EXPECT_TRUE(element->Update().IsValid());
        m_db->SaveChanges();
        }

    // flush cache and verify set/update to null value
        {
        m_db->Memory().PurgeUntil(0);
        DgnElementCPtr element = m_db->Elements().GetElement(elementId);
        EXPECT_TRUE(element.IsValid());
        EXPECT_FALSE(element->GetFederationGuid().IsValid());
        }
    }
    
/*---------------------------------------------------------------------------------**//**
* @bsimethod                                                    Shaun.Sewall    10/16
+---------------+---------------+---------------+---------------+---------------+------*/
TEST_F(DgnElementTests, PhysicalTemplateCRUD)
    {
    SetupSeedProject();
    DgnElementId physicalTemplateId[3];

    // insert some sample PhysicalTemplates
    for (int32_t i=0; i<_countof(physicalTemplateId); i++)
        {
        TestPhysicalTemplatePtr physicalTemplate = TestPhysicalTemplate::Create(m_db->GetDictionaryModel());
        ASSERT_TRUE(physicalTemplate.IsValid());
        physicalTemplate->SetUserLabel(Utf8PrintfString("PhysicalTemplate%d", i).c_str());
        ASSERT_TRUE(physicalTemplate->Insert().IsValid());
        physicalTemplateId[i] = physicalTemplate->GetElementId();
        }

    // flush cache to make sure PhysicalTemplates were inserted properly
        {
        m_db->Memory().PurgeUntil(0);
        for (int32_t i=0; i<_countof(physicalTemplateId); i++)
            {
            TestPhysicalTemplateCPtr physicalTemplate = m_db->Elements().Get<TestPhysicalTemplate>(physicalTemplateId[i]);
            ASSERT_TRUE(physicalTemplate.IsValid());
            ASSERT_FALSE(physicalTemplate->GetSubModel().IsValid());

            PhysicalModelPtr model = PhysicalModel::CreateAndInsert(*physicalTemplate);
            ASSERT_TRUE(model.IsValid());
            ASSERT_TRUE(physicalTemplate->GetSubModel().IsValid());
            }
        }

    // flush cache to make sure PhysicalTemplate subModels were inserted properly
        {
        m_db->Memory().PurgeUntil(0);
        for (int32_t i=0; i<_countof(physicalTemplateId); i++)
            {
            TestPhysicalTemplateCPtr physicalTemplate = m_db->Elements().Get<TestPhysicalTemplate>(physicalTemplateId[i]);
            ASSERT_TRUE(physicalTemplate.IsValid());
            ASSERT_TRUE(physicalTemplate->GetSubModel().IsValid());
            ASSERT_TRUE(physicalTemplate->GetSubModel()->IsTemplate());
            ASSERT_TRUE(physicalTemplate->GetSub<PhysicalModel>().IsValid());
            }
        }
    }

/*---------------------------------------------------------------------------------**//**
* @bsimethod                                                    Shaun.Sewall    08/16
+---------------+---------------+---------------+---------------+---------------+------*/
TEST_F(DgnElementTests, PhysicalTypeCRUD)
    {
    SetupSeedProject();

    DgnElementId physicalTypeId[3];
    DgnElementId elementId;

    // insert some sample PhysicalTypes
    for (int32_t i=0; i<_countof(physicalTypeId); i++)
        {
        TestPhysicalTypePtr physicalType = TestPhysicalType::Create(*m_db);
        ASSERT_TRUE(physicalType.IsValid());
        physicalType->SetUserLabel(Utf8PrintfString("PhysicalType%d", i).c_str());
        physicalType->SetStringProperty(Utf8PrintfString("String%d", i).c_str());
        physicalType->SetIntProperty(i);
        ASSERT_TRUE(physicalType->Insert().IsValid());
        physicalTypeId[i] = physicalType->GetElementId();
        }

    // flush cache to make sure PhysicalTypes were inserted properly
        {
        m_db->Memory().PurgeUntil(0);
        for (int32_t i=0; i<_countof(physicalTypeId); i++)
            {
            TestPhysicalTypePtr physicalType = m_db->Elements().GetForEdit<TestPhysicalType>(physicalTypeId[i]);
            ASSERT_TRUE(physicalType.IsValid());
            ASSERT_STREQ(physicalType->GetStringProperty().c_str(), Utf8PrintfString("String%d", i).c_str());
            ASSERT_EQ(physicalType->GetIntProperty(), i);

            physicalType->SetStringProperty(Utf8PrintfString("Updated%d", i).c_str());
            physicalType->SetIntProperty(i+100);
            ASSERT_TRUE(physicalType->Update().IsValid());
            }
        }

    // flush cache to make sure PhysicalTypes were updated properly
        {
        m_db->Memory().PurgeUntil(0);
        for (int32_t i=0; i<_countof(physicalTypeId); i++)
            {
            TestPhysicalTypeCPtr physicalType = m_db->Elements().Get<TestPhysicalType>(physicalTypeId[i]);
            ASSERT_TRUE(physicalType.IsValid());
            ASSERT_STREQ(physicalType->GetStringProperty().c_str(), Utf8PrintfString("Updated%d", i).c_str());
            ASSERT_EQ(physicalType->GetIntProperty(), i+100);
            }
        }

    // create a PhysicalElement and set its PhysicalType
        {
        DgnCategoryId categoryId = DgnDbTestUtils::InsertCategory(*m_db, "TestCategory");
        PhysicalModelPtr model = DgnDbTestUtils::InsertPhysicalModel(*m_db, "TestModel");

        GenericPhysicalObjectPtr element = GenericPhysicalObject::Create(*model, categoryId);
        ASSERT_TRUE(element.IsValid());
        ASSERT_FALSE(element->GetPhysicalTypeId().IsValid());
        ASSERT_FALSE(element->GetPhysicalType().IsValid());
        element->SetPhysicalType(physicalTypeId[0]);
        ASSERT_TRUE(element->GetPhysicalTypeId().IsValid());
        ASSERT_TRUE(element->GetPhysicalType().IsValid());
        ASSERT_TRUE(element->Insert().IsValid());
        elementId = element->GetElementId();
        }

    // flush cache to make sure the PhysicalElement's PhysicalType was inserted properly
        {
        m_db->Memory().PurgeUntil(0);
        GenericPhysicalObjectPtr element = m_db->Elements().GetForEdit<GenericPhysicalObject>(elementId);
        ASSERT_TRUE(element.IsValid());
        ASSERT_TRUE(element->GetPhysicalType().IsValid());
        ASSERT_EQ(element->GetPhysicalTypeId().GetValue(), physicalTypeId[0].GetValue());

        ASSERT_EQ(DgnDbStatus::Success, element->SetPhysicalType(physicalTypeId[1]));
        ASSERT_TRUE(element->Update().IsValid());
        }

    // flush cache to make sure the PhysicalElement's PhysicalType was updated properly
        {
        m_db->Memory().PurgeUntil(0);
        GenericPhysicalObjectPtr element = m_db->Elements().GetForEdit<GenericPhysicalObject>(elementId);
        ASSERT_TRUE(element.IsValid());
        ASSERT_TRUE(element->GetPhysicalType().IsValid());
        ASSERT_EQ(element->GetPhysicalTypeId().GetValue(), physicalTypeId[1].GetValue());

        ASSERT_EQ(DgnDbStatus::Success, element->SetPhysicalType(DgnElementId()));
        ASSERT_TRUE(element->Update().IsValid());
        }

    // flush cache to make sure the PhysicalElement's PhysicalType was cleared properly
        {
        m_db->Memory().PurgeUntil(0);
        GenericPhysicalObjectPtr element = m_db->Elements().GetForEdit<GenericPhysicalObject>(elementId);
        ASSERT_TRUE(element.IsValid());
        ASSERT_FALSE(element->GetPhysicalType().IsValid());
        ASSERT_FALSE(element->GetPhysicalTypeId().IsValid());
        }
    }

/*---------------------------------------------------------------------------------**//**
* @bsimethod                                                    Shaun.Sewall    08/16
+---------------+---------------+---------------+---------------+---------------+------*/
TEST_F(DgnElementTests, GraphicalType2dCRUD)
    {
    SetupSeedProject();

    DgnElementId graphicalTypeId[3];
    DgnElementId elementId;

    // insert some sample GraphicalType2ds
    for (int32_t i=0; i<_countof(graphicalTypeId); i++)
        {
        TestGraphicalType2dPtr graphicalType = TestGraphicalType2d::Create(*m_db);
        ASSERT_TRUE(graphicalType.IsValid());
        graphicalType->SetUserLabel(Utf8PrintfString("GraphicalType2d%d", i).c_str());
        graphicalType->SetStringProperty(Utf8PrintfString("String%d", i).c_str());
        graphicalType->SetIntProperty(i);
        ASSERT_TRUE(graphicalType->Insert().IsValid());
        graphicalTypeId[i] = graphicalType->GetElementId();
        }

    // flush cache to make sure GraphicalTypes were inserted properly
        {
        m_db->Memory().PurgeUntil(0);
        for (int32_t i=0; i<_countof(graphicalTypeId); i++)
            {
            TestGraphicalType2dPtr graphicalType = m_db->Elements().GetForEdit<TestGraphicalType2d>(graphicalTypeId[i]);
            ASSERT_TRUE(graphicalType.IsValid());
            ASSERT_STREQ(graphicalType->GetStringProperty().c_str(), Utf8PrintfString("String%d", i).c_str());
            ASSERT_EQ(graphicalType->GetIntProperty(), i);

            graphicalType->SetStringProperty(Utf8PrintfString("Updated%d", i).c_str());
            graphicalType->SetIntProperty(i+100);
            ASSERT_TRUE(graphicalType->Update().IsValid());
            }
        }

    // flush cache to make sure GraphicalTypes were updated properly
        {
        m_db->Memory().PurgeUntil(0);
        for (int32_t i=0; i<_countof(graphicalTypeId); i++)
            {
            TestGraphicalType2dCPtr graphicalType = m_db->Elements().Get<TestGraphicalType2d>(graphicalTypeId[i]);
            ASSERT_TRUE(graphicalType.IsValid());
            ASSERT_STREQ(graphicalType->GetStringProperty().c_str(), Utf8PrintfString("Updated%d", i).c_str());
            ASSERT_EQ(graphicalType->GetIntProperty(), i+100);
            }
        }

    // create a TestElement2d and set its GraphicalType
        {
        DgnCategoryId categoryId = DgnDbTestUtils::InsertCategory(GetDgnDb(), "TestCategory");
        DocumentListModelPtr drawingListModel = DgnDbTestUtils::InsertDocumentListModel(GetDgnDb(), "DrawingListModel");
        DrawingPtr drawing = DgnDbTestUtils::InsertDrawing(*drawingListModel, DgnCode(), "Drawing");
        DrawingModelPtr drawingModel = DgnDbTestUtils::InsertDrawingModel(*drawing);

        TestElement2dPtr element = TestElement2d::Create(GetDgnDb(), drawingModel->GetModelId(), categoryId, DgnCode(), 2.0);
        ASSERT_TRUE(element.IsValid());
        ASSERT_FALSE(element->GetGraphicalTypeId().IsValid());
        ASSERT_FALSE(element->GetGraphicalType().IsValid());
        element->SetGraphicalType(graphicalTypeId[0]);
        ASSERT_TRUE(element->GetGraphicalTypeId().IsValid());
        ASSERT_TRUE(element->GetGraphicalType().IsValid());
        ASSERT_TRUE(element->Insert().IsValid());
        elementId = element->GetElementId();
        }

    // flush cache to make sure the TestElement2d's GraphicalType was inserted properly
        {
        m_db->Memory().PurgeUntil(0);
        TestElement2dPtr element = m_db->Elements().GetForEdit<TestElement2d>(elementId);
        ASSERT_TRUE(element.IsValid());
        ASSERT_TRUE(element->GetGraphicalType().IsValid());
        ASSERT_EQ(element->GetGraphicalTypeId().GetValue(), graphicalTypeId[0].GetValue());

        ASSERT_EQ(DgnDbStatus::Success, element->SetGraphicalType(graphicalTypeId[1]));
        ASSERT_TRUE(element->Update().IsValid());
        }

    // flush cache to make sure the TestElement2d's GraphicalType was updated properly
        {
        m_db->Memory().PurgeUntil(0);
        TestElement2dPtr element = m_db->Elements().GetForEdit<TestElement2d>(elementId);
        ASSERT_TRUE(element.IsValid());
        ASSERT_TRUE(element->GetGraphicalType().IsValid());
        ASSERT_EQ(element->GetGraphicalTypeId().GetValue(), graphicalTypeId[1].GetValue());

        ASSERT_EQ(DgnDbStatus::Success, element->SetGraphicalType(DgnElementId()));
        ASSERT_TRUE(element->Update().IsValid());
        }

    // flush cache to make sure the TestElement2d's GraphicalType was cleared properly
        {
        m_db->Memory().PurgeUntil(0);
        TestElement2dPtr element = m_db->Elements().GetForEdit<TestElement2d>(elementId);
        ASSERT_TRUE(element.IsValid());
        ASSERT_FALSE(element->GetGraphicalType().IsValid());
        ASSERT_FALSE(element->GetGraphicalTypeId().IsValid());
        }
    }

/*---------------------------------------------------------------------------------**//**
* @bsimethod                                                    Sam.Wilson      08/16
+---------------+---------------+---------------+---------------+---------------+------*/
TEST_F(DgnElementTests, EqualsTests)
    {
    SetupSeedProject();

    DgnCategoryId categoryId = DgnDbTestUtils::InsertCategory(*m_db, "testCategory");
    PhysicalModelPtr modelA = DgnDbTestUtils::InsertPhysicalModel(*m_db, "modelA");
    PhysicalModelPtr modelB = DgnDbTestUtils::InsertPhysicalModel(*m_db, "modelB");

    GenericPhysicalObjectPtr elementA = GenericPhysicalObject::Create(*modelA, categoryId);
    ASSERT_TRUE(elementA.IsValid());
    
    ASSERT_TRUE(elementA->Equals(*elementA)) << " An element should be equivalent to itself";
    ASSERT_TRUE(elementA->Equals(*elementA->CopyForEdit())) << " An element should be equivalent to a copy of itself";
    
    GenericPhysicalObjectPtr elementB = GenericPhysicalObject::Create(*modelB, categoryId);
    ASSERT_TRUE(elementB.IsValid());
    ASSERT_FALSE(elementA->Equals(*elementB)) << " ModelIds should differ";
    bset<Utf8String> ignoreProps;
    ignoreProps.insert("ModelId");
    DgnElement::ComparePropertyFilter filter(ignoreProps);
    ASSERT_TRUE(elementA->Equals(*elementB, filter));

    elementB->SetUserLabel("label for b");
    ASSERT_FALSE(elementA->Equals(*elementB, filter)) << " UserLabels should differ";
    }

//---------------------------------------------------------------------------------------
// @bsimethod                                   Carole.MacDonald            10/2016
//---------------+---------------+---------------+---------------+---------------+-------
TEST_F(DgnElementTests, DemoArrayProblem)
    {
    SetupSeedProject();

    ECN::ECSchemaReadContextPtr   schemaContext = ECN::ECSchemaReadContext::CreateContext();

    Utf8CP schemaXML = "<?xml version='1.0' encoding='UTF-8'?>"
        "<ECSchema schemaName='Arrays' version='01.00' displayLabel='Arrays' description='Schema with array properties class' nameSpacePrefix='ams' xmlns='http://www.bentley.com/schemas/Bentley.ECXML.3.0'>"
            "<ECSchemaReference name=\"Generic\" version=\"01.00.00\" prefix=\"generic\"/>"
            "<ECStructClass typeName=\"JDRange3d\" displayLabel=\"JDRange3d\">"
                "<ECProperty propertyName=\"xMin\" typeName=\"double\" displayLabel=\"xMin\"/>"
                "<ECProperty propertyName=\"yMin\" typeName=\"double\" displayLabel=\"yMin\"/>"
                "<ECProperty propertyName=\"zMin\" typeName=\"double\" displayLabel=\"zMin\"/>"
                "<ECProperty propertyName=\"xMax\" typeName=\"double\" displayLabel=\"xMax\"/>"
                "<ECProperty propertyName=\"yMax\" typeName=\"double\" displayLabel=\"yMax\"/>"
                "<ECProperty propertyName=\"zMax\" typeName=\"double\" displayLabel=\"zMax\"/>"
            "</ECStructClass>"
            "<ECStructClass typeName=\"JDTransform3d\" displayLabel=\"JDTransform3d\">"
                "<ECProperty propertyName=\"M00\" typeName=\"double\" displayLabel=\"M00\"/>"
                "<ECProperty propertyName=\"M01\" typeName=\"double\" displayLabel=\"M01\"/>"
                "<ECProperty propertyName=\"M02\" typeName=\"double\" displayLabel=\"M02\"/>"
                "<ECProperty propertyName=\"M03\" typeName=\"double\" displayLabel=\"M03\"/>"
                "<ECProperty propertyName=\"M04\" typeName=\"double\" displayLabel=\"M04\"/>"
                "<ECProperty propertyName=\"M05\" typeName=\"double\" displayLabel=\"M05\"/>"
                "<ECProperty propertyName=\"M06\" typeName=\"double\" displayLabel=\"M06\"/>"
                "<ECProperty propertyName=\"M07\" typeName=\"double\" displayLabel=\"M07\"/>"
                "<ECProperty propertyName=\"M08\" typeName=\"double\" displayLabel=\"M08\"/>"
                "<ECProperty propertyName=\"M09\" typeName=\"double\" displayLabel=\"M09\"/>"
                "<ECProperty propertyName=\"M10\" typeName=\"double\" displayLabel=\"M10\"/>"
                "<ECProperty propertyName=\"M11\" typeName=\"double\" displayLabel=\"M11\"/>"
                "<ECProperty propertyName=\"M12\" typeName=\"double\" displayLabel=\"M12\"/>"
                "<ECProperty propertyName=\"M13\" typeName=\"double\" displayLabel=\"M13\"/>"
                "<ECProperty propertyName=\"M14\" typeName=\"double\" displayLabel=\"M14\"/>"
                "<ECProperty propertyName=\"M15\" typeName=\"double\" displayLabel=\"M15\"/>"
            "</ECStructClass>"
            "<ECEntityClass typeName=\"AMS_BASE\" displayLabel=\"AMS_BASE\">"
                "<BaseClass>generic:PhysicalObject</BaseClass>"
                "<ECArrayProperty propertyName=\"SNAP_POINTS\" typeName=\"point3d\" displayLabel=\"SNAP_POINTS\" minOccurs=\"0\" maxOccurs=\"unbounded\"/>"
                "<ECStructProperty propertyName=\"TMATRIX\" typeName=\"JDTransform3d\" displayLabel=\"TMATRIX\"/>"
            "</ECEntityClass>"
            "<ECEntityClass typeName=\"PIPE_BASE\" displayLabel=\"PIPE_BASE\">"
                "<BaseClass>AMS_BASE</BaseClass>"
            "</ECEntityClass>"
            "<ECEntityClass typeName=\"JSPACE_OBJECT\" displayLabel=\"JSPACE_OBJECT\">"
                "<BaseClass>generic:PhysicalObject</BaseClass>"
            "</ECEntityClass>"
            "<ECEntityClass typeName=\"GRAPHICS\" displayLabel=\"GRAPHICS\">"
                "<BaseClass>JSPACE_OBJECT</BaseClass>"
                "<ECArrayProperty propertyName=\"ATTRIBUTES\" typeName=\"int\" displayLabel=\"ATTRIBUTES\" minOccurs=\"0\" maxOccurs=\"unbounded\"/>"
                "<ECStructProperty propertyName=\"RANGE\" typeName=\"JDRange3d\" displayLabel=\"RANGE\"/>"
                "<ECProperty propertyName=\"LEVEL_NAME\" typeName=\"string\" displayLabel=\"LEVEL_NAME\"/>"
            "</ECEntityClass>"
            "<ECEntityClass typeName=\"GROUP\" displayLabel=\"GROUP\">"
                "<BaseClass>GRAPHICS</BaseClass>"
                "<ECProperty propertyName=\"NAME\" typeName=\"string\" displayLabel=\"NAME\"/>"
            "</ECEntityClass>"
            "<ECEntityClass typeName=\"PHYSICAL_GROUP\" displayLabel=\"PHYSICAL_GROUP\">"
                "<BaseClass>GROUP</BaseClass>"
                "<ECStructProperty propertyName=\"MATRIX\" typeName=\"JDTransform3d\" displayLabel=\"MATRIX\"/>"
            "</ECEntityClass>"
            "<ECEntityClass typeName=\"AMS_BASE_USER\" displayLabel=\"AMS_BASE_USER\">"
                "<BaseClass>PHYSICAL_GROUP</BaseClass>"
                "<ECProperty propertyName=\"SNP_LENGTH\" typeName=\"double\" displayLabel=\"SNP_LENGTH\"/>"
                "<ECProperty propertyName=\"CLIP_LENGTH\" typeName=\"double\" displayLabel=\"CLIP_LENGTH\"/>"
                "<ECProperty propertyName=\"ELEMENT_ID\" typeName=\"string\" displayLabel=\"ELEMENT_ID\"/>"
                "<ECProperty propertyName=\"BOM_FLAG\" typeName=\"int\" displayLabel=\"BOM_FLAG\"/>"
            "</ECEntityClass>"
            "<ECEntityClass typeName=\"BOLT_BASE_USER\" displayLabel=\"BOLT_BASE_USER\">"
                "<BaseClass>generic:PhysicalObject</BaseClass>"
                "<ECProperty propertyName=\"CREATES_BOLTS\" typeName=\"boolean\" displayLabel=\"CREATES_BOLTS\"/>"
                "<ECProperty propertyName=\"NEEDS_GASKETS\" typeName=\"boolean\" displayLabel=\"NEEDS_GASKETS\"/>"
            "</ECEntityClass>"
            "<ECEntityClass typeName=\"PIPE_BASE_USER\" displayLabel=\"PIPE_BASE_USER\">"
                "<BaseClass>AMS_BASE_USER</BaseClass>"
                "<BaseClass>BOLT_BASE_USER</BaseClass>"
                "<ECProperty propertyName=\"COMP_DESC\" typeName=\"string\" displayLabel=\"COMP_DESC\"/>"
                "<ECProperty propertyName=\"ZZ_VLV_TYPE_DESC\" typeName=\"string\" displayLabel=\"ZZ_VLV_TYPE_DESC\"/>"
                "<ECProperty propertyName=\"L_DESC1\" typeName=\"string\" displayLabel=\"L_DESC1\"/>"
                "<ECProperty propertyName=\"L_DESC2\" typeName=\"string\" displayLabel=\"L_DESC2\"/>"
                "<ECProperty propertyName=\"REPLACEMENT_OBJECT\" typeName=\"string\" displayLabel=\"REPLACEMENT_OBJECT\"/>"
                "<ECProperty propertyName=\"ZZ_BR_TYPE_DESC\" typeName=\"string\" displayLabel=\"ZZ_BR_TYPE_DESC\"/>"
                "<ECProperty propertyName=\"ZZ_FL_FACE_DESC\" typeName=\"string\" displayLabel=\"ZZ_FL_FACE_DESC\"/>"
                "<ECProperty propertyName=\"ZZ_FL_TYPE_DESC\" typeName=\"string\" displayLabel=\"ZZ_FL_TYPE_DESC\"/>"
                "<ECProperty propertyName=\"ZZ_STR_TYPE_DESC\" typeName=\"string\" displayLabel=\"ZZ_STR_TYPE_DESC\"/>"
                "<ECProperty propertyName=\"ZZ_STYLE_DESC\" typeName=\"string\" displayLabel=\"ZZ_STYLE_DESC\"/>"
                "<ECProperty propertyName=\"ZZ_CONN1_DESC\" typeName=\"string\" displayLabel=\"ZZ_CONN1_DESC\"/>"
                "<ECProperty propertyName=\"ZZ_CONN2_DESC\" typeName=\"string\" displayLabel=\"ZZ_CONN2_DESC\"/>"
                "<ECProperty propertyName=\"ZZ_QUANTITY\" typeName=\"double\" displayLabel=\"ZZ_QUANTITY\"/>"
                "<ECProperty propertyName=\"NETWORK_CONNECTIVITY\" typeName=\"boolean\" displayLabel=\"NETWORK_CONNECTIVITY\"/>"
                "<ECProperty propertyName=\"OVERLAY\" typeName=\"string\" displayLabel=\"OVERLAY\"/>"
            "</ECEntityClass>"
            "<ECEntityClass typeName = \"SPECCHK_BASE_USER\" displayLabel=\"SPECCHK_BASE_USER\">"
                "<BaseClass>generic:PhysicalObject</BaseClass>"
                "<ECProperty propertyName=\"SPECCHK_OK\" typeName=\"string\" displayLabel=\"SPECCHK_OK\"/>"
                "<ECArrayProperty propertyName=\"SPECCHK\" typeName=\"string\" displayLabel=\"SPECCHK\" minOccurs=\"0\" maxOccurs=\"unbounded\"/>"
                "<ECProperty propertyName=\"WHERE_CLAUSE\" typeName=\"string\" displayLabel=\"WHERE_CLAUSE\"/>"
            "</ECEntityClass>"
            "<ECEntityClass typeName=\"CONN_PREP_2X2\" displayLabel=\"CONN_PREP_2X2\">"
                "<BaseClass>generic:PhysicalObject</BaseClass>"
                "<ECProperty propertyName=\"CONN_PREP\" typeName=\"int\" displayLabel=\"CONN_PREP\"/>"
            "</ECEntityClass>"
            "<ECEntityClass typeName=\"PIPE_PVLV_USER\" displayLabel=\"PIPE_PVLV_USER\">"
                "<BaseClass>PIPE_BASE_USER</BaseClass>"
                "<BaseClass>SPECCHK_BASE_USER</BaseClass>"
                "<BaseClass>CONN_PREP_2X2</BaseClass>"
                "<ECProperty propertyName=\"COMP_DESC\" typeName=\"string\" displayLabel=\"COMP_DESC\"/>"
                "<ECProperty propertyName=\"SERVICE\" typeName=\"string\" displayLabel=\"SERVICE\"/>"
                "<ECProperty propertyName=\"TAG\" typeName=\"string\" displayLabel=\"TAG\"/>"
                "<ECProperty propertyName=\"SIZE\" typeName=\"double\" displayLabel=\"SIZE\"/>"
                "<ECProperty propertyName=\"WHICH_APPL\" typeName=\"string\" displayLabel=\"WHICH_APPL\"/>"
                "<ECProperty propertyName=\"LINE\" typeName=\"string\" displayLabel=\"LINE\"/>"
                "<ECProperty propertyName=\"CONN_PREP\" typeName=\"int\" displayLabel=\"CONN_PREP\"/>"
                "<ECProperty propertyName=\"WHERE_CLAUSE\" typeName=\"string\" displayLabel=\"WHERE_CLAUSE\"/>"
                "<ECProperty propertyName=\"SH_DESC\" typeName=\"string\" displayLabel=\"SH_DESC\"/>"
                "<ECProperty propertyName=\"L_DESC1\" typeName=\"string\" displayLabel=\"L_DESC1\"/>"
                "<ECProperty propertyName=\"L_DESC2\" typeName=\"string\" displayLabel=\"L_DESC2\"/>"
                "<ECProperty propertyName=\"WEIGHT\" typeName=\"double\" displayLabel=\"WEIGHT\"/>"
                "<ECProperty propertyName=\"NOSPEC_CLAUSE\" typeName=\"string\" displayLabel=\"NOSPEC_CLAUSE\"/>"
                "<ECProperty propertyName=\"OP_TYPE\" typeName=\"string\" displayLabel=\"OP_TYPE\"/>"
                "<ECProperty propertyName=\"WHERE_CLAUSE_OP\" typeName=\"string\" displayLabel=\"WHERE_CLAUSE_OP\"/>"
                "<ECProperty propertyName=\"L_DESC3\" typeName=\"string\" displayLabel=\"L_DESC3\"/>"
                "<ECProperty propertyName=\"INLINE\" typeName=\"boolean\" displayLabel=\"INLINE\"/>"
                "<ECArrayProperty propertyName=\"FL_TYPE\" typeName=\"string\" displayLabel=\"FL_TYPE\" minOccurs=\"0\" maxOccurs=\"unbounded\"/>"
                "<ECProperty propertyName=\"FOR_BOLTS_EPREP1\" typeName=\"string\" displayLabel=\"FOR_BOLTS_EPREP1\"/>"
            "</ECEntityClass>"
            "<ECEntityClass typeName=\"PIPE_PVLV\" displayLabel=\"PIPE_PVLV\">"
                "<BaseClass>PIPE_BASE</BaseClass>"
                "<BaseClass>PIPE_PVLV_USER</BaseClass>"
                "<ECProperty propertyName=\"OP_TYPE\" typeName=\"string\" displayLabel=\"OP_TYPE\"/>"
                "<ECProperty propertyName=\"BUD_TYPE\" typeName=\"string\" displayLabel=\"BUD_TYPE\"/>"
                "<ECProperty propertyName=\"COMPTYPE\" typeName=\"string\" displayLabel=\"COMPTYPE\"/>"
                "<ECProperty propertyName=\"SCH_COND\" typeName=\"string\" displayLabel=\"SCH_COND\"/>"
            "</ECEntityClass>"
        "</ECSchema>";

    schemaContext->AddSchemaLocater(m_db->GetSchemaLocater());
    ECN::ECSchemaPtr schema;
    ECN::ECSchema::ReadFromXmlString(schema, schemaXML, *schemaContext);

    schemaContext->RemoveSchemaLocater(m_db->GetSchemaLocater());

    m_db->Schemas().ImportECSchemas(schemaContext->GetCache().GetSchemas());
    m_db->SaveChanges();

    Utf8CP json =
        "{"
        "\"$ECClassId\" : \"819\","
        "\"$ECClassKey\" : \"ams.PIPE_PVLV\","
        "\"$ECClassLabel\" : \"PIPE_PVLV\","
        "\"$ECInstanceId\" : \"576\","
        "\"$ECInstanceLabel\" : \"V_CHEC\","
        "\"AREA_NO\" : null,"
        "\"ATTRIBUTES\" : [0, 0, 0, 0, 0, 0, 0, -1, -1, 0],"
        "\"BBoxHigh\" : null,"
        "\"BBoxLow\" : null,"
        "\"BOM_FLAG\" : 1,"
        "\"BUD_TYPE\" : \"PIPE_PVLV\","
        "\"CLIP_LENGTH\" : 1.3333333730697632,"
        "\"COMPTYPE\" : \"PVLV\","
        "\"COMP_DESC\" : \"VALVE, , , 150# CLASS\","
        "\"CONN_PREP\" : null,"
        "\"CREATES_BOLTS\" : false,"
        "\"CategoryId\" : \"398\","
        "\"CodeAuthorityId\" : \"1\","
        "\"CodeNamespace\" : \"\","
        "\"CodeValue\" : null,"
        "\"ELEMENT_ID\" : \"22000\","
        "\"FL_TYPE\" : [\"#\"],"
        "\"FOR_BOLTS_EPREP1\" : \"FL\","
        "\"GUID\" : null,"
        "\"GeometryStream\" : null,"
        "\"INLINE\" : false,"
        "\"InSpatialIndex\" : true,"
        "\"LEVEL_NAME\" : null,"
        "\"LINE\" : \"105\","
        "\"L_DESC1\" : null,"
        "\"L_DESC2\" : \"\","
        "\"L_DESC3\" : \"\","
        "\"MATRIX\" : {"
            "\"M00\" : 1.0,"
            "\"M01\" : 0.0,"
            "\"M02\" : 0.0,"
            "\"M03\" : 0.0,"
            "\"M04\" : 0.0,"
            "\"M05\" : 1.0,"
            "\"M06\" : 0.0,"
            "\"M07\" : 0.0,"
            "\"M08\" : 0.0,"
            "\"M09\" : 0.0,"
            "\"M10\" : 1.0,"
            "\"M11\" : 0.0,"
            "\"M12\" : 0.0,"
            "\"M13\" : 0.0,"
            "\"M14\" : 0.0,"
            "\"M15\" : 1.0"
            "},"
        "\"ModelId\" : \"4\","
        "\"NAME\" : \"V_CHEC\","
        "\"NEEDS_GASKETS\" : true,"
        "\"NETWORK_CONNECTIVITY\" : true,"
        "\"NOSPEC_CLAUSE\" : \"  EPREP1 = 'FL' AND SCH_RAT1 = ' ' AND EPREP2 = 'FL' AND SCH_RAT2 = ' ' AND SIZE_1 = 6 AND SIZE_2 = 6 AND STNDRD = 'ANSI' AND CODE = 'B16.10' AND REIHE = '#' AND VFL_TYPE = '#' AND PATTERN = '#' AND TYPE = 'CHEC' AND RATING= 150 AND MAT_NAME = 'STL' AND FACE = 'RF'\","
        "\"OP_TYPE\" : \"#\","
        "\"OVERLAY\" : \"\","
        "\"Origin\" : null,"
        "\"ParentId\" : null,"
        "\"Pitch\" : null,"
        "\"RANGE\" : {"
            "\"xMax\" : -100000000000.0,"
            "\"xMin\" : 100000000000.0,"
            "\"yMax\" : -100000000000.0,"
            "\"yMin\" : 100000000000.0,"
            "\"zMax\" : -100000000000.0,"
            "\"zMin\" : 100000000000.0"
            "},"
        "\"REPLACEMENT_OBJECT\" : null,"
        "\"Roll\" : null,"
        "\"SCH_COND\" : null,"
        "\"SERVICE\" : \"W\","
        "\"SHOP_FLD\" : null,"
        "\"SH_DESC\" : null,"
        "\"SIZE\" : 6.0,"
        "\"SNAP_POINTS\" : ["
            "{"
            "\"x\" : 1170.0000000000002,"
            "\"y\" : 421.07800434914088,"
            "\"z\" : 15.499959933500962"
            "},"
            "{"
            "\"x\" : 1170.0000000000002,"
            "\"y\" : 421.07800434914088,"
            "\"z\" : 16.833293266834296"
            "}"
        "],"
        "\"SNP_LENGTH\" : 1.3333333730697632,"
        "\"SPECCHK\" : [],"
        "\"SPECCHK_OK\" : \"FALSE\","
        "\"TAG\" : \"V407\","
        "\"TMATRIX\" : {"
            "\"M00\" : 0.0,"
            "\"M01\" : 0.0,"
            "\"M02\" : 1.0,"
            "\"M03\" : 0.0,"
            "\"M04\" : 6.1230317691118863e-17,"
            "\"M05\" : 1.0,"
            "\"M06\" : 0.0,"
            "\"M07\" : 0.0,"
            "\"M08\" : -1.0,"
            "\"M09\" : 6.1230317691118863e-17,"
            "\"M10\" : 0.0,"
            "\"M11\" : 0.0,"
            "\"M12\" : 1170.0000000000002,"
            "\"M13\" : 421.07800434914088,"
            "\"M14\" : 15.499959933500962,"
            "\"M15\" : 1.0"
            "},"
        "\"UserLabel\" : \"V_CHEC\","
        "\"UserProperties\" : null,"
        "\"WEIGHT\" : null,"
        "\"WHERE_CLAUSE\" : \" WHERE SPEC = '1C' AND   EPREP1 = 'FL' AND SCH_RAT1 = ' ' AND EPREP2 = 'FL' AND SCH_RAT2 = ' ' AND SIZE_1 = 6 AND SIZE_2 = 6 AND STNDRD = 'ANSI' AND CODE = 'B16.10' AND REIHE = '#' AND VFL_TYPE = '#' AND PATTERN = '#' AND TYPE = 'CHEC' AND RATING= 150 AND MAT_NAME = 'STL' AND FACE = 'RF'\","
        "\"WHERE_CLAUSE_OP\" : \" WHERE SPEC = '1C' AND  EPREP1 = 'FL' AND SCH_RAT1 = ' ' AND  SIZE_1 = 6 AND STNDRD = 'ANSI' AND CODE = 'B16.10' AND OPERATOR= '#' AND TYPE = 'CHEC' AND RATING= 150 AND MAT_NAME = 'STL'\","
        "\"WHICH_APPL\" : \"PS Piping\","
        "\"Yaw\" : null,"
        "\"ZZ_BR_TYPE_DESC\" : null,"
        "\"ZZ_CONN1_DESC\" : null,"
        "\"ZZ_CONN2_DESC\" : null,"
        "\"ZZ_FL_FACE_DESC\" : null,"
        "\"ZZ_FL_TYPE_DESC\" : null,"
        "\"ZZ_QUANTITY\" : 1.0,"
        "\"ZZ_STR_TYPE_DESC\" : null,"
        "\"ZZ_STYLE_DESC\" : null,"
        "\"ZZ_VLV_TYPE_DESC\" : null,"
        "\"ams_CODE_\" : null"
        "}";
    Json::Value jsonInput;
    ASSERT_TRUE(Json::Reader::Parse(json, jsonInput));

    ECN::ECClassCP ecClass = schema->GetClassCP("PIPE_PVLV");
    ASSERT_TRUE(nullptr != ecClass);
    ECN::IECInstancePtr ecInstance = ecClass->GetDefaultStandaloneEnabler()->CreateInstance(0);
    ASSERT_TRUE(ecInstance.IsValid());
    ASSERT_EQ(SUCCESS, ECN::ECJsonUtilities::ECInstanceFromJson(*ecInstance, jsonInput));

    DgnCode code = DgnCode::CreateEmpty();
    // custom-handled properties
    ASSERT_EQ(ECN::ECObjectsStatus::Success, ecInstance->SetValue("ModelId", ECN::ECValue((int64_t) m_defaultModelId.GetValue())));
    ASSERT_EQ(ECN::ECObjectsStatus::Success, ecInstance->SetValue("CategoryId", ECN::ECValue(m_defaultCategoryId.GetValue())));
    ASSERT_EQ(ECN::ECObjectsStatus::Success, ecInstance->SetValue("UserLabel", ECN::ECValue("my label")));
    ASSERT_EQ(ECN::ECObjectsStatus::Success, ecInstance->SetValue("CodeAuthorityId", ECN::ECValue(code.GetAuthority().GetValue())));
    ASSERT_EQ(ECN::ECObjectsStatus::Success, ecInstance->SetValue("CodeNamespace", ECN::ECValue(code.GetNamespace().c_str())));
    ASSERT_EQ(ECN::ECObjectsStatus::Success, ecInstance->SetValue("CodeValue", ECN::ECValue(code.GetValueCP())));

<<<<<<< HEAD
    DgnDbStatus stat;
    DgnElementPtr dgnElement = m_db->Elements().CreateElement(&stat, *ecInstance);
    DgnElementCPtr inserted = dgnElement->Insert(&stat);
    ASSERT_TRUE(inserted != nullptr);
    }

=======
    DgnElementPtr dgnElement = m_db->Elements().CreateElement(*ecInstance);
    DgnElementCPtr inserted = dgnElement->Insert();
    ASSERT_TRUE(inserted != nullptr);
    }


>>>>>>> a55bdc71
<|MERGE_RESOLUTION|>--- conflicted
+++ resolved
@@ -1,2099 +1,2089 @@
-/*--------------------------------------------------------------------------------------+
-|
-|  $Source: Tests/DgnProject/Published/DgnElement_Test.cpp $
-|
-|  $Copyright: (c) 2016 Bentley Systems, Incorporated. All rights reserved. $
-|
-+--------------------------------------------------------------------------------------*/
-#include "../TestFixture/DgnDbTestFixtures.h"
-#include <UnitTests/BackDoor/DgnPlatform/DgnDbTestUtils.h>
-
-USING_NAMESPACE_BENTLEY_DPTEST
-
-//----------------------------------------------------------------------------------------
-// @bsiclass                                                    Julija.Suboc     07/2013
-//----------------------------------------------------------------------------------------
-struct DgnElementTests : public DgnDbTestFixture
-    {
-    TestElementCPtr AddChild(DgnElementCR parent);
-    void TestAutoHandledPropertiesGetSet();
-    void TestAutoHandledPropertiesCA();
-    };
-
-/*---------------------------------------------------------------------------------**//**
-* @bsimethod                                    Maha Nasir                      08/15
-+---------------+---------------+---------------+---------------+---------------+------*/
-TEST_F (DgnElementTests, ResetStatistics)
-    {
-    SetupSeedProject();
-
-    //Inserts a model
-    PhysicalModelPtr m1 = DgnDbTestUtils::InsertPhysicalModel(*m_db, "Model1");
-    EXPECT_TRUE(m1.IsValid());
-    m_db->SaveChanges("changeSet1");
-
-    DgnModelId m1id = m1->GetModelId();
-    EXPECT_TRUE (m1id.IsValid());
-
-    //Inserts 2 elements.
-    auto keyE1 = InsertElement(m1id);
-    DgnElementId E1id = keyE1->GetElementId();
-    DgnElementCPtr E1 = m_db->Elements().GetElement(E1id);
-    EXPECT_TRUE (E1 != nullptr);
-
-    auto keyE2 = InsertElement(m1id);
-    DgnElementId E2id = keyE2->GetElementId();
-    DgnElementCPtr E2 = m_db->Elements().GetElement(E2id);
-    EXPECT_TRUE (E2 != nullptr);
-
-    DgnModelId model_id = m_db->Elements().QueryModelId(E1id);
-    EXPECT_EQ (m1id, model_id);
-
-    //Deletes the first element.
-    DgnDbStatus status=E2->Delete();
-    EXPECT_EQ ((DgnDbStatus)SUCCESS, status);
-    m_db->SaveChanges();
-
-    uint64_t memTarget = 0;
-    m_db->Memory().PurgeUntil(memTarget);
-
-    //Get stats of the element pool.
-    DgnElements::Statistics stats = m_db->Elements().GetStatistics();
-
-    uint32_t NewElements = stats.m_newElements;
-    EXPECT_EQ (2, NewElements);
-
-    uint32_t RefElements = stats.m_reReferenced;
-    EXPECT_EQ (0, RefElements);
-
-    uint32_t UnrefElements = stats.m_unReferenced;
-    EXPECT_EQ (0, UnrefElements);
-
-    uint32_t PurgedElements = stats.m_purged;
-    EXPECT_EQ (1, PurgedElements);
-
-    m_db->Elements().ResetStatistics();
-
-    stats = m_db->Elements().GetStatistics();
-
-    //Statistics after reset.
-    NewElements = stats.m_newElements;
-    EXPECT_EQ (0, NewElements);
-
-    PurgedElements = stats.m_purged;
-    EXPECT_EQ (0, PurgedElements);
-
-    RefElements = stats.m_reReferenced;
-    EXPECT_EQ (0, RefElements);
-
-    UnrefElements = stats.m_unReferenced;
-    EXPECT_EQ (0, UnrefElements);
-    }
-
-/*---------------------------------------------------------------------------------**//**
-* @bsimethod                                    Maha Nasir                      08/15
-+---------------+---------------+---------------+---------------+---------------+------*/
-TEST_F (DgnElementTests, UpdateElement)
-    {
-    SetupSeedProject();
-
-    //Inserts a model
-    PhysicalModelPtr m1 = DgnDbTestUtils::InsertPhysicalModel(*m_db, "Model1");
-    EXPECT_TRUE(m1.IsValid());
-    m_db->SaveChanges("changeSet1");
-
-    auto keyE1 = InsertElement(m1->GetModelId());
-    DgnElementId e1id = keyE1->GetElementId();
-    DgnElementCPtr e1 = m_db->Elements().GetElement(e1id);
-    EXPECT_TRUE(e1 != nullptr);
-    }
-
-/*---------------------------------------------------------------------------------**//**
-* @bsimethod                                    Sam.Wilson                      12/15
-+---------------+---------------+---------------+---------------+---------------+------*/
-TestElementCPtr DgnElementTests::AddChild(DgnElementCR parent)
-    {
-    TestElementPtr child = TestElement::Create(*m_db, parent.GetModelId(), m_defaultCategoryId);
-    child->SetParentId(parent.GetElementId());
-    auto el = child->Insert();
-    if (!el.IsValid())
-        return nullptr;
-    return dynamic_cast<TestElement const*>(el.get());
-    }
-
-/*---------------------------------------------------------------------------------**//**
-* @bsimethod                                    Sam.Wilson                      12/15
-+---------------+---------------+---------------+---------------+---------------+------*/
-TEST_F(DgnElementTests, DgnElementTransformer)
-    {
-    SetupSeedProject();
-    PhysicalModelPtr model = GetDefaultPhysicalModel();
-    DgnModelId modelId = model->GetModelId();
-
-    if (true)
-        {
-        DgnElementCPtr parent1 = TestElement::Create(*m_db, modelId, m_defaultCategoryId)->Insert();
-        TestElementCPtr c11 = AddChild(*parent1);
-        TestElementCPtr c12 = AddChild(*parent1);
-
-        DgnEditElementCollector all;
-        all.EditAssembly(*parent1);
-
-        for (auto el : all)
-            {
-            ASSERT_TRUE(el->ToGeometrySource3d()->GetPlacement().GetOrigin().IsEqual(DPoint3d::FromZero()));
-            ASSERT_EQ(0, el->ToGeometrySource3d()->GetPlacement().GetAngles().GetYaw().Degrees());
-            }
-
-        Transform offsetby1 = Transform::FromIdentity();
-        offsetby1.SetTranslation(DPoint3d::From(1,0,0));
-
-        DgnElementTransformer::ApplyTransformToAll(all, offsetby1);
-
-        for (auto el : all)
-            {
-            ASSERT_TRUE(el->ToGeometrySource3d()->GetPlacement().GetOrigin().IsEqual(DPoint3d::From(1,0,0)));
-            ASSERT_EQ(0, el->ToGeometrySource3d()->GetPlacement().GetAngles().GetYaw().Degrees()) << "yaw should be unaffected";
-            ASSERT_EQ(0, el->ToGeometrySource3d()->GetPlacement().GetAngles().GetPitch().Degrees()) << "pitch should be unaffected";
-            ASSERT_EQ(0, el->ToGeometrySource3d()->GetPlacement().GetAngles().GetRoll().Degrees()) << "roll should be unaffected";
-            }
-        }
-
-    if (true)
-        {
-        DgnElementCPtr parent1 = TestElement::Create(*m_db, modelId, m_defaultCategoryId)->Insert();
-        TestElementCPtr c11 = AddChild(*parent1);
-        TestElementCPtr c12 = AddChild(*parent1);
-
-        DgnEditElementCollector all;
-        all.EditAssembly(*parent1);
-
-        for (auto el : all)
-            {
-            ASSERT_TRUE(el->ToGeometrySource3d()->GetPlacement().GetOrigin().IsEqual(DPoint3d::From(0,0,0)));
-            ASSERT_EQ(0, el->ToGeometrySource3d()->GetPlacement().GetAngles().GetYaw().Degrees());
-            }
-
-        DgnElementTransformer::ApplyTransformToAll(all, Transform::FromPrincipleAxisRotations(Transform::FromIdentity(), 0, 0, msGeomConst_piOver4));
-
-        for (auto el : all)
-            {
-            ASSERT_TRUE(el->ToGeometrySource3d()->GetPlacement().GetOrigin().IsEqual(DPoint3d::From(0,0,0)));
-            EXPECT_DOUBLE_EQ(45, el->ToGeometrySource3d()->GetPlacement().GetAngles().GetYaw().Degrees());
-            EXPECT_DOUBLE_EQ(0, el->ToGeometrySource3d()->GetPlacement().GetAngles().GetPitch().Degrees()) << "pitch should be unaffected";
-            EXPECT_DOUBLE_EQ(0, el->ToGeometrySource3d()->GetPlacement().GetAngles().GetRoll().Degrees()) << "roll should be unaffected";
-            }
-        }
-
-
-    //  Now try a more interesting assembly
-    if (true)
-        {
-        DgnElementCPtr parent1 = TestElement::Create(*m_db, modelId, m_defaultCategoryId)->Insert();
-        TestElementCPtr c11 = AddChild(*parent1);
-            {
-            DgnElementPtr ec11 = c11->CopyForEdit();
-            Transform offsetUpAndOver = Transform::FromIdentity();
-            offsetUpAndOver.SetTranslation(DPoint3d::From(1,1,0));
-            DgnElementTransformer::ApplyTransformTo(*ec11, offsetUpAndOver);
-            ec11->Update();
-            }
-        //     [c]
-        //  [p]
-        ASSERT_TRUE(c11->GetPlacement().GetOrigin().IsEqual(DPoint3d::From(1,1,0)));
-        ASSERT_EQ(0, c11->GetPlacement().GetAngles().GetYaw().Degrees());
-        ASSERT_EQ(0, c11->GetPlacement().GetAngles().GetPitch().Degrees());
-        ASSERT_EQ(0, c11->GetPlacement().GetAngles().GetRoll().Degrees());
-
-        DgnEditElementCollector all;
-        all.EditAssembly(*parent1);
-
-        //  Rotate them around the zaxis, so that child swings up and around to the left.
-        //    \c
-        //  \p
-        DRay3d flagPole = DRay3d::FromOriginAndVector(DPoint3d::FromZero(), DVec3d::From(0,0,1));
-        Transform rotateAroundFlagPole = Transform::FromAxisAndRotationAngle(flagPole, msGeomConst_piOver4);
-        DgnElementTransformer::ApplyTransformToAll(all, rotateAroundFlagPole);
-
-        DgnElementPtr eparent1 = all.FindElementById(parent1->GetElementId());
-        DgnElementPtr ec11 = all.FindElementById(c11->GetElementId());
-        Placement3d eparentplacement = eparent1->ToGeometrySource3dP()->GetPlacement();
-        Placement3d ec11placement = ec11->ToGeometrySource3dP()->GetPlacement();
-        EXPECT_DOUBLE_EQ(45, eparentplacement.GetAngles().GetYaw().Degrees());
-        EXPECT_DOUBLE_EQ(45, ec11placement.GetAngles().GetYaw().Degrees());
-        EXPECT_DOUBLE_EQ( 0, ec11placement.GetAngles().GetPitch().Degrees()) << "pitch should have been unaffected";
-        EXPECT_DOUBLE_EQ( 0, ec11placement.GetAngles().GetRoll().Degrees()) << "roll should have been unaffected";
-        ASSERT_TRUE(eparentplacement.GetOrigin().AlmostEqual(DPoint3d::FromZero()));
-        ASSERT_TRUE(ec11placement.GetOrigin().AlmostEqual(DPoint3d::From(0,sqrt(2),0)));
-        }
-    }
-
-/*---------------------------------------------------------------------------------**//**
-* @bsimethod                                    Sam.Wilson                      12/15
-+---------------+---------------+---------------+---------------+---------------+------*/
-TEST_F(DgnElementTests, DgnEditElementCollector)
-    {
-    SetupSeedProject();
-    PhysicalModelPtr model = GetDefaultPhysicalModel();
-    DgnModelId modelId = model->GetModelId();
-
-    DgnElementCPtr parent1 = TestElement::Create(*m_db, modelId, m_defaultCategoryId)->Insert();
-    ASSERT_TRUE(parent1.IsValid());
-
-    // single element
-        {
-        DgnEditElementCollector coll;
-        auto eparent1 = coll.EditElement(*parent1);
-        ASSERT_TRUE(eparent1.IsValid());
-        ASSERT_TRUE(eparent1->GetElementId() == parent1->GetElementId());
-
-        auto eparent1cc1 = coll.EditElement(*eparent1);
-        ASSERT_TRUE(eparent1cc1.get() == eparent1.get()) << "no dups allowed in the collection";
-        ASSERT_TRUE(eparent1cc1 == eparent1) << "no dups allowed in the collection";
-
-        auto eparent1cc2 = coll.EditElement(*parent1);
-        ASSERT_TRUE(eparent1cc2.get() == eparent1.get()) << "no dups allowed in the collection";
-        ASSERT_TRUE(eparent1cc2 == eparent1) << "no dups allowed in the collection";
-
-        ASSERT_EQ(1, coll.size());
-
-        // FindByElementId
-        auto found = coll.FindElementById(parent1->GetElementId());
-        ASSERT_TRUE(found.get() == eparent1.get());
-        ASSERT_TRUE(found->GetElementId() == parent1->GetElementId());
-
-        // Remove
-        coll.RemoveElement(*found);
-        ASSERT_EQ(0, coll.size());
-        coll.RemoveElement(*found);
-        ASSERT_EQ(0, coll.size());
-        }
-
-    // single element (childless)
-        {
-        DgnEditElementCollector coll;
-        coll.EditAssembly(*parent1);
-        ASSERT_EQ(1, coll.size());
-        }
-
-    // Add some children
-    TestElementCPtr c11 = AddChild(*parent1);
-    ASSERT_EQ(c11->GetParentId(), parent1->GetElementId());
-    TestElementCPtr c12 = AddChild(*parent1);
-    ASSERT_EQ(c12->GetParentId(), parent1->GetElementId());
-    ASSERT_EQ(2, parent1->QueryChildren().size());
-
-    //  element with children
-        {
-        DgnEditElementCollector all;
-        all.EditAssembly(*parent1);
-        ASSERT_EQ(3, all.size());
-
-        DgnEditElementCollector noChildren;
-        noChildren.EditAssembly(*parent1, 0);
-        ASSERT_EQ(1, noChildren.size());
-
-        DgnEditElementCollector onlyElement;
-        onlyElement.EditElement(*parent1);
-        ASSERT_EQ(1, onlyElement.size());
-
-        DgnEditElementCollector onlyChildren;
-        onlyChildren.AddChildren(*parent1);
-        ASSERT_EQ(2, onlyChildren.size());
-        onlyChildren.AddChildren(*parent1);
-        ASSERT_EQ(2, onlyChildren.size()) << "no dup children allowed in the collection";
-        }
-
-    // Add nested children
-    TestElementCPtr c111 = AddChild(*c11);
-    ASSERT_EQ(c111->GetParentId(), c11->GetElementId());
-    TestElementCPtr c112 = AddChild(*c11);
-    ASSERT_EQ(c112->GetParentId(), c11->GetElementId());
-    ASSERT_EQ(2, c11->QueryChildren().size());
-
-    //  element with children
-        {
-        DgnEditElementCollector all;
-        all.EditAssembly(*parent1);
-        ASSERT_EQ(5, all.size());
-
-        DgnEditElementCollector noChildren;
-        noChildren.EditAssembly(*parent1, 0);
-        ASSERT_EQ(1, noChildren.size());
-
-        DgnEditElementCollector onlyElement;
-        onlyElement.EditElement(*parent1);
-        ASSERT_EQ(1, onlyElement.size());
-
-        DgnEditElementCollector onlyChildren1;
-        onlyChildren1.AddChildren(*parent1, 1);
-        ASSERT_EQ(2, onlyChildren1.size());
-        onlyChildren1.AddChildren(*parent1, 1);
-        ASSERT_EQ(2, onlyChildren1.size()) << "no dup children allowed in the collection";
-
-        DgnEditElementCollector onlyChildrenAll;
-        onlyChildrenAll.AddChildren(*parent1);
-        ASSERT_EQ(4, onlyChildrenAll.size());
-        onlyChildrenAll.AddChildren(*parent1);
-        ASSERT_EQ(4, onlyChildrenAll.size()) << "no dup children allowed in the collection";
-
-        // Test iterator
-        size_t count = 0;
-        for (auto el : all)
-            {
-            ASSERT_TRUE(el != nullptr);
-            ++count;
-            }
-        ASSERT_EQ(all.size(), count);
-
-        // apply various std algorithms to the collection
-        auto eparent1 = all.FindElementById(parent1->GetElementId());
-        auto ifind = std::find(all.begin(), all.end(), eparent1.get());
-        ASSERT_TRUE(ifind != all.end());
-        ASSERT_EQ(*ifind, eparent1.get());
-
-        // Test removal of children
-        all.RemoveChildren(*c11);
-        ASSERT_EQ(3, all.size());
-        all.RemoveChildren(*c11);
-        ASSERT_EQ(3, all.size());
-
-        all.RemoveChildren(*parent1);
-        ASSERT_EQ(1, all.size());
-        all.RemoveChildren(*parent1);
-        ASSERT_EQ(1, all.size());
-
-        all.RemoveElement(*all.FindElementById(parent1->GetElementId()));
-        ASSERT_EQ(0, all.size());
-        all.RemoveElement(*all.FindElementById(parent1->GetElementId()));
-        ASSERT_EQ(0, all.size());
-        all.RemoveChildren(*c11);
-        ASSERT_EQ(0, all.size());
-        }
-
-    // mixture of persistent and non-persistent elements
-        {
-        DgnElementPtr nonPersistent = TestElement::Create(*m_db, modelId, m_defaultCategoryId);
-
-        DgnEditElementCollector coll;
-        DgnElementPtr eparent1 = coll.EditElement(*parent1);
-        DgnElementPtr enonPersistent = coll.AddElement(*nonPersistent);
-        ASSERT_EQ(enonPersistent.get(), nonPersistent.get());
-        ASSERT_EQ(2, coll.size());
-        DgnElementPtr enonPersistentcc = coll.EditElement(*nonPersistent);
-        ASSERT_NE(enonPersistentcc.get(), nonPersistent.get()) << "you can add a second copy of a non-persistent element -- we can't tell it's a copy.";
-        ASSERT_EQ(3, coll.size());
-
-        ASSERT_TRUE(coll.FindElementById(parent1->GetElementId()).IsValid());
-        ASSERT_FALSE(coll.FindElementById(nonPersistent->GetElementId()).IsValid());
-        }
-
-    }
-
-/*---------------------------------------------------------------------------------**//**
-* @bsimethod                                    Sam.Wilson                      12/15
-+---------------+---------------+---------------+---------------+---------------+------*/
-TEST_F(DgnElementTests, ElementCopierTests)
-    {
-    SetupSeedProject();
-    PhysicalModelPtr model = GetDefaultPhysicalModel();
-
-    DgnElementCPtr parent = TestElement::Create(*m_db, model->GetModelId(), m_defaultCategoryId)->Insert();
-    TestElementCPtr c1 = AddChild(*parent);
-    TestElementCPtr c2 = AddChild(*parent);
-
-    DgnModelPtr destModel = parent->GetModel();
-
-    // Verify that children are copied
-        {
-        DgnCloneContext ccontext;
-        ElementCopier copier(ccontext);
-        copier.SetCopyChildren(true);
-        DgnElementCPtr parent_cc = copier.MakeCopy(nullptr, *destModel, *parent, DgnCode());
-        ASSERT_TRUE(parent_cc.IsValid());
-        auto c1ccId = copier.GetCloneContext().FindElementId(c1->GetElementId());
-        ASSERT_TRUE(c1ccId.IsValid());
-        ASSERT_TRUE(destModel->GetDgnDb().Elements().GetElement(c1ccId).IsValid());
-        ASSERT_TRUE(destModel->GetDgnDb().Elements().GetElement(c1ccId)->GetModel() == destModel);
-        auto c2ccId = copier.GetCloneContext().FindElementId(c2->GetElementId());
-        ASSERT_TRUE(c2ccId.IsValid());
-        ASSERT_TRUE(destModel->GetDgnDb().Elements().GetElement(c2ccId).IsValid());
-        ASSERT_TRUE(destModel->GetDgnDb().Elements().GetElement(c2ccId)->GetModel() == destModel);
-        size_t cccount = 0;
-        for (auto childid : parent_cc->QueryChildren())
-            {
-            ASSERT_TRUE(childid == c1ccId || childid == c2ccId);
-            ++cccount;
-            }
-        ASSERT_EQ(2, cccount);
-
-        // Verify that a second attempt to copy an already copied element does nothing
-        ASSERT_TRUE(parent_cc.get() == copier.MakeCopy(nullptr, *destModel, *parent, DgnCode()).get());
-        ASSERT_TRUE(c1ccId == copier.MakeCopy(nullptr, *destModel, *c1, DgnCode())->GetElementId());
-        ASSERT_TRUE(c2ccId == copier.MakeCopy(nullptr, *destModel, *c2, DgnCode())->GetElementId());
-        }
-
-    // Verify that children are NOT copied
-        {
-        DgnCloneContext ccontext;
-        ElementCopier copier(ccontext);
-        copier.SetCopyChildren(false);
-        DgnElementCPtr parent_cc = copier.MakeCopy(nullptr, *destModel, *parent, DgnCode());
-        ASSERT_TRUE(parent_cc.IsValid());
-        auto c1ccId = copier.GetCloneContext().FindElementId(c1->GetElementId());
-        ASSERT_FALSE(c1ccId.IsValid());
-        auto c2ccId = copier.GetCloneContext().FindElementId(c2->GetElementId());
-        ASSERT_FALSE(c2ccId.IsValid());
-        ASSERT_EQ(0, parent_cc->QueryChildren().size());
-        }
-    }
-
-/*---------------------------------------------------------------------------------**//**
-* @bsimethod                                    Sam.Wilson                      12/15
-+---------------+---------------+---------------+---------------+---------------+------*/
-TEST_F(DgnElementTests, ElementCopierTests_Group)
-    {
-    SetupSeedProject();
-    PhysicalModelPtr model = GetDefaultPhysicalModel();
-
-    DgnElementCPtr group = TestGroup::Create(*m_db, model->GetModelId(), m_defaultCategoryId)->Insert();
-    DgnElementCPtr m1 = TestElement::Create(*m_db, model->GetModelId(), m_defaultCategoryId)->Insert();
-    DgnElementCPtr m2 = TestElement::Create(*m_db, model->GetModelId(), m_defaultCategoryId)->Insert();
-    ElementGroupsMembers::Insert(*group, *m1, 0);
-    ElementGroupsMembers::Insert(*group, *m2, 0);
-    ASSERT_TRUE(group->ToIElementGroup()->QueryMembers().size() == 2);
-
-    DgnModelPtr destModel = group->GetModel();
-
-    // Verify that members are copied
-        {
-        DgnCloneContext ccontext;
-        ElementCopier copier(ccontext);
-        copier.SetCopyGroups(true);
-        DgnElementCPtr group_cc = copier.MakeCopy(nullptr, *destModel, *group, DgnCode());
-        ASSERT_TRUE(group_cc.IsValid());
-        auto m1ccId = copier.GetCloneContext().FindElementId(m1->GetElementId());
-        ASSERT_TRUE(m1ccId.IsValid());
-        ASSERT_TRUE(destModel->GetDgnDb().Elements().GetElement(m1ccId).IsValid());
-        ASSERT_TRUE(destModel->GetDgnDb().Elements().GetElement(m1ccId)->GetModel() == destModel);
-        auto m2ccId = copier.GetCloneContext().FindElementId(m2->GetElementId());
-        ASSERT_TRUE(m2ccId.IsValid());
-        ASSERT_TRUE(destModel->GetDgnDb().Elements().GetElement(m2ccId).IsValid());
-        ASSERT_TRUE(destModel->GetDgnDb().Elements().GetElement(m2ccId)->GetModel() == destModel);
-        size_t cccount = 0;
-        for (auto memberid : group_cc->ToIElementGroup()->QueryMembers())
-            {
-            ASSERT_TRUE(memberid == m1ccId || memberid == m2ccId);
-            ++cccount;
-            }
-        ASSERT_EQ(2, cccount);
-
-        // Verify that a second attempt to copy an already copied element does nothing
-        ASSERT_TRUE(group_cc.get() == copier.MakeCopy(nullptr, *destModel, *group, DgnCode()).get());
-        ASSERT_TRUE(m1ccId == copier.MakeCopy(nullptr, *destModel, *m1, DgnCode())->GetElementId());
-        ASSERT_TRUE(m2ccId == copier.MakeCopy(nullptr, *destModel, *m2, DgnCode())->GetElementId());
-        }
-
-    // Verify that members are NOT copied
-        {
-        DgnCloneContext ccontext;
-        ElementCopier copier(ccontext);
-        copier.SetCopyGroups(false);
-        DgnElementCPtr group_cc = copier.MakeCopy(nullptr, *destModel, *group, DgnCode());
-        ASSERT_TRUE(group_cc.IsValid());
-        ASSERT_EQ(0, group_cc->ToIElementGroup()->QueryMembers().size());
-        }
-
-    }
-
-//---------------------------------------------------------------------------------------
-// @bsimethod                                   Shaun.Sewall                    01/2016
-//---------------------------------------------------------------------------------------
-TEST_F(DgnElementTests, ForceElementIdForInsert)
-    {
-    SetupSeedProject();
-    PhysicalModelPtr model = GetDefaultPhysicalModel();
-    DgnModelId modelId = model->GetModelId();
-    DgnCategoryId categoryId = GetDefaultCategoryId();
-    DgnClassId classId = m_db->Domains().GetClassId(generic_ElementHandler::GenericPhysicalObjectHandler::GetHandler());
-    DgnElementId elementId;
-
-    // Test creating an element the "normal" way (by letting the DgnElementId be assigned by the framework)
-        {
-        GenericPhysicalObjectPtr element = new GenericPhysicalObject(GenericPhysicalObject::CreateParams(*m_db, modelId, classId, categoryId));
-        ASSERT_TRUE(element.IsValid());
-        ASSERT_TRUE(element->Insert().IsValid());
-        ASSERT_TRUE(element->GetElementId().IsValid());
-        ASSERT_FALSE(element->Insert().IsValid()) << "Second insert of the same element should fail";
-        elementId = element->GetElementId();
-        }
-
-    DgnElementId forcedElementId(elementId.GetValue() + 100);
-
-    // Confirm that supplying a DgnElementId in CreateParams for Insert does not work (not intended to work)
-        {
-        GenericPhysicalObject::CreateParams createParams(*m_db, modelId, classId, categoryId);
-        createParams.SetElementId(DgnElementId(elementId.GetValue() + 100));
-    
-        GenericPhysicalObjectPtr element = new GenericPhysicalObject(createParams);
-        ASSERT_TRUE(element.IsValid());
-        ASSERT_FALSE(element->Insert().IsValid()) << "It is not valid to supply a DgnElementId for Insert via CreateParams";
-        }
-
-    // Test PKPM's synchronization workflow where they must force a DgnElementId on Insert.
-        {
-        GenericPhysicalObjectPtr element = new GenericPhysicalObject(GenericPhysicalObject::CreateParams(*m_db, modelId, classId, categoryId));
-        ASSERT_TRUE(element.IsValid());
-        element->ForceElementIdForInsert(forcedElementId);
-        ASSERT_EQ(element->GetElementId(), forcedElementId);
-        ASSERT_TRUE(element->Insert().IsValid());
-        ASSERT_EQ(element->GetElementId(), forcedElementId);
-        }
-    }
-
-//---------------------------------------------------------------------------------------
-// @bsimethod                                   Shaun.Sewall                    01/2016
-//---------------------------------------------------------------------------------------
-TEST_F(DgnElementTests, GenericDomainElements)
-    {
-    SetupSeedProject();
-    PhysicalModelPtr model = GetDefaultPhysicalModel();
-    DgnCategoryId categoryId = GetDefaultCategoryId();
-
-    // GenericSpatialLocation
-        {
-        GenericSpatialLocationPtr element = GenericSpatialLocation::Create(*model, categoryId);
-        ASSERT_TRUE(element.IsValid());
-        ASSERT_TRUE(element->Insert().IsValid());
-        ASSERT_TRUE(element->GetElementId().IsValid());
-        }
-
-    // GenericPhysicalObject
-        {
-        GenericPhysicalObjectPtr element = GenericPhysicalObject::Create(*model, categoryId);
-        ASSERT_TRUE(element.IsValid());
-        ASSERT_TRUE(element->Insert().IsValid());
-        ASSERT_TRUE(element->GetElementId().IsValid());
-        }
-    }
-
-/*---------------------------------------------------------------------------------**//**
-* @bsistruct                                                    Paul.Connelly   09/15
-+---------------+---------------+---------------+---------------+---------------+------*/
-struct ElementGeomAndPlacementTests : DgnElementTests
-{
-    GeometryBuilderPtr CreateGeom();
-    RefCountedPtr<PhysicalElement> CreateElement(bool wantPlacement, bool wantGeom);
-    static bool AreEqualPlacements(Placement3dCR a, Placement3dCR b);
-    void TestLoadElem(DgnElementId id, Placement3d const* placement, bool hasGeometry);
-};
-
-/*---------------------------------------------------------------------------------**//**
-* @bsimethod                                                    Paul.Connelly   09/15
-+---------------+---------------+---------------+---------------+---------------+------*/
-GeometryBuilderPtr ElementGeomAndPlacementTests::CreateGeom()
-    {
-    DgnModelPtr model = m_db->Models().GetModel(m_defaultModelId);
-    GeometryBuilderPtr builder = GeometryBuilder::Create(*model, m_defaultCategoryId, DPoint3d::From(0.0, 0.0, 0.0));
-    CurveVectorPtr curveVector = GeomHelper::computeShape();
-    builder->Append(*curveVector);
-    double dz = 3.0, radius = 1.5;
-    DgnConeDetail cylinderDetail(DPoint3d::From(0, 0, 0), DPoint3d::From(0, 0, dz), radius, radius, true);
-    ISolidPrimitivePtr cylinder = ISolidPrimitive::CreateDgnCone(cylinderDetail);
-    builder->Append(*cylinder);
-
-    DEllipse3d ellipseData = DEllipse3d::From(1, 2, 3,
-        0, 0, 2,
-        0, 3, 0,
-        0.0, Angle::TwoPi());
-    ICurvePrimitivePtr ellipse = ICurvePrimitive::CreateArc(ellipseData);
-    builder->Append(*ellipse);
-
-    Render::GeometryParams elemDisplayParams;
-    elemDisplayParams.SetCategoryId(m_defaultCategoryId);
-    elemDisplayParams.SetWeight(2);
-    builder->Append(elemDisplayParams);
-
-    return builder;
-    }
-
-/*---------------------------------------------------------------------------------**//**
-* @bsimethod                                                    Paul.Connelly   09/15
-+---------------+---------------+---------------+---------------+---------------+------*/
-bool ElementGeomAndPlacementTests::AreEqualPlacements(Placement3dCR a, Placement3dCR b)
-    {
-    return DoubleOps::AlmostEqual(a.GetOrigin().x, b.GetOrigin().x)
-        && DoubleOps::AlmostEqual(a.GetOrigin().y, b.GetOrigin().y)
-        && DoubleOps::AlmostEqual(a.GetOrigin().z, b.GetOrigin().z)
-        && DoubleOps::AlmostEqual(a.GetAngles().GetYaw().Degrees(), b.GetAngles().GetYaw().Degrees())
-        && DoubleOps::AlmostEqual(a.GetAngles().GetPitch().Degrees(), b.GetAngles().GetPitch().Degrees())
-        && DoubleOps::AlmostEqual(a.GetAngles().GetRoll().Degrees(), b.GetAngles().GetRoll().Degrees());
-    }
-
-/*---------------------------------------------------------------------------------**//**
-* @bsimethod                                                    Paul.Connelly   09/15
-+---------------+---------------+---------------+---------------+---------------+------*/
-void ElementGeomAndPlacementTests::TestLoadElem(DgnElementId id, Placement3d const* placement, bool hasGeometry)
-    {
-    auto el = m_db->Elements().Get<PhysicalElement>(id);
-    ASSERT_TRUE(el.IsValid());
-    EXPECT_EQ(nullptr != placement, el->GetPlacement().IsValid());
-    if (nullptr != placement)
-        {
-        EXPECT_TRUE(placement->IsValid());
-        EXPECT_TRUE(el->GetPlacement().IsValid());
-        EXPECT_TRUE(AreEqualPlacements(*placement, el->GetPlacement()));
-        }
-
-    EXPECT_EQ(hasGeometry, el->HasGeometry());
-    }
-
-/*---------------------------------------------------------------------------------**//**
-* @bsimethod                                                    Paul.Connelly   09/15
-+---------------+---------------+---------------+---------------+---------------+------*/
-TEST_F(ElementGeomAndPlacementTests, ValidateOnInsert)
-    {
-    SetupSeedProject();
-
-    DgnElementId noPlacementNoGeomId, placementAndGeomId, placementAndNoGeomId;
-    Placement3d placement;
-
-        {
-        // Null placement + null geom
-        TestElementPtr el = TestElement::CreateWithoutGeometry(*m_db, m_defaultModelId, m_defaultCategoryId);
-        EXPECT_TRUE(m_db->Elements().Insert(*el).IsValid());
-        TestLoadElem(el->GetElementId(), nullptr, false);
-        noPlacementNoGeomId = el->GetElementId();
-
-        // Non-null placement + non-null geom
-        el = TestElement::Create(*m_db, m_defaultModelId, m_defaultCategoryId, DgnCode());
-        auto geom = CreateGeom();
-        EXPECT_EQ(SUCCESS, geom->Finish(*el));
-        placement = el->GetPlacement();
-        EXPECT_TRUE(placement.IsValid());
-        EXPECT_TRUE(m_db->Elements().Insert(*el).IsValid());
-        placementAndGeomId = el->GetElementId();
-
-        // Non-null placement + null geom
-        el = TestElement::CreateWithoutGeometry(*m_db, m_defaultModelId, m_defaultCategoryId);
-        el->SetPlacement(placement);
-        EXPECT_TRUE(m_db->Elements().Insert(*el).IsValid());
-        placementAndNoGeomId = el->GetElementId();
-
-        // Null placement + non-null geom
-        el = TestElement::Create(*m_db, m_defaultModelId, m_defaultCategoryId, DgnCode());
-        EXPECT_EQ(SUCCESS, geom->Finish(*el));
-        el->SetPlacement(Placement3d());
-        DgnDbStatus status;
-        EXPECT_FALSE(m_db->Elements().Insert(*el, &status).IsValid());
-        EXPECT_EQ(DgnDbStatus::BadElement, status);
-        }
-
-    m_db->Memory().PurgeUntil(0);
-
-    TestLoadElem(noPlacementNoGeomId, nullptr, false);
-    TestLoadElem(placementAndGeomId, &placement, true);
-    TestLoadElem(placementAndNoGeomId, &placement, false);
-    }
-
-/*---------------------------------------------------------------------------------**//**
-* @bsimethod                                                    Paul.Connelly   12/15
-+---------------+---------------+---------------+---------------+---------------+------*/
-static int32_t countElementsOfClass(DgnClassId classId, DgnDbR db)
-    {
-    CachedStatementPtr stmt = db.Elements().GetStatement("SELECT count(*) FROM " BIS_TABLE(BIS_CLASS_Element) " WHERE ECClassId=?");
-    stmt->BindUInt64(1, classId.GetValue());
-    stmt->Step();
-    return stmt->GetValueInt(0);
-    }
-
-/*---------------------------------------------------------------------------------**//**
-* INSERT statements on element table were using the ClassId of the base class if
-* the derived class did not define its own Handler subclass.
-* @bsimethod                                                    Paul.Connelly   12/15
-+---------------+---------------+---------------+---------------+---------------+------*/
-TEST_F(DgnElementTests, HandlerlessClass)
-    {
-    SetupSeedProject();
-
-    DgnClassId classId(m_db->Schemas().GetECClassId(DPTEST_SCHEMA_NAME, DPTEST_TEST_ELEMENT_WITHOUT_HANDLER_CLASS_NAME));
-    TestElement::CreateParams params(*m_db, m_defaultModelId, classId, m_defaultCategoryId, Placement3d(), DgnCode());
-    TestElement el(params);
-    EXPECT_TRUE(el.Insert().IsValid());
-
-    EXPECT_EQ(0, countElementsOfClass(TestElement::QueryClassId(*m_db), *m_db));
-    EXPECT_EQ(1, countElementsOfClass(classId, *m_db));
-    }
-
-/*---------------------------------------------------------------------------------**//**
-* @bsimethod                                                    Sam.Wilson      02/16
-+---------------+---------------+---------------+---------------+---------------+------*/
-void DgnElementTests::TestAutoHandledPropertiesCA()
-    {
-#ifdef WIP_AUTO_HANDLED_PROPERTIES // *** test Custom Attributes when we get them
-    DgnClassId classId(m_db->Schemas().GetECClassId(DPTEST_SCHEMA_NAME, DPTEST_TEST_ELEMENT_WITHOUT_HANDLER_CLASS_NAME));
-    TestElement::CreateParams params(*m_db, m_defaultModelId, classId, m_defaultCategoryId, Placement3d(), DgnCode());
-    TestElement el(params);
-
-    static Utf8CP s_autoHandledPropNames[] = {
-        "IntegerProperty1"
-        ,"IntegerProperty2"
-        ,"IntegerProperty3"
-        ,"IntegerProperty4"
-        ,"DoubleProperty1"
-        ,"DoubleProperty2"
-        ,"DoubleProperty3"
-        ,"DoubleProperty4"
-        ,"PointProperty1"
-        ,"PointProperty2"
-        ,"PointProperty3"
-        ,"PointProperty4"
-        ,"StringProperty"
-        ,"IntProperty"
-        };
-
-    for (int i=0; i<_countof(s_autoHandledPropNames); ++i)
-        {
-        ECN::ECValue checkValue;
-        EXPECT_EQ(DgnDbStatus::Success, el.GetPropertyValue(checkValue, s_autoHandledPropNames[i]));
-        EXPECT_TRUE(checkValue.IsNull());
-        }
-
-    // Check a few non-auto-handled props
-    ECN::ECValue checkValue;
-    EXPECT_EQ(DgnDbStatus::Success, el.GetPropertyValue(checkValue, "TestIntegerProperty1"));
-#endif
-    }
-
-/*---------------------------------------------------------------------------------**//**
-* @bsimethod                                                    Sam.Wilson      02/16
-+---------------+---------------+---------------+---------------+---------------+------*/
-void DgnElementTests::TestAutoHandledPropertiesGetSet()
-    {
-    RefCountedCPtr<TestElement> persistentEl;
-    uint32_t iArrayOfPoint3d;
-    uint32_t iArrayOfString;
-    uint32_t iArrayOfInt;
-    if (true)
-        {
-        DgnClassId classId(m_db->Schemas().GetECClassId(DPTEST_SCHEMA_NAME, DPTEST_TEST_ELEMENT_WITHOUT_HANDLER_CLASS_NAME));
-        TestElement::CreateParams params(*m_db, m_defaultModelId, classId, m_defaultCategoryId, Placement3d(), DgnCode());
-        TestElement el(params);
-
-        ASSERT_EQ(DgnDbStatus::Success, el.GetPropertyIndex(iArrayOfPoint3d, "ArrayOfPoint3d"));
-        ASSERT_EQ(DgnDbStatus::Success, el.GetPropertyIndex(iArrayOfString, "ArrayOfString"));
-        ASSERT_EQ(DgnDbStatus::Success, el.GetPropertyIndex(iArrayOfInt, "ArrayOfInt"));
-
-        //  No unhandled properties yet
-        ECN::ECValue checkValue;
-        EXPECT_EQ(DgnDbStatus::Success, el.GetPropertyValue(checkValue, "StringProperty"));
-        EXPECT_TRUE(checkValue.IsNull());
-
-        //  Set unhandled property (in memory)
-        ASSERT_EQ(DgnDbStatus::Success, el.SetPropertyValue("StringProperty", ECN::ECValue("initial value")));
-
-        //      ... check that we see the pending value
-        checkValue.Clear();
-        EXPECT_EQ(DgnDbStatus::Success, el.GetPropertyValue(checkValue, "StringProperty"));
-        EXPECT_STREQ("initial value", checkValue.ToString().c_str());
-
-        // Set a struct valued property
-        BeTest::SetFailOnAssert(false);
-        EXPECT_NE(DgnDbStatus::Success, el.SetPropertyValue("Location", ECN::ECValue("<<you cannot set a struct directly>>")));
-        BeTest::SetFailOnAssert(true);
-        EXPECT_EQ(DgnDbStatus::Success, el.SetPropertyValue("Location.Street", ECN::ECValue("690 Pennsylvania Drive")));
-        EXPECT_EQ(DgnDbStatus::Success, el.SetPropertyValue("Location.City.Name", ECN::ECValue("Exton")));
-        EXPECT_EQ(DgnDbStatus::Success, el.SetPropertyValue("Location.City.State", ECN::ECValue("PA")));
-        EXPECT_EQ(DgnDbStatus::Success, el.SetPropertyValue("Location.City.Zip", ECN::ECValue(19341)));
-
-        // Set an array property
-        EXPECT_EQ(DgnDbStatus::Success, el.AddPropertyArrayItems(iArrayOfString, 3));
-        EXPECT_EQ(DgnDbStatus::Success, el.SetPropertyValue("ArrayOfString", ECN::ECValue("first"), PropertyArrayIndex(0)));
-        EXPECT_EQ(DgnDbStatus::Success, el.SetPropertyValue("ArrayOfString", ECN::ECValue("second"), PropertyArrayIndex(1)));
-
-        EXPECT_EQ(DgnDbStatus::Success, el.AddPropertyArrayItems(iArrayOfPoint3d, 2));
-        EXPECT_EQ(DgnDbStatus::Success, el.SetPropertyValue("ArrayOfPoint3d", ECN::ECValue(DPoint3d::From(1,1,1)), PropertyArrayIndex(0)));
-        EXPECT_EQ(DgnDbStatus::Success, el.SetPropertyValue("ArrayOfPoint3d", ECN::ECValue(DPoint3d::From(2,2,2)), PropertyArrayIndex(1)));
-
-        EXPECT_EQ(DgnDbStatus::Success, el.AddPropertyArrayItems(iArrayOfInt, 300));
-        for (auto i=0; i<300; ++i)
-            {
-            EXPECT_EQ(DgnDbStatus::Success, el.SetPropertyValue("ArrayOfInt", ECN::ECValue(i), PropertyArrayIndex(i)));
-            }
-
-        //  Insert the element
-        persistentEl = m_db->Elements().Insert(el);
-        }
-    
-    ASSERT_TRUE(persistentEl.IsValid());
-
-    // Check that we see the stored value
-    ECN::ECValue checkValue;
-    EXPECT_EQ(DgnDbStatus::Success, persistentEl->GetPropertyValue(checkValue, "Location.Street"));
-    EXPECT_STREQ("690 Pennsylvania Drive", checkValue.ToString().c_str());
-
-    EXPECT_EQ(DgnDbStatus::Success, persistentEl->GetPropertyValue(checkValue, "Location.City.Name"));
-    EXPECT_STREQ("Exton", checkValue.ToString().c_str());
-
-    EXPECT_EQ(DgnDbStatus::Success, persistentEl->GetPropertyValue(checkValue, "Location.City.Country"));
-    EXPECT_TRUE(checkValue.IsNull()) << "I never set the Location.City.Country property, so it should be null";
-
-    EXPECT_EQ(DgnDbStatus::Success, persistentEl->GetPropertyValue(checkValue, "Location.City.Zip"));
-    EXPECT_EQ(19341, checkValue.GetInteger());
-
-    EXPECT_EQ(DgnDbStatus::Success, persistentEl->GetPropertyValue(checkValue, "ArrayOfString", PropertyArrayIndex(0)));
-    EXPECT_STREQ("first", checkValue.ToString().c_str());
-
-    EXPECT_EQ(DgnDbStatus::Success, persistentEl->GetPropertyValue(checkValue, "ArrayOfString", PropertyArrayIndex(1)));
-    EXPECT_STREQ("second", checkValue.ToString().c_str());
-
-    EXPECT_EQ(DgnDbStatus::Success, persistentEl->GetPropertyValue(checkValue, "ArrayOfString", PropertyArrayIndex(2)));
-    EXPECT_TRUE(checkValue.IsNull());
-
-    EXPECT_NE(DgnDbStatus::Success, persistentEl->GetPropertyValue(checkValue, "ArrayOfString", PropertyArrayIndex(3)));
-
-    EXPECT_EQ(DgnDbStatus::Success, persistentEl->GetPropertyValue(checkValue, "ArrayOfPoint3d", PropertyArrayIndex(0)));
-    EXPECT_TRUE(checkValue.GetPoint3d().IsEqual(DPoint3d::From(1,1,1)));
-
-    EXPECT_EQ(DgnDbStatus::Success, persistentEl->GetPropertyValue(checkValue, "ArrayOfPoint3d", PropertyArrayIndex(1)));
-    EXPECT_TRUE(checkValue.GetPoint3d().IsEqual(DPoint3d::From(2,2,2)));
-
-    EXPECT_NE(DgnDbStatus::Success, persistentEl->GetPropertyValue(checkValue, "ArrayOfPoint3d", PropertyArrayIndex(2)));
-
-    for (auto i=0; i<300; ++i)
-        {
-        EXPECT_EQ(DgnDbStatus::Success, persistentEl->GetPropertyValue(checkValue, "ArrayOfInt", PropertyArrayIndex(i)));
-        EXPECT_EQ(i, checkValue.GetInteger());
-        }
-
-    EXPECT_EQ(DgnDbStatus::Success, persistentEl->GetPropertyValue(checkValue, "StringProperty"));
-    EXPECT_STREQ("initial value", checkValue.ToString().c_str());
-
-    // Get some non-auto-handled properties using the same dynamic property API
-    EXPECT_EQ(DgnDbStatus::Success, persistentEl->GetPropertyValue(checkValue, "ModelId"));
-    EXPECT_EQ(persistentEl->GetModelId().GetValue(), checkValue.GetLong());
-    EXPECT_EQ(DgnDbStatus::Success, persistentEl->GetPropertyValue(checkValue, "CategoryId"));
-    EXPECT_EQ(persistentEl->GetCategoryId().GetValue(), checkValue.GetLong());
-    EXPECT_EQ(DgnDbStatus::Success, persistentEl->GetPropertyValue(checkValue, "UserLabel"));
-    EXPECT_STREQ(persistentEl->GetUserLabel(), checkValue.ToString().c_str());
-    EXPECT_EQ(DgnDbStatus::Success, persistentEl->GetPropertyValue(checkValue, "CodeAuthorityId"));
-    EXPECT_EQ(persistentEl->GetCode().GetAuthority().GetValueUnchecked(), (uint64_t)checkValue.GetLong());
-    EXPECT_EQ(DgnDbStatus::Success, persistentEl->GetPropertyValue(checkValue, "CodeNamespace"));
-    EXPECT_STREQ(persistentEl->GetCode().GetNamespace().c_str(), checkValue.ToString().c_str());
-    EXPECT_EQ(DgnDbStatus::Success, persistentEl->GetPropertyValue(checkValue, "CodeValue"));
-    EXPECT_STREQ(persistentEl->GetCode().GetValue().c_str(), checkValue.ToString().c_str());
-
-    if (true)
-        {
-        //  Get ready to modify the element
-        RefCountedPtr<TestElement> editEl = persistentEl->MakeCopy<TestElement>();
-
-        //      ... initially we still see the initial/stored value
-        checkValue.Clear();
-        EXPECT_EQ(DgnDbStatus::Success, editEl->GetPropertyValue(checkValue, "StringProperty"));
-        EXPECT_STREQ("initial value", checkValue.ToString().c_str());
-
-        //  Set a new value (in memory)
-        EXPECT_EQ(DgnDbStatus::Success, editEl->SetPropertyValue("StringProperty", ECN::ECValue("changed value")));
-
-        //      ... check that we now see the pending value on the edited copy ...
-        checkValue.Clear();
-        EXPECT_EQ(DgnDbStatus::Success, editEl->GetPropertyValue(checkValue, "StringProperty"));
-        EXPECT_STREQ("changed value", checkValue.ToString().c_str());
-
-        //      ... but no change on the persistent element
-        checkValue.Clear();
-        EXPECT_EQ(DgnDbStatus::Success, persistentEl->GetPropertyValue(checkValue, "StringProperty"));
-        EXPECT_STREQ("initial value", checkValue.ToString().c_str());
-
-        //  Update the element
-        persistentEl = m_db->Elements().Update(*editEl);
-        }
-
-    // Check that the stored value was changed
-    checkValue.Clear();
-    EXPECT_EQ(DgnDbStatus::Success, persistentEl->GetPropertyValue(checkValue, "StringProperty"));
-    EXPECT_STREQ("changed value", checkValue.ToString().c_str());
-
-    // REALLY check that the stored value was changed
-    auto fileName = m_db->GetFileName();
-    auto elid = persistentEl->GetElementId();
-    persistentEl = nullptr;
-    m_db->SaveChanges();
-    m_db->CloseDb();
-    m_db = nullptr;
-    OpenDb(m_db, fileName, Db::OpenMode::Readonly, true);
-    persistentEl = m_db->Elements().Get<TestElement>(elid);
-    ASSERT_TRUE(persistentEl.IsValid());
-    checkValue.Clear();
-    EXPECT_EQ(DgnDbStatus::Success, persistentEl->GetPropertyValue(checkValue, "StringProperty"));
-    EXPECT_STREQ("changed value", checkValue.ToString().c_str());
-    }
-
-/*---------------------------------------------------------------------------------**//**
-* @bsimethod                                                    Sam.Wilson      02/16
-+---------------+---------------+---------------+---------------+---------------+------*/
-TEST_F(DgnElementTests, TestAutoHandledProperties)
-    {
-    SetupSeedProject();
-    TestAutoHandledPropertiesCA();
-    TestAutoHandledPropertiesGetSet();
-    }
-
-/*---------------------------------------------------------------------------------**//**
-* @bsimethod                                                    Sam.Wilson      02/16
-+---------------+---------------+---------------+---------------+---------------+------*/
-TEST_F(DgnElementTests, CreateFromECInstance)
-    {
-    SetupSeedProject();
-
-    DgnElementId eid;
-        {
-        ECN::ECClassCP testClass = m_db->Schemas().GetECClass(DPTEST_SCHEMA_NAME, DPTEST_TEST_ELEMENT_CLASS_NAME);
-        auto testClassInstance = testClass->GetDefaultStandaloneEnabler()->CreateInstance();
-        DgnCode code = DgnCode::CreateEmpty();
-        // custom-handled properties
-        ASSERT_EQ(ECN::ECObjectsStatus::Success, testClassInstance->SetValue("ModelId", ECN::ECValue((int64_t)m_defaultModelId.GetValue())));
-        ASSERT_EQ(ECN::ECObjectsStatus::Success, testClassInstance->SetValue("CategoryId", ECN::ECValue(m_defaultCategoryId.GetValue())));
-        ASSERT_EQ(ECN::ECObjectsStatus::Success, testClassInstance->SetValue("UserLabel", ECN::ECValue("my label")));
-        ASSERT_EQ(ECN::ECObjectsStatus::Success, testClassInstance->SetValue("CodeAuthorityId", ECN::ECValue(code.GetAuthority().GetValue())));
-        ASSERT_EQ(ECN::ECObjectsStatus::Success, testClassInstance->SetValue("CodeNamespace", ECN::ECValue(code.GetNamespace().c_str())));
-        ASSERT_EQ(ECN::ECObjectsStatus::Success, testClassInstance->SetValue("CodeValue", ECN::ECValue(code.GetValueCP())));
-        ASSERT_EQ(ECN::ECObjectsStatus::Success, testClassInstance->SetValue(DPTEST_TEST_ELEMENT_TestElementProperty, ECN::ECValue("a string")));
-        ASSERT_EQ(ECN::ECObjectsStatus::Success, testClassInstance->SetValue(DPTEST_TEST_ELEMENT_IntegerProperty1, ECN::ECValue(99)));
-        ASSERT_EQ(ECN::ECObjectsStatus::Success, testClassInstance->SetValue(DPTEST_TEST_ELEMENT_DoubleProperty1, ECN::ECValue(99.99)));
-        ASSERT_EQ(ECN::ECObjectsStatus::Success, testClassInstance->SetValue(DPTEST_TEST_ELEMENT_PointProperty1, ECN::ECValue(DPoint3d::From(99, 99, 99))));
-        
-        // auto-handled properties
-        ASSERT_EQ(ECN::ECObjectsStatus::Success, testClassInstance->SetValue("IntegerProperty1", ECN::ECValue(199)));
-        ASSERT_EQ(ECN::ECObjectsStatus::Success, testClassInstance->SetValue("Location.Street", ECN::ECValue("690 Pennsylvania Drive")));
-        ASSERT_EQ(ECN::ECObjectsStatus::Success, testClassInstance->SetValue("Location.City.Name", ECN::ECValue("Exton")));
-        ASSERT_EQ(ECN::ECObjectsStatus::Success, testClassInstance->SetValue("Location.City.State", ECN::ECValue("PA")));
-        ASSERT_EQ(ECN::ECObjectsStatus::Success, testClassInstance->SetValue("Location.City.Zip", ECN::ECValue(19341)));
-        ASSERT_EQ(ECN::ECObjectsStatus::Success, testClassInstance->AddArrayElements("ArrayOfString", 3));
-        ASSERT_EQ(ECN::ECObjectsStatus::Success, testClassInstance->SetValue("ArrayOfString", ECN::ECValue("first"), 0));
-        ASSERT_EQ(ECN::ECObjectsStatus::Success, testClassInstance->SetValue("ArrayOfString", ECN::ECValue("second"), 1));
-        ASSERT_EQ(ECN::ECObjectsStatus::Success, testClassInstance->AddArrayElements("ArrayOfPoint3d", 2));
-        ASSERT_EQ(ECN::ECObjectsStatus::Success, testClassInstance->SetValue("ArrayOfPoint3d", ECN::ECValue(DPoint3d::From(1,1,1)), 0));
-        ASSERT_EQ(ECN::ECObjectsStatus::Success, testClassInstance->SetValue("ArrayOfPoint3d", ECN::ECValue(DPoint3d::From(2,2,2)), 1));
-        ASSERT_EQ(ECN::ECObjectsStatus::Success, testClassInstance->AddArrayElements("ArrayOfInt", 300));
-        for (auto i=0; i<300; ++i)
-            {
-            ASSERT_EQ(ECN::ECObjectsStatus::Success, testClassInstance->SetValue("ArrayOfInt", ECN::ECValue(i), i));
-            }
-
-        DgnDbStatus status;
-        auto ele = m_db->Elements().CreateElement(*testClassInstance, &status);
-        ASSERT_TRUE(ele.IsValid());
-        ASSERT_EQ(DgnDbStatus::Success, status);
-
-        ASSERT_EQ((int64_t)m_defaultModelId.GetValue(), ele->GetModelId().GetValue());
-        ECN::ECValue v;
-        ASSERT_EQ(DgnDbStatus::Success, ele->GetPropertyValue(v, "ModelId"));
-        ASSERT_EQ((int64_t)m_defaultModelId.GetValue(), v.GetLong());
-        ASSERT_EQ(DgnDbStatus::Success, ele->GetPropertyValue(v, "UserLabel"));
-        ASSERT_STREQ("my label", v.ToString().c_str());
-        ASSERT_STREQ("my label", ele->GetUserLabel());
-        ASSERT_EQ(DgnDbStatus::Success, ele->GetPropertyValue(v, DPTEST_TEST_ELEMENT_TestElementProperty));
-        ASSERT_STREQ("a string", v.ToString().c_str());
-        ASSERT_EQ(DgnDbStatus::Success, ele->GetPropertyValue(v, DPTEST_TEST_ELEMENT_IntegerProperty1));
-        ASSERT_EQ(99, v.GetInteger());
-        ASSERT_EQ(DgnDbStatus::Success, ele->GetPropertyValue(v, DPTEST_TEST_ELEMENT_DoubleProperty1));
-        ASSERT_DOUBLE_EQ(99.99, v.GetDouble());
-        ASSERT_EQ(DgnDbStatus::Success, ele->GetPropertyValue(v, DPTEST_TEST_ELEMENT_PointProperty1));
-        ASSERT_TRUE(DPoint3d::From(99, 99, 99).IsEqual(v.GetPoint3d()));
-        EXPECT_EQ(DgnDbStatus::Success, ele->GetPropertyValue(v, "ArrayOfPoint3d", PropertyArrayIndex(1)));
-        EXPECT_TRUE(v.GetPoint3d().IsEqual(DPoint3d::From(2,2,2)));
-
-        // Now, make sure that we can actually insert the element
-        auto persistentEl = ele->Insert();
-        ASSERT_TRUE(persistentEl.IsValid());
-        
-        eid = persistentEl->GetElementId();
-        }
-
-    // Now close and re-open, so that we read the element from the disk.
-    auto filename = m_db->GetFileName();
-    CloseDb();
-    m_db = nullptr;
-    OpenDb(m_db, filename, BeSQLite::Db::OpenMode::Readonly);
-    auto ele = m_db->Elements().GetElement(eid);
-    ASSERT_TRUE(ele.IsValid());
-
-    ASSERT_EQ((int64_t)m_defaultModelId.GetValue(), ele->GetModelId().GetValue());
-    ECN::ECValue v;
-    ASSERT_EQ(DgnDbStatus::Success, ele->GetPropertyValue(v, "ModelId"));
-    ASSERT_EQ((int64_t)m_defaultModelId.GetValue(), v.GetLong());
-    ASSERT_EQ(DgnDbStatus::Success, ele->GetPropertyValue(v, "UserLabel"));
-    ASSERT_STREQ("my label", v.ToString().c_str());
-    ASSERT_STREQ("my label", ele->GetUserLabel());
-    ASSERT_EQ(DgnDbStatus::Success, ele->GetPropertyValue(v, DPTEST_TEST_ELEMENT_TestElementProperty));
-    ASSERT_STREQ("a string", v.ToString().c_str());
-    ASSERT_EQ(DgnDbStatus::Success, ele->GetPropertyValue(v, DPTEST_TEST_ELEMENT_IntegerProperty1));
-    ASSERT_EQ(99, v.GetInteger());
-    ASSERT_EQ(DgnDbStatus::Success, ele->GetPropertyValue(v, DPTEST_TEST_ELEMENT_DoubleProperty1));
-    ASSERT_DOUBLE_EQ(99.99, v.GetDouble());
-    ASSERT_EQ(DgnDbStatus::Success, ele->GetPropertyValue(v, DPTEST_TEST_ELEMENT_PointProperty1));
-    ASSERT_TRUE(DPoint3d::From(99, 99, 99).IsEqual(v.GetPoint3d()));
-    EXPECT_EQ(DgnDbStatus::Success, ele->GetPropertyValue(v, "Location.Street"));
-    EXPECT_STREQ("690 Pennsylvania Drive", v.ToString().c_str());
-
-    EXPECT_EQ(DgnDbStatus::Success, ele->GetPropertyValue(v, "Location.City.Name"));
-    EXPECT_STREQ("Exton", v.ToString().c_str());
-
-    EXPECT_EQ(DgnDbStatus::Success, ele->GetPropertyValue(v, "Location.City.Country"));
-    EXPECT_TRUE(v.IsNull()) << "I never set the Location.City.Country property, so it should be null";
-
-    EXPECT_EQ(DgnDbStatus::Success, ele->GetPropertyValue(v, "Location.City.Zip"));
-    EXPECT_EQ(19341, v.GetInteger());
-
-    EXPECT_EQ(DgnDbStatus::Success, ele->GetPropertyValue(v, "ArrayOfString", PropertyArrayIndex(0)));
-    EXPECT_STREQ("first", v.ToString().c_str());
-
-    EXPECT_EQ(DgnDbStatus::Success, ele->GetPropertyValue(v, "ArrayOfString", PropertyArrayIndex(1)));
-    EXPECT_STREQ("second", v.ToString().c_str());
-
-    EXPECT_NE(DgnDbStatus::Success, ele->GetPropertyValue(v, "ArrayOfString", PropertyArrayIndex(2))); // I only set two items
-
-    EXPECT_EQ(DgnDbStatus::Success, ele->GetPropertyValue(v, "ArrayOfPoint3d", PropertyArrayIndex(0)));
-    EXPECT_TRUE(v.GetPoint3d().IsEqual(DPoint3d::From(1,1,1)));
-
-    EXPECT_EQ(DgnDbStatus::Success, ele->GetPropertyValue(v, "ArrayOfPoint3d", PropertyArrayIndex(1)));
-    EXPECT_TRUE(v.GetPoint3d().IsEqual(DPoint3d::From(2,2,2)));
-
-    EXPECT_NE(DgnDbStatus::Success, ele->GetPropertyValue(v, "ArrayOfPoint3d", PropertyArrayIndex(2)));
-
-    for (auto i=0; i<300; ++i)
-        {
-        EXPECT_EQ(DgnDbStatus::Success, ele->GetPropertyValue(v, "ArrayOfInt", PropertyArrayIndex(i)));
-        EXPECT_EQ(i, v.GetInteger());
-        }
-    }
-
-//---------------------------------------------------------------------------------------
-// @bsimethod                                   Muhammad.Hassan                     07/16
-//+---------------+---------------+---------------+---------------+---------------+------
-void compareDateTimes(DateTimeCR dateTime1, DateTimeCR dateTime2)
-    {
-    EXPECT_TRUE(dateTime1.Equals(dateTime2, false));
-    EXPECT_EQ(dateTime1.GetYear(), dateTime2.GetYear());
-    EXPECT_EQ(dateTime1.GetMonth(), dateTime2.GetMonth());
-    EXPECT_EQ(dateTime1.GetDay(), dateTime2.GetDay());
-    EXPECT_EQ(dateTime1.GetHour(), dateTime2.GetHour());
-    EXPECT_EQ(dateTime1.GetMinute(), dateTime2.GetMinute());
-    EXPECT_EQ(dateTime1.GetSecond(), dateTime2.GetSecond());
-    EXPECT_EQ(dateTime1.GetMillisecond(), dateTime2.GetMillisecond());
-    EXPECT_EQ(dateTime1.GetHectoNanosecond(), dateTime2.GetHectoNanosecond());
-    }
-
-//---------------------------------------------------------------------------------------
-// @bsimethod                                   Muhammad.Hassan                     07/16
-//+---------------+---------------+---------------+---------------+---------------+------
-TEST_F(DgnElementTests, GetSetPropertyValues)
-    {
-    SetupSeedProject();
-
-    DateTime dateTime = DateTime(DateTime::Kind::Utc, 2016, 2, 14, 9, 58, 17, 4560000);
-    DateTime dateTimeUtc = DateTime::GetCurrentTimeUtc();
-    DPoint2d point2d = {123.456, 456.789};
-    DPoint3d point3d = {1.2, -3.4, 5.6};
-
-    DgnElementId persistentId;
-    if (true)
-        {
-        DgnElementCPtr persistentEl;
-
-        DgnClassId classId(m_db->Schemas().GetECClassId(DPTEST_SCHEMA_NAME, DPTEST_TEST_ELEMENT_WITHOUT_HANDLER_CLASS_NAME));
-        TestElement::CreateParams params(*m_db, m_defaultModelId, classId, m_defaultCategoryId, Placement3d(), DgnCode());
-        TestElement el(params);
-
-        ECN::AdHocJsonPropertyValue boolProperty = el.GetUserProperty("b");
-        //  No user properties yet
-        ECN::ECValue checkValue = boolProperty.GetValueEC();
-        EXPECT_TRUE(checkValue.IsNull());
-
-        ECN::AdHocJsonPropertyValue doubleProperty = el.GetUserProperty("d");
-        checkValue = doubleProperty.GetValueEC();
-        EXPECT_TRUE(checkValue.IsNull());
-
-        ECN::AdHocJsonPropertyValue dateTimeProperty = el.GetUserProperty("dt");
-        checkValue = dateTimeProperty.GetValueEC();
-        EXPECT_TRUE(checkValue.IsNull());
-
-        ECN::AdHocJsonPropertyValue dateTimeUtcProperty = el.GetUserProperty("dtUtc");
-        checkValue = dateTimeUtcProperty.GetValueEC();
-        EXPECT_TRUE(checkValue.IsNull());
-
-        ECN::AdHocJsonPropertyValue intProperty = el.GetUserProperty("i");
-        checkValue = intProperty.GetValueEC();
-        EXPECT_TRUE(checkValue.IsNull());
-
-        ECN::AdHocJsonPropertyValue longProperty = el.GetUserProperty("l");
-        checkValue = longProperty.GetValueEC();
-        EXPECT_TRUE(checkValue.IsNull());
-
-        ECN::AdHocJsonPropertyValue stringProperty = el.GetUserProperty("s");
-        checkValue = longProperty.GetValueEC();
-        EXPECT_TRUE(checkValue.IsNull());
-
-        ECN::AdHocJsonPropertyValue point2dProperty = el.GetUserProperty("p2d");
-        checkValue = point2dProperty.GetValueEC();
-        EXPECT_TRUE(checkValue.IsNull());
-
-        ECN::AdHocJsonPropertyValue point3dProperty = el.GetUserProperty("p3d");
-        checkValue = point3dProperty.GetValueEC();
-        EXPECT_TRUE(checkValue.IsNull());
-
-        // set user properties
-        ASSERT_EQ(SUCCESS, boolProperty.SetValueEC(ECN::ECValue(false)));
-        ASSERT_EQ(SUCCESS, doubleProperty.SetValueEC(ECN::ECValue(1.0001)));
-        ASSERT_EQ(SUCCESS, dateTimeProperty.SetValueEC(ECN::ECValue(dateTime)));
-        ASSERT_EQ(SUCCESS, dateTimeUtcProperty.SetValueEC(ECN::ECValue(dateTimeUtc)));
-        ASSERT_EQ(SUCCESS, intProperty.SetValueEC(ECN::ECValue(1)));
-        ASSERT_EQ(SUCCESS, longProperty.SetValueEC(ECN::ECValue(1000000000001ULL)));
-        ASSERT_EQ(SUCCESS, stringProperty.SetValueEC(ECN::ECValue("StringVal")));
-        ASSERT_EQ(SUCCESS, point2dProperty.SetValueEC(ECN::ECValue(point2d)));
-        ASSERT_EQ(SUCCESS, point3dProperty.SetValueEC(ECN::ECValue(point3d)));
-
-        //get property values
-        checkValue = boolProperty.GetValueEC();
-        EXPECT_FALSE(checkValue.GetBoolean());
-
-        checkValue = doubleProperty.GetValueEC();
-        EXPECT_EQ(1.0001, checkValue.GetDouble());
-
-        checkValue = dateTimeProperty.GetValueEC();
-        EXPECT_FALSE(checkValue.IsNull());
-        compareDateTimes(dateTime, checkValue.GetDateTime());
-
-        checkValue = dateTimeUtcProperty.GetValueEC();
-        EXPECT_FALSE(checkValue.IsNull());
-        compareDateTimes(dateTimeUtc, checkValue.GetDateTime());
-
-        checkValue = intProperty.GetValueEC();
-        EXPECT_EQ(1, checkValue.GetInteger());
-
-        checkValue = longProperty.GetValueEC();
-        EXPECT_EQ(1000000000001, checkValue.GetLong());
-
-        checkValue = stringProperty.GetValueEC();
-        EXPECT_STREQ("StringVal", checkValue.GetUtf8CP());
-
-        checkValue = point2dProperty.GetValueEC();
-        EXPECT_EQ(point2d.x, checkValue.GetPoint2d().x);
-        EXPECT_EQ(point2d.y, checkValue.GetPoint2d().y);
-
-        checkValue = point3dProperty.GetValueEC();
-        EXPECT_EQ(point3d.x, checkValue.GetPoint3d().x);
-        EXPECT_EQ(point3d.y, checkValue.GetPoint3d().y);
-        EXPECT_EQ(point3d.z, checkValue.GetPoint3d().z);
-
-        //  Insert the element
-        persistentEl = el.Insert();
-        persistentId = persistentEl->GetElementId();
-        }
-
-    m_db->SaveChanges("");
-    m_db->Memory().PurgeUntil(0);
-
-    ASSERT_TRUE(persistentId.IsValid());
-
-    if (true)
-        {
-        DgnElementCPtr persistentEl = m_db->Elements().Get<DgnElement>(persistentId);
-
-        // verify property value is persisted
-        ECN::AdHocJsonPropertyValue persistedStringProperty = persistentEl->GetUserProperty("s");
-        ECN::ECValue checkValue = persistedStringProperty.GetValueEC();
-        EXPECT_STREQ("StringVal", checkValue.GetUtf8CP());
-
-        // get priority
-        int priority = 0;
-        EXPECT_EQ(ECN::AdHocJsonPropertyValue::GetStatus::NotFound, persistedStringProperty.GetPriority(priority));
-        EXPECT_EQ(0, priority);
-
-        // get is hidden
-        bool isHidden = false;
-        EXPECT_EQ(ECN::AdHocJsonPropertyValue::GetStatus::NotFound, persistedStringProperty.GetHidden(isHidden));
-        EXPECT_FALSE(isHidden);
-
-        // get extended type
-        Utf8String extendedType = "";
-        EXPECT_EQ(ECN::AdHocJsonPropertyValue::GetStatus::NotFound, persistedStringProperty.GetExtendedType(extendedType));
-        EXPECT_STREQ("", extendedType.c_str());
-
-        // get category
-        Utf8String category = "";
-        EXPECT_EQ(ECN::AdHocJsonPropertyValue::GetStatus::NotFound, persistedStringProperty.GetCategory(category));
-        EXPECT_STREQ("", category.c_str());
-
-        persistedStringProperty.SetValueNull();
-        checkValue = persistedStringProperty.GetValueEC();
-        EXPECT_TRUE(checkValue.IsNull());
-        }
-    }
-
-/*---------------------------------------------------------------------------------**//**
-* @bsimethod                                               Ramanujam.Raman      02/16
-+---------------+---------------+---------------+---------------+---------------+------*/
-TEST_F(DgnElementTests, TestUserProperties)
-    {
-    SetupSeedProject();
-    
-    // Note: Even if this test uses SetValueEC() and GetValueEC() for setting the user properties, the preference
-    // would be to use the primitive setters and getters. The choice here was to just meant to get more coverage
-    // by testing the outermost wrappers. 
-
-    DgnElementId persistentId;
-    if (true)
-        {
-        DgnElementCPtr persistentEl;
-
-        DgnClassId classId(m_db->Schemas().GetECClassId(DPTEST_SCHEMA_NAME, DPTEST_TEST_ELEMENT_WITHOUT_HANDLER_CLASS_NAME));
-        TestElement::CreateParams params(*m_db, m_defaultModelId, classId, m_defaultCategoryId, Placement3d(), DgnCode());
-        TestElement el(params);
-
-        ECN::AdHocJsonPropertyValue stringProperty = el.GetUserProperty("StringProperty");
-
-        //  No user properties yet
-        ECN::ECValue checkValue = stringProperty.GetValueEC();
-        EXPECT_TRUE(checkValue.IsNull());
-
-        //  Set user property (in memory)
-        ASSERT_EQ(SUCCESS, stringProperty.SetValueEC(ECN::ECValue("initial value")));
-
-        //      ... check that we see the pending value
-        checkValue = stringProperty.GetValueEC();
-        EXPECT_FALSE(checkValue.IsNull());
-        EXPECT_STREQ("initial value", checkValue.ToString().c_str());
-
-        //  Insert the element
-        persistentEl = el.Insert();
-        persistentId = persistentEl->GetElementId();
-        }
-    
-    m_db->SaveChanges("");
-    m_db->Memory().PurgeUntil(0);
-
-    ASSERT_TRUE(persistentId.IsValid());
-
-    if (true)
-        {
-        DgnElementCPtr persistentEl = m_db->Elements().Get<DgnElement>(persistentId);
-
-        ECN::AdHocJsonPropertyValue persistedStringProperty = persistentEl->GetUserProperty("StringProperty");
-
-        // Check that we see the stored value
-        ECN::ECValue checkValue = persistedStringProperty.GetValueEC();
-        EXPECT_FALSE(checkValue.IsNull());
-        EXPECT_STREQ("initial value", checkValue.ToString().c_str());
-
-        //  Get ready to modify the element
-        RefCountedPtr<TestElement> editEl = persistentEl->MakeCopy<TestElement>();
-
-        //      ... initially we still see the initial/stored value
-        ECN::AdHocJsonPropertyValue  editedStringProperty = editEl->GetUserProperty("StringProperty");
-        checkValue = editedStringProperty.GetValueEC();
-        EXPECT_FALSE(checkValue.IsNull());
-        EXPECT_STREQ("initial value", checkValue.ToString().c_str());
-
-        //  Set a new value (in memory)
-        EXPECT_EQ(SUCCESS, editedStringProperty.SetValueEC(ECN::ECValue("changed value")));
-
-        //      ... check that we now see the pending value on the edited copy ...
-        checkValue = editedStringProperty.GetValueEC();
-        EXPECT_FALSE(checkValue.IsNull());
-        EXPECT_STREQ("changed value", checkValue.ToString().c_str());
-
-        //      ... but no change on the persistent element
-        checkValue = persistedStringProperty.GetValueEC();
-        EXPECT_FALSE(checkValue.IsNull());
-        EXPECT_STREQ("initial value", checkValue.ToString().c_str());
-
-        //  Update the element
-        persistentEl = editEl->Update();
-        }
-
-    m_db->Memory().PurgeUntil(0);
-
-    if (true)
-        {
-        DgnElementCPtr persistentEl = m_db->Elements().Get<DgnElement>(persistentId);
-        ECN::AdHocJsonPropertyValue persistedStringProperty = persistentEl->GetUserProperty("StringProperty");
-
-        // Check that the stored value was changed
-        ECN::ECValue checkValue;
-        checkValue = persistedStringProperty.GetValueEC();
-        EXPECT_FALSE(checkValue.IsNull());
-        EXPECT_STREQ("changed value", checkValue.ToString().c_str());
-        }
-    }
-
-/*---------------------------------------------------------------------------------**//**
-* @bsimethod                                                    Shaun.Sewall    05/16
-+---------------+---------------+---------------+---------------+---------------+------*/
-TEST_F(DgnElementTests, ParentChildSameModel)
-    {
-    SetupSeedProject();
-    
-    DgnCategoryId categoryId = DgnDbTestUtils::InsertCategory(*m_db, "testCategory");
-    PhysicalModelPtr modelA = DgnDbTestUtils::InsertPhysicalModel(*m_db, "modelA");
-    PhysicalModelPtr modelB = DgnDbTestUtils::InsertPhysicalModel(*m_db, "modelB");
-
-    GenericPhysicalObjectPtr parentA = GenericPhysicalObject::Create(*modelA, categoryId);
-    GenericPhysicalObjectPtr parentB = GenericPhysicalObject::Create(*modelB, categoryId);
-    EXPECT_TRUE(parentA.IsValid());
-    EXPECT_TRUE(parentB.IsValid());
-    EXPECT_TRUE(parentA->Insert().IsValid());
-    EXPECT_TRUE(parentB->Insert().IsValid());
-    DgnElementId childIdA, childIdB, childIdC;
-
-    // test DgnElement::_OnChildInsert success
-        {
-        GenericPhysicalObjectPtr childA = GenericPhysicalObject::Create(*modelA, categoryId);
-        GenericPhysicalObjectPtr childB = GenericPhysicalObject::Create(*modelB, categoryId);
-        GenericPhysicalObjectPtr childC = GenericPhysicalObject::Create(*modelB, categoryId);
-        EXPECT_TRUE(childA.IsValid());
-        EXPECT_TRUE(childB.IsValid());
-        EXPECT_TRUE(childC.IsValid());
-        childA->SetParentId(parentA->GetElementId()); // Match
-        childB->SetParentId(parentB->GetElementId()); // Match
-        EXPECT_TRUE(childA->Insert().IsValid()) << "Expecting success because models of parent and child are the same";
-        EXPECT_TRUE(childB->Insert().IsValid()) << "Expecting success because models of parent and child are the same";
-        EXPECT_TRUE(childC->Insert().IsValid()) << "Expecting success because childC has no parent";
-        EXPECT_TRUE(childA->GetParentId().IsValid());
-        EXPECT_TRUE(childB->GetParentId().IsValid());
-        EXPECT_FALSE(childC->GetParentId().IsValid());
-        childIdA = childA->GetElementId();
-        childIdB = childB->GetElementId();
-        childIdC = childC->GetElementId();
-        }
-
-    // test DgnElement::_OnChildInsert failure
-        {
-        GenericPhysicalObjectPtr childA = GenericPhysicalObject::Create(*modelA, categoryId);
-        GenericPhysicalObjectPtr childB = GenericPhysicalObject::Create(*modelB, categoryId);
-        EXPECT_TRUE(childA.IsValid());
-        EXPECT_TRUE(childB.IsValid());
-        childA->SetParentId(parentB->GetElementId()); // Mismatch 
-        childB->SetParentId(parentA->GetElementId()); // Mismatch
-        DgnDbStatus insertStatusA, insertStatusB;
-        BeTest::SetFailOnAssert(false);
-        EXPECT_FALSE(childA->Insert(&insertStatusA).IsValid()) << "Expecting failure because models of parent and child are different";
-        EXPECT_FALSE(childB->Insert(&insertStatusB).IsValid()) << "Expecting failure because models of parent and child are different";
-        BeTest::SetFailOnAssert(true);
-        EXPECT_EQ(DgnDbStatus::WrongModel, insertStatusA);
-        EXPECT_EQ(DgnDbStatus::WrongModel, insertStatusB);
-        }
-
-    // test SetParentId on existing elements
-        {
-        GenericPhysicalObjectPtr childA = m_db->Elements().GetForEdit<GenericPhysicalObject>(childIdA);
-        GenericPhysicalObjectPtr childB = m_db->Elements().GetForEdit<GenericPhysicalObject>(childIdB);
-        GenericPhysicalObjectPtr childC = m_db->Elements().GetForEdit<GenericPhysicalObject>(childIdC);
-        EXPECT_TRUE(childA.IsValid());
-        EXPECT_TRUE(childB.IsValid());
-        EXPECT_TRUE(childC.IsValid());
-        childA->SetParentId(parentB->GetElementId()); // Mismatch
-        childB->SetParentId(parentA->GetElementId()); // Mismatch
-        childC->SetParentId(parentA->GetElementId()); // Mismatch
-        DgnDbStatus updateStatusA, updateStatusB, updateStatusC;
-        BeTest::SetFailOnAssert(false);
-        EXPECT_FALSE(childA->Update(&updateStatusA).IsValid()) << "Expecting failure because models of parent and child are different";
-        EXPECT_FALSE(childB->Update(&updateStatusB).IsValid()) << "Expecting failure because models of parent and child are different";
-        EXPECT_FALSE(childC->Update(&updateStatusC).IsValid()) << "Expecting failure because models of parent and child are different";
-        BeTest::SetFailOnAssert(true);
-        EXPECT_EQ(DgnDbStatus::WrongModel, updateStatusA);
-        EXPECT_EQ(DgnDbStatus::WrongModel, updateStatusB);
-        EXPECT_EQ(DgnDbStatus::WrongModel, updateStatusC);
-
-        childC->SetParentId(parentB->GetElementId()); // Match
-        EXPECT_TRUE(childC->Update(&updateStatusC).IsValid()) << "Expecting success because models of parent and child are the same";
-        EXPECT_EQ(DgnDbStatus::Success, updateStatusC);
-        }
-    }
-
-/*---------------------------------------------------------------------------------**//**
-* @bsimethod                                                    Shaun.Sewall    05/16
-+---------------+---------------+---------------+---------------+---------------+------*/
-TEST_F(DgnElementTests, FederationGuid)
-    {
-    SetupSeedProject();
-
-    PhysicalModelPtr model = DgnDbTestUtils::InsertPhysicalModel(*m_db, "TestModel");
-    DgnCategoryId categoryId = DgnDbTestUtils::InsertCategory(*m_db, "TestCategory");
-
-    DgnElementId elementId;
-    BeGuid federationGuid(true);
-    BeGuid updatedFederationGuid(true);
-
-    // Quick BeGuid tests
-    EXPECT_TRUE(BeGuid(true).IsValid());
-    EXPECT_FALSE(BeGuid().IsValid());
-    EXPECT_NE(federationGuid, updatedFederationGuid);
-    EXPECT_EQ(federationGuid, BeGuid(federationGuid.m_guid.u[0], federationGuid.m_guid.u[1]));
-    EXPECT_EQ(federationGuid, BeGuid(federationGuid.m_guid.i[0], federationGuid.m_guid.i[1], federationGuid.m_guid.i[2], federationGuid.m_guid.i[3]));
-    
-    // test that FederationGuid is initialized as invalid
-        {
-        GenericPhysicalObjectPtr element = GenericPhysicalObject::Create(*model, categoryId);
-        EXPECT_TRUE(element.IsValid());
-        EXPECT_FALSE(element->GetFederationGuid().IsValid()) << "FederationGuid expected to be initialized as invalid";
-        EXPECT_TRUE(element->Insert().IsValid());
-        elementId = element->GetElementId();
-        EXPECT_FALSE(element->GetFederationGuid().IsValid()) << "FederationGuid expected to be initialized as invalid";
-        }
-
-    // test error conditions for QueryElementByFederationGuid
-    EXPECT_FALSE(m_db->Elements().QueryElementByFederationGuid(BeGuid()).IsValid()) << "Should not find an element by an invalid FederationGuid";
-    EXPECT_FALSE(m_db->Elements().QueryElementByFederationGuid(BeGuid(true)).IsValid()) << "Should not find an element by an unused FederationGuid";
-
-    // flush cache and re-check element
-        {
-        m_db->Memory().PurgeUntil(0);
-        DgnElementCPtr element = m_db->Elements().GetElement(elementId);
-        EXPECT_TRUE(element.IsValid());
-        EXPECT_FALSE(element->GetFederationGuid().IsValid());
-        }
-
-    // test when FederationGuid is specified
-        {
-        GenericPhysicalObjectPtr element = GenericPhysicalObject::Create(*model, categoryId);
-        EXPECT_TRUE(element.IsValid());
-        element->SetFederationGuid(federationGuid);
-        EXPECT_TRUE(element->GetFederationGuid().IsValid()) << "FederationGuid should be valid after SetFederationGuid";
-        EXPECT_TRUE(element->Insert().IsValid());
-        elementId = element->GetElementId();
-        EXPECT_EQ(elementId.GetValue(), m_db->Elements().QueryElementByFederationGuid(federationGuid)->GetElementId().GetValue()) << "Should be able to query for an element by its FederationGuid";
-
-        GenericPhysicalObjectPtr element2 = GenericPhysicalObject::Create(*model, categoryId);
-        EXPECT_TRUE(element2.IsValid());
-        element2->SetFederationGuid(federationGuid);
-        EXPECT_FALSE(element->Insert().IsValid()) << "Cannot insert a second element with a duplicate FederationGuid";
-        m_db->SaveChanges();
-        }
-
-    // flush cache and re-check element
-        {
-        m_db->Memory().PurgeUntil(0);
-        DgnElementPtr element = m_db->Elements().GetForEdit<DgnElement>(elementId);
-        EXPECT_TRUE(element.IsValid());
-        EXPECT_TRUE(element->GetFederationGuid().IsValid());
-        EXPECT_EQ(element->GetFederationGuid(), federationGuid);
-
-        element->SetFederationGuid(updatedFederationGuid);
-        EXPECT_TRUE(element->Update().IsValid());
-        m_db->SaveChanges();
-        }
-
-    // flush cache and verify set/update to updated value
-        {
-        m_db->Memory().PurgeUntil(0);
-        DgnElementPtr element = m_db->Elements().GetForEdit<DgnElement>(elementId);
-        EXPECT_TRUE(element.IsValid());
-        EXPECT_TRUE(element->GetFederationGuid().IsValid());
-        EXPECT_EQ(element->GetFederationGuid(), updatedFederationGuid);
-        EXPECT_TRUE(m_db->Elements().QueryElementByFederationGuid(updatedFederationGuid).IsValid());
-        EXPECT_FALSE(m_db->Elements().QueryElementByFederationGuid(federationGuid).IsValid());
-
-        element->SetFederationGuid(BeGuid()); // set FederationGuid to null
-        EXPECT_TRUE(element->Update().IsValid());
-        m_db->SaveChanges();
-        }
-
-    // flush cache and verify set/update to null value
-        {
-        m_db->Memory().PurgeUntil(0);
-        DgnElementCPtr element = m_db->Elements().GetElement(elementId);
-        EXPECT_TRUE(element.IsValid());
-        EXPECT_FALSE(element->GetFederationGuid().IsValid());
-        }
-    }
-    
-/*---------------------------------------------------------------------------------**//**
-* @bsimethod                                                    Shaun.Sewall    10/16
-+---------------+---------------+---------------+---------------+---------------+------*/
-TEST_F(DgnElementTests, PhysicalTemplateCRUD)
-    {
-    SetupSeedProject();
-    DgnElementId physicalTemplateId[3];
-
-    // insert some sample PhysicalTemplates
-    for (int32_t i=0; i<_countof(physicalTemplateId); i++)
-        {
-        TestPhysicalTemplatePtr physicalTemplate = TestPhysicalTemplate::Create(m_db->GetDictionaryModel());
-        ASSERT_TRUE(physicalTemplate.IsValid());
-        physicalTemplate->SetUserLabel(Utf8PrintfString("PhysicalTemplate%d", i).c_str());
-        ASSERT_TRUE(physicalTemplate->Insert().IsValid());
-        physicalTemplateId[i] = physicalTemplate->GetElementId();
-        }
-
-    // flush cache to make sure PhysicalTemplates were inserted properly
-        {
-        m_db->Memory().PurgeUntil(0);
-        for (int32_t i=0; i<_countof(physicalTemplateId); i++)
-            {
-            TestPhysicalTemplateCPtr physicalTemplate = m_db->Elements().Get<TestPhysicalTemplate>(physicalTemplateId[i]);
-            ASSERT_TRUE(physicalTemplate.IsValid());
-            ASSERT_FALSE(physicalTemplate->GetSubModel().IsValid());
-
-            PhysicalModelPtr model = PhysicalModel::CreateAndInsert(*physicalTemplate);
-            ASSERT_TRUE(model.IsValid());
-            ASSERT_TRUE(physicalTemplate->GetSubModel().IsValid());
-            }
-        }
-
-    // flush cache to make sure PhysicalTemplate subModels were inserted properly
-        {
-        m_db->Memory().PurgeUntil(0);
-        for (int32_t i=0; i<_countof(physicalTemplateId); i++)
-            {
-            TestPhysicalTemplateCPtr physicalTemplate = m_db->Elements().Get<TestPhysicalTemplate>(physicalTemplateId[i]);
-            ASSERT_TRUE(physicalTemplate.IsValid());
-            ASSERT_TRUE(physicalTemplate->GetSubModel().IsValid());
-            ASSERT_TRUE(physicalTemplate->GetSubModel()->IsTemplate());
-            ASSERT_TRUE(physicalTemplate->GetSub<PhysicalModel>().IsValid());
-            }
-        }
-    }
-
-/*---------------------------------------------------------------------------------**//**
-* @bsimethod                                                    Shaun.Sewall    08/16
-+---------------+---------------+---------------+---------------+---------------+------*/
-TEST_F(DgnElementTests, PhysicalTypeCRUD)
-    {
-    SetupSeedProject();
-
-    DgnElementId physicalTypeId[3];
-    DgnElementId elementId;
-
-    // insert some sample PhysicalTypes
-    for (int32_t i=0; i<_countof(physicalTypeId); i++)
-        {
-        TestPhysicalTypePtr physicalType = TestPhysicalType::Create(*m_db);
-        ASSERT_TRUE(physicalType.IsValid());
-        physicalType->SetUserLabel(Utf8PrintfString("PhysicalType%d", i).c_str());
-        physicalType->SetStringProperty(Utf8PrintfString("String%d", i).c_str());
-        physicalType->SetIntProperty(i);
-        ASSERT_TRUE(physicalType->Insert().IsValid());
-        physicalTypeId[i] = physicalType->GetElementId();
-        }
-
-    // flush cache to make sure PhysicalTypes were inserted properly
-        {
-        m_db->Memory().PurgeUntil(0);
-        for (int32_t i=0; i<_countof(physicalTypeId); i++)
-            {
-            TestPhysicalTypePtr physicalType = m_db->Elements().GetForEdit<TestPhysicalType>(physicalTypeId[i]);
-            ASSERT_TRUE(physicalType.IsValid());
-            ASSERT_STREQ(physicalType->GetStringProperty().c_str(), Utf8PrintfString("String%d", i).c_str());
-            ASSERT_EQ(physicalType->GetIntProperty(), i);
-
-            physicalType->SetStringProperty(Utf8PrintfString("Updated%d", i).c_str());
-            physicalType->SetIntProperty(i+100);
-            ASSERT_TRUE(physicalType->Update().IsValid());
-            }
-        }
-
-    // flush cache to make sure PhysicalTypes were updated properly
-        {
-        m_db->Memory().PurgeUntil(0);
-        for (int32_t i=0; i<_countof(physicalTypeId); i++)
-            {
-            TestPhysicalTypeCPtr physicalType = m_db->Elements().Get<TestPhysicalType>(physicalTypeId[i]);
-            ASSERT_TRUE(physicalType.IsValid());
-            ASSERT_STREQ(physicalType->GetStringProperty().c_str(), Utf8PrintfString("Updated%d", i).c_str());
-            ASSERT_EQ(physicalType->GetIntProperty(), i+100);
-            }
-        }
-
-    // create a PhysicalElement and set its PhysicalType
-        {
-        DgnCategoryId categoryId = DgnDbTestUtils::InsertCategory(*m_db, "TestCategory");
-        PhysicalModelPtr model = DgnDbTestUtils::InsertPhysicalModel(*m_db, "TestModel");
-
-        GenericPhysicalObjectPtr element = GenericPhysicalObject::Create(*model, categoryId);
-        ASSERT_TRUE(element.IsValid());
-        ASSERT_FALSE(element->GetPhysicalTypeId().IsValid());
-        ASSERT_FALSE(element->GetPhysicalType().IsValid());
-        element->SetPhysicalType(physicalTypeId[0]);
-        ASSERT_TRUE(element->GetPhysicalTypeId().IsValid());
-        ASSERT_TRUE(element->GetPhysicalType().IsValid());
-        ASSERT_TRUE(element->Insert().IsValid());
-        elementId = element->GetElementId();
-        }
-
-    // flush cache to make sure the PhysicalElement's PhysicalType was inserted properly
-        {
-        m_db->Memory().PurgeUntil(0);
-        GenericPhysicalObjectPtr element = m_db->Elements().GetForEdit<GenericPhysicalObject>(elementId);
-        ASSERT_TRUE(element.IsValid());
-        ASSERT_TRUE(element->GetPhysicalType().IsValid());
-        ASSERT_EQ(element->GetPhysicalTypeId().GetValue(), physicalTypeId[0].GetValue());
-
-        ASSERT_EQ(DgnDbStatus::Success, element->SetPhysicalType(physicalTypeId[1]));
-        ASSERT_TRUE(element->Update().IsValid());
-        }
-
-    // flush cache to make sure the PhysicalElement's PhysicalType was updated properly
-        {
-        m_db->Memory().PurgeUntil(0);
-        GenericPhysicalObjectPtr element = m_db->Elements().GetForEdit<GenericPhysicalObject>(elementId);
-        ASSERT_TRUE(element.IsValid());
-        ASSERT_TRUE(element->GetPhysicalType().IsValid());
-        ASSERT_EQ(element->GetPhysicalTypeId().GetValue(), physicalTypeId[1].GetValue());
-
-        ASSERT_EQ(DgnDbStatus::Success, element->SetPhysicalType(DgnElementId()));
-        ASSERT_TRUE(element->Update().IsValid());
-        }
-
-    // flush cache to make sure the PhysicalElement's PhysicalType was cleared properly
-        {
-        m_db->Memory().PurgeUntil(0);
-        GenericPhysicalObjectPtr element = m_db->Elements().GetForEdit<GenericPhysicalObject>(elementId);
-        ASSERT_TRUE(element.IsValid());
-        ASSERT_FALSE(element->GetPhysicalType().IsValid());
-        ASSERT_FALSE(element->GetPhysicalTypeId().IsValid());
-        }
-    }
-
-/*---------------------------------------------------------------------------------**//**
-* @bsimethod                                                    Shaun.Sewall    08/16
-+---------------+---------------+---------------+---------------+---------------+------*/
-TEST_F(DgnElementTests, GraphicalType2dCRUD)
-    {
-    SetupSeedProject();
-
-    DgnElementId graphicalTypeId[3];
-    DgnElementId elementId;
-
-    // insert some sample GraphicalType2ds
-    for (int32_t i=0; i<_countof(graphicalTypeId); i++)
-        {
-        TestGraphicalType2dPtr graphicalType = TestGraphicalType2d::Create(*m_db);
-        ASSERT_TRUE(graphicalType.IsValid());
-        graphicalType->SetUserLabel(Utf8PrintfString("GraphicalType2d%d", i).c_str());
-        graphicalType->SetStringProperty(Utf8PrintfString("String%d", i).c_str());
-        graphicalType->SetIntProperty(i);
-        ASSERT_TRUE(graphicalType->Insert().IsValid());
-        graphicalTypeId[i] = graphicalType->GetElementId();
-        }
-
-    // flush cache to make sure GraphicalTypes were inserted properly
-        {
-        m_db->Memory().PurgeUntil(0);
-        for (int32_t i=0; i<_countof(graphicalTypeId); i++)
-            {
-            TestGraphicalType2dPtr graphicalType = m_db->Elements().GetForEdit<TestGraphicalType2d>(graphicalTypeId[i]);
-            ASSERT_TRUE(graphicalType.IsValid());
-            ASSERT_STREQ(graphicalType->GetStringProperty().c_str(), Utf8PrintfString("String%d", i).c_str());
-            ASSERT_EQ(graphicalType->GetIntProperty(), i);
-
-            graphicalType->SetStringProperty(Utf8PrintfString("Updated%d", i).c_str());
-            graphicalType->SetIntProperty(i+100);
-            ASSERT_TRUE(graphicalType->Update().IsValid());
-            }
-        }
-
-    // flush cache to make sure GraphicalTypes were updated properly
-        {
-        m_db->Memory().PurgeUntil(0);
-        for (int32_t i=0; i<_countof(graphicalTypeId); i++)
-            {
-            TestGraphicalType2dCPtr graphicalType = m_db->Elements().Get<TestGraphicalType2d>(graphicalTypeId[i]);
-            ASSERT_TRUE(graphicalType.IsValid());
-            ASSERT_STREQ(graphicalType->GetStringProperty().c_str(), Utf8PrintfString("Updated%d", i).c_str());
-            ASSERT_EQ(graphicalType->GetIntProperty(), i+100);
-            }
-        }
-
-    // create a TestElement2d and set its GraphicalType
-        {
-        DgnCategoryId categoryId = DgnDbTestUtils::InsertCategory(GetDgnDb(), "TestCategory");
-        DocumentListModelPtr drawingListModel = DgnDbTestUtils::InsertDocumentListModel(GetDgnDb(), "DrawingListModel");
-        DrawingPtr drawing = DgnDbTestUtils::InsertDrawing(*drawingListModel, DgnCode(), "Drawing");
-        DrawingModelPtr drawingModel = DgnDbTestUtils::InsertDrawingModel(*drawing);
-
-        TestElement2dPtr element = TestElement2d::Create(GetDgnDb(), drawingModel->GetModelId(), categoryId, DgnCode(), 2.0);
-        ASSERT_TRUE(element.IsValid());
-        ASSERT_FALSE(element->GetGraphicalTypeId().IsValid());
-        ASSERT_FALSE(element->GetGraphicalType().IsValid());
-        element->SetGraphicalType(graphicalTypeId[0]);
-        ASSERT_TRUE(element->GetGraphicalTypeId().IsValid());
-        ASSERT_TRUE(element->GetGraphicalType().IsValid());
-        ASSERT_TRUE(element->Insert().IsValid());
-        elementId = element->GetElementId();
-        }
-
-    // flush cache to make sure the TestElement2d's GraphicalType was inserted properly
-        {
-        m_db->Memory().PurgeUntil(0);
-        TestElement2dPtr element = m_db->Elements().GetForEdit<TestElement2d>(elementId);
-        ASSERT_TRUE(element.IsValid());
-        ASSERT_TRUE(element->GetGraphicalType().IsValid());
-        ASSERT_EQ(element->GetGraphicalTypeId().GetValue(), graphicalTypeId[0].GetValue());
-
-        ASSERT_EQ(DgnDbStatus::Success, element->SetGraphicalType(graphicalTypeId[1]));
-        ASSERT_TRUE(element->Update().IsValid());
-        }
-
-    // flush cache to make sure the TestElement2d's GraphicalType was updated properly
-        {
-        m_db->Memory().PurgeUntil(0);
-        TestElement2dPtr element = m_db->Elements().GetForEdit<TestElement2d>(elementId);
-        ASSERT_TRUE(element.IsValid());
-        ASSERT_TRUE(element->GetGraphicalType().IsValid());
-        ASSERT_EQ(element->GetGraphicalTypeId().GetValue(), graphicalTypeId[1].GetValue());
-
-        ASSERT_EQ(DgnDbStatus::Success, element->SetGraphicalType(DgnElementId()));
-        ASSERT_TRUE(element->Update().IsValid());
-        }
-
-    // flush cache to make sure the TestElement2d's GraphicalType was cleared properly
-        {
-        m_db->Memory().PurgeUntil(0);
-        TestElement2dPtr element = m_db->Elements().GetForEdit<TestElement2d>(elementId);
-        ASSERT_TRUE(element.IsValid());
-        ASSERT_FALSE(element->GetGraphicalType().IsValid());
-        ASSERT_FALSE(element->GetGraphicalTypeId().IsValid());
-        }
-    }
-
-/*---------------------------------------------------------------------------------**//**
-* @bsimethod                                                    Sam.Wilson      08/16
-+---------------+---------------+---------------+---------------+---------------+------*/
-TEST_F(DgnElementTests, EqualsTests)
-    {
-    SetupSeedProject();
-
-    DgnCategoryId categoryId = DgnDbTestUtils::InsertCategory(*m_db, "testCategory");
-    PhysicalModelPtr modelA = DgnDbTestUtils::InsertPhysicalModel(*m_db, "modelA");
-    PhysicalModelPtr modelB = DgnDbTestUtils::InsertPhysicalModel(*m_db, "modelB");
-
-    GenericPhysicalObjectPtr elementA = GenericPhysicalObject::Create(*modelA, categoryId);
-    ASSERT_TRUE(elementA.IsValid());
-    
-    ASSERT_TRUE(elementA->Equals(*elementA)) << " An element should be equivalent to itself";
-    ASSERT_TRUE(elementA->Equals(*elementA->CopyForEdit())) << " An element should be equivalent to a copy of itself";
-    
-    GenericPhysicalObjectPtr elementB = GenericPhysicalObject::Create(*modelB, categoryId);
-    ASSERT_TRUE(elementB.IsValid());
-    ASSERT_FALSE(elementA->Equals(*elementB)) << " ModelIds should differ";
-    bset<Utf8String> ignoreProps;
-    ignoreProps.insert("ModelId");
-    DgnElement::ComparePropertyFilter filter(ignoreProps);
-    ASSERT_TRUE(elementA->Equals(*elementB, filter));
-
-    elementB->SetUserLabel("label for b");
-    ASSERT_FALSE(elementA->Equals(*elementB, filter)) << " UserLabels should differ";
-    }
-
-//---------------------------------------------------------------------------------------
-// @bsimethod                                   Carole.MacDonald            10/2016
-//---------------+---------------+---------------+---------------+---------------+-------
-TEST_F(DgnElementTests, DemoArrayProblem)
-    {
-    SetupSeedProject();
-
-    ECN::ECSchemaReadContextPtr   schemaContext = ECN::ECSchemaReadContext::CreateContext();
-
-    Utf8CP schemaXML = "<?xml version='1.0' encoding='UTF-8'?>"
-        "<ECSchema schemaName='Arrays' version='01.00' displayLabel='Arrays' description='Schema with array properties class' nameSpacePrefix='ams' xmlns='http://www.bentley.com/schemas/Bentley.ECXML.3.0'>"
-            "<ECSchemaReference name=\"Generic\" version=\"01.00.00\" prefix=\"generic\"/>"
-            "<ECStructClass typeName=\"JDRange3d\" displayLabel=\"JDRange3d\">"
-                "<ECProperty propertyName=\"xMin\" typeName=\"double\" displayLabel=\"xMin\"/>"
-                "<ECProperty propertyName=\"yMin\" typeName=\"double\" displayLabel=\"yMin\"/>"
-                "<ECProperty propertyName=\"zMin\" typeName=\"double\" displayLabel=\"zMin\"/>"
-                "<ECProperty propertyName=\"xMax\" typeName=\"double\" displayLabel=\"xMax\"/>"
-                "<ECProperty propertyName=\"yMax\" typeName=\"double\" displayLabel=\"yMax\"/>"
-                "<ECProperty propertyName=\"zMax\" typeName=\"double\" displayLabel=\"zMax\"/>"
-            "</ECStructClass>"
-            "<ECStructClass typeName=\"JDTransform3d\" displayLabel=\"JDTransform3d\">"
-                "<ECProperty propertyName=\"M00\" typeName=\"double\" displayLabel=\"M00\"/>"
-                "<ECProperty propertyName=\"M01\" typeName=\"double\" displayLabel=\"M01\"/>"
-                "<ECProperty propertyName=\"M02\" typeName=\"double\" displayLabel=\"M02\"/>"
-                "<ECProperty propertyName=\"M03\" typeName=\"double\" displayLabel=\"M03\"/>"
-                "<ECProperty propertyName=\"M04\" typeName=\"double\" displayLabel=\"M04\"/>"
-                "<ECProperty propertyName=\"M05\" typeName=\"double\" displayLabel=\"M05\"/>"
-                "<ECProperty propertyName=\"M06\" typeName=\"double\" displayLabel=\"M06\"/>"
-                "<ECProperty propertyName=\"M07\" typeName=\"double\" displayLabel=\"M07\"/>"
-                "<ECProperty propertyName=\"M08\" typeName=\"double\" displayLabel=\"M08\"/>"
-                "<ECProperty propertyName=\"M09\" typeName=\"double\" displayLabel=\"M09\"/>"
-                "<ECProperty propertyName=\"M10\" typeName=\"double\" displayLabel=\"M10\"/>"
-                "<ECProperty propertyName=\"M11\" typeName=\"double\" displayLabel=\"M11\"/>"
-                "<ECProperty propertyName=\"M12\" typeName=\"double\" displayLabel=\"M12\"/>"
-                "<ECProperty propertyName=\"M13\" typeName=\"double\" displayLabel=\"M13\"/>"
-                "<ECProperty propertyName=\"M14\" typeName=\"double\" displayLabel=\"M14\"/>"
-                "<ECProperty propertyName=\"M15\" typeName=\"double\" displayLabel=\"M15\"/>"
-            "</ECStructClass>"
-            "<ECEntityClass typeName=\"AMS_BASE\" displayLabel=\"AMS_BASE\">"
-                "<BaseClass>generic:PhysicalObject</BaseClass>"
-                "<ECArrayProperty propertyName=\"SNAP_POINTS\" typeName=\"point3d\" displayLabel=\"SNAP_POINTS\" minOccurs=\"0\" maxOccurs=\"unbounded\"/>"
-                "<ECStructProperty propertyName=\"TMATRIX\" typeName=\"JDTransform3d\" displayLabel=\"TMATRIX\"/>"
-            "</ECEntityClass>"
-            "<ECEntityClass typeName=\"PIPE_BASE\" displayLabel=\"PIPE_BASE\">"
-                "<BaseClass>AMS_BASE</BaseClass>"
-            "</ECEntityClass>"
-            "<ECEntityClass typeName=\"JSPACE_OBJECT\" displayLabel=\"JSPACE_OBJECT\">"
-                "<BaseClass>generic:PhysicalObject</BaseClass>"
-            "</ECEntityClass>"
-            "<ECEntityClass typeName=\"GRAPHICS\" displayLabel=\"GRAPHICS\">"
-                "<BaseClass>JSPACE_OBJECT</BaseClass>"
-                "<ECArrayProperty propertyName=\"ATTRIBUTES\" typeName=\"int\" displayLabel=\"ATTRIBUTES\" minOccurs=\"0\" maxOccurs=\"unbounded\"/>"
-                "<ECStructProperty propertyName=\"RANGE\" typeName=\"JDRange3d\" displayLabel=\"RANGE\"/>"
-                "<ECProperty propertyName=\"LEVEL_NAME\" typeName=\"string\" displayLabel=\"LEVEL_NAME\"/>"
-            "</ECEntityClass>"
-            "<ECEntityClass typeName=\"GROUP\" displayLabel=\"GROUP\">"
-                "<BaseClass>GRAPHICS</BaseClass>"
-                "<ECProperty propertyName=\"NAME\" typeName=\"string\" displayLabel=\"NAME\"/>"
-            "</ECEntityClass>"
-            "<ECEntityClass typeName=\"PHYSICAL_GROUP\" displayLabel=\"PHYSICAL_GROUP\">"
-                "<BaseClass>GROUP</BaseClass>"
-                "<ECStructProperty propertyName=\"MATRIX\" typeName=\"JDTransform3d\" displayLabel=\"MATRIX\"/>"
-            "</ECEntityClass>"
-            "<ECEntityClass typeName=\"AMS_BASE_USER\" displayLabel=\"AMS_BASE_USER\">"
-                "<BaseClass>PHYSICAL_GROUP</BaseClass>"
-                "<ECProperty propertyName=\"SNP_LENGTH\" typeName=\"double\" displayLabel=\"SNP_LENGTH\"/>"
-                "<ECProperty propertyName=\"CLIP_LENGTH\" typeName=\"double\" displayLabel=\"CLIP_LENGTH\"/>"
-                "<ECProperty propertyName=\"ELEMENT_ID\" typeName=\"string\" displayLabel=\"ELEMENT_ID\"/>"
-                "<ECProperty propertyName=\"BOM_FLAG\" typeName=\"int\" displayLabel=\"BOM_FLAG\"/>"
-            "</ECEntityClass>"
-            "<ECEntityClass typeName=\"BOLT_BASE_USER\" displayLabel=\"BOLT_BASE_USER\">"
-                "<BaseClass>generic:PhysicalObject</BaseClass>"
-                "<ECProperty propertyName=\"CREATES_BOLTS\" typeName=\"boolean\" displayLabel=\"CREATES_BOLTS\"/>"
-                "<ECProperty propertyName=\"NEEDS_GASKETS\" typeName=\"boolean\" displayLabel=\"NEEDS_GASKETS\"/>"
-            "</ECEntityClass>"
-            "<ECEntityClass typeName=\"PIPE_BASE_USER\" displayLabel=\"PIPE_BASE_USER\">"
-                "<BaseClass>AMS_BASE_USER</BaseClass>"
-                "<BaseClass>BOLT_BASE_USER</BaseClass>"
-                "<ECProperty propertyName=\"COMP_DESC\" typeName=\"string\" displayLabel=\"COMP_DESC\"/>"
-                "<ECProperty propertyName=\"ZZ_VLV_TYPE_DESC\" typeName=\"string\" displayLabel=\"ZZ_VLV_TYPE_DESC\"/>"
-                "<ECProperty propertyName=\"L_DESC1\" typeName=\"string\" displayLabel=\"L_DESC1\"/>"
-                "<ECProperty propertyName=\"L_DESC2\" typeName=\"string\" displayLabel=\"L_DESC2\"/>"
-                "<ECProperty propertyName=\"REPLACEMENT_OBJECT\" typeName=\"string\" displayLabel=\"REPLACEMENT_OBJECT\"/>"
-                "<ECProperty propertyName=\"ZZ_BR_TYPE_DESC\" typeName=\"string\" displayLabel=\"ZZ_BR_TYPE_DESC\"/>"
-                "<ECProperty propertyName=\"ZZ_FL_FACE_DESC\" typeName=\"string\" displayLabel=\"ZZ_FL_FACE_DESC\"/>"
-                "<ECProperty propertyName=\"ZZ_FL_TYPE_DESC\" typeName=\"string\" displayLabel=\"ZZ_FL_TYPE_DESC\"/>"
-                "<ECProperty propertyName=\"ZZ_STR_TYPE_DESC\" typeName=\"string\" displayLabel=\"ZZ_STR_TYPE_DESC\"/>"
-                "<ECProperty propertyName=\"ZZ_STYLE_DESC\" typeName=\"string\" displayLabel=\"ZZ_STYLE_DESC\"/>"
-                "<ECProperty propertyName=\"ZZ_CONN1_DESC\" typeName=\"string\" displayLabel=\"ZZ_CONN1_DESC\"/>"
-                "<ECProperty propertyName=\"ZZ_CONN2_DESC\" typeName=\"string\" displayLabel=\"ZZ_CONN2_DESC\"/>"
-                "<ECProperty propertyName=\"ZZ_QUANTITY\" typeName=\"double\" displayLabel=\"ZZ_QUANTITY\"/>"
-                "<ECProperty propertyName=\"NETWORK_CONNECTIVITY\" typeName=\"boolean\" displayLabel=\"NETWORK_CONNECTIVITY\"/>"
-                "<ECProperty propertyName=\"OVERLAY\" typeName=\"string\" displayLabel=\"OVERLAY\"/>"
-            "</ECEntityClass>"
-            "<ECEntityClass typeName = \"SPECCHK_BASE_USER\" displayLabel=\"SPECCHK_BASE_USER\">"
-                "<BaseClass>generic:PhysicalObject</BaseClass>"
-                "<ECProperty propertyName=\"SPECCHK_OK\" typeName=\"string\" displayLabel=\"SPECCHK_OK\"/>"
-                "<ECArrayProperty propertyName=\"SPECCHK\" typeName=\"string\" displayLabel=\"SPECCHK\" minOccurs=\"0\" maxOccurs=\"unbounded\"/>"
-                "<ECProperty propertyName=\"WHERE_CLAUSE\" typeName=\"string\" displayLabel=\"WHERE_CLAUSE\"/>"
-            "</ECEntityClass>"
-            "<ECEntityClass typeName=\"CONN_PREP_2X2\" displayLabel=\"CONN_PREP_2X2\">"
-                "<BaseClass>generic:PhysicalObject</BaseClass>"
-                "<ECProperty propertyName=\"CONN_PREP\" typeName=\"int\" displayLabel=\"CONN_PREP\"/>"
-            "</ECEntityClass>"
-            "<ECEntityClass typeName=\"PIPE_PVLV_USER\" displayLabel=\"PIPE_PVLV_USER\">"
-                "<BaseClass>PIPE_BASE_USER</BaseClass>"
-                "<BaseClass>SPECCHK_BASE_USER</BaseClass>"
-                "<BaseClass>CONN_PREP_2X2</BaseClass>"
-                "<ECProperty propertyName=\"COMP_DESC\" typeName=\"string\" displayLabel=\"COMP_DESC\"/>"
-                "<ECProperty propertyName=\"SERVICE\" typeName=\"string\" displayLabel=\"SERVICE\"/>"
-                "<ECProperty propertyName=\"TAG\" typeName=\"string\" displayLabel=\"TAG\"/>"
-                "<ECProperty propertyName=\"SIZE\" typeName=\"double\" displayLabel=\"SIZE\"/>"
-                "<ECProperty propertyName=\"WHICH_APPL\" typeName=\"string\" displayLabel=\"WHICH_APPL\"/>"
-                "<ECProperty propertyName=\"LINE\" typeName=\"string\" displayLabel=\"LINE\"/>"
-                "<ECProperty propertyName=\"CONN_PREP\" typeName=\"int\" displayLabel=\"CONN_PREP\"/>"
-                "<ECProperty propertyName=\"WHERE_CLAUSE\" typeName=\"string\" displayLabel=\"WHERE_CLAUSE\"/>"
-                "<ECProperty propertyName=\"SH_DESC\" typeName=\"string\" displayLabel=\"SH_DESC\"/>"
-                "<ECProperty propertyName=\"L_DESC1\" typeName=\"string\" displayLabel=\"L_DESC1\"/>"
-                "<ECProperty propertyName=\"L_DESC2\" typeName=\"string\" displayLabel=\"L_DESC2\"/>"
-                "<ECProperty propertyName=\"WEIGHT\" typeName=\"double\" displayLabel=\"WEIGHT\"/>"
-                "<ECProperty propertyName=\"NOSPEC_CLAUSE\" typeName=\"string\" displayLabel=\"NOSPEC_CLAUSE\"/>"
-                "<ECProperty propertyName=\"OP_TYPE\" typeName=\"string\" displayLabel=\"OP_TYPE\"/>"
-                "<ECProperty propertyName=\"WHERE_CLAUSE_OP\" typeName=\"string\" displayLabel=\"WHERE_CLAUSE_OP\"/>"
-                "<ECProperty propertyName=\"L_DESC3\" typeName=\"string\" displayLabel=\"L_DESC3\"/>"
-                "<ECProperty propertyName=\"INLINE\" typeName=\"boolean\" displayLabel=\"INLINE\"/>"
-                "<ECArrayProperty propertyName=\"FL_TYPE\" typeName=\"string\" displayLabel=\"FL_TYPE\" minOccurs=\"0\" maxOccurs=\"unbounded\"/>"
-                "<ECProperty propertyName=\"FOR_BOLTS_EPREP1\" typeName=\"string\" displayLabel=\"FOR_BOLTS_EPREP1\"/>"
-            "</ECEntityClass>"
-            "<ECEntityClass typeName=\"PIPE_PVLV\" displayLabel=\"PIPE_PVLV\">"
-                "<BaseClass>PIPE_BASE</BaseClass>"
-                "<BaseClass>PIPE_PVLV_USER</BaseClass>"
-                "<ECProperty propertyName=\"OP_TYPE\" typeName=\"string\" displayLabel=\"OP_TYPE\"/>"
-                "<ECProperty propertyName=\"BUD_TYPE\" typeName=\"string\" displayLabel=\"BUD_TYPE\"/>"
-                "<ECProperty propertyName=\"COMPTYPE\" typeName=\"string\" displayLabel=\"COMPTYPE\"/>"
-                "<ECProperty propertyName=\"SCH_COND\" typeName=\"string\" displayLabel=\"SCH_COND\"/>"
-            "</ECEntityClass>"
-        "</ECSchema>";
-
-    schemaContext->AddSchemaLocater(m_db->GetSchemaLocater());
-    ECN::ECSchemaPtr schema;
-    ECN::ECSchema::ReadFromXmlString(schema, schemaXML, *schemaContext);
-
-    schemaContext->RemoveSchemaLocater(m_db->GetSchemaLocater());
-
-    m_db->Schemas().ImportECSchemas(schemaContext->GetCache().GetSchemas());
-    m_db->SaveChanges();
-
-    Utf8CP json =
-        "{"
-        "\"$ECClassId\" : \"819\","
-        "\"$ECClassKey\" : \"ams.PIPE_PVLV\","
-        "\"$ECClassLabel\" : \"PIPE_PVLV\","
-        "\"$ECInstanceId\" : \"576\","
-        "\"$ECInstanceLabel\" : \"V_CHEC\","
-        "\"AREA_NO\" : null,"
-        "\"ATTRIBUTES\" : [0, 0, 0, 0, 0, 0, 0, -1, -1, 0],"
-        "\"BBoxHigh\" : null,"
-        "\"BBoxLow\" : null,"
-        "\"BOM_FLAG\" : 1,"
-        "\"BUD_TYPE\" : \"PIPE_PVLV\","
-        "\"CLIP_LENGTH\" : 1.3333333730697632,"
-        "\"COMPTYPE\" : \"PVLV\","
-        "\"COMP_DESC\" : \"VALVE, , , 150# CLASS\","
-        "\"CONN_PREP\" : null,"
-        "\"CREATES_BOLTS\" : false,"
-        "\"CategoryId\" : \"398\","
-        "\"CodeAuthorityId\" : \"1\","
-        "\"CodeNamespace\" : \"\","
-        "\"CodeValue\" : null,"
-        "\"ELEMENT_ID\" : \"22000\","
-        "\"FL_TYPE\" : [\"#\"],"
-        "\"FOR_BOLTS_EPREP1\" : \"FL\","
-        "\"GUID\" : null,"
-        "\"GeometryStream\" : null,"
-        "\"INLINE\" : false,"
-        "\"InSpatialIndex\" : true,"
-        "\"LEVEL_NAME\" : null,"
-        "\"LINE\" : \"105\","
-        "\"L_DESC1\" : null,"
-        "\"L_DESC2\" : \"\","
-        "\"L_DESC3\" : \"\","
-        "\"MATRIX\" : {"
-            "\"M00\" : 1.0,"
-            "\"M01\" : 0.0,"
-            "\"M02\" : 0.0,"
-            "\"M03\" : 0.0,"
-            "\"M04\" : 0.0,"
-            "\"M05\" : 1.0,"
-            "\"M06\" : 0.0,"
-            "\"M07\" : 0.0,"
-            "\"M08\" : 0.0,"
-            "\"M09\" : 0.0,"
-            "\"M10\" : 1.0,"
-            "\"M11\" : 0.0,"
-            "\"M12\" : 0.0,"
-            "\"M13\" : 0.0,"
-            "\"M14\" : 0.0,"
-            "\"M15\" : 1.0"
-            "},"
-        "\"ModelId\" : \"4\","
-        "\"NAME\" : \"V_CHEC\","
-        "\"NEEDS_GASKETS\" : true,"
-        "\"NETWORK_CONNECTIVITY\" : true,"
-        "\"NOSPEC_CLAUSE\" : \"  EPREP1 = 'FL' AND SCH_RAT1 = ' ' AND EPREP2 = 'FL' AND SCH_RAT2 = ' ' AND SIZE_1 = 6 AND SIZE_2 = 6 AND STNDRD = 'ANSI' AND CODE = 'B16.10' AND REIHE = '#' AND VFL_TYPE = '#' AND PATTERN = '#' AND TYPE = 'CHEC' AND RATING= 150 AND MAT_NAME = 'STL' AND FACE = 'RF'\","
-        "\"OP_TYPE\" : \"#\","
-        "\"OVERLAY\" : \"\","
-        "\"Origin\" : null,"
-        "\"ParentId\" : null,"
-        "\"Pitch\" : null,"
-        "\"RANGE\" : {"
-            "\"xMax\" : -100000000000.0,"
-            "\"xMin\" : 100000000000.0,"
-            "\"yMax\" : -100000000000.0,"
-            "\"yMin\" : 100000000000.0,"
-            "\"zMax\" : -100000000000.0,"
-            "\"zMin\" : 100000000000.0"
-            "},"
-        "\"REPLACEMENT_OBJECT\" : null,"
-        "\"Roll\" : null,"
-        "\"SCH_COND\" : null,"
-        "\"SERVICE\" : \"W\","
-        "\"SHOP_FLD\" : null,"
-        "\"SH_DESC\" : null,"
-        "\"SIZE\" : 6.0,"
-        "\"SNAP_POINTS\" : ["
-            "{"
-            "\"x\" : 1170.0000000000002,"
-            "\"y\" : 421.07800434914088,"
-            "\"z\" : 15.499959933500962"
-            "},"
-            "{"
-            "\"x\" : 1170.0000000000002,"
-            "\"y\" : 421.07800434914088,"
-            "\"z\" : 16.833293266834296"
-            "}"
-        "],"
-        "\"SNP_LENGTH\" : 1.3333333730697632,"
-        "\"SPECCHK\" : [],"
-        "\"SPECCHK_OK\" : \"FALSE\","
-        "\"TAG\" : \"V407\","
-        "\"TMATRIX\" : {"
-            "\"M00\" : 0.0,"
-            "\"M01\" : 0.0,"
-            "\"M02\" : 1.0,"
-            "\"M03\" : 0.0,"
-            "\"M04\" : 6.1230317691118863e-17,"
-            "\"M05\" : 1.0,"
-            "\"M06\" : 0.0,"
-            "\"M07\" : 0.0,"
-            "\"M08\" : -1.0,"
-            "\"M09\" : 6.1230317691118863e-17,"
-            "\"M10\" : 0.0,"
-            "\"M11\" : 0.0,"
-            "\"M12\" : 1170.0000000000002,"
-            "\"M13\" : 421.07800434914088,"
-            "\"M14\" : 15.499959933500962,"
-            "\"M15\" : 1.0"
-            "},"
-        "\"UserLabel\" : \"V_CHEC\","
-        "\"UserProperties\" : null,"
-        "\"WEIGHT\" : null,"
-        "\"WHERE_CLAUSE\" : \" WHERE SPEC = '1C' AND   EPREP1 = 'FL' AND SCH_RAT1 = ' ' AND EPREP2 = 'FL' AND SCH_RAT2 = ' ' AND SIZE_1 = 6 AND SIZE_2 = 6 AND STNDRD = 'ANSI' AND CODE = 'B16.10' AND REIHE = '#' AND VFL_TYPE = '#' AND PATTERN = '#' AND TYPE = 'CHEC' AND RATING= 150 AND MAT_NAME = 'STL' AND FACE = 'RF'\","
-        "\"WHERE_CLAUSE_OP\" : \" WHERE SPEC = '1C' AND  EPREP1 = 'FL' AND SCH_RAT1 = ' ' AND  SIZE_1 = 6 AND STNDRD = 'ANSI' AND CODE = 'B16.10' AND OPERATOR= '#' AND TYPE = 'CHEC' AND RATING= 150 AND MAT_NAME = 'STL'\","
-        "\"WHICH_APPL\" : \"PS Piping\","
-        "\"Yaw\" : null,"
-        "\"ZZ_BR_TYPE_DESC\" : null,"
-        "\"ZZ_CONN1_DESC\" : null,"
-        "\"ZZ_CONN2_DESC\" : null,"
-        "\"ZZ_FL_FACE_DESC\" : null,"
-        "\"ZZ_FL_TYPE_DESC\" : null,"
-        "\"ZZ_QUANTITY\" : 1.0,"
-        "\"ZZ_STR_TYPE_DESC\" : null,"
-        "\"ZZ_STYLE_DESC\" : null,"
-        "\"ZZ_VLV_TYPE_DESC\" : null,"
-        "\"ams_CODE_\" : null"
-        "}";
-    Json::Value jsonInput;
-    ASSERT_TRUE(Json::Reader::Parse(json, jsonInput));
-
-    ECN::ECClassCP ecClass = schema->GetClassCP("PIPE_PVLV");
-    ASSERT_TRUE(nullptr != ecClass);
-    ECN::IECInstancePtr ecInstance = ecClass->GetDefaultStandaloneEnabler()->CreateInstance(0);
-    ASSERT_TRUE(ecInstance.IsValid());
-    ASSERT_EQ(SUCCESS, ECN::ECJsonUtilities::ECInstanceFromJson(*ecInstance, jsonInput));
-
-    DgnCode code = DgnCode::CreateEmpty();
-    // custom-handled properties
-    ASSERT_EQ(ECN::ECObjectsStatus::Success, ecInstance->SetValue("ModelId", ECN::ECValue((int64_t) m_defaultModelId.GetValue())));
-    ASSERT_EQ(ECN::ECObjectsStatus::Success, ecInstance->SetValue("CategoryId", ECN::ECValue(m_defaultCategoryId.GetValue())));
-    ASSERT_EQ(ECN::ECObjectsStatus::Success, ecInstance->SetValue("UserLabel", ECN::ECValue("my label")));
-    ASSERT_EQ(ECN::ECObjectsStatus::Success, ecInstance->SetValue("CodeAuthorityId", ECN::ECValue(code.GetAuthority().GetValue())));
-    ASSERT_EQ(ECN::ECObjectsStatus::Success, ecInstance->SetValue("CodeNamespace", ECN::ECValue(code.GetNamespace().c_str())));
-    ASSERT_EQ(ECN::ECObjectsStatus::Success, ecInstance->SetValue("CodeValue", ECN::ECValue(code.GetValueCP())));
-
-<<<<<<< HEAD
-    DgnDbStatus stat;
-    DgnElementPtr dgnElement = m_db->Elements().CreateElement(&stat, *ecInstance);
-    DgnElementCPtr inserted = dgnElement->Insert(&stat);
-    ASSERT_TRUE(inserted != nullptr);
-    }
-
-=======
-    DgnElementPtr dgnElement = m_db->Elements().CreateElement(*ecInstance);
-    DgnElementCPtr inserted = dgnElement->Insert();
-    ASSERT_TRUE(inserted != nullptr);
-    }
-
-
->>>>>>> a55bdc71
+/*--------------------------------------------------------------------------------------+
+|
+|  $Source: Tests/DgnProject/Published/DgnElement_Test.cpp $
+|
+|  $Copyright: (c) 2016 Bentley Systems, Incorporated. All rights reserved. $
+|
++--------------------------------------------------------------------------------------*/
+#include "../TestFixture/DgnDbTestFixtures.h"
+#include <UnitTests/BackDoor/DgnPlatform/DgnDbTestUtils.h>
+
+USING_NAMESPACE_BENTLEY_DPTEST
+
+//----------------------------------------------------------------------------------------
+// @bsiclass                                                    Julija.Suboc     07/2013
+//----------------------------------------------------------------------------------------
+struct DgnElementTests : public DgnDbTestFixture
+    {
+    TestElementCPtr AddChild(DgnElementCR parent);
+    void TestAutoHandledPropertiesGetSet();
+    void TestAutoHandledPropertiesCA();
+    };
+
+/*---------------------------------------------------------------------------------**//**
+* @bsimethod                                    Maha Nasir                      08/15
++---------------+---------------+---------------+---------------+---------------+------*/
+TEST_F (DgnElementTests, ResetStatistics)
+    {
+    SetupSeedProject();
+
+    //Inserts a model
+    PhysicalModelPtr m1 = DgnDbTestUtils::InsertPhysicalModel(*m_db, "Model1");
+    EXPECT_TRUE(m1.IsValid());
+    m_db->SaveChanges("changeSet1");
+
+    DgnModelId m1id = m1->GetModelId();
+    EXPECT_TRUE (m1id.IsValid());
+
+    //Inserts 2 elements.
+    auto keyE1 = InsertElement(m1id);
+    DgnElementId E1id = keyE1->GetElementId();
+    DgnElementCPtr E1 = m_db->Elements().GetElement(E1id);
+    EXPECT_TRUE (E1 != nullptr);
+
+    auto keyE2 = InsertElement(m1id);
+    DgnElementId E2id = keyE2->GetElementId();
+    DgnElementCPtr E2 = m_db->Elements().GetElement(E2id);
+    EXPECT_TRUE (E2 != nullptr);
+
+    DgnModelId model_id = m_db->Elements().QueryModelId(E1id);
+    EXPECT_EQ (m1id, model_id);
+
+    //Deletes the first element.
+    DgnDbStatus status=E2->Delete();
+    EXPECT_EQ ((DgnDbStatus)SUCCESS, status);
+    m_db->SaveChanges();
+
+    uint64_t memTarget = 0;
+    m_db->Memory().PurgeUntil(memTarget);
+
+    //Get stats of the element pool.
+    DgnElements::Statistics stats = m_db->Elements().GetStatistics();
+
+    uint32_t NewElements = stats.m_newElements;
+    EXPECT_EQ (2, NewElements);
+
+    uint32_t RefElements = stats.m_reReferenced;
+    EXPECT_EQ (0, RefElements);
+
+    uint32_t UnrefElements = stats.m_unReferenced;
+    EXPECT_EQ (0, UnrefElements);
+
+    uint32_t PurgedElements = stats.m_purged;
+    EXPECT_EQ (1, PurgedElements);
+
+    m_db->Elements().ResetStatistics();
+
+    stats = m_db->Elements().GetStatistics();
+
+    //Statistics after reset.
+    NewElements = stats.m_newElements;
+    EXPECT_EQ (0, NewElements);
+
+    PurgedElements = stats.m_purged;
+    EXPECT_EQ (0, PurgedElements);
+
+    RefElements = stats.m_reReferenced;
+    EXPECT_EQ (0, RefElements);
+
+    UnrefElements = stats.m_unReferenced;
+    EXPECT_EQ (0, UnrefElements);
+    }
+
+/*---------------------------------------------------------------------------------**//**
+* @bsimethod                                    Maha Nasir                      08/15
++---------------+---------------+---------------+---------------+---------------+------*/
+TEST_F (DgnElementTests, UpdateElement)
+    {
+    SetupSeedProject();
+
+    //Inserts a model
+    PhysicalModelPtr m1 = DgnDbTestUtils::InsertPhysicalModel(*m_db, "Model1");
+    EXPECT_TRUE(m1.IsValid());
+    m_db->SaveChanges("changeSet1");
+
+    auto keyE1 = InsertElement(m1->GetModelId());
+    DgnElementId e1id = keyE1->GetElementId();
+    DgnElementCPtr e1 = m_db->Elements().GetElement(e1id);
+    EXPECT_TRUE(e1 != nullptr);
+    }
+
+/*---------------------------------------------------------------------------------**//**
+* @bsimethod                                    Sam.Wilson                      12/15
++---------------+---------------+---------------+---------------+---------------+------*/
+TestElementCPtr DgnElementTests::AddChild(DgnElementCR parent)
+    {
+    TestElementPtr child = TestElement::Create(*m_db, parent.GetModelId(), m_defaultCategoryId);
+    child->SetParentId(parent.GetElementId());
+    auto el = child->Insert();
+    if (!el.IsValid())
+        return nullptr;
+    return dynamic_cast<TestElement const*>(el.get());
+    }
+
+/*---------------------------------------------------------------------------------**//**
+* @bsimethod                                    Sam.Wilson                      12/15
++---------------+---------------+---------------+---------------+---------------+------*/
+TEST_F(DgnElementTests, DgnElementTransformer)
+    {
+    SetupSeedProject();
+    PhysicalModelPtr model = GetDefaultPhysicalModel();
+    DgnModelId modelId = model->GetModelId();
+
+    if (true)
+        {
+        DgnElementCPtr parent1 = TestElement::Create(*m_db, modelId, m_defaultCategoryId)->Insert();
+        TestElementCPtr c11 = AddChild(*parent1);
+        TestElementCPtr c12 = AddChild(*parent1);
+
+        DgnEditElementCollector all;
+        all.EditAssembly(*parent1);
+
+        for (auto el : all)
+            {
+            ASSERT_TRUE(el->ToGeometrySource3d()->GetPlacement().GetOrigin().IsEqual(DPoint3d::FromZero()));
+            ASSERT_EQ(0, el->ToGeometrySource3d()->GetPlacement().GetAngles().GetYaw().Degrees());
+            }
+
+        Transform offsetby1 = Transform::FromIdentity();
+        offsetby1.SetTranslation(DPoint3d::From(1,0,0));
+
+        DgnElementTransformer::ApplyTransformToAll(all, offsetby1);
+
+        for (auto el : all)
+            {
+            ASSERT_TRUE(el->ToGeometrySource3d()->GetPlacement().GetOrigin().IsEqual(DPoint3d::From(1,0,0)));
+            ASSERT_EQ(0, el->ToGeometrySource3d()->GetPlacement().GetAngles().GetYaw().Degrees()) << "yaw should be unaffected";
+            ASSERT_EQ(0, el->ToGeometrySource3d()->GetPlacement().GetAngles().GetPitch().Degrees()) << "pitch should be unaffected";
+            ASSERT_EQ(0, el->ToGeometrySource3d()->GetPlacement().GetAngles().GetRoll().Degrees()) << "roll should be unaffected";
+            }
+        }
+
+    if (true)
+        {
+        DgnElementCPtr parent1 = TestElement::Create(*m_db, modelId, m_defaultCategoryId)->Insert();
+        TestElementCPtr c11 = AddChild(*parent1);
+        TestElementCPtr c12 = AddChild(*parent1);
+
+        DgnEditElementCollector all;
+        all.EditAssembly(*parent1);
+
+        for (auto el : all)
+            {
+            ASSERT_TRUE(el->ToGeometrySource3d()->GetPlacement().GetOrigin().IsEqual(DPoint3d::From(0,0,0)));
+            ASSERT_EQ(0, el->ToGeometrySource3d()->GetPlacement().GetAngles().GetYaw().Degrees());
+            }
+
+        DgnElementTransformer::ApplyTransformToAll(all, Transform::FromPrincipleAxisRotations(Transform::FromIdentity(), 0, 0, msGeomConst_piOver4));
+
+        for (auto el : all)
+            {
+            ASSERT_TRUE(el->ToGeometrySource3d()->GetPlacement().GetOrigin().IsEqual(DPoint3d::From(0,0,0)));
+            EXPECT_DOUBLE_EQ(45, el->ToGeometrySource3d()->GetPlacement().GetAngles().GetYaw().Degrees());
+            EXPECT_DOUBLE_EQ(0, el->ToGeometrySource3d()->GetPlacement().GetAngles().GetPitch().Degrees()) << "pitch should be unaffected";
+            EXPECT_DOUBLE_EQ(0, el->ToGeometrySource3d()->GetPlacement().GetAngles().GetRoll().Degrees()) << "roll should be unaffected";
+            }
+        }
+
+
+    //  Now try a more interesting assembly
+    if (true)
+        {
+        DgnElementCPtr parent1 = TestElement::Create(*m_db, modelId, m_defaultCategoryId)->Insert();
+        TestElementCPtr c11 = AddChild(*parent1);
+            {
+            DgnElementPtr ec11 = c11->CopyForEdit();
+            Transform offsetUpAndOver = Transform::FromIdentity();
+            offsetUpAndOver.SetTranslation(DPoint3d::From(1,1,0));
+            DgnElementTransformer::ApplyTransformTo(*ec11, offsetUpAndOver);
+            ec11->Update();
+            }
+        //     [c]
+        //  [p]
+        ASSERT_TRUE(c11->GetPlacement().GetOrigin().IsEqual(DPoint3d::From(1,1,0)));
+        ASSERT_EQ(0, c11->GetPlacement().GetAngles().GetYaw().Degrees());
+        ASSERT_EQ(0, c11->GetPlacement().GetAngles().GetPitch().Degrees());
+        ASSERT_EQ(0, c11->GetPlacement().GetAngles().GetRoll().Degrees());
+
+        DgnEditElementCollector all;
+        all.EditAssembly(*parent1);
+
+        //  Rotate them around the zaxis, so that child swings up and around to the left.
+        //    \c
+        //  \p
+        DRay3d flagPole = DRay3d::FromOriginAndVector(DPoint3d::FromZero(), DVec3d::From(0,0,1));
+        Transform rotateAroundFlagPole = Transform::FromAxisAndRotationAngle(flagPole, msGeomConst_piOver4);
+        DgnElementTransformer::ApplyTransformToAll(all, rotateAroundFlagPole);
+
+        DgnElementPtr eparent1 = all.FindElementById(parent1->GetElementId());
+        DgnElementPtr ec11 = all.FindElementById(c11->GetElementId());
+        Placement3d eparentplacement = eparent1->ToGeometrySource3dP()->GetPlacement();
+        Placement3d ec11placement = ec11->ToGeometrySource3dP()->GetPlacement();
+        EXPECT_DOUBLE_EQ(45, eparentplacement.GetAngles().GetYaw().Degrees());
+        EXPECT_DOUBLE_EQ(45, ec11placement.GetAngles().GetYaw().Degrees());
+        EXPECT_DOUBLE_EQ( 0, ec11placement.GetAngles().GetPitch().Degrees()) << "pitch should have been unaffected";
+        EXPECT_DOUBLE_EQ( 0, ec11placement.GetAngles().GetRoll().Degrees()) << "roll should have been unaffected";
+        ASSERT_TRUE(eparentplacement.GetOrigin().AlmostEqual(DPoint3d::FromZero()));
+        ASSERT_TRUE(ec11placement.GetOrigin().AlmostEqual(DPoint3d::From(0,sqrt(2),0)));
+        }
+    }
+
+/*---------------------------------------------------------------------------------**//**
+* @bsimethod                                    Sam.Wilson                      12/15
++---------------+---------------+---------------+---------------+---------------+------*/
+TEST_F(DgnElementTests, DgnEditElementCollector)
+    {
+    SetupSeedProject();
+    PhysicalModelPtr model = GetDefaultPhysicalModel();
+    DgnModelId modelId = model->GetModelId();
+
+    DgnElementCPtr parent1 = TestElement::Create(*m_db, modelId, m_defaultCategoryId)->Insert();
+    ASSERT_TRUE(parent1.IsValid());
+
+    // single element
+        {
+        DgnEditElementCollector coll;
+        auto eparent1 = coll.EditElement(*parent1);
+        ASSERT_TRUE(eparent1.IsValid());
+        ASSERT_TRUE(eparent1->GetElementId() == parent1->GetElementId());
+
+        auto eparent1cc1 = coll.EditElement(*eparent1);
+        ASSERT_TRUE(eparent1cc1.get() == eparent1.get()) << "no dups allowed in the collection";
+        ASSERT_TRUE(eparent1cc1 == eparent1) << "no dups allowed in the collection";
+
+        auto eparent1cc2 = coll.EditElement(*parent1);
+        ASSERT_TRUE(eparent1cc2.get() == eparent1.get()) << "no dups allowed in the collection";
+        ASSERT_TRUE(eparent1cc2 == eparent1) << "no dups allowed in the collection";
+
+        ASSERT_EQ(1, coll.size());
+
+        // FindByElementId
+        auto found = coll.FindElementById(parent1->GetElementId());
+        ASSERT_TRUE(found.get() == eparent1.get());
+        ASSERT_TRUE(found->GetElementId() == parent1->GetElementId());
+
+        // Remove
+        coll.RemoveElement(*found);
+        ASSERT_EQ(0, coll.size());
+        coll.RemoveElement(*found);
+        ASSERT_EQ(0, coll.size());
+        }
+
+    // single element (childless)
+        {
+        DgnEditElementCollector coll;
+        coll.EditAssembly(*parent1);
+        ASSERT_EQ(1, coll.size());
+        }
+
+    // Add some children
+    TestElementCPtr c11 = AddChild(*parent1);
+    ASSERT_EQ(c11->GetParentId(), parent1->GetElementId());
+    TestElementCPtr c12 = AddChild(*parent1);
+    ASSERT_EQ(c12->GetParentId(), parent1->GetElementId());
+    ASSERT_EQ(2, parent1->QueryChildren().size());
+
+    //  element with children
+        {
+        DgnEditElementCollector all;
+        all.EditAssembly(*parent1);
+        ASSERT_EQ(3, all.size());
+
+        DgnEditElementCollector noChildren;
+        noChildren.EditAssembly(*parent1, 0);
+        ASSERT_EQ(1, noChildren.size());
+
+        DgnEditElementCollector onlyElement;
+        onlyElement.EditElement(*parent1);
+        ASSERT_EQ(1, onlyElement.size());
+
+        DgnEditElementCollector onlyChildren;
+        onlyChildren.AddChildren(*parent1);
+        ASSERT_EQ(2, onlyChildren.size());
+        onlyChildren.AddChildren(*parent1);
+        ASSERT_EQ(2, onlyChildren.size()) << "no dup children allowed in the collection";
+        }
+
+    // Add nested children
+    TestElementCPtr c111 = AddChild(*c11);
+    ASSERT_EQ(c111->GetParentId(), c11->GetElementId());
+    TestElementCPtr c112 = AddChild(*c11);
+    ASSERT_EQ(c112->GetParentId(), c11->GetElementId());
+    ASSERT_EQ(2, c11->QueryChildren().size());
+
+    //  element with children
+        {
+        DgnEditElementCollector all;
+        all.EditAssembly(*parent1);
+        ASSERT_EQ(5, all.size());
+
+        DgnEditElementCollector noChildren;
+        noChildren.EditAssembly(*parent1, 0);
+        ASSERT_EQ(1, noChildren.size());
+
+        DgnEditElementCollector onlyElement;
+        onlyElement.EditElement(*parent1);
+        ASSERT_EQ(1, onlyElement.size());
+
+        DgnEditElementCollector onlyChildren1;
+        onlyChildren1.AddChildren(*parent1, 1);
+        ASSERT_EQ(2, onlyChildren1.size());
+        onlyChildren1.AddChildren(*parent1, 1);
+        ASSERT_EQ(2, onlyChildren1.size()) << "no dup children allowed in the collection";
+
+        DgnEditElementCollector onlyChildrenAll;
+        onlyChildrenAll.AddChildren(*parent1);
+        ASSERT_EQ(4, onlyChildrenAll.size());
+        onlyChildrenAll.AddChildren(*parent1);
+        ASSERT_EQ(4, onlyChildrenAll.size()) << "no dup children allowed in the collection";
+
+        // Test iterator
+        size_t count = 0;
+        for (auto el : all)
+            {
+            ASSERT_TRUE(el != nullptr);
+            ++count;
+            }
+        ASSERT_EQ(all.size(), count);
+
+        // apply various std algorithms to the collection
+        auto eparent1 = all.FindElementById(parent1->GetElementId());
+        auto ifind = std::find(all.begin(), all.end(), eparent1.get());
+        ASSERT_TRUE(ifind != all.end());
+        ASSERT_EQ(*ifind, eparent1.get());
+
+        // Test removal of children
+        all.RemoveChildren(*c11);
+        ASSERT_EQ(3, all.size());
+        all.RemoveChildren(*c11);
+        ASSERT_EQ(3, all.size());
+
+        all.RemoveChildren(*parent1);
+        ASSERT_EQ(1, all.size());
+        all.RemoveChildren(*parent1);
+        ASSERT_EQ(1, all.size());
+
+        all.RemoveElement(*all.FindElementById(parent1->GetElementId()));
+        ASSERT_EQ(0, all.size());
+        all.RemoveElement(*all.FindElementById(parent1->GetElementId()));
+        ASSERT_EQ(0, all.size());
+        all.RemoveChildren(*c11);
+        ASSERT_EQ(0, all.size());
+        }
+
+    // mixture of persistent and non-persistent elements
+        {
+        DgnElementPtr nonPersistent = TestElement::Create(*m_db, modelId, m_defaultCategoryId);
+
+        DgnEditElementCollector coll;
+        DgnElementPtr eparent1 = coll.EditElement(*parent1);
+        DgnElementPtr enonPersistent = coll.AddElement(*nonPersistent);
+        ASSERT_EQ(enonPersistent.get(), nonPersistent.get());
+        ASSERT_EQ(2, coll.size());
+        DgnElementPtr enonPersistentcc = coll.EditElement(*nonPersistent);
+        ASSERT_NE(enonPersistentcc.get(), nonPersistent.get()) << "you can add a second copy of a non-persistent element -- we can't tell it's a copy.";
+        ASSERT_EQ(3, coll.size());
+
+        ASSERT_TRUE(coll.FindElementById(parent1->GetElementId()).IsValid());
+        ASSERT_FALSE(coll.FindElementById(nonPersistent->GetElementId()).IsValid());
+        }
+
+    }
+
+/*---------------------------------------------------------------------------------**//**
+* @bsimethod                                    Sam.Wilson                      12/15
++---------------+---------------+---------------+---------------+---------------+------*/
+TEST_F(DgnElementTests, ElementCopierTests)
+    {
+    SetupSeedProject();
+    PhysicalModelPtr model = GetDefaultPhysicalModel();
+
+    DgnElementCPtr parent = TestElement::Create(*m_db, model->GetModelId(), m_defaultCategoryId)->Insert();
+    TestElementCPtr c1 = AddChild(*parent);
+    TestElementCPtr c2 = AddChild(*parent);
+
+    DgnModelPtr destModel = parent->GetModel();
+
+    // Verify that children are copied
+        {
+        DgnCloneContext ccontext;
+        ElementCopier copier(ccontext);
+        copier.SetCopyChildren(true);
+        DgnElementCPtr parent_cc = copier.MakeCopy(nullptr, *destModel, *parent, DgnCode());
+        ASSERT_TRUE(parent_cc.IsValid());
+        auto c1ccId = copier.GetCloneContext().FindElementId(c1->GetElementId());
+        ASSERT_TRUE(c1ccId.IsValid());
+        ASSERT_TRUE(destModel->GetDgnDb().Elements().GetElement(c1ccId).IsValid());
+        ASSERT_TRUE(destModel->GetDgnDb().Elements().GetElement(c1ccId)->GetModel() == destModel);
+        auto c2ccId = copier.GetCloneContext().FindElementId(c2->GetElementId());
+        ASSERT_TRUE(c2ccId.IsValid());
+        ASSERT_TRUE(destModel->GetDgnDb().Elements().GetElement(c2ccId).IsValid());
+        ASSERT_TRUE(destModel->GetDgnDb().Elements().GetElement(c2ccId)->GetModel() == destModel);
+        size_t cccount = 0;
+        for (auto childid : parent_cc->QueryChildren())
+            {
+            ASSERT_TRUE(childid == c1ccId || childid == c2ccId);
+            ++cccount;
+            }
+        ASSERT_EQ(2, cccount);
+
+        // Verify that a second attempt to copy an already copied element does nothing
+        ASSERT_TRUE(parent_cc.get() == copier.MakeCopy(nullptr, *destModel, *parent, DgnCode()).get());
+        ASSERT_TRUE(c1ccId == copier.MakeCopy(nullptr, *destModel, *c1, DgnCode())->GetElementId());
+        ASSERT_TRUE(c2ccId == copier.MakeCopy(nullptr, *destModel, *c2, DgnCode())->GetElementId());
+        }
+
+    // Verify that children are NOT copied
+        {
+        DgnCloneContext ccontext;
+        ElementCopier copier(ccontext);
+        copier.SetCopyChildren(false);
+        DgnElementCPtr parent_cc = copier.MakeCopy(nullptr, *destModel, *parent, DgnCode());
+        ASSERT_TRUE(parent_cc.IsValid());
+        auto c1ccId = copier.GetCloneContext().FindElementId(c1->GetElementId());
+        ASSERT_FALSE(c1ccId.IsValid());
+        auto c2ccId = copier.GetCloneContext().FindElementId(c2->GetElementId());
+        ASSERT_FALSE(c2ccId.IsValid());
+        ASSERT_EQ(0, parent_cc->QueryChildren().size());
+        }
+    }
+
+/*---------------------------------------------------------------------------------**//**
+* @bsimethod                                    Sam.Wilson                      12/15
++---------------+---------------+---------------+---------------+---------------+------*/
+TEST_F(DgnElementTests, ElementCopierTests_Group)
+    {
+    SetupSeedProject();
+    PhysicalModelPtr model = GetDefaultPhysicalModel();
+
+    DgnElementCPtr group = TestGroup::Create(*m_db, model->GetModelId(), m_defaultCategoryId)->Insert();
+    DgnElementCPtr m1 = TestElement::Create(*m_db, model->GetModelId(), m_defaultCategoryId)->Insert();
+    DgnElementCPtr m2 = TestElement::Create(*m_db, model->GetModelId(), m_defaultCategoryId)->Insert();
+    ElementGroupsMembers::Insert(*group, *m1, 0);
+    ElementGroupsMembers::Insert(*group, *m2, 0);
+    ASSERT_TRUE(group->ToIElementGroup()->QueryMembers().size() == 2);
+
+    DgnModelPtr destModel = group->GetModel();
+
+    // Verify that members are copied
+        {
+        DgnCloneContext ccontext;
+        ElementCopier copier(ccontext);
+        copier.SetCopyGroups(true);
+        DgnElementCPtr group_cc = copier.MakeCopy(nullptr, *destModel, *group, DgnCode());
+        ASSERT_TRUE(group_cc.IsValid());
+        auto m1ccId = copier.GetCloneContext().FindElementId(m1->GetElementId());
+        ASSERT_TRUE(m1ccId.IsValid());
+        ASSERT_TRUE(destModel->GetDgnDb().Elements().GetElement(m1ccId).IsValid());
+        ASSERT_TRUE(destModel->GetDgnDb().Elements().GetElement(m1ccId)->GetModel() == destModel);
+        auto m2ccId = copier.GetCloneContext().FindElementId(m2->GetElementId());
+        ASSERT_TRUE(m2ccId.IsValid());
+        ASSERT_TRUE(destModel->GetDgnDb().Elements().GetElement(m2ccId).IsValid());
+        ASSERT_TRUE(destModel->GetDgnDb().Elements().GetElement(m2ccId)->GetModel() == destModel);
+        size_t cccount = 0;
+        for (auto memberid : group_cc->ToIElementGroup()->QueryMembers())
+            {
+            ASSERT_TRUE(memberid == m1ccId || memberid == m2ccId);
+            ++cccount;
+            }
+        ASSERT_EQ(2, cccount);
+
+        // Verify that a second attempt to copy an already copied element does nothing
+        ASSERT_TRUE(group_cc.get() == copier.MakeCopy(nullptr, *destModel, *group, DgnCode()).get());
+        ASSERT_TRUE(m1ccId == copier.MakeCopy(nullptr, *destModel, *m1, DgnCode())->GetElementId());
+        ASSERT_TRUE(m2ccId == copier.MakeCopy(nullptr, *destModel, *m2, DgnCode())->GetElementId());
+        }
+
+    // Verify that members are NOT copied
+        {
+        DgnCloneContext ccontext;
+        ElementCopier copier(ccontext);
+        copier.SetCopyGroups(false);
+        DgnElementCPtr group_cc = copier.MakeCopy(nullptr, *destModel, *group, DgnCode());
+        ASSERT_TRUE(group_cc.IsValid());
+        ASSERT_EQ(0, group_cc->ToIElementGroup()->QueryMembers().size());
+        }
+
+    }
+
+//---------------------------------------------------------------------------------------
+// @bsimethod                                   Shaun.Sewall                    01/2016
+//---------------------------------------------------------------------------------------
+TEST_F(DgnElementTests, ForceElementIdForInsert)
+    {
+    SetupSeedProject();
+    PhysicalModelPtr model = GetDefaultPhysicalModel();
+    DgnModelId modelId = model->GetModelId();
+    DgnCategoryId categoryId = GetDefaultCategoryId();
+    DgnClassId classId = m_db->Domains().GetClassId(generic_ElementHandler::GenericPhysicalObjectHandler::GetHandler());
+    DgnElementId elementId;
+
+    // Test creating an element the "normal" way (by letting the DgnElementId be assigned by the framework)
+        {
+        GenericPhysicalObjectPtr element = new GenericPhysicalObject(GenericPhysicalObject::CreateParams(*m_db, modelId, classId, categoryId));
+        ASSERT_TRUE(element.IsValid());
+        ASSERT_TRUE(element->Insert().IsValid());
+        ASSERT_TRUE(element->GetElementId().IsValid());
+        ASSERT_FALSE(element->Insert().IsValid()) << "Second insert of the same element should fail";
+        elementId = element->GetElementId();
+        }
+
+    DgnElementId forcedElementId(elementId.GetValue() + 100);
+
+    // Confirm that supplying a DgnElementId in CreateParams for Insert does not work (not intended to work)
+        {
+        GenericPhysicalObject::CreateParams createParams(*m_db, modelId, classId, categoryId);
+        createParams.SetElementId(DgnElementId(elementId.GetValue() + 100));
+    
+        GenericPhysicalObjectPtr element = new GenericPhysicalObject(createParams);
+        ASSERT_TRUE(element.IsValid());
+        ASSERT_FALSE(element->Insert().IsValid()) << "It is not valid to supply a DgnElementId for Insert via CreateParams";
+        }
+
+    // Test PKPM's synchronization workflow where they must force a DgnElementId on Insert.
+        {
+        GenericPhysicalObjectPtr element = new GenericPhysicalObject(GenericPhysicalObject::CreateParams(*m_db, modelId, classId, categoryId));
+        ASSERT_TRUE(element.IsValid());
+        element->ForceElementIdForInsert(forcedElementId);
+        ASSERT_EQ(element->GetElementId(), forcedElementId);
+        ASSERT_TRUE(element->Insert().IsValid());
+        ASSERT_EQ(element->GetElementId(), forcedElementId);
+        }
+    }
+
+//---------------------------------------------------------------------------------------
+// @bsimethod                                   Shaun.Sewall                    01/2016
+//---------------------------------------------------------------------------------------
+TEST_F(DgnElementTests, GenericDomainElements)
+    {
+    SetupSeedProject();
+    PhysicalModelPtr model = GetDefaultPhysicalModel();
+    DgnCategoryId categoryId = GetDefaultCategoryId();
+
+    // GenericSpatialLocation
+        {
+        GenericSpatialLocationPtr element = GenericSpatialLocation::Create(*model, categoryId);
+        ASSERT_TRUE(element.IsValid());
+        ASSERT_TRUE(element->Insert().IsValid());
+        ASSERT_TRUE(element->GetElementId().IsValid());
+        }
+
+    // GenericPhysicalObject
+        {
+        GenericPhysicalObjectPtr element = GenericPhysicalObject::Create(*model, categoryId);
+        ASSERT_TRUE(element.IsValid());
+        ASSERT_TRUE(element->Insert().IsValid());
+        ASSERT_TRUE(element->GetElementId().IsValid());
+        }
+    }
+
+/*---------------------------------------------------------------------------------**//**
+* @bsistruct                                                    Paul.Connelly   09/15
++---------------+---------------+---------------+---------------+---------------+------*/
+struct ElementGeomAndPlacementTests : DgnElementTests
+{
+    GeometryBuilderPtr CreateGeom();
+    RefCountedPtr<PhysicalElement> CreateElement(bool wantPlacement, bool wantGeom);
+    static bool AreEqualPlacements(Placement3dCR a, Placement3dCR b);
+    void TestLoadElem(DgnElementId id, Placement3d const* placement, bool hasGeometry);
+};
+
+/*---------------------------------------------------------------------------------**//**
+* @bsimethod                                                    Paul.Connelly   09/15
++---------------+---------------+---------------+---------------+---------------+------*/
+GeometryBuilderPtr ElementGeomAndPlacementTests::CreateGeom()
+    {
+    DgnModelPtr model = m_db->Models().GetModel(m_defaultModelId);
+    GeometryBuilderPtr builder = GeometryBuilder::Create(*model, m_defaultCategoryId, DPoint3d::From(0.0, 0.0, 0.0));
+    CurveVectorPtr curveVector = GeomHelper::computeShape();
+    builder->Append(*curveVector);
+    double dz = 3.0, radius = 1.5;
+    DgnConeDetail cylinderDetail(DPoint3d::From(0, 0, 0), DPoint3d::From(0, 0, dz), radius, radius, true);
+    ISolidPrimitivePtr cylinder = ISolidPrimitive::CreateDgnCone(cylinderDetail);
+    builder->Append(*cylinder);
+
+    DEllipse3d ellipseData = DEllipse3d::From(1, 2, 3,
+        0, 0, 2,
+        0, 3, 0,
+        0.0, Angle::TwoPi());
+    ICurvePrimitivePtr ellipse = ICurvePrimitive::CreateArc(ellipseData);
+    builder->Append(*ellipse);
+
+    Render::GeometryParams elemDisplayParams;
+    elemDisplayParams.SetCategoryId(m_defaultCategoryId);
+    elemDisplayParams.SetWeight(2);
+    builder->Append(elemDisplayParams);
+
+    return builder;
+    }
+
+/*---------------------------------------------------------------------------------**//**
+* @bsimethod                                                    Paul.Connelly   09/15
++---------------+---------------+---------------+---------------+---------------+------*/
+bool ElementGeomAndPlacementTests::AreEqualPlacements(Placement3dCR a, Placement3dCR b)
+    {
+    return DoubleOps::AlmostEqual(a.GetOrigin().x, b.GetOrigin().x)
+        && DoubleOps::AlmostEqual(a.GetOrigin().y, b.GetOrigin().y)
+        && DoubleOps::AlmostEqual(a.GetOrigin().z, b.GetOrigin().z)
+        && DoubleOps::AlmostEqual(a.GetAngles().GetYaw().Degrees(), b.GetAngles().GetYaw().Degrees())
+        && DoubleOps::AlmostEqual(a.GetAngles().GetPitch().Degrees(), b.GetAngles().GetPitch().Degrees())
+        && DoubleOps::AlmostEqual(a.GetAngles().GetRoll().Degrees(), b.GetAngles().GetRoll().Degrees());
+    }
+
+/*---------------------------------------------------------------------------------**//**
+* @bsimethod                                                    Paul.Connelly   09/15
++---------------+---------------+---------------+---------------+---------------+------*/
+void ElementGeomAndPlacementTests::TestLoadElem(DgnElementId id, Placement3d const* placement, bool hasGeometry)
+    {
+    auto el = m_db->Elements().Get<PhysicalElement>(id);
+    ASSERT_TRUE(el.IsValid());
+    EXPECT_EQ(nullptr != placement, el->GetPlacement().IsValid());
+    if (nullptr != placement)
+        {
+        EXPECT_TRUE(placement->IsValid());
+        EXPECT_TRUE(el->GetPlacement().IsValid());
+        EXPECT_TRUE(AreEqualPlacements(*placement, el->GetPlacement()));
+        }
+
+    EXPECT_EQ(hasGeometry, el->HasGeometry());
+    }
+
+/*---------------------------------------------------------------------------------**//**
+* @bsimethod                                                    Paul.Connelly   09/15
++---------------+---------------+---------------+---------------+---------------+------*/
+TEST_F(ElementGeomAndPlacementTests, ValidateOnInsert)
+    {
+    SetupSeedProject();
+
+    DgnElementId noPlacementNoGeomId, placementAndGeomId, placementAndNoGeomId;
+    Placement3d placement;
+
+        {
+        // Null placement + null geom
+        TestElementPtr el = TestElement::CreateWithoutGeometry(*m_db, m_defaultModelId, m_defaultCategoryId);
+        EXPECT_TRUE(m_db->Elements().Insert(*el).IsValid());
+        TestLoadElem(el->GetElementId(), nullptr, false);
+        noPlacementNoGeomId = el->GetElementId();
+
+        // Non-null placement + non-null geom
+        el = TestElement::Create(*m_db, m_defaultModelId, m_defaultCategoryId, DgnCode());
+        auto geom = CreateGeom();
+        EXPECT_EQ(SUCCESS, geom->Finish(*el));
+        placement = el->GetPlacement();
+        EXPECT_TRUE(placement.IsValid());
+        EXPECT_TRUE(m_db->Elements().Insert(*el).IsValid());
+        placementAndGeomId = el->GetElementId();
+
+        // Non-null placement + null geom
+        el = TestElement::CreateWithoutGeometry(*m_db, m_defaultModelId, m_defaultCategoryId);
+        el->SetPlacement(placement);
+        EXPECT_TRUE(m_db->Elements().Insert(*el).IsValid());
+        placementAndNoGeomId = el->GetElementId();
+
+        // Null placement + non-null geom
+        el = TestElement::Create(*m_db, m_defaultModelId, m_defaultCategoryId, DgnCode());
+        EXPECT_EQ(SUCCESS, geom->Finish(*el));
+        el->SetPlacement(Placement3d());
+        DgnDbStatus status;
+        EXPECT_FALSE(m_db->Elements().Insert(*el, &status).IsValid());
+        EXPECT_EQ(DgnDbStatus::BadElement, status);
+        }
+
+    m_db->Memory().PurgeUntil(0);
+
+    TestLoadElem(noPlacementNoGeomId, nullptr, false);
+    TestLoadElem(placementAndGeomId, &placement, true);
+    TestLoadElem(placementAndNoGeomId, &placement, false);
+    }
+
+/*---------------------------------------------------------------------------------**//**
+* @bsimethod                                                    Paul.Connelly   12/15
++---------------+---------------+---------------+---------------+---------------+------*/
+static int32_t countElementsOfClass(DgnClassId classId, DgnDbR db)
+    {
+    CachedStatementPtr stmt = db.Elements().GetStatement("SELECT count(*) FROM " BIS_TABLE(BIS_CLASS_Element) " WHERE ECClassId=?");
+    stmt->BindUInt64(1, classId.GetValue());
+    stmt->Step();
+    return stmt->GetValueInt(0);
+    }
+
+/*---------------------------------------------------------------------------------**//**
+* INSERT statements on element table were using the ClassId of the base class if
+* the derived class did not define its own Handler subclass.
+* @bsimethod                                                    Paul.Connelly   12/15
++---------------+---------------+---------------+---------------+---------------+------*/
+TEST_F(DgnElementTests, HandlerlessClass)
+    {
+    SetupSeedProject();
+
+    DgnClassId classId(m_db->Schemas().GetECClassId(DPTEST_SCHEMA_NAME, DPTEST_TEST_ELEMENT_WITHOUT_HANDLER_CLASS_NAME));
+    TestElement::CreateParams params(*m_db, m_defaultModelId, classId, m_defaultCategoryId, Placement3d(), DgnCode());
+    TestElement el(params);
+    EXPECT_TRUE(el.Insert().IsValid());
+
+    EXPECT_EQ(0, countElementsOfClass(TestElement::QueryClassId(*m_db), *m_db));
+    EXPECT_EQ(1, countElementsOfClass(classId, *m_db));
+    }
+
+/*---------------------------------------------------------------------------------**//**
+* @bsimethod                                                    Sam.Wilson      02/16
++---------------+---------------+---------------+---------------+---------------+------*/
+void DgnElementTests::TestAutoHandledPropertiesCA()
+    {
+#ifdef WIP_AUTO_HANDLED_PROPERTIES // *** test Custom Attributes when we get them
+    DgnClassId classId(m_db->Schemas().GetECClassId(DPTEST_SCHEMA_NAME, DPTEST_TEST_ELEMENT_WITHOUT_HANDLER_CLASS_NAME));
+    TestElement::CreateParams params(*m_db, m_defaultModelId, classId, m_defaultCategoryId, Placement3d(), DgnCode());
+    TestElement el(params);
+
+    static Utf8CP s_autoHandledPropNames[] = {
+        "IntegerProperty1"
+        ,"IntegerProperty2"
+        ,"IntegerProperty3"
+        ,"IntegerProperty4"
+        ,"DoubleProperty1"
+        ,"DoubleProperty2"
+        ,"DoubleProperty3"
+        ,"DoubleProperty4"
+        ,"PointProperty1"
+        ,"PointProperty2"
+        ,"PointProperty3"
+        ,"PointProperty4"
+        ,"StringProperty"
+        ,"IntProperty"
+        };
+
+    for (int i=0; i<_countof(s_autoHandledPropNames); ++i)
+        {
+        ECN::ECValue checkValue;
+        EXPECT_EQ(DgnDbStatus::Success, el.GetPropertyValue(checkValue, s_autoHandledPropNames[i]));
+        EXPECT_TRUE(checkValue.IsNull());
+        }
+
+    // Check a few non-auto-handled props
+    ECN::ECValue checkValue;
+    EXPECT_EQ(DgnDbStatus::Success, el.GetPropertyValue(checkValue, "TestIntegerProperty1"));
+#endif
+    }
+
+/*---------------------------------------------------------------------------------**//**
+* @bsimethod                                                    Sam.Wilson      02/16
++---------------+---------------+---------------+---------------+---------------+------*/
+void DgnElementTests::TestAutoHandledPropertiesGetSet()
+    {
+    RefCountedCPtr<TestElement> persistentEl;
+    uint32_t iArrayOfPoint3d;
+    uint32_t iArrayOfString;
+    uint32_t iArrayOfInt;
+    if (true)
+        {
+        DgnClassId classId(m_db->Schemas().GetECClassId(DPTEST_SCHEMA_NAME, DPTEST_TEST_ELEMENT_WITHOUT_HANDLER_CLASS_NAME));
+        TestElement::CreateParams params(*m_db, m_defaultModelId, classId, m_defaultCategoryId, Placement3d(), DgnCode());
+        TestElement el(params);
+
+        ASSERT_EQ(DgnDbStatus::Success, el.GetPropertyIndex(iArrayOfPoint3d, "ArrayOfPoint3d"));
+        ASSERT_EQ(DgnDbStatus::Success, el.GetPropertyIndex(iArrayOfString, "ArrayOfString"));
+        ASSERT_EQ(DgnDbStatus::Success, el.GetPropertyIndex(iArrayOfInt, "ArrayOfInt"));
+
+        //  No unhandled properties yet
+        ECN::ECValue checkValue;
+        EXPECT_EQ(DgnDbStatus::Success, el.GetPropertyValue(checkValue, "StringProperty"));
+        EXPECT_TRUE(checkValue.IsNull());
+
+        //  Set unhandled property (in memory)
+        ASSERT_EQ(DgnDbStatus::Success, el.SetPropertyValue("StringProperty", ECN::ECValue("initial value")));
+
+        //      ... check that we see the pending value
+        checkValue.Clear();
+        EXPECT_EQ(DgnDbStatus::Success, el.GetPropertyValue(checkValue, "StringProperty"));
+        EXPECT_STREQ("initial value", checkValue.ToString().c_str());
+
+        // Set a struct valued property
+        BeTest::SetFailOnAssert(false);
+        EXPECT_NE(DgnDbStatus::Success, el.SetPropertyValue("Location", ECN::ECValue("<<you cannot set a struct directly>>")));
+        BeTest::SetFailOnAssert(true);
+        EXPECT_EQ(DgnDbStatus::Success, el.SetPropertyValue("Location.Street", ECN::ECValue("690 Pennsylvania Drive")));
+        EXPECT_EQ(DgnDbStatus::Success, el.SetPropertyValue("Location.City.Name", ECN::ECValue("Exton")));
+        EXPECT_EQ(DgnDbStatus::Success, el.SetPropertyValue("Location.City.State", ECN::ECValue("PA")));
+        EXPECT_EQ(DgnDbStatus::Success, el.SetPropertyValue("Location.City.Zip", ECN::ECValue(19341)));
+
+        // Set an array property
+        EXPECT_EQ(DgnDbStatus::Success, el.AddPropertyArrayItems(iArrayOfString, 3));
+        EXPECT_EQ(DgnDbStatus::Success, el.SetPropertyValue("ArrayOfString", ECN::ECValue("first"), PropertyArrayIndex(0)));
+        EXPECT_EQ(DgnDbStatus::Success, el.SetPropertyValue("ArrayOfString", ECN::ECValue("second"), PropertyArrayIndex(1)));
+
+        EXPECT_EQ(DgnDbStatus::Success, el.AddPropertyArrayItems(iArrayOfPoint3d, 2));
+        EXPECT_EQ(DgnDbStatus::Success, el.SetPropertyValue("ArrayOfPoint3d", ECN::ECValue(DPoint3d::From(1,1,1)), PropertyArrayIndex(0)));
+        EXPECT_EQ(DgnDbStatus::Success, el.SetPropertyValue("ArrayOfPoint3d", ECN::ECValue(DPoint3d::From(2,2,2)), PropertyArrayIndex(1)));
+
+        EXPECT_EQ(DgnDbStatus::Success, el.AddPropertyArrayItems(iArrayOfInt, 300));
+        for (auto i=0; i<300; ++i)
+            {
+            EXPECT_EQ(DgnDbStatus::Success, el.SetPropertyValue("ArrayOfInt", ECN::ECValue(i), PropertyArrayIndex(i)));
+            }
+
+        //  Insert the element
+        persistentEl = m_db->Elements().Insert(el);
+        }
+    
+    ASSERT_TRUE(persistentEl.IsValid());
+
+    // Check that we see the stored value
+    ECN::ECValue checkValue;
+    EXPECT_EQ(DgnDbStatus::Success, persistentEl->GetPropertyValue(checkValue, "Location.Street"));
+    EXPECT_STREQ("690 Pennsylvania Drive", checkValue.ToString().c_str());
+
+    EXPECT_EQ(DgnDbStatus::Success, persistentEl->GetPropertyValue(checkValue, "Location.City.Name"));
+    EXPECT_STREQ("Exton", checkValue.ToString().c_str());
+
+    EXPECT_EQ(DgnDbStatus::Success, persistentEl->GetPropertyValue(checkValue, "Location.City.Country"));
+    EXPECT_TRUE(checkValue.IsNull()) << "I never set the Location.City.Country property, so it should be null";
+
+    EXPECT_EQ(DgnDbStatus::Success, persistentEl->GetPropertyValue(checkValue, "Location.City.Zip"));
+    EXPECT_EQ(19341, checkValue.GetInteger());
+
+    EXPECT_EQ(DgnDbStatus::Success, persistentEl->GetPropertyValue(checkValue, "ArrayOfString", PropertyArrayIndex(0)));
+    EXPECT_STREQ("first", checkValue.ToString().c_str());
+
+    EXPECT_EQ(DgnDbStatus::Success, persistentEl->GetPropertyValue(checkValue, "ArrayOfString", PropertyArrayIndex(1)));
+    EXPECT_STREQ("second", checkValue.ToString().c_str());
+
+    EXPECT_EQ(DgnDbStatus::Success, persistentEl->GetPropertyValue(checkValue, "ArrayOfString", PropertyArrayIndex(2)));
+    EXPECT_TRUE(checkValue.IsNull());
+
+    EXPECT_NE(DgnDbStatus::Success, persistentEl->GetPropertyValue(checkValue, "ArrayOfString", PropertyArrayIndex(3)));
+
+    EXPECT_EQ(DgnDbStatus::Success, persistentEl->GetPropertyValue(checkValue, "ArrayOfPoint3d", PropertyArrayIndex(0)));
+    EXPECT_TRUE(checkValue.GetPoint3d().IsEqual(DPoint3d::From(1,1,1)));
+
+    EXPECT_EQ(DgnDbStatus::Success, persistentEl->GetPropertyValue(checkValue, "ArrayOfPoint3d", PropertyArrayIndex(1)));
+    EXPECT_TRUE(checkValue.GetPoint3d().IsEqual(DPoint3d::From(2,2,2)));
+
+    EXPECT_NE(DgnDbStatus::Success, persistentEl->GetPropertyValue(checkValue, "ArrayOfPoint3d", PropertyArrayIndex(2)));
+
+    for (auto i=0; i<300; ++i)
+        {
+        EXPECT_EQ(DgnDbStatus::Success, persistentEl->GetPropertyValue(checkValue, "ArrayOfInt", PropertyArrayIndex(i)));
+        EXPECT_EQ(i, checkValue.GetInteger());
+        }
+
+    EXPECT_EQ(DgnDbStatus::Success, persistentEl->GetPropertyValue(checkValue, "StringProperty"));
+    EXPECT_STREQ("initial value", checkValue.ToString().c_str());
+
+    // Get some non-auto-handled properties using the same dynamic property API
+    EXPECT_EQ(DgnDbStatus::Success, persistentEl->GetPropertyValue(checkValue, "ModelId"));
+    EXPECT_EQ(persistentEl->GetModelId().GetValue(), checkValue.GetLong());
+    EXPECT_EQ(DgnDbStatus::Success, persistentEl->GetPropertyValue(checkValue, "CategoryId"));
+    EXPECT_EQ(persistentEl->GetCategoryId().GetValue(), checkValue.GetLong());
+    EXPECT_EQ(DgnDbStatus::Success, persistentEl->GetPropertyValue(checkValue, "UserLabel"));
+    EXPECT_STREQ(persistentEl->GetUserLabel(), checkValue.ToString().c_str());
+    EXPECT_EQ(DgnDbStatus::Success, persistentEl->GetPropertyValue(checkValue, "CodeAuthorityId"));
+    EXPECT_EQ(persistentEl->GetCode().GetAuthority().GetValueUnchecked(), (uint64_t)checkValue.GetLong());
+    EXPECT_EQ(DgnDbStatus::Success, persistentEl->GetPropertyValue(checkValue, "CodeNamespace"));
+    EXPECT_STREQ(persistentEl->GetCode().GetNamespace().c_str(), checkValue.ToString().c_str());
+    EXPECT_EQ(DgnDbStatus::Success, persistentEl->GetPropertyValue(checkValue, "CodeValue"));
+    EXPECT_STREQ(persistentEl->GetCode().GetValue().c_str(), checkValue.ToString().c_str());
+
+    if (true)
+        {
+        //  Get ready to modify the element
+        RefCountedPtr<TestElement> editEl = persistentEl->MakeCopy<TestElement>();
+
+        //      ... initially we still see the initial/stored value
+        checkValue.Clear();
+        EXPECT_EQ(DgnDbStatus::Success, editEl->GetPropertyValue(checkValue, "StringProperty"));
+        EXPECT_STREQ("initial value", checkValue.ToString().c_str());
+
+        //  Set a new value (in memory)
+        EXPECT_EQ(DgnDbStatus::Success, editEl->SetPropertyValue("StringProperty", ECN::ECValue("changed value")));
+
+        //      ... check that we now see the pending value on the edited copy ...
+        checkValue.Clear();
+        EXPECT_EQ(DgnDbStatus::Success, editEl->GetPropertyValue(checkValue, "StringProperty"));
+        EXPECT_STREQ("changed value", checkValue.ToString().c_str());
+
+        //      ... but no change on the persistent element
+        checkValue.Clear();
+        EXPECT_EQ(DgnDbStatus::Success, persistentEl->GetPropertyValue(checkValue, "StringProperty"));
+        EXPECT_STREQ("initial value", checkValue.ToString().c_str());
+
+        //  Update the element
+        persistentEl = m_db->Elements().Update(*editEl);
+        }
+
+    // Check that the stored value was changed
+    checkValue.Clear();
+    EXPECT_EQ(DgnDbStatus::Success, persistentEl->GetPropertyValue(checkValue, "StringProperty"));
+    EXPECT_STREQ("changed value", checkValue.ToString().c_str());
+
+    // REALLY check that the stored value was changed
+    auto fileName = m_db->GetFileName();
+    auto elid = persistentEl->GetElementId();
+    persistentEl = nullptr;
+    m_db->SaveChanges();
+    m_db->CloseDb();
+    m_db = nullptr;
+    OpenDb(m_db, fileName, Db::OpenMode::Readonly, true);
+    persistentEl = m_db->Elements().Get<TestElement>(elid);
+    ASSERT_TRUE(persistentEl.IsValid());
+    checkValue.Clear();
+    EXPECT_EQ(DgnDbStatus::Success, persistentEl->GetPropertyValue(checkValue, "StringProperty"));
+    EXPECT_STREQ("changed value", checkValue.ToString().c_str());
+    }
+
+/*---------------------------------------------------------------------------------**//**
+* @bsimethod                                                    Sam.Wilson      02/16
++---------------+---------------+---------------+---------------+---------------+------*/
+TEST_F(DgnElementTests, TestAutoHandledProperties)
+    {
+    SetupSeedProject();
+    TestAutoHandledPropertiesCA();
+    TestAutoHandledPropertiesGetSet();
+    }
+
+/*---------------------------------------------------------------------------------**//**
+* @bsimethod                                                    Sam.Wilson      02/16
++---------------+---------------+---------------+---------------+---------------+------*/
+TEST_F(DgnElementTests, CreateFromECInstance)
+    {
+    SetupSeedProject();
+
+    DgnElementId eid;
+        {
+        ECN::ECClassCP testClass = m_db->Schemas().GetECClass(DPTEST_SCHEMA_NAME, DPTEST_TEST_ELEMENT_CLASS_NAME);
+        auto testClassInstance = testClass->GetDefaultStandaloneEnabler()->CreateInstance();
+        DgnCode code = DgnCode::CreateEmpty();
+        // custom-handled properties
+        ASSERT_EQ(ECN::ECObjectsStatus::Success, testClassInstance->SetValue("ModelId", ECN::ECValue((int64_t)m_defaultModelId.GetValue())));
+        ASSERT_EQ(ECN::ECObjectsStatus::Success, testClassInstance->SetValue("CategoryId", ECN::ECValue(m_defaultCategoryId.GetValue())));
+        ASSERT_EQ(ECN::ECObjectsStatus::Success, testClassInstance->SetValue("UserLabel", ECN::ECValue("my label")));
+        ASSERT_EQ(ECN::ECObjectsStatus::Success, testClassInstance->SetValue("CodeAuthorityId", ECN::ECValue(code.GetAuthority().GetValue())));
+        ASSERT_EQ(ECN::ECObjectsStatus::Success, testClassInstance->SetValue("CodeNamespace", ECN::ECValue(code.GetNamespace().c_str())));
+        ASSERT_EQ(ECN::ECObjectsStatus::Success, testClassInstance->SetValue("CodeValue", ECN::ECValue(code.GetValueCP())));
+        ASSERT_EQ(ECN::ECObjectsStatus::Success, testClassInstance->SetValue(DPTEST_TEST_ELEMENT_TestElementProperty, ECN::ECValue("a string")));
+        ASSERT_EQ(ECN::ECObjectsStatus::Success, testClassInstance->SetValue(DPTEST_TEST_ELEMENT_IntegerProperty1, ECN::ECValue(99)));
+        ASSERT_EQ(ECN::ECObjectsStatus::Success, testClassInstance->SetValue(DPTEST_TEST_ELEMENT_DoubleProperty1, ECN::ECValue(99.99)));
+        ASSERT_EQ(ECN::ECObjectsStatus::Success, testClassInstance->SetValue(DPTEST_TEST_ELEMENT_PointProperty1, ECN::ECValue(DPoint3d::From(99, 99, 99))));
+        
+        // auto-handled properties
+        ASSERT_EQ(ECN::ECObjectsStatus::Success, testClassInstance->SetValue("IntegerProperty1", ECN::ECValue(199)));
+        ASSERT_EQ(ECN::ECObjectsStatus::Success, testClassInstance->SetValue("Location.Street", ECN::ECValue("690 Pennsylvania Drive")));
+        ASSERT_EQ(ECN::ECObjectsStatus::Success, testClassInstance->SetValue("Location.City.Name", ECN::ECValue("Exton")));
+        ASSERT_EQ(ECN::ECObjectsStatus::Success, testClassInstance->SetValue("Location.City.State", ECN::ECValue("PA")));
+        ASSERT_EQ(ECN::ECObjectsStatus::Success, testClassInstance->SetValue("Location.City.Zip", ECN::ECValue(19341)));
+        ASSERT_EQ(ECN::ECObjectsStatus::Success, testClassInstance->AddArrayElements("ArrayOfString", 3));
+        ASSERT_EQ(ECN::ECObjectsStatus::Success, testClassInstance->SetValue("ArrayOfString", ECN::ECValue("first"), 0));
+        ASSERT_EQ(ECN::ECObjectsStatus::Success, testClassInstance->SetValue("ArrayOfString", ECN::ECValue("second"), 1));
+        ASSERT_EQ(ECN::ECObjectsStatus::Success, testClassInstance->AddArrayElements("ArrayOfPoint3d", 2));
+        ASSERT_EQ(ECN::ECObjectsStatus::Success, testClassInstance->SetValue("ArrayOfPoint3d", ECN::ECValue(DPoint3d::From(1,1,1)), 0));
+        ASSERT_EQ(ECN::ECObjectsStatus::Success, testClassInstance->SetValue("ArrayOfPoint3d", ECN::ECValue(DPoint3d::From(2,2,2)), 1));
+        ASSERT_EQ(ECN::ECObjectsStatus::Success, testClassInstance->AddArrayElements("ArrayOfInt", 300));
+        for (auto i=0; i<300; ++i)
+            {
+            ASSERT_EQ(ECN::ECObjectsStatus::Success, testClassInstance->SetValue("ArrayOfInt", ECN::ECValue(i), i));
+            }
+
+        DgnDbStatus status;
+        auto ele = m_db->Elements().CreateElement(*testClassInstance, &status);
+        ASSERT_TRUE(ele.IsValid());
+        ASSERT_EQ(DgnDbStatus::Success, status);
+
+        ASSERT_EQ((int64_t)m_defaultModelId.GetValue(), ele->GetModelId().GetValue());
+        ECN::ECValue v;
+        ASSERT_EQ(DgnDbStatus::Success, ele->GetPropertyValue(v, "ModelId"));
+        ASSERT_EQ((int64_t)m_defaultModelId.GetValue(), v.GetLong());
+        ASSERT_EQ(DgnDbStatus::Success, ele->GetPropertyValue(v, "UserLabel"));
+        ASSERT_STREQ("my label", v.ToString().c_str());
+        ASSERT_STREQ("my label", ele->GetUserLabel());
+        ASSERT_EQ(DgnDbStatus::Success, ele->GetPropertyValue(v, DPTEST_TEST_ELEMENT_TestElementProperty));
+        ASSERT_STREQ("a string", v.ToString().c_str());
+        ASSERT_EQ(DgnDbStatus::Success, ele->GetPropertyValue(v, DPTEST_TEST_ELEMENT_IntegerProperty1));
+        ASSERT_EQ(99, v.GetInteger());
+        ASSERT_EQ(DgnDbStatus::Success, ele->GetPropertyValue(v, DPTEST_TEST_ELEMENT_DoubleProperty1));
+        ASSERT_DOUBLE_EQ(99.99, v.GetDouble());
+        ASSERT_EQ(DgnDbStatus::Success, ele->GetPropertyValue(v, DPTEST_TEST_ELEMENT_PointProperty1));
+        ASSERT_TRUE(DPoint3d::From(99, 99, 99).IsEqual(v.GetPoint3d()));
+        EXPECT_EQ(DgnDbStatus::Success, ele->GetPropertyValue(v, "ArrayOfPoint3d", PropertyArrayIndex(1)));
+        EXPECT_TRUE(v.GetPoint3d().IsEqual(DPoint3d::From(2,2,2)));
+
+        // Now, make sure that we can actually insert the element
+        auto persistentEl = ele->Insert();
+        ASSERT_TRUE(persistentEl.IsValid());
+        
+        eid = persistentEl->GetElementId();
+        }
+
+    // Now close and re-open, so that we read the element from the disk.
+    auto filename = m_db->GetFileName();
+    CloseDb();
+    m_db = nullptr;
+    OpenDb(m_db, filename, BeSQLite::Db::OpenMode::Readonly);
+    auto ele = m_db->Elements().GetElement(eid);
+    ASSERT_TRUE(ele.IsValid());
+
+    ASSERT_EQ((int64_t)m_defaultModelId.GetValue(), ele->GetModelId().GetValue());
+    ECN::ECValue v;
+    ASSERT_EQ(DgnDbStatus::Success, ele->GetPropertyValue(v, "ModelId"));
+    ASSERT_EQ((int64_t)m_defaultModelId.GetValue(), v.GetLong());
+    ASSERT_EQ(DgnDbStatus::Success, ele->GetPropertyValue(v, "UserLabel"));
+    ASSERT_STREQ("my label", v.ToString().c_str());
+    ASSERT_STREQ("my label", ele->GetUserLabel());
+    ASSERT_EQ(DgnDbStatus::Success, ele->GetPropertyValue(v, DPTEST_TEST_ELEMENT_TestElementProperty));
+    ASSERT_STREQ("a string", v.ToString().c_str());
+    ASSERT_EQ(DgnDbStatus::Success, ele->GetPropertyValue(v, DPTEST_TEST_ELEMENT_IntegerProperty1));
+    ASSERT_EQ(99, v.GetInteger());
+    ASSERT_EQ(DgnDbStatus::Success, ele->GetPropertyValue(v, DPTEST_TEST_ELEMENT_DoubleProperty1));
+    ASSERT_DOUBLE_EQ(99.99, v.GetDouble());
+    ASSERT_EQ(DgnDbStatus::Success, ele->GetPropertyValue(v, DPTEST_TEST_ELEMENT_PointProperty1));
+    ASSERT_TRUE(DPoint3d::From(99, 99, 99).IsEqual(v.GetPoint3d()));
+    EXPECT_EQ(DgnDbStatus::Success, ele->GetPropertyValue(v, "Location.Street"));
+    EXPECT_STREQ("690 Pennsylvania Drive", v.ToString().c_str());
+
+    EXPECT_EQ(DgnDbStatus::Success, ele->GetPropertyValue(v, "Location.City.Name"));
+    EXPECT_STREQ("Exton", v.ToString().c_str());
+
+    EXPECT_EQ(DgnDbStatus::Success, ele->GetPropertyValue(v, "Location.City.Country"));
+    EXPECT_TRUE(v.IsNull()) << "I never set the Location.City.Country property, so it should be null";
+
+    EXPECT_EQ(DgnDbStatus::Success, ele->GetPropertyValue(v, "Location.City.Zip"));
+    EXPECT_EQ(19341, v.GetInteger());
+
+    EXPECT_EQ(DgnDbStatus::Success, ele->GetPropertyValue(v, "ArrayOfString", PropertyArrayIndex(0)));
+    EXPECT_STREQ("first", v.ToString().c_str());
+
+    EXPECT_EQ(DgnDbStatus::Success, ele->GetPropertyValue(v, "ArrayOfString", PropertyArrayIndex(1)));
+    EXPECT_STREQ("second", v.ToString().c_str());
+
+    EXPECT_NE(DgnDbStatus::Success, ele->GetPropertyValue(v, "ArrayOfString", PropertyArrayIndex(2))); // I only set two items
+
+    EXPECT_EQ(DgnDbStatus::Success, ele->GetPropertyValue(v, "ArrayOfPoint3d", PropertyArrayIndex(0)));
+    EXPECT_TRUE(v.GetPoint3d().IsEqual(DPoint3d::From(1,1,1)));
+
+    EXPECT_EQ(DgnDbStatus::Success, ele->GetPropertyValue(v, "ArrayOfPoint3d", PropertyArrayIndex(1)));
+    EXPECT_TRUE(v.GetPoint3d().IsEqual(DPoint3d::From(2,2,2)));
+
+    EXPECT_NE(DgnDbStatus::Success, ele->GetPropertyValue(v, "ArrayOfPoint3d", PropertyArrayIndex(2)));
+
+    for (auto i=0; i<300; ++i)
+        {
+        EXPECT_EQ(DgnDbStatus::Success, ele->GetPropertyValue(v, "ArrayOfInt", PropertyArrayIndex(i)));
+        EXPECT_EQ(i, v.GetInteger());
+        }
+    }
+
+//---------------------------------------------------------------------------------------
+// @bsimethod                                   Muhammad.Hassan                     07/16
+//+---------------+---------------+---------------+---------------+---------------+------
+void compareDateTimes(DateTimeCR dateTime1, DateTimeCR dateTime2)
+    {
+    EXPECT_TRUE(dateTime1.Equals(dateTime2, false));
+    EXPECT_EQ(dateTime1.GetYear(), dateTime2.GetYear());
+    EXPECT_EQ(dateTime1.GetMonth(), dateTime2.GetMonth());
+    EXPECT_EQ(dateTime1.GetDay(), dateTime2.GetDay());
+    EXPECT_EQ(dateTime1.GetHour(), dateTime2.GetHour());
+    EXPECT_EQ(dateTime1.GetMinute(), dateTime2.GetMinute());
+    EXPECT_EQ(dateTime1.GetSecond(), dateTime2.GetSecond());
+    EXPECT_EQ(dateTime1.GetMillisecond(), dateTime2.GetMillisecond());
+    EXPECT_EQ(dateTime1.GetHectoNanosecond(), dateTime2.GetHectoNanosecond());
+    }
+
+//---------------------------------------------------------------------------------------
+// @bsimethod                                   Muhammad.Hassan                     07/16
+//+---------------+---------------+---------------+---------------+---------------+------
+TEST_F(DgnElementTests, GetSetPropertyValues)
+    {
+    SetupSeedProject();
+
+    DateTime dateTime = DateTime(DateTime::Kind::Utc, 2016, 2, 14, 9, 58, 17, 4560000);
+    DateTime dateTimeUtc = DateTime::GetCurrentTimeUtc();
+    DPoint2d point2d = {123.456, 456.789};
+    DPoint3d point3d = {1.2, -3.4, 5.6};
+
+    DgnElementId persistentId;
+    if (true)
+        {
+        DgnElementCPtr persistentEl;
+
+        DgnClassId classId(m_db->Schemas().GetECClassId(DPTEST_SCHEMA_NAME, DPTEST_TEST_ELEMENT_WITHOUT_HANDLER_CLASS_NAME));
+        TestElement::CreateParams params(*m_db, m_defaultModelId, classId, m_defaultCategoryId, Placement3d(), DgnCode());
+        TestElement el(params);
+
+        ECN::AdHocJsonPropertyValue boolProperty = el.GetUserProperty("b");
+        //  No user properties yet
+        ECN::ECValue checkValue = boolProperty.GetValueEC();
+        EXPECT_TRUE(checkValue.IsNull());
+
+        ECN::AdHocJsonPropertyValue doubleProperty = el.GetUserProperty("d");
+        checkValue = doubleProperty.GetValueEC();
+        EXPECT_TRUE(checkValue.IsNull());
+
+        ECN::AdHocJsonPropertyValue dateTimeProperty = el.GetUserProperty("dt");
+        checkValue = dateTimeProperty.GetValueEC();
+        EXPECT_TRUE(checkValue.IsNull());
+
+        ECN::AdHocJsonPropertyValue dateTimeUtcProperty = el.GetUserProperty("dtUtc");
+        checkValue = dateTimeUtcProperty.GetValueEC();
+        EXPECT_TRUE(checkValue.IsNull());
+
+        ECN::AdHocJsonPropertyValue intProperty = el.GetUserProperty("i");
+        checkValue = intProperty.GetValueEC();
+        EXPECT_TRUE(checkValue.IsNull());
+
+        ECN::AdHocJsonPropertyValue longProperty = el.GetUserProperty("l");
+        checkValue = longProperty.GetValueEC();
+        EXPECT_TRUE(checkValue.IsNull());
+
+        ECN::AdHocJsonPropertyValue stringProperty = el.GetUserProperty("s");
+        checkValue = longProperty.GetValueEC();
+        EXPECT_TRUE(checkValue.IsNull());
+
+        ECN::AdHocJsonPropertyValue point2dProperty = el.GetUserProperty("p2d");
+        checkValue = point2dProperty.GetValueEC();
+        EXPECT_TRUE(checkValue.IsNull());
+
+        ECN::AdHocJsonPropertyValue point3dProperty = el.GetUserProperty("p3d");
+        checkValue = point3dProperty.GetValueEC();
+        EXPECT_TRUE(checkValue.IsNull());
+
+        // set user properties
+        ASSERT_EQ(SUCCESS, boolProperty.SetValueEC(ECN::ECValue(false)));
+        ASSERT_EQ(SUCCESS, doubleProperty.SetValueEC(ECN::ECValue(1.0001)));
+        ASSERT_EQ(SUCCESS, dateTimeProperty.SetValueEC(ECN::ECValue(dateTime)));
+        ASSERT_EQ(SUCCESS, dateTimeUtcProperty.SetValueEC(ECN::ECValue(dateTimeUtc)));
+        ASSERT_EQ(SUCCESS, intProperty.SetValueEC(ECN::ECValue(1)));
+        ASSERT_EQ(SUCCESS, longProperty.SetValueEC(ECN::ECValue(1000000000001ULL)));
+        ASSERT_EQ(SUCCESS, stringProperty.SetValueEC(ECN::ECValue("StringVal")));
+        ASSERT_EQ(SUCCESS, point2dProperty.SetValueEC(ECN::ECValue(point2d)));
+        ASSERT_EQ(SUCCESS, point3dProperty.SetValueEC(ECN::ECValue(point3d)));
+
+        //get property values
+        checkValue = boolProperty.GetValueEC();
+        EXPECT_FALSE(checkValue.GetBoolean());
+
+        checkValue = doubleProperty.GetValueEC();
+        EXPECT_EQ(1.0001, checkValue.GetDouble());
+
+        checkValue = dateTimeProperty.GetValueEC();
+        EXPECT_FALSE(checkValue.IsNull());
+        compareDateTimes(dateTime, checkValue.GetDateTime());
+
+        checkValue = dateTimeUtcProperty.GetValueEC();
+        EXPECT_FALSE(checkValue.IsNull());
+        compareDateTimes(dateTimeUtc, checkValue.GetDateTime());
+
+        checkValue = intProperty.GetValueEC();
+        EXPECT_EQ(1, checkValue.GetInteger());
+
+        checkValue = longProperty.GetValueEC();
+        EXPECT_EQ(1000000000001, checkValue.GetLong());
+
+        checkValue = stringProperty.GetValueEC();
+        EXPECT_STREQ("StringVal", checkValue.GetUtf8CP());
+
+        checkValue = point2dProperty.GetValueEC();
+        EXPECT_EQ(point2d.x, checkValue.GetPoint2d().x);
+        EXPECT_EQ(point2d.y, checkValue.GetPoint2d().y);
+
+        checkValue = point3dProperty.GetValueEC();
+        EXPECT_EQ(point3d.x, checkValue.GetPoint3d().x);
+        EXPECT_EQ(point3d.y, checkValue.GetPoint3d().y);
+        EXPECT_EQ(point3d.z, checkValue.GetPoint3d().z);
+
+        //  Insert the element
+        persistentEl = el.Insert();
+        persistentId = persistentEl->GetElementId();
+        }
+
+    m_db->SaveChanges("");
+    m_db->Memory().PurgeUntil(0);
+
+    ASSERT_TRUE(persistentId.IsValid());
+
+    if (true)
+        {
+        DgnElementCPtr persistentEl = m_db->Elements().Get<DgnElement>(persistentId);
+
+        // verify property value is persisted
+        ECN::AdHocJsonPropertyValue persistedStringProperty = persistentEl->GetUserProperty("s");
+        ECN::ECValue checkValue = persistedStringProperty.GetValueEC();
+        EXPECT_STREQ("StringVal", checkValue.GetUtf8CP());
+
+        // get priority
+        int priority = 0;
+        EXPECT_EQ(ECN::AdHocJsonPropertyValue::GetStatus::NotFound, persistedStringProperty.GetPriority(priority));
+        EXPECT_EQ(0, priority);
+
+        // get is hidden
+        bool isHidden = false;
+        EXPECT_EQ(ECN::AdHocJsonPropertyValue::GetStatus::NotFound, persistedStringProperty.GetHidden(isHidden));
+        EXPECT_FALSE(isHidden);
+
+        // get extended type
+        Utf8String extendedType = "";
+        EXPECT_EQ(ECN::AdHocJsonPropertyValue::GetStatus::NotFound, persistedStringProperty.GetExtendedType(extendedType));
+        EXPECT_STREQ("", extendedType.c_str());
+
+        // get category
+        Utf8String category = "";
+        EXPECT_EQ(ECN::AdHocJsonPropertyValue::GetStatus::NotFound, persistedStringProperty.GetCategory(category));
+        EXPECT_STREQ("", category.c_str());
+
+        persistedStringProperty.SetValueNull();
+        checkValue = persistedStringProperty.GetValueEC();
+        EXPECT_TRUE(checkValue.IsNull());
+        }
+    }
+
+/*---------------------------------------------------------------------------------**//**
+* @bsimethod                                               Ramanujam.Raman      02/16
++---------------+---------------+---------------+---------------+---------------+------*/
+TEST_F(DgnElementTests, TestUserProperties)
+    {
+    SetupSeedProject();
+    
+    // Note: Even if this test uses SetValueEC() and GetValueEC() for setting the user properties, the preference
+    // would be to use the primitive setters and getters. The choice here was to just meant to get more coverage
+    // by testing the outermost wrappers. 
+
+    DgnElementId persistentId;
+    if (true)
+        {
+        DgnElementCPtr persistentEl;
+
+        DgnClassId classId(m_db->Schemas().GetECClassId(DPTEST_SCHEMA_NAME, DPTEST_TEST_ELEMENT_WITHOUT_HANDLER_CLASS_NAME));
+        TestElement::CreateParams params(*m_db, m_defaultModelId, classId, m_defaultCategoryId, Placement3d(), DgnCode());
+        TestElement el(params);
+
+        ECN::AdHocJsonPropertyValue stringProperty = el.GetUserProperty("StringProperty");
+
+        //  No user properties yet
+        ECN::ECValue checkValue = stringProperty.GetValueEC();
+        EXPECT_TRUE(checkValue.IsNull());
+
+        //  Set user property (in memory)
+        ASSERT_EQ(SUCCESS, stringProperty.SetValueEC(ECN::ECValue("initial value")));
+
+        //      ... check that we see the pending value
+        checkValue = stringProperty.GetValueEC();
+        EXPECT_FALSE(checkValue.IsNull());
+        EXPECT_STREQ("initial value", checkValue.ToString().c_str());
+
+        //  Insert the element
+        persistentEl = el.Insert();
+        persistentId = persistentEl->GetElementId();
+        }
+    
+    m_db->SaveChanges("");
+    m_db->Memory().PurgeUntil(0);
+
+    ASSERT_TRUE(persistentId.IsValid());
+
+    if (true)
+        {
+        DgnElementCPtr persistentEl = m_db->Elements().Get<DgnElement>(persistentId);
+
+        ECN::AdHocJsonPropertyValue persistedStringProperty = persistentEl->GetUserProperty("StringProperty");
+
+        // Check that we see the stored value
+        ECN::ECValue checkValue = persistedStringProperty.GetValueEC();
+        EXPECT_FALSE(checkValue.IsNull());
+        EXPECT_STREQ("initial value", checkValue.ToString().c_str());
+
+        //  Get ready to modify the element
+        RefCountedPtr<TestElement> editEl = persistentEl->MakeCopy<TestElement>();
+
+        //      ... initially we still see the initial/stored value
+        ECN::AdHocJsonPropertyValue  editedStringProperty = editEl->GetUserProperty("StringProperty");
+        checkValue = editedStringProperty.GetValueEC();
+        EXPECT_FALSE(checkValue.IsNull());
+        EXPECT_STREQ("initial value", checkValue.ToString().c_str());
+
+        //  Set a new value (in memory)
+        EXPECT_EQ(SUCCESS, editedStringProperty.SetValueEC(ECN::ECValue("changed value")));
+
+        //      ... check that we now see the pending value on the edited copy ...
+        checkValue = editedStringProperty.GetValueEC();
+        EXPECT_FALSE(checkValue.IsNull());
+        EXPECT_STREQ("changed value", checkValue.ToString().c_str());
+
+        //      ... but no change on the persistent element
+        checkValue = persistedStringProperty.GetValueEC();
+        EXPECT_FALSE(checkValue.IsNull());
+        EXPECT_STREQ("initial value", checkValue.ToString().c_str());
+
+        //  Update the element
+        persistentEl = editEl->Update();
+        }
+
+    m_db->Memory().PurgeUntil(0);
+
+    if (true)
+        {
+        DgnElementCPtr persistentEl = m_db->Elements().Get<DgnElement>(persistentId);
+        ECN::AdHocJsonPropertyValue persistedStringProperty = persistentEl->GetUserProperty("StringProperty");
+
+        // Check that the stored value was changed
+        ECN::ECValue checkValue;
+        checkValue = persistedStringProperty.GetValueEC();
+        EXPECT_FALSE(checkValue.IsNull());
+        EXPECT_STREQ("changed value", checkValue.ToString().c_str());
+        }
+    }
+
+/*---------------------------------------------------------------------------------**//**
+* @bsimethod                                                    Shaun.Sewall    05/16
++---------------+---------------+---------------+---------------+---------------+------*/
+TEST_F(DgnElementTests, ParentChildSameModel)
+    {
+    SetupSeedProject();
+    
+    DgnCategoryId categoryId = DgnDbTestUtils::InsertCategory(*m_db, "testCategory");
+    PhysicalModelPtr modelA = DgnDbTestUtils::InsertPhysicalModel(*m_db, "modelA");
+    PhysicalModelPtr modelB = DgnDbTestUtils::InsertPhysicalModel(*m_db, "modelB");
+
+    GenericPhysicalObjectPtr parentA = GenericPhysicalObject::Create(*modelA, categoryId);
+    GenericPhysicalObjectPtr parentB = GenericPhysicalObject::Create(*modelB, categoryId);
+    EXPECT_TRUE(parentA.IsValid());
+    EXPECT_TRUE(parentB.IsValid());
+    EXPECT_TRUE(parentA->Insert().IsValid());
+    EXPECT_TRUE(parentB->Insert().IsValid());
+    DgnElementId childIdA, childIdB, childIdC;
+
+    // test DgnElement::_OnChildInsert success
+        {
+        GenericPhysicalObjectPtr childA = GenericPhysicalObject::Create(*modelA, categoryId);
+        GenericPhysicalObjectPtr childB = GenericPhysicalObject::Create(*modelB, categoryId);
+        GenericPhysicalObjectPtr childC = GenericPhysicalObject::Create(*modelB, categoryId);
+        EXPECT_TRUE(childA.IsValid());
+        EXPECT_TRUE(childB.IsValid());
+        EXPECT_TRUE(childC.IsValid());
+        childA->SetParentId(parentA->GetElementId()); // Match
+        childB->SetParentId(parentB->GetElementId()); // Match
+        EXPECT_TRUE(childA->Insert().IsValid()) << "Expecting success because models of parent and child are the same";
+        EXPECT_TRUE(childB->Insert().IsValid()) << "Expecting success because models of parent and child are the same";
+        EXPECT_TRUE(childC->Insert().IsValid()) << "Expecting success because childC has no parent";
+        EXPECT_TRUE(childA->GetParentId().IsValid());
+        EXPECT_TRUE(childB->GetParentId().IsValid());
+        EXPECT_FALSE(childC->GetParentId().IsValid());
+        childIdA = childA->GetElementId();
+        childIdB = childB->GetElementId();
+        childIdC = childC->GetElementId();
+        }
+
+    // test DgnElement::_OnChildInsert failure
+        {
+        GenericPhysicalObjectPtr childA = GenericPhysicalObject::Create(*modelA, categoryId);
+        GenericPhysicalObjectPtr childB = GenericPhysicalObject::Create(*modelB, categoryId);
+        EXPECT_TRUE(childA.IsValid());
+        EXPECT_TRUE(childB.IsValid());
+        childA->SetParentId(parentB->GetElementId()); // Mismatch 
+        childB->SetParentId(parentA->GetElementId()); // Mismatch
+        DgnDbStatus insertStatusA, insertStatusB;
+        BeTest::SetFailOnAssert(false);
+        EXPECT_FALSE(childA->Insert(&insertStatusA).IsValid()) << "Expecting failure because models of parent and child are different";
+        EXPECT_FALSE(childB->Insert(&insertStatusB).IsValid()) << "Expecting failure because models of parent and child are different";
+        BeTest::SetFailOnAssert(true);
+        EXPECT_EQ(DgnDbStatus::WrongModel, insertStatusA);
+        EXPECT_EQ(DgnDbStatus::WrongModel, insertStatusB);
+        }
+
+    // test SetParentId on existing elements
+        {
+        GenericPhysicalObjectPtr childA = m_db->Elements().GetForEdit<GenericPhysicalObject>(childIdA);
+        GenericPhysicalObjectPtr childB = m_db->Elements().GetForEdit<GenericPhysicalObject>(childIdB);
+        GenericPhysicalObjectPtr childC = m_db->Elements().GetForEdit<GenericPhysicalObject>(childIdC);
+        EXPECT_TRUE(childA.IsValid());
+        EXPECT_TRUE(childB.IsValid());
+        EXPECT_TRUE(childC.IsValid());
+        childA->SetParentId(parentB->GetElementId()); // Mismatch
+        childB->SetParentId(parentA->GetElementId()); // Mismatch
+        childC->SetParentId(parentA->GetElementId()); // Mismatch
+        DgnDbStatus updateStatusA, updateStatusB, updateStatusC;
+        BeTest::SetFailOnAssert(false);
+        EXPECT_FALSE(childA->Update(&updateStatusA).IsValid()) << "Expecting failure because models of parent and child are different";
+        EXPECT_FALSE(childB->Update(&updateStatusB).IsValid()) << "Expecting failure because models of parent and child are different";
+        EXPECT_FALSE(childC->Update(&updateStatusC).IsValid()) << "Expecting failure because models of parent and child are different";
+        BeTest::SetFailOnAssert(true);
+        EXPECT_EQ(DgnDbStatus::WrongModel, updateStatusA);
+        EXPECT_EQ(DgnDbStatus::WrongModel, updateStatusB);
+        EXPECT_EQ(DgnDbStatus::WrongModel, updateStatusC);
+
+        childC->SetParentId(parentB->GetElementId()); // Match
+        EXPECT_TRUE(childC->Update(&updateStatusC).IsValid()) << "Expecting success because models of parent and child are the same";
+        EXPECT_EQ(DgnDbStatus::Success, updateStatusC);
+        }
+    }
+
+/*---------------------------------------------------------------------------------**//**
+* @bsimethod                                                    Shaun.Sewall    05/16
++---------------+---------------+---------------+---------------+---------------+------*/
+TEST_F(DgnElementTests, FederationGuid)
+    {
+    SetupSeedProject();
+
+    PhysicalModelPtr model = DgnDbTestUtils::InsertPhysicalModel(*m_db, "TestModel");
+    DgnCategoryId categoryId = DgnDbTestUtils::InsertCategory(*m_db, "TestCategory");
+
+    DgnElementId elementId;
+    BeGuid federationGuid(true);
+    BeGuid updatedFederationGuid(true);
+
+    // Quick BeGuid tests
+    EXPECT_TRUE(BeGuid(true).IsValid());
+    EXPECT_FALSE(BeGuid().IsValid());
+    EXPECT_NE(federationGuid, updatedFederationGuid);
+    EXPECT_EQ(federationGuid, BeGuid(federationGuid.m_guid.u[0], federationGuid.m_guid.u[1]));
+    EXPECT_EQ(federationGuid, BeGuid(federationGuid.m_guid.i[0], federationGuid.m_guid.i[1], federationGuid.m_guid.i[2], federationGuid.m_guid.i[3]));
+    
+    // test that FederationGuid is initialized as invalid
+        {
+        GenericPhysicalObjectPtr element = GenericPhysicalObject::Create(*model, categoryId);
+        EXPECT_TRUE(element.IsValid());
+        EXPECT_FALSE(element->GetFederationGuid().IsValid()) << "FederationGuid expected to be initialized as invalid";
+        EXPECT_TRUE(element->Insert().IsValid());
+        elementId = element->GetElementId();
+        EXPECT_FALSE(element->GetFederationGuid().IsValid()) << "FederationGuid expected to be initialized as invalid";
+        }
+
+    // test error conditions for QueryElementByFederationGuid
+    EXPECT_FALSE(m_db->Elements().QueryElementByFederationGuid(BeGuid()).IsValid()) << "Should not find an element by an invalid FederationGuid";
+    EXPECT_FALSE(m_db->Elements().QueryElementByFederationGuid(BeGuid(true)).IsValid()) << "Should not find an element by an unused FederationGuid";
+
+    // flush cache and re-check element
+        {
+        m_db->Memory().PurgeUntil(0);
+        DgnElementCPtr element = m_db->Elements().GetElement(elementId);
+        EXPECT_TRUE(element.IsValid());
+        EXPECT_FALSE(element->GetFederationGuid().IsValid());
+        }
+
+    // test when FederationGuid is specified
+        {
+        GenericPhysicalObjectPtr element = GenericPhysicalObject::Create(*model, categoryId);
+        EXPECT_TRUE(element.IsValid());
+        element->SetFederationGuid(federationGuid);
+        EXPECT_TRUE(element->GetFederationGuid().IsValid()) << "FederationGuid should be valid after SetFederationGuid";
+        EXPECT_TRUE(element->Insert().IsValid());
+        elementId = element->GetElementId();
+        EXPECT_EQ(elementId.GetValue(), m_db->Elements().QueryElementByFederationGuid(federationGuid)->GetElementId().GetValue()) << "Should be able to query for an element by its FederationGuid";
+
+        GenericPhysicalObjectPtr element2 = GenericPhysicalObject::Create(*model, categoryId);
+        EXPECT_TRUE(element2.IsValid());
+        element2->SetFederationGuid(federationGuid);
+        EXPECT_FALSE(element->Insert().IsValid()) << "Cannot insert a second element with a duplicate FederationGuid";
+        m_db->SaveChanges();
+        }
+
+    // flush cache and re-check element
+        {
+        m_db->Memory().PurgeUntil(0);
+        DgnElementPtr element = m_db->Elements().GetForEdit<DgnElement>(elementId);
+        EXPECT_TRUE(element.IsValid());
+        EXPECT_TRUE(element->GetFederationGuid().IsValid());
+        EXPECT_EQ(element->GetFederationGuid(), federationGuid);
+
+        element->SetFederationGuid(updatedFederationGuid);
+        EXPECT_TRUE(element->Update().IsValid());
+        m_db->SaveChanges();
+        }
+
+    // flush cache and verify set/update to updated value
+        {
+        m_db->Memory().PurgeUntil(0);
+        DgnElementPtr element = m_db->Elements().GetForEdit<DgnElement>(elementId);
+        EXPECT_TRUE(element.IsValid());
+        EXPECT_TRUE(element->GetFederationGuid().IsValid());
+        EXPECT_EQ(element->GetFederationGuid(), updatedFederationGuid);
+        EXPECT_TRUE(m_db->Elements().QueryElementByFederationGuid(updatedFederationGuid).IsValid());
+        EXPECT_FALSE(m_db->Elements().QueryElementByFederationGuid(federationGuid).IsValid());
+
+        element->SetFederationGuid(BeGuid()); // set FederationGuid to null
+        EXPECT_TRUE(element->Update().IsValid());
+        m_db->SaveChanges();
+        }
+
+    // flush cache and verify set/update to null value
+        {
+        m_db->Memory().PurgeUntil(0);
+        DgnElementCPtr element = m_db->Elements().GetElement(elementId);
+        EXPECT_TRUE(element.IsValid());
+        EXPECT_FALSE(element->GetFederationGuid().IsValid());
+        }
+    }
+    
+/*---------------------------------------------------------------------------------**//**
+* @bsimethod                                                    Shaun.Sewall    10/16
++---------------+---------------+---------------+---------------+---------------+------*/
+TEST_F(DgnElementTests, PhysicalTemplateCRUD)
+    {
+    SetupSeedProject();
+    DgnElementId physicalTemplateId[3];
+
+    // insert some sample PhysicalTemplates
+    for (int32_t i=0; i<_countof(physicalTemplateId); i++)
+        {
+        TestPhysicalTemplatePtr physicalTemplate = TestPhysicalTemplate::Create(m_db->GetDictionaryModel());
+        ASSERT_TRUE(physicalTemplate.IsValid());
+        physicalTemplate->SetUserLabel(Utf8PrintfString("PhysicalTemplate%d", i).c_str());
+        ASSERT_TRUE(physicalTemplate->Insert().IsValid());
+        physicalTemplateId[i] = physicalTemplate->GetElementId();
+        }
+
+    // flush cache to make sure PhysicalTemplates were inserted properly
+        {
+        m_db->Memory().PurgeUntil(0);
+        for (int32_t i=0; i<_countof(physicalTemplateId); i++)
+            {
+            TestPhysicalTemplateCPtr physicalTemplate = m_db->Elements().Get<TestPhysicalTemplate>(physicalTemplateId[i]);
+            ASSERT_TRUE(physicalTemplate.IsValid());
+            ASSERT_FALSE(physicalTemplate->GetSubModel().IsValid());
+
+            PhysicalModelPtr model = PhysicalModel::CreateAndInsert(*physicalTemplate);
+            ASSERT_TRUE(model.IsValid());
+            ASSERT_TRUE(physicalTemplate->GetSubModel().IsValid());
+            }
+        }
+
+    // flush cache to make sure PhysicalTemplate subModels were inserted properly
+        {
+        m_db->Memory().PurgeUntil(0);
+        for (int32_t i=0; i<_countof(physicalTemplateId); i++)
+            {
+            TestPhysicalTemplateCPtr physicalTemplate = m_db->Elements().Get<TestPhysicalTemplate>(physicalTemplateId[i]);
+            ASSERT_TRUE(physicalTemplate.IsValid());
+            ASSERT_TRUE(physicalTemplate->GetSubModel().IsValid());
+            ASSERT_TRUE(physicalTemplate->GetSubModel()->IsTemplate());
+            ASSERT_TRUE(physicalTemplate->GetSub<PhysicalModel>().IsValid());
+            }
+        }
+    }
+
+/*---------------------------------------------------------------------------------**//**
+* @bsimethod                                                    Shaun.Sewall    08/16
++---------------+---------------+---------------+---------------+---------------+------*/
+TEST_F(DgnElementTests, PhysicalTypeCRUD)
+    {
+    SetupSeedProject();
+
+    DgnElementId physicalTypeId[3];
+    DgnElementId elementId;
+
+    // insert some sample PhysicalTypes
+    for (int32_t i=0; i<_countof(physicalTypeId); i++)
+        {
+        TestPhysicalTypePtr physicalType = TestPhysicalType::Create(*m_db);
+        ASSERT_TRUE(physicalType.IsValid());
+        physicalType->SetUserLabel(Utf8PrintfString("PhysicalType%d", i).c_str());
+        physicalType->SetStringProperty(Utf8PrintfString("String%d", i).c_str());
+        physicalType->SetIntProperty(i);
+        ASSERT_TRUE(physicalType->Insert().IsValid());
+        physicalTypeId[i] = physicalType->GetElementId();
+        }
+
+    // flush cache to make sure PhysicalTypes were inserted properly
+        {
+        m_db->Memory().PurgeUntil(0);
+        for (int32_t i=0; i<_countof(physicalTypeId); i++)
+            {
+            TestPhysicalTypePtr physicalType = m_db->Elements().GetForEdit<TestPhysicalType>(physicalTypeId[i]);
+            ASSERT_TRUE(physicalType.IsValid());
+            ASSERT_STREQ(physicalType->GetStringProperty().c_str(), Utf8PrintfString("String%d", i).c_str());
+            ASSERT_EQ(physicalType->GetIntProperty(), i);
+
+            physicalType->SetStringProperty(Utf8PrintfString("Updated%d", i).c_str());
+            physicalType->SetIntProperty(i+100);
+            ASSERT_TRUE(physicalType->Update().IsValid());
+            }
+        }
+
+    // flush cache to make sure PhysicalTypes were updated properly
+        {
+        m_db->Memory().PurgeUntil(0);
+        for (int32_t i=0; i<_countof(physicalTypeId); i++)
+            {
+            TestPhysicalTypeCPtr physicalType = m_db->Elements().Get<TestPhysicalType>(physicalTypeId[i]);
+            ASSERT_TRUE(physicalType.IsValid());
+            ASSERT_STREQ(physicalType->GetStringProperty().c_str(), Utf8PrintfString("Updated%d", i).c_str());
+            ASSERT_EQ(physicalType->GetIntProperty(), i+100);
+            }
+        }
+
+    // create a PhysicalElement and set its PhysicalType
+        {
+        DgnCategoryId categoryId = DgnDbTestUtils::InsertCategory(*m_db, "TestCategory");
+        PhysicalModelPtr model = DgnDbTestUtils::InsertPhysicalModel(*m_db, "TestModel");
+
+        GenericPhysicalObjectPtr element = GenericPhysicalObject::Create(*model, categoryId);
+        ASSERT_TRUE(element.IsValid());
+        ASSERT_FALSE(element->GetPhysicalTypeId().IsValid());
+        ASSERT_FALSE(element->GetPhysicalType().IsValid());
+        element->SetPhysicalType(physicalTypeId[0]);
+        ASSERT_TRUE(element->GetPhysicalTypeId().IsValid());
+        ASSERT_TRUE(element->GetPhysicalType().IsValid());
+        ASSERT_TRUE(element->Insert().IsValid());
+        elementId = element->GetElementId();
+        }
+
+    // flush cache to make sure the PhysicalElement's PhysicalType was inserted properly
+        {
+        m_db->Memory().PurgeUntil(0);
+        GenericPhysicalObjectPtr element = m_db->Elements().GetForEdit<GenericPhysicalObject>(elementId);
+        ASSERT_TRUE(element.IsValid());
+        ASSERT_TRUE(element->GetPhysicalType().IsValid());
+        ASSERT_EQ(element->GetPhysicalTypeId().GetValue(), physicalTypeId[0].GetValue());
+
+        ASSERT_EQ(DgnDbStatus::Success, element->SetPhysicalType(physicalTypeId[1]));
+        ASSERT_TRUE(element->Update().IsValid());
+        }
+
+    // flush cache to make sure the PhysicalElement's PhysicalType was updated properly
+        {
+        m_db->Memory().PurgeUntil(0);
+        GenericPhysicalObjectPtr element = m_db->Elements().GetForEdit<GenericPhysicalObject>(elementId);
+        ASSERT_TRUE(element.IsValid());
+        ASSERT_TRUE(element->GetPhysicalType().IsValid());
+        ASSERT_EQ(element->GetPhysicalTypeId().GetValue(), physicalTypeId[1].GetValue());
+
+        ASSERT_EQ(DgnDbStatus::Success, element->SetPhysicalType(DgnElementId()));
+        ASSERT_TRUE(element->Update().IsValid());
+        }
+
+    // flush cache to make sure the PhysicalElement's PhysicalType was cleared properly
+        {
+        m_db->Memory().PurgeUntil(0);
+        GenericPhysicalObjectPtr element = m_db->Elements().GetForEdit<GenericPhysicalObject>(elementId);
+        ASSERT_TRUE(element.IsValid());
+        ASSERT_FALSE(element->GetPhysicalType().IsValid());
+        ASSERT_FALSE(element->GetPhysicalTypeId().IsValid());
+        }
+    }
+
+/*---------------------------------------------------------------------------------**//**
+* @bsimethod                                                    Shaun.Sewall    08/16
++---------------+---------------+---------------+---------------+---------------+------*/
+TEST_F(DgnElementTests, GraphicalType2dCRUD)
+    {
+    SetupSeedProject();
+
+    DgnElementId graphicalTypeId[3];
+    DgnElementId elementId;
+
+    // insert some sample GraphicalType2ds
+    for (int32_t i=0; i<_countof(graphicalTypeId); i++)
+        {
+        TestGraphicalType2dPtr graphicalType = TestGraphicalType2d::Create(*m_db);
+        ASSERT_TRUE(graphicalType.IsValid());
+        graphicalType->SetUserLabel(Utf8PrintfString("GraphicalType2d%d", i).c_str());
+        graphicalType->SetStringProperty(Utf8PrintfString("String%d", i).c_str());
+        graphicalType->SetIntProperty(i);
+        ASSERT_TRUE(graphicalType->Insert().IsValid());
+        graphicalTypeId[i] = graphicalType->GetElementId();
+        }
+
+    // flush cache to make sure GraphicalTypes were inserted properly
+        {
+        m_db->Memory().PurgeUntil(0);
+        for (int32_t i=0; i<_countof(graphicalTypeId); i++)
+            {
+            TestGraphicalType2dPtr graphicalType = m_db->Elements().GetForEdit<TestGraphicalType2d>(graphicalTypeId[i]);
+            ASSERT_TRUE(graphicalType.IsValid());
+            ASSERT_STREQ(graphicalType->GetStringProperty().c_str(), Utf8PrintfString("String%d", i).c_str());
+            ASSERT_EQ(graphicalType->GetIntProperty(), i);
+
+            graphicalType->SetStringProperty(Utf8PrintfString("Updated%d", i).c_str());
+            graphicalType->SetIntProperty(i+100);
+            ASSERT_TRUE(graphicalType->Update().IsValid());
+            }
+        }
+
+    // flush cache to make sure GraphicalTypes were updated properly
+        {
+        m_db->Memory().PurgeUntil(0);
+        for (int32_t i=0; i<_countof(graphicalTypeId); i++)
+            {
+            TestGraphicalType2dCPtr graphicalType = m_db->Elements().Get<TestGraphicalType2d>(graphicalTypeId[i]);
+            ASSERT_TRUE(graphicalType.IsValid());
+            ASSERT_STREQ(graphicalType->GetStringProperty().c_str(), Utf8PrintfString("Updated%d", i).c_str());
+            ASSERT_EQ(graphicalType->GetIntProperty(), i+100);
+            }
+        }
+
+    // create a TestElement2d and set its GraphicalType
+        {
+        DgnCategoryId categoryId = DgnDbTestUtils::InsertCategory(GetDgnDb(), "TestCategory");
+        DocumentListModelPtr drawingListModel = DgnDbTestUtils::InsertDocumentListModel(GetDgnDb(), "DrawingListModel");
+        DrawingPtr drawing = DgnDbTestUtils::InsertDrawing(*drawingListModel, DgnCode(), "Drawing");
+        DrawingModelPtr drawingModel = DgnDbTestUtils::InsertDrawingModel(*drawing);
+
+        TestElement2dPtr element = TestElement2d::Create(GetDgnDb(), drawingModel->GetModelId(), categoryId, DgnCode(), 2.0);
+        ASSERT_TRUE(element.IsValid());
+        ASSERT_FALSE(element->GetGraphicalTypeId().IsValid());
+        ASSERT_FALSE(element->GetGraphicalType().IsValid());
+        element->SetGraphicalType(graphicalTypeId[0]);
+        ASSERT_TRUE(element->GetGraphicalTypeId().IsValid());
+        ASSERT_TRUE(element->GetGraphicalType().IsValid());
+        ASSERT_TRUE(element->Insert().IsValid());
+        elementId = element->GetElementId();
+        }
+
+    // flush cache to make sure the TestElement2d's GraphicalType was inserted properly
+        {
+        m_db->Memory().PurgeUntil(0);
+        TestElement2dPtr element = m_db->Elements().GetForEdit<TestElement2d>(elementId);
+        ASSERT_TRUE(element.IsValid());
+        ASSERT_TRUE(element->GetGraphicalType().IsValid());
+        ASSERT_EQ(element->GetGraphicalTypeId().GetValue(), graphicalTypeId[0].GetValue());
+
+        ASSERT_EQ(DgnDbStatus::Success, element->SetGraphicalType(graphicalTypeId[1]));
+        ASSERT_TRUE(element->Update().IsValid());
+        }
+
+    // flush cache to make sure the TestElement2d's GraphicalType was updated properly
+        {
+        m_db->Memory().PurgeUntil(0);
+        TestElement2dPtr element = m_db->Elements().GetForEdit<TestElement2d>(elementId);
+        ASSERT_TRUE(element.IsValid());
+        ASSERT_TRUE(element->GetGraphicalType().IsValid());
+        ASSERT_EQ(element->GetGraphicalTypeId().GetValue(), graphicalTypeId[1].GetValue());
+
+        ASSERT_EQ(DgnDbStatus::Success, element->SetGraphicalType(DgnElementId()));
+        ASSERT_TRUE(element->Update().IsValid());
+        }
+
+    // flush cache to make sure the TestElement2d's GraphicalType was cleared properly
+        {
+        m_db->Memory().PurgeUntil(0);
+        TestElement2dPtr element = m_db->Elements().GetForEdit<TestElement2d>(elementId);
+        ASSERT_TRUE(element.IsValid());
+        ASSERT_FALSE(element->GetGraphicalType().IsValid());
+        ASSERT_FALSE(element->GetGraphicalTypeId().IsValid());
+        }
+    }
+
+/*---------------------------------------------------------------------------------**//**
+* @bsimethod                                                    Sam.Wilson      08/16
++---------------+---------------+---------------+---------------+---------------+------*/
+TEST_F(DgnElementTests, EqualsTests)
+    {
+    SetupSeedProject();
+
+    DgnCategoryId categoryId = DgnDbTestUtils::InsertCategory(*m_db, "testCategory");
+    PhysicalModelPtr modelA = DgnDbTestUtils::InsertPhysicalModel(*m_db, "modelA");
+    PhysicalModelPtr modelB = DgnDbTestUtils::InsertPhysicalModel(*m_db, "modelB");
+
+    GenericPhysicalObjectPtr elementA = GenericPhysicalObject::Create(*modelA, categoryId);
+    ASSERT_TRUE(elementA.IsValid());
+    
+    ASSERT_TRUE(elementA->Equals(*elementA)) << " An element should be equivalent to itself";
+    ASSERT_TRUE(elementA->Equals(*elementA->CopyForEdit())) << " An element should be equivalent to a copy of itself";
+    
+    GenericPhysicalObjectPtr elementB = GenericPhysicalObject::Create(*modelB, categoryId);
+    ASSERT_TRUE(elementB.IsValid());
+    ASSERT_FALSE(elementA->Equals(*elementB)) << " ModelIds should differ";
+    bset<Utf8String> ignoreProps;
+    ignoreProps.insert("ModelId");
+    DgnElement::ComparePropertyFilter filter(ignoreProps);
+    ASSERT_TRUE(elementA->Equals(*elementB, filter));
+
+    elementB->SetUserLabel("label for b");
+    ASSERT_FALSE(elementA->Equals(*elementB, filter)) << " UserLabels should differ";
+    }
+
+//---------------------------------------------------------------------------------------
+// @bsimethod                                   Carole.MacDonald            10/2016
+//---------------+---------------+---------------+---------------+---------------+-------
+TEST_F(DgnElementTests, DemoArrayProblem)
+    {
+    SetupSeedProject();
+
+    ECN::ECSchemaReadContextPtr   schemaContext = ECN::ECSchemaReadContext::CreateContext();
+
+    Utf8CP schemaXML = "<?xml version='1.0' encoding='UTF-8'?>"
+        "<ECSchema schemaName='Arrays' version='01.00' displayLabel='Arrays' description='Schema with array properties class' nameSpacePrefix='ams' xmlns='http://www.bentley.com/schemas/Bentley.ECXML.3.0'>"
+            "<ECSchemaReference name=\"Generic\" version=\"01.00.00\" prefix=\"generic\"/>"
+            "<ECStructClass typeName=\"JDRange3d\" displayLabel=\"JDRange3d\">"
+                "<ECProperty propertyName=\"xMin\" typeName=\"double\" displayLabel=\"xMin\"/>"
+                "<ECProperty propertyName=\"yMin\" typeName=\"double\" displayLabel=\"yMin\"/>"
+                "<ECProperty propertyName=\"zMin\" typeName=\"double\" displayLabel=\"zMin\"/>"
+                "<ECProperty propertyName=\"xMax\" typeName=\"double\" displayLabel=\"xMax\"/>"
+                "<ECProperty propertyName=\"yMax\" typeName=\"double\" displayLabel=\"yMax\"/>"
+                "<ECProperty propertyName=\"zMax\" typeName=\"double\" displayLabel=\"zMax\"/>"
+            "</ECStructClass>"
+            "<ECStructClass typeName=\"JDTransform3d\" displayLabel=\"JDTransform3d\">"
+                "<ECProperty propertyName=\"M00\" typeName=\"double\" displayLabel=\"M00\"/>"
+                "<ECProperty propertyName=\"M01\" typeName=\"double\" displayLabel=\"M01\"/>"
+                "<ECProperty propertyName=\"M02\" typeName=\"double\" displayLabel=\"M02\"/>"
+                "<ECProperty propertyName=\"M03\" typeName=\"double\" displayLabel=\"M03\"/>"
+                "<ECProperty propertyName=\"M04\" typeName=\"double\" displayLabel=\"M04\"/>"
+                "<ECProperty propertyName=\"M05\" typeName=\"double\" displayLabel=\"M05\"/>"
+                "<ECProperty propertyName=\"M06\" typeName=\"double\" displayLabel=\"M06\"/>"
+                "<ECProperty propertyName=\"M07\" typeName=\"double\" displayLabel=\"M07\"/>"
+                "<ECProperty propertyName=\"M08\" typeName=\"double\" displayLabel=\"M08\"/>"
+                "<ECProperty propertyName=\"M09\" typeName=\"double\" displayLabel=\"M09\"/>"
+                "<ECProperty propertyName=\"M10\" typeName=\"double\" displayLabel=\"M10\"/>"
+                "<ECProperty propertyName=\"M11\" typeName=\"double\" displayLabel=\"M11\"/>"
+                "<ECProperty propertyName=\"M12\" typeName=\"double\" displayLabel=\"M12\"/>"
+                "<ECProperty propertyName=\"M13\" typeName=\"double\" displayLabel=\"M13\"/>"
+                "<ECProperty propertyName=\"M14\" typeName=\"double\" displayLabel=\"M14\"/>"
+                "<ECProperty propertyName=\"M15\" typeName=\"double\" displayLabel=\"M15\"/>"
+            "</ECStructClass>"
+            "<ECEntityClass typeName=\"AMS_BASE\" displayLabel=\"AMS_BASE\">"
+                "<BaseClass>generic:PhysicalObject</BaseClass>"
+                "<ECArrayProperty propertyName=\"SNAP_POINTS\" typeName=\"point3d\" displayLabel=\"SNAP_POINTS\" minOccurs=\"0\" maxOccurs=\"unbounded\"/>"
+                "<ECStructProperty propertyName=\"TMATRIX\" typeName=\"JDTransform3d\" displayLabel=\"TMATRIX\"/>"
+            "</ECEntityClass>"
+            "<ECEntityClass typeName=\"PIPE_BASE\" displayLabel=\"PIPE_BASE\">"
+                "<BaseClass>AMS_BASE</BaseClass>"
+            "</ECEntityClass>"
+            "<ECEntityClass typeName=\"JSPACE_OBJECT\" displayLabel=\"JSPACE_OBJECT\">"
+                "<BaseClass>generic:PhysicalObject</BaseClass>"
+            "</ECEntityClass>"
+            "<ECEntityClass typeName=\"GRAPHICS\" displayLabel=\"GRAPHICS\">"
+                "<BaseClass>JSPACE_OBJECT</BaseClass>"
+                "<ECArrayProperty propertyName=\"ATTRIBUTES\" typeName=\"int\" displayLabel=\"ATTRIBUTES\" minOccurs=\"0\" maxOccurs=\"unbounded\"/>"
+                "<ECStructProperty propertyName=\"RANGE\" typeName=\"JDRange3d\" displayLabel=\"RANGE\"/>"
+                "<ECProperty propertyName=\"LEVEL_NAME\" typeName=\"string\" displayLabel=\"LEVEL_NAME\"/>"
+            "</ECEntityClass>"
+            "<ECEntityClass typeName=\"GROUP\" displayLabel=\"GROUP\">"
+                "<BaseClass>GRAPHICS</BaseClass>"
+                "<ECProperty propertyName=\"NAME\" typeName=\"string\" displayLabel=\"NAME\"/>"
+            "</ECEntityClass>"
+            "<ECEntityClass typeName=\"PHYSICAL_GROUP\" displayLabel=\"PHYSICAL_GROUP\">"
+                "<BaseClass>GROUP</BaseClass>"
+                "<ECStructProperty propertyName=\"MATRIX\" typeName=\"JDTransform3d\" displayLabel=\"MATRIX\"/>"
+            "</ECEntityClass>"
+            "<ECEntityClass typeName=\"AMS_BASE_USER\" displayLabel=\"AMS_BASE_USER\">"
+                "<BaseClass>PHYSICAL_GROUP</BaseClass>"
+                "<ECProperty propertyName=\"SNP_LENGTH\" typeName=\"double\" displayLabel=\"SNP_LENGTH\"/>"
+                "<ECProperty propertyName=\"CLIP_LENGTH\" typeName=\"double\" displayLabel=\"CLIP_LENGTH\"/>"
+                "<ECProperty propertyName=\"ELEMENT_ID\" typeName=\"string\" displayLabel=\"ELEMENT_ID\"/>"
+                "<ECProperty propertyName=\"BOM_FLAG\" typeName=\"int\" displayLabel=\"BOM_FLAG\"/>"
+            "</ECEntityClass>"
+            "<ECEntityClass typeName=\"BOLT_BASE_USER\" displayLabel=\"BOLT_BASE_USER\">"
+                "<BaseClass>generic:PhysicalObject</BaseClass>"
+                "<ECProperty propertyName=\"CREATES_BOLTS\" typeName=\"boolean\" displayLabel=\"CREATES_BOLTS\"/>"
+                "<ECProperty propertyName=\"NEEDS_GASKETS\" typeName=\"boolean\" displayLabel=\"NEEDS_GASKETS\"/>"
+            "</ECEntityClass>"
+            "<ECEntityClass typeName=\"PIPE_BASE_USER\" displayLabel=\"PIPE_BASE_USER\">"
+                "<BaseClass>AMS_BASE_USER</BaseClass>"
+                "<BaseClass>BOLT_BASE_USER</BaseClass>"
+                "<ECProperty propertyName=\"COMP_DESC\" typeName=\"string\" displayLabel=\"COMP_DESC\"/>"
+                "<ECProperty propertyName=\"ZZ_VLV_TYPE_DESC\" typeName=\"string\" displayLabel=\"ZZ_VLV_TYPE_DESC\"/>"
+                "<ECProperty propertyName=\"L_DESC1\" typeName=\"string\" displayLabel=\"L_DESC1\"/>"
+                "<ECProperty propertyName=\"L_DESC2\" typeName=\"string\" displayLabel=\"L_DESC2\"/>"
+                "<ECProperty propertyName=\"REPLACEMENT_OBJECT\" typeName=\"string\" displayLabel=\"REPLACEMENT_OBJECT\"/>"
+                "<ECProperty propertyName=\"ZZ_BR_TYPE_DESC\" typeName=\"string\" displayLabel=\"ZZ_BR_TYPE_DESC\"/>"
+                "<ECProperty propertyName=\"ZZ_FL_FACE_DESC\" typeName=\"string\" displayLabel=\"ZZ_FL_FACE_DESC\"/>"
+                "<ECProperty propertyName=\"ZZ_FL_TYPE_DESC\" typeName=\"string\" displayLabel=\"ZZ_FL_TYPE_DESC\"/>"
+                "<ECProperty propertyName=\"ZZ_STR_TYPE_DESC\" typeName=\"string\" displayLabel=\"ZZ_STR_TYPE_DESC\"/>"
+                "<ECProperty propertyName=\"ZZ_STYLE_DESC\" typeName=\"string\" displayLabel=\"ZZ_STYLE_DESC\"/>"
+                "<ECProperty propertyName=\"ZZ_CONN1_DESC\" typeName=\"string\" displayLabel=\"ZZ_CONN1_DESC\"/>"
+                "<ECProperty propertyName=\"ZZ_CONN2_DESC\" typeName=\"string\" displayLabel=\"ZZ_CONN2_DESC\"/>"
+                "<ECProperty propertyName=\"ZZ_QUANTITY\" typeName=\"double\" displayLabel=\"ZZ_QUANTITY\"/>"
+                "<ECProperty propertyName=\"NETWORK_CONNECTIVITY\" typeName=\"boolean\" displayLabel=\"NETWORK_CONNECTIVITY\"/>"
+                "<ECProperty propertyName=\"OVERLAY\" typeName=\"string\" displayLabel=\"OVERLAY\"/>"
+            "</ECEntityClass>"
+            "<ECEntityClass typeName = \"SPECCHK_BASE_USER\" displayLabel=\"SPECCHK_BASE_USER\">"
+                "<BaseClass>generic:PhysicalObject</BaseClass>"
+                "<ECProperty propertyName=\"SPECCHK_OK\" typeName=\"string\" displayLabel=\"SPECCHK_OK\"/>"
+                "<ECArrayProperty propertyName=\"SPECCHK\" typeName=\"string\" displayLabel=\"SPECCHK\" minOccurs=\"0\" maxOccurs=\"unbounded\"/>"
+                "<ECProperty propertyName=\"WHERE_CLAUSE\" typeName=\"string\" displayLabel=\"WHERE_CLAUSE\"/>"
+            "</ECEntityClass>"
+            "<ECEntityClass typeName=\"CONN_PREP_2X2\" displayLabel=\"CONN_PREP_2X2\">"
+                "<BaseClass>generic:PhysicalObject</BaseClass>"
+                "<ECProperty propertyName=\"CONN_PREP\" typeName=\"int\" displayLabel=\"CONN_PREP\"/>"
+            "</ECEntityClass>"
+            "<ECEntityClass typeName=\"PIPE_PVLV_USER\" displayLabel=\"PIPE_PVLV_USER\">"
+                "<BaseClass>PIPE_BASE_USER</BaseClass>"
+                "<BaseClass>SPECCHK_BASE_USER</BaseClass>"
+                "<BaseClass>CONN_PREP_2X2</BaseClass>"
+                "<ECProperty propertyName=\"COMP_DESC\" typeName=\"string\" displayLabel=\"COMP_DESC\"/>"
+                "<ECProperty propertyName=\"SERVICE\" typeName=\"string\" displayLabel=\"SERVICE\"/>"
+                "<ECProperty propertyName=\"TAG\" typeName=\"string\" displayLabel=\"TAG\"/>"
+                "<ECProperty propertyName=\"SIZE\" typeName=\"double\" displayLabel=\"SIZE\"/>"
+                "<ECProperty propertyName=\"WHICH_APPL\" typeName=\"string\" displayLabel=\"WHICH_APPL\"/>"
+                "<ECProperty propertyName=\"LINE\" typeName=\"string\" displayLabel=\"LINE\"/>"
+                "<ECProperty propertyName=\"CONN_PREP\" typeName=\"int\" displayLabel=\"CONN_PREP\"/>"
+                "<ECProperty propertyName=\"WHERE_CLAUSE\" typeName=\"string\" displayLabel=\"WHERE_CLAUSE\"/>"
+                "<ECProperty propertyName=\"SH_DESC\" typeName=\"string\" displayLabel=\"SH_DESC\"/>"
+                "<ECProperty propertyName=\"L_DESC1\" typeName=\"string\" displayLabel=\"L_DESC1\"/>"
+                "<ECProperty propertyName=\"L_DESC2\" typeName=\"string\" displayLabel=\"L_DESC2\"/>"
+                "<ECProperty propertyName=\"WEIGHT\" typeName=\"double\" displayLabel=\"WEIGHT\"/>"
+                "<ECProperty propertyName=\"NOSPEC_CLAUSE\" typeName=\"string\" displayLabel=\"NOSPEC_CLAUSE\"/>"
+                "<ECProperty propertyName=\"OP_TYPE\" typeName=\"string\" displayLabel=\"OP_TYPE\"/>"
+                "<ECProperty propertyName=\"WHERE_CLAUSE_OP\" typeName=\"string\" displayLabel=\"WHERE_CLAUSE_OP\"/>"
+                "<ECProperty propertyName=\"L_DESC3\" typeName=\"string\" displayLabel=\"L_DESC3\"/>"
+                "<ECProperty propertyName=\"INLINE\" typeName=\"boolean\" displayLabel=\"INLINE\"/>"
+                "<ECArrayProperty propertyName=\"FL_TYPE\" typeName=\"string\" displayLabel=\"FL_TYPE\" minOccurs=\"0\" maxOccurs=\"unbounded\"/>"
+                "<ECProperty propertyName=\"FOR_BOLTS_EPREP1\" typeName=\"string\" displayLabel=\"FOR_BOLTS_EPREP1\"/>"
+            "</ECEntityClass>"
+            "<ECEntityClass typeName=\"PIPE_PVLV\" displayLabel=\"PIPE_PVLV\">"
+                "<BaseClass>PIPE_BASE</BaseClass>"
+                "<BaseClass>PIPE_PVLV_USER</BaseClass>"
+                "<ECProperty propertyName=\"OP_TYPE\" typeName=\"string\" displayLabel=\"OP_TYPE\"/>"
+                "<ECProperty propertyName=\"BUD_TYPE\" typeName=\"string\" displayLabel=\"BUD_TYPE\"/>"
+                "<ECProperty propertyName=\"COMPTYPE\" typeName=\"string\" displayLabel=\"COMPTYPE\"/>"
+                "<ECProperty propertyName=\"SCH_COND\" typeName=\"string\" displayLabel=\"SCH_COND\"/>"
+            "</ECEntityClass>"
+        "</ECSchema>";
+
+    schemaContext->AddSchemaLocater(m_db->GetSchemaLocater());
+    ECN::ECSchemaPtr schema;
+    ECN::ECSchema::ReadFromXmlString(schema, schemaXML, *schemaContext);
+
+    schemaContext->RemoveSchemaLocater(m_db->GetSchemaLocater());
+
+    m_db->Schemas().ImportECSchemas(schemaContext->GetCache().GetSchemas());
+    m_db->SaveChanges();
+
+    Utf8CP json =
+        "{"
+        "\"$ECClassId\" : \"819\","
+        "\"$ECClassKey\" : \"ams.PIPE_PVLV\","
+        "\"$ECClassLabel\" : \"PIPE_PVLV\","
+        "\"$ECInstanceId\" : \"576\","
+        "\"$ECInstanceLabel\" : \"V_CHEC\","
+        "\"AREA_NO\" : null,"
+        "\"ATTRIBUTES\" : [0, 0, 0, 0, 0, 0, 0, -1, -1, 0],"
+        "\"BBoxHigh\" : null,"
+        "\"BBoxLow\" : null,"
+        "\"BOM_FLAG\" : 1,"
+        "\"BUD_TYPE\" : \"PIPE_PVLV\","
+        "\"CLIP_LENGTH\" : 1.3333333730697632,"
+        "\"COMPTYPE\" : \"PVLV\","
+        "\"COMP_DESC\" : \"VALVE, , , 150# CLASS\","
+        "\"CONN_PREP\" : null,"
+        "\"CREATES_BOLTS\" : false,"
+        "\"CategoryId\" : \"398\","
+        "\"CodeAuthorityId\" : \"1\","
+        "\"CodeNamespace\" : \"\","
+        "\"CodeValue\" : null,"
+        "\"ELEMENT_ID\" : \"22000\","
+        "\"FL_TYPE\" : [\"#\"],"
+        "\"FOR_BOLTS_EPREP1\" : \"FL\","
+        "\"GUID\" : null,"
+        "\"GeometryStream\" : null,"
+        "\"INLINE\" : false,"
+        "\"InSpatialIndex\" : true,"
+        "\"LEVEL_NAME\" : null,"
+        "\"LINE\" : \"105\","
+        "\"L_DESC1\" : null,"
+        "\"L_DESC2\" : \"\","
+        "\"L_DESC3\" : \"\","
+        "\"MATRIX\" : {"
+            "\"M00\" : 1.0,"
+            "\"M01\" : 0.0,"
+            "\"M02\" : 0.0,"
+            "\"M03\" : 0.0,"
+            "\"M04\" : 0.0,"
+            "\"M05\" : 1.0,"
+            "\"M06\" : 0.0,"
+            "\"M07\" : 0.0,"
+            "\"M08\" : 0.0,"
+            "\"M09\" : 0.0,"
+            "\"M10\" : 1.0,"
+            "\"M11\" : 0.0,"
+            "\"M12\" : 0.0,"
+            "\"M13\" : 0.0,"
+            "\"M14\" : 0.0,"
+            "\"M15\" : 1.0"
+            "},"
+        "\"ModelId\" : \"4\","
+        "\"NAME\" : \"V_CHEC\","
+        "\"NEEDS_GASKETS\" : true,"
+        "\"NETWORK_CONNECTIVITY\" : true,"
+        "\"NOSPEC_CLAUSE\" : \"  EPREP1 = 'FL' AND SCH_RAT1 = ' ' AND EPREP2 = 'FL' AND SCH_RAT2 = ' ' AND SIZE_1 = 6 AND SIZE_2 = 6 AND STNDRD = 'ANSI' AND CODE = 'B16.10' AND REIHE = '#' AND VFL_TYPE = '#' AND PATTERN = '#' AND TYPE = 'CHEC' AND RATING= 150 AND MAT_NAME = 'STL' AND FACE = 'RF'\","
+        "\"OP_TYPE\" : \"#\","
+        "\"OVERLAY\" : \"\","
+        "\"Origin\" : null,"
+        "\"ParentId\" : null,"
+        "\"Pitch\" : null,"
+        "\"RANGE\" : {"
+            "\"xMax\" : -100000000000.0,"
+            "\"xMin\" : 100000000000.0,"
+            "\"yMax\" : -100000000000.0,"
+            "\"yMin\" : 100000000000.0,"
+            "\"zMax\" : -100000000000.0,"
+            "\"zMin\" : 100000000000.0"
+            "},"
+        "\"REPLACEMENT_OBJECT\" : null,"
+        "\"Roll\" : null,"
+        "\"SCH_COND\" : null,"
+        "\"SERVICE\" : \"W\","
+        "\"SHOP_FLD\" : null,"
+        "\"SH_DESC\" : null,"
+        "\"SIZE\" : 6.0,"
+        "\"SNAP_POINTS\" : ["
+            "{"
+            "\"x\" : 1170.0000000000002,"
+            "\"y\" : 421.07800434914088,"
+            "\"z\" : 15.499959933500962"
+            "},"
+            "{"
+            "\"x\" : 1170.0000000000002,"
+            "\"y\" : 421.07800434914088,"
+            "\"z\" : 16.833293266834296"
+            "}"
+        "],"
+        "\"SNP_LENGTH\" : 1.3333333730697632,"
+        "\"SPECCHK\" : [],"
+        "\"SPECCHK_OK\" : \"FALSE\","
+        "\"TAG\" : \"V407\","
+        "\"TMATRIX\" : {"
+            "\"M00\" : 0.0,"
+            "\"M01\" : 0.0,"
+            "\"M02\" : 1.0,"
+            "\"M03\" : 0.0,"
+            "\"M04\" : 6.1230317691118863e-17,"
+            "\"M05\" : 1.0,"
+            "\"M06\" : 0.0,"
+            "\"M07\" : 0.0,"
+            "\"M08\" : -1.0,"
+            "\"M09\" : 6.1230317691118863e-17,"
+            "\"M10\" : 0.0,"
+            "\"M11\" : 0.0,"
+            "\"M12\" : 1170.0000000000002,"
+            "\"M13\" : 421.07800434914088,"
+            "\"M14\" : 15.499959933500962,"
+            "\"M15\" : 1.0"
+            "},"
+        "\"UserLabel\" : \"V_CHEC\","
+        "\"UserProperties\" : null,"
+        "\"WEIGHT\" : null,"
+        "\"WHERE_CLAUSE\" : \" WHERE SPEC = '1C' AND   EPREP1 = 'FL' AND SCH_RAT1 = ' ' AND EPREP2 = 'FL' AND SCH_RAT2 = ' ' AND SIZE_1 = 6 AND SIZE_2 = 6 AND STNDRD = 'ANSI' AND CODE = 'B16.10' AND REIHE = '#' AND VFL_TYPE = '#' AND PATTERN = '#' AND TYPE = 'CHEC' AND RATING= 150 AND MAT_NAME = 'STL' AND FACE = 'RF'\","
+        "\"WHERE_CLAUSE_OP\" : \" WHERE SPEC = '1C' AND  EPREP1 = 'FL' AND SCH_RAT1 = ' ' AND  SIZE_1 = 6 AND STNDRD = 'ANSI' AND CODE = 'B16.10' AND OPERATOR= '#' AND TYPE = 'CHEC' AND RATING= 150 AND MAT_NAME = 'STL'\","
+        "\"WHICH_APPL\" : \"PS Piping\","
+        "\"Yaw\" : null,"
+        "\"ZZ_BR_TYPE_DESC\" : null,"
+        "\"ZZ_CONN1_DESC\" : null,"
+        "\"ZZ_CONN2_DESC\" : null,"
+        "\"ZZ_FL_FACE_DESC\" : null,"
+        "\"ZZ_FL_TYPE_DESC\" : null,"
+        "\"ZZ_QUANTITY\" : 1.0,"
+        "\"ZZ_STR_TYPE_DESC\" : null,"
+        "\"ZZ_STYLE_DESC\" : null,"
+        "\"ZZ_VLV_TYPE_DESC\" : null,"
+        "\"ams_CODE_\" : null"
+        "}";
+    Json::Value jsonInput;
+    ASSERT_TRUE(Json::Reader::Parse(json, jsonInput));
+
+    ECN::ECClassCP ecClass = schema->GetClassCP("PIPE_PVLV");
+    ASSERT_TRUE(nullptr != ecClass);
+    ECN::IECInstancePtr ecInstance = ecClass->GetDefaultStandaloneEnabler()->CreateInstance(0);
+    ASSERT_TRUE(ecInstance.IsValid());
+    ASSERT_EQ(SUCCESS, ECN::ECJsonUtilities::ECInstanceFromJson(*ecInstance, jsonInput));
+
+    DgnCode code = DgnCode::CreateEmpty();
+    // custom-handled properties
+    ASSERT_EQ(ECN::ECObjectsStatus::Success, ecInstance->SetValue("ModelId", ECN::ECValue((int64_t) m_defaultModelId.GetValue())));
+    ASSERT_EQ(ECN::ECObjectsStatus::Success, ecInstance->SetValue("CategoryId", ECN::ECValue(m_defaultCategoryId.GetValue())));
+    ASSERT_EQ(ECN::ECObjectsStatus::Success, ecInstance->SetValue("UserLabel", ECN::ECValue("my label")));
+    ASSERT_EQ(ECN::ECObjectsStatus::Success, ecInstance->SetValue("CodeAuthorityId", ECN::ECValue(code.GetAuthority().GetValue())));
+    ASSERT_EQ(ECN::ECObjectsStatus::Success, ecInstance->SetValue("CodeNamespace", ECN::ECValue(code.GetNamespace().c_str())));
+    ASSERT_EQ(ECN::ECObjectsStatus::Success, ecInstance->SetValue("CodeValue", ECN::ECValue(code.GetValueCP())));
+
+    DgnElementPtr dgnElement = m_db->Elements().CreateElement(*ecInstance);
+    DgnElementCPtr inserted = dgnElement->Insert();
+    ASSERT_TRUE(inserted != nullptr);
+    }
+