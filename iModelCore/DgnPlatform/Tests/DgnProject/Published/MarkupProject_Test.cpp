--- conflicted
+++ resolved
@@ -1,177 +1,162 @@
-/*--------------------------------------------------------------------------------------+
-|
-|  $Source: Tests/DgnProject/Published/MarkupProject_Test.cpp $
-|
-|  $Copyright: (c) 2016 Bentley Systems, Incorporated. All rights reserved. $
-|
-+--------------------------------------------------------------------------------------*/
-#include "DgnHandlersTests.h"
-#include <DgnPlatform/DgnMarkupProject.h>
-
-USING_NAMESPACE_BENTLEY_DGN
-USING_NAMESPACE_BENTLEY_EC
-USING_NAMESPACE_BENTLEY_SQLITE
-USING_NAMESPACE_BENTLEY_SQLITE_EC
-
-struct DgnMarkupProjectTest : public DgnDbTestFixture
-    {
-    void checkProjectAssociation(DgnDbR dgnProject, DgnMarkupProjectR markupProject);
-    };
-
-/*---------------------------------------------------------------------------------**//**
-* @bsimethod                                    Sam.Wilson                      04/13
-+---------------+---------------+---------------+---------------+---------------+------*/
-void DgnMarkupProjectTest::checkProjectAssociation(DgnDbR dgnProject, DgnMarkupProjectR markupProject)
-    {
-    DgnProjectAssociationData::CheckResults results = markupProject.CheckAssociation(dgnProject);
-    ASSERT_TRUE(!results.GuidChanged);
-    ASSERT_TRUE(!results.NameChanged);
-    ASSERT_TRUE(!results.ContentsChanged);
-    ASSERT_TRUE(!results.UnitsChanged);
-    }
-
-/*---------------------------------------------------------------------------------**//**
-* @bsimethod                                    Sam.Wilson                      04/2013
-+---------------+---------------+---------------+---------------+---------------+------*/
-TEST_F(DgnMarkupProjectTest, CreateDgnMarkupProject)
-    {
-    DgnDomains::RegisterDomain(MarkupDomain::GetDomain());
-
-    Utf8CP     markupProjectBasename = "CreateDgnMarkupProject.markupdb";
-    BeFileName dgnProjectFileName;
-    BeFileName markupProjectFileName;
-
-    DgnModelId  seedModelId;
-    DgnViewId   seedViewId;
-
-    if (true)
-        {
-<<<<<<< HEAD
-        DgnDbTestDgnManager tdmSeed (L"empty2d_english.ibim", __FILE__, Db::OpenMode::Readonly, false);
-        seedModelId = tdmSeed.GetDgnProjectP()->Models().QueryModelId (DgnModel::CreateModelCode("RedlineSeedModel"));
-        seedViewId = ViewDefinition::QueryViewId("RedlineSeedView", *tdmSeed.GetDgnProjectP());
-
-        DgnDbTestDgnManager tdm (L"2dMetricGeneral.ibim", __FILE__, Db::OpenMode::Readonly, false);
-        DgnDbP project = tdm.GetDgnProjectP();
-        ASSERT_TRUE( project != NULL );
-=======
-        SetupSeedProject();
-        DgnModelPtr m_model = m_defaultModelP->Clone(DgnModel::CreateModelCode("RedlineSeedModel"));
-        m_model->SetLabel("Redline_SeedModel");
-        m_model->Insert();
-        EXPECT_TRUE(m_model != nullptr);
-        m_db->SaveChanges();
-
-        DgnViewSource viewSources = DgnViewSource::User;
-        Utf8CP viewDescriptions = "";
-        Utf8String viewName(m_model->GetCode().GetValue());
-
-        SpatialViewDefinition::CreateParams params(*m_db, viewName, ViewDefinition::Data(m_model->GetModelId(), viewSources, viewDescriptions));
-        SpatialViewDefinition view(params);
-        ViewDefinitionCPtr viewCP = view.Insert();
-        ASSERT_TRUE(viewCP.IsValid());
-        ASSERT_TRUE(viewCP->GetViewId().IsValid());
-
-        dgnProjectFileName = BeFileName(m_db->GetDbFileName());
-        }
->>>>>>> eba95ab5
-
-    if (true)
-        {
-        BeSQLite::Db::OpenMode mode = Db::OpenMode::Readonly;
-        DbResult result = BE_SQLITE_OK;
-        DgnDbPtr project = DgnDb::OpenDgnDb(&result, dgnProjectFileName, DgnDb::OpenParams(mode));
-        ASSERT_EQ(BE_SQLITE_OK, result);
-
-        markupProjectFileName = DgnDbTestDgnManager::GetOutputFilePath(L"CreateDgnMarkupProject");
-
-        CreateDgnMarkupProjectParams cparms(*project);
-        cparms.SetOverwriteExisting(true);
-        cparms.SetSeedDb(dgnProjectFileName);
-        DbResult status;
-        DgnMarkupProjectPtr mproject = DgnMarkupProject::CreateDgnDb(&status, markupProjectFileName, cparms);
-        ASSERT_TRUE(status == BE_SQLITE_OK);
-        ASSERT_TRUE(mproject.get() != NULL);
-        Utf8String mpname = mproject->GetDbFileName();
-        ASSERT_TRUE(mpname.find(markupProjectBasename) != Utf8String::npos);
-        }
-
-<<<<<<< HEAD
-    //  Both .bim are now closed
-
-=======
-    // Both dgndb are now closed
->>>>>>> eba95ab5
-    DbResult status;
-
-    DgnDb::OpenParams oparms(Db::OpenMode::ReadWrite);
-    DgnMarkupProjectPtr mproject = DgnMarkupProject::OpenDgnDb(&status, markupProjectFileName, oparms);
-    ASSERT_TRUE(status == BE_SQLITE_OK);
-    ASSERT_TRUE(mproject.get() != NULL);
-    Utf8String mpname = mproject->GetDbFileName();
-    ASSERT_TRUE(mpname.find(markupProjectBasename) != Utf8String::npos);
-
-    // Reopen DgnDb
-    DgnDbPtr dgnProject = DgnDb::OpenDgnDb(&status, dgnProjectFileName, oparms);
-    ASSERT_TRUE(status == BE_SQLITE_OK);
-    ASSERT_TRUE(dgnProject.get() != NULL);
-
-    checkProjectAssociation(*dgnProject, *mproject);
-
-    // Create a redline model
-    DgnDbStatus createStatus = DgnDbStatus::Success;
-    RedlineModelP rdlModel = mproject->CreateRedlineModel(&createStatus, "foo", seedModelId);
-    ASSERT_TRUE(NULL != rdlModel);
-    ASSERT_EQ(DgnDbStatus::Success, createStatus);
-
-    ASSERT_EQ(rdlModel->GetDgnMarkupProject(), mproject.get());
-
-#ifdef WIP_REDLINE_ECINSTANCE
-    // Work with redline properties
-    ECN::ECClassCP rdlClass = rdlModel->GetECClass();
-
-    if (true) // Check that the Name property was set (in model creation) as expected and can be accessed as an ECProperty
-        {
-        Utf8String selectECSql("SELECT Name FROM ONLY ");
-        selectECSql.append(rdlClass->GetECSqlName()).append(" WHERE ECInstanceId=?");
-        ECSqlStatement selectStmt;
-        selectStmt.Prepare(*mproject, selectECSql.c_str());
-        selectStmt.BindId(1, rdlModel->GetECInstanceId());
-        ASSERT_TRUE(selectStmt.Step() == BE_SQLITE_ROW);
-        ASSERT_STREQ(selectStmt.GetValueText(0), "foo");
-        }
-
-    //TODO: ECSQL does not support updates yet. Once it does, this code needs to be adopted
-    if (true) // Set the Description property
-        {
-        Utf8String updateECSql("UPDATE ONLY ");
-        updateECSql.append(rdlClass->GetECSqlName()).append(" SET Description='Some Description' WHERE ECInstanceId=?");
-        ECSqlStatement updateStmt;
-        updateStmt.Prepare(*mproject, updateECSql.c_str());
-        updateStmt.BindId(1, rdlModel->GetECInstanceId());
-        ASSERT_TRUE(updateStmt.Step() == BE_SQLITE_DONE);
-        mproject->SaveChanges();
-        }
-
-    if (true) // Check that the Description property was set as expected
-        {
-        Utf8String selectECSql("SELECT Description FROM ONLY ");
-        selectECSql.append(rdlClass->GetECSqlName()).append(" WHERE ECInstanceId=?");
-        ECSqlStatement selectStmt;
-        selectStmt.Prepare(*mproject, selectECSql.c_str());
-        selectStmt.BindId(1, rdlModel->GetECInstanceId());
-        ASSERT_TRUE(selectStmt.Step() == BE_SQLITE_ROW);
-        ASSERT_STREQ(selectStmt.GetValueText(0), "Some Description");
-        }
-#endif
-
-    // Create a redline model view
-    BSIRect rect;
-    rect.Init(0, 0, 1024, 768);
-    createStatus = DgnDbStatus::Success;
-    mproject->CreateRedlineModelView(&createStatus, *rdlModel, seedViewId, rect, rect);
-    ASSERT_EQ(DgnDbStatus::Success, createStatus);
-    EXPECT_TRUE(DbResult::BE_SQLITE_OK == mproject->SaveChanges());
-    // *** WIP Create association - to do that, we'd need a real ViewInfo
-    // rdlModel->SetAssociation (*dgnProject, dgnProjectViewInfo);
-    }
+/*--------------------------------------------------------------------------------------+
+|
+|  $Source: Tests/DgnProject/Published/MarkupProject_Test.cpp $
+|
+|  $Copyright: (c) 2016 Bentley Systems, Incorporated. All rights reserved. $
+|
++--------------------------------------------------------------------------------------*/
+#include "DgnHandlersTests.h"
+#include <DgnPlatform/DgnMarkupProject.h>
+
+USING_NAMESPACE_BENTLEY_DGN
+USING_NAMESPACE_BENTLEY_EC
+USING_NAMESPACE_BENTLEY_SQLITE
+USING_NAMESPACE_BENTLEY_SQLITE_EC
+
+struct DgnMarkupProjectTest : public DgnDbTestFixture
+    {
+    void checkProjectAssociation(DgnDbR dgnProject, DgnMarkupProjectR markupProject);
+    };
+
+/*---------------------------------------------------------------------------------**//**
+* @bsimethod                                    Sam.Wilson                      04/13
++---------------+---------------+---------------+---------------+---------------+------*/
+void DgnMarkupProjectTest::checkProjectAssociation(DgnDbR dgnProject, DgnMarkupProjectR markupProject)
+    {
+    DgnProjectAssociationData::CheckResults results = markupProject.CheckAssociation(dgnProject);
+    ASSERT_TRUE(!results.GuidChanged);
+    ASSERT_TRUE(!results.NameChanged);
+    ASSERT_TRUE(!results.ContentsChanged);
+    ASSERT_TRUE(!results.UnitsChanged);
+    }
+
+/*---------------------------------------------------------------------------------**//**
+* @bsimethod                                    Sam.Wilson                      04/2013
++---------------+---------------+---------------+---------------+---------------+------*/
+TEST_F(DgnMarkupProjectTest, CreateDgnMarkupProject)
+    {
+    DgnDomains::RegisterDomain(MarkupDomain::GetDomain());
+
+    Utf8CP     markupProjectBasename = "CreateDgnMarkupProject.markupdb";
+    BeFileName dgnProjectFileName;
+    BeFileName markupProjectFileName;
+
+    DgnModelId  seedModelId;
+    DgnViewId   seedViewId;
+
+    if (true)
+        {
+        SetupSeedProject();
+        DgnModelPtr m_model = m_defaultModelP->Clone(DgnModel::CreateModelCode("RedlineSeedModel"));
+        m_model->SetLabel("Redline_SeedModel");
+        m_model->Insert();
+        EXPECT_TRUE(m_model != nullptr);
+        m_db->SaveChanges();
+
+        DgnViewSource viewSources = DgnViewSource::User;
+        Utf8CP viewDescriptions = "";
+        Utf8String viewName(m_model->GetCode().GetValue());
+
+        SpatialViewDefinition::CreateParams params(*m_db, viewName, ViewDefinition::Data(m_model->GetModelId(), viewSources, viewDescriptions));
+        SpatialViewDefinition view(params);
+        ViewDefinitionCPtr viewCP = view.Insert();
+        ASSERT_TRUE(viewCP.IsValid());
+        ASSERT_TRUE(viewCP->GetViewId().IsValid());
+
+        dgnProjectFileName = BeFileName(m_db->GetDbFileName());
+        }
+
+    if (true)
+        {
+        BeSQLite::Db::OpenMode mode = Db::OpenMode::Readonly;
+        DbResult result = BE_SQLITE_OK;
+        DgnDbPtr project = DgnDb::OpenDgnDb(&result, dgnProjectFileName, DgnDb::OpenParams(mode));
+        ASSERT_EQ(BE_SQLITE_OK, result);
+
+        markupProjectFileName = DgnDbTestDgnManager::GetOutputFilePath(L"CreateDgnMarkupProject");
+
+        CreateDgnMarkupProjectParams cparms(*project);
+        cparms.SetOverwriteExisting(true);
+        cparms.SetSeedDb(dgnProjectFileName);
+        DbResult status;
+        DgnMarkupProjectPtr mproject = DgnMarkupProject::CreateDgnDb(&status, markupProjectFileName, cparms);
+        ASSERT_TRUE(status == BE_SQLITE_OK);
+        ASSERT_TRUE(mproject.get() != NULL);
+        Utf8String mpname = mproject->GetDbFileName();
+        ASSERT_TRUE(mpname.find(markupProjectBasename) != Utf8String::npos);
+        }
+
+    // Both dgndb are now closed
+    DbResult status;
+
+    DgnDb::OpenParams oparms(Db::OpenMode::ReadWrite);
+    DgnMarkupProjectPtr mproject = DgnMarkupProject::OpenDgnDb(&status, markupProjectFileName, oparms);
+    ASSERT_TRUE(status == BE_SQLITE_OK);
+    ASSERT_TRUE(mproject.get() != NULL);
+    Utf8String mpname = mproject->GetDbFileName();
+    ASSERT_TRUE(mpname.find(markupProjectBasename) != Utf8String::npos);
+
+    // Reopen DgnDb
+    DgnDbPtr dgnProject = DgnDb::OpenDgnDb(&status, dgnProjectFileName, oparms);
+    ASSERT_TRUE(status == BE_SQLITE_OK);
+    ASSERT_TRUE(dgnProject.get() != NULL);
+
+    checkProjectAssociation(*dgnProject, *mproject);
+
+    // Create a redline model
+    DgnDbStatus createStatus = DgnDbStatus::Success;
+    RedlineModelP rdlModel = mproject->CreateRedlineModel(&createStatus, "foo", seedModelId);
+    ASSERT_TRUE(NULL != rdlModel);
+    ASSERT_EQ(DgnDbStatus::Success, createStatus);
+
+    ASSERT_EQ(rdlModel->GetDgnMarkupProject(), mproject.get());
+
+#ifdef WIP_REDLINE_ECINSTANCE
+    // Work with redline properties
+    ECN::ECClassCP rdlClass = rdlModel->GetECClass();
+
+    if (true) // Check that the Name property was set (in model creation) as expected and can be accessed as an ECProperty
+        {
+        Utf8String selectECSql("SELECT Name FROM ONLY ");
+        selectECSql.append(rdlClass->GetECSqlName()).append(" WHERE ECInstanceId=?");
+        ECSqlStatement selectStmt;
+        selectStmt.Prepare(*mproject, selectECSql.c_str());
+        selectStmt.BindId(1, rdlModel->GetECInstanceId());
+        ASSERT_TRUE(selectStmt.Step() == BE_SQLITE_ROW);
+        ASSERT_STREQ(selectStmt.GetValueText(0), "foo");
+        }
+
+    //TODO: ECSQL does not support updates yet. Once it does, this code needs to be adopted
+    if (true) // Set the Description property
+        {
+        Utf8String updateECSql("UPDATE ONLY ");
+        updateECSql.append(rdlClass->GetECSqlName()).append(" SET Description='Some Description' WHERE ECInstanceId=?");
+        ECSqlStatement updateStmt;
+        updateStmt.Prepare(*mproject, updateECSql.c_str());
+        updateStmt.BindId(1, rdlModel->GetECInstanceId());
+        ASSERT_TRUE(updateStmt.Step() == BE_SQLITE_DONE);
+        mproject->SaveChanges();
+        }
+
+    if (true) // Check that the Description property was set as expected
+        {
+        Utf8String selectECSql("SELECT Description FROM ONLY ");
+        selectECSql.append(rdlClass->GetECSqlName()).append(" WHERE ECInstanceId=?");
+        ECSqlStatement selectStmt;
+        selectStmt.Prepare(*mproject, selectECSql.c_str());
+        selectStmt.BindId(1, rdlModel->GetECInstanceId());
+        ASSERT_TRUE(selectStmt.Step() == BE_SQLITE_ROW);
+        ASSERT_STREQ(selectStmt.GetValueText(0), "Some Description");
+        }
+#endif
+
+    // Create a redline model view
+    BSIRect rect;
+    rect.Init(0, 0, 1024, 768);
+    createStatus = DgnDbStatus::Success;
+    mproject->CreateRedlineModelView(&createStatus, *rdlModel, seedViewId, rect, rect);
+    ASSERT_EQ(DgnDbStatus::Success, createStatus);
+    EXPECT_TRUE(DbResult::BE_SQLITE_OK == mproject->SaveChanges());
+    // *** WIP Create association - to do that, we'd need a real ViewInfo
+    // rdlModel->SetAssociation (*dgnProject, dgnProjectViewInfo);
+    }