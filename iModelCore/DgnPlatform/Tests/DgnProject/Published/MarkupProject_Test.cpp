--- conflicted
+++ resolved
@@ -1,208 +1,87 @@
-/*--------------------------------------------------------------------------------------+
-|
-|  $Source: Tests/DgnProject/Published/MarkupProject_Test.cpp $
-|
-|  $Copyright: (c) 2016 Bentley Systems, Incorporated. All rights reserved. $
-|
-+--------------------------------------------------------------------------------------*/
-#include "DgnHandlersTests.h"
-#include <DgnPlatform/DgnMarkupProject.h>
-
-USING_NAMESPACE_BENTLEY_DGN
-USING_NAMESPACE_BENTLEY_EC
-USING_NAMESPACE_BENTLEY_SQLITE 
-USING_NAMESPACE_BENTLEY_SQLITE_EC
-
-struct DgnMarkupProjectTest : DgnDbTestFixture
-    {
-    };
-
-<<<<<<< HEAD
-// WIP: Refactoring needed to account for removal of model codes
-///*---------------------------------------------------------------------------------**//**
-//* @bsimethod                                    Sam.Wilson                      04/2013
-//+---------------+---------------+---------------+---------------+---------------+------*/
-//TEST(DgnMarkupProjectTest, CreateDgnMarkupProject)
-//    {
-//    ScopedDgnHost  autoDgnHost;
-//    DgnDomains::RegisterDomain(MarkupDomain::GetDomain());
-//
-//    Utf8CP     markupProjectBasename = "CreateDgnMarkupProject.markupdb";
-//    BeFileName dgnProjectFileName;
-//    BeFileName markupProjectFileName;
-//
-//    DgnModelId  seedModelId;
-//    DgnViewId   seedViewId;
-//    if (true)
-//        {
-//        DgnDbTestDgnManager tdmSeed (L"empty2d_english.ibim", __FILE__, Db::OpenMode::Readonly, false);
-//        seedModelId = tdmSeed.GetDgnProjectP()->Models().QueryModelId (DgnModel::CreateModelCode("RedlineSeedModel"));
-//        seedViewId = ViewDefinition::QueryViewId("RedlineSeedView", *tdmSeed.GetDgnProjectP());
-//
-//        DgnDbTestDgnManager tdm (L"2dMetricGeneral.ibim", __FILE__, Db::OpenMode::Readonly, false);
-//        DgnDbP project = tdm.GetDgnProjectP();
-//        ASSERT_TRUE( project != NULL );
-//
-//        dgnProjectFileName.SetNameUtf8 (project->GetDbFileName());
-//
-//        markupProjectFileName = DgnDbTestDgnManager::GetOutputFilePath  (L"CreateDgnMarkupProject");
-//
-//        CreateDgnMarkupProjectParams cparms (*project);
-//        cparms.SetOverwriteExisting(true);
-//        cparms.SetSeedDb (BeFileName(tdmSeed.GetPath()));
-//        DbResult status;
-//        DgnMarkupProjectPtr mproject = DgnMarkupProject::CreateDgnDb (&status, markupProjectFileName, cparms);
-//        ASSERT_TRUE( status == BE_SQLITE_OK );
-//        ASSERT_TRUE( mproject.get() != NULL );
-//        Utf8String mpname = mproject->GetDbFileName();
-//        ASSERT_TRUE( mpname.find (markupProjectBasename) != Utf8String::npos );
-//        }
-//
-//    //  Both .bim are now closed
-//
-//    DbResult status;
-//
-//    DgnDb::OpenParams oparms (Db::OpenMode::ReadWrite);
-//    DgnMarkupProjectPtr mproject = DgnMarkupProject::OpenDgnDb(&status, markupProjectFileName, oparms);
-//    ASSERT_TRUE( status == BE_SQLITE_OK);
-//    ASSERT_TRUE( mproject.get() != NULL );
-//    Utf8String mpname = mproject->GetDbFileName();
-//    ASSERT_TRUE( mpname.find (markupProjectBasename) != Utf8String::npos );
-//
-//    // Reopen DgnDb
-//
-//    DgnDbPtr dgnProject = DgnDb::OpenDgnDb (&status, dgnProjectFileName, oparms);
-//    ASSERT_TRUE( status == BE_SQLITE_OK );
-//    ASSERT_TRUE( dgnProject.get() != NULL );
-//
-//    checkProjectAssociation (*dgnProject, *mproject);
-//
-//    // Create a redline model
-//    DgnDbStatus createStatus = DgnDbStatus::Success;
-//    RedlineModelP rdlModel = mproject->CreateRedlineModel (&createStatus, "foo", seedModelId);
-//    ASSERT_TRUE( NULL != rdlModel );
-//    ASSERT_EQ(DgnDbStatus::Success, createStatus);
-//
-//    ASSERT_EQ( rdlModel->GetDgnMarkupProject(), mproject.get() );
-//
-//#ifdef WIP_REDLINE_ECINSTANCE
-//    // Work with redline properties
-//    ECN::ECClassCP rdlClass = rdlModel->GetECClass();
-//    
-//    if (true) // Check that the Name property was set (in model creation) as expected and can be accessed as an ECProperty
-//        {
-//        Utf8String selectECSql("SELECT Name FROM ONLY ");
-//        selectECSql.append(rdlClass->GetECSqlName()).append(" WHERE ECInstanceId=?");
-//        ECSqlStatement selectStmt;
-//        selectStmt.Prepare (*mproject, selectECSql.c_str ());
-//        selectStmt.BindId (1, rdlModel->GetECInstanceId());
-//        ASSERT_TRUE (selectStmt.Step() == BE_SQLITE_ROW);
-//        ASSERT_STREQ( selectStmt.GetValueText(0), "foo" );
-//        }
-//
-//    //TODO: ECSQL does not support updates yet. Once it does, this code needs to be adopted
-//    if (true) // Set the Description property
-//        {
-//        Utf8String updateECSql("UPDATE ONLY ");
-//        updateECSql.append(rdlClass->GetECSqlName()).append(" SET Description='Some Description' WHERE ECInstanceId=?");
-//        ECSqlStatement updateStmt;
-//        updateStmt.Prepare (*mproject, updateECSql.c_str ());
-//        updateStmt.BindId (1, rdlModel->GetECInstanceId());
-//        ASSERT_TRUE (updateStmt.Step() == BE_SQLITE_DONE);
-//        mproject->SaveChanges();
-//        }
-//
-//    if (true) // Check that the Description property was set as expected
-//        {
-//        Utf8String selectECSql("SELECT Description FROM ONLY ");
-//        selectECSql.append(rdlClass->GetECSqlName()).append(" WHERE ECInstanceId=?");
-//        ECSqlStatement selectStmt;
-//        selectStmt.Prepare (*mproject, selectECSql.c_str ());
-//        selectStmt.BindId (1, rdlModel->GetECInstanceId());
-//        ASSERT_TRUE (selectStmt.Step() == BE_SQLITE_ROW);
-//        ASSERT_STREQ( selectStmt.GetValueText(0), "Some Description" );
-//        }
-//#endif
-//
-//    // Create a redline model view
-//    BSIRect rect;
-//    rect.Init (0,0, 1024, 768);
-//    createStatus = DgnDbStatus::Success;
-//    mproject->CreateRedlineModelView (&createStatus, *rdlModel, seedViewId, rect, rect);
-//    ASSERT_EQ(DgnDbStatus::Success, createStatus);
-//    EXPECT_TRUE(DbResult::BE_SQLITE_OK == mproject->SaveChanges());
-//    // *** WIP Create association - to do that, we'd need a real ViewInfo
-//    // rdlModel->SetAssociation (*dgnProject, dgnProjectViewInfo);
-//    }
-
-=======
-/*---------------------------------------------------------------------------------**//**
-* @bsimethod                                    Sam.Wilson                      04/2013
-+---------------+---------------+---------------+---------------+---------------+------*/
-TEST_F(DgnMarkupProjectTest, CreateDgnMarkupProject)
-    {
-    SetupSeedProject();
-    DgnDomains::RegisterDomain(MarkupDomain::GetDomain());
-
-    Utf8CP     markupProjectBasename = "CreateDgnMarkupProject.markupdb";
-    BeFileName markupProjectFileName;
-
-    DgnModelId  seedModelId;
-    DgnViewId   seedViewId;
-    if (true)
-        {
-        markupProjectFileName = DgnDbTestDgnManager::GetOutputFilePath(L"CreateDgnMarkupProject");
-
-        CreateDgnMarkupProjectParams cparms (*m_db);
-        cparms.SetOverwriteExisting(true);
-        cparms.SetRootSubjectLabel("CreateDgnMarkupProject");
-        DbResult status;
-        DgnMarkupProjectPtr mproject = DgnMarkupProject::CreateDgnDb (&status, markupProjectFileName, cparms);
-        ASSERT_TRUE( status == BE_SQLITE_OK );
-        ASSERT_TRUE( mproject.get() != NULL );
-        Utf8String mpname = mproject->GetDbFileName();
-        ASSERT_TRUE( mpname.find (markupProjectBasename) != Utf8String::npos );
-        }
-
-    DbResult status;
-
-    DgnDb::OpenParams oparms (Db::OpenMode::ReadWrite);
-    DgnMarkupProjectPtr mproject = DgnMarkupProject::OpenDgnDb(&status, markupProjectFileName, oparms);
-    ASSERT_TRUE( status == BE_SQLITE_OK);
-    ASSERT_TRUE( mproject.get() != NULL );
-    Utf8String mpname = mproject->GetDbFileName();
-    ASSERT_TRUE( mpname.find (markupProjectBasename) != Utf8String::npos );
-
-    // Create a redline model
-    DgnDbStatus createStatus = DgnDbStatus::Success;
-    auto redline = Redline::Create(&createStatus, *mproject->GetRedlineListModel(), Redline::CreateCode("Redline 1", *mproject));
-    ASSERT_TRUE(redline.IsValid());
-    ASSERT_EQ(DgnDbStatus::Success, createStatus);
-    ASSERT_TRUE(redline->Insert(&createStatus).IsValid());
-    ASSERT_EQ(DgnDbStatus::Success, createStatus);
-    RedlineModelPtr rdlModel = RedlineModel::Create(&createStatus, *redline);
-    ASSERT_TRUE(rdlModel.IsValid());
-    ASSERT_EQ(DgnDbStatus::Success, createStatus);
-    createStatus = rdlModel->Insert();
-    ASSERT_EQ(DgnDbStatus::Success, createStatus);
-
-    ASSERT_EQ( rdlModel->GetDgnMarkupProject(), mproject.get() );
-
-    // Create a redline model view
-    auto viewSize = DVec2d::From(0.5, 0.5); // in meters
-    createStatus = DgnDbStatus::Success;
-    RedlineViewDefinitionPtr rdlview = RedlineViewDefinition::Create(&createStatus, *rdlModel, viewSize);
-    ASSERT_TRUE(rdlview.IsValid());
-    ASSERT_EQ(DgnDbStatus::Success, createStatus);
-    RedlineViewDefinitionCPtr persistentView = mproject->Elements().Insert(*rdlview, &createStatus);
-    ASSERT_TRUE(persistentView.IsValid());
-    ASSERT_EQ(DgnDbStatus::Success, createStatus);
-    ASSERT_TRUE(persistentView->GetDelta2d().IsEqual(viewSize));
-    ASSERT_TRUE(persistentView->GetOrigin2d().IsEqual(DPoint2d::FromZero()));
-
-    EXPECT_TRUE(DbResult::BE_SQLITE_OK == mproject->SaveChanges());
-
-
-    }
-
->>>>>>> a55bdc71
+/*--------------------------------------------------------------------------------------+
+|
+|  $Source: Tests/DgnProject/Published/MarkupProject_Test.cpp $
+|
+|  $Copyright: (c) 2016 Bentley Systems, Incorporated. All rights reserved. $
+|
++--------------------------------------------------------------------------------------*/
+#include "DgnHandlersTests.h"
+#include <DgnPlatform/DgnMarkupProject.h>
+
+USING_NAMESPACE_BENTLEY_DGN
+USING_NAMESPACE_BENTLEY_EC
+USING_NAMESPACE_BENTLEY_SQLITE 
+USING_NAMESPACE_BENTLEY_SQLITE_EC
+
+struct DgnMarkupProjectTest : DgnDbTestFixture
+    {
+    };
+
+/*---------------------------------------------------------------------------------**//**
+* @bsimethod                                    Sam.Wilson                      04/2013
++---------------+---------------+---------------+---------------+---------------+------*/
+TEST_F(DgnMarkupProjectTest, CreateDgnMarkupProject)
+    {
+    SetupSeedProject();
+    DgnDomains::RegisterDomain(MarkupDomain::GetDomain());
+
+    Utf8CP     markupProjectBasename = "CreateDgnMarkupProject.markupdb";
+    BeFileName markupProjectFileName;
+
+    DgnModelId  seedModelId;
+    DgnViewId   seedViewId;
+    if (true)
+        {
+        markupProjectFileName = DgnDbTestDgnManager::GetOutputFilePath(L"CreateDgnMarkupProject");
+
+        CreateDgnMarkupProjectParams cparms (*m_db);
+        cparms.SetOverwriteExisting(true);
+        cparms.SetRootSubjectLabel("CreateDgnMarkupProject");
+        DbResult status;
+        DgnMarkupProjectPtr mproject = DgnMarkupProject::CreateDgnDb (&status, markupProjectFileName, cparms);
+        ASSERT_TRUE( status == BE_SQLITE_OK );
+        ASSERT_TRUE( mproject.get() != NULL );
+        Utf8String mpname = mproject->GetDbFileName();
+        ASSERT_TRUE( mpname.find (markupProjectBasename) != Utf8String::npos );
+        }
+
+    DbResult status;
+
+    DgnDb::OpenParams oparms (Db::OpenMode::ReadWrite);
+    DgnMarkupProjectPtr mproject = DgnMarkupProject::OpenDgnDb(&status, markupProjectFileName, oparms);
+    ASSERT_TRUE( status == BE_SQLITE_OK);
+    ASSERT_TRUE( mproject.get() != NULL );
+    Utf8String mpname = mproject->GetDbFileName();
+    ASSERT_TRUE( mpname.find (markupProjectBasename) != Utf8String::npos );
+
+    // Create a redline model
+    DgnDbStatus createStatus = DgnDbStatus::Success;
+    auto redline = Redline::Create(&createStatus, *mproject->GetRedlineListModel(), Redline::CreateCode("Redline 1", *mproject));
+    ASSERT_TRUE(redline.IsValid());
+    ASSERT_EQ(DgnDbStatus::Success, createStatus);
+    ASSERT_TRUE(redline->Insert(&createStatus).IsValid());
+    ASSERT_EQ(DgnDbStatus::Success, createStatus);
+    RedlineModelPtr rdlModel = RedlineModel::Create(&createStatus, *redline);
+    ASSERT_TRUE(rdlModel.IsValid());
+    ASSERT_EQ(DgnDbStatus::Success, createStatus);
+    createStatus = rdlModel->Insert();
+    ASSERT_EQ(DgnDbStatus::Success, createStatus);
+
+    ASSERT_EQ( rdlModel->GetDgnMarkupProject(), mproject.get() );
+
+    // Create a redline model view
+    auto viewSize = DVec2d::From(0.5, 0.5); // in meters
+    createStatus = DgnDbStatus::Success;
+    RedlineViewDefinitionPtr rdlview = RedlineViewDefinition::Create(&createStatus, *rdlModel, viewSize);
+    ASSERT_TRUE(rdlview.IsValid());
+    ASSERT_EQ(DgnDbStatus::Success, createStatus);
+    RedlineViewDefinitionCPtr persistentView = mproject->Elements().Insert(*rdlview, &createStatus);
+    ASSERT_TRUE(persistentView.IsValid());
+    ASSERT_EQ(DgnDbStatus::Success, createStatus);
+    ASSERT_TRUE(persistentView->GetDelta2d().IsEqual(viewSize));
+    ASSERT_TRUE(persistentView->GetOrigin2d().IsEqual(DPoint2d::FromZero()));
+
+    EXPECT_TRUE(DbResult::BE_SQLITE_OK == mproject->SaveChanges());
+
+
+    }