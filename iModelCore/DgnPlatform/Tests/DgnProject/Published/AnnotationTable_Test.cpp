/*--------------------------------------------------------------------------------------+
|
|  $Source: Tests/DgnProject/Published/AnnotationTable_Test.cpp $
|
|  $Copyright: (c) 2015 Bentley Systems, Incorporated. All rights reserved. $
|
+--------------------------------------------------------------------------------------*/
#include "DgnHandlersTests.h"
#include <DgnPlatform/DgnDbTables.h>
#include <DgnPlatform/AnnotationTable.h>

USING_NAMESPACE_BENTLEY_SQLITE
USING_NAMESPACE_BENTLEY_DGNPLATFORM

// Map of aspect name to count
typedef    bmap<Utf8String, size_t>     AspectCountMap;
typedef    bpair<Utf8String, size_t>    AspectCountEntry;

struct TestAnnotationTableAspectDescr
    {
    Utf8String  m_tableName;
    bool        m_isUniqueAspect;
    };

/*---------------------------------------------------------------------------------**//**
* @bsimethod                                                    JoshSchifter    08/15
+---------------+---------------+---------------+---------------+---------------+------*/
static bvector<TestAnnotationTableAspectDescr> const& getAspectDescrs ()
    {
    static bvector<TestAnnotationTableAspectDescr> s_aspectDescrs;

    if ( ! s_aspectDescrs.empty())
        return s_aspectDescrs;

    s_aspectDescrs = 
        {
        { DGN_TABLE(DGN_CLASSNAME_AnnotationTableHeader),   true    },
        { DGN_TABLE(DGN_CLASSNAME_AnnotationTableRow),      false   },
        { DGN_TABLE(DGN_CLASSNAME_AnnotationTableColumn),   false   },
        { DGN_TABLE(DGN_CLASSNAME_AnnotationTableCell),     false   },
        { DGN_TABLE(DGN_CLASSNAME_AnnotationTableMerge),    false   },
        { DGN_TABLE(DGN_CLASSNAME_AnnotationTableSymbology),false   },
        { DGN_TABLE(DGN_CLASSNAME_AnnotationTableEdgeRun),  false   },
        };

    return s_aspectDescrs;
    }

/*=================================================================================**//**
* @bsiclass
+===============+===============+===============+===============+===============+======*/
struct ExpectedAspectCounts
{
private:
    AspectCountMap m_expectedCounts;

public:
    /* ctor */  ExpectedAspectCounts ()
        {
        // Every table has exactly one table data aspect
        AddEntry (DGN_TABLE(DGN_CLASSNAME_AnnotationTableHeader), 1);

        // Every table at least one symbology aspect
        AddEntry (DGN_TABLE(DGN_CLASSNAME_AnnotationTableSymbology), 1);
        }

    /* ctor */  ExpectedAspectCounts (uint32_t rowsExpected, uint32_t colsExpected, uint32_t cellsExpected, uint32_t mergesExpected)
        :
        ExpectedAspectCounts()
        {
        if (0 < rowsExpected)
            AddEntry (DGN_TABLE(DGN_CLASSNAME_AnnotationTableRow), rowsExpected);

        if (0 < colsExpected)
            AddEntry (DGN_TABLE(DGN_CLASSNAME_AnnotationTableColumn), colsExpected);

        if (0 < cellsExpected)
            AddEntry (DGN_TABLE(DGN_CLASSNAME_AnnotationTableCell), cellsExpected);

        if (0 < mergesExpected)
            AddEntry (DGN_TABLE(DGN_CLASSNAME_AnnotationTableMerge), mergesExpected);
        }

    void        AddEntry (Utf8CP tableName, size_t count)
        {
        m_expectedCounts[tableName] = count;
        }

    Utf8String  BuildSelectCountString (TestAnnotationTableAspectDescr const& aspectDescr)
        {
        Utf8String sqlString ("SELECT count(*) FROM ");
        sqlString.append (aspectDescr.m_tableName);

        Utf8CP  idPropertyName = aspectDescr.m_isUniqueAspect ? "ECInstanceId" : "ElementId";
        Utf8PrintfString whereStr(" WHERE %s=?", idPropertyName);
        sqlString.append (whereStr);

        return sqlString;
        }

    int         GetActualCount (TestAnnotationTableAspectDescr const& aspectDescr, DgnElementId elementId, DgnDbCR db)
        {
        Utf8String  sqlString = BuildSelectCountString (aspectDescr);
        Statement   statement;
        DbResult    prepareStatus = statement.Prepare (db, sqlString.c_str());
        EXPECT_TRUE (BE_SQLITE_OK == prepareStatus);

        statement.BindId(1, elementId);

        return (BE_SQLITE_ROW == statement.Step()) ? static_cast<size_t>(statement.GetValueInt (0)) : 0;
        }

    void        GetActualCounts (AspectCountMap& counts, DgnElementId elementId, DgnDbCR db)
        {
        bvector<TestAnnotationTableAspectDescr> const& aspectDescrs = getAspectDescrs ();

        for (TestAnnotationTableAspectDescr const& aspectDescr : aspectDescrs)
            {
            int count = GetActualCount (aspectDescr, elementId, db);

            if (0 != count)
                counts[aspectDescr.m_tableName] = count;
            }
        }

    void        VerifyCounts (AnnotationTableElementCR table)
        {
        AspectCountMap actualCounts;

        GetActualCounts (actualCounts, table.GetElementId(), table.GetDgnDb());

        for (AspectCountEntry const& entry: m_expectedCounts)
            {
            Utf8String const&                   tableName       = entry.first;
            size_t                              expectedCount   = entry.second;
            AspectCountMap::const_iterator      matchingEntry   = actualCounts.find(tableName);
            size_t                              actualCount     = 0;

            if (actualCounts.end() != matchingEntry)
                actualCount = (*matchingEntry).second;

            EXPECT_EQ (expectedCount, actualCount) << "Aspect count mismatch for table: " << tableName.c_str();

            actualCounts.erase (tableName);
            }

        // There are aspects on the element that were not expected.
        if (actualCounts.empty())
            return;

        for (AspectCountEntry const& entry: actualCounts)
            {
            Utf8String const&                   tableName   = entry.first;
            size_t                              actualCount = entry.second;

            EXPECT_EQ (0, actualCount) << "Aspect count mismatch for table: " << tableName.c_str();
            }
        }
};

/*=================================================================================**//**
* @bsistruct
+===============+===============+===============+===============+===============+======*/
struct AnnotationTableTest : public GenericDgnModelTestFixture /* public testing::Test*/
{
private:
    const    Utf8CP m_modelName     = "TestModel";
    const    Utf8CP m_categoryName  = "TestCategory";

    typedef GenericDgnModelTestFixture T_Super;

    DgnModelId              m_modelId;
    DgnCategoryId           m_categoryId;
    DgnElementId   m_textStyleId;

public:
<<<<<<< HEAD
AnnotationTableTest() : GenericDgnModelTestFixture (__FILE__, false /*2D*/, false /*needBriefcase*/)
=======
AnnotationTableTest() : GenericDgnModelTestFixture (__FILE__, true /*2D*/)
>>>>>>> 619d2de8
    {
    }

void SetUp () override
    {
    T_Super::SetUp();

    // Create a category
    DgnCategory category(DgnCategory::CreateParams(*GetDgnProjectP(), m_categoryName, DgnCategory::Scope::Physical));
    DgnSubCategory::Appearance appearance;
    category.Insert(appearance);

    m_categoryId = category.GetCategoryId();
    ASSERT_TRUE(m_categoryId.IsValid());

    // Create a text style
    AnnotationTextStylePtr textStyle = AnnotationTextStyle::Create(*GetDgnProjectP());
    textStyle->SetName(GetTextStyleName());
    textStyle->SetHeight(GetTextStyleHeight());
    textStyle->SetFontId(GetDgnProjectP()->Fonts().AcquireId(DgnFontManager::GetAnyLastResortFont()));
    textStyle->Insert();

    m_textStyleId = textStyle->GetElementId();
    ASSERT_TRUE(m_textStyleId.IsValid());

    // Create a 2d model
    DgnModelPtr model = new DgnModel2d(DgnModel2d::CreateParams(*GetDgnProjectP(), DgnClassId(GetDgnProjectP()->Schemas().GetECClassId(DGN_ECSCHEMA_NAME, DGN_CLASSNAME_Model2d)), DgnModel::CreateModelCode(m_modelName)));
    ASSERT_TRUE(DgnDbStatus::Success == model->Insert());

    m_modelId = model->GetModelId();
    ASSERT_TRUE(m_modelId.IsValid());
    }

DgnDbR                  GetDgnDb()              { return *GetDgnProjectP(); }
DgnModelId              GetModelId()            { return m_modelId; }
DgnCategoryId           GetCategoryId()         { return m_categoryId; }
DgnElementId   GetTextStyleId()        { return m_textStyleId; }
Utf8CP                  GetTextStyleName()      { return "TextStyleForTable"; }
double                  GetTextStyleHeight()    { return 0.25; }

/*---------------------------------------------------------------------------------**//**
* @bsimethod                                                    JoshSchifter    08/15
+---------------+---------------+---------------+---------------+---------------+------*/
AnnotationTableElementPtr    CreateBasicTable (int numRows = 5, int numCols = 3)
    {
    DgnDbR          db          = GetDgnDb();
    DgnModelId      modelId     = GetModelId();
    DgnCategoryId   categoryId  = GetCategoryId();

    AnnotationTableElement::CreateParams    createParams (db, modelId, AnnotationTableElement::QueryClassId(db), categoryId);
    AnnotationTableElementPtr               tableElement = AnnotationTableElement::Create(numRows, numCols, GetTextStyleId(), 0, createParams);
    EXPECT_TRUE (tableElement.IsValid());

    return tableElement;
    }

/*---------------------------------------------------------------------------------**//**
* @bsimethod                                                    JoshSchifter    08/15
+---------------+---------------+---------------+---------------+---------------+------*/
DgnElementId    InsertElement (AnnotationTableElementR element)
    {
    AnnotationTableElementCPtr  insertedElement = element.Insert();
    EXPECT_TRUE(insertedElement.IsValid());

    DgnElementId elementId = insertedElement->GetElementId();
    EXPECT_TRUE(elementId.IsValid());

    return elementId;
    }

/*---------------------------------------------------------------------------------**//**
* @bsimethod                                                    JoshSchifter    08/15
+---------------+---------------+---------------+---------------+---------------+------*/
void        UpdateElement (AnnotationTableElementR element)
    {
    AnnotationTableElementCPtr  updatedElement = element.Update();
    EXPECT_TRUE(updatedElement.IsValid());
    }

/*---------------------------------------------------------------------------------**//**
* @bsimethod                                                    JoshSchifter    08/15
+---------------+---------------+---------------+---------------+---------------+------*/
DgnElementId    CreateBasicTablePersisted (int numRows = 5, int numCols = 3)
    {
    AnnotationTableElementPtr   tableElement = CreateBasicTable (numRows, numCols);
    return InsertElement (*tableElement);
    }

/*=================================================================================**//**
* @bsistruct
+===============+===============+===============+===============+===============+======*/
struct MergeDescr
    {
    AnnotationTableCellIndex    m_rootIndex;
    uint32_t                    m_rowSpan;
    uint32_t                    m_colSpan;

    MergeDescr (AnnotationTableCellIndexCR i, uint32_t r, uint32_t c) : m_rootIndex(i), m_rowSpan(r), m_colSpan(c) {}
    };

/*---------------------------------------------------------------------------------**//**
* @bsimethod                                                    JoshSchifter    06/13
+---------------+---------------+---------------+---------------+---------------+------*/
static void     BuildExpectedCellList (bvector<AnnotationTableCellIndex>& expectedCells, uint32_t numRows, uint32_t numCols, bvector<AnnotationTableCellIndex> const* exclusions)
    {
    for (uint32_t iRow = 0; iRow < numRows; iRow++)
        {
        for (uint32_t iCol = 0; iCol < numCols; iCol++)
            {
            AnnotationTableCellIndex index (iRow, iCol);

            if (NULL != exclusions)
                {
                if (exclusions->end() != std::find (exclusions->begin(), exclusions->end(), index))
                    continue;
                }

            expectedCells.push_back (index);
            }
        }
    }

/*---------------------------------------------------------------------------------**//**
* @bsimethod                                                    JoshSchifter    06/13
+---------------+---------------+---------------+---------------+---------------+------*/
static void     VerifyCellCollection (AnnotationTableElementCR table, bvector<AnnotationTableCellIndex> const* exclusions)
    {
    bvector<AnnotationTableCellIndex> expectedCells;
    BuildExpectedCellList (expectedCells, table.GetRowCount(), table.GetColumnCount(), exclusions);

    uint32_t iCell = 0;

    for (AnnotationTableCellCR cell : table.GetCellCollection())
        {
        AnnotationTableCellIndex  foundIndex      = cell.GetIndex();
        AnnotationTableCellIndex  expectedIndex   = expectedCells[iCell++];

        ASSERT_TRUE (expectedIndex == foundIndex);
        }

    ASSERT_EQ (expectedCells.size(), iCell);
    }

/*---------------------------------------------------------------------------------**//**
* @bsimethod                                                    JoshSchifter    04/14
+---------------+---------------+---------------+---------------+---------------+------*/
static void     VerifyCellsWithMergeBlocks (AnnotationTableElementCR table, bvector<MergeDescr> mergeBlocks)
    {
    // Verify that the expected cells were consumed
    bvector<AnnotationTableCellIndex> cellsThatWereConsumed;

    for (MergeDescr const& merge : mergeBlocks)
        {
        bool    skippedFirst = false;
        size_t  oldConsumedCount = cellsThatWereConsumed.size();

        for (uint32_t iRow = merge.m_rootIndex.row; iRow < merge.m_rootIndex.row + merge.m_rowSpan; iRow++)
            {
            for (uint32_t iCol = merge.m_rootIndex.col; iCol < merge.m_rootIndex.col + merge.m_colSpan; iCol++)
                {
                if ( ! skippedFirst)
                    { skippedFirst = true; continue; }

                cellsThatWereConsumed.push_back (AnnotationTableCellIndex (iRow, iCol));
                }
            }

        // double check
        EXPECT_EQ (merge.m_rowSpan * merge.m_colSpan - 1, cellsThatWereConsumed.size() - oldConsumedCount);
        }

    AnnotationTableTest::VerifyCellCollection (table, &cellsThatWereConsumed);
    }

}; // AnnotationTableTest

/*---------------------------------------------------------------------------------**//**
* @bsimethod                                                    JoshSchifter    08/15
+---------------+---------------+---------------+---------------+---------------+------*/
TEST_F (AnnotationTableTest, BasicCreate)
    {
    AnnotationTableElementPtr   tableElement = CreateBasicTable ();

    EXPECT_EQ (5, tableElement->GetRowCount ());
    EXPECT_EQ (3, tableElement->GetColumnCount ());
    }

/*---------------------------------------------------------------------------------**//**
* @bsimethod                                                    JoshSchifter    08/15
+---------------+---------------+---------------+---------------+---------------+------*/
TEST_F (AnnotationTableTest, BasicPersist)
    {
    int numRows = 5;
    int numCols = 3;

    DgnElementId elementId = CreateBasicTablePersisted (numRows, numCols);

    // Shutdown and reopen the project so that we don't get a cached element.
    CloseTestFile();
    ReopenTestFile();

    AnnotationTableElementCPtr readTableElement = AnnotationTableElement::Get(GetDgnDb(), elementId);
    ASSERT_TRUE(readTableElement.IsValid());

    EXPECT_EQ (numRows, readTableElement->GetRowCount ());
    EXPECT_EQ (numCols, readTableElement->GetColumnCount ());

    // Expect the minimum aspects on the element
    ExpectedAspectCounts expectedCounts;
    expectedCounts.VerifyCounts(*readTableElement);
    }

/*---------------------------------------------------------------------------------**//**
* @bsimethod                                                    JoshSchifter    08/15
+---------------+---------------+---------------+---------------+---------------+------*/
TEST_F (AnnotationTableTest, PersistTwoTables)
    {
    int numRows1 = 5, numCols1 = 3;
    int numRows2 = 8, numCols2 = 2;

    DgnElementId elementId1 = CreateBasicTablePersisted (numRows1, numCols1);
    DgnElementId elementId2 = CreateBasicTablePersisted (numRows2, numCols2);

    // Shutdown and reopen the project so that we don't get a cached element.
    CloseTestFile();
    ReopenTestFile();

    AnnotationTableElementCPtr readTableElement = AnnotationTableElement::Get(GetDgnDb(), elementId1);
    ASSERT_TRUE(readTableElement.IsValid());

    EXPECT_EQ (numRows1, readTableElement->GetRowCount ());
    EXPECT_EQ (numCols1, readTableElement->GetColumnCount ());

    // Expect the minimum aspects on the element
    ExpectedAspectCounts expectedCounts;
    expectedCounts.VerifyCounts(*readTableElement);

    readTableElement = AnnotationTableElement::Get(GetDgnDb(), elementId2);
    ASSERT_TRUE(readTableElement.IsValid());

    EXPECT_EQ (numRows2, readTableElement->GetRowCount ());
    EXPECT_EQ (numCols2, readTableElement->GetColumnCount ());

    // Expect the minimum aspects on the element
    expectedCounts.VerifyCounts(*readTableElement);
    }

/*---------------------------------------------------------------------------------**//**
* @bsimethod                                                    JoshSchifter    08/15
+---------------+---------------+---------------+---------------+---------------+------*/
TEST_F (AnnotationTableTest, PersistRowAndColumnAspects)
    {
    int numRows1 = 5, numCols1 = 3;
    int numRows2 = 8, numCols2 = 2;

    typedef bpair <int, double> ExpectedRowHeight;

    // Set the height of even rows to the 2 * (1+index) (2, def, 6, def, 10).
    bvector<ExpectedRowHeight> rowHeights1;
    for (int iRow = 0; iRow < numRows1; iRow++)
        {
        if (0 == iRow % 2)
            rowHeights1.push_back (ExpectedRowHeight (iRow, 2.0 * (1+iRow)));
        }

    // Set the height of odd rows to 3*index (3, def, 9, def, 15, def, 21, def).
    bvector<ExpectedRowHeight> rowHeights2;
    for (int iRow = 0; iRow < numRows2; iRow++)
        {
        if (0 != iRow % 2)
            rowHeights2.push_back (ExpectedRowHeight (iRow, 3.0 * iRow));
        }

    AnnotationTableElementPtr   tableElement1 = CreateBasicTable (numRows1, numCols1);
    AnnotationTableElementPtr   tableElement2 = CreateBasicTable (numRows2, numCols2);

    for (ExpectedRowHeight const& entry : rowHeights1)
        tableElement1->GetRow (entry.first)->SetHeight(entry.second);

    for (ExpectedRowHeight const& entry : rowHeights2)
        tableElement2->GetRow (entry.first)->SetHeight(entry.second);

    // Insert both tables.
    DgnElementId elementId1 = InsertElement (*tableElement1);
    DgnElementId elementId2 = InsertElement (*tableElement2);

    tableElement1 = nullptr;
    tableElement2 = nullptr;

    // Shutdown and reopen the project so that we don't get a cached element.
    CloseTestFile();
    ReopenTestFile();

    AnnotationTableElementCPtr readTableElement = AnnotationTableElement::Get(GetDgnDb(), elementId1);
    ASSERT_TRUE(readTableElement.IsValid());

    for (ExpectedRowHeight const& entry : rowHeights1)
        EXPECT_EQ (entry.second, readTableElement->GetRow (entry.first)->GetHeight());

    // Expect row aspects for the rows with non-default heights.
    ExpectedAspectCounts expectedCounts1;
    expectedCounts1.AddEntry (DGN_TABLE(DGN_CLASSNAME_AnnotationTableRow), rowHeights1.size());
    expectedCounts1.VerifyCounts(*readTableElement);

    readTableElement = AnnotationTableElement::Get(GetDgnDb(), elementId2);
    ASSERT_TRUE(readTableElement.IsValid());

    for (ExpectedRowHeight const& entry : rowHeights2)
        EXPECT_EQ (entry.second, readTableElement->GetRow (entry.first)->GetHeight());

    // Expect row aspects for the rows with non-default heights.
    ExpectedAspectCounts expectedCounts2;
    expectedCounts2.AddEntry (DGN_TABLE(DGN_CLASSNAME_AnnotationTableRow), rowHeights2.size());
    expectedCounts2.VerifyCounts(*readTableElement);
    }

/*=================================================================================**//**
* @bsistruct
+===============+===============+===============+===============+===============+======*/
struct AnnotationTableTestAction
    {
    /*---------------------------------------------------------------------------------**//**
    * @bsimethod                                                    JoshSchifter    05/13
    +---------------+---------------+---------------+---------------+---------------+------*/
    virtual bool    _CreateTable (AnnotationTableElementPtr&, DgnDbR, DgnModelId, DgnCategoryId, DgnElementId) { return false; }
    virtual void    _PreAction (AnnotationTableElementR) {}
    virtual void    _DoAction (AnnotationTableElementR) = 0;
    virtual void    _VerifyAction (AnnotationTableElementCR) const = 0;
    };

/*=================================================================================**//**
* @bsistruct
+===============+===============+===============+===============+===============+======*/
struct AnnotationTableActionTest : public AnnotationTableTest
{
 private:
    typedef AnnotationTableTest T_Super;

    DgnElementId    m_tableElementId;

public:
    void SetUp () override
        {
        T_Super::SetUp();

        m_tableElementId.Invalidate();
        }

    AnnotationTableElementPtr CreateTable (AnnotationTableTestAction& testAction)
        {
        AnnotationTableElementPtr    table;

        if (testAction._CreateTable (table, GetDgnDb(), GetModelId(), GetCategoryId(), GetTextStyleId()))
            return table;

        return CreateBasicTable();
        }

    void ReadConstTable (AnnotationTableElementCPtr& table)
        {
        EXPECT_TRUE (m_tableElementId.IsValid());

        table = AnnotationTableElement::Get(GetDgnDb(), m_tableElementId);
        EXPECT_TRUE (table.IsValid());
        }

    void ReadEditableTable (AnnotationTableElementPtr& table)
        {
        EXPECT_TRUE (m_tableElementId.IsValid());

        table = AnnotationTableElement::GetForEdit(GetDgnDb(), m_tableElementId);
        EXPECT_TRUE (table.IsValid());
        }

    void AddTableToDb (AnnotationTableElementR table)
        {
        ASSERT_TRUE ( ! m_tableElementId.IsValid());
        m_tableElementId = InsertElement (table);
        ASSERT_TRUE (m_tableElementId.IsValid());
        }

    void UpdateTableInDb (AnnotationTableElementR table)
        {
        ASSERT_EQ (m_tableElementId, table.GetElementId());
        UpdateElement (table);
        ASSERT_EQ (m_tableElementId, table.GetElementId());
        }

    void DoCreateTableTest (AnnotationTableTestAction& testAction)
        {
        AnnotationTableElementPtr seedTable = CreateTable(testAction);
        EXPECT_TRUE (seedTable.IsValid());

        testAction._PreAction (*seedTable);
        testAction._DoAction  (*seedTable);

        AddTableToDb (*seedTable);
        seedTable = nullptr;

        // Shutdown and reopen the project so that we don't get a cached element.
        CloseTestFile();
        ReopenTestFile();

        AnnotationTableElementCPtr    foundTable;

        ReadConstTable (foundTable);
        EXPECT_TRUE (foundTable.IsValid());

        testAction._VerifyAction (*foundTable);
        }

    void DoModifyTableTest (AnnotationTableTestAction& testAction)
        {
        AnnotationTableElementPtr seedTable = CreateTable(testAction);
        EXPECT_TRUE (seedTable.IsValid());

        testAction._PreAction (*seedTable);

        AddTableToDb (*seedTable);
        seedTable = nullptr;

//CloseTestFile();
//ReopenTestFile();

        AnnotationTableElementPtr        applyActionTable;

        ReadEditableTable (applyActionTable);
        EXPECT_TRUE (applyActionTable.IsValid());

        testAction._DoAction  (*applyActionTable);

        UpdateTableInDb (*applyActionTable);
        applyActionTable = nullptr;

        // Shutdown and reopen the project so that we don't get a cached element.
        CloseTestFile();
        ReopenTestFile();

        AnnotationTableElementCPtr    postActionTable;

        ReadConstTable (postActionTable);
        EXPECT_TRUE (postActionTable.IsValid());

        testAction._VerifyAction (*postActionTable);
        }
};

/*=================================================================================**//**
* @bsistruct
+===============+===============+===============+===============+===============+======*/
struct NoAction : AnnotationTableTestAction
{
public:
    /* ctor */  NoAction () {}

    /*---------------------------------------------------------------------------------**//**
    * @bsimethod                                                    JoshSchifter    05/13
    +---------------+---------------+---------------+---------------+---------------+------*/
    void    _DoAction (AnnotationTableElementR table) override
        {
        // Don't do anything, a table is created and written by the test logic
        }

    /*---------------------------------------------------------------------------------**//**
    * @bsimethod                                                    JoshSchifter    05/13
    +---------------+---------------+---------------+---------------+---------------+------*/
    void    _VerifyAction (AnnotationTableElementCR table) const override
        {
        EXPECT_EQ (5, table.GetRowCount ());
        EXPECT_EQ (3, table.GetColumnCount ());

        // Expect the minimum aspects on the element
        ExpectedAspectCounts expectedCounts;
        expectedCounts.VerifyCounts(table);
        }

};

/*---------------------------------------------------------------------------------**//**
* @bsimethod                                                    JoshSchifter    05/13
+---------------+---------------+---------------+---------------+---------------+------*/
TEST_F (AnnotationTableActionTest, Create_NoAction)
    {
    NoAction   testAction;
    DoCreateTableTest (testAction);
    }

/*---------------------------------------------------------------------------------**//**
* @bsimethod                                                    JoshSchifter    05/13
+---------------+---------------+---------------+---------------+---------------+------*/
TEST_F (AnnotationTableActionTest, Modify_NoAction)
    {
    NoAction   testAction;
    DoModifyTableTest (testAction);
    }

/*=================================================================================**//**
* @bsistruct
+===============+===============+===============+===============+===============+======*/
struct OverrideRowHeightAction : AnnotationTableTestAction
{
private:
    double  m_overrideHeight;
    int     m_index;

public:
    /* ctor */  OverrideRowHeightAction (double v, int i) : m_overrideHeight (v), m_index (i) {}

    /*---------------------------------------------------------------------------------**//**
    * @bsimethod                                                    JoshSchifter    05/13
    +---------------+---------------+---------------+---------------+---------------+------*/
    void    _DoAction (AnnotationTableElementR table) override
        {
        double  defaultRowHeight  = table.GetDefaultRowHeight();
        EXPECT_TRUE (defaultRowHeight != m_overrideHeight);

        table.GetRow(m_index)->SetHeight (m_overrideHeight);
        }

    /*---------------------------------------------------------------------------------**//**
    * @bsimethod                                                    JoshSchifter    05/13
    +---------------+---------------+---------------+---------------+---------------+------*/
    void    _VerifyAction (AnnotationTableElementCR table) const override
        {
        double  defaultRowHeight  = table.GetDefaultRowHeight();

        for (uint32_t iRow = 0; iRow < table.GetRowCount(); iRow++)
            {
            double expectedHeight = (m_index == iRow) ? m_overrideHeight : defaultRowHeight;

            EXPECT_EQ (expectedHeight, table.GetRow(iRow)->GetHeight());
            }

        ExpectedAspectCounts expectedCounts;
        expectedCounts.AddEntry (DGN_TABLE(DGN_CLASSNAME_AnnotationTableRow), 1);
        expectedCounts.VerifyCounts(table);
        }

};

/*---------------------------------------------------------------------------------**//**
* @bsimethod                                                    JoshSchifter    05/13
+---------------+---------------+---------------+---------------+---------------+------*/
TEST_F (AnnotationTableActionTest, Create_OverrideRowHeight)
    {
    int     rowIndex = 1;
    double  overrideHeightValue = 0.75;

    OverrideRowHeightAction   testAction (overrideHeightValue, rowIndex);
    DoCreateTableTest (testAction);
    }

/*---------------------------------------------------------------------------------**//**
* @bsimethod                                                    JoshSchifter    05/13
+---------------+---------------+---------------+---------------+---------------+------*/
TEST_F (AnnotationTableActionTest, Modify_OverrideRowHeight)
    {
    int     columnIndex = 1;
    double  overrideHeightValue = 0.75;

    OverrideRowHeightAction   testAction (overrideHeightValue, columnIndex);
    DoModifyTableTest (testAction);
    }

/*=================================================================================**//**
* @bsistruct
+===============+===============+===============+===============+===============+======*/
struct OverrideColumnWidthAction : AnnotationTableTestAction
{
private:
    double  m_overrideWidth;
    int     m_index;

public:
    /* ctor */  OverrideColumnWidthAction (double v, int i) : m_overrideWidth (v), m_index (i) {}

    /*---------------------------------------------------------------------------------**//**
    * @bsimethod                                                    JoshSchifter    05/13
    +---------------+---------------+---------------+---------------+---------------+------*/
    void    _DoAction (AnnotationTableElementR table) override
        {
        double  defaultColumnWidth  = table.GetDefaultColumnWidth();
        EXPECT_TRUE (defaultColumnWidth != m_overrideWidth);

        table.GetColumn(m_index)->SetWidth (m_overrideWidth);
        }

    /*---------------------------------------------------------------------------------**//**
    * @bsimethod                                                    JoshSchifter    05/13
    +---------------+---------------+---------------+---------------+---------------+------*/
    void    _VerifyAction (AnnotationTableElementCR table) const override
        {
        double  defaultColumnWidth  = table.GetDefaultColumnWidth();

        for (uint32_t iColumn = 0; iColumn < table.GetColumnCount(); iColumn++)
            {
            double expectedWidth = (m_index == iColumn) ? m_overrideWidth : defaultColumnWidth;

            EXPECT_EQ (expectedWidth, table.GetColumn(iColumn)->GetWidth());
            }

        ExpectedAspectCounts expectedCounts;
        expectedCounts.AddEntry (DGN_TABLE(DGN_CLASSNAME_AnnotationTableColumn), 1);
        expectedCounts.VerifyCounts(table);
        }

};

/*---------------------------------------------------------------------------------**//**
* @bsimethod                                                    JoshSchifter    05/13
+---------------+---------------+---------------+---------------+---------------+------*/
TEST_F (AnnotationTableActionTest, Create_OverrideColumnWidth)
    {
    int     colIndex = 1;
    double  overrideWidthValue = 0.75;

    OverrideColumnWidthAction   testAction (overrideWidthValue, colIndex);
    DoCreateTableTest (testAction);
    }

/*---------------------------------------------------------------------------------**//**
* @bsimethod                                                    JoshSchifter    05/13
+---------------+---------------+---------------+---------------+---------------+------*/
TEST_F (AnnotationTableActionTest, Modify_OverrideColumnWidth)
    {
    int     columnIndex = 1;
    double  overrideWidthValue = 0.75;

    OverrideColumnWidthAction   testAction (overrideWidthValue, columnIndex);
    DoModifyTableTest (testAction);
    }


/*=================================================================================**//**
* @bsistruct
+===============+===============+===============+===============+===============+======*/
struct ClearRowHeightAction : AnnotationTableTestAction
{
private:
    int  m_index;

public:
    /* ctor */  ClearRowHeightAction (int i) : m_index (i) {}

    /*---------------------------------------------------------------------------------**//**
    * @bsimethod                                                    JoshSchifter    05/13
    +---------------+---------------+---------------+---------------+---------------+------*/
    void    _PreAction (AnnotationTableElementR table) override
        {
        double  overrideHeight = 0.75;
        double  defaultRowHeight  = table.GetDefaultRowHeight();
        EXPECT_TRUE (defaultRowHeight != overrideHeight);

        table.GetRow(m_index)->SetHeight (overrideHeight);
        }

    /*---------------------------------------------------------------------------------**//**
    * @bsimethod                                                    JoshSchifter    05/13
    +---------------+---------------+---------------+---------------+---------------+------*/
    void    _DoAction (AnnotationTableElementR table) override
        {
        table.GetRow(m_index)->SetHeightFromContents();
        }

    /*---------------------------------------------------------------------------------**//**
    * @bsimethod                                                    JoshSchifter    05/13
    +---------------+---------------+---------------+---------------+---------------+------*/
    void    _VerifyAction (AnnotationTableElementCR table) const override
        {
        double  defaultRowHeight  = table.GetDefaultRowHeight();

        for (uint32_t iRow = 0; iRow < table.GetRowCount(); iRow++)
            {
            double expectedHeight = defaultRowHeight;

            EXPECT_EQ (expectedHeight, table.GetRow(iRow)->GetHeight());
            }

        // Expect just the minimum instances on the element (we removed the row)
        ExpectedAspectCounts expectedCounts;
        expectedCounts.VerifyCounts(table);
        }

};

/*---------------------------------------------------------------------------------**//**
* @bsimethod                                                    JoshSchifter    05/13
+---------------+---------------+---------------+---------------+---------------+------*/
TEST_F (AnnotationTableActionTest, Create_ClearRowHeight)
    {
    int  rowIndex = 1;

    ClearRowHeightAction   testAction (rowIndex);
    DoCreateTableTest (testAction);
    }

/*---------------------------------------------------------------------------------**//**
* @bsimethod                                                    JoshSchifter    05/13
+---------------+---------------+---------------+---------------+---------------+------*/
TEST_F (AnnotationTableActionTest, Modify_ClearRowHeight)
    {
    int  rowIndex = 1;

    ClearRowHeightAction   testAction (rowIndex);
    DoModifyTableTest (testAction);
    }

/*=================================================================================**//**
* @bsistruct
+===============+===============+===============+===============+===============+======*/
struct SetCellTextAction : AnnotationTableTestAction
{
private:
    Utf8String                  m_applyString;
    AnnotationTableCellIndex    m_cellIndex;

public:
    /* ctor */  SetCellTextAction (Utf8CP v, AnnotationTableCellIndexCR i) : m_applyString (v), m_cellIndex (i) {}

    /*---------------------------------------------------------------------------------**//**
    * @bsimethod                                                    JoshSchifter    05/13
    +---------------+---------------+---------------+---------------+---------------+------*/
    void    _DoAction (AnnotationTableElementR table) override
        {
        DgnElementId   textStyleId = table.GetTextStyleId(AnnotationTableRegion::Body);
        AnnotationTextBlockPtr  textBlock   = AnnotationTextBlock::Create(table.GetDgnDb(), textStyleId, m_applyString.c_str());

        AnnotationTableCellP  cell = table.GetCell (m_cellIndex);
        cell->SetTextBlock (*textBlock);
        }

    /*---------------------------------------------------------------------------------**//**
    * @bsimethod                                                    JoshSchifter    05/13
    +---------------+---------------+---------------+---------------+---------------+------*/
    void    _VerifyAction (AnnotationTableElementCR table) const override
        {
        AnnotationTableCellP  foundCell = table.GetCell (m_cellIndex);
        AnnotationTextBlockCP foundTextBlock = foundCell->GetTextBlock();
#if defined (NEEDSWORK)
        Utf8String            foundString = foundTextBlock->ToString();
        
        EXPECT_STREQ (m_applyString.c_str(), foundString.c_str());
#else
        EXPECT_TRUE (nullptr != foundTextBlock);
#endif

        AnnotationTableCellIndex  anotherCell (m_cellIndex.row - 1, m_cellIndex.col - 1);
        foundCell = table.GetCell (anotherCell);

        EXPECT_TRUE (NULL == foundCell->GetTextBlock());

        ExpectedAspectCounts expectedCounts;
        expectedCounts.AddEntry (DGN_TABLE(DGN_CLASSNAME_AnnotationTableCell), 1);
        expectedCounts.VerifyCounts(table);
        }

};

/*---------------------------------------------------------------------------------**//**
* @bsimethod                                                    JoshSchifter    05/13
+---------------+---------------+---------------+---------------+---------------+------*/
TEST_F (AnnotationTableActionTest, Create_SetCellText)
    {
    Utf8CP                      cellString = "Hello Table";
    AnnotationTableCellIndex    cellIndex (1, 1);

    SetCellTextAction   testAction (cellString, cellIndex);
    DoCreateTableTest (testAction);
    }

/*---------------------------------------------------------------------------------**//**
* @bsimethod                                                    JoshSchifter    05/13
+---------------+---------------+---------------+---------------+---------------+------*/
TEST_F (AnnotationTableActionTest, Modify_SetCellText)
    {
    Utf8CP                      cellString = "Hello Table";
    AnnotationTableCellIndex    cellIndex (1, 1);

    SetCellTextAction   testAction (cellString, cellIndex);
    DoModifyTableTest (testAction);
    }

/*=================================================================================**//**
* @bsistruct
+===============+===============+===============+===============+===============+======*/
struct ChangeCellTextAction : AnnotationTableTestAction
{
private:
    Utf8String                  m_applyString;
    AnnotationTableCellIndex    m_cellIndex;

public:
    /* ctor */  ChangeCellTextAction (Utf8CP v, AnnotationTableCellIndexCR i) : m_applyString (v), m_cellIndex (i) {}

    /*---------------------------------------------------------------------------------**//**
    * @bsimethod                                                    JoshSchifter    05/13
    +---------------+---------------+---------------+---------------+---------------+------*/
    void    _PreAction (AnnotationTableElementR table) override
        {
        DgnElementId   textStyleId = table.GetTextStyleId(AnnotationTableRegion::Body);
        AnnotationTextBlockPtr  textBlock   = AnnotationTextBlock::Create(table.GetDgnDb(), textStyleId, "abcdefghi");

        AnnotationTableCellP  cell = table.GetCell (m_cellIndex);
        cell->SetTextBlock (*textBlock);
        }

    /*---------------------------------------------------------------------------------**//**
    * @bsimethod                                                    JoshSchifter    05/13
    +---------------+---------------+---------------+---------------+---------------+------*/
    void    _DoAction (AnnotationTableElementR table) override
        {
        DgnElementId   textStyleId = table.GetTextStyleId(AnnotationTableRegion::Body);
        AnnotationTextBlockPtr  textBlock   = AnnotationTextBlock::Create(table.GetDgnDb(), textStyleId, m_applyString.c_str());

        AnnotationTableCellP  cell = table.GetCell (m_cellIndex);
        cell->SetTextBlock (*textBlock);
        }

    /*---------------------------------------------------------------------------------**//**
    * @bsimethod                                                    JoshSchifter    05/13
    +---------------+---------------+---------------+---------------+---------------+------*/
    void    _VerifyAction (AnnotationTableElementCR table) const override
        {
        AnnotationTableCellP    foundCell = table.GetCell (m_cellIndex);
        AnnotationTextBlockCP   foundTextBlock = foundCell->GetTextBlock();
#if defined (NEEDSWORK)
        Utf8String              foundString = foundTextBlock->ToString();
        
        EXPECT_STREQ (m_applyString.c_str(), foundString.c_str());
#else
        EXPECT_TRUE (nullptr != foundTextBlock);
#endif

        AnnotationTableCellIndex  anotherCell (m_cellIndex.row - 1, m_cellIndex.col - 1);
        foundCell = table.GetCell (anotherCell);

        EXPECT_TRUE (NULL == foundCell->GetTextBlock());

        ExpectedAspectCounts expectedCounts;
        expectedCounts.AddEntry (DGN_TABLE(DGN_CLASSNAME_AnnotationTableCell), 1);
        expectedCounts.VerifyCounts(table);
        }

};

/*---------------------------------------------------------------------------------**//**
* @bsimethod                                                    JoshSchifter    05/13
+---------------+---------------+---------------+---------------+---------------+------*/
TEST_F (AnnotationTableActionTest, Create_ChangeCellText)
    {
    Utf8CP                      cellString = "Hello Table";
    AnnotationTableCellIndex    cellIndex (1, 1);

    ChangeCellTextAction   testAction (cellString, cellIndex);
    DoCreateTableTest (testAction);
    }

/*---------------------------------------------------------------------------------**//**
* @bsimethod                                                    JoshSchifter    05/13
+---------------+---------------+---------------+---------------+---------------+------*/
TEST_F (AnnotationTableActionTest, Modify_ChangeCellText)
    {
    Utf8CP                      cellString = "Hello Table";
    AnnotationTableCellIndex    cellIndex (1, 1);

    ChangeCellTextAction   testAction (cellString, cellIndex);
    DoModifyTableTest (testAction);
    }

/*=================================================================================**//**
* @bsistruct
+===============+===============+===============+===============+===============+======*/
struct ClearCellTextAction : AnnotationTableTestAction
{
private:
    AnnotationTableCellIndex  m_cellIndex;

public:
    /* ctor */  ClearCellTextAction (AnnotationTableCellIndexCR i) : m_cellIndex (i) {}

    /*---------------------------------------------------------------------------------**//**
    * @bsimethod                                                    JoshSchifter    05/13
    +---------------+---------------+---------------+---------------+---------------+------*/
    void    _PreAction (AnnotationTableElementR table) override
        {
        DgnElementId   textStyleId = table.GetTextStyleId(AnnotationTableRegion::Body);
        AnnotationTextBlockPtr  textBlock   = AnnotationTextBlock::Create(table.GetDgnDb(), textStyleId, "abcdefghi");

        AnnotationTableCellP  cell = table.GetCell (m_cellIndex);
        cell->SetTextBlock (*textBlock);
        }

    /*---------------------------------------------------------------------------------**//**
    * @bsimethod                                                    JoshSchifter    05/13
    +---------------+---------------+---------------+---------------+---------------+------*/
    void    _DoAction (AnnotationTableElementR table) override
        {
        DgnElementId   textStyleId = table.GetTextStyleId(AnnotationTableRegion::Body);
        AnnotationTextBlockPtr  textBlock   = AnnotationTextBlock::Create(table.GetDgnDb(), textStyleId);

        // textBlock is empty

        AnnotationTableCellP  cell = table.GetCell (m_cellIndex);
        cell->SetTextBlock (*textBlock);
        }

    /*---------------------------------------------------------------------------------**//**
    * @bsimethod                                                    JoshSchifter    05/13
    +---------------+---------------+---------------+---------------+---------------+------*/
    void    _VerifyAction (AnnotationTableElementCR table) const override
        {
        AnnotationTableCellP  foundCell = table.GetCell (m_cellIndex);
        EXPECT_TRUE (NULL == foundCell->GetTextBlock());

        AnnotationTableCellIndex  anotherCell (m_cellIndex.row - 1, m_cellIndex.col - 1);

        foundCell = table.GetCell (anotherCell);
        EXPECT_TRUE (NULL == foundCell->GetTextBlock());

        // Expect just the minimum instances on the element (we removed cell)
        ExpectedAspectCounts expectedCounts;
        expectedCounts.VerifyCounts(table);
        }

};

/*---------------------------------------------------------------------------------**//**
* @bsimethod                                                    JoshSchifter    05/13
+---------------+---------------+---------------+---------------+---------------+------*/
TEST_F (AnnotationTableActionTest, Create_ClearCellText)
    {
    AnnotationTableCellIndex  cellIndex (1, 1);

    ClearCellTextAction   testAction (cellIndex);
    DoCreateTableTest (testAction);
    }

/*---------------------------------------------------------------------------------**//**
* @bsimethod                                                    JoshSchifter    05/13
+---------------+---------------+---------------+---------------+---------------+------*/
TEST_F (AnnotationTableActionTest, Modify_ClearCellText)
    {
    AnnotationTableCellIndex  cellIndex (1, 1);

    ClearCellTextAction   testAction (cellIndex);
    DoModifyTableTest (testAction);
    }

/*=================================================================================**//**
* @bsistruct
+===============+===============+===============+===============+===============+======*/
struct DeleteRowAction : AnnotationTableTestAction
{
private:
    uint32_t        m_rowIndex;
    uint32_t        m_rowCount;

public:
    /* ctor */  DeleteRowAction (uint32_t r) : m_rowIndex (r), m_rowCount(0) {}

    /*---------------------------------------------------------------------------------**//**
    * @bsimethod                                                    JoshSchifter    07/13
    +---------------+---------------+---------------+---------------+---------------+------*/
    void    _PreAction (AnnotationTableElementR table) override
        {
        m_rowCount = table.GetRowCount();

        for (uint32_t iRow = 0; iRow < m_rowCount; iRow++)
            table.GetRow(iRow)->SetHeight (10.0*(1+iRow));
        }

    /*---------------------------------------------------------------------------------**//**
    * @bsimethod                                                    JoshSchifter    07/13
    +---------------+---------------+---------------+---------------+---------------+------*/
    void    _DoAction (AnnotationTableElementR table) override
        {
        // Delete a row
        table.DeleteRow (m_rowIndex);
        }

    /*---------------------------------------------------------------------------------**//**
    * @bsimethod                                                    JoshSchifter    07/13
    +---------------+---------------+---------------+---------------+---------------+------*/
    void    _VerifyAction (AnnotationTableElementCR table) const override
        {
        EXPECT_EQ (m_rowCount - 1, table.GetRowCount());

        ExpectedAspectCounts expectedCounts;
        expectedCounts.AddEntry (DGN_TABLE(DGN_CLASSNAME_AnnotationTableRow), m_rowCount - 1);
        expectedCounts.VerifyCounts(table);
        }

};

/*---------------------------------------------------------------------------------**//**
* @bsimethod                                                    JoshSchifter    05/13
+---------------+---------------+---------------+---------------+---------------+------*/
TEST_F (AnnotationTableActionTest, Create_DeleteRow)
    {
    uint32_t          rowIndex = 1;

    DeleteRowAction   testAction (rowIndex);
    DoCreateTableTest (testAction);
    }

/*---------------------------------------------------------------------------------**//**
* @bsimethod                                                    JoshSchifter    05/13
+---------------+---------------+---------------+---------------+---------------+------*/
TEST_F (AnnotationTableActionTest, Modify_DeleteRow)
    {
    uint32_t          rowIndex = 1;

    DeleteRowAction   testAction (rowIndex);
    DoModifyTableTest (testAction);
    }

/*=================================================================================**//**
* @bsistruct
+===============+===============+===============+===============+===============+======*/
struct MergeCellsAction : AnnotationTableTestAction
{
private:
    AnnotationTableCellIndex    m_rootIndex;
    uint32_t                    m_rowSpan;
    uint32_t                    m_colSpan;
    bool                        m_expectFail;

public:
    /* ctor */  MergeCellsAction (AnnotationTableCellIndex i, uint32_t r, uint32_t c, bool e) : m_rootIndex (i), m_rowSpan (r), m_colSpan (c), m_expectFail(e) {}

    /*---------------------------------------------------------------------------------**//**
    * @bsimethod                                                    JoshSchifter    04/14
    +---------------+---------------+---------------+---------------+---------------+------*/
    bool    _CreateTable (AnnotationTableElementPtr& table, DgnDbR db, DgnModelId mid, DgnCategoryId cid, DgnElementId tsid) override
        {
        uint32_t          numRows  = 3;
        uint32_t          numCols  = 3;

        //       0     1     2   
        //    |------------------
        //  0 |     |     |     |
        //    |-----+-----+-----+
        //  1 |     |     |     |
        //    |-----+-----+-----|
        //  2 |     |     |     |
        //    |-----+-----+-----+

        AnnotationTableElement::CreateParams    createParams (db, mid, AnnotationTableElement::QueryClassId(db), cid);
        table = AnnotationTableElement::Create (numRows, numCols, tsid, 0, createParams);

        return true;
        }

    /*---------------------------------------------------------------------------------**//**
    * @bsimethod                                                    JoshSchifter    05/13
    +---------------+---------------+---------------+---------------+---------------+------*/
    void    _DoAction (AnnotationTableElementR table) override
        {
        // Merge a block of cells
        bool          failed = (SUCCESS != table.MergeCells (m_rootIndex, m_rowSpan, m_colSpan));
        ASSERT_EQ (m_expectFail, failed);
        }

    /*---------------------------------------------------------------------------------**//**
    * @bsimethod                                                    JoshSchifter    05/13
    +---------------+---------------+---------------+---------------+---------------+------*/
    void    _VerifyAction (AnnotationTableElementCR table) const override
        {
        bvector <AnnotationTableTest::MergeDescr> mergeBlocks;

        if ( ! m_expectFail)
            mergeBlocks.push_back (AnnotationTableTest::MergeDescr (m_rootIndex, m_rowSpan, m_colSpan));

        AnnotationTableTest::VerifyCellsWithMergeBlocks (table, mergeBlocks);

        ExpectedAspectCounts expectedCounts (0, 0, 0, (uint32_t) mergeBlocks.size());
        expectedCounts.VerifyCounts(table);
        }
};

/*---------------------------------------------------------------------------------**//**
* @bsimethod                                                    JoshSchifter    05/13
+---------------+---------------+---------------+---------------+---------------+------*/
TEST_F (AnnotationTableActionTest, MergeCells_TopLeft)
    {
    AnnotationTableCellIndex    cellIndex (0, 0);
    uint32_t                    rowSpan = 2;
    uint32_t                    colSpan = 2;

        //       0     1     2   
        //    |------------------
        //  0 |           |     |
        //    |           +-----+
        //  1 |           |     |
        //    |-----+-----+-----+
        //  2 |     |     |     |
        //    |-----+-----+-----+

    MergeCellsAction   testAction (cellIndex, rowSpan, colSpan, false);
    DoModifyTableTest (testAction);
    }

/*---------------------------------------------------------------------------------**//**
* @bsimethod                                                    JoshSchifter    03/15
+---------------+---------------+---------------+---------------+---------------+------*/
TEST_F (AnnotationTableActionTest, MergeCells_BottomRight)
    {
    AnnotationTableCellIndex    cellIndex (1, 1);
    uint32_t                    rowSpan = 2;
    uint32_t                    colSpan = 2;

        //       0     1     2   
        //    |-----+-----+-----|
        //  0 |     |     |     |
        //    |-----+-----+-----|
        //  1 |     |           |
        //    |-----+           |
        //  2 |     |           |
        //    |-----+-----+-----|

    MergeCellsAction   testAction (cellIndex, rowSpan, colSpan, false);
    DoModifyTableTest (testAction);
    }

/*---------------------------------------------------------------------------------**//**
* @bsimethod                                                    JoshSchifter    03/15
+---------------+---------------+---------------+---------------+---------------+------*/
TEST_F (AnnotationTableActionTest, MergeCells_FullRow)
    {
    AnnotationTableCellIndex    cellIndex (0, 0);
    uint32_t                    rowSpan = 1;
    uint32_t                    colSpan = 3;

        //       0     1     2  
        //    |-----------------|
        //  0 |                 |
        //    |-----+-----+-----|
        //  1 |     |     |     |
        //    |-----+-----+-----|
        //  2 |     |     |     |
        //    |-----+-----+-----|

    MergeCellsAction   testAction (cellIndex, rowSpan, colSpan, false);
    DoModifyTableTest (testAction);
    }

/*---------------------------------------------------------------------------------**//**
* @bsimethod                                                    JoshSchifter    03/15
+---------------+---------------+---------------+---------------+---------------+------*/
TEST_F (AnnotationTableActionTest, MergeCells_FullColumn)
    {
    AnnotationTableCellIndex    cellIndex (0, 2);
    uint32_t                    rowSpan = 3;
    uint32_t                    colSpan = 1;

        //       0     1     2
        //    |-----------------|
        //  0 |     |     |     |
        //    |-----+-----+     |
        //  1 |     |     |     |
        //    |-----+-----+     |
        //  2 |     |     |     |
        //    |-----+-----+-----|

    MergeCellsAction   testAction (cellIndex, rowSpan, colSpan, false);
    DoModifyTableTest (testAction);
    }

/*---------------------------------------------------------------------------------**//**
* @bsimethod                                                    JoshSchifter    03/15
+---------------+---------------+---------------+---------------+---------------+------*/
TEST_F (AnnotationTableActionTest, MergeCells_TooWide)
    {
    AnnotationTableCellIndex    cellIndex (0, 1);
    uint32_t                    rowSpan = 1;
    uint32_t                    colSpan = 3;

        //       0     1     2 
        //    |----------------|
        //  0 |     | fail     xxxx
        //    |-----+-----+----|
        //  1 |     |     |    |
        //    |-----+-----+----|
        //  2 |     |     |    |
        //    |-----+-----+----|

    MergeCellsAction   testAction (cellIndex, rowSpan, colSpan, true);
    DoModifyTableTest (testAction);
    }

/*---------------------------------------------------------------------------------**//**
* @bsimethod                                                    JoshSchifter    03/15
+---------------+---------------+---------------+---------------+---------------+------*/
TEST_F (AnnotationTableActionTest, MergeCells_TooTall)
    {
    AnnotationTableCellIndex    cellIndex (1, 2);
    uint32_t                    rowSpan = 3;
    uint32_t                    colSpan = 1;

        //       0     1     2
        //    |-----------------|
        //  0 |     |     |     |  origin 1,2
        //    |-----+-----+-----|  span   3,1
        //  1 |     |     |     |
        //    |-----+-----+ fail|
        //  2 |     |     |     |
        //    |-----+-----+     |
        //                 xxxxx

    MergeCellsAction   testAction (cellIndex, rowSpan, colSpan, true);
    DoModifyTableTest (testAction);
    }

/*=================================================================================**//**
* @bsistruct
+===============+===============+===============+===============+===============+======*/
struct MergeCellsWithExistingAction : AnnotationTableTestAction
{
private:
    AnnotationTableCellIndex  m_rootIndex;
    uint32_t        m_rowSpan;
    uint32_t        m_colSpan;
    bool            m_expectFail;
    bool            m_expectConsume;

    AnnotationTableTest::MergeDescr      m_existingMerge;

public:
    /* ctor */  MergeCellsWithExistingAction (AnnotationTableTest::MergeDescr e, AnnotationTableCellIndex i, uint32_t r, uint32_t c, bool f, bool consume) : 
        m_rootIndex (i), m_rowSpan (r), m_colSpan (c), m_expectFail(f), m_expectConsume(consume),
        m_existingMerge (e) {}

    /*---------------------------------------------------------------------------------**//**
    * @bsimethod                                                    JoshSchifter    03/15
    +---------------+---------------+---------------+---------------+---------------+------*/
    bool    _CreateTable (AnnotationTableElementPtr& table, DgnDbR db, DgnModelId mid, DgnCategoryId cid, DgnElementId tsid) override
        {
        uint32_t          numRows  = 4;
        uint32_t          numCols  = 4;

        AnnotationTableElement::CreateParams    createParams (db, mid, AnnotationTableElement::QueryClassId(db), cid);
        table = AnnotationTableElement::Create (numRows, numCols, tsid, 0, createParams);

        table->MergeCells (m_existingMerge.m_rootIndex, m_existingMerge.m_rowSpan, m_existingMerge.m_colSpan);

        return true;
        }

    /*---------------------------------------------------------------------------------**//**
    * @bsimethod                                                    JoshSchifter    03/15
    +---------------+---------------+---------------+---------------+---------------+------*/
    void    _DoAction (AnnotationTableElementR table) override
        {
        // Merge a block of cells
        bool          failed = (SUCCESS != table.MergeCells (m_rootIndex, m_rowSpan, m_colSpan));
        ASSERT_EQ (m_expectFail, failed);
        }

    /*---------------------------------------------------------------------------------**//**
    * @bsimethod                                                    JoshSchifter    03/15
    +---------------+---------------+---------------+---------------+---------------+------*/
    void    _VerifyAction (AnnotationTableElementCR table) const override
        {
        bvector <AnnotationTableTest::MergeDescr> mergeBlocks;

        if ( ! m_expectConsume)
            mergeBlocks.push_back (m_existingMerge);

        if ( ! m_expectFail)
            mergeBlocks.push_back (AnnotationTableTest::MergeDescr (m_rootIndex, m_rowSpan, m_colSpan));

        AnnotationTableTest::VerifyCellsWithMergeBlocks (table, mergeBlocks);

        ExpectedAspectCounts expectedCounts (0, 0, 0, (uint32_t) mergeBlocks.size());
        expectedCounts.VerifyCounts(table);
        }
};

/*---------------------------------------------------------------------------------**//**
* @bsimethod                                                    JoshSchifter    03/15
+---------------+---------------+---------------+---------------+---------------+------*/
TEST_F (AnnotationTableActionTest, MergeCellsWithExisting_AboveLeft)
    {
    MergeDescr                  old (AnnotationTableCellIndex (2, 1), 2, 2);
    AnnotationTableCellIndex    cellIndex (0, 0);
    uint32_t                    rowSpan = 2;
    uint32_t                    colSpan = 2;

    //       0     1     2     3             0     1     2     3             0     1     2     3
    //    |-----------------------|  +    |-----------------------|  =    |-----------------------|
    //  0 |     |     |     |     |  +  0 |origin 0,0 |     |     |  =  0 |           |     |     |
    //    |-----+-----+-----+-----|  +    |span   2,2 +-----+-----|  =    |   new     +-----+-----|
    //  1 |     |     |     |     |  +  1 |           |     |     |  =  1 |           |     |     |
    //    |-----+-----+-----+-----|  +    |-----+-----+-----+-----|  =    |-----+-----+-----+-----|
    //  2 |     |           |     |  +  2 |     |     |     |     |  =  2 |     |           |     |
    //    |-----+    old    +-----|  +    |-----+-----+-----+-----|  =    |-----+    old    +-----|
    //  3 |     |           |     |  +  3 |     |     |     |     |  =  3 |     |           |     |
    //    |-----+-----+-----+-----|  +    |-----+-----+-----+-----|  =    |-----+-----+-----+-----|

    MergeCellsWithExistingAction   testAction (old, cellIndex, rowSpan, colSpan, false, false);
    DoModifyTableTest (testAction);
    }

/*---------------------------------------------------------------------------------**//**
* @bsimethod                                                    JoshSchifter    03/15
+---------------+---------------+---------------+---------------+---------------+------*/
TEST_F (AnnotationTableActionTest, MergeCellsWithExisting_AboveRight)
    {
    MergeDescr                  old (AnnotationTableCellIndex (2, 1), 2, 2);
    AnnotationTableCellIndex    cellIndex (0, 2);
    uint32_t                    rowSpan = 2;
    uint32_t                    colSpan = 2;

    //       0     1     2     3            0     1     2     3              0     1     2     3  
    //    |-----------------------|  +    |-----------------------|  =    |-----------------------|
    //  0 |     |     |     |     |  +  0 |     |     |origin 0,2 |  =  0 |     |     |           |
    //    |-----+-----+-----+-----|  +    |-----+-----+span   2,2 |  =    |-----+-----+    new    |
    //  1 |     |     |     |     |  +  1 |     |     |           |  =  1 |     |     |           |
    //    |-----+-----+-----+-----|  +    |-----+-----+-----+-----|  =    |-----+-----+-----+-----|
    //  2 |     |           |     |  +  2 |     |     |     |     |  =  2 |     |           |     |
    //    |-----+    old    +-----|  +    |-----+-----+-----+-----|  =    |-----+    old    +-----|
    //  3 |     |           |     |  +  3 |     |     |     |     |  =  3 |     |           |     |
    //    |-----+-----+-----+-----|  +    |-----+-----+-----+-----|  =    |-----+-----+-----+-----|

    MergeCellsWithExistingAction   testAction (old, cellIndex, rowSpan, colSpan, false, false);
    DoModifyTableTest (testAction);
    }

/*---------------------------------------------------------------------------------**//**
* @bsimethod                                                    JoshSchifter    03/15
+---------------+---------------+---------------+---------------+---------------+------*/
TEST_F (AnnotationTableActionTest, MergeCellsWithExisting_ConsumedLeft)
    {
    MergeDescr                  old (AnnotationTableCellIndex (0, 0), 1, 2);
    AnnotationTableCellIndex    cellIndex (0, 0);
    uint32_t                    rowSpan = 1;
    uint32_t                    colSpan = 3;

    //       0     1     2     3            0     1     2     3              0     1     2     3  
    //    |-----------------------|  +    |-----------------------|  =    |-----------------------|
    //  0 |    old    |     |     |  +  0 |       new       |     |  =  0 |     consumed    |     |
    //    |-----+-----+-----+-----|  +    |-----+-----+-----+-----|  =    |-----+-----+-----+-----|
    //  1 |     |     |     |     |  +  1 |     |     |     |     |  =  1 |     |     |     |     |
    //    |-----+-----+-----+-----|  +    |-----+-----+-----+-----|  =    |-----+-----+-----+-----|
    //  2 |     |     |     |     |  +  2 |     |     |     |     |  =  2 |     |     |     |     |
    //    |-----+-----+-----|-----|  =    |-----+-----+-----|-----|       |-----+-----+-----|-----|
    //  3 |     |     |     |     |  +  3 |     |     |     |     |  =  3 |     |     |     |     |
    //    |-----+-----+-----+-----|  +    |-----+-----+-----+-----|  =    |-----+-----+-----+-----|

    MergeCellsWithExistingAction   testAction (old, cellIndex, rowSpan, colSpan, false, true);
    DoModifyTableTest (testAction);
    }

/*---------------------------------------------------------------------------------**//**
* @bsimethod                                                    JoshSchifter    03/15
+---------------+---------------+---------------+---------------+---------------+------*/
TEST_F (AnnotationTableActionTest, MergeCellsWithExisting_ConsumedRight)
    {
    MergeDescr                  old (AnnotationTableCellIndex (1, 1), 1, 2);
    AnnotationTableCellIndex    cellIndex (1, 0);
    uint32_t                    rowSpan = 1;
    uint32_t                    colSpan = 3;

    //       0     1     2     3            0     1     2     3              0     1     2     3  
    //    |-----------------------|  +    |-----------------------|  =    |-----------------------|
    //  0 |     |     |     |     |  +  0 |     |     |     |     |  =  0 |     |     |     |     |
    //    |-----+-----+-----+-----|  +    |-----+-----+-----+-----|  =    |-----+-----+-----+-----|
    //  1 |     |    old    |     |  +  1 |       new       |     |  =  1 |     consumed    |     |
    //    |-----+-----+-----+-----|  +    |-----+-----+-----+-----|  =    |-----+-----+-----+-----|
    //  2 |     |     |     |     |  +  2 |     |     |     |     |  =  2 |     |     |     |     |
    //    |-----+-----+-----|-----|  =    |-----+-----+-----|-----|       |-----+-----+-----|-----|
    //  3 |     |     |     |     |  +  3 |     |     |     |     |  =  3 |     |     |     |     |
    //    |-----+-----+-----+-----|  +    |-----+-----+-----+-----|  =    |-----+-----+-----+-----|

    MergeCellsWithExistingAction   testAction (old, cellIndex, rowSpan, colSpan, false, true);
    DoModifyTableTest (testAction);
    }

/*---------------------------------------------------------------------------------**//**
* @bsimethod                                                    JoshSchifter    03/15
+---------------+---------------+---------------+---------------+---------------+------*/
TEST_F (AnnotationTableActionTest, MergeCellsWithExisting_ConsumedFromAbove)
    {
    MergeDescr                  old (AnnotationTableCellIndex (2, 1), 2, 2);
    AnnotationTableCellIndex    cellIndex (0, 1);
    uint32_t                    rowSpan = 4;
    uint32_t                    colSpan = 2;

    //       0     1     2     3            0     1     2     3              0     1     2     3  
    //    |-----------------------|  +    |-----------------------|  =    |-----------------------|
    //  0 |     |     |     |     |  +  0 |     |           |     |  =  0 |     |           |     |
    //    |-----+-----+-----+-----|  +    |-----+           +-----|  =    |-----+           +-----|
    //  1 |     |     |     |     |  +  1 |     |           |     |  =  1 |     |           |     |
    //    |-----+-----+-----+-----|  +    |-----+    new    +-----|  =    |-----+  consumed +-----|
    //  2 |     |           |     |  +  2 |     |           |     |  =  2 |     |           |     |
    //    |-----+    old    +-----|  +    |-----+           +-----|  =    |-----+           +-----|
    //  3 |     |           |     |  +  3 |     |           |     |  =  3 |     |           |     |
    //    |-----+-----+-----+-----|  +    |-----+-----+-----+-----|  =    |-----+-----+-----+-----|

    MergeCellsWithExistingAction   testAction (old, cellIndex, rowSpan, colSpan, false, true);
    DoModifyTableTest (testAction);
    }

/*---------------------------------------------------------------------------------**//**
* @bsimethod                                                    JoshSchifter    03/15
+---------------+---------------+---------------+---------------+---------------+------*/
TEST_F (AnnotationTableActionTest, MergeCellsWithExisting_ConsumedLeftAndRight)
    {
    MergeDescr                  old (AnnotationTableCellIndex (2, 1), 2, 2);
    AnnotationTableCellIndex    cellIndex (2, 0);
    uint32_t                    rowSpan = 2;
    uint32_t                    colSpan = 4;

    //       0     1     2     3            0     1     2     3              0     1     2     3  
    //    |-----------------------|  +    |-----------------------|  =    |-----------------------|
    //  0 |     |     |     |     |  +  0 |     |     |     |     |  =  0 |     |     |     |     |
    //    |-----+-----+-----+-----|  +    |-----+-----+-----+-----|  =    |-----+-----+-----+-----|
    //  1 |     |     |     |     |  +  1 |     |     |     |     |  =  1 |     |     |     |     |
    //    |-----+-----+-----+-----|  +    |-----+-----+-----+-----|  =    |-----+-----+-----+-----|
    //  2 |     |           |     |  +  2 |                       |  =  2 |                       |
    //    |-----+    old    +-----|  +    |          new          |  =    |       consumed        |
    //  3 |     |           |     |  +  3 |                       |  =  3 |                       |
    //    |-----+-----+-----+-----|  +    |-----+-----+-----+-----|  =    |-----+-----+-----+-----|

    MergeCellsWithExistingAction   testAction (old, cellIndex, rowSpan, colSpan, false, true);
    DoModifyTableTest (testAction);
    }

/*---------------------------------------------------------------------------------**//**
* @bsimethod                                                    JoshSchifter    03/15
+---------------+---------------+---------------+---------------+---------------+------*/
TEST_F (AnnotationTableActionTest, MergeCellsWithExisting_ConsumedFromAboveLeft)
    {
    MergeDescr                  old (AnnotationTableCellIndex (2, 1), 2, 2);
    AnnotationTableCellIndex    cellIndex (0, 0);
    uint32_t                    rowSpan = 4;
    uint32_t                    colSpan = 3;

    //       0     1     2     3            0     1     2     3              0     1     2     3  
    //    |-----------------------|  +    |-----------------------|  =    |-----------------------|
    //  0 |     |     |     |     |  +  0 |                 |     |  =  0 |                 |     |
    //    |-----+-----+-----+-----|  +    |                 +-----|  =    |                 +-----|
    //  1 |     |     |     |     |  +  1 |                 |     |  =  1 |                 |     |
    //    |-----+-----+-----+-----|  +    |       new       +-----|  =    |    consumed     +-----|
    //  2 |     |           |     |  +  2 |                 |     |  =  2 |                 |     |
    //    |-----+    old    +-----|  +    |                 +-----|  =    |                 +-----|
    //  3 |     |           |     |  +  3 |                 |     |  =  3 |                 |     |
    //    |-----+-----+-----+-----|  +    |-----+-----+-----+-----|  =    |-----+-----+-----+-----|

    MergeCellsWithExistingAction   testAction (old, cellIndex, rowSpan, colSpan, false, true);
    DoModifyTableTest (testAction);
    }

/*---------------------------------------------------------------------------------**//**
* @bsimethod                                                    JoshSchifter    03/15
+---------------+---------------+---------------+---------------+---------------+------*/
TEST_F (AnnotationTableActionTest, MergeCellsWithExisting_OverlapOneCell)
    {
    MergeDescr                  old (AnnotationTableCellIndex (2, 1), 2, 2);
    AnnotationTableCellIndex    cellIndex (0, 2);
    uint32_t                    rowSpan = 3;
    uint32_t                    colSpan = 1;

    //       0     1     2     3            0     1     2     3         
    //    |-----------------------|  +    |-----------------------|  =  
    //  0 |     |     |     |     |  +  0 |     |     |     |     |  =  
    //    |-----+-----+-----+-----|  +    |-----+-----+     +-----|  =  
    //  1 |     |     |     |     |  +  1 |     |     | new |     |  =   FAIL
    //    |-----+-----+-----+-----|  +    |-----+-----+     +-----|  =   DUE TO
    //  2 |     |           |     |  +  2 |     |     |     |     |  =   OVERLAP
    //    |-----+    old    +-----|  +    |-----+-----+-----+-----|  =  
    //  3 |     |           |     |  +  3 |     |     |     |     |  =  
    //    |-----+-----+-----+-----|  +    |-----+-----+-----+-----|  =  

    MergeCellsWithExistingAction   testAction (old, cellIndex, rowSpan, colSpan, true, false);
    DoModifyTableTest (testAction);
    }

/*---------------------------------------------------------------------------------**//**
* @bsimethod                                                    JoshSchifter    03/15
+---------------+---------------+---------------+---------------+---------------+------*/
TEST_F (AnnotationTableActionTest, MergeCellsWithExisting_OverlapTwoCell)
    {
    MergeDescr                  old (AnnotationTableCellIndex (2, 1), 2, 2);
    AnnotationTableCellIndex    cellIndex (0, 1);
    uint32_t                    rowSpan = 3;
    uint32_t                    colSpan = 2;

    //       0     1     2     3            0     1     2     3         
    //    |-----------------------|  +    |-----------------------|  =  
    //  0 |     |     |     |     |  +  0 |     |           |     |  =  
    //    |-----+-----+-----+-----|  +    |-----+           +-----|  =  
    //  1 |     |     |     |     |  +  1 |     |    new    |     |  =   FAIL
    //    |-----+-----+-----+-----|  +    |-----+           +-----|  =   DUE TO
    //  2 |     |           |     |  +  2 |     |           |     |  =   OVERLAP
    //    |-----+    old    +-----|  +    |-----+-----+-----+-----|  =  
    //  3 |     |           |     |  +  3 |     |     |     |     |  =  
    //    |-----+-----+-----+-----|  +    |-----+-----+-----+-----|  =  

    MergeCellsWithExistingAction   testAction (old, cellIndex, rowSpan, colSpan, true, false);
    DoModifyTableTest (testAction);
    }

/*---------------------------------------------------------------------------------**//**
* @bsimethod                                                    JoshSchifter    03/15
+---------------+---------------+---------------+---------------+---------------+------*/
TEST_F (AnnotationTableActionTest, MergeCellsWithExisting_OverlapAcrossTop)
    {
    MergeDescr                  old (AnnotationTableCellIndex (2, 1), 2, 2);
    AnnotationTableCellIndex    cellIndex (2, 0);
    uint32_t                    rowSpan = 1;
    uint32_t                    colSpan = 4;

    //       0     1     2     3            0     1     2     3         
    //    |-----------------------|  +    |-----------------------|  =  
    //  0 |     |     |     |     |  +  0 |     |     |     |     |  =  
    //    |-----+-----+-----+-----|  +    |-----+-----+-----+-----|  =  
    //  1 |     |     |     |     |  +  1 |     |     |     |     |  =   FAIL
    //    |-----+-----+-----+-----|  +    |-----+-----+-----+-----|  =   DUE TO
    //  2 |     |           |     |  +  2 |          new          |  =   OVERLAP
    //    |-----+    old    +-----|  +    |-----+-----+-----+-----|  =  
    //  3 |     |           |     |  +  3 |     |     |     |     |  =  
    //    |-----+-----+-----+-----|  +    |-----+-----+-----+-----|  =  

    MergeCellsWithExistingAction   testAction (old, cellIndex, rowSpan, colSpan, true, false);
    DoModifyTableTest (testAction);
    }

/*---------------------------------------------------------------------------------**//**
* @bsimethod                                                    JoshSchifter    03/15
+---------------+---------------+---------------+---------------+---------------+------*/
TEST_F (AnnotationTableActionTest, MergeCellsWithExisting_OverlapAcrossBottom)
    {
    MergeDescr                  old (AnnotationTableCellIndex (2, 1), 2, 2);
    AnnotationTableCellIndex    cellIndex (3, 0);
    uint32_t                    rowSpan = 1;
    uint32_t                    colSpan = 4;

    //       0     1     2     3            0     1     2     3         
    //    |-----------------------|  +    |-----------------------|  =  
    //  0 |     |     |     |     |  +  0 |     |     |     |     |  =  
    //    |-----+-----+-----+-----|  +    |-----+-----+-----+-----|  =  
    //  1 |     |     |     |     |  +  1 |     |     |     |     |  =   FAIL
    //    |-----+-----+-----+-----|  +    |-----+-----+-----+-----|  =   DUE TO
    //  2 |     |           |     |  +  2 |     |     |     |     |  =   OVERLAP
    //    |-----+    old    +-----|  +    |-----+-----+-----+-----|  =  
    //  3 |     |           |     |  +  3 |          new          |  =  
    //    |-----+-----+-----+-----|  +    |-----+-----+-----+-----|  =  

    MergeCellsWithExistingAction   testAction (old, cellIndex, rowSpan, colSpan, true, false);
    DoModifyTableTest (testAction);
    }

/*=================================================================================**//**
* @bsistruct
+===============+===============+===============+===============+===============+======*/
struct DeleteMergedCellsAction : AnnotationTableTestAction
{
public:
/*---------------------------------------------------------------------------------**//**
* @bsimethod                                                    JoshSchifter    04/14
+---------------+---------------+---------------+---------------+---------------+------*/
enum class DeleteTarget
    {
    Nothing         = 0,    // No delete

    RowBefore       = 1,    // Delete the row preceeding the merge block
    RowWithRoot     = 2,    // Delete the row containing the root of the merge block
    RowInterior     = 3,    // Delete a row that intersects the merge block
    RowAllMerged    = 4,    // Delete all the rows that intersect the merge block
    RowAfter        = 5,    // Delete the row after the merge block

    ColumnBefore    = 6,    // Delete the column preceeding the merge block
    ColumnWithRoot  = 7,    // Delete the column containing the root of the merge block
    ColumnInterior  = 8,    // Delete a column that intersects the merge block
    ColumnAllMerged = 9,    // Delete all the column that intersect the merge block
    ColumnAfter     = 10,   // Delete the column after the merge block
    };

private:
        DeleteTarget              m_deleteTarget;
        AnnotationTableCellIndex  m_rootIndex;
        uint32_t                  m_rowSpan;
        uint32_t                  m_colSpan;
        uint32_t                  m_numMergeInstances;

public:
    /*---------------------------------------------------------------------------------**//**
    * @bsimethod                                                    JoshSchifter    04/14
    +---------------+---------------+---------------+---------------+---------------+------*/
    /* ctor */  DeleteMergedCellsAction (DeleteTarget deleteTarget)
        :
        m_deleteTarget (deleteTarget),
        m_rootIndex (1, 1),
        m_rowSpan(2),
        m_colSpan(2),
        m_numMergeInstances(0)
        {}

    /*---------------------------------------------------------------------------------**//**
    * @bsimethod                                                    JoshSchifter    04/14
    +---------------+---------------+---------------+---------------+---------------+------*/
    bool    _CreateTable (AnnotationTableElementPtr& table, DgnDbR db, DgnModelId mid, DgnCategoryId cid, DgnElementId tsid) override
        {
        uint32_t          numRows  = 4;
        uint32_t          numCols  = 4;

        // We want a table big enough that the merge block isn't on the edges.  So that
        // we can insert and delete rows/cols before after the merge.

        //       0     1     2     3  
        //    |-----------------------|
        //  0 |     |     |     |     |
        //    |-----+-----+-----+-----|
        //  1 |     |           |     |
        //    |-----+           +-----|
        //  2 |     |           |     |
        //    |-----+-----+-----+-----|
        //  3 |     |     |     |     |
        //    |-----+-----+-----+-----|

        AnnotationTableElement::CreateParams    createParams (db, mid, AnnotationTableElement::QueryClassId(db), cid);
        table = AnnotationTableElement::Create (numRows, numCols, tsid, 0, createParams);

        return true;
        }

    /*---------------------------------------------------------------------------------**//**
    * @bsimethod                                                    JoshSchifter    04/14
    +---------------+---------------+---------------+---------------+---------------+------*/
    void    _PreAction (AnnotationTableElementR table) override
        {
        // Merge a block of cells
        table.MergeCells (m_rootIndex, m_rowSpan, m_colSpan);

        // At this point, the table should have one merge instance
        m_numMergeInstances = 1;
        }

    /*---------------------------------------------------------------------------------**//**
    * @bsimethod                                                    JoshSchifter    04/14
    +---------------+---------------+---------------+---------------+---------------+------*/
    void    _DoAction (AnnotationTableElementR table) override
        {
        bvector<uint32_t>     rowsToDelete;
        bvector<uint32_t>     colsToDelete;
        uint32_t              rootRowChange       = 0;
        uint32_t              rootColChange       = 0;
        uint32_t              rowSpanChange       = 0;
        uint32_t              colSpanChange       = 0;
        uint32_t              numInstancesChange  = 0;

        switch (m_deleteTarget)
            {
            case DeleteTarget::Nothing:         { rootRowChange = 0; rowSpanChange = 0; numInstancesChange = 0;                                                                                      break; }

            case DeleteTarget::RowBefore:       { rootRowChange = 1; rowSpanChange = 0; numInstancesChange = 0; rowsToDelete.push_back (m_rootIndex.row - 1);                                        break; }
            case DeleteTarget::RowWithRoot:     { rootRowChange = 0; rowSpanChange = 1; numInstancesChange = 0; rowsToDelete.push_back (m_rootIndex.row);                                            break; }
            case DeleteTarget::RowInterior:     { rootRowChange = 0; rowSpanChange = 1; numInstancesChange = 0; rowsToDelete.push_back (m_rootIndex.row + 1);                                        break; }
            case DeleteTarget::RowAllMerged:    { rootRowChange = 0; rowSpanChange = 2; numInstancesChange = 1; rowsToDelete.push_back (m_rootIndex.row); rowsToDelete.push_back (m_rootIndex.row);  break; }
            case DeleteTarget::RowAfter:        { rootRowChange = 0; rowSpanChange = 0; numInstancesChange = 0; rowsToDelete.push_back (m_rootIndex.row + m_rowSpan);                                break; }

            case DeleteTarget::ColumnBefore:    { rootColChange = 1; colSpanChange = 0; numInstancesChange = 0; colsToDelete.push_back (m_rootIndex.col - 1);                                        break; }
            case DeleteTarget::ColumnWithRoot:  { rootColChange = 0; colSpanChange = 1; numInstancesChange = 0; colsToDelete.push_back (m_rootIndex.col);                                            break; }
            case DeleteTarget::ColumnInterior:  { rootColChange = 0; colSpanChange = 1; numInstancesChange = 0; colsToDelete.push_back (m_rootIndex.col + 1);                                        break; }
            case DeleteTarget::ColumnAllMerged: { rootColChange = 0; colSpanChange = 2; numInstancesChange = 1; colsToDelete.push_back (m_rootIndex.col); colsToDelete.push_back (m_rootIndex.col);  break; }
            case DeleteTarget::ColumnAfter:     { rootColChange = 0; colSpanChange = 0; numInstancesChange = 0; colsToDelete.push_back (m_rootIndex.col + m_colSpan);                                break; }

            default:                            { FAIL(); }
            }

        for (uint32_t const& row : rowsToDelete)
            EXPECT_EQ (SUCCESS, table.DeleteRow (row));

        for (uint32_t const& col : colsToDelete)
            EXPECT_EQ (SUCCESS, table.DeleteColumn (col));

        m_rootIndex.row     -= rootRowChange;
        m_rootIndex.col     -= rootColChange;
        m_rowSpan           -= rowSpanChange;
        m_colSpan           -= colSpanChange;
        m_numMergeInstances -= numInstancesChange;
        }

    /*---------------------------------------------------------------------------------**//**
    * @bsimethod                                                    JoshSchifter    04/14
    +---------------+---------------+---------------+---------------+---------------+------*/
    void    _VerifyAction (AnnotationTableElementCR table) const override
        {
        bvector <AnnotationTableTest::MergeDescr> mergeBlocks;

        if (1 == m_numMergeInstances)
            mergeBlocks.push_back (AnnotationTableTest::MergeDescr (m_rootIndex, m_rowSpan, m_colSpan));

        AnnotationTableTest::VerifyCellsWithMergeBlocks (table, mergeBlocks);

        ExpectedAspectCounts expectedCounts (0, 0, 0, (uint32_t) mergeBlocks.size());
        expectedCounts.VerifyCounts(table);
        }
};

/*---------------------------------------------------------------------------------**//**
* @bsimethod                                                    JoshSchifter    04/14
+---------------+---------------+---------------+---------------+---------------+------*/
TEST_F (AnnotationTableActionTest, DeleteMergedCells_Nothing)
    {
    DeleteMergedCellsAction testAction (DeleteMergedCellsAction::DeleteTarget::Nothing);
    DoModifyTableTest (testAction);
    }

TEST_F (AnnotationTableActionTest, DeleteMergedCells_RowBefore)
    {
    DeleteMergedCellsAction testAction (DeleteMergedCellsAction::DeleteTarget::RowBefore);
    DoModifyTableTest (testAction);
    }

TEST_F (AnnotationTableActionTest, DeleteMergedCells_RowWithRoot)
    {
    DeleteMergedCellsAction testAction (DeleteMergedCellsAction::DeleteTarget::RowWithRoot);
    DoModifyTableTest (testAction);
    }

TEST_F (AnnotationTableActionTest, DeleteMergedCells_RowInterior)
    {
    DeleteMergedCellsAction testAction (DeleteMergedCellsAction::DeleteTarget::RowInterior);
    DoModifyTableTest (testAction);
    }

TEST_F (AnnotationTableActionTest, DeleteMergedCells_RowAllMerged)
    {
    DeleteMergedCellsAction testAction (DeleteMergedCellsAction::DeleteTarget::RowAllMerged);
    DoModifyTableTest (testAction);
    }

TEST_F (AnnotationTableActionTest, DeleteMergedCells_RowAfter)
    {
    DeleteMergedCellsAction testAction (DeleteMergedCellsAction::DeleteTarget::RowAfter);
    DoModifyTableTest (testAction);
    }

TEST_F (AnnotationTableActionTest, DeleteMergedCells_ColumnBefore)
    {
    DeleteMergedCellsAction testAction (DeleteMergedCellsAction::DeleteTarget::ColumnBefore);
    DoModifyTableTest (testAction);
    }

TEST_F (AnnotationTableActionTest, DeleteMergedCells_ColumnWithRoot)
    {
    DeleteMergedCellsAction testAction (DeleteMergedCellsAction::DeleteTarget::ColumnWithRoot);
    DoModifyTableTest (testAction);
    }

TEST_F (AnnotationTableActionTest, DeleteMergedCells_ColumnInterior)
    {
    DeleteMergedCellsAction testAction (DeleteMergedCellsAction::DeleteTarget::ColumnInterior);
    DoModifyTableTest (testAction);
    }

TEST_F (AnnotationTableActionTest, DeleteMergedCells_ColumnAllMerged)
    {
    DeleteMergedCellsAction testAction (DeleteMergedCellsAction::DeleteTarget::ColumnAllMerged);
    DoModifyTableTest (testAction);
    }

TEST_F (AnnotationTableActionTest, DeleteMergedCells_ColumnAfter)
    {
    DeleteMergedCellsAction testAction (DeleteMergedCellsAction::DeleteTarget::ColumnAfter);
    DoModifyTableTest (testAction);
    }

/*=================================================================================**//**
* @bsistruct
+===============+===============+===============+===============+===============+======*/
struct InsertMergedCellsAction : AnnotationTableTestAction
{
public:
/*---------------------------------------------------------------------------------**//**
* @bsimethod                                                    JoshSchifter    04/14
+---------------+---------------+---------------+---------------+---------------+------*/
enum class InsertTarget
    {
    Nothing         = 0,    // No delete

    RowBefore       = 1,    // Insert a row before the merge block
    RowJustBefore   = 2,    // Insert a row immediately before the rootIndex of the merge block
    RowInterior     = 3,    // Insert a row that intersects the merge block
    RowJustAfter    = 4,    // Insert a row immediately after the last row of the merge block
    RowAfter        = 5,    // Insert a row after the merge block

    ColumnBefore    = 6,    // Insert a column before the merge block
    ColumnJustBefore= 7,    // Insert a column immediately before the rootIndex of the merge block
    ColumnInterior  = 8,    // Insert a column that intersects the merge block
    ColumnJustAfter = 9,    // Insert a column immediately after the last column of the merge block
    ColumnAfter     = 10,   // Insert a column after the merge block
    };

private:
        InsertTarget                                m_insertTarget;
        AnnotationTableCellIndex                    m_rootIndex;
        uint32_t                                    m_rowSpan;
        uint32_t                                    m_colSpan;
        bvector <AnnotationTableTest::MergeDescr>   m_expectedMerges;

public:
    /*---------------------------------------------------------------------------------**//**
    * @bsimethod                                                    JoshSchifter    04/14
    +---------------+---------------+---------------+---------------+---------------+------*/
    /* ctor */  InsertMergedCellsAction (InsertTarget insertTarget)
        :
        m_insertTarget (insertTarget),
        m_rootIndex (1, 1),
        m_rowSpan(2),
        m_colSpan(2)
        {}

    /*---------------------------------------------------------------------------------**//**
    * @bsimethod                                                    JoshSchifter    04/14
    +---------------+---------------+---------------+---------------+---------------+------*/
    bool    _CreateTable (AnnotationTableElementPtr& table, DgnDbR db, DgnModelId mid, DgnCategoryId cid, DgnElementId tsid) override
        {
        uint32_t          numRows  = 4;
        uint32_t          numCols  = 4;

        // We want a table big enough that the merge block isn't on the edges.  So that
        // we can insert and delete rows/cols before after the merge.

        //       0     1     2     3  
        //    |-----------------------|
        //  0 |     |     |     |     |
        //    |-----+-----+-----+-----|
        //  1 |     |           |     |
        //    |-----+           +-----|
        //  2 |     |           |     |
        //    |-----+-----+-----+-----|
        //  3 |     |     |     |     |
        //    |-----+-----+-----+-----|

        AnnotationTableElement::CreateParams    createParams (db, mid, AnnotationTableElement::QueryClassId(db), cid);
        table = AnnotationTableElement::Create (numRows, numCols, tsid, 0, createParams);

        for (uint32_t iRow = 0; iRow < table->GetRowCount(); ++iRow)
            table->GetRow(iRow)->SetHeight(10.0);

        return true;
        }

    /*---------------------------------------------------------------------------------**//**
    * @bsimethod                                                    JoshSchifter    04/14
    +---------------+---------------+---------------+---------------+---------------+------*/
    void    _PreAction (AnnotationTableElementR table) override
        {
        // Merge a block of cells
        table.MergeCells (m_rootIndex, m_rowSpan, m_colSpan);
        }

    /*---------------------------------------------------------------------------------**//**
    * @bsimethod                                                    JoshSchifter    04/14
    +---------------+---------------+---------------+---------------+---------------+------*/
    void    _DoAction (AnnotationTableElementR table) override
        {
        switch (m_insertTarget)
            {
            case InsertTarget::Nothing:
                {
                // Do nothing.

                // Expect no change to the existing merge.
                m_expectedMerges.push_back (AnnotationTableTest::MergeDescr (m_rootIndex, m_rowSpan, m_colSpan));
                break;
                }
            case InsertTarget::RowBefore:
                {
                // Add the row before the row that's above the merge.
                table.InsertRow (m_rootIndex.row - 1, TableInsertDirection::Before);

                // Expect the merge to move down by one row.
                AnnotationTableCellIndex rootIndex (m_rootIndex.row + 1, m_rootIndex.col);
                m_expectedMerges.push_back (AnnotationTableTest::MergeDescr (rootIndex, m_rowSpan, m_colSpan));
                break;
                }
            case InsertTarget::RowJustBefore:
                {
                // Add the row immediately before the merge.
                table.InsertRow (m_rootIndex.row, TableInsertDirection::Before);

                // Expect a new merge since the cells were merged in the seed row.
                m_expectedMerges.push_back (AnnotationTableTest::MergeDescr (m_rootIndex, 1, m_colSpan));

                // Also expect the original merge to move down by one row.
                AnnotationTableCellIndex rootIndex (m_rootIndex.row + 1, m_rootIndex.col);
                m_expectedMerges.push_back (AnnotationTableTest::MergeDescr (rootIndex, m_rowSpan, m_colSpan));
                break;
                }
            case InsertTarget::RowInterior:
                {
                // Add the row within the merge.
                table.InsertRow (m_rootIndex.row, TableInsertDirection::After);

                // Expect the merge to grow by one row.
                m_expectedMerges.push_back (AnnotationTableTest::MergeDescr (m_rootIndex, m_rowSpan+1, m_colSpan));
                break;
                }
            case InsertTarget::RowJustAfter:
                {
                // Add the row immediately after the merge.
                table.InsertRow (m_rootIndex.row + m_rowSpan - 1, TableInsertDirection::After);

                // Expect no change to the original merge.
                m_expectedMerges.push_back (AnnotationTableTest::MergeDescr (m_rootIndex, m_rowSpan, m_colSpan));

                // Also expect a new merge since the cells were merged in the seed row.
                AnnotationTableCellIndex rootIndex (m_rootIndex.row + m_rowSpan, m_rootIndex.col);
                m_expectedMerges.push_back (AnnotationTableTest::MergeDescr (rootIndex, 1, m_colSpan));
                break;
                }
            case InsertTarget::RowAfter:
                {
                // Add the row after the row that's past the merge.
                table.InsertRow (m_rootIndex.row + m_rowSpan, TableInsertDirection::After);

                // Expect no change to the merge.
                m_expectedMerges.push_back (AnnotationTableTest::MergeDescr (m_rootIndex, m_rowSpan, m_colSpan));
                break;
                }
            case InsertTarget::ColumnBefore:
                {
                // Add a column before the column that's above the merge.
                table.InsertColumn (m_rootIndex.col - 1, TableInsertDirection::Before);

                // Expect the merge to move right by one column.
                AnnotationTableCellIndex rootIndex (m_rootIndex.row, m_rootIndex.col + 1);
                m_expectedMerges.push_back (AnnotationTableTest::MergeDescr (rootIndex, m_rowSpan, m_colSpan));
                break;
                }
            case InsertTarget::ColumnJustBefore:
                {
                // Add a column immediately before the merge.
                table.InsertColumn (m_rootIndex.col, TableInsertDirection::Before);

                // Expect a new merge since the cells were merged in the seed column.
                m_expectedMerges.push_back (AnnotationTableTest::MergeDescr (m_rootIndex, m_rowSpan, 1));

                // Also expect the original merge to move right by one column.
                AnnotationTableCellIndex rootIndex (m_rootIndex.row, m_rootIndex.col + 1);
                m_expectedMerges.push_back (AnnotationTableTest::MergeDescr (rootIndex, m_rowSpan, m_colSpan));
                break;
                }
            case InsertTarget::ColumnInterior:
                {
                // Add the row within the merge.
                table.InsertColumn (m_rootIndex.col, TableInsertDirection::After);

                // Expect the merge to grow by one column.
                m_expectedMerges.push_back (AnnotationTableTest::MergeDescr (m_rootIndex, m_rowSpan, m_colSpan+1));
                break;
                }
            case InsertTarget::ColumnJustAfter:
                {
                // Add a column immediately after the merge.
                table.InsertColumn (m_rootIndex.col + m_colSpan - 1, TableInsertDirection::After);

                // Expect no change to the original merge.
                m_expectedMerges.push_back (AnnotationTableTest::MergeDescr (m_rootIndex, m_rowSpan, m_colSpan));

                // Also expect a new merge since the cells were merged in the seed row.
                AnnotationTableCellIndex rootIndex (m_rootIndex.row, m_rootIndex.col + m_colSpan);
                m_expectedMerges.push_back (AnnotationTableTest::MergeDescr (rootIndex, m_rowSpan, 1));
                break;
                }
            case InsertTarget::ColumnAfter:
                {
                // Add the row after the row that's past the merge.
                table.InsertColumn (m_rootIndex.col + m_colSpan, TableInsertDirection::After);

                // Expect no change to the merge.
                m_expectedMerges.push_back (AnnotationTableTest::MergeDescr (m_rootIndex, m_rowSpan, m_colSpan));
                break;
                }
            default:
                {
                FAIL();
                }
            }
        }

    /*---------------------------------------------------------------------------------**//**
    * @bsimethod                                                    JoshSchifter    04/14
    +---------------+---------------+---------------+---------------+---------------+------*/
    void    _VerifyAction (AnnotationTableElementCR table) const override
        {
        AnnotationTableTest::VerifyCellsWithMergeBlocks (table, m_expectedMerges);

        ExpectedAspectCounts expectedCounts (table.GetRowCount(), 0, 0, (uint32_t) m_expectedMerges.size());
        expectedCounts.VerifyCounts(table);
        }
};

/*---------------------------------------------------------------------------------**//**
* @bsimethod                                                    JoshSchifter    04/14
+---------------+---------------+---------------+---------------+---------------+------*/
TEST_F (AnnotationTableActionTest, InsertMergedCells_Nothing)
    {
    InsertMergedCellsAction testAction (InsertMergedCellsAction::InsertTarget::Nothing);
    DoModifyTableTest (testAction);
    }

/*---------------------------------------------------------------------------------**//**
* @bsimethod                                                    JoshSchifter    04/14
+---------------+---------------+---------------+---------------+---------------+------*/
TEST_F (AnnotationTableActionTest, InsertMergedCells_RowBefore)
    {
    InsertMergedCellsAction testAction (InsertMergedCellsAction::InsertTarget::RowBefore);
    DoModifyTableTest (testAction);
    }

/*---------------------------------------------------------------------------------**//**
* @bsimethod                                                    JoshSchifter    04/14
+---------------+---------------+---------------+---------------+---------------+------*/
TEST_F (AnnotationTableActionTest, InsertMergedCells_RowJustBefore)
    {
    InsertMergedCellsAction testAction (InsertMergedCellsAction::InsertTarget::RowJustBefore);
    DoModifyTableTest (testAction);
    }

/*---------------------------------------------------------------------------------**//**
* @bsimethod                                                    JoshSchifter    04/14
+---------------+---------------+---------------+---------------+---------------+------*/
TEST_F (AnnotationTableActionTest, InsertMergedCells_RowInterior)
    {
    InsertMergedCellsAction testAction (InsertMergedCellsAction::InsertTarget::RowInterior);
    DoModifyTableTest (testAction);
    }

/*---------------------------------------------------------------------------------**//**
* @bsimethod                                                    JoshSchifter    04/14
+---------------+---------------+---------------+---------------+---------------+------*/
TEST_F (AnnotationTableActionTest, InsertMergedCells_RowJustAfter)
    {
    InsertMergedCellsAction testAction (InsertMergedCellsAction::InsertTarget::RowJustAfter);
    DoModifyTableTest (testAction);
    }

/*---------------------------------------------------------------------------------**//**
* @bsimethod                                                    JoshSchifter    04/14
+---------------+---------------+---------------+---------------+---------------+------*/
TEST_F (AnnotationTableActionTest, InsertMergedCells_RowAfter)
    {
    InsertMergedCellsAction testAction (InsertMergedCellsAction::InsertTarget::RowAfter);
    DoModifyTableTest (testAction);
    }

/*---------------------------------------------------------------------------------**//**
* @bsimethod                                                    JoshSchifter    04/14
+---------------+---------------+---------------+---------------+---------------+------*/
TEST_F (AnnotationTableActionTest, InsertMergedCells_ColumnBefore)
    {
    InsertMergedCellsAction testAction (InsertMergedCellsAction::InsertTarget::ColumnBefore);
    DoModifyTableTest (testAction);
    }

/*---------------------------------------------------------------------------------**//**
* @bsimethod                                                    JoshSchifter    04/14
+---------------+---------------+---------------+---------------+---------------+------*/
TEST_F (AnnotationTableActionTest, InsertMergedCells_ColumnJustBefore)
    {
    InsertMergedCellsAction testAction (InsertMergedCellsAction::InsertTarget::ColumnJustBefore);
    DoModifyTableTest (testAction);
    }

/*---------------------------------------------------------------------------------**//**
* @bsimethod                                                    JoshSchifter    04/14
+---------------+---------------+---------------+---------------+---------------+------*/
TEST_F (AnnotationTableActionTest, InsertMergedCells_ColumnInterior)
    {
    InsertMergedCellsAction testAction (InsertMergedCellsAction::InsertTarget::ColumnInterior);
    DoModifyTableTest (testAction);
    }

/*---------------------------------------------------------------------------------**//**
* @bsimethod                                                    JoshSchifter    04/14
+---------------+---------------+---------------+---------------+---------------+------*/
TEST_F (AnnotationTableActionTest, InsertMergedCells_ColumnJustAfter)
    {
    InsertMergedCellsAction testAction (InsertMergedCellsAction::InsertTarget::ColumnJustAfter);
    DoModifyTableTest (testAction);
    }

/*---------------------------------------------------------------------------------**//**
* @bsimethod                                                    JoshSchifter    04/14
+---------------+---------------+---------------+---------------+---------------+------*/
TEST_F (AnnotationTableActionTest, InsertMergedCells_ColumnAfter)
    {
    InsertMergedCellsAction testAction (InsertMergedCellsAction::InsertTarget::ColumnAfter);
    DoModifyTableTest (testAction);
    }

/*=================================================================================**//**
* @bsistruct
+===============+===============+===============+===============+===============+======*/
struct EdgeColorSetter
    {
    AnnotationTableElementR         m_table;
    uint32_t                        m_rowIndex;
    AnnotationTableSymbologyValues  m_symb;

    EdgeColorSetter (AnnotationTableElementR table, uint32_t rowIndex, ColorDef colorVal)
        : m_table(table), m_rowIndex(rowIndex)
        {
        m_symb.SetLineColor(colorVal);
        }

    void SetColor (uint32_t colIndex, uint32_t numCells, bool top)
        {
        TableCellListEdges edges = top ? TableCellListEdges::Top : TableCellListEdges::Bottom;
        bvector<AnnotationTableCellIndex> cells;

        for (uint32_t iCol = 0; iCol < numCells; iCol++)
            cells.push_back (AnnotationTableCellIndex (m_rowIndex, colIndex + iCol));

        m_table.SetEdgeSymbology (m_symb, edges, cells);
        }
    };

/*=================================================================================**//**
* @bsistruct
+===============+===============+===============+===============+===============+======*/
struct SetEdgeColorAction : AnnotationTableTestAction
{
private:
    ColorDef        m_colorVal;
    uint32_t        m_rowIndex;
    uint32_t        m_colStartIndex;
    uint32_t        m_numCols;
    bool            m_top;
    uint32_t        m_expectedRunCount;

public:
    /* ctor */  SetEdgeColorAction (ColorDefCR color, uint32_t row, uint32_t colStart, uint32_t numCols, bool top) : m_colorVal (color), m_rowIndex (row), m_colStartIndex (colStart), m_numCols (numCols), m_top (top) {}

    void    SetExpectedRunCount (uint32_t numRuns) { m_expectedRunCount = numRuns; }

    /*---------------------------------------------------------------------------------**//**
    * @bsimethod                                                    JoshSchifter    05/13
    +---------------+---------------+---------------+---------------+---------------+------*/
    void    _DoAction (AnnotationTableElementR table) override
        {
        EdgeColorSetter setter (table, m_rowIndex, ColorDef::Yellow());

        setter.SetColor (m_colStartIndex, m_numCols, m_top);
        }

    /*---------------------------------------------------------------------------------**//**
    * @bsimethod                                                    JoshSchifter    05/13
    +---------------+---------------+---------------+---------------+---------------+------*/
    void    _VerifyAction (AnnotationTableElementCR table) const override
        {
        ExpectedAspectCounts expectedCounts;
        expectedCounts.AddEntry (DGN_TABLE(DGN_CLASSNAME_AnnotationTableSymbology), 2);
        expectedCounts.AddEntry (DGN_TABLE(DGN_CLASSNAME_AnnotationTableEdgeRun),   m_expectedRunCount);
        expectedCounts.VerifyCounts(table);
        }

};

/*---------------------------------------------------------------------------------**//**
* @bsimethod                                                    JoshSchifter    05/13
+---------------+---------------+---------------+---------------+---------------+------*/
TEST_F (AnnotationTableActionTest, Create_SetEdgeColorAtStart)
    {
    ColorDef        colorVal = ColorDef::Green();
    uint32_t        rowIndex = 0;
    uint32_t        colStart = 0;
    uint32_t        colSpan  = 1;
    bool            isTop    = false;

    SetEdgeColorAction   testAction (colorVal, rowIndex, colStart, colSpan, isTop);

    // |oooo|----|----|
    testAction.SetExpectedRunCount(2);

    DoCreateTableTest (testAction);
    }

/*---------------------------------------------------------------------------------**//**
* @bsimethod                                                    JoshSchifter    05/13
+---------------+---------------+---------------+---------------+---------------+------*/
TEST_F (AnnotationTableActionTest, Modify_SetEdgeColorAtStart)
    {
    ColorDef        colorVal = ColorDef::Green();
    uint32_t        rowIndex = 0;
    uint32_t        colStart = 0;
    uint32_t        colSpan  = 1;
    bool            isTop    = false;

    SetEdgeColorAction   testAction (colorVal, rowIndex, colStart, colSpan, isTop);

    // |oooo|----|----|
    testAction.SetExpectedRunCount(2);

    DoModifyTableTest (testAction);
    }

/*---------------------------------------------------------------------------------**//**
* @bsimethod                                                    JoshSchifter    05/13
+---------------+---------------+---------------+---------------+---------------+------*/
TEST_F (AnnotationTableActionTest, Create_SetEdgeColorInterior)
    {
    ColorDef        colorVal = ColorDef::Green();
    uint32_t        rowIndex = 0;
    uint32_t        colStart = 1;
    uint32_t        colSpan  = 1;
    bool            isTop    = false;

    SetEdgeColorAction   testAction (colorVal, rowIndex, colStart, colSpan, isTop);

    // |----|oooo|----|
    testAction.SetExpectedRunCount(3);

    DoCreateTableTest (testAction);
    }

/*---------------------------------------------------------------------------------**//**
* @bsimethod                                                    JoshSchifter    05/13
+---------------+---------------+---------------+---------------+---------------+------*/
TEST_F (AnnotationTableActionTest, Modify_SetEdgeColorInterior)
    {
    ColorDef        colorVal = ColorDef::Green();
    uint32_t        rowIndex = 0;
    uint32_t        colStart = 1;
    uint32_t        colSpan  = 1;
    bool            isTop    = false;

    SetEdgeColorAction   testAction (colorVal, rowIndex, colStart, colSpan, isTop);

    // |----|oooo|----|
    testAction.SetExpectedRunCount(3);

    DoModifyTableTest (testAction);
    }

/*---------------------------------------------------------------------------------**//**
* @bsimethod                                                    JoshSchifter    05/13
+---------------+---------------+---------------+---------------+---------------+------*/
TEST_F (AnnotationTableActionTest, Create_SetEdgeColorAtEnd)
    {
    ColorDef        colorVal = ColorDef::Green();
    uint32_t        rowIndex = 0;
    uint32_t        colStart = 1;
    uint32_t        colSpan  = 2;
    bool            isTop    = false;

    SetEdgeColorAction   testAction (colorVal, rowIndex, colStart, colSpan, isTop);

    // |----|oooo|oooo|
    testAction.SetExpectedRunCount(2);

    DoCreateTableTest (testAction);
    }

/*---------------------------------------------------------------------------------**//**
* @bsimethod                                                    JoshSchifter    05/13
+---------------+---------------+---------------+---------------+---------------+------*/
TEST_F (AnnotationTableActionTest, Modify_SetEdgeColorAtEnd)
    {
    ColorDef        colorVal = ColorDef::Green();
    uint32_t        rowIndex = 0;
    uint32_t        colStart = 1;
    uint32_t        colSpan  = 2;
    bool            isTop    = false;

    SetEdgeColorAction   testAction (colorVal, rowIndex, colStart, colSpan, isTop);

    // |----|oooo|oooo|
    testAction.SetExpectedRunCount(2);

    DoModifyTableTest (testAction);
    }

/*=================================================================================**//**
* @bsistruct
+===============+===============+===============+===============+===============+======*/
struct MergeAdjacentEdgeRunsAction : AnnotationTableTestAction
{
private:
    uint32_t      m_rowIndex;
    ColorDef      m_colorVal;

public:
    /* ctor */  MergeAdjacentEdgeRunsAction () : m_rowIndex(0), m_colorVal(ColorDef::Green()) {}

    /*---------------------------------------------------------------------------------**//**
    * @bsimethod                                                    JoshSchifter    05/13
    +---------------+---------------+---------------+---------------+---------------+------*/
    void    _PreAction (AnnotationTableElementR table) override
        {
        EdgeColorSetter setter (table, m_rowIndex, m_colorVal);

        // |----|----|----|
        setter.SetColor (0, 2, true);
        // |oooo|oooo|----|
        }

    /*---------------------------------------------------------------------------------**//**
    * @bsimethod                                                    JoshSchifter    05/13
    +---------------+---------------+---------------+---------------+---------------+------*/
    void    _DoAction (AnnotationTableElementR table) override
        {
        EdgeColorSetter setter (table, m_rowIndex, m_colorVal);

        // |oooo|oooo|----|
        setter.SetColor (2, 1, true);
        // |oooo|oooo|oooo|
        }

    /*---------------------------------------------------------------------------------**//**
    * @bsimethod                                                    JoshSchifter    05/13
    +---------------+---------------+---------------+---------------+---------------+------*/
    void    _VerifyAction (AnnotationTableElementCR table) const override
        {
        ExpectedAspectCounts expectedCounts;
        expectedCounts.AddEntry (DGN_TABLE(DGN_CLASSNAME_AnnotationTableSymbology), 2);
        expectedCounts.AddEntry (DGN_TABLE(DGN_CLASSNAME_AnnotationTableEdgeRun),   1);
        expectedCounts.VerifyCounts(table);
        }

};

/*---------------------------------------------------------------------------------**//**
* @bsimethod                                                    JoshSchifter    05/13
+---------------+---------------+---------------+---------------+---------------+------*/
TEST_F (AnnotationTableActionTest, Create_MergeAdjacentEdgeRuns)
    {
    MergeAdjacentEdgeRunsAction   testAction;
    DoCreateTableTest (testAction);
    }

/*---------------------------------------------------------------------------------**//**
* @bsimethod                                                    JoshSchifter    05/13
+---------------+---------------+---------------+---------------+---------------+------*/
TEST_F (AnnotationTableActionTest, Modify_MergeAdjacentEdgeRuns)
    {
    MergeAdjacentEdgeRunsAction   testAction;
    DoModifyTableTest (testAction);
    }

/*=================================================================================**//**
* @bsistruct
+===============+===============+===============+===============+===============+======*/
struct MergeNonAdjacentEdgeRunsAction : AnnotationTableTestAction
{
private:
    uint32_t      m_rowIndex;
    ColorDef      m_colorVal;

public:
    /* ctor */  MergeNonAdjacentEdgeRunsAction () : m_rowIndex(0), m_colorVal(ColorDef::Green()) {}

    /*---------------------------------------------------------------------------------**//**
    * @bsimethod                                                    JoshSchifter    05/13
    +---------------+---------------+---------------+---------------+---------------+------*/
    void    _PreAction (AnnotationTableElementR table) override
        {
        EdgeColorSetter setter (table, m_rowIndex, m_colorVal);

        // |----|----|----|
        setter.SetColor (0, 1, true);
        setter.SetColor (2, 1, true);
        // |oooo|----|oooo|
        }

    /*---------------------------------------------------------------------------------**//**
    * @bsimethod                                                    JoshSchifter    05/13
    +---------------+---------------+---------------+---------------+---------------+------*/
    void    _DoAction (AnnotationTableElementR table) override
        {
        EdgeColorSetter setter (table, m_rowIndex, m_colorVal);

        // |oooo|----|oooo|
        setter.SetColor (1, 1, true);
        // |oooo|oooo|oooo|
        }

    /*---------------------------------------------------------------------------------**//**
    * @bsimethod                                                    JoshSchifter    05/13
    +---------------+---------------+---------------+---------------+---------------+------*/
    void    _VerifyAction (AnnotationTableElementCR table) const override
        {
        ExpectedAspectCounts expectedCounts;
        expectedCounts.AddEntry (DGN_TABLE(DGN_CLASSNAME_AnnotationTableSymbology), 2);
        expectedCounts.AddEntry (DGN_TABLE(DGN_CLASSNAME_AnnotationTableEdgeRun),   1);
        expectedCounts.VerifyCounts(table);
        }

};

/*---------------------------------------------------------------------------------**//**
* @bsimethod                                                    JoshSchifter    05/13
+---------------+---------------+---------------+---------------+---------------+------*/
TEST_F (AnnotationTableActionTest, Create_MergeNonAdjacentEdgeRuns)
    {
    MergeNonAdjacentEdgeRunsAction   testAction;
    DoCreateTableTest (testAction);
    }

/*---------------------------------------------------------------------------------**//**
* @bsimethod                                                    JoshSchifter    05/13
+---------------+---------------+---------------+---------------+---------------+------*/
TEST_F (AnnotationTableActionTest, Modify_MergeNonAdjacentEdgeRuns)
    {
    MergeNonAdjacentEdgeRunsAction   testAction;
    DoModifyTableTest (testAction);
    }

/*=================================================================================**//**
* @bsistruct
+===============+===============+===============+===============+===============+======*/
struct DeleteColumnJoinsEdgeRunsAction : AnnotationTableTestAction
{
private:
    uint32_t      m_rowIndex;
    ColorDef      m_colorVal;

public:
    /* ctor */  DeleteColumnJoinsEdgeRunsAction () : m_rowIndex(2), m_colorVal(ColorDef::Green()) {}

    /*---------------------------------------------------------------------------------**//**
    * @bsimethod                                                    JoshSchifter    05/13
    +---------------+---------------+---------------+---------------+---------------+------*/
    void    _PreAction (AnnotationTableElementR table) override
        {
        EdgeColorSetter setter (table, m_rowIndex, m_colorVal);

        // |----|----|----|
        setter.SetColor (0, 1, true);
        setter.SetColor (2, 1, true);
        // |oooo|----|oooo|
        }

    /*---------------------------------------------------------------------------------**//**
    * @bsimethod                                                    JoshSchifter    05/13
    +---------------+---------------+---------------+---------------+---------------+------*/
    void    _DoAction (AnnotationTableElementR table) override
        {
        // |oooo|----|oooo|
        table.DeleteColumn (1);
        // |oooo|oooo|
        }

    /*---------------------------------------------------------------------------------**//**
    * @bsimethod                                                    JoshSchifter    05/13
    +---------------+---------------+---------------+---------------+---------------+------*/
    void    _VerifyAction (AnnotationTableElementCR table) const override
        {
        ExpectedAspectCounts expectedCounts;
        expectedCounts.AddEntry (DGN_TABLE(DGN_CLASSNAME_AnnotationTableSymbology), 2);
        expectedCounts.AddEntry (DGN_TABLE(DGN_CLASSNAME_AnnotationTableEdgeRun),   1);
        expectedCounts.VerifyCounts(table);
        }

};

/*---------------------------------------------------------------------------------**//**
* @bsimethod                                                    JoshSchifter    05/13
+---------------+---------------+---------------+---------------+---------------+------*/
TEST_F (AnnotationTableActionTest, Create_DeleteColumnJoinsEdgeRuns)
    {
    DeleteColumnJoinsEdgeRunsAction   testAction;
    DoCreateTableTest (testAction);
    }

/*---------------------------------------------------------------------------------**//**
* @bsimethod                                                    JoshSchifter    05/13
+---------------+---------------+---------------+---------------+---------------+------*/
TEST_F (AnnotationTableActionTest, Modify_DeleteColumnJoinsEdgeRuns)
    {
    DeleteColumnJoinsEdgeRunsAction   testAction;
    DoModifyTableTest (testAction);
    }

/*=================================================================================**//**
* @bsistruct
+===============+===============+===============+===============+===============+======*/
struct DeleteColumnRemovesSymbologyEntryAction : AnnotationTableTestAction
{
private:
    uint32_t      m_rowIndex;
    uint32_t      m_colIndex;
    ColorDef      m_colorVal;

public:
    /* ctor */  DeleteColumnRemovesSymbologyEntryAction () : m_rowIndex(2), m_colIndex(1), m_colorVal(ColorDef::Green()) {}

    /*---------------------------------------------------------------------------------**//**
    * @bsimethod                                                    JoshSchifter    05/13
    +---------------+---------------+---------------+---------------+---------------+------*/
    void    _PreAction (AnnotationTableElementR table) override
        {
        EdgeColorSetter setter (table, m_rowIndex, m_colorVal);

        // |----|----|----|
        setter.SetColor (m_colIndex, 1, true);
        // |----|oooo|----|
        }

    /*---------------------------------------------------------------------------------**//**
    * @bsimethod                                                    JoshSchifter    05/13
    +---------------+---------------+---------------+---------------+---------------+------*/
    void    _DoAction (AnnotationTableElementR table) override
        {
        // |----|oooo|----|
        table.DeleteColumn (m_colIndex);
        // |----|----|
        }

    /*---------------------------------------------------------------------------------**//**
    * @bsimethod                                                    JoshSchifter    05/13
    +---------------+---------------+---------------+---------------+---------------+------*/
    void    _VerifyAction (AnnotationTableElementCR table) const override
        {
        ExpectedAspectCounts expectedCounts;
        // empty - we added symbology and an edge run, but then deleted the colum which used them.

        expectedCounts.VerifyCounts(table);
        }

};

/*---------------------------------------------------------------------------------**//**
* @bsimethod                                                    JoshSchifter    05/13
+---------------+---------------+---------------+---------------+---------------+------*/
TEST_F (AnnotationTableActionTest, Create_DeleteColumnRemovesSymbologyEntry)
    {
    DeleteColumnRemovesSymbologyEntryAction   testAction;
    DoCreateTableTest (testAction);
    }

/*---------------------------------------------------------------------------------**//**
* @bsimethod                                                    JoshSchifter    05/13
+---------------+---------------+---------------+---------------+---------------+------*/
TEST_F (AnnotationTableActionTest, Modify_DeleteColumnRemovesSymbologyEntry)
    {
    DeleteColumnRemovesSymbologyEntryAction   testAction;
    DoModifyTableTest (testAction);
    }

/*=================================================================================**//**
* @bsistruct
+===============+===============+===============+===============+===============+======*/
struct InsertColumnExtendsSymbologyAction : AnnotationTableTestAction
{
private:
    uint32_t      m_rowIndex;
    uint32_t      m_colIndex;
    ColorDef      m_colorVal;

public:
    /* ctor */  InsertColumnExtendsSymbologyAction () : m_rowIndex(2), m_colIndex(1), m_colorVal(ColorDef::Green()) {}

    /*---------------------------------------------------------------------------------**//**
    * @bsimethod                                                    JoshSchifter    05/13
    +---------------+---------------+---------------+---------------+---------------+------*/
    void    _PreAction (AnnotationTableElementR table) override
        {
        EdgeColorSetter setter (table, m_rowIndex, m_colorVal);

        // |----|----|----|
        setter.SetColor (m_colIndex, 1, true);
        // |----|oooo|----|
        }

    /*---------------------------------------------------------------------------------**//**
    * @bsimethod                                                    JoshSchifter    05/13
    +---------------+---------------+---------------+---------------+---------------+------*/
    void    _DoAction (AnnotationTableElementR table) override
        {
        // |----|oooo|----|
        table.InsertColumn (m_colIndex - 1, TableInsertDirection::After);
        // |----|oooo|oooo|----|
        }

    /*---------------------------------------------------------------------------------**//**
    * @bsimethod                                                    JoshSchifter    05/13
    +---------------+---------------+---------------+---------------+---------------+------*/
    void    _VerifyAction (AnnotationTableElementCR table) const override
        {
        ExpectedAspectCounts expectedCounts;
        expectedCounts.AddEntry (DGN_TABLE(DGN_CLASSNAME_AnnotationTableSymbology), 2);
        expectedCounts.AddEntry (DGN_TABLE(DGN_CLASSNAME_AnnotationTableEdgeRun),   3);
        expectedCounts.VerifyCounts(table);
        }

};

/*---------------------------------------------------------------------------------**//**
* @bsimethod                                                    JoshSchifter    05/13
+---------------+---------------+---------------+---------------+---------------+------*/
TEST_F (AnnotationTableActionTest, Create_InsertColumnExtendsSymbology)
    {
    InsertColumnExtendsSymbologyAction   testAction;
    DoCreateTableTest (testAction);
    }

/*---------------------------------------------------------------------------------**//**
* @bsimethod                                                    JoshSchifter    05/13
+---------------+---------------+---------------+---------------+---------------+------*/
TEST_F (AnnotationTableActionTest, Modify_InsertColumnExtendsSymbology)
    {
    InsertColumnExtendsSymbologyAction   testAction;
    DoModifyTableTest (testAction);
    }

/*=================================================================================**//**
* @bsistruct
+===============+===============+===============+===============+===============+======*/
struct SetDefaultTextSymbology : AnnotationTableTestAction
{
private:
    ColorDef      m_colorVal;

public:
    /* ctor */  SetDefaultTextSymbology () : m_colorVal(ColorDef::Green()) {}

    /*---------------------------------------------------------------------------------**//**
    * @bsimethod                                                    JoshSchifter    11/15
    +---------------+---------------+---------------+---------------+---------------+------*/
    void    _DoAction (AnnotationTableElementR table) override
        {
        table.SetDefaultTextColor (m_colorVal);
        }

    /*---------------------------------------------------------------------------------**//**
    * @bsimethod                                                    JoshSchifter    11/15
    +---------------+---------------+---------------+---------------+---------------+------*/
    void    _VerifyAction (AnnotationTableElementCR table) const override
        {
        ColorDef  color = table.GetDefaultTextColor();
        EXPECT_EQ (color, m_colorVal);

        ExpectedAspectCounts expectedCounts;
        expectedCounts.AddEntry (DGN_TABLE(DGN_CLASSNAME_AnnotationTableSymbology), 2);
        expectedCounts.VerifyCounts(table);
        }

};

/*---------------------------------------------------------------------------------**//**
* @bsimethod                                                    JoshSchifter    11/15
+---------------+---------------+---------------+---------------+---------------+------*/
TEST_F (AnnotationTableActionTest, Create_SetDefaultTextSymbology)
    {
    SetDefaultTextSymbology   testAction;
    DoCreateTableTest (testAction);
    }

/*---------------------------------------------------------------------------------**//**
* @bsimethod                                                    JoshSchifter    11/15
+---------------+---------------+---------------+---------------+---------------+------*/
TEST_F (AnnotationTableActionTest, Modify_SetDefaultTextSymbology)
    {
    SetDefaultTextSymbology   testAction;
    DoModifyTableTest (testAction);
    }

/*=================================================================================**//**
* @bsistruct
+===============+===============+===============+===============+===============+======*/
struct ClearDefaultTextSymbology : AnnotationTableTestAction
{
private:
    ColorDef      m_tableColorVal;
    ColorDef      m_colorVal;

public:
    /* ctor */  ClearDefaultTextSymbology () : m_tableColorVal(0), m_colorVal(ColorDef::Green()) {}

    /*---------------------------------------------------------------------------------**//**
    * @bsimethod                                                    JoshSchifter    11/15
    +---------------+---------------+---------------+---------------+---------------+------*/
    void    _PreAction (AnnotationTableElementR table) override
        {
        EXPECT_NE (m_tableColorVal, m_colorVal);

        table.SetDefaultTextColor (m_colorVal);
        }

    /*---------------------------------------------------------------------------------**//**
    * @bsimethod                                                    JoshSchifter    11/15
    +---------------+---------------+---------------+---------------+---------------+------*/
    void    _DoAction (AnnotationTableElementR table) override
        {
        table.ClearDefaultTextColor ();
        }

    /*---------------------------------------------------------------------------------**//**
    * @bsimethod                                                    JoshSchifter    11/15
    +---------------+---------------+---------------+---------------+---------------+------*/
    void    _VerifyAction (AnnotationTableElementCR table) const override
        {
        ColorDef  color = table.GetDefaultTextColor();
        EXPECT_EQ (color, m_tableColorVal);

        ExpectedAspectCounts expectedCounts;
        // empty - we added default text symbology, but then cleared it.
        expectedCounts.VerifyCounts(table);
        }

};

/*---------------------------------------------------------------------------------**//**
* @bsimethod                                                    JoshSchifter    11/15
+---------------+---------------+---------------+---------------+---------------+------*/
TEST_F (AnnotationTableActionTest, Create_ClearDefaultTextSymbology)
    {
    ClearDefaultTextSymbology   testAction;
    DoCreateTableTest (testAction);
    }

/*---------------------------------------------------------------------------------**//**
* @bsimethod                                                    JoshSchifter    11/15
+---------------+---------------+---------------+---------------+---------------+------*/
TEST_F (AnnotationTableActionTest, Modify_ClearDefaultTextSymbology)
    {
    ClearDefaultTextSymbology   testAction;
    DoModifyTableTest (testAction);
    }

/*=================================================================================**//**
* @bsistruct
+===============+===============+===============+===============+===============+======*/
struct DefaultTextSymbSharesEntryWithEdgeRunAction : AnnotationTableTestAction
{
private:
    uint32_t      m_rowIndex;
    ColorDef      m_colorVal;

public:
    /* ctor */  DefaultTextSymbSharesEntryWithEdgeRunAction () : m_rowIndex(2), m_colorVal(ColorDef::Green()) {}

    /*---------------------------------------------------------------------------------**//**
    * @bsimethod                                                    JoshSchifter    11/15
    +---------------+---------------+---------------+---------------+---------------+------*/
    void    _PreAction (AnnotationTableElementR table) override
        {
        EdgeColorSetter setter (table, m_rowIndex, m_colorVal);

        // Adds one symbology entry (total of two).

        // |----|----|----|
        setter.SetColor (0, 1, true);
        setter.SetColor (2, 1, true);
        // |oooo|----|oooo|
        }

    /*---------------------------------------------------------------------------------**//**
    * @bsimethod                                                    JoshSchifter    11/15
    +---------------+---------------+---------------+---------------+---------------+------*/
    void    _DoAction (AnnotationTableElementR table) override
        {
        // Should not add a new symbology entry

        table.SetDefaultTextColor (m_colorVal);
        }

    /*---------------------------------------------------------------------------------**//**
    * @bsimethod                                                    JoshSchifter    11/15
    +---------------+---------------+---------------+---------------+---------------+------*/
    void    _VerifyAction (AnnotationTableElementCR table) const override
        {
        ColorDef  color = table.GetDefaultTextColor();
        EXPECT_EQ (color, m_colorVal);

        ExpectedAspectCounts expectedCounts;
        expectedCounts.AddEntry (DGN_TABLE(DGN_CLASSNAME_AnnotationTableSymbology), 2);
        expectedCounts.AddEntry (DGN_TABLE(DGN_CLASSNAME_AnnotationTableEdgeRun),   3);
        expectedCounts.VerifyCounts(table);
        }

};

/*---------------------------------------------------------------------------------**//**
* @bsimethod                                                    JoshSchifter    11/15
+---------------+---------------+---------------+---------------+---------------+------*/
TEST_F (AnnotationTableActionTest, Create_DefaultTextSymbSharesEntryWithEdgeRunAction)
    {
    DefaultTextSymbSharesEntryWithEdgeRunAction   testAction;
    DoCreateTableTest (testAction);
    }

/*---------------------------------------------------------------------------------**//**
* @bsimethod                                                    JoshSchifter    11/15
+---------------+---------------+---------------+---------------+---------------+------*/
TEST_F (AnnotationTableActionTest, Modify_DefaultTextSymbSharesEntryWithEdgeRunAction)
    {
    DefaultTextSymbSharesEntryWithEdgeRunAction   testAction;
    DoModifyTableTest (testAction);
    }

/*=================================================================================**//**
* @bsistruct
+===============+===============+===============+===============+===============+======*/
struct SetGetSymbologyAction : AnnotationTableTestAction
{
public:
    enum class EdgeSymbologyId  { A, B, C, D, E };

    struct SetInstruction
        {
        AnnotationTableSymbologyValues          m_symb;
        TableCellListEdges                      m_edges;
        bvector<AnnotationTableCellIndex>       m_cells;
        };

    struct GetInstruction
        {
        bvector<AnnotationTableSymbologyValues> m_expectedResults;
        TableCellListEdges                      m_edges;
        bvector<AnnotationTableCellIndex>       m_cells;
        };

private:
    bvector<SetInstruction> const&      m_setInstructions;
    bvector<GetInstruction> const&      m_getInstructions;

public:
    /* ctor */  SetGetSymbologyAction (bvector<SetInstruction> const& set, bvector<GetInstruction> const& get) : m_setInstructions (set), m_getInstructions (get) {}

    /*---------------------------------------------------------------------------------**//**
    * @bsimethod                                                    JoshSchifter    12/13
    +---------------+---------------+---------------+---------------+---------------+------*/
    void    _DoAction (AnnotationTableElementR table) override
        {
        for (SetInstruction const& instruction : m_setInstructions)
            table.SetEdgeSymbology (instruction.m_symb, instruction.m_edges, instruction.m_cells);
        }

    /*---------------------------------------------------------------------------------**//**
    * @bsimethod                                                    JoshSchifter    12/13
    +---------------+---------------+---------------+---------------+---------------+------*/
    void    _VerifyAction (AnnotationTableElementCR table) const override
        {
        for (GetInstruction const& instruction : m_getInstructions)
            {
            bvector<AnnotationTableSymbologyValues> const& expected = instruction.m_expectedResults;
            bvector<AnnotationTableSymbologyValues>        actual;

            table.GetEdgeSymbology (actual, instruction.m_edges, instruction.m_cells);

            EXPECT_EQ (expected.size(), actual.size());

            for (AnnotationTableSymbologyValues const& expectedValue : expected)
                EXPECT_TRUE (SUCCESS == RemoveExpectedSymbology (expectedValue, actual));

            EXPECT_EQ (0, actual.size());
            }
        }

    /*---------------------------------------------------------------------------------**//**
    * @bsimethod                                                    JoshSchifter    12/13
    +---------------+---------------+---------------+---------------+---------------+------*/
    static bool ActualMatchedExpectedSymbology (AnnotationTableSymbologyValuesCR expected, AnnotationTableSymbologyValuesCR actual)
        {
        if (expected.HasLineVisible() && expected.GetLineVisible() != actual.GetLineVisible())
            return false;

        if (expected.HasLineWeight() && expected.GetLineWeight() != actual.GetLineWeight())
            return false;

        if (expected.HasLineColor() && expected.GetLineColor() != actual.GetLineColor())
            return false;

        if (expected.HasLineStyle() && expected.GetLineStyleId() != actual.GetLineStyleId())
            return false;

        if (expected.HasLineStyle() && expected.GetLineStyleScale() != actual.GetLineStyleScale())
            return false;

        return true;
        }

    /*---------------------------------------------------------------------------------**//**
    * @bsimethod                                                    JoshSchifter    12/13
    +---------------+---------------+---------------+---------------+---------------+------*/
    static BentleyStatus RemoveExpectedSymbology (AnnotationTableSymbologyValuesCR expected, bvector<AnnotationTableSymbologyValues>& collection)
        {
        struct FindEquivalentPredicate
            {
            AnnotationTableSymbologyValuesCR  m_expected;

            FindEquivalentPredicate (AnnotationTableSymbologyValuesCR item) : m_expected (item) {}
            bool operator () (AnnotationTableSymbologyValues const& candidate)
                {
                return ActualMatchedExpectedSymbology (m_expected, candidate);
                }
            };

        FindEquivalentPredicate   predicate (expected);
        auto foundIter = std::find_if (collection.begin (), collection.end (), predicate);

        if (foundIter == collection.end())
            return ERROR;

        collection.erase (foundIter);
        return SUCCESS;
        }

    /*---------------------------------------------------------------------------------**//**
    * @bsimethod                                                    JoshSchifter    12/13
    +---------------+---------------+---------------+---------------+---------------+------*/
    static AnnotationTableSymbologyValues CreateSymbValues (EdgeSymbologyId symbId)
        {
        // Each one should be a unique combination.
        // These are for edges, so no fill color.
        AnnotationTableSymbologyValues symb;

        switch (symbId)
            {
            case EdgeSymbologyId::A:
                symb.SetLineColor  (ColorDef::Green());
                break;
            case EdgeSymbologyId::B:
                symb.SetLineColor  (ColorDef::Green());
                symb.SetLineWeight (2);
                break;
            case EdgeSymbologyId::C:
                symb.SetLineColor  (ColorDef::Yellow());
                symb.SetLineStyle  (DgnStyleId(4ULL), 2.0);
                symb.SetLineWeight (4);
                break;
            case EdgeSymbologyId::D:
                symb.SetLineStyle  (DgnStyleId(6ULL), 6.0);
                break;
            case EdgeSymbologyId::E:
                symb.SetLineWeight (8);
                break;
            }

        return symb;
        }
};

/*---------------------------------------------------------------------------------**//**
* @bsimethod                                                    JoshSchifter    12/13
+---------------+---------------+---------------+---------------+---------------+------*/
TEST_F (AnnotationTableActionTest, Create_SetGetSymbology_Simple)
    {
    bvector<SetGetSymbologyAction::SetInstruction>    setInstructions;
    bvector<SetGetSymbologyAction::GetInstruction>    getInstructions;

    //       0     1     2
    //    |-----------------|
    //  0 |     |     |     |
    //    |-----+-----+-----|
    //  1 |     |     |     |
    //    |--a--+--a--+-----|
    //  2 |     b     |     |
    //    |-----+-----+-----|
    //  3 |     c     |     |
    //    |-----+-----+-----|
    //  4 |     |     |     |
    //    |-----|-----|-----|

    auto    symbIdA = SetGetSymbologyAction::EdgeSymbologyId::A;
    auto    symbIdB = SetGetSymbologyAction::EdgeSymbologyId::B;
    auto    symbIdC = SetGetSymbologyAction::EdgeSymbologyId::C;

    // Set symb A on two edges
    {
    SetGetSymbologyAction::SetInstruction  setInstruction;

    setInstruction.m_symb  = SetGetSymbologyAction::CreateSymbValues(symbIdA);
    setInstruction.m_edges = TableCellListEdges::Top;
    setInstruction.m_cells.push_back (AnnotationTableCellIndex (2, 0));
    setInstruction.m_cells.push_back (AnnotationTableCellIndex (2, 1));

    setInstructions.push_back (setInstruction);
    }

    // Set symb B on one edge
    {
    SetGetSymbologyAction::SetInstruction  setInstruction;

    setInstruction.m_symb  = SetGetSymbologyAction::CreateSymbValues(symbIdB);
    setInstruction.m_edges = TableCellListEdges::Right;
    setInstruction.m_cells.push_back (AnnotationTableCellIndex (2, 0));

    setInstructions.push_back (setInstruction);
    }

    // Set symb C on one edge
    {
    SetGetSymbologyAction::SetInstruction  setInstruction;

    setInstruction.m_symb  = SetGetSymbologyAction::CreateSymbValues(symbIdC);
    setInstruction.m_edges = TableCellListEdges::Left;
    setInstruction.m_cells.push_back (AnnotationTableCellIndex (3, 1));

    setInstructions.push_back (setInstruction);
    }

    // Expect symb A
    {
    SetGetSymbologyAction::GetInstruction  getInstruction;

    getInstruction.m_edges = TableCellListEdges::Bottom;
    getInstruction.m_cells.push_back (AnnotationTableCellIndex (1, 0));
    getInstruction.m_cells.push_back (AnnotationTableCellIndex (1, 1));
    getInstruction.m_expectedResults.push_back (SetGetSymbologyAction::CreateSymbValues(symbIdA));

    getInstructions.push_back (getInstruction);
    }

    // Expect symbs B and C
    {
    SetGetSymbologyAction::GetInstruction  getInstruction;

    getInstruction.m_edges = TableCellListEdges::Right;
    getInstruction.m_cells.push_back (AnnotationTableCellIndex (2, 0));
    getInstruction.m_cells.push_back (AnnotationTableCellIndex (3, 0));
    getInstruction.m_expectedResults.push_back (SetGetSymbologyAction::CreateSymbValues(symbIdB));
    getInstruction.m_expectedResults.push_back (SetGetSymbologyAction::CreateSymbValues(symbIdC));

    getInstructions.push_back (getInstruction);
    }

    SetGetSymbologyAction   testAction (setInstructions, getInstructions);
    DoCreateTableTest (testAction);
    }

/*---------------------------------------------------------------------------------**//**
* @bsimethod                                                    JoshSchifter    12/13
+---------------+---------------+---------------+---------------+---------------+------*/
TEST_F (AnnotationTableActionTest, Create_SetGetSymbology_OutsideInside)
    {
    bvector<SetGetSymbologyAction::SetInstruction>    setInstructions;
    bvector<SetGetSymbologyAction::GetInstruction>    getInstructions;

    //       0     1     2
    //    |-----------------|
    //  0 |     |     |     |
    //    |-----+-----+-----|
    //  1 |     |     |     |
    //    |--a--+--a--+--a--|
    //  2 a     c     c     a
    //    |--b--+--b--+--a--|
    //  3 a     c     a     |
    //    |--b--+--b--+-----|
    //  4 a     c     a     |
    //    |--a--|--a--|-----|

    auto    symbIdA = SetGetSymbologyAction::EdgeSymbologyId::A;
    auto    symbIdB = SetGetSymbologyAction::EdgeSymbologyId::B;
    auto    symbIdC = SetGetSymbologyAction::EdgeSymbologyId::C;

    bvector<AnnotationTableCellIndex>  cells;
    cells.push_back (AnnotationTableCellIndex (2, 0));
    cells.push_back (AnnotationTableCellIndex (2, 1));
    cells.push_back (AnnotationTableCellIndex (2, 2));
    cells.push_back (AnnotationTableCellIndex (3, 0));
    cells.push_back (AnnotationTableCellIndex (3, 1));
    cells.push_back (AnnotationTableCellIndex (4, 0));
    cells.push_back (AnnotationTableCellIndex (4, 1));

    // Set symb A on outside edges
    {
    SetGetSymbologyAction::SetInstruction  setInstruction;

    setInstruction.m_symb  = SetGetSymbologyAction::CreateSymbValues(symbIdA);
    setInstruction.m_edges = TableCellListEdges::Exterior;
    setInstruction.m_cells = cells;

    setInstructions.push_back (setInstruction);
    }

    // Set symb B on horizontal inside edges
    {
    SetGetSymbologyAction::SetInstruction  setInstruction;

    setInstruction.m_symb  = SetGetSymbologyAction::CreateSymbValues(symbIdB);
    setInstruction.m_edges = TableCellListEdges::InteriorHorizontal;
    setInstruction.m_cells = cells;

    setInstructions.push_back (setInstruction);
    }

    // Set symb C on vertical inside edges
    {
    SetGetSymbologyAction::SetInstruction  setInstruction;

    setInstruction.m_symb  = SetGetSymbologyAction::CreateSymbValues(symbIdC);
    setInstruction.m_edges = TableCellListEdges::InteriorVertical;
    setInstruction.m_cells = cells;

    setInstructions.push_back (setInstruction);
    }

    // Expect symb A only outside edges
    {
    SetGetSymbologyAction::GetInstruction  getInstruction;

    getInstruction.m_edges = TableCellListEdges::Exterior;
    getInstruction.m_cells = cells;
    getInstruction.m_expectedResults.push_back (SetGetSymbologyAction::CreateSymbValues(symbIdA));

    getInstructions.push_back (getInstruction);
    }

    // Expect symbs B and C on inside edges
    {
    SetGetSymbologyAction::GetInstruction  getInstruction;

    getInstruction.m_edges = TableCellListEdges::Interior;
    getInstruction.m_cells = cells;
    getInstruction.m_expectedResults.push_back (SetGetSymbologyAction::CreateSymbValues(symbIdB));
    getInstruction.m_expectedResults.push_back (SetGetSymbologyAction::CreateSymbValues(symbIdC));

    getInstructions.push_back (getInstruction);
    }

    // Expect symbs A, B and C on all edges
    {
    SetGetSymbologyAction::GetInstruction  getInstruction;

    getInstruction.m_edges = TableCellListEdges::All;
    getInstruction.m_cells = cells;
    getInstruction.m_expectedResults.push_back (SetGetSymbologyAction::CreateSymbValues(symbIdA));
    getInstruction.m_expectedResults.push_back (SetGetSymbologyAction::CreateSymbValues(symbIdB));
    getInstruction.m_expectedResults.push_back (SetGetSymbologyAction::CreateSymbValues(symbIdC));

    getInstructions.push_back (getInstruction);
    }

    // Expect symbs A, B on bottom of second row
    {
    SetGetSymbologyAction::GetInstruction  getInstruction;

    getInstruction.m_edges = TableCellListEdges::Bottom;
    getInstruction.m_cells.push_back (AnnotationTableCellIndex (2, 0));
    getInstruction.m_cells.push_back (AnnotationTableCellIndex (2, 1));
    getInstruction.m_cells.push_back (AnnotationTableCellIndex (2, 2));
    getInstruction.m_expectedResults.push_back (SetGetSymbologyAction::CreateSymbValues(symbIdA));
    getInstruction.m_expectedResults.push_back (SetGetSymbologyAction::CreateSymbValues(symbIdB));

    getInstructions.push_back (getInstruction);
    }

    SetGetSymbologyAction   testAction (setInstructions, getInstructions);
    DoCreateTableTest (testAction);
    }

/*=================================================================================**//**
* @bsistruct
+===============+===============+===============+===============+===============+======*/
struct SetDefaultFill : AnnotationTableTestAction
{
private:
    ColorDef      m_colorVal;

public:
    /* ctor */  SetDefaultFill () : m_colorVal(ColorDef::Green()) {}

    /*---------------------------------------------------------------------------------**//**
    * @bsimethod                                                    JoshSchifter    11/15
    +---------------+---------------+---------------+---------------+---------------+------*/
    void    _DoAction (AnnotationTableElementR table) override
        {
        AnnotationTableSymbologyValues symbology;

        symbology.SetFillColor (m_colorVal);
        table.SetDefaultFill (symbology, TableRows::Odd);
        }

    /*---------------------------------------------------------------------------------**//**
    * @bsimethod                                                    JoshSchifter    11/15
    +---------------+---------------+---------------+---------------+---------------+------*/
    void    _VerifyAction (AnnotationTableElementCR table) const override
        {
        AnnotationTableSymbologyValues  symb;

        table.GetDefaultFill(symb, TableRows::Odd);
        EXPECT_EQ (true, symb.HasFillColor());
        EXPECT_EQ (m_colorVal, symb.GetFillColor());

        table.GetDefaultFill(symb, TableRows::Even);
        EXPECT_EQ (false, symb.HasFillColor());

        ExpectedAspectCounts expectedCounts;
        expectedCounts.AddEntry (DGN_TABLE(DGN_CLASSNAME_AnnotationTableSymbology), 2);
        expectedCounts.VerifyCounts(table);
        }

};

/*---------------------------------------------------------------------------------**//**
* @bsimethod                                                    JoshSchifter    11/15
+---------------+---------------+---------------+---------------+---------------+------*/
TEST_F (AnnotationTableActionTest, Create_SetDefaultFill)
    {
    SetDefaultFill   testAction;
    DoCreateTableTest (testAction);
    }

/*---------------------------------------------------------------------------------**//**
* @bsimethod                                                    JoshSchifter    11/15
+---------------+---------------+---------------+---------------+---------------+------*/
TEST_F (AnnotationTableActionTest, Modify_SetDefaultFill)
    {
    SetDefaultFill   testAction;
    DoModifyTableTest (testAction);
    }

/*=================================================================================**//**
* @bsistruct
+===============+===============+===============+===============+===============+======*/
struct ClearDefaultFill : AnnotationTableTestAction
{
private:
    ColorDef      m_colorVal;

public:
    /* ctor */  ClearDefaultFill () : m_colorVal(ColorDef::Green()) {}

    /*---------------------------------------------------------------------------------**//**
    * @bsimethod                                                    JoshSchifter    11/15
    +---------------+---------------+---------------+---------------+---------------+------*/
    void    _PreAction (AnnotationTableElementR table) override
        {
        AnnotationTableSymbologyValues symbology;

        symbology.SetFillColor (m_colorVal);
        table.SetDefaultFill (symbology, TableRows::Odd);
        table.SetDefaultFill (symbology, TableRows::Even);
        }

    /*---------------------------------------------------------------------------------**//**
    * @bsimethod                                                    JoshSchifter    11/15
    +---------------+---------------+---------------+---------------+---------------+------*/
    void    _DoAction (AnnotationTableElementR table) override
        {
        AnnotationTableSymbologyValues symbology;

        symbology.SetFillVisible (false);
        table.SetDefaultFill (symbology, TableRows::Odd);
        table.SetDefaultFill (symbology, TableRows::Even);
        }

    /*---------------------------------------------------------------------------------**//**
    * @bsimethod                                                    JoshSchifter    11/15
    +---------------+---------------+---------------+---------------+---------------+------*/
    void    _VerifyAction (AnnotationTableElementCR table) const override
        {
        AnnotationTableSymbologyValues  symb;

        table.GetDefaultFill(symb, TableRows::Odd);
        EXPECT_EQ (true,  symb.HasFillVisible());
        EXPECT_EQ (false, symb.GetFillVisible());
        EXPECT_EQ (false, symb.HasFillColor());

        table.GetDefaultFill(symb, TableRows::Even);
        EXPECT_EQ (true,  symb.HasFillVisible());
        EXPECT_EQ (false, symb.GetFillVisible());
        EXPECT_EQ (false, symb.HasFillColor());

        ExpectedAspectCounts expectedCounts;
        // empty - we added default fill, but then cleared it.
        expectedCounts.VerifyCounts(table);
        }

};

/*---------------------------------------------------------------------------------**//**
* @bsimethod                                                    JoshSchifter    11/15
+---------------+---------------+---------------+---------------+---------------+------*/
TEST_F (AnnotationTableActionTest, Create_ClearDefaultFill)
    {
    ClearDefaultFill   testAction;
    DoCreateTableTest (testAction);
    }

/*---------------------------------------------------------------------------------**//**
* @bsimethod                                                    JoshSchifter    11/15
+---------------+---------------+---------------+---------------+---------------+------*/
TEST_F (AnnotationTableActionTest, Modify_ClearDefaultFill)
    {
    ClearDefaultFill   testAction;
    DoModifyTableTest (testAction);
    }

<|MERGE_RESOLUTION|>--- conflicted
+++ resolved
@@ -1,3468 +1,3464 @@
-/*--------------------------------------------------------------------------------------+
-|
-|  $Source: Tests/DgnProject/Published/AnnotationTable_Test.cpp $
-|
-|  $Copyright: (c) 2015 Bentley Systems, Incorporated. All rights reserved. $
-|
-+--------------------------------------------------------------------------------------*/
-#include "DgnHandlersTests.h"
-#include <DgnPlatform/DgnDbTables.h>
-#include <DgnPlatform/AnnotationTable.h>
-
-USING_NAMESPACE_BENTLEY_SQLITE
-USING_NAMESPACE_BENTLEY_DGNPLATFORM
-
-// Map of aspect name to count
-typedef    bmap<Utf8String, size_t>     AspectCountMap;
-typedef    bpair<Utf8String, size_t>    AspectCountEntry;
-
-struct TestAnnotationTableAspectDescr
-    {
-    Utf8String  m_tableName;
-    bool        m_isUniqueAspect;
-    };
-
-/*---------------------------------------------------------------------------------**//**
-* @bsimethod                                                    JoshSchifter    08/15
-+---------------+---------------+---------------+---------------+---------------+------*/
-static bvector<TestAnnotationTableAspectDescr> const& getAspectDescrs ()
-    {
-    static bvector<TestAnnotationTableAspectDescr> s_aspectDescrs;
-
-    if ( ! s_aspectDescrs.empty())
-        return s_aspectDescrs;
-
-    s_aspectDescrs = 
-        {
-        { DGN_TABLE(DGN_CLASSNAME_AnnotationTableHeader),   true    },
-        { DGN_TABLE(DGN_CLASSNAME_AnnotationTableRow),      false   },
-        { DGN_TABLE(DGN_CLASSNAME_AnnotationTableColumn),   false   },
-        { DGN_TABLE(DGN_CLASSNAME_AnnotationTableCell),     false   },
-        { DGN_TABLE(DGN_CLASSNAME_AnnotationTableMerge),    false   },
-        { DGN_TABLE(DGN_CLASSNAME_AnnotationTableSymbology),false   },
-        { DGN_TABLE(DGN_CLASSNAME_AnnotationTableEdgeRun),  false   },
-        };
-
-    return s_aspectDescrs;
-    }
-
-/*=================================================================================**//**
-* @bsiclass
-+===============+===============+===============+===============+===============+======*/
-struct ExpectedAspectCounts
-{
-private:
-    AspectCountMap m_expectedCounts;
-
-public:
-    /* ctor */  ExpectedAspectCounts ()
-        {
-        // Every table has exactly one table data aspect
-        AddEntry (DGN_TABLE(DGN_CLASSNAME_AnnotationTableHeader), 1);
-
-        // Every table at least one symbology aspect
-        AddEntry (DGN_TABLE(DGN_CLASSNAME_AnnotationTableSymbology), 1);
-        }
-
-    /* ctor */  ExpectedAspectCounts (uint32_t rowsExpected, uint32_t colsExpected, uint32_t cellsExpected, uint32_t mergesExpected)
-        :
-        ExpectedAspectCounts()
-        {
-        if (0 < rowsExpected)
-            AddEntry (DGN_TABLE(DGN_CLASSNAME_AnnotationTableRow), rowsExpected);
-
-        if (0 < colsExpected)
-            AddEntry (DGN_TABLE(DGN_CLASSNAME_AnnotationTableColumn), colsExpected);
-
-        if (0 < cellsExpected)
-            AddEntry (DGN_TABLE(DGN_CLASSNAME_AnnotationTableCell), cellsExpected);
-
-        if (0 < mergesExpected)
-            AddEntry (DGN_TABLE(DGN_CLASSNAME_AnnotationTableMerge), mergesExpected);
-        }
-
-    void        AddEntry (Utf8CP tableName, size_t count)
-        {
-        m_expectedCounts[tableName] = count;
-        }
-
-    Utf8String  BuildSelectCountString (TestAnnotationTableAspectDescr const& aspectDescr)
-        {
-        Utf8String sqlString ("SELECT count(*) FROM ");
-        sqlString.append (aspectDescr.m_tableName);
-
-        Utf8CP  idPropertyName = aspectDescr.m_isUniqueAspect ? "ECInstanceId" : "ElementId";
-        Utf8PrintfString whereStr(" WHERE %s=?", idPropertyName);
-        sqlString.append (whereStr);
-
-        return sqlString;
-        }
-
-    int         GetActualCount (TestAnnotationTableAspectDescr const& aspectDescr, DgnElementId elementId, DgnDbCR db)
-        {
-        Utf8String  sqlString = BuildSelectCountString (aspectDescr);
-        Statement   statement;
-        DbResult    prepareStatus = statement.Prepare (db, sqlString.c_str());
-        EXPECT_TRUE (BE_SQLITE_OK == prepareStatus);
-
-        statement.BindId(1, elementId);
-
-        return (BE_SQLITE_ROW == statement.Step()) ? static_cast<size_t>(statement.GetValueInt (0)) : 0;
-        }
-
-    void        GetActualCounts (AspectCountMap& counts, DgnElementId elementId, DgnDbCR db)
-        {
-        bvector<TestAnnotationTableAspectDescr> const& aspectDescrs = getAspectDescrs ();
-
-        for (TestAnnotationTableAspectDescr const& aspectDescr : aspectDescrs)
-            {
-            int count = GetActualCount (aspectDescr, elementId, db);
-
-            if (0 != count)
-                counts[aspectDescr.m_tableName] = count;
-            }
-        }
-
-    void        VerifyCounts (AnnotationTableElementCR table)
-        {
-        AspectCountMap actualCounts;
-
-        GetActualCounts (actualCounts, table.GetElementId(), table.GetDgnDb());
-
-        for (AspectCountEntry const& entry: m_expectedCounts)
-            {
-            Utf8String const&                   tableName       = entry.first;
-            size_t                              expectedCount   = entry.second;
-            AspectCountMap::const_iterator      matchingEntry   = actualCounts.find(tableName);
-            size_t                              actualCount     = 0;
-
-            if (actualCounts.end() != matchingEntry)
-                actualCount = (*matchingEntry).second;
-
-            EXPECT_EQ (expectedCount, actualCount) << "Aspect count mismatch for table: " << tableName.c_str();
-
-            actualCounts.erase (tableName);
-            }
-
-        // There are aspects on the element that were not expected.
-        if (actualCounts.empty())
-            return;
-
-        for (AspectCountEntry const& entry: actualCounts)
-            {
-            Utf8String const&                   tableName   = entry.first;
-            size_t                              actualCount = entry.second;
-
-            EXPECT_EQ (0, actualCount) << "Aspect count mismatch for table: " << tableName.c_str();
-            }
-        }
-};
-
-/*=================================================================================**//**
-* @bsistruct
-+===============+===============+===============+===============+===============+======*/
-struct AnnotationTableTest : public GenericDgnModelTestFixture /* public testing::Test*/
-{
-private:
-    const    Utf8CP m_modelName     = "TestModel";
-    const    Utf8CP m_categoryName  = "TestCategory";
-
-    typedef GenericDgnModelTestFixture T_Super;
-
-    DgnModelId              m_modelId;
-    DgnCategoryId           m_categoryId;
-    DgnElementId   m_textStyleId;
-
-public:
-<<<<<<< HEAD
-AnnotationTableTest() : GenericDgnModelTestFixture (__FILE__, false /*2D*/, false /*needBriefcase*/)
-=======
-AnnotationTableTest() : GenericDgnModelTestFixture (__FILE__, true /*2D*/)
->>>>>>> 619d2de8
-    {
-    }
-
-void SetUp () override
-    {
-    T_Super::SetUp();
-
-    // Create a category
-    DgnCategory category(DgnCategory::CreateParams(*GetDgnProjectP(), m_categoryName, DgnCategory::Scope::Physical));
-    DgnSubCategory::Appearance appearance;
-    category.Insert(appearance);
-
-    m_categoryId = category.GetCategoryId();
-    ASSERT_TRUE(m_categoryId.IsValid());
-
-    // Create a text style
-    AnnotationTextStylePtr textStyle = AnnotationTextStyle::Create(*GetDgnProjectP());
-    textStyle->SetName(GetTextStyleName());
-    textStyle->SetHeight(GetTextStyleHeight());
-    textStyle->SetFontId(GetDgnProjectP()->Fonts().AcquireId(DgnFontManager::GetAnyLastResortFont()));
-    textStyle->Insert();
-
-    m_textStyleId = textStyle->GetElementId();
-    ASSERT_TRUE(m_textStyleId.IsValid());
-
-    // Create a 2d model
-    DgnModelPtr model = new DgnModel2d(DgnModel2d::CreateParams(*GetDgnProjectP(), DgnClassId(GetDgnProjectP()->Schemas().GetECClassId(DGN_ECSCHEMA_NAME, DGN_CLASSNAME_Model2d)), DgnModel::CreateModelCode(m_modelName)));
-    ASSERT_TRUE(DgnDbStatus::Success == model->Insert());
-
-    m_modelId = model->GetModelId();
-    ASSERT_TRUE(m_modelId.IsValid());
-    }
-
-DgnDbR                  GetDgnDb()              { return *GetDgnProjectP(); }
-DgnModelId              GetModelId()            { return m_modelId; }
-DgnCategoryId           GetCategoryId()         { return m_categoryId; }
-DgnElementId   GetTextStyleId()        { return m_textStyleId; }
-Utf8CP                  GetTextStyleName()      { return "TextStyleForTable"; }
-double                  GetTextStyleHeight()    { return 0.25; }
-
-/*---------------------------------------------------------------------------------**//**
-* @bsimethod                                                    JoshSchifter    08/15
-+---------------+---------------+---------------+---------------+---------------+------*/
-AnnotationTableElementPtr    CreateBasicTable (int numRows = 5, int numCols = 3)
-    {
-    DgnDbR          db          = GetDgnDb();
-    DgnModelId      modelId     = GetModelId();
-    DgnCategoryId   categoryId  = GetCategoryId();
-
-    AnnotationTableElement::CreateParams    createParams (db, modelId, AnnotationTableElement::QueryClassId(db), categoryId);
-    AnnotationTableElementPtr               tableElement = AnnotationTableElement::Create(numRows, numCols, GetTextStyleId(), 0, createParams);
-    EXPECT_TRUE (tableElement.IsValid());
-
-    return tableElement;
-    }
-
-/*---------------------------------------------------------------------------------**//**
-* @bsimethod                                                    JoshSchifter    08/15
-+---------------+---------------+---------------+---------------+---------------+------*/
-DgnElementId    InsertElement (AnnotationTableElementR element)
-    {
-    AnnotationTableElementCPtr  insertedElement = element.Insert();
-    EXPECT_TRUE(insertedElement.IsValid());
-
-    DgnElementId elementId = insertedElement->GetElementId();
-    EXPECT_TRUE(elementId.IsValid());
-
-    return elementId;
-    }
-
-/*---------------------------------------------------------------------------------**//**
-* @bsimethod                                                    JoshSchifter    08/15
-+---------------+---------------+---------------+---------------+---------------+------*/
-void        UpdateElement (AnnotationTableElementR element)
-    {
-    AnnotationTableElementCPtr  updatedElement = element.Update();
-    EXPECT_TRUE(updatedElement.IsValid());
-    }
-
-/*---------------------------------------------------------------------------------**//**
-* @bsimethod                                                    JoshSchifter    08/15
-+---------------+---------------+---------------+---------------+---------------+------*/
-DgnElementId    CreateBasicTablePersisted (int numRows = 5, int numCols = 3)
-    {
-    AnnotationTableElementPtr   tableElement = CreateBasicTable (numRows, numCols);
-    return InsertElement (*tableElement);
-    }
-
-/*=================================================================================**//**
-* @bsistruct
-+===============+===============+===============+===============+===============+======*/
-struct MergeDescr
-    {
-    AnnotationTableCellIndex    m_rootIndex;
-    uint32_t                    m_rowSpan;
-    uint32_t                    m_colSpan;
-
-    MergeDescr (AnnotationTableCellIndexCR i, uint32_t r, uint32_t c) : m_rootIndex(i), m_rowSpan(r), m_colSpan(c) {}
-    };
-
-/*---------------------------------------------------------------------------------**//**
-* @bsimethod                                                    JoshSchifter    06/13
-+---------------+---------------+---------------+---------------+---------------+------*/
-static void     BuildExpectedCellList (bvector<AnnotationTableCellIndex>& expectedCells, uint32_t numRows, uint32_t numCols, bvector<AnnotationTableCellIndex> const* exclusions)
-    {
-    for (uint32_t iRow = 0; iRow < numRows; iRow++)
-        {
-        for (uint32_t iCol = 0; iCol < numCols; iCol++)
-            {
-            AnnotationTableCellIndex index (iRow, iCol);
-
-            if (NULL != exclusions)
-                {
-                if (exclusions->end() != std::find (exclusions->begin(), exclusions->end(), index))
-                    continue;
-                }
-
-            expectedCells.push_back (index);
-            }
-        }
-    }
-
-/*---------------------------------------------------------------------------------**//**
-* @bsimethod                                                    JoshSchifter    06/13
-+---------------+---------------+---------------+---------------+---------------+------*/
-static void     VerifyCellCollection (AnnotationTableElementCR table, bvector<AnnotationTableCellIndex> const* exclusions)
-    {
-    bvector<AnnotationTableCellIndex> expectedCells;
-    BuildExpectedCellList (expectedCells, table.GetRowCount(), table.GetColumnCount(), exclusions);
-
-    uint32_t iCell = 0;
-
-    for (AnnotationTableCellCR cell : table.GetCellCollection())
-        {
-        AnnotationTableCellIndex  foundIndex      = cell.GetIndex();
-        AnnotationTableCellIndex  expectedIndex   = expectedCells[iCell++];
-
-        ASSERT_TRUE (expectedIndex == foundIndex);
-        }
-
-    ASSERT_EQ (expectedCells.size(), iCell);
-    }
-
-/*---------------------------------------------------------------------------------**//**
-* @bsimethod                                                    JoshSchifter    04/14
-+---------------+---------------+---------------+---------------+---------------+------*/
-static void     VerifyCellsWithMergeBlocks (AnnotationTableElementCR table, bvector<MergeDescr> mergeBlocks)
-    {
-    // Verify that the expected cells were consumed
-    bvector<AnnotationTableCellIndex> cellsThatWereConsumed;
-
-    for (MergeDescr const& merge : mergeBlocks)
-        {
-        bool    skippedFirst = false;
-        size_t  oldConsumedCount = cellsThatWereConsumed.size();
-
-        for (uint32_t iRow = merge.m_rootIndex.row; iRow < merge.m_rootIndex.row + merge.m_rowSpan; iRow++)
-            {
-            for (uint32_t iCol = merge.m_rootIndex.col; iCol < merge.m_rootIndex.col + merge.m_colSpan; iCol++)
-                {
-                if ( ! skippedFirst)
-                    { skippedFirst = true; continue; }
-
-                cellsThatWereConsumed.push_back (AnnotationTableCellIndex (iRow, iCol));
-                }
-            }
-
-        // double check
-        EXPECT_EQ (merge.m_rowSpan * merge.m_colSpan - 1, cellsThatWereConsumed.size() - oldConsumedCount);
-        }
-
-    AnnotationTableTest::VerifyCellCollection (table, &cellsThatWereConsumed);
-    }
-
-}; // AnnotationTableTest
-
-/*---------------------------------------------------------------------------------**//**
-* @bsimethod                                                    JoshSchifter    08/15
-+---------------+---------------+---------------+---------------+---------------+------*/
-TEST_F (AnnotationTableTest, BasicCreate)
-    {
-    AnnotationTableElementPtr   tableElement = CreateBasicTable ();
-
-    EXPECT_EQ (5, tableElement->GetRowCount ());
-    EXPECT_EQ (3, tableElement->GetColumnCount ());
-    }
-
-/*---------------------------------------------------------------------------------**//**
-* @bsimethod                                                    JoshSchifter    08/15
-+---------------+---------------+---------------+---------------+---------------+------*/
-TEST_F (AnnotationTableTest, BasicPersist)
-    {
-    int numRows = 5;
-    int numCols = 3;
-
-    DgnElementId elementId = CreateBasicTablePersisted (numRows, numCols);
-
-    // Shutdown and reopen the project so that we don't get a cached element.
-    CloseTestFile();
-    ReopenTestFile();
-
-    AnnotationTableElementCPtr readTableElement = AnnotationTableElement::Get(GetDgnDb(), elementId);
-    ASSERT_TRUE(readTableElement.IsValid());
-
-    EXPECT_EQ (numRows, readTableElement->GetRowCount ());
-    EXPECT_EQ (numCols, readTableElement->GetColumnCount ());
-
-    // Expect the minimum aspects on the element
-    ExpectedAspectCounts expectedCounts;
-    expectedCounts.VerifyCounts(*readTableElement);
-    }
-
-/*---------------------------------------------------------------------------------**//**
-* @bsimethod                                                    JoshSchifter    08/15
-+---------------+---------------+---------------+---------------+---------------+------*/
-TEST_F (AnnotationTableTest, PersistTwoTables)
-    {
-    int numRows1 = 5, numCols1 = 3;
-    int numRows2 = 8, numCols2 = 2;
-
-    DgnElementId elementId1 = CreateBasicTablePersisted (numRows1, numCols1);
-    DgnElementId elementId2 = CreateBasicTablePersisted (numRows2, numCols2);
-
-    // Shutdown and reopen the project so that we don't get a cached element.
-    CloseTestFile();
-    ReopenTestFile();
-
-    AnnotationTableElementCPtr readTableElement = AnnotationTableElement::Get(GetDgnDb(), elementId1);
-    ASSERT_TRUE(readTableElement.IsValid());
-
-    EXPECT_EQ (numRows1, readTableElement->GetRowCount ());
-    EXPECT_EQ (numCols1, readTableElement->GetColumnCount ());
-
-    // Expect the minimum aspects on the element
-    ExpectedAspectCounts expectedCounts;
-    expectedCounts.VerifyCounts(*readTableElement);
-
-    readTableElement = AnnotationTableElement::Get(GetDgnDb(), elementId2);
-    ASSERT_TRUE(readTableElement.IsValid());
-
-    EXPECT_EQ (numRows2, readTableElement->GetRowCount ());
-    EXPECT_EQ (numCols2, readTableElement->GetColumnCount ());
-
-    // Expect the minimum aspects on the element
-    expectedCounts.VerifyCounts(*readTableElement);
-    }
-
-/*---------------------------------------------------------------------------------**//**
-* @bsimethod                                                    JoshSchifter    08/15
-+---------------+---------------+---------------+---------------+---------------+------*/
-TEST_F (AnnotationTableTest, PersistRowAndColumnAspects)
-    {
-    int numRows1 = 5, numCols1 = 3;
-    int numRows2 = 8, numCols2 = 2;
-
-    typedef bpair <int, double> ExpectedRowHeight;
-
-    // Set the height of even rows to the 2 * (1+index) (2, def, 6, def, 10).
-    bvector<ExpectedRowHeight> rowHeights1;
-    for (int iRow = 0; iRow < numRows1; iRow++)
-        {
-        if (0 == iRow % 2)
-            rowHeights1.push_back (ExpectedRowHeight (iRow, 2.0 * (1+iRow)));
-        }
-
-    // Set the height of odd rows to 3*index (3, def, 9, def, 15, def, 21, def).
-    bvector<ExpectedRowHeight> rowHeights2;
-    for (int iRow = 0; iRow < numRows2; iRow++)
-        {
-        if (0 != iRow % 2)
-            rowHeights2.push_back (ExpectedRowHeight (iRow, 3.0 * iRow));
-        }
-
-    AnnotationTableElementPtr   tableElement1 = CreateBasicTable (numRows1, numCols1);
-    AnnotationTableElementPtr   tableElement2 = CreateBasicTable (numRows2, numCols2);
-
-    for (ExpectedRowHeight const& entry : rowHeights1)
-        tableElement1->GetRow (entry.first)->SetHeight(entry.second);
-
-    for (ExpectedRowHeight const& entry : rowHeights2)
-        tableElement2->GetRow (entry.first)->SetHeight(entry.second);
-
-    // Insert both tables.
-    DgnElementId elementId1 = InsertElement (*tableElement1);
-    DgnElementId elementId2 = InsertElement (*tableElement2);
-
-    tableElement1 = nullptr;
-    tableElement2 = nullptr;
-
-    // Shutdown and reopen the project so that we don't get a cached element.
-    CloseTestFile();
-    ReopenTestFile();
-
-    AnnotationTableElementCPtr readTableElement = AnnotationTableElement::Get(GetDgnDb(), elementId1);
-    ASSERT_TRUE(readTableElement.IsValid());
-
-    for (ExpectedRowHeight const& entry : rowHeights1)
-        EXPECT_EQ (entry.second, readTableElement->GetRow (entry.first)->GetHeight());
-
-    // Expect row aspects for the rows with non-default heights.
-    ExpectedAspectCounts expectedCounts1;
-    expectedCounts1.AddEntry (DGN_TABLE(DGN_CLASSNAME_AnnotationTableRow), rowHeights1.size());
-    expectedCounts1.VerifyCounts(*readTableElement);
-
-    readTableElement = AnnotationTableElement::Get(GetDgnDb(), elementId2);
-    ASSERT_TRUE(readTableElement.IsValid());
-
-    for (ExpectedRowHeight const& entry : rowHeights2)
-        EXPECT_EQ (entry.second, readTableElement->GetRow (entry.first)->GetHeight());
-
-    // Expect row aspects for the rows with non-default heights.
-    ExpectedAspectCounts expectedCounts2;
-    expectedCounts2.AddEntry (DGN_TABLE(DGN_CLASSNAME_AnnotationTableRow), rowHeights2.size());
-    expectedCounts2.VerifyCounts(*readTableElement);
-    }
-
-/*=================================================================================**//**
-* @bsistruct
-+===============+===============+===============+===============+===============+======*/
-struct AnnotationTableTestAction
-    {
-    /*---------------------------------------------------------------------------------**//**
-    * @bsimethod                                                    JoshSchifter    05/13
-    +---------------+---------------+---------------+---------------+---------------+------*/
-    virtual bool    _CreateTable (AnnotationTableElementPtr&, DgnDbR, DgnModelId, DgnCategoryId, DgnElementId) { return false; }
-    virtual void    _PreAction (AnnotationTableElementR) {}
-    virtual void    _DoAction (AnnotationTableElementR) = 0;
-    virtual void    _VerifyAction (AnnotationTableElementCR) const = 0;
-    };
-
-/*=================================================================================**//**
-* @bsistruct
-+===============+===============+===============+===============+===============+======*/
-struct AnnotationTableActionTest : public AnnotationTableTest
-{
- private:
-    typedef AnnotationTableTest T_Super;
-
-    DgnElementId    m_tableElementId;
-
-public:
-    void SetUp () override
-        {
-        T_Super::SetUp();
-
-        m_tableElementId.Invalidate();
-        }
-
-    AnnotationTableElementPtr CreateTable (AnnotationTableTestAction& testAction)
-        {
-        AnnotationTableElementPtr    table;
-
-        if (testAction._CreateTable (table, GetDgnDb(), GetModelId(), GetCategoryId(), GetTextStyleId()))
-            return table;
-
-        return CreateBasicTable();
-        }
-
-    void ReadConstTable (AnnotationTableElementCPtr& table)
-        {
-        EXPECT_TRUE (m_tableElementId.IsValid());
-
-        table = AnnotationTableElement::Get(GetDgnDb(), m_tableElementId);
-        EXPECT_TRUE (table.IsValid());
-        }
-
-    void ReadEditableTable (AnnotationTableElementPtr& table)
-        {
-        EXPECT_TRUE (m_tableElementId.IsValid());
-
-        table = AnnotationTableElement::GetForEdit(GetDgnDb(), m_tableElementId);
-        EXPECT_TRUE (table.IsValid());
-        }
-
-    void AddTableToDb (AnnotationTableElementR table)
-        {
-        ASSERT_TRUE ( ! m_tableElementId.IsValid());
-        m_tableElementId = InsertElement (table);
-        ASSERT_TRUE (m_tableElementId.IsValid());
-        }
-
-    void UpdateTableInDb (AnnotationTableElementR table)
-        {
-        ASSERT_EQ (m_tableElementId, table.GetElementId());
-        UpdateElement (table);
-        ASSERT_EQ (m_tableElementId, table.GetElementId());
-        }
-
-    void DoCreateTableTest (AnnotationTableTestAction& testAction)
-        {
-        AnnotationTableElementPtr seedTable = CreateTable(testAction);
-        EXPECT_TRUE (seedTable.IsValid());
-
-        testAction._PreAction (*seedTable);
-        testAction._DoAction  (*seedTable);
-
-        AddTableToDb (*seedTable);
-        seedTable = nullptr;
-
-        // Shutdown and reopen the project so that we don't get a cached element.
-        CloseTestFile();
-        ReopenTestFile();
-
-        AnnotationTableElementCPtr    foundTable;
-
-        ReadConstTable (foundTable);
-        EXPECT_TRUE (foundTable.IsValid());
-
-        testAction._VerifyAction (*foundTable);
-        }
-
-    void DoModifyTableTest (AnnotationTableTestAction& testAction)
-        {
-        AnnotationTableElementPtr seedTable = CreateTable(testAction);
-        EXPECT_TRUE (seedTable.IsValid());
-
-        testAction._PreAction (*seedTable);
-
-        AddTableToDb (*seedTable);
-        seedTable = nullptr;
-
-//CloseTestFile();
-//ReopenTestFile();
-
-        AnnotationTableElementPtr        applyActionTable;
-
-        ReadEditableTable (applyActionTable);
-        EXPECT_TRUE (applyActionTable.IsValid());
-
-        testAction._DoAction  (*applyActionTable);
-
-        UpdateTableInDb (*applyActionTable);
-        applyActionTable = nullptr;
-
-        // Shutdown and reopen the project so that we don't get a cached element.
-        CloseTestFile();
-        ReopenTestFile();
-
-        AnnotationTableElementCPtr    postActionTable;
-
-        ReadConstTable (postActionTable);
-        EXPECT_TRUE (postActionTable.IsValid());
-
-        testAction._VerifyAction (*postActionTable);
-        }
-};
-
-/*=================================================================================**//**
-* @bsistruct
-+===============+===============+===============+===============+===============+======*/
-struct NoAction : AnnotationTableTestAction
-{
-public:
-    /* ctor */  NoAction () {}
-
-    /*---------------------------------------------------------------------------------**//**
-    * @bsimethod                                                    JoshSchifter    05/13
-    +---------------+---------------+---------------+---------------+---------------+------*/
-    void    _DoAction (AnnotationTableElementR table) override
-        {
-        // Don't do anything, a table is created and written by the test logic
-        }
-
-    /*---------------------------------------------------------------------------------**//**
-    * @bsimethod                                                    JoshSchifter    05/13
-    +---------------+---------------+---------------+---------------+---------------+------*/
-    void    _VerifyAction (AnnotationTableElementCR table) const override
-        {
-        EXPECT_EQ (5, table.GetRowCount ());
-        EXPECT_EQ (3, table.GetColumnCount ());
-
-        // Expect the minimum aspects on the element
-        ExpectedAspectCounts expectedCounts;
-        expectedCounts.VerifyCounts(table);
-        }
-
-};
-
-/*---------------------------------------------------------------------------------**//**
-* @bsimethod                                                    JoshSchifter    05/13
-+---------------+---------------+---------------+---------------+---------------+------*/
-TEST_F (AnnotationTableActionTest, Create_NoAction)
-    {
-    NoAction   testAction;
-    DoCreateTableTest (testAction);
-    }
-
-/*---------------------------------------------------------------------------------**//**
-* @bsimethod                                                    JoshSchifter    05/13
-+---------------+---------------+---------------+---------------+---------------+------*/
-TEST_F (AnnotationTableActionTest, Modify_NoAction)
-    {
-    NoAction   testAction;
-    DoModifyTableTest (testAction);
-    }
-
-/*=================================================================================**//**
-* @bsistruct
-+===============+===============+===============+===============+===============+======*/
-struct OverrideRowHeightAction : AnnotationTableTestAction
-{
-private:
-    double  m_overrideHeight;
-    int     m_index;
-
-public:
-    /* ctor */  OverrideRowHeightAction (double v, int i) : m_overrideHeight (v), m_index (i) {}
-
-    /*---------------------------------------------------------------------------------**//**
-    * @bsimethod                                                    JoshSchifter    05/13
-    +---------------+---------------+---------------+---------------+---------------+------*/
-    void    _DoAction (AnnotationTableElementR table) override
-        {
-        double  defaultRowHeight  = table.GetDefaultRowHeight();
-        EXPECT_TRUE (defaultRowHeight != m_overrideHeight);
-
-        table.GetRow(m_index)->SetHeight (m_overrideHeight);
-        }
-
-    /*---------------------------------------------------------------------------------**//**
-    * @bsimethod                                                    JoshSchifter    05/13
-    +---------------+---------------+---------------+---------------+---------------+------*/
-    void    _VerifyAction (AnnotationTableElementCR table) const override
-        {
-        double  defaultRowHeight  = table.GetDefaultRowHeight();
-
-        for (uint32_t iRow = 0; iRow < table.GetRowCount(); iRow++)
-            {
-            double expectedHeight = (m_index == iRow) ? m_overrideHeight : defaultRowHeight;
-
-            EXPECT_EQ (expectedHeight, table.GetRow(iRow)->GetHeight());
-            }
-
-        ExpectedAspectCounts expectedCounts;
-        expectedCounts.AddEntry (DGN_TABLE(DGN_CLASSNAME_AnnotationTableRow), 1);
-        expectedCounts.VerifyCounts(table);
-        }
-
-};
-
-/*---------------------------------------------------------------------------------**//**
-* @bsimethod                                                    JoshSchifter    05/13
-+---------------+---------------+---------------+---------------+---------------+------*/
-TEST_F (AnnotationTableActionTest, Create_OverrideRowHeight)
-    {
-    int     rowIndex = 1;
-    double  overrideHeightValue = 0.75;
-
-    OverrideRowHeightAction   testAction (overrideHeightValue, rowIndex);
-    DoCreateTableTest (testAction);
-    }
-
-/*---------------------------------------------------------------------------------**//**
-* @bsimethod                                                    JoshSchifter    05/13
-+---------------+---------------+---------------+---------------+---------------+------*/
-TEST_F (AnnotationTableActionTest, Modify_OverrideRowHeight)
-    {
-    int     columnIndex = 1;
-    double  overrideHeightValue = 0.75;
-
-    OverrideRowHeightAction   testAction (overrideHeightValue, columnIndex);
-    DoModifyTableTest (testAction);
-    }
-
-/*=================================================================================**//**
-* @bsistruct
-+===============+===============+===============+===============+===============+======*/
-struct OverrideColumnWidthAction : AnnotationTableTestAction
-{
-private:
-    double  m_overrideWidth;
-    int     m_index;
-
-public:
-    /* ctor */  OverrideColumnWidthAction (double v, int i) : m_overrideWidth (v), m_index (i) {}
-
-    /*---------------------------------------------------------------------------------**//**
-    * @bsimethod                                                    JoshSchifter    05/13
-    +---------------+---------------+---------------+---------------+---------------+------*/
-    void    _DoAction (AnnotationTableElementR table) override
-        {
-        double  defaultColumnWidth  = table.GetDefaultColumnWidth();
-        EXPECT_TRUE (defaultColumnWidth != m_overrideWidth);
-
-        table.GetColumn(m_index)->SetWidth (m_overrideWidth);
-        }
-
-    /*---------------------------------------------------------------------------------**//**
-    * @bsimethod                                                    JoshSchifter    05/13
-    +---------------+---------------+---------------+---------------+---------------+------*/
-    void    _VerifyAction (AnnotationTableElementCR table) const override
-        {
-        double  defaultColumnWidth  = table.GetDefaultColumnWidth();
-
-        for (uint32_t iColumn = 0; iColumn < table.GetColumnCount(); iColumn++)
-            {
-            double expectedWidth = (m_index == iColumn) ? m_overrideWidth : defaultColumnWidth;
-
-            EXPECT_EQ (expectedWidth, table.GetColumn(iColumn)->GetWidth());
-            }
-
-        ExpectedAspectCounts expectedCounts;
-        expectedCounts.AddEntry (DGN_TABLE(DGN_CLASSNAME_AnnotationTableColumn), 1);
-        expectedCounts.VerifyCounts(table);
-        }
-
-};
-
-/*---------------------------------------------------------------------------------**//**
-* @bsimethod                                                    JoshSchifter    05/13
-+---------------+---------------+---------------+---------------+---------------+------*/
-TEST_F (AnnotationTableActionTest, Create_OverrideColumnWidth)
-    {
-    int     colIndex = 1;
-    double  overrideWidthValue = 0.75;
-
-    OverrideColumnWidthAction   testAction (overrideWidthValue, colIndex);
-    DoCreateTableTest (testAction);
-    }
-
-/*---------------------------------------------------------------------------------**//**
-* @bsimethod                                                    JoshSchifter    05/13
-+---------------+---------------+---------------+---------------+---------------+------*/
-TEST_F (AnnotationTableActionTest, Modify_OverrideColumnWidth)
-    {
-    int     columnIndex = 1;
-    double  overrideWidthValue = 0.75;
-
-    OverrideColumnWidthAction   testAction (overrideWidthValue, columnIndex);
-    DoModifyTableTest (testAction);
-    }
-
-
-/*=================================================================================**//**
-* @bsistruct
-+===============+===============+===============+===============+===============+======*/
-struct ClearRowHeightAction : AnnotationTableTestAction
-{
-private:
-    int  m_index;
-
-public:
-    /* ctor */  ClearRowHeightAction (int i) : m_index (i) {}
-
-    /*---------------------------------------------------------------------------------**//**
-    * @bsimethod                                                    JoshSchifter    05/13
-    +---------------+---------------+---------------+---------------+---------------+------*/
-    void    _PreAction (AnnotationTableElementR table) override
-        {
-        double  overrideHeight = 0.75;
-        double  defaultRowHeight  = table.GetDefaultRowHeight();
-        EXPECT_TRUE (defaultRowHeight != overrideHeight);
-
-        table.GetRow(m_index)->SetHeight (overrideHeight);
-        }
-
-    /*---------------------------------------------------------------------------------**//**
-    * @bsimethod                                                    JoshSchifter    05/13
-    +---------------+---------------+---------------+---------------+---------------+------*/
-    void    _DoAction (AnnotationTableElementR table) override
-        {
-        table.GetRow(m_index)->SetHeightFromContents();
-        }
-
-    /*---------------------------------------------------------------------------------**//**
-    * @bsimethod                                                    JoshSchifter    05/13
-    +---------------+---------------+---------------+---------------+---------------+------*/
-    void    _VerifyAction (AnnotationTableElementCR table) const override
-        {
-        double  defaultRowHeight  = table.GetDefaultRowHeight();
-
-        for (uint32_t iRow = 0; iRow < table.GetRowCount(); iRow++)
-            {
-            double expectedHeight = defaultRowHeight;
-
-            EXPECT_EQ (expectedHeight, table.GetRow(iRow)->GetHeight());
-            }
-
-        // Expect just the minimum instances on the element (we removed the row)
-        ExpectedAspectCounts expectedCounts;
-        expectedCounts.VerifyCounts(table);
-        }
-
-};
-
-/*---------------------------------------------------------------------------------**//**
-* @bsimethod                                                    JoshSchifter    05/13
-+---------------+---------------+---------------+---------------+---------------+------*/
-TEST_F (AnnotationTableActionTest, Create_ClearRowHeight)
-    {
-    int  rowIndex = 1;
-
-    ClearRowHeightAction   testAction (rowIndex);
-    DoCreateTableTest (testAction);
-    }
-
-/*---------------------------------------------------------------------------------**//**
-* @bsimethod                                                    JoshSchifter    05/13
-+---------------+---------------+---------------+---------------+---------------+------*/
-TEST_F (AnnotationTableActionTest, Modify_ClearRowHeight)
-    {
-    int  rowIndex = 1;
-
-    ClearRowHeightAction   testAction (rowIndex);
-    DoModifyTableTest (testAction);
-    }
-
-/*=================================================================================**//**
-* @bsistruct
-+===============+===============+===============+===============+===============+======*/
-struct SetCellTextAction : AnnotationTableTestAction
-{
-private:
-    Utf8String                  m_applyString;
-    AnnotationTableCellIndex    m_cellIndex;
-
-public:
-    /* ctor */  SetCellTextAction (Utf8CP v, AnnotationTableCellIndexCR i) : m_applyString (v), m_cellIndex (i) {}
-
-    /*---------------------------------------------------------------------------------**//**
-    * @bsimethod                                                    JoshSchifter    05/13
-    +---------------+---------------+---------------+---------------+---------------+------*/
-    void    _DoAction (AnnotationTableElementR table) override
-        {
-        DgnElementId   textStyleId = table.GetTextStyleId(AnnotationTableRegion::Body);
-        AnnotationTextBlockPtr  textBlock   = AnnotationTextBlock::Create(table.GetDgnDb(), textStyleId, m_applyString.c_str());
-
-        AnnotationTableCellP  cell = table.GetCell (m_cellIndex);
-        cell->SetTextBlock (*textBlock);
-        }
-
-    /*---------------------------------------------------------------------------------**//**
-    * @bsimethod                                                    JoshSchifter    05/13
-    +---------------+---------------+---------------+---------------+---------------+------*/
-    void    _VerifyAction (AnnotationTableElementCR table) const override
-        {
-        AnnotationTableCellP  foundCell = table.GetCell (m_cellIndex);
-        AnnotationTextBlockCP foundTextBlock = foundCell->GetTextBlock();
-#if defined (NEEDSWORK)
-        Utf8String            foundString = foundTextBlock->ToString();
-        
-        EXPECT_STREQ (m_applyString.c_str(), foundString.c_str());
-#else
-        EXPECT_TRUE (nullptr != foundTextBlock);
-#endif
-
-        AnnotationTableCellIndex  anotherCell (m_cellIndex.row - 1, m_cellIndex.col - 1);
-        foundCell = table.GetCell (anotherCell);
-
-        EXPECT_TRUE (NULL == foundCell->GetTextBlock());
-
-        ExpectedAspectCounts expectedCounts;
-        expectedCounts.AddEntry (DGN_TABLE(DGN_CLASSNAME_AnnotationTableCell), 1);
-        expectedCounts.VerifyCounts(table);
-        }
-
-};
-
-/*---------------------------------------------------------------------------------**//**
-* @bsimethod                                                    JoshSchifter    05/13
-+---------------+---------------+---------------+---------------+---------------+------*/
-TEST_F (AnnotationTableActionTest, Create_SetCellText)
-    {
-    Utf8CP                      cellString = "Hello Table";
-    AnnotationTableCellIndex    cellIndex (1, 1);
-
-    SetCellTextAction   testAction (cellString, cellIndex);
-    DoCreateTableTest (testAction);
-    }
-
-/*---------------------------------------------------------------------------------**//**
-* @bsimethod                                                    JoshSchifter    05/13
-+---------------+---------------+---------------+---------------+---------------+------*/
-TEST_F (AnnotationTableActionTest, Modify_SetCellText)
-    {
-    Utf8CP                      cellString = "Hello Table";
-    AnnotationTableCellIndex    cellIndex (1, 1);
-
-    SetCellTextAction   testAction (cellString, cellIndex);
-    DoModifyTableTest (testAction);
-    }
-
-/*=================================================================================**//**
-* @bsistruct
-+===============+===============+===============+===============+===============+======*/
-struct ChangeCellTextAction : AnnotationTableTestAction
-{
-private:
-    Utf8String                  m_applyString;
-    AnnotationTableCellIndex    m_cellIndex;
-
-public:
-    /* ctor */  ChangeCellTextAction (Utf8CP v, AnnotationTableCellIndexCR i) : m_applyString (v), m_cellIndex (i) {}
-
-    /*---------------------------------------------------------------------------------**//**
-    * @bsimethod                                                    JoshSchifter    05/13
-    +---------------+---------------+---------------+---------------+---------------+------*/
-    void    _PreAction (AnnotationTableElementR table) override
-        {
-        DgnElementId   textStyleId = table.GetTextStyleId(AnnotationTableRegion::Body);
-        AnnotationTextBlockPtr  textBlock   = AnnotationTextBlock::Create(table.GetDgnDb(), textStyleId, "abcdefghi");
-
-        AnnotationTableCellP  cell = table.GetCell (m_cellIndex);
-        cell->SetTextBlock (*textBlock);
-        }
-
-    /*---------------------------------------------------------------------------------**//**
-    * @bsimethod                                                    JoshSchifter    05/13
-    +---------------+---------------+---------------+---------------+---------------+------*/
-    void    _DoAction (AnnotationTableElementR table) override
-        {
-        DgnElementId   textStyleId = table.GetTextStyleId(AnnotationTableRegion::Body);
-        AnnotationTextBlockPtr  textBlock   = AnnotationTextBlock::Create(table.GetDgnDb(), textStyleId, m_applyString.c_str());
-
-        AnnotationTableCellP  cell = table.GetCell (m_cellIndex);
-        cell->SetTextBlock (*textBlock);
-        }
-
-    /*---------------------------------------------------------------------------------**//**
-    * @bsimethod                                                    JoshSchifter    05/13
-    +---------------+---------------+---------------+---------------+---------------+------*/
-    void    _VerifyAction (AnnotationTableElementCR table) const override
-        {
-        AnnotationTableCellP    foundCell = table.GetCell (m_cellIndex);
-        AnnotationTextBlockCP   foundTextBlock = foundCell->GetTextBlock();
-#if defined (NEEDSWORK)
-        Utf8String              foundString = foundTextBlock->ToString();
-        
-        EXPECT_STREQ (m_applyString.c_str(), foundString.c_str());
-#else
-        EXPECT_TRUE (nullptr != foundTextBlock);
-#endif
-
-        AnnotationTableCellIndex  anotherCell (m_cellIndex.row - 1, m_cellIndex.col - 1);
-        foundCell = table.GetCell (anotherCell);
-
-        EXPECT_TRUE (NULL == foundCell->GetTextBlock());
-
-        ExpectedAspectCounts expectedCounts;
-        expectedCounts.AddEntry (DGN_TABLE(DGN_CLASSNAME_AnnotationTableCell), 1);
-        expectedCounts.VerifyCounts(table);
-        }
-
-};
-
-/*---------------------------------------------------------------------------------**//**
-* @bsimethod                                                    JoshSchifter    05/13
-+---------------+---------------+---------------+---------------+---------------+------*/
-TEST_F (AnnotationTableActionTest, Create_ChangeCellText)
-    {
-    Utf8CP                      cellString = "Hello Table";
-    AnnotationTableCellIndex    cellIndex (1, 1);
-
-    ChangeCellTextAction   testAction (cellString, cellIndex);
-    DoCreateTableTest (testAction);
-    }
-
-/*---------------------------------------------------------------------------------**//**
-* @bsimethod                                                    JoshSchifter    05/13
-+---------------+---------------+---------------+---------------+---------------+------*/
-TEST_F (AnnotationTableActionTest, Modify_ChangeCellText)
-    {
-    Utf8CP                      cellString = "Hello Table";
-    AnnotationTableCellIndex    cellIndex (1, 1);
-
-    ChangeCellTextAction   testAction (cellString, cellIndex);
-    DoModifyTableTest (testAction);
-    }
-
-/*=================================================================================**//**
-* @bsistruct
-+===============+===============+===============+===============+===============+======*/
-struct ClearCellTextAction : AnnotationTableTestAction
-{
-private:
-    AnnotationTableCellIndex  m_cellIndex;
-
-public:
-    /* ctor */  ClearCellTextAction (AnnotationTableCellIndexCR i) : m_cellIndex (i) {}
-
-    /*---------------------------------------------------------------------------------**//**
-    * @bsimethod                                                    JoshSchifter    05/13
-    +---------------+---------------+---------------+---------------+---------------+------*/
-    void    _PreAction (AnnotationTableElementR table) override
-        {
-        DgnElementId   textStyleId = table.GetTextStyleId(AnnotationTableRegion::Body);
-        AnnotationTextBlockPtr  textBlock   = AnnotationTextBlock::Create(table.GetDgnDb(), textStyleId, "abcdefghi");
-
-        AnnotationTableCellP  cell = table.GetCell (m_cellIndex);
-        cell->SetTextBlock (*textBlock);
-        }
-
-    /*---------------------------------------------------------------------------------**//**
-    * @bsimethod                                                    JoshSchifter    05/13
-    +---------------+---------------+---------------+---------------+---------------+------*/
-    void    _DoAction (AnnotationTableElementR table) override
-        {
-        DgnElementId   textStyleId = table.GetTextStyleId(AnnotationTableRegion::Body);
-        AnnotationTextBlockPtr  textBlock   = AnnotationTextBlock::Create(table.GetDgnDb(), textStyleId);
-
-        // textBlock is empty
-
-        AnnotationTableCellP  cell = table.GetCell (m_cellIndex);
-        cell->SetTextBlock (*textBlock);
-        }
-
-    /*---------------------------------------------------------------------------------**//**
-    * @bsimethod                                                    JoshSchifter    05/13
-    +---------------+---------------+---------------+---------------+---------------+------*/
-    void    _VerifyAction (AnnotationTableElementCR table) const override
-        {
-        AnnotationTableCellP  foundCell = table.GetCell (m_cellIndex);
-        EXPECT_TRUE (NULL == foundCell->GetTextBlock());
-
-        AnnotationTableCellIndex  anotherCell (m_cellIndex.row - 1, m_cellIndex.col - 1);
-
-        foundCell = table.GetCell (anotherCell);
-        EXPECT_TRUE (NULL == foundCell->GetTextBlock());
-
-        // Expect just the minimum instances on the element (we removed cell)
-        ExpectedAspectCounts expectedCounts;
-        expectedCounts.VerifyCounts(table);
-        }
-
-};
-
-/*---------------------------------------------------------------------------------**//**
-* @bsimethod                                                    JoshSchifter    05/13
-+---------------+---------------+---------------+---------------+---------------+------*/
-TEST_F (AnnotationTableActionTest, Create_ClearCellText)
-    {
-    AnnotationTableCellIndex  cellIndex (1, 1);
-
-    ClearCellTextAction   testAction (cellIndex);
-    DoCreateTableTest (testAction);
-    }
-
-/*---------------------------------------------------------------------------------**//**
-* @bsimethod                                                    JoshSchifter    05/13
-+---------------+---------------+---------------+---------------+---------------+------*/
-TEST_F (AnnotationTableActionTest, Modify_ClearCellText)
-    {
-    AnnotationTableCellIndex  cellIndex (1, 1);
-
-    ClearCellTextAction   testAction (cellIndex);
-    DoModifyTableTest (testAction);
-    }
-
-/*=================================================================================**//**
-* @bsistruct
-+===============+===============+===============+===============+===============+======*/
-struct DeleteRowAction : AnnotationTableTestAction
-{
-private:
-    uint32_t        m_rowIndex;
-    uint32_t        m_rowCount;
-
-public:
-    /* ctor */  DeleteRowAction (uint32_t r) : m_rowIndex (r), m_rowCount(0) {}
-
-    /*---------------------------------------------------------------------------------**//**
-    * @bsimethod                                                    JoshSchifter    07/13
-    +---------------+---------------+---------------+---------------+---------------+------*/
-    void    _PreAction (AnnotationTableElementR table) override
-        {
-        m_rowCount = table.GetRowCount();
-
-        for (uint32_t iRow = 0; iRow < m_rowCount; iRow++)
-            table.GetRow(iRow)->SetHeight (10.0*(1+iRow));
-        }
-
-    /*---------------------------------------------------------------------------------**//**
-    * @bsimethod                                                    JoshSchifter    07/13
-    +---------------+---------------+---------------+---------------+---------------+------*/
-    void    _DoAction (AnnotationTableElementR table) override
-        {
-        // Delete a row
-        table.DeleteRow (m_rowIndex);
-        }
-
-    /*---------------------------------------------------------------------------------**//**
-    * @bsimethod                                                    JoshSchifter    07/13
-    +---------------+---------------+---------------+---------------+---------------+------*/
-    void    _VerifyAction (AnnotationTableElementCR table) const override
-        {
-        EXPECT_EQ (m_rowCount - 1, table.GetRowCount());
-
-        ExpectedAspectCounts expectedCounts;
-        expectedCounts.AddEntry (DGN_TABLE(DGN_CLASSNAME_AnnotationTableRow), m_rowCount - 1);
-        expectedCounts.VerifyCounts(table);
-        }
-
-};
-
-/*---------------------------------------------------------------------------------**//**
-* @bsimethod                                                    JoshSchifter    05/13
-+---------------+---------------+---------------+---------------+---------------+------*/
-TEST_F (AnnotationTableActionTest, Create_DeleteRow)
-    {
-    uint32_t          rowIndex = 1;
-
-    DeleteRowAction   testAction (rowIndex);
-    DoCreateTableTest (testAction);
-    }
-
-/*---------------------------------------------------------------------------------**//**
-* @bsimethod                                                    JoshSchifter    05/13
-+---------------+---------------+---------------+---------------+---------------+------*/
-TEST_F (AnnotationTableActionTest, Modify_DeleteRow)
-    {
-    uint32_t          rowIndex = 1;
-
-    DeleteRowAction   testAction (rowIndex);
-    DoModifyTableTest (testAction);
-    }
-
-/*=================================================================================**//**
-* @bsistruct
-+===============+===============+===============+===============+===============+======*/
-struct MergeCellsAction : AnnotationTableTestAction
-{
-private:
-    AnnotationTableCellIndex    m_rootIndex;
-    uint32_t                    m_rowSpan;
-    uint32_t                    m_colSpan;
-    bool                        m_expectFail;
-
-public:
-    /* ctor */  MergeCellsAction (AnnotationTableCellIndex i, uint32_t r, uint32_t c, bool e) : m_rootIndex (i), m_rowSpan (r), m_colSpan (c), m_expectFail(e) {}
-
-    /*---------------------------------------------------------------------------------**//**
-    * @bsimethod                                                    JoshSchifter    04/14
-    +---------------+---------------+---------------+---------------+---------------+------*/
-    bool    _CreateTable (AnnotationTableElementPtr& table, DgnDbR db, DgnModelId mid, DgnCategoryId cid, DgnElementId tsid) override
-        {
-        uint32_t          numRows  = 3;
-        uint32_t          numCols  = 3;
-
-        //       0     1     2   
-        //    |------------------
-        //  0 |     |     |     |
-        //    |-----+-----+-----+
-        //  1 |     |     |     |
-        //    |-----+-----+-----|
-        //  2 |     |     |     |
-        //    |-----+-----+-----+
-
-        AnnotationTableElement::CreateParams    createParams (db, mid, AnnotationTableElement::QueryClassId(db), cid);
-        table = AnnotationTableElement::Create (numRows, numCols, tsid, 0, createParams);
-
-        return true;
-        }
-
-    /*---------------------------------------------------------------------------------**//**
-    * @bsimethod                                                    JoshSchifter    05/13
-    +---------------+---------------+---------------+---------------+---------------+------*/
-    void    _DoAction (AnnotationTableElementR table) override
-        {
-        // Merge a block of cells
-        bool          failed = (SUCCESS != table.MergeCells (m_rootIndex, m_rowSpan, m_colSpan));
-        ASSERT_EQ (m_expectFail, failed);
-        }
-
-    /*---------------------------------------------------------------------------------**//**
-    * @bsimethod                                                    JoshSchifter    05/13
-    +---------------+---------------+---------------+---------------+---------------+------*/
-    void    _VerifyAction (AnnotationTableElementCR table) const override
-        {
-        bvector <AnnotationTableTest::MergeDescr> mergeBlocks;
-
-        if ( ! m_expectFail)
-            mergeBlocks.push_back (AnnotationTableTest::MergeDescr (m_rootIndex, m_rowSpan, m_colSpan));
-
-        AnnotationTableTest::VerifyCellsWithMergeBlocks (table, mergeBlocks);
-
-        ExpectedAspectCounts expectedCounts (0, 0, 0, (uint32_t) mergeBlocks.size());
-        expectedCounts.VerifyCounts(table);
-        }
-};
-
-/*---------------------------------------------------------------------------------**//**
-* @bsimethod                                                    JoshSchifter    05/13
-+---------------+---------------+---------------+---------------+---------------+------*/
-TEST_F (AnnotationTableActionTest, MergeCells_TopLeft)
-    {
-    AnnotationTableCellIndex    cellIndex (0, 0);
-    uint32_t                    rowSpan = 2;
-    uint32_t                    colSpan = 2;
-
-        //       0     1     2   
-        //    |------------------
-        //  0 |           |     |
-        //    |           +-----+
-        //  1 |           |     |
-        //    |-----+-----+-----+
-        //  2 |     |     |     |
-        //    |-----+-----+-----+
-
-    MergeCellsAction   testAction (cellIndex, rowSpan, colSpan, false);
-    DoModifyTableTest (testAction);
-    }
-
-/*---------------------------------------------------------------------------------**//**
-* @bsimethod                                                    JoshSchifter    03/15
-+---------------+---------------+---------------+---------------+---------------+------*/
-TEST_F (AnnotationTableActionTest, MergeCells_BottomRight)
-    {
-    AnnotationTableCellIndex    cellIndex (1, 1);
-    uint32_t                    rowSpan = 2;
-    uint32_t                    colSpan = 2;
-
-        //       0     1     2   
-        //    |-----+-----+-----|
-        //  0 |     |     |     |
-        //    |-----+-----+-----|
-        //  1 |     |           |
-        //    |-----+           |
-        //  2 |     |           |
-        //    |-----+-----+-----|
-
-    MergeCellsAction   testAction (cellIndex, rowSpan, colSpan, false);
-    DoModifyTableTest (testAction);
-    }
-
-/*---------------------------------------------------------------------------------**//**
-* @bsimethod                                                    JoshSchifter    03/15
-+---------------+---------------+---------------+---------------+---------------+------*/
-TEST_F (AnnotationTableActionTest, MergeCells_FullRow)
-    {
-    AnnotationTableCellIndex    cellIndex (0, 0);
-    uint32_t                    rowSpan = 1;
-    uint32_t                    colSpan = 3;
-
-        //       0     1     2  
-        //    |-----------------|
-        //  0 |                 |
-        //    |-----+-----+-----|
-        //  1 |     |     |     |
-        //    |-----+-----+-----|
-        //  2 |     |     |     |
-        //    |-----+-----+-----|
-
-    MergeCellsAction   testAction (cellIndex, rowSpan, colSpan, false);
-    DoModifyTableTest (testAction);
-    }
-
-/*---------------------------------------------------------------------------------**//**
-* @bsimethod                                                    JoshSchifter    03/15
-+---------------+---------------+---------------+---------------+---------------+------*/
-TEST_F (AnnotationTableActionTest, MergeCells_FullColumn)
-    {
-    AnnotationTableCellIndex    cellIndex (0, 2);
-    uint32_t                    rowSpan = 3;
-    uint32_t                    colSpan = 1;
-
-        //       0     1     2
-        //    |-----------------|
-        //  0 |     |     |     |
-        //    |-----+-----+     |
-        //  1 |     |     |     |
-        //    |-----+-----+     |
-        //  2 |     |     |     |
-        //    |-----+-----+-----|
-
-    MergeCellsAction   testAction (cellIndex, rowSpan, colSpan, false);
-    DoModifyTableTest (testAction);
-    }
-
-/*---------------------------------------------------------------------------------**//**
-* @bsimethod                                                    JoshSchifter    03/15
-+---------------+---------------+---------------+---------------+---------------+------*/
-TEST_F (AnnotationTableActionTest, MergeCells_TooWide)
-    {
-    AnnotationTableCellIndex    cellIndex (0, 1);
-    uint32_t                    rowSpan = 1;
-    uint32_t                    colSpan = 3;
-
-        //       0     1     2 
-        //    |----------------|
-        //  0 |     | fail     xxxx
-        //    |-----+-----+----|
-        //  1 |     |     |    |
-        //    |-----+-----+----|
-        //  2 |     |     |    |
-        //    |-----+-----+----|
-
-    MergeCellsAction   testAction (cellIndex, rowSpan, colSpan, true);
-    DoModifyTableTest (testAction);
-    }
-
-/*---------------------------------------------------------------------------------**//**
-* @bsimethod                                                    JoshSchifter    03/15
-+---------------+---------------+---------------+---------------+---------------+------*/
-TEST_F (AnnotationTableActionTest, MergeCells_TooTall)
-    {
-    AnnotationTableCellIndex    cellIndex (1, 2);
-    uint32_t                    rowSpan = 3;
-    uint32_t                    colSpan = 1;
-
-        //       0     1     2
-        //    |-----------------|
-        //  0 |     |     |     |  origin 1,2
-        //    |-----+-----+-----|  span   3,1
-        //  1 |     |     |     |
-        //    |-----+-----+ fail|
-        //  2 |     |     |     |
-        //    |-----+-----+     |
-        //                 xxxxx
-
-    MergeCellsAction   testAction (cellIndex, rowSpan, colSpan, true);
-    DoModifyTableTest (testAction);
-    }
-
-/*=================================================================================**//**
-* @bsistruct
-+===============+===============+===============+===============+===============+======*/
-struct MergeCellsWithExistingAction : AnnotationTableTestAction
-{
-private:
-    AnnotationTableCellIndex  m_rootIndex;
-    uint32_t        m_rowSpan;
-    uint32_t        m_colSpan;
-    bool            m_expectFail;
-    bool            m_expectConsume;
-
-    AnnotationTableTest::MergeDescr      m_existingMerge;
-
-public:
-    /* ctor */  MergeCellsWithExistingAction (AnnotationTableTest::MergeDescr e, AnnotationTableCellIndex i, uint32_t r, uint32_t c, bool f, bool consume) : 
-        m_rootIndex (i), m_rowSpan (r), m_colSpan (c), m_expectFail(f), m_expectConsume(consume),
-        m_existingMerge (e) {}
-
-    /*---------------------------------------------------------------------------------**//**
-    * @bsimethod                                                    JoshSchifter    03/15
-    +---------------+---------------+---------------+---------------+---------------+------*/
-    bool    _CreateTable (AnnotationTableElementPtr& table, DgnDbR db, DgnModelId mid, DgnCategoryId cid, DgnElementId tsid) override
-        {
-        uint32_t          numRows  = 4;
-        uint32_t          numCols  = 4;
-
-        AnnotationTableElement::CreateParams    createParams (db, mid, AnnotationTableElement::QueryClassId(db), cid);
-        table = AnnotationTableElement::Create (numRows, numCols, tsid, 0, createParams);
-
-        table->MergeCells (m_existingMerge.m_rootIndex, m_existingMerge.m_rowSpan, m_existingMerge.m_colSpan);
-
-        return true;
-        }
-
-    /*---------------------------------------------------------------------------------**//**
-    * @bsimethod                                                    JoshSchifter    03/15
-    +---------------+---------------+---------------+---------------+---------------+------*/
-    void    _DoAction (AnnotationTableElementR table) override
-        {
-        // Merge a block of cells
-        bool          failed = (SUCCESS != table.MergeCells (m_rootIndex, m_rowSpan, m_colSpan));
-        ASSERT_EQ (m_expectFail, failed);
-        }
-
-    /*---------------------------------------------------------------------------------**//**
-    * @bsimethod                                                    JoshSchifter    03/15
-    +---------------+---------------+---------------+---------------+---------------+------*/
-    void    _VerifyAction (AnnotationTableElementCR table) const override
-        {
-        bvector <AnnotationTableTest::MergeDescr> mergeBlocks;
-
-        if ( ! m_expectConsume)
-            mergeBlocks.push_back (m_existingMerge);
-
-        if ( ! m_expectFail)
-            mergeBlocks.push_back (AnnotationTableTest::MergeDescr (m_rootIndex, m_rowSpan, m_colSpan));
-
-        AnnotationTableTest::VerifyCellsWithMergeBlocks (table, mergeBlocks);
-
-        ExpectedAspectCounts expectedCounts (0, 0, 0, (uint32_t) mergeBlocks.size());
-        expectedCounts.VerifyCounts(table);
-        }
-};
-
-/*---------------------------------------------------------------------------------**//**
-* @bsimethod                                                    JoshSchifter    03/15
-+---------------+---------------+---------------+---------------+---------------+------*/
-TEST_F (AnnotationTableActionTest, MergeCellsWithExisting_AboveLeft)
-    {
-    MergeDescr                  old (AnnotationTableCellIndex (2, 1), 2, 2);
-    AnnotationTableCellIndex    cellIndex (0, 0);
-    uint32_t                    rowSpan = 2;
-    uint32_t                    colSpan = 2;
-
-    //       0     1     2     3             0     1     2     3             0     1     2     3
-    //    |-----------------------|  +    |-----------------------|  =    |-----------------------|
-    //  0 |     |     |     |     |  +  0 |origin 0,0 |     |     |  =  0 |           |     |     |
-    //    |-----+-----+-----+-----|  +    |span   2,2 +-----+-----|  =    |   new     +-----+-----|
-    //  1 |     |     |     |     |  +  1 |           |     |     |  =  1 |           |     |     |
-    //    |-----+-----+-----+-----|  +    |-----+-----+-----+-----|  =    |-----+-----+-----+-----|
-    //  2 |     |           |     |  +  2 |     |     |     |     |  =  2 |     |           |     |
-    //    |-----+    old    +-----|  +    |-----+-----+-----+-----|  =    |-----+    old    +-----|
-    //  3 |     |           |     |  +  3 |     |     |     |     |  =  3 |     |           |     |
-    //    |-----+-----+-----+-----|  +    |-----+-----+-----+-----|  =    |-----+-----+-----+-----|
-
-    MergeCellsWithExistingAction   testAction (old, cellIndex, rowSpan, colSpan, false, false);
-    DoModifyTableTest (testAction);
-    }
-
-/*---------------------------------------------------------------------------------**//**
-* @bsimethod                                                    JoshSchifter    03/15
-+---------------+---------------+---------------+---------------+---------------+------*/
-TEST_F (AnnotationTableActionTest, MergeCellsWithExisting_AboveRight)
-    {
-    MergeDescr                  old (AnnotationTableCellIndex (2, 1), 2, 2);
-    AnnotationTableCellIndex    cellIndex (0, 2);
-    uint32_t                    rowSpan = 2;
-    uint32_t                    colSpan = 2;
-
-    //       0     1     2     3            0     1     2     3              0     1     2     3  
-    //    |-----------------------|  +    |-----------------------|  =    |-----------------------|
-    //  0 |     |     |     |     |  +  0 |     |     |origin 0,2 |  =  0 |     |     |           |
-    //    |-----+-----+-----+-----|  +    |-----+-----+span   2,2 |  =    |-----+-----+    new    |
-    //  1 |     |     |     |     |  +  1 |     |     |           |  =  1 |     |     |           |
-    //    |-----+-----+-----+-----|  +    |-----+-----+-----+-----|  =    |-----+-----+-----+-----|
-    //  2 |     |           |     |  +  2 |     |     |     |     |  =  2 |     |           |     |
-    //    |-----+    old    +-----|  +    |-----+-----+-----+-----|  =    |-----+    old    +-----|
-    //  3 |     |           |     |  +  3 |     |     |     |     |  =  3 |     |           |     |
-    //    |-----+-----+-----+-----|  +    |-----+-----+-----+-----|  =    |-----+-----+-----+-----|
-
-    MergeCellsWithExistingAction   testAction (old, cellIndex, rowSpan, colSpan, false, false);
-    DoModifyTableTest (testAction);
-    }
-
-/*---------------------------------------------------------------------------------**//**
-* @bsimethod                                                    JoshSchifter    03/15
-+---------------+---------------+---------------+---------------+---------------+------*/
-TEST_F (AnnotationTableActionTest, MergeCellsWithExisting_ConsumedLeft)
-    {
-    MergeDescr                  old (AnnotationTableCellIndex (0, 0), 1, 2);
-    AnnotationTableCellIndex    cellIndex (0, 0);
-    uint32_t                    rowSpan = 1;
-    uint32_t                    colSpan = 3;
-
-    //       0     1     2     3            0     1     2     3              0     1     2     3  
-    //    |-----------------------|  +    |-----------------------|  =    |-----------------------|
-    //  0 |    old    |     |     |  +  0 |       new       |     |  =  0 |     consumed    |     |
-    //    |-----+-----+-----+-----|  +    |-----+-----+-----+-----|  =    |-----+-----+-----+-----|
-    //  1 |     |     |     |     |  +  1 |     |     |     |     |  =  1 |     |     |     |     |
-    //    |-----+-----+-----+-----|  +    |-----+-----+-----+-----|  =    |-----+-----+-----+-----|
-    //  2 |     |     |     |     |  +  2 |     |     |     |     |  =  2 |     |     |     |     |
-    //    |-----+-----+-----|-----|  =    |-----+-----+-----|-----|       |-----+-----+-----|-----|
-    //  3 |     |     |     |     |  +  3 |     |     |     |     |  =  3 |     |     |     |     |
-    //    |-----+-----+-----+-----|  +    |-----+-----+-----+-----|  =    |-----+-----+-----+-----|
-
-    MergeCellsWithExistingAction   testAction (old, cellIndex, rowSpan, colSpan, false, true);
-    DoModifyTableTest (testAction);
-    }
-
-/*---------------------------------------------------------------------------------**//**
-* @bsimethod                                                    JoshSchifter    03/15
-+---------------+---------------+---------------+---------------+---------------+------*/
-TEST_F (AnnotationTableActionTest, MergeCellsWithExisting_ConsumedRight)
-    {
-    MergeDescr                  old (AnnotationTableCellIndex (1, 1), 1, 2);
-    AnnotationTableCellIndex    cellIndex (1, 0);
-    uint32_t                    rowSpan = 1;
-    uint32_t                    colSpan = 3;
-
-    //       0     1     2     3            0     1     2     3              0     1     2     3  
-    //    |-----------------------|  +    |-----------------------|  =    |-----------------------|
-    //  0 |     |     |     |     |  +  0 |     |     |     |     |  =  0 |     |     |     |     |
-    //    |-----+-----+-----+-----|  +    |-----+-----+-----+-----|  =    |-----+-----+-----+-----|
-    //  1 |     |    old    |     |  +  1 |       new       |     |  =  1 |     consumed    |     |
-    //    |-----+-----+-----+-----|  +    |-----+-----+-----+-----|  =    |-----+-----+-----+-----|
-    //  2 |     |     |     |     |  +  2 |     |     |     |     |  =  2 |     |     |     |     |
-    //    |-----+-----+-----|-----|  =    |-----+-----+-----|-----|       |-----+-----+-----|-----|
-    //  3 |     |     |     |     |  +  3 |     |     |     |     |  =  3 |     |     |     |     |
-    //    |-----+-----+-----+-----|  +    |-----+-----+-----+-----|  =    |-----+-----+-----+-----|
-
-    MergeCellsWithExistingAction   testAction (old, cellIndex, rowSpan, colSpan, false, true);
-    DoModifyTableTest (testAction);
-    }
-
-/*---------------------------------------------------------------------------------**//**
-* @bsimethod                                                    JoshSchifter    03/15
-+---------------+---------------+---------------+---------------+---------------+------*/
-TEST_F (AnnotationTableActionTest, MergeCellsWithExisting_ConsumedFromAbove)
-    {
-    MergeDescr                  old (AnnotationTableCellIndex (2, 1), 2, 2);
-    AnnotationTableCellIndex    cellIndex (0, 1);
-    uint32_t                    rowSpan = 4;
-    uint32_t                    colSpan = 2;
-
-    //       0     1     2     3            0     1     2     3              0     1     2     3  
-    //    |-----------------------|  +    |-----------------------|  =    |-----------------------|
-    //  0 |     |     |     |     |  +  0 |     |           |     |  =  0 |     |           |     |
-    //    |-----+-----+-----+-----|  +    |-----+           +-----|  =    |-----+           +-----|
-    //  1 |     |     |     |     |  +  1 |     |           |     |  =  1 |     |           |     |
-    //    |-----+-----+-----+-----|  +    |-----+    new    +-----|  =    |-----+  consumed +-----|
-    //  2 |     |           |     |  +  2 |     |           |     |  =  2 |     |           |     |
-    //    |-----+    old    +-----|  +    |-----+           +-----|  =    |-----+           +-----|
-    //  3 |     |           |     |  +  3 |     |           |     |  =  3 |     |           |     |
-    //    |-----+-----+-----+-----|  +    |-----+-----+-----+-----|  =    |-----+-----+-----+-----|
-
-    MergeCellsWithExistingAction   testAction (old, cellIndex, rowSpan, colSpan, false, true);
-    DoModifyTableTest (testAction);
-    }
-
-/*---------------------------------------------------------------------------------**//**
-* @bsimethod                                                    JoshSchifter    03/15
-+---------------+---------------+---------------+---------------+---------------+------*/
-TEST_F (AnnotationTableActionTest, MergeCellsWithExisting_ConsumedLeftAndRight)
-    {
-    MergeDescr                  old (AnnotationTableCellIndex (2, 1), 2, 2);
-    AnnotationTableCellIndex    cellIndex (2, 0);
-    uint32_t                    rowSpan = 2;
-    uint32_t                    colSpan = 4;
-
-    //       0     1     2     3            0     1     2     3              0     1     2     3  
-    //    |-----------------------|  +    |-----------------------|  =    |-----------------------|
-    //  0 |     |     |     |     |  +  0 |     |     |     |     |  =  0 |     |     |     |     |
-    //    |-----+-----+-----+-----|  +    |-----+-----+-----+-----|  =    |-----+-----+-----+-----|
-    //  1 |     |     |     |     |  +  1 |     |     |     |     |  =  1 |     |     |     |     |
-    //    |-----+-----+-----+-----|  +    |-----+-----+-----+-----|  =    |-----+-----+-----+-----|
-    //  2 |     |           |     |  +  2 |                       |  =  2 |                       |
-    //    |-----+    old    +-----|  +    |          new          |  =    |       consumed        |
-    //  3 |     |           |     |  +  3 |                       |  =  3 |                       |
-    //    |-----+-----+-----+-----|  +    |-----+-----+-----+-----|  =    |-----+-----+-----+-----|
-
-    MergeCellsWithExistingAction   testAction (old, cellIndex, rowSpan, colSpan, false, true);
-    DoModifyTableTest (testAction);
-    }
-
-/*---------------------------------------------------------------------------------**//**
-* @bsimethod                                                    JoshSchifter    03/15
-+---------------+---------------+---------------+---------------+---------------+------*/
-TEST_F (AnnotationTableActionTest, MergeCellsWithExisting_ConsumedFromAboveLeft)
-    {
-    MergeDescr                  old (AnnotationTableCellIndex (2, 1), 2, 2);
-    AnnotationTableCellIndex    cellIndex (0, 0);
-    uint32_t                    rowSpan = 4;
-    uint32_t                    colSpan = 3;
-
-    //       0     1     2     3            0     1     2     3              0     1     2     3  
-    //    |-----------------------|  +    |-----------------------|  =    |-----------------------|
-    //  0 |     |     |     |     |  +  0 |                 |     |  =  0 |                 |     |
-    //    |-----+-----+-----+-----|  +    |                 +-----|  =    |                 +-----|
-    //  1 |     |     |     |     |  +  1 |                 |     |  =  1 |                 |     |
-    //    |-----+-----+-----+-----|  +    |       new       +-----|  =    |    consumed     +-----|
-    //  2 |     |           |     |  +  2 |                 |     |  =  2 |                 |     |
-    //    |-----+    old    +-----|  +    |                 +-----|  =    |                 +-----|
-    //  3 |     |           |     |  +  3 |                 |     |  =  3 |                 |     |
-    //    |-----+-----+-----+-----|  +    |-----+-----+-----+-----|  =    |-----+-----+-----+-----|
-
-    MergeCellsWithExistingAction   testAction (old, cellIndex, rowSpan, colSpan, false, true);
-    DoModifyTableTest (testAction);
-    }
-
-/*---------------------------------------------------------------------------------**//**
-* @bsimethod                                                    JoshSchifter    03/15
-+---------------+---------------+---------------+---------------+---------------+------*/
-TEST_F (AnnotationTableActionTest, MergeCellsWithExisting_OverlapOneCell)
-    {
-    MergeDescr                  old (AnnotationTableCellIndex (2, 1), 2, 2);
-    AnnotationTableCellIndex    cellIndex (0, 2);
-    uint32_t                    rowSpan = 3;
-    uint32_t                    colSpan = 1;
-
-    //       0     1     2     3            0     1     2     3         
-    //    |-----------------------|  +    |-----------------------|  =  
-    //  0 |     |     |     |     |  +  0 |     |     |     |     |  =  
-    //    |-----+-----+-----+-----|  +    |-----+-----+     +-----|  =  
-    //  1 |     |     |     |     |  +  1 |     |     | new |     |  =   FAIL
-    //    |-----+-----+-----+-----|  +    |-----+-----+     +-----|  =   DUE TO
-    //  2 |     |           |     |  +  2 |     |     |     |     |  =   OVERLAP
-    //    |-----+    old    +-----|  +    |-----+-----+-----+-----|  =  
-    //  3 |     |           |     |  +  3 |     |     |     |     |  =  
-    //    |-----+-----+-----+-----|  +    |-----+-----+-----+-----|  =  
-
-    MergeCellsWithExistingAction   testAction (old, cellIndex, rowSpan, colSpan, true, false);
-    DoModifyTableTest (testAction);
-    }
-
-/*---------------------------------------------------------------------------------**//**
-* @bsimethod                                                    JoshSchifter    03/15
-+---------------+---------------+---------------+---------------+---------------+------*/
-TEST_F (AnnotationTableActionTest, MergeCellsWithExisting_OverlapTwoCell)
-    {
-    MergeDescr                  old (AnnotationTableCellIndex (2, 1), 2, 2);
-    AnnotationTableCellIndex    cellIndex (0, 1);
-    uint32_t                    rowSpan = 3;
-    uint32_t                    colSpan = 2;
-
-    //       0     1     2     3            0     1     2     3         
-    //    |-----------------------|  +    |-----------------------|  =  
-    //  0 |     |     |     |     |  +  0 |     |           |     |  =  
-    //    |-----+-----+-----+-----|  +    |-----+           +-----|  =  
-    //  1 |     |     |     |     |  +  1 |     |    new    |     |  =   FAIL
-    //    |-----+-----+-----+-----|  +    |-----+           +-----|  =   DUE TO
-    //  2 |     |           |     |  +  2 |     |           |     |  =   OVERLAP
-    //    |-----+    old    +-----|  +    |-----+-----+-----+-----|  =  
-    //  3 |     |           |     |  +  3 |     |     |     |     |  =  
-    //    |-----+-----+-----+-----|  +    |-----+-----+-----+-----|  =  
-
-    MergeCellsWithExistingAction   testAction (old, cellIndex, rowSpan, colSpan, true, false);
-    DoModifyTableTest (testAction);
-    }
-
-/*---------------------------------------------------------------------------------**//**
-* @bsimethod                                                    JoshSchifter    03/15
-+---------------+---------------+---------------+---------------+---------------+------*/
-TEST_F (AnnotationTableActionTest, MergeCellsWithExisting_OverlapAcrossTop)
-    {
-    MergeDescr                  old (AnnotationTableCellIndex (2, 1), 2, 2);
-    AnnotationTableCellIndex    cellIndex (2, 0);
-    uint32_t                    rowSpan = 1;
-    uint32_t                    colSpan = 4;
-
-    //       0     1     2     3            0     1     2     3         
-    //    |-----------------------|  +    |-----------------------|  =  
-    //  0 |     |     |     |     |  +  0 |     |     |     |     |  =  
-    //    |-----+-----+-----+-----|  +    |-----+-----+-----+-----|  =  
-    //  1 |     |     |     |     |  +  1 |     |     |     |     |  =   FAIL
-    //    |-----+-----+-----+-----|  +    |-----+-----+-----+-----|  =   DUE TO
-    //  2 |     |           |     |  +  2 |          new          |  =   OVERLAP
-    //    |-----+    old    +-----|  +    |-----+-----+-----+-----|  =  
-    //  3 |     |           |     |  +  3 |     |     |     |     |  =  
-    //    |-----+-----+-----+-----|  +    |-----+-----+-----+-----|  =  
-
-    MergeCellsWithExistingAction   testAction (old, cellIndex, rowSpan, colSpan, true, false);
-    DoModifyTableTest (testAction);
-    }
-
-/*---------------------------------------------------------------------------------**//**
-* @bsimethod                                                    JoshSchifter    03/15
-+---------------+---------------+---------------+---------------+---------------+------*/
-TEST_F (AnnotationTableActionTest, MergeCellsWithExisting_OverlapAcrossBottom)
-    {
-    MergeDescr                  old (AnnotationTableCellIndex (2, 1), 2, 2);
-    AnnotationTableCellIndex    cellIndex (3, 0);
-    uint32_t                    rowSpan = 1;
-    uint32_t                    colSpan = 4;
-
-    //       0     1     2     3            0     1     2     3         
-    //    |-----------------------|  +    |-----------------------|  =  
-    //  0 |     |     |     |     |  +  0 |     |     |     |     |  =  
-    //    |-----+-----+-----+-----|  +    |-----+-----+-----+-----|  =  
-    //  1 |     |     |     |     |  +  1 |     |     |     |     |  =   FAIL
-    //    |-----+-----+-----+-----|  +    |-----+-----+-----+-----|  =   DUE TO
-    //  2 |     |           |     |  +  2 |     |     |     |     |  =   OVERLAP
-    //    |-----+    old    +-----|  +    |-----+-----+-----+-----|  =  
-    //  3 |     |           |     |  +  3 |          new          |  =  
-    //    |-----+-----+-----+-----|  +    |-----+-----+-----+-----|  =  
-
-    MergeCellsWithExistingAction   testAction (old, cellIndex, rowSpan, colSpan, true, false);
-    DoModifyTableTest (testAction);
-    }
-
-/*=================================================================================**//**
-* @bsistruct
-+===============+===============+===============+===============+===============+======*/
-struct DeleteMergedCellsAction : AnnotationTableTestAction
-{
-public:
-/*---------------------------------------------------------------------------------**//**
-* @bsimethod                                                    JoshSchifter    04/14
-+---------------+---------------+---------------+---------------+---------------+------*/
-enum class DeleteTarget
-    {
-    Nothing         = 0,    // No delete
-
-    RowBefore       = 1,    // Delete the row preceeding the merge block
-    RowWithRoot     = 2,    // Delete the row containing the root of the merge block
-    RowInterior     = 3,    // Delete a row that intersects the merge block
-    RowAllMerged    = 4,    // Delete all the rows that intersect the merge block
-    RowAfter        = 5,    // Delete the row after the merge block
-
-    ColumnBefore    = 6,    // Delete the column preceeding the merge block
-    ColumnWithRoot  = 7,    // Delete the column containing the root of the merge block
-    ColumnInterior  = 8,    // Delete a column that intersects the merge block
-    ColumnAllMerged = 9,    // Delete all the column that intersect the merge block
-    ColumnAfter     = 10,   // Delete the column after the merge block
-    };
-
-private:
-        DeleteTarget              m_deleteTarget;
-        AnnotationTableCellIndex  m_rootIndex;
-        uint32_t                  m_rowSpan;
-        uint32_t                  m_colSpan;
-        uint32_t                  m_numMergeInstances;
-
-public:
-    /*---------------------------------------------------------------------------------**//**
-    * @bsimethod                                                    JoshSchifter    04/14
-    +---------------+---------------+---------------+---------------+---------------+------*/
-    /* ctor */  DeleteMergedCellsAction (DeleteTarget deleteTarget)
-        :
-        m_deleteTarget (deleteTarget),
-        m_rootIndex (1, 1),
-        m_rowSpan(2),
-        m_colSpan(2),
-        m_numMergeInstances(0)
-        {}
-
-    /*---------------------------------------------------------------------------------**//**
-    * @bsimethod                                                    JoshSchifter    04/14
-    +---------------+---------------+---------------+---------------+---------------+------*/
-    bool    _CreateTable (AnnotationTableElementPtr& table, DgnDbR db, DgnModelId mid, DgnCategoryId cid, DgnElementId tsid) override
-        {
-        uint32_t          numRows  = 4;
-        uint32_t          numCols  = 4;
-
-        // We want a table big enough that the merge block isn't on the edges.  So that
-        // we can insert and delete rows/cols before after the merge.
-
-        //       0     1     2     3  
-        //    |-----------------------|
-        //  0 |     |     |     |     |
-        //    |-----+-----+-----+-----|
-        //  1 |     |           |     |
-        //    |-----+           +-----|
-        //  2 |     |           |     |
-        //    |-----+-----+-----+-----|
-        //  3 |     |     |     |     |
-        //    |-----+-----+-----+-----|
-
-        AnnotationTableElement::CreateParams    createParams (db, mid, AnnotationTableElement::QueryClassId(db), cid);
-        table = AnnotationTableElement::Create (numRows, numCols, tsid, 0, createParams);
-
-        return true;
-        }
-
-    /*---------------------------------------------------------------------------------**//**
-    * @bsimethod                                                    JoshSchifter    04/14
-    +---------------+---------------+---------------+---------------+---------------+------*/
-    void    _PreAction (AnnotationTableElementR table) override
-        {
-        // Merge a block of cells
-        table.MergeCells (m_rootIndex, m_rowSpan, m_colSpan);
-
-        // At this point, the table should have one merge instance
-        m_numMergeInstances = 1;
-        }
-
-    /*---------------------------------------------------------------------------------**//**
-    * @bsimethod                                                    JoshSchifter    04/14
-    +---------------+---------------+---------------+---------------+---------------+------*/
-    void    _DoAction (AnnotationTableElementR table) override
-        {
-        bvector<uint32_t>     rowsToDelete;
-        bvector<uint32_t>     colsToDelete;
-        uint32_t              rootRowChange       = 0;
-        uint32_t              rootColChange       = 0;
-        uint32_t              rowSpanChange       = 0;
-        uint32_t              colSpanChange       = 0;
-        uint32_t              numInstancesChange  = 0;
-
-        switch (m_deleteTarget)
-            {
-            case DeleteTarget::Nothing:         { rootRowChange = 0; rowSpanChange = 0; numInstancesChange = 0;                                                                                      break; }
-
-            case DeleteTarget::RowBefore:       { rootRowChange = 1; rowSpanChange = 0; numInstancesChange = 0; rowsToDelete.push_back (m_rootIndex.row - 1);                                        break; }
-            case DeleteTarget::RowWithRoot:     { rootRowChange = 0; rowSpanChange = 1; numInstancesChange = 0; rowsToDelete.push_back (m_rootIndex.row);                                            break; }
-            case DeleteTarget::RowInterior:     { rootRowChange = 0; rowSpanChange = 1; numInstancesChange = 0; rowsToDelete.push_back (m_rootIndex.row + 1);                                        break; }
-            case DeleteTarget::RowAllMerged:    { rootRowChange = 0; rowSpanChange = 2; numInstancesChange = 1; rowsToDelete.push_back (m_rootIndex.row); rowsToDelete.push_back (m_rootIndex.row);  break; }
-            case DeleteTarget::RowAfter:        { rootRowChange = 0; rowSpanChange = 0; numInstancesChange = 0; rowsToDelete.push_back (m_rootIndex.row + m_rowSpan);                                break; }
-
-            case DeleteTarget::ColumnBefore:    { rootColChange = 1; colSpanChange = 0; numInstancesChange = 0; colsToDelete.push_back (m_rootIndex.col - 1);                                        break; }
-            case DeleteTarget::ColumnWithRoot:  { rootColChange = 0; colSpanChange = 1; numInstancesChange = 0; colsToDelete.push_back (m_rootIndex.col);                                            break; }
-            case DeleteTarget::ColumnInterior:  { rootColChange = 0; colSpanChange = 1; numInstancesChange = 0; colsToDelete.push_back (m_rootIndex.col + 1);                                        break; }
-            case DeleteTarget::ColumnAllMerged: { rootColChange = 0; colSpanChange = 2; numInstancesChange = 1; colsToDelete.push_back (m_rootIndex.col); colsToDelete.push_back (m_rootIndex.col);  break; }
-            case DeleteTarget::ColumnAfter:     { rootColChange = 0; colSpanChange = 0; numInstancesChange = 0; colsToDelete.push_back (m_rootIndex.col + m_colSpan);                                break; }
-
-            default:                            { FAIL(); }
-            }
-
-        for (uint32_t const& row : rowsToDelete)
-            EXPECT_EQ (SUCCESS, table.DeleteRow (row));
-
-        for (uint32_t const& col : colsToDelete)
-            EXPECT_EQ (SUCCESS, table.DeleteColumn (col));
-
-        m_rootIndex.row     -= rootRowChange;
-        m_rootIndex.col     -= rootColChange;
-        m_rowSpan           -= rowSpanChange;
-        m_colSpan           -= colSpanChange;
-        m_numMergeInstances -= numInstancesChange;
-        }
-
-    /*---------------------------------------------------------------------------------**//**
-    * @bsimethod                                                    JoshSchifter    04/14
-    +---------------+---------------+---------------+---------------+---------------+------*/
-    void    _VerifyAction (AnnotationTableElementCR table) const override
-        {
-        bvector <AnnotationTableTest::MergeDescr> mergeBlocks;
-
-        if (1 == m_numMergeInstances)
-            mergeBlocks.push_back (AnnotationTableTest::MergeDescr (m_rootIndex, m_rowSpan, m_colSpan));
-
-        AnnotationTableTest::VerifyCellsWithMergeBlocks (table, mergeBlocks);
-
-        ExpectedAspectCounts expectedCounts (0, 0, 0, (uint32_t) mergeBlocks.size());
-        expectedCounts.VerifyCounts(table);
-        }
-};
-
-/*---------------------------------------------------------------------------------**//**
-* @bsimethod                                                    JoshSchifter    04/14
-+---------------+---------------+---------------+---------------+---------------+------*/
-TEST_F (AnnotationTableActionTest, DeleteMergedCells_Nothing)
-    {
-    DeleteMergedCellsAction testAction (DeleteMergedCellsAction::DeleteTarget::Nothing);
-    DoModifyTableTest (testAction);
-    }
-
-TEST_F (AnnotationTableActionTest, DeleteMergedCells_RowBefore)
-    {
-    DeleteMergedCellsAction testAction (DeleteMergedCellsAction::DeleteTarget::RowBefore);
-    DoModifyTableTest (testAction);
-    }
-
-TEST_F (AnnotationTableActionTest, DeleteMergedCells_RowWithRoot)
-    {
-    DeleteMergedCellsAction testAction (DeleteMergedCellsAction::DeleteTarget::RowWithRoot);
-    DoModifyTableTest (testAction);
-    }
-
-TEST_F (AnnotationTableActionTest, DeleteMergedCells_RowInterior)
-    {
-    DeleteMergedCellsAction testAction (DeleteMergedCellsAction::DeleteTarget::RowInterior);
-    DoModifyTableTest (testAction);
-    }
-
-TEST_F (AnnotationTableActionTest, DeleteMergedCells_RowAllMerged)
-    {
-    DeleteMergedCellsAction testAction (DeleteMergedCellsAction::DeleteTarget::RowAllMerged);
-    DoModifyTableTest (testAction);
-    }
-
-TEST_F (AnnotationTableActionTest, DeleteMergedCells_RowAfter)
-    {
-    DeleteMergedCellsAction testAction (DeleteMergedCellsAction::DeleteTarget::RowAfter);
-    DoModifyTableTest (testAction);
-    }
-
-TEST_F (AnnotationTableActionTest, DeleteMergedCells_ColumnBefore)
-    {
-    DeleteMergedCellsAction testAction (DeleteMergedCellsAction::DeleteTarget::ColumnBefore);
-    DoModifyTableTest (testAction);
-    }
-
-TEST_F (AnnotationTableActionTest, DeleteMergedCells_ColumnWithRoot)
-    {
-    DeleteMergedCellsAction testAction (DeleteMergedCellsAction::DeleteTarget::ColumnWithRoot);
-    DoModifyTableTest (testAction);
-    }
-
-TEST_F (AnnotationTableActionTest, DeleteMergedCells_ColumnInterior)
-    {
-    DeleteMergedCellsAction testAction (DeleteMergedCellsAction::DeleteTarget::ColumnInterior);
-    DoModifyTableTest (testAction);
-    }
-
-TEST_F (AnnotationTableActionTest, DeleteMergedCells_ColumnAllMerged)
-    {
-    DeleteMergedCellsAction testAction (DeleteMergedCellsAction::DeleteTarget::ColumnAllMerged);
-    DoModifyTableTest (testAction);
-    }
-
-TEST_F (AnnotationTableActionTest, DeleteMergedCells_ColumnAfter)
-    {
-    DeleteMergedCellsAction testAction (DeleteMergedCellsAction::DeleteTarget::ColumnAfter);
-    DoModifyTableTest (testAction);
-    }
-
-/*=================================================================================**//**
-* @bsistruct
-+===============+===============+===============+===============+===============+======*/
-struct InsertMergedCellsAction : AnnotationTableTestAction
-{
-public:
-/*---------------------------------------------------------------------------------**//**
-* @bsimethod                                                    JoshSchifter    04/14
-+---------------+---------------+---------------+---------------+---------------+------*/
-enum class InsertTarget
-    {
-    Nothing         = 0,    // No delete
-
-    RowBefore       = 1,    // Insert a row before the merge block
-    RowJustBefore   = 2,    // Insert a row immediately before the rootIndex of the merge block
-    RowInterior     = 3,    // Insert a row that intersects the merge block
-    RowJustAfter    = 4,    // Insert a row immediately after the last row of the merge block
-    RowAfter        = 5,    // Insert a row after the merge block
-
-    ColumnBefore    = 6,    // Insert a column before the merge block
-    ColumnJustBefore= 7,    // Insert a column immediately before the rootIndex of the merge block
-    ColumnInterior  = 8,    // Insert a column that intersects the merge block
-    ColumnJustAfter = 9,    // Insert a column immediately after the last column of the merge block
-    ColumnAfter     = 10,   // Insert a column after the merge block
-    };
-
-private:
-        InsertTarget                                m_insertTarget;
-        AnnotationTableCellIndex                    m_rootIndex;
-        uint32_t                                    m_rowSpan;
-        uint32_t                                    m_colSpan;
-        bvector <AnnotationTableTest::MergeDescr>   m_expectedMerges;
-
-public:
-    /*---------------------------------------------------------------------------------**//**
-    * @bsimethod                                                    JoshSchifter    04/14
-    +---------------+---------------+---------------+---------------+---------------+------*/
-    /* ctor */  InsertMergedCellsAction (InsertTarget insertTarget)
-        :
-        m_insertTarget (insertTarget),
-        m_rootIndex (1, 1),
-        m_rowSpan(2),
-        m_colSpan(2)
-        {}
-
-    /*---------------------------------------------------------------------------------**//**
-    * @bsimethod                                                    JoshSchifter    04/14
-    +---------------+---------------+---------------+---------------+---------------+------*/
-    bool    _CreateTable (AnnotationTableElementPtr& table, DgnDbR db, DgnModelId mid, DgnCategoryId cid, DgnElementId tsid) override
-        {
-        uint32_t          numRows  = 4;
-        uint32_t          numCols  = 4;
-
-        // We want a table big enough that the merge block isn't on the edges.  So that
-        // we can insert and delete rows/cols before after the merge.
-
-        //       0     1     2     3  
-        //    |-----------------------|
-        //  0 |     |     |     |     |
-        //    |-----+-----+-----+-----|
-        //  1 |     |           |     |
-        //    |-----+           +-----|
-        //  2 |     |           |     |
-        //    |-----+-----+-----+-----|
-        //  3 |     |     |     |     |
-        //    |-----+-----+-----+-----|
-
-        AnnotationTableElement::CreateParams    createParams (db, mid, AnnotationTableElement::QueryClassId(db), cid);
-        table = AnnotationTableElement::Create (numRows, numCols, tsid, 0, createParams);
-
-        for (uint32_t iRow = 0; iRow < table->GetRowCount(); ++iRow)
-            table->GetRow(iRow)->SetHeight(10.0);
-
-        return true;
-        }
-
-    /*---------------------------------------------------------------------------------**//**
-    * @bsimethod                                                    JoshSchifter    04/14
-    +---------------+---------------+---------------+---------------+---------------+------*/
-    void    _PreAction (AnnotationTableElementR table) override
-        {
-        // Merge a block of cells
-        table.MergeCells (m_rootIndex, m_rowSpan, m_colSpan);
-        }
-
-    /*---------------------------------------------------------------------------------**//**
-    * @bsimethod                                                    JoshSchifter    04/14
-    +---------------+---------------+---------------+---------------+---------------+------*/
-    void    _DoAction (AnnotationTableElementR table) override
-        {
-        switch (m_insertTarget)
-            {
-            case InsertTarget::Nothing:
-                {
-                // Do nothing.
-
-                // Expect no change to the existing merge.
-                m_expectedMerges.push_back (AnnotationTableTest::MergeDescr (m_rootIndex, m_rowSpan, m_colSpan));
-                break;
-                }
-            case InsertTarget::RowBefore:
-                {
-                // Add the row before the row that's above the merge.
-                table.InsertRow (m_rootIndex.row - 1, TableInsertDirection::Before);
-
-                // Expect the merge to move down by one row.
-                AnnotationTableCellIndex rootIndex (m_rootIndex.row + 1, m_rootIndex.col);
-                m_expectedMerges.push_back (AnnotationTableTest::MergeDescr (rootIndex, m_rowSpan, m_colSpan));
-                break;
-                }
-            case InsertTarget::RowJustBefore:
-                {
-                // Add the row immediately before the merge.
-                table.InsertRow (m_rootIndex.row, TableInsertDirection::Before);
-
-                // Expect a new merge since the cells were merged in the seed row.
-                m_expectedMerges.push_back (AnnotationTableTest::MergeDescr (m_rootIndex, 1, m_colSpan));
-
-                // Also expect the original merge to move down by one row.
-                AnnotationTableCellIndex rootIndex (m_rootIndex.row + 1, m_rootIndex.col);
-                m_expectedMerges.push_back (AnnotationTableTest::MergeDescr (rootIndex, m_rowSpan, m_colSpan));
-                break;
-                }
-            case InsertTarget::RowInterior:
-                {
-                // Add the row within the merge.
-                table.InsertRow (m_rootIndex.row, TableInsertDirection::After);
-
-                // Expect the merge to grow by one row.
-                m_expectedMerges.push_back (AnnotationTableTest::MergeDescr (m_rootIndex, m_rowSpan+1, m_colSpan));
-                break;
-                }
-            case InsertTarget::RowJustAfter:
-                {
-                // Add the row immediately after the merge.
-                table.InsertRow (m_rootIndex.row + m_rowSpan - 1, TableInsertDirection::After);
-
-                // Expect no change to the original merge.
-                m_expectedMerges.push_back (AnnotationTableTest::MergeDescr (m_rootIndex, m_rowSpan, m_colSpan));
-
-                // Also expect a new merge since the cells were merged in the seed row.
-                AnnotationTableCellIndex rootIndex (m_rootIndex.row + m_rowSpan, m_rootIndex.col);
-                m_expectedMerges.push_back (AnnotationTableTest::MergeDescr (rootIndex, 1, m_colSpan));
-                break;
-                }
-            case InsertTarget::RowAfter:
-                {
-                // Add the row after the row that's past the merge.
-                table.InsertRow (m_rootIndex.row + m_rowSpan, TableInsertDirection::After);
-
-                // Expect no change to the merge.
-                m_expectedMerges.push_back (AnnotationTableTest::MergeDescr (m_rootIndex, m_rowSpan, m_colSpan));
-                break;
-                }
-            case InsertTarget::ColumnBefore:
-                {
-                // Add a column before the column that's above the merge.
-                table.InsertColumn (m_rootIndex.col - 1, TableInsertDirection::Before);
-
-                // Expect the merge to move right by one column.
-                AnnotationTableCellIndex rootIndex (m_rootIndex.row, m_rootIndex.col + 1);
-                m_expectedMerges.push_back (AnnotationTableTest::MergeDescr (rootIndex, m_rowSpan, m_colSpan));
-                break;
-                }
-            case InsertTarget::ColumnJustBefore:
-                {
-                // Add a column immediately before the merge.
-                table.InsertColumn (m_rootIndex.col, TableInsertDirection::Before);
-
-                // Expect a new merge since the cells were merged in the seed column.
-                m_expectedMerges.push_back (AnnotationTableTest::MergeDescr (m_rootIndex, m_rowSpan, 1));
-
-                // Also expect the original merge to move right by one column.
-                AnnotationTableCellIndex rootIndex (m_rootIndex.row, m_rootIndex.col + 1);
-                m_expectedMerges.push_back (AnnotationTableTest::MergeDescr (rootIndex, m_rowSpan, m_colSpan));
-                break;
-                }
-            case InsertTarget::ColumnInterior:
-                {
-                // Add the row within the merge.
-                table.InsertColumn (m_rootIndex.col, TableInsertDirection::After);
-
-                // Expect the merge to grow by one column.
-                m_expectedMerges.push_back (AnnotationTableTest::MergeDescr (m_rootIndex, m_rowSpan, m_colSpan+1));
-                break;
-                }
-            case InsertTarget::ColumnJustAfter:
-                {
-                // Add a column immediately after the merge.
-                table.InsertColumn (m_rootIndex.col + m_colSpan - 1, TableInsertDirection::After);
-
-                // Expect no change to the original merge.
-                m_expectedMerges.push_back (AnnotationTableTest::MergeDescr (m_rootIndex, m_rowSpan, m_colSpan));
-
-                // Also expect a new merge since the cells were merged in the seed row.
-                AnnotationTableCellIndex rootIndex (m_rootIndex.row, m_rootIndex.col + m_colSpan);
-                m_expectedMerges.push_back (AnnotationTableTest::MergeDescr (rootIndex, m_rowSpan, 1));
-                break;
-                }
-            case InsertTarget::ColumnAfter:
-                {
-                // Add the row after the row that's past the merge.
-                table.InsertColumn (m_rootIndex.col + m_colSpan, TableInsertDirection::After);
-
-                // Expect no change to the merge.
-                m_expectedMerges.push_back (AnnotationTableTest::MergeDescr (m_rootIndex, m_rowSpan, m_colSpan));
-                break;
-                }
-            default:
-                {
-                FAIL();
-                }
-            }
-        }
-
-    /*---------------------------------------------------------------------------------**//**
-    * @bsimethod                                                    JoshSchifter    04/14
-    +---------------+---------------+---------------+---------------+---------------+------*/
-    void    _VerifyAction (AnnotationTableElementCR table) const override
-        {
-        AnnotationTableTest::VerifyCellsWithMergeBlocks (table, m_expectedMerges);
-
-        ExpectedAspectCounts expectedCounts (table.GetRowCount(), 0, 0, (uint32_t) m_expectedMerges.size());
-        expectedCounts.VerifyCounts(table);
-        }
-};
-
-/*---------------------------------------------------------------------------------**//**
-* @bsimethod                                                    JoshSchifter    04/14
-+---------------+---------------+---------------+---------------+---------------+------*/
-TEST_F (AnnotationTableActionTest, InsertMergedCells_Nothing)
-    {
-    InsertMergedCellsAction testAction (InsertMergedCellsAction::InsertTarget::Nothing);
-    DoModifyTableTest (testAction);
-    }
-
-/*---------------------------------------------------------------------------------**//**
-* @bsimethod                                                    JoshSchifter    04/14
-+---------------+---------------+---------------+---------------+---------------+------*/
-TEST_F (AnnotationTableActionTest, InsertMergedCells_RowBefore)
-    {
-    InsertMergedCellsAction testAction (InsertMergedCellsAction::InsertTarget::RowBefore);
-    DoModifyTableTest (testAction);
-    }
-
-/*---------------------------------------------------------------------------------**//**
-* @bsimethod                                                    JoshSchifter    04/14
-+---------------+---------------+---------------+---------------+---------------+------*/
-TEST_F (AnnotationTableActionTest, InsertMergedCells_RowJustBefore)
-    {
-    InsertMergedCellsAction testAction (InsertMergedCellsAction::InsertTarget::RowJustBefore);
-    DoModifyTableTest (testAction);
-    }
-
-/*---------------------------------------------------------------------------------**//**
-* @bsimethod                                                    JoshSchifter    04/14
-+---------------+---------------+---------------+---------------+---------------+------*/
-TEST_F (AnnotationTableActionTest, InsertMergedCells_RowInterior)
-    {
-    InsertMergedCellsAction testAction (InsertMergedCellsAction::InsertTarget::RowInterior);
-    DoModifyTableTest (testAction);
-    }
-
-/*---------------------------------------------------------------------------------**//**
-* @bsimethod                                                    JoshSchifter    04/14
-+---------------+---------------+---------------+---------------+---------------+------*/
-TEST_F (AnnotationTableActionTest, InsertMergedCells_RowJustAfter)
-    {
-    InsertMergedCellsAction testAction (InsertMergedCellsAction::InsertTarget::RowJustAfter);
-    DoModifyTableTest (testAction);
-    }
-
-/*---------------------------------------------------------------------------------**//**
-* @bsimethod                                                    JoshSchifter    04/14
-+---------------+---------------+---------------+---------------+---------------+------*/
-TEST_F (AnnotationTableActionTest, InsertMergedCells_RowAfter)
-    {
-    InsertMergedCellsAction testAction (InsertMergedCellsAction::InsertTarget::RowAfter);
-    DoModifyTableTest (testAction);
-    }
-
-/*---------------------------------------------------------------------------------**//**
-* @bsimethod                                                    JoshSchifter    04/14
-+---------------+---------------+---------------+---------------+---------------+------*/
-TEST_F (AnnotationTableActionTest, InsertMergedCells_ColumnBefore)
-    {
-    InsertMergedCellsAction testAction (InsertMergedCellsAction::InsertTarget::ColumnBefore);
-    DoModifyTableTest (testAction);
-    }
-
-/*---------------------------------------------------------------------------------**//**
-* @bsimethod                                                    JoshSchifter    04/14
-+---------------+---------------+---------------+---------------+---------------+------*/
-TEST_F (AnnotationTableActionTest, InsertMergedCells_ColumnJustBefore)
-    {
-    InsertMergedCellsAction testAction (InsertMergedCellsAction::InsertTarget::ColumnJustBefore);
-    DoModifyTableTest (testAction);
-    }
-
-/*---------------------------------------------------------------------------------**//**
-* @bsimethod                                                    JoshSchifter    04/14
-+---------------+---------------+---------------+---------------+---------------+------*/
-TEST_F (AnnotationTableActionTest, InsertMergedCells_ColumnInterior)
-    {
-    InsertMergedCellsAction testAction (InsertMergedCellsAction::InsertTarget::ColumnInterior);
-    DoModifyTableTest (testAction);
-    }
-
-/*---------------------------------------------------------------------------------**//**
-* @bsimethod                                                    JoshSchifter    04/14
-+---------------+---------------+---------------+---------------+---------------+------*/
-TEST_F (AnnotationTableActionTest, InsertMergedCells_ColumnJustAfter)
-    {
-    InsertMergedCellsAction testAction (InsertMergedCellsAction::InsertTarget::ColumnJustAfter);
-    DoModifyTableTest (testAction);
-    }
-
-/*---------------------------------------------------------------------------------**//**
-* @bsimethod                                                    JoshSchifter    04/14
-+---------------+---------------+---------------+---------------+---------------+------*/
-TEST_F (AnnotationTableActionTest, InsertMergedCells_ColumnAfter)
-    {
-    InsertMergedCellsAction testAction (InsertMergedCellsAction::InsertTarget::ColumnAfter);
-    DoModifyTableTest (testAction);
-    }
-
-/*=================================================================================**//**
-* @bsistruct
-+===============+===============+===============+===============+===============+======*/
-struct EdgeColorSetter
-    {
-    AnnotationTableElementR         m_table;
-    uint32_t                        m_rowIndex;
-    AnnotationTableSymbologyValues  m_symb;
-
-    EdgeColorSetter (AnnotationTableElementR table, uint32_t rowIndex, ColorDef colorVal)
-        : m_table(table), m_rowIndex(rowIndex)
-        {
-        m_symb.SetLineColor(colorVal);
-        }
-
-    void SetColor (uint32_t colIndex, uint32_t numCells, bool top)
-        {
-        TableCellListEdges edges = top ? TableCellListEdges::Top : TableCellListEdges::Bottom;
-        bvector<AnnotationTableCellIndex> cells;
-
-        for (uint32_t iCol = 0; iCol < numCells; iCol++)
-            cells.push_back (AnnotationTableCellIndex (m_rowIndex, colIndex + iCol));
-
-        m_table.SetEdgeSymbology (m_symb, edges, cells);
-        }
-    };
-
-/*=================================================================================**//**
-* @bsistruct
-+===============+===============+===============+===============+===============+======*/
-struct SetEdgeColorAction : AnnotationTableTestAction
-{
-private:
-    ColorDef        m_colorVal;
-    uint32_t        m_rowIndex;
-    uint32_t        m_colStartIndex;
-    uint32_t        m_numCols;
-    bool            m_top;
-    uint32_t        m_expectedRunCount;
-
-public:
-    /* ctor */  SetEdgeColorAction (ColorDefCR color, uint32_t row, uint32_t colStart, uint32_t numCols, bool top) : m_colorVal (color), m_rowIndex (row), m_colStartIndex (colStart), m_numCols (numCols), m_top (top) {}
-
-    void    SetExpectedRunCount (uint32_t numRuns) { m_expectedRunCount = numRuns; }
-
-    /*---------------------------------------------------------------------------------**//**
-    * @bsimethod                                                    JoshSchifter    05/13
-    +---------------+---------------+---------------+---------------+---------------+------*/
-    void    _DoAction (AnnotationTableElementR table) override
-        {
-        EdgeColorSetter setter (table, m_rowIndex, ColorDef::Yellow());
-
-        setter.SetColor (m_colStartIndex, m_numCols, m_top);
-        }
-
-    /*---------------------------------------------------------------------------------**//**
-    * @bsimethod                                                    JoshSchifter    05/13
-    +---------------+---------------+---------------+---------------+---------------+------*/
-    void    _VerifyAction (AnnotationTableElementCR table) const override
-        {
-        ExpectedAspectCounts expectedCounts;
-        expectedCounts.AddEntry (DGN_TABLE(DGN_CLASSNAME_AnnotationTableSymbology), 2);
-        expectedCounts.AddEntry (DGN_TABLE(DGN_CLASSNAME_AnnotationTableEdgeRun),   m_expectedRunCount);
-        expectedCounts.VerifyCounts(table);
-        }
-
-};
-
-/*---------------------------------------------------------------------------------**//**
-* @bsimethod                                                    JoshSchifter    05/13
-+---------------+---------------+---------------+---------------+---------------+------*/
-TEST_F (AnnotationTableActionTest, Create_SetEdgeColorAtStart)
-    {
-    ColorDef        colorVal = ColorDef::Green();
-    uint32_t        rowIndex = 0;
-    uint32_t        colStart = 0;
-    uint32_t        colSpan  = 1;
-    bool            isTop    = false;
-
-    SetEdgeColorAction   testAction (colorVal, rowIndex, colStart, colSpan, isTop);
-
-    // |oooo|----|----|
-    testAction.SetExpectedRunCount(2);
-
-    DoCreateTableTest (testAction);
-    }
-
-/*---------------------------------------------------------------------------------**//**
-* @bsimethod                                                    JoshSchifter    05/13
-+---------------+---------------+---------------+---------------+---------------+------*/
-TEST_F (AnnotationTableActionTest, Modify_SetEdgeColorAtStart)
-    {
-    ColorDef        colorVal = ColorDef::Green();
-    uint32_t        rowIndex = 0;
-    uint32_t        colStart = 0;
-    uint32_t        colSpan  = 1;
-    bool            isTop    = false;
-
-    SetEdgeColorAction   testAction (colorVal, rowIndex, colStart, colSpan, isTop);
-
-    // |oooo|----|----|
-    testAction.SetExpectedRunCount(2);
-
-    DoModifyTableTest (testAction);
-    }
-
-/*---------------------------------------------------------------------------------**//**
-* @bsimethod                                                    JoshSchifter    05/13
-+---------------+---------------+---------------+---------------+---------------+------*/
-TEST_F (AnnotationTableActionTest, Create_SetEdgeColorInterior)
-    {
-    ColorDef        colorVal = ColorDef::Green();
-    uint32_t        rowIndex = 0;
-    uint32_t        colStart = 1;
-    uint32_t        colSpan  = 1;
-    bool            isTop    = false;
-
-    SetEdgeColorAction   testAction (colorVal, rowIndex, colStart, colSpan, isTop);
-
-    // |----|oooo|----|
-    testAction.SetExpectedRunCount(3);
-
-    DoCreateTableTest (testAction);
-    }
-
-/*---------------------------------------------------------------------------------**//**
-* @bsimethod                                                    JoshSchifter    05/13
-+---------------+---------------+---------------+---------------+---------------+------*/
-TEST_F (AnnotationTableActionTest, Modify_SetEdgeColorInterior)
-    {
-    ColorDef        colorVal = ColorDef::Green();
-    uint32_t        rowIndex = 0;
-    uint32_t        colStart = 1;
-    uint32_t        colSpan  = 1;
-    bool            isTop    = false;
-
-    SetEdgeColorAction   testAction (colorVal, rowIndex, colStart, colSpan, isTop);
-
-    // |----|oooo|----|
-    testAction.SetExpectedRunCount(3);
-
-    DoModifyTableTest (testAction);
-    }
-
-/*---------------------------------------------------------------------------------**//**
-* @bsimethod                                                    JoshSchifter    05/13
-+---------------+---------------+---------------+---------------+---------------+------*/
-TEST_F (AnnotationTableActionTest, Create_SetEdgeColorAtEnd)
-    {
-    ColorDef        colorVal = ColorDef::Green();
-    uint32_t        rowIndex = 0;
-    uint32_t        colStart = 1;
-    uint32_t        colSpan  = 2;
-    bool            isTop    = false;
-
-    SetEdgeColorAction   testAction (colorVal, rowIndex, colStart, colSpan, isTop);
-
-    // |----|oooo|oooo|
-    testAction.SetExpectedRunCount(2);
-
-    DoCreateTableTest (testAction);
-    }
-
-/*---------------------------------------------------------------------------------**//**
-* @bsimethod                                                    JoshSchifter    05/13
-+---------------+---------------+---------------+---------------+---------------+------*/
-TEST_F (AnnotationTableActionTest, Modify_SetEdgeColorAtEnd)
-    {
-    ColorDef        colorVal = ColorDef::Green();
-    uint32_t        rowIndex = 0;
-    uint32_t        colStart = 1;
-    uint32_t        colSpan  = 2;
-    bool            isTop    = false;
-
-    SetEdgeColorAction   testAction (colorVal, rowIndex, colStart, colSpan, isTop);
-
-    // |----|oooo|oooo|
-    testAction.SetExpectedRunCount(2);
-
-    DoModifyTableTest (testAction);
-    }
-
-/*=================================================================================**//**
-* @bsistruct
-+===============+===============+===============+===============+===============+======*/
-struct MergeAdjacentEdgeRunsAction : AnnotationTableTestAction
-{
-private:
-    uint32_t      m_rowIndex;
-    ColorDef      m_colorVal;
-
-public:
-    /* ctor */  MergeAdjacentEdgeRunsAction () : m_rowIndex(0), m_colorVal(ColorDef::Green()) {}
-
-    /*---------------------------------------------------------------------------------**//**
-    * @bsimethod                                                    JoshSchifter    05/13
-    +---------------+---------------+---------------+---------------+---------------+------*/
-    void    _PreAction (AnnotationTableElementR table) override
-        {
-        EdgeColorSetter setter (table, m_rowIndex, m_colorVal);
-
-        // |----|----|----|
-        setter.SetColor (0, 2, true);
-        // |oooo|oooo|----|
-        }
-
-    /*---------------------------------------------------------------------------------**//**
-    * @bsimethod                                                    JoshSchifter    05/13
-    +---------------+---------------+---------------+---------------+---------------+------*/
-    void    _DoAction (AnnotationTableElementR table) override
-        {
-        EdgeColorSetter setter (table, m_rowIndex, m_colorVal);
-
-        // |oooo|oooo|----|
-        setter.SetColor (2, 1, true);
-        // |oooo|oooo|oooo|
-        }
-
-    /*---------------------------------------------------------------------------------**//**
-    * @bsimethod                                                    JoshSchifter    05/13
-    +---------------+---------------+---------------+---------------+---------------+------*/
-    void    _VerifyAction (AnnotationTableElementCR table) const override
-        {
-        ExpectedAspectCounts expectedCounts;
-        expectedCounts.AddEntry (DGN_TABLE(DGN_CLASSNAME_AnnotationTableSymbology), 2);
-        expectedCounts.AddEntry (DGN_TABLE(DGN_CLASSNAME_AnnotationTableEdgeRun),   1);
-        expectedCounts.VerifyCounts(table);
-        }
-
-};
-
-/*---------------------------------------------------------------------------------**//**
-* @bsimethod                                                    JoshSchifter    05/13
-+---------------+---------------+---------------+---------------+---------------+------*/
-TEST_F (AnnotationTableActionTest, Create_MergeAdjacentEdgeRuns)
-    {
-    MergeAdjacentEdgeRunsAction   testAction;
-    DoCreateTableTest (testAction);
-    }
-
-/*---------------------------------------------------------------------------------**//**
-* @bsimethod                                                    JoshSchifter    05/13
-+---------------+---------------+---------------+---------------+---------------+------*/
-TEST_F (AnnotationTableActionTest, Modify_MergeAdjacentEdgeRuns)
-    {
-    MergeAdjacentEdgeRunsAction   testAction;
-    DoModifyTableTest (testAction);
-    }
-
-/*=================================================================================**//**
-* @bsistruct
-+===============+===============+===============+===============+===============+======*/
-struct MergeNonAdjacentEdgeRunsAction : AnnotationTableTestAction
-{
-private:
-    uint32_t      m_rowIndex;
-    ColorDef      m_colorVal;
-
-public:
-    /* ctor */  MergeNonAdjacentEdgeRunsAction () : m_rowIndex(0), m_colorVal(ColorDef::Green()) {}
-
-    /*---------------------------------------------------------------------------------**//**
-    * @bsimethod                                                    JoshSchifter    05/13
-    +---------------+---------------+---------------+---------------+---------------+------*/
-    void    _PreAction (AnnotationTableElementR table) override
-        {
-        EdgeColorSetter setter (table, m_rowIndex, m_colorVal);
-
-        // |----|----|----|
-        setter.SetColor (0, 1, true);
-        setter.SetColor (2, 1, true);
-        // |oooo|----|oooo|
-        }
-
-    /*---------------------------------------------------------------------------------**//**
-    * @bsimethod                                                    JoshSchifter    05/13
-    +---------------+---------------+---------------+---------------+---------------+------*/
-    void    _DoAction (AnnotationTableElementR table) override
-        {
-        EdgeColorSetter setter (table, m_rowIndex, m_colorVal);
-
-        // |oooo|----|oooo|
-        setter.SetColor (1, 1, true);
-        // |oooo|oooo|oooo|
-        }
-
-    /*---------------------------------------------------------------------------------**//**
-    * @bsimethod                                                    JoshSchifter    05/13
-    +---------------+---------------+---------------+---------------+---------------+------*/
-    void    _VerifyAction (AnnotationTableElementCR table) const override
-        {
-        ExpectedAspectCounts expectedCounts;
-        expectedCounts.AddEntry (DGN_TABLE(DGN_CLASSNAME_AnnotationTableSymbology), 2);
-        expectedCounts.AddEntry (DGN_TABLE(DGN_CLASSNAME_AnnotationTableEdgeRun),   1);
-        expectedCounts.VerifyCounts(table);
-        }
-
-};
-
-/*---------------------------------------------------------------------------------**//**
-* @bsimethod                                                    JoshSchifter    05/13
-+---------------+---------------+---------------+---------------+---------------+------*/
-TEST_F (AnnotationTableActionTest, Create_MergeNonAdjacentEdgeRuns)
-    {
-    MergeNonAdjacentEdgeRunsAction   testAction;
-    DoCreateTableTest (testAction);
-    }
-
-/*---------------------------------------------------------------------------------**//**
-* @bsimethod                                                    JoshSchifter    05/13
-+---------------+---------------+---------------+---------------+---------------+------*/
-TEST_F (AnnotationTableActionTest, Modify_MergeNonAdjacentEdgeRuns)
-    {
-    MergeNonAdjacentEdgeRunsAction   testAction;
-    DoModifyTableTest (testAction);
-    }
-
-/*=================================================================================**//**
-* @bsistruct
-+===============+===============+===============+===============+===============+======*/
-struct DeleteColumnJoinsEdgeRunsAction : AnnotationTableTestAction
-{
-private:
-    uint32_t      m_rowIndex;
-    ColorDef      m_colorVal;
-
-public:
-    /* ctor */  DeleteColumnJoinsEdgeRunsAction () : m_rowIndex(2), m_colorVal(ColorDef::Green()) {}
-
-    /*---------------------------------------------------------------------------------**//**
-    * @bsimethod                                                    JoshSchifter    05/13
-    +---------------+---------------+---------------+---------------+---------------+------*/
-    void    _PreAction (AnnotationTableElementR table) override
-        {
-        EdgeColorSetter setter (table, m_rowIndex, m_colorVal);
-
-        // |----|----|----|
-        setter.SetColor (0, 1, true);
-        setter.SetColor (2, 1, true);
-        // |oooo|----|oooo|
-        }
-
-    /*---------------------------------------------------------------------------------**//**
-    * @bsimethod                                                    JoshSchifter    05/13
-    +---------------+---------------+---------------+---------------+---------------+------*/
-    void    _DoAction (AnnotationTableElementR table) override
-        {
-        // |oooo|----|oooo|
-        table.DeleteColumn (1);
-        // |oooo|oooo|
-        }
-
-    /*---------------------------------------------------------------------------------**//**
-    * @bsimethod                                                    JoshSchifter    05/13
-    +---------------+---------------+---------------+---------------+---------------+------*/
-    void    _VerifyAction (AnnotationTableElementCR table) const override
-        {
-        ExpectedAspectCounts expectedCounts;
-        expectedCounts.AddEntry (DGN_TABLE(DGN_CLASSNAME_AnnotationTableSymbology), 2);
-        expectedCounts.AddEntry (DGN_TABLE(DGN_CLASSNAME_AnnotationTableEdgeRun),   1);
-        expectedCounts.VerifyCounts(table);
-        }
-
-};
-
-/*---------------------------------------------------------------------------------**//**
-* @bsimethod                                                    JoshSchifter    05/13
-+---------------+---------------+---------------+---------------+---------------+------*/
-TEST_F (AnnotationTableActionTest, Create_DeleteColumnJoinsEdgeRuns)
-    {
-    DeleteColumnJoinsEdgeRunsAction   testAction;
-    DoCreateTableTest (testAction);
-    }
-
-/*---------------------------------------------------------------------------------**//**
-* @bsimethod                                                    JoshSchifter    05/13
-+---------------+---------------+---------------+---------------+---------------+------*/
-TEST_F (AnnotationTableActionTest, Modify_DeleteColumnJoinsEdgeRuns)
-    {
-    DeleteColumnJoinsEdgeRunsAction   testAction;
-    DoModifyTableTest (testAction);
-    }
-
-/*=================================================================================**//**
-* @bsistruct
-+===============+===============+===============+===============+===============+======*/
-struct DeleteColumnRemovesSymbologyEntryAction : AnnotationTableTestAction
-{
-private:
-    uint32_t      m_rowIndex;
-    uint32_t      m_colIndex;
-    ColorDef      m_colorVal;
-
-public:
-    /* ctor */  DeleteColumnRemovesSymbologyEntryAction () : m_rowIndex(2), m_colIndex(1), m_colorVal(ColorDef::Green()) {}
-
-    /*---------------------------------------------------------------------------------**//**
-    * @bsimethod                                                    JoshSchifter    05/13
-    +---------------+---------------+---------------+---------------+---------------+------*/
-    void    _PreAction (AnnotationTableElementR table) override
-        {
-        EdgeColorSetter setter (table, m_rowIndex, m_colorVal);
-
-        // |----|----|----|
-        setter.SetColor (m_colIndex, 1, true);
-        // |----|oooo|----|
-        }
-
-    /*---------------------------------------------------------------------------------**//**
-    * @bsimethod                                                    JoshSchifter    05/13
-    +---------------+---------------+---------------+---------------+---------------+------*/
-    void    _DoAction (AnnotationTableElementR table) override
-        {
-        // |----|oooo|----|
-        table.DeleteColumn (m_colIndex);
-        // |----|----|
-        }
-
-    /*---------------------------------------------------------------------------------**//**
-    * @bsimethod                                                    JoshSchifter    05/13
-    +---------------+---------------+---------------+---------------+---------------+------*/
-    void    _VerifyAction (AnnotationTableElementCR table) const override
-        {
-        ExpectedAspectCounts expectedCounts;
-        // empty - we added symbology and an edge run, but then deleted the colum which used them.
-
-        expectedCounts.VerifyCounts(table);
-        }
-
-};
-
-/*---------------------------------------------------------------------------------**//**
-* @bsimethod                                                    JoshSchifter    05/13
-+---------------+---------------+---------------+---------------+---------------+------*/
-TEST_F (AnnotationTableActionTest, Create_DeleteColumnRemovesSymbologyEntry)
-    {
-    DeleteColumnRemovesSymbologyEntryAction   testAction;
-    DoCreateTableTest (testAction);
-    }
-
-/*---------------------------------------------------------------------------------**//**
-* @bsimethod                                                    JoshSchifter    05/13
-+---------------+---------------+---------------+---------------+---------------+------*/
-TEST_F (AnnotationTableActionTest, Modify_DeleteColumnRemovesSymbologyEntry)
-    {
-    DeleteColumnRemovesSymbologyEntryAction   testAction;
-    DoModifyTableTest (testAction);
-    }
-
-/*=================================================================================**//**
-* @bsistruct
-+===============+===============+===============+===============+===============+======*/
-struct InsertColumnExtendsSymbologyAction : AnnotationTableTestAction
-{
-private:
-    uint32_t      m_rowIndex;
-    uint32_t      m_colIndex;
-    ColorDef      m_colorVal;
-
-public:
-    /* ctor */  InsertColumnExtendsSymbologyAction () : m_rowIndex(2), m_colIndex(1), m_colorVal(ColorDef::Green()) {}
-
-    /*---------------------------------------------------------------------------------**//**
-    * @bsimethod                                                    JoshSchifter    05/13
-    +---------------+---------------+---------------+---------------+---------------+------*/
-    void    _PreAction (AnnotationTableElementR table) override
-        {
-        EdgeColorSetter setter (table, m_rowIndex, m_colorVal);
-
-        // |----|----|----|
-        setter.SetColor (m_colIndex, 1, true);
-        // |----|oooo|----|
-        }
-
-    /*---------------------------------------------------------------------------------**//**
-    * @bsimethod                                                    JoshSchifter    05/13
-    +---------------+---------------+---------------+---------------+---------------+------*/
-    void    _DoAction (AnnotationTableElementR table) override
-        {
-        // |----|oooo|----|
-        table.InsertColumn (m_colIndex - 1, TableInsertDirection::After);
-        // |----|oooo|oooo|----|
-        }
-
-    /*---------------------------------------------------------------------------------**//**
-    * @bsimethod                                                    JoshSchifter    05/13
-    +---------------+---------------+---------------+---------------+---------------+------*/
-    void    _VerifyAction (AnnotationTableElementCR table) const override
-        {
-        ExpectedAspectCounts expectedCounts;
-        expectedCounts.AddEntry (DGN_TABLE(DGN_CLASSNAME_AnnotationTableSymbology), 2);
-        expectedCounts.AddEntry (DGN_TABLE(DGN_CLASSNAME_AnnotationTableEdgeRun),   3);
-        expectedCounts.VerifyCounts(table);
-        }
-
-};
-
-/*---------------------------------------------------------------------------------**//**
-* @bsimethod                                                    JoshSchifter    05/13
-+---------------+---------------+---------------+---------------+---------------+------*/
-TEST_F (AnnotationTableActionTest, Create_InsertColumnExtendsSymbology)
-    {
-    InsertColumnExtendsSymbologyAction   testAction;
-    DoCreateTableTest (testAction);
-    }
-
-/*---------------------------------------------------------------------------------**//**
-* @bsimethod                                                    JoshSchifter    05/13
-+---------------+---------------+---------------+---------------+---------------+------*/
-TEST_F (AnnotationTableActionTest, Modify_InsertColumnExtendsSymbology)
-    {
-    InsertColumnExtendsSymbologyAction   testAction;
-    DoModifyTableTest (testAction);
-    }
-
-/*=================================================================================**//**
-* @bsistruct
-+===============+===============+===============+===============+===============+======*/
-struct SetDefaultTextSymbology : AnnotationTableTestAction
-{
-private:
-    ColorDef      m_colorVal;
-
-public:
-    /* ctor */  SetDefaultTextSymbology () : m_colorVal(ColorDef::Green()) {}
-
-    /*---------------------------------------------------------------------------------**//**
-    * @bsimethod                                                    JoshSchifter    11/15
-    +---------------+---------------+---------------+---------------+---------------+------*/
-    void    _DoAction (AnnotationTableElementR table) override
-        {
-        table.SetDefaultTextColor (m_colorVal);
-        }
-
-    /*---------------------------------------------------------------------------------**//**
-    * @bsimethod                                                    JoshSchifter    11/15
-    +---------------+---------------+---------------+---------------+---------------+------*/
-    void    _VerifyAction (AnnotationTableElementCR table) const override
-        {
-        ColorDef  color = table.GetDefaultTextColor();
-        EXPECT_EQ (color, m_colorVal);
-
-        ExpectedAspectCounts expectedCounts;
-        expectedCounts.AddEntry (DGN_TABLE(DGN_CLASSNAME_AnnotationTableSymbology), 2);
-        expectedCounts.VerifyCounts(table);
-        }
-
-};
-
-/*---------------------------------------------------------------------------------**//**
-* @bsimethod                                                    JoshSchifter    11/15
-+---------------+---------------+---------------+---------------+---------------+------*/
-TEST_F (AnnotationTableActionTest, Create_SetDefaultTextSymbology)
-    {
-    SetDefaultTextSymbology   testAction;
-    DoCreateTableTest (testAction);
-    }
-
-/*---------------------------------------------------------------------------------**//**
-* @bsimethod                                                    JoshSchifter    11/15
-+---------------+---------------+---------------+---------------+---------------+------*/
-TEST_F (AnnotationTableActionTest, Modify_SetDefaultTextSymbology)
-    {
-    SetDefaultTextSymbology   testAction;
-    DoModifyTableTest (testAction);
-    }
-
-/*=================================================================================**//**
-* @bsistruct
-+===============+===============+===============+===============+===============+======*/
-struct ClearDefaultTextSymbology : AnnotationTableTestAction
-{
-private:
-    ColorDef      m_tableColorVal;
-    ColorDef      m_colorVal;
-
-public:
-    /* ctor */  ClearDefaultTextSymbology () : m_tableColorVal(0), m_colorVal(ColorDef::Green()) {}
-
-    /*---------------------------------------------------------------------------------**//**
-    * @bsimethod                                                    JoshSchifter    11/15
-    +---------------+---------------+---------------+---------------+---------------+------*/
-    void    _PreAction (AnnotationTableElementR table) override
-        {
-        EXPECT_NE (m_tableColorVal, m_colorVal);
-
-        table.SetDefaultTextColor (m_colorVal);
-        }
-
-    /*---------------------------------------------------------------------------------**//**
-    * @bsimethod                                                    JoshSchifter    11/15
-    +---------------+---------------+---------------+---------------+---------------+------*/
-    void    _DoAction (AnnotationTableElementR table) override
-        {
-        table.ClearDefaultTextColor ();
-        }
-
-    /*---------------------------------------------------------------------------------**//**
-    * @bsimethod                                                    JoshSchifter    11/15
-    +---------------+---------------+---------------+---------------+---------------+------*/
-    void    _VerifyAction (AnnotationTableElementCR table) const override
-        {
-        ColorDef  color = table.GetDefaultTextColor();
-        EXPECT_EQ (color, m_tableColorVal);
-
-        ExpectedAspectCounts expectedCounts;
-        // empty - we added default text symbology, but then cleared it.
-        expectedCounts.VerifyCounts(table);
-        }
-
-};
-
-/*---------------------------------------------------------------------------------**//**
-* @bsimethod                                                    JoshSchifter    11/15
-+---------------+---------------+---------------+---------------+---------------+------*/
-TEST_F (AnnotationTableActionTest, Create_ClearDefaultTextSymbology)
-    {
-    ClearDefaultTextSymbology   testAction;
-    DoCreateTableTest (testAction);
-    }
-
-/*---------------------------------------------------------------------------------**//**
-* @bsimethod                                                    JoshSchifter    11/15
-+---------------+---------------+---------------+---------------+---------------+------*/
-TEST_F (AnnotationTableActionTest, Modify_ClearDefaultTextSymbology)
-    {
-    ClearDefaultTextSymbology   testAction;
-    DoModifyTableTest (testAction);
-    }
-
-/*=================================================================================**//**
-* @bsistruct
-+===============+===============+===============+===============+===============+======*/
-struct DefaultTextSymbSharesEntryWithEdgeRunAction : AnnotationTableTestAction
-{
-private:
-    uint32_t      m_rowIndex;
-    ColorDef      m_colorVal;
-
-public:
-    /* ctor */  DefaultTextSymbSharesEntryWithEdgeRunAction () : m_rowIndex(2), m_colorVal(ColorDef::Green()) {}
-
-    /*---------------------------------------------------------------------------------**//**
-    * @bsimethod                                                    JoshSchifter    11/15
-    +---------------+---------------+---------------+---------------+---------------+------*/
-    void    _PreAction (AnnotationTableElementR table) override
-        {
-        EdgeColorSetter setter (table, m_rowIndex, m_colorVal);
-
-        // Adds one symbology entry (total of two).
-
-        // |----|----|----|
-        setter.SetColor (0, 1, true);
-        setter.SetColor (2, 1, true);
-        // |oooo|----|oooo|
-        }
-
-    /*---------------------------------------------------------------------------------**//**
-    * @bsimethod                                                    JoshSchifter    11/15
-    +---------------+---------------+---------------+---------------+---------------+------*/
-    void    _DoAction (AnnotationTableElementR table) override
-        {
-        // Should not add a new symbology entry
-
-        table.SetDefaultTextColor (m_colorVal);
-        }
-
-    /*---------------------------------------------------------------------------------**//**
-    * @bsimethod                                                    JoshSchifter    11/15
-    +---------------+---------------+---------------+---------------+---------------+------*/
-    void    _VerifyAction (AnnotationTableElementCR table) const override
-        {
-        ColorDef  color = table.GetDefaultTextColor();
-        EXPECT_EQ (color, m_colorVal);
-
-        ExpectedAspectCounts expectedCounts;
-        expectedCounts.AddEntry (DGN_TABLE(DGN_CLASSNAME_AnnotationTableSymbology), 2);
-        expectedCounts.AddEntry (DGN_TABLE(DGN_CLASSNAME_AnnotationTableEdgeRun),   3);
-        expectedCounts.VerifyCounts(table);
-        }
-
-};
-
-/*---------------------------------------------------------------------------------**//**
-* @bsimethod                                                    JoshSchifter    11/15
-+---------------+---------------+---------------+---------------+---------------+------*/
-TEST_F (AnnotationTableActionTest, Create_DefaultTextSymbSharesEntryWithEdgeRunAction)
-    {
-    DefaultTextSymbSharesEntryWithEdgeRunAction   testAction;
-    DoCreateTableTest (testAction);
-    }
-
-/*---------------------------------------------------------------------------------**//**
-* @bsimethod                                                    JoshSchifter    11/15
-+---------------+---------------+---------------+---------------+---------------+------*/
-TEST_F (AnnotationTableActionTest, Modify_DefaultTextSymbSharesEntryWithEdgeRunAction)
-    {
-    DefaultTextSymbSharesEntryWithEdgeRunAction   testAction;
-    DoModifyTableTest (testAction);
-    }
-
-/*=================================================================================**//**
-* @bsistruct
-+===============+===============+===============+===============+===============+======*/
-struct SetGetSymbologyAction : AnnotationTableTestAction
-{
-public:
-    enum class EdgeSymbologyId  { A, B, C, D, E };
-
-    struct SetInstruction
-        {
-        AnnotationTableSymbologyValues          m_symb;
-        TableCellListEdges                      m_edges;
-        bvector<AnnotationTableCellIndex>       m_cells;
-        };
-
-    struct GetInstruction
-        {
-        bvector<AnnotationTableSymbologyValues> m_expectedResults;
-        TableCellListEdges                      m_edges;
-        bvector<AnnotationTableCellIndex>       m_cells;
-        };
-
-private:
-    bvector<SetInstruction> const&      m_setInstructions;
-    bvector<GetInstruction> const&      m_getInstructions;
-
-public:
-    /* ctor */  SetGetSymbologyAction (bvector<SetInstruction> const& set, bvector<GetInstruction> const& get) : m_setInstructions (set), m_getInstructions (get) {}
-
-    /*---------------------------------------------------------------------------------**//**
-    * @bsimethod                                                    JoshSchifter    12/13
-    +---------------+---------------+---------------+---------------+---------------+------*/
-    void    _DoAction (AnnotationTableElementR table) override
-        {
-        for (SetInstruction const& instruction : m_setInstructions)
-            table.SetEdgeSymbology (instruction.m_symb, instruction.m_edges, instruction.m_cells);
-        }
-
-    /*---------------------------------------------------------------------------------**//**
-    * @bsimethod                                                    JoshSchifter    12/13
-    +---------------+---------------+---------------+---------------+---------------+------*/
-    void    _VerifyAction (AnnotationTableElementCR table) const override
-        {
-        for (GetInstruction const& instruction : m_getInstructions)
-            {
-            bvector<AnnotationTableSymbologyValues> const& expected = instruction.m_expectedResults;
-            bvector<AnnotationTableSymbologyValues>        actual;
-
-            table.GetEdgeSymbology (actual, instruction.m_edges, instruction.m_cells);
-
-            EXPECT_EQ (expected.size(), actual.size());
-
-            for (AnnotationTableSymbologyValues const& expectedValue : expected)
-                EXPECT_TRUE (SUCCESS == RemoveExpectedSymbology (expectedValue, actual));
-
-            EXPECT_EQ (0, actual.size());
-            }
-        }
-
-    /*---------------------------------------------------------------------------------**//**
-    * @bsimethod                                                    JoshSchifter    12/13
-    +---------------+---------------+---------------+---------------+---------------+------*/
-    static bool ActualMatchedExpectedSymbology (AnnotationTableSymbologyValuesCR expected, AnnotationTableSymbologyValuesCR actual)
-        {
-        if (expected.HasLineVisible() && expected.GetLineVisible() != actual.GetLineVisible())
-            return false;
-
-        if (expected.HasLineWeight() && expected.GetLineWeight() != actual.GetLineWeight())
-            return false;
-
-        if (expected.HasLineColor() && expected.GetLineColor() != actual.GetLineColor())
-            return false;
-
-        if (expected.HasLineStyle() && expected.GetLineStyleId() != actual.GetLineStyleId())
-            return false;
-
-        if (expected.HasLineStyle() && expected.GetLineStyleScale() != actual.GetLineStyleScale())
-            return false;
-
-        return true;
-        }
-
-    /*---------------------------------------------------------------------------------**//**
-    * @bsimethod                                                    JoshSchifter    12/13
-    +---------------+---------------+---------------+---------------+---------------+------*/
-    static BentleyStatus RemoveExpectedSymbology (AnnotationTableSymbologyValuesCR expected, bvector<AnnotationTableSymbologyValues>& collection)
-        {
-        struct FindEquivalentPredicate
-            {
-            AnnotationTableSymbologyValuesCR  m_expected;
-
-            FindEquivalentPredicate (AnnotationTableSymbologyValuesCR item) : m_expected (item) {}
-            bool operator () (AnnotationTableSymbologyValues const& candidate)
-                {
-                return ActualMatchedExpectedSymbology (m_expected, candidate);
-                }
-            };
-
-        FindEquivalentPredicate   predicate (expected);
-        auto foundIter = std::find_if (collection.begin (), collection.end (), predicate);
-
-        if (foundIter == collection.end())
-            return ERROR;
-
-        collection.erase (foundIter);
-        return SUCCESS;
-        }
-
-    /*---------------------------------------------------------------------------------**//**
-    * @bsimethod                                                    JoshSchifter    12/13
-    +---------------+---------------+---------------+---------------+---------------+------*/
-    static AnnotationTableSymbologyValues CreateSymbValues (EdgeSymbologyId symbId)
-        {
-        // Each one should be a unique combination.
-        // These are for edges, so no fill color.
-        AnnotationTableSymbologyValues symb;
-
-        switch (symbId)
-            {
-            case EdgeSymbologyId::A:
-                symb.SetLineColor  (ColorDef::Green());
-                break;
-            case EdgeSymbologyId::B:
-                symb.SetLineColor  (ColorDef::Green());
-                symb.SetLineWeight (2);
-                break;
-            case EdgeSymbologyId::C:
-                symb.SetLineColor  (ColorDef::Yellow());
-                symb.SetLineStyle  (DgnStyleId(4ULL), 2.0);
-                symb.SetLineWeight (4);
-                break;
-            case EdgeSymbologyId::D:
-                symb.SetLineStyle  (DgnStyleId(6ULL), 6.0);
-                break;
-            case EdgeSymbologyId::E:
-                symb.SetLineWeight (8);
-                break;
-            }
-
-        return symb;
-        }
-};
-
-/*---------------------------------------------------------------------------------**//**
-* @bsimethod                                                    JoshSchifter    12/13
-+---------------+---------------+---------------+---------------+---------------+------*/
-TEST_F (AnnotationTableActionTest, Create_SetGetSymbology_Simple)
-    {
-    bvector<SetGetSymbologyAction::SetInstruction>    setInstructions;
-    bvector<SetGetSymbologyAction::GetInstruction>    getInstructions;
-
-    //       0     1     2
-    //    |-----------------|
-    //  0 |     |     |     |
-    //    |-----+-----+-----|
-    //  1 |     |     |     |
-    //    |--a--+--a--+-----|
-    //  2 |     b     |     |
-    //    |-----+-----+-----|
-    //  3 |     c     |     |
-    //    |-----+-----+-----|
-    //  4 |     |     |     |
-    //    |-----|-----|-----|
-
-    auto    symbIdA = SetGetSymbologyAction::EdgeSymbologyId::A;
-    auto    symbIdB = SetGetSymbologyAction::EdgeSymbologyId::B;
-    auto    symbIdC = SetGetSymbologyAction::EdgeSymbologyId::C;
-
-    // Set symb A on two edges
-    {
-    SetGetSymbologyAction::SetInstruction  setInstruction;
-
-    setInstruction.m_symb  = SetGetSymbologyAction::CreateSymbValues(symbIdA);
-    setInstruction.m_edges = TableCellListEdges::Top;
-    setInstruction.m_cells.push_back (AnnotationTableCellIndex (2, 0));
-    setInstruction.m_cells.push_back (AnnotationTableCellIndex (2, 1));
-
-    setInstructions.push_back (setInstruction);
-    }
-
-    // Set symb B on one edge
-    {
-    SetGetSymbologyAction::SetInstruction  setInstruction;
-
-    setInstruction.m_symb  = SetGetSymbologyAction::CreateSymbValues(symbIdB);
-    setInstruction.m_edges = TableCellListEdges::Right;
-    setInstruction.m_cells.push_back (AnnotationTableCellIndex (2, 0));
-
-    setInstructions.push_back (setInstruction);
-    }
-
-    // Set symb C on one edge
-    {
-    SetGetSymbologyAction::SetInstruction  setInstruction;
-
-    setInstruction.m_symb  = SetGetSymbologyAction::CreateSymbValues(symbIdC);
-    setInstruction.m_edges = TableCellListEdges::Left;
-    setInstruction.m_cells.push_back (AnnotationTableCellIndex (3, 1));
-
-    setInstructions.push_back (setInstruction);
-    }
-
-    // Expect symb A
-    {
-    SetGetSymbologyAction::GetInstruction  getInstruction;
-
-    getInstruction.m_edges = TableCellListEdges::Bottom;
-    getInstruction.m_cells.push_back (AnnotationTableCellIndex (1, 0));
-    getInstruction.m_cells.push_back (AnnotationTableCellIndex (1, 1));
-    getInstruction.m_expectedResults.push_back (SetGetSymbologyAction::CreateSymbValues(symbIdA));
-
-    getInstructions.push_back (getInstruction);
-    }
-
-    // Expect symbs B and C
-    {
-    SetGetSymbologyAction::GetInstruction  getInstruction;
-
-    getInstruction.m_edges = TableCellListEdges::Right;
-    getInstruction.m_cells.push_back (AnnotationTableCellIndex (2, 0));
-    getInstruction.m_cells.push_back (AnnotationTableCellIndex (3, 0));
-    getInstruction.m_expectedResults.push_back (SetGetSymbologyAction::CreateSymbValues(symbIdB));
-    getInstruction.m_expectedResults.push_back (SetGetSymbologyAction::CreateSymbValues(symbIdC));
-
-    getInstructions.push_back (getInstruction);
-    }
-
-    SetGetSymbologyAction   testAction (setInstructions, getInstructions);
-    DoCreateTableTest (testAction);
-    }
-
-/*---------------------------------------------------------------------------------**//**
-* @bsimethod                                                    JoshSchifter    12/13
-+---------------+---------------+---------------+---------------+---------------+------*/
-TEST_F (AnnotationTableActionTest, Create_SetGetSymbology_OutsideInside)
-    {
-    bvector<SetGetSymbologyAction::SetInstruction>    setInstructions;
-    bvector<SetGetSymbologyAction::GetInstruction>    getInstructions;
-
-    //       0     1     2
-    //    |-----------------|
-    //  0 |     |     |     |
-    //    |-----+-----+-----|
-    //  1 |     |     |     |
-    //    |--a--+--a--+--a--|
-    //  2 a     c     c     a
-    //    |--b--+--b--+--a--|
-    //  3 a     c     a     |
-    //    |--b--+--b--+-----|
-    //  4 a     c     a     |
-    //    |--a--|--a--|-----|
-
-    auto    symbIdA = SetGetSymbologyAction::EdgeSymbologyId::A;
-    auto    symbIdB = SetGetSymbologyAction::EdgeSymbologyId::B;
-    auto    symbIdC = SetGetSymbologyAction::EdgeSymbologyId::C;
-
-    bvector<AnnotationTableCellIndex>  cells;
-    cells.push_back (AnnotationTableCellIndex (2, 0));
-    cells.push_back (AnnotationTableCellIndex (2, 1));
-    cells.push_back (AnnotationTableCellIndex (2, 2));
-    cells.push_back (AnnotationTableCellIndex (3, 0));
-    cells.push_back (AnnotationTableCellIndex (3, 1));
-    cells.push_back (AnnotationTableCellIndex (4, 0));
-    cells.push_back (AnnotationTableCellIndex (4, 1));
-
-    // Set symb A on outside edges
-    {
-    SetGetSymbologyAction::SetInstruction  setInstruction;
-
-    setInstruction.m_symb  = SetGetSymbologyAction::CreateSymbValues(symbIdA);
-    setInstruction.m_edges = TableCellListEdges::Exterior;
-    setInstruction.m_cells = cells;
-
-    setInstructions.push_back (setInstruction);
-    }
-
-    // Set symb B on horizontal inside edges
-    {
-    SetGetSymbologyAction::SetInstruction  setInstruction;
-
-    setInstruction.m_symb  = SetGetSymbologyAction::CreateSymbValues(symbIdB);
-    setInstruction.m_edges = TableCellListEdges::InteriorHorizontal;
-    setInstruction.m_cells = cells;
-
-    setInstructions.push_back (setInstruction);
-    }
-
-    // Set symb C on vertical inside edges
-    {
-    SetGetSymbologyAction::SetInstruction  setInstruction;
-
-    setInstruction.m_symb  = SetGetSymbologyAction::CreateSymbValues(symbIdC);
-    setInstruction.m_edges = TableCellListEdges::InteriorVertical;
-    setInstruction.m_cells = cells;
-
-    setInstructions.push_back (setInstruction);
-    }
-
-    // Expect symb A only outside edges
-    {
-    SetGetSymbologyAction::GetInstruction  getInstruction;
-
-    getInstruction.m_edges = TableCellListEdges::Exterior;
-    getInstruction.m_cells = cells;
-    getInstruction.m_expectedResults.push_back (SetGetSymbologyAction::CreateSymbValues(symbIdA));
-
-    getInstructions.push_back (getInstruction);
-    }
-
-    // Expect symbs B and C on inside edges
-    {
-    SetGetSymbologyAction::GetInstruction  getInstruction;
-
-    getInstruction.m_edges = TableCellListEdges::Interior;
-    getInstruction.m_cells = cells;
-    getInstruction.m_expectedResults.push_back (SetGetSymbologyAction::CreateSymbValues(symbIdB));
-    getInstruction.m_expectedResults.push_back (SetGetSymbologyAction::CreateSymbValues(symbIdC));
-
-    getInstructions.push_back (getInstruction);
-    }
-
-    // Expect symbs A, B and C on all edges
-    {
-    SetGetSymbologyAction::GetInstruction  getInstruction;
-
-    getInstruction.m_edges = TableCellListEdges::All;
-    getInstruction.m_cells = cells;
-    getInstruction.m_expectedResults.push_back (SetGetSymbologyAction::CreateSymbValues(symbIdA));
-    getInstruction.m_expectedResults.push_back (SetGetSymbologyAction::CreateSymbValues(symbIdB));
-    getInstruction.m_expectedResults.push_back (SetGetSymbologyAction::CreateSymbValues(symbIdC));
-
-    getInstructions.push_back (getInstruction);
-    }
-
-    // Expect symbs A, B on bottom of second row
-    {
-    SetGetSymbologyAction::GetInstruction  getInstruction;
-
-    getInstruction.m_edges = TableCellListEdges::Bottom;
-    getInstruction.m_cells.push_back (AnnotationTableCellIndex (2, 0));
-    getInstruction.m_cells.push_back (AnnotationTableCellIndex (2, 1));
-    getInstruction.m_cells.push_back (AnnotationTableCellIndex (2, 2));
-    getInstruction.m_expectedResults.push_back (SetGetSymbologyAction::CreateSymbValues(symbIdA));
-    getInstruction.m_expectedResults.push_back (SetGetSymbologyAction::CreateSymbValues(symbIdB));
-
-    getInstructions.push_back (getInstruction);
-    }
-
-    SetGetSymbologyAction   testAction (setInstructions, getInstructions);
-    DoCreateTableTest (testAction);
-    }
-
-/*=================================================================================**//**
-* @bsistruct
-+===============+===============+===============+===============+===============+======*/
-struct SetDefaultFill : AnnotationTableTestAction
-{
-private:
-    ColorDef      m_colorVal;
-
-public:
-    /* ctor */  SetDefaultFill () : m_colorVal(ColorDef::Green()) {}
-
-    /*---------------------------------------------------------------------------------**//**
-    * @bsimethod                                                    JoshSchifter    11/15
-    +---------------+---------------+---------------+---------------+---------------+------*/
-    void    _DoAction (AnnotationTableElementR table) override
-        {
-        AnnotationTableSymbologyValues symbology;
-
-        symbology.SetFillColor (m_colorVal);
-        table.SetDefaultFill (symbology, TableRows::Odd);
-        }
-
-    /*---------------------------------------------------------------------------------**//**
-    * @bsimethod                                                    JoshSchifter    11/15
-    +---------------+---------------+---------------+---------------+---------------+------*/
-    void    _VerifyAction (AnnotationTableElementCR table) const override
-        {
-        AnnotationTableSymbologyValues  symb;
-
-        table.GetDefaultFill(symb, TableRows::Odd);
-        EXPECT_EQ (true, symb.HasFillColor());
-        EXPECT_EQ (m_colorVal, symb.GetFillColor());
-
-        table.GetDefaultFill(symb, TableRows::Even);
-        EXPECT_EQ (false, symb.HasFillColor());
-
-        ExpectedAspectCounts expectedCounts;
-        expectedCounts.AddEntry (DGN_TABLE(DGN_CLASSNAME_AnnotationTableSymbology), 2);
-        expectedCounts.VerifyCounts(table);
-        }
-
-};
-
-/*---------------------------------------------------------------------------------**//**
-* @bsimethod                                                    JoshSchifter    11/15
-+---------------+---------------+---------------+---------------+---------------+------*/
-TEST_F (AnnotationTableActionTest, Create_SetDefaultFill)
-    {
-    SetDefaultFill   testAction;
-    DoCreateTableTest (testAction);
-    }
-
-/*---------------------------------------------------------------------------------**//**
-* @bsimethod                                                    JoshSchifter    11/15
-+---------------+---------------+---------------+---------------+---------------+------*/
-TEST_F (AnnotationTableActionTest, Modify_SetDefaultFill)
-    {
-    SetDefaultFill   testAction;
-    DoModifyTableTest (testAction);
-    }
-
-/*=================================================================================**//**
-* @bsistruct
-+===============+===============+===============+===============+===============+======*/
-struct ClearDefaultFill : AnnotationTableTestAction
-{
-private:
-    ColorDef      m_colorVal;
-
-public:
-    /* ctor */  ClearDefaultFill () : m_colorVal(ColorDef::Green()) {}
-
-    /*---------------------------------------------------------------------------------**//**
-    * @bsimethod                                                    JoshSchifter    11/15
-    +---------------+---------------+---------------+---------------+---------------+------*/
-    void    _PreAction (AnnotationTableElementR table) override
-        {
-        AnnotationTableSymbologyValues symbology;
-
-        symbology.SetFillColor (m_colorVal);
-        table.SetDefaultFill (symbology, TableRows::Odd);
-        table.SetDefaultFill (symbology, TableRows::Even);
-        }
-
-    /*---------------------------------------------------------------------------------**//**
-    * @bsimethod                                                    JoshSchifter    11/15
-    +---------------+---------------+---------------+---------------+---------------+------*/
-    void    _DoAction (AnnotationTableElementR table) override
-        {
-        AnnotationTableSymbologyValues symbology;
-
-        symbology.SetFillVisible (false);
-        table.SetDefaultFill (symbology, TableRows::Odd);
-        table.SetDefaultFill (symbology, TableRows::Even);
-        }
-
-    /*---------------------------------------------------------------------------------**//**
-    * @bsimethod                                                    JoshSchifter    11/15
-    +---------------+---------------+---------------+---------------+---------------+------*/
-    void    _VerifyAction (AnnotationTableElementCR table) const override
-        {
-        AnnotationTableSymbologyValues  symb;
-
-        table.GetDefaultFill(symb, TableRows::Odd);
-        EXPECT_EQ (true,  symb.HasFillVisible());
-        EXPECT_EQ (false, symb.GetFillVisible());
-        EXPECT_EQ (false, symb.HasFillColor());
-
-        table.GetDefaultFill(symb, TableRows::Even);
-        EXPECT_EQ (true,  symb.HasFillVisible());
-        EXPECT_EQ (false, symb.GetFillVisible());
-        EXPECT_EQ (false, symb.HasFillColor());
-
-        ExpectedAspectCounts expectedCounts;
-        // empty - we added default fill, but then cleared it.
-        expectedCounts.VerifyCounts(table);
-        }
-
-};
-
-/*---------------------------------------------------------------------------------**//**
-* @bsimethod                                                    JoshSchifter    11/15
-+---------------+---------------+---------------+---------------+---------------+------*/
-TEST_F (AnnotationTableActionTest, Create_ClearDefaultFill)
-    {
-    ClearDefaultFill   testAction;
-    DoCreateTableTest (testAction);
-    }
-
-/*---------------------------------------------------------------------------------**//**
-* @bsimethod                                                    JoshSchifter    11/15
-+---------------+---------------+---------------+---------------+---------------+------*/
-TEST_F (AnnotationTableActionTest, Modify_ClearDefaultFill)
-    {
-    ClearDefaultFill   testAction;
-    DoModifyTableTest (testAction);
-    }
-
+/*--------------------------------------------------------------------------------------+
+|
+|  $Source: Tests/DgnProject/Published/AnnotationTable_Test.cpp $
+|
+|  $Copyright: (c) 2015 Bentley Systems, Incorporated. All rights reserved. $
+|
++--------------------------------------------------------------------------------------*/
+#include "DgnHandlersTests.h"
+#include <DgnPlatform/DgnDbTables.h>
+#include <DgnPlatform/AnnotationTable.h>
+
+USING_NAMESPACE_BENTLEY_SQLITE
+USING_NAMESPACE_BENTLEY_DGNPLATFORM
+
+// Map of aspect name to count
+typedef    bmap<Utf8String, size_t>     AspectCountMap;
+typedef    bpair<Utf8String, size_t>    AspectCountEntry;
+
+struct TestAnnotationTableAspectDescr
+    {
+    Utf8String  m_tableName;
+    bool        m_isUniqueAspect;
+    };
+
+/*---------------------------------------------------------------------------------**//**
+* @bsimethod                                                    JoshSchifter    08/15
++---------------+---------------+---------------+---------------+---------------+------*/
+static bvector<TestAnnotationTableAspectDescr> const& getAspectDescrs ()
+    {
+    static bvector<TestAnnotationTableAspectDescr> s_aspectDescrs;
+
+    if ( ! s_aspectDescrs.empty())
+        return s_aspectDescrs;
+
+    s_aspectDescrs = 
+        {
+        { DGN_TABLE(DGN_CLASSNAME_AnnotationTableHeader),   true    },
+        { DGN_TABLE(DGN_CLASSNAME_AnnotationTableRow),      false   },
+        { DGN_TABLE(DGN_CLASSNAME_AnnotationTableColumn),   false   },
+        { DGN_TABLE(DGN_CLASSNAME_AnnotationTableCell),     false   },
+        { DGN_TABLE(DGN_CLASSNAME_AnnotationTableMerge),    false   },
+        { DGN_TABLE(DGN_CLASSNAME_AnnotationTableSymbology),false   },
+        { DGN_TABLE(DGN_CLASSNAME_AnnotationTableEdgeRun),  false   },
+        };
+
+    return s_aspectDescrs;
+    }
+
+/*=================================================================================**//**
+* @bsiclass
++===============+===============+===============+===============+===============+======*/
+struct ExpectedAspectCounts
+{
+private:
+    AspectCountMap m_expectedCounts;
+
+public:
+    /* ctor */  ExpectedAspectCounts ()
+        {
+        // Every table has exactly one table data aspect
+        AddEntry (DGN_TABLE(DGN_CLASSNAME_AnnotationTableHeader), 1);
+
+        // Every table at least one symbology aspect
+        AddEntry (DGN_TABLE(DGN_CLASSNAME_AnnotationTableSymbology), 1);
+        }
+
+    /* ctor */  ExpectedAspectCounts (uint32_t rowsExpected, uint32_t colsExpected, uint32_t cellsExpected, uint32_t mergesExpected)
+        :
+        ExpectedAspectCounts()
+        {
+        if (0 < rowsExpected)
+            AddEntry (DGN_TABLE(DGN_CLASSNAME_AnnotationTableRow), rowsExpected);
+
+        if (0 < colsExpected)
+            AddEntry (DGN_TABLE(DGN_CLASSNAME_AnnotationTableColumn), colsExpected);
+
+        if (0 < cellsExpected)
+            AddEntry (DGN_TABLE(DGN_CLASSNAME_AnnotationTableCell), cellsExpected);
+
+        if (0 < mergesExpected)
+            AddEntry (DGN_TABLE(DGN_CLASSNAME_AnnotationTableMerge), mergesExpected);
+        }
+
+    void        AddEntry (Utf8CP tableName, size_t count)
+        {
+        m_expectedCounts[tableName] = count;
+        }
+
+    Utf8String  BuildSelectCountString (TestAnnotationTableAspectDescr const& aspectDescr)
+        {
+        Utf8String sqlString ("SELECT count(*) FROM ");
+        sqlString.append (aspectDescr.m_tableName);
+
+        Utf8CP  idPropertyName = aspectDescr.m_isUniqueAspect ? "ECInstanceId" : "ElementId";
+        Utf8PrintfString whereStr(" WHERE %s=?", idPropertyName);
+        sqlString.append (whereStr);
+
+        return sqlString;
+        }
+
+    int         GetActualCount (TestAnnotationTableAspectDescr const& aspectDescr, DgnElementId elementId, DgnDbCR db)
+        {
+        Utf8String  sqlString = BuildSelectCountString (aspectDescr);
+        Statement   statement;
+        DbResult    prepareStatus = statement.Prepare (db, sqlString.c_str());
+        EXPECT_TRUE (BE_SQLITE_OK == prepareStatus);
+
+        statement.BindId(1, elementId);
+
+        return (BE_SQLITE_ROW == statement.Step()) ? static_cast<size_t>(statement.GetValueInt (0)) : 0;
+        }
+
+    void        GetActualCounts (AspectCountMap& counts, DgnElementId elementId, DgnDbCR db)
+        {
+        bvector<TestAnnotationTableAspectDescr> const& aspectDescrs = getAspectDescrs ();
+
+        for (TestAnnotationTableAspectDescr const& aspectDescr : aspectDescrs)
+            {
+            int count = GetActualCount (aspectDescr, elementId, db);
+
+            if (0 != count)
+                counts[aspectDescr.m_tableName] = count;
+            }
+        }
+
+    void        VerifyCounts (AnnotationTableElementCR table)
+        {
+        AspectCountMap actualCounts;
+
+        GetActualCounts (actualCounts, table.GetElementId(), table.GetDgnDb());
+
+        for (AspectCountEntry const& entry: m_expectedCounts)
+            {
+            Utf8String const&                   tableName       = entry.first;
+            size_t                              expectedCount   = entry.second;
+            AspectCountMap::const_iterator      matchingEntry   = actualCounts.find(tableName);
+            size_t                              actualCount     = 0;
+
+            if (actualCounts.end() != matchingEntry)
+                actualCount = (*matchingEntry).second;
+
+            EXPECT_EQ (expectedCount, actualCount) << "Aspect count mismatch for table: " << tableName.c_str();
+
+            actualCounts.erase (tableName);
+            }
+
+        // There are aspects on the element that were not expected.
+        if (actualCounts.empty())
+            return;
+
+        for (AspectCountEntry const& entry: actualCounts)
+            {
+            Utf8String const&                   tableName   = entry.first;
+            size_t                              actualCount = entry.second;
+
+            EXPECT_EQ (0, actualCount) << "Aspect count mismatch for table: " << tableName.c_str();
+            }
+        }
+};
+
+/*=================================================================================**//**
+* @bsistruct
++===============+===============+===============+===============+===============+======*/
+struct AnnotationTableTest : public GenericDgnModelTestFixture /* public testing::Test*/
+{
+private:
+    const    Utf8CP m_modelName     = "TestModel";
+    const    Utf8CP m_categoryName  = "TestCategory";
+
+    typedef GenericDgnModelTestFixture T_Super;
+
+    DgnModelId              m_modelId;
+    DgnCategoryId           m_categoryId;
+    DgnElementId   m_textStyleId;
+
+public:
+AnnotationTableTest() : GenericDgnModelTestFixture (__FILE__, true /*2D*/, false /*needBriefcase*/)
+    {
+    }
+
+void SetUp () override
+    {
+    T_Super::SetUp();
+
+    // Create a category
+    DgnCategory category(DgnCategory::CreateParams(*GetDgnProjectP(), m_categoryName, DgnCategory::Scope::Physical));
+    DgnSubCategory::Appearance appearance;
+    category.Insert(appearance);
+
+    m_categoryId = category.GetCategoryId();
+    ASSERT_TRUE(m_categoryId.IsValid());
+
+    // Create a text style
+    AnnotationTextStylePtr textStyle = AnnotationTextStyle::Create(*GetDgnProjectP());
+    textStyle->SetName(GetTextStyleName());
+    textStyle->SetHeight(GetTextStyleHeight());
+    textStyle->SetFontId(GetDgnProjectP()->Fonts().AcquireId(DgnFontManager::GetAnyLastResortFont()));
+    textStyle->Insert();
+
+    m_textStyleId = textStyle->GetElementId();
+    ASSERT_TRUE(m_textStyleId.IsValid());
+
+    // Create a 2d model
+    DgnModelPtr model = new DgnModel2d(DgnModel2d::CreateParams(*GetDgnProjectP(), DgnClassId(GetDgnProjectP()->Schemas().GetECClassId(DGN_ECSCHEMA_NAME, DGN_CLASSNAME_Model2d)), DgnModel::CreateModelCode(m_modelName)));
+    ASSERT_TRUE(DgnDbStatus::Success == model->Insert());
+
+    m_modelId = model->GetModelId();
+    ASSERT_TRUE(m_modelId.IsValid());
+    }
+
+DgnDbR                  GetDgnDb()              { return *GetDgnProjectP(); }
+DgnModelId              GetModelId()            { return m_modelId; }
+DgnCategoryId           GetCategoryId()         { return m_categoryId; }
+DgnElementId   GetTextStyleId()        { return m_textStyleId; }
+Utf8CP                  GetTextStyleName()      { return "TextStyleForTable"; }
+double                  GetTextStyleHeight()    { return 0.25; }
+
+/*---------------------------------------------------------------------------------**//**
+* @bsimethod                                                    JoshSchifter    08/15
++---------------+---------------+---------------+---------------+---------------+------*/
+AnnotationTableElementPtr    CreateBasicTable (int numRows = 5, int numCols = 3)
+    {
+    DgnDbR          db          = GetDgnDb();
+    DgnModelId      modelId     = GetModelId();
+    DgnCategoryId   categoryId  = GetCategoryId();
+
+    AnnotationTableElement::CreateParams    createParams (db, modelId, AnnotationTableElement::QueryClassId(db), categoryId);
+    AnnotationTableElementPtr               tableElement = AnnotationTableElement::Create(numRows, numCols, GetTextStyleId(), 0, createParams);
+    EXPECT_TRUE (tableElement.IsValid());
+
+    return tableElement;
+    }
+
+/*---------------------------------------------------------------------------------**//**
+* @bsimethod                                                    JoshSchifter    08/15
++---------------+---------------+---------------+---------------+---------------+------*/
+DgnElementId    InsertElement (AnnotationTableElementR element)
+    {
+    AnnotationTableElementCPtr  insertedElement = element.Insert();
+    EXPECT_TRUE(insertedElement.IsValid());
+
+    DgnElementId elementId = insertedElement->GetElementId();
+    EXPECT_TRUE(elementId.IsValid());
+
+    return elementId;
+    }
+
+/*---------------------------------------------------------------------------------**//**
+* @bsimethod                                                    JoshSchifter    08/15
++---------------+---------------+---------------+---------------+---------------+------*/
+void        UpdateElement (AnnotationTableElementR element)
+    {
+    AnnotationTableElementCPtr  updatedElement = element.Update();
+    EXPECT_TRUE(updatedElement.IsValid());
+    }
+
+/*---------------------------------------------------------------------------------**//**
+* @bsimethod                                                    JoshSchifter    08/15
++---------------+---------------+---------------+---------------+---------------+------*/
+DgnElementId    CreateBasicTablePersisted (int numRows = 5, int numCols = 3)
+    {
+    AnnotationTableElementPtr   tableElement = CreateBasicTable (numRows, numCols);
+    return InsertElement (*tableElement);
+    }
+
+/*=================================================================================**//**
+* @bsistruct
++===============+===============+===============+===============+===============+======*/
+struct MergeDescr
+    {
+    AnnotationTableCellIndex    m_rootIndex;
+    uint32_t                    m_rowSpan;
+    uint32_t                    m_colSpan;
+
+    MergeDescr (AnnotationTableCellIndexCR i, uint32_t r, uint32_t c) : m_rootIndex(i), m_rowSpan(r), m_colSpan(c) {}
+    };
+
+/*---------------------------------------------------------------------------------**//**
+* @bsimethod                                                    JoshSchifter    06/13
++---------------+---------------+---------------+---------------+---------------+------*/
+static void     BuildExpectedCellList (bvector<AnnotationTableCellIndex>& expectedCells, uint32_t numRows, uint32_t numCols, bvector<AnnotationTableCellIndex> const* exclusions)
+    {
+    for (uint32_t iRow = 0; iRow < numRows; iRow++)
+        {
+        for (uint32_t iCol = 0; iCol < numCols; iCol++)
+            {
+            AnnotationTableCellIndex index (iRow, iCol);
+
+            if (NULL != exclusions)
+                {
+                if (exclusions->end() != std::find (exclusions->begin(), exclusions->end(), index))
+                    continue;
+                }
+
+            expectedCells.push_back (index);
+            }
+        }
+    }
+
+/*---------------------------------------------------------------------------------**//**
+* @bsimethod                                                    JoshSchifter    06/13
++---------------+---------------+---------------+---------------+---------------+------*/
+static void     VerifyCellCollection (AnnotationTableElementCR table, bvector<AnnotationTableCellIndex> const* exclusions)
+    {
+    bvector<AnnotationTableCellIndex> expectedCells;
+    BuildExpectedCellList (expectedCells, table.GetRowCount(), table.GetColumnCount(), exclusions);
+
+    uint32_t iCell = 0;
+
+    for (AnnotationTableCellCR cell : table.GetCellCollection())
+        {
+        AnnotationTableCellIndex  foundIndex      = cell.GetIndex();
+        AnnotationTableCellIndex  expectedIndex   = expectedCells[iCell++];
+
+        ASSERT_TRUE (expectedIndex == foundIndex);
+        }
+
+    ASSERT_EQ (expectedCells.size(), iCell);
+    }
+
+/*---------------------------------------------------------------------------------**//**
+* @bsimethod                                                    JoshSchifter    04/14
++---------------+---------------+---------------+---------------+---------------+------*/
+static void     VerifyCellsWithMergeBlocks (AnnotationTableElementCR table, bvector<MergeDescr> mergeBlocks)
+    {
+    // Verify that the expected cells were consumed
+    bvector<AnnotationTableCellIndex> cellsThatWereConsumed;
+
+    for (MergeDescr const& merge : mergeBlocks)
+        {
+        bool    skippedFirst = false;
+        size_t  oldConsumedCount = cellsThatWereConsumed.size();
+
+        for (uint32_t iRow = merge.m_rootIndex.row; iRow < merge.m_rootIndex.row + merge.m_rowSpan; iRow++)
+            {
+            for (uint32_t iCol = merge.m_rootIndex.col; iCol < merge.m_rootIndex.col + merge.m_colSpan; iCol++)
+                {
+                if ( ! skippedFirst)
+                    { skippedFirst = true; continue; }
+
+                cellsThatWereConsumed.push_back (AnnotationTableCellIndex (iRow, iCol));
+                }
+            }
+
+        // double check
+        EXPECT_EQ (merge.m_rowSpan * merge.m_colSpan - 1, cellsThatWereConsumed.size() - oldConsumedCount);
+        }
+
+    AnnotationTableTest::VerifyCellCollection (table, &cellsThatWereConsumed);
+    }
+
+}; // AnnotationTableTest
+
+/*---------------------------------------------------------------------------------**//**
+* @bsimethod                                                    JoshSchifter    08/15
++---------------+---------------+---------------+---------------+---------------+------*/
+TEST_F (AnnotationTableTest, BasicCreate)
+    {
+    AnnotationTableElementPtr   tableElement = CreateBasicTable ();
+
+    EXPECT_EQ (5, tableElement->GetRowCount ());
+    EXPECT_EQ (3, tableElement->GetColumnCount ());
+    }
+
+/*---------------------------------------------------------------------------------**//**
+* @bsimethod                                                    JoshSchifter    08/15
++---------------+---------------+---------------+---------------+---------------+------*/
+TEST_F (AnnotationTableTest, BasicPersist)
+    {
+    int numRows = 5;
+    int numCols = 3;
+
+    DgnElementId elementId = CreateBasicTablePersisted (numRows, numCols);
+
+    // Shutdown and reopen the project so that we don't get a cached element.
+    CloseTestFile();
+    ReopenTestFile();
+
+    AnnotationTableElementCPtr readTableElement = AnnotationTableElement::Get(GetDgnDb(), elementId);
+    ASSERT_TRUE(readTableElement.IsValid());
+
+    EXPECT_EQ (numRows, readTableElement->GetRowCount ());
+    EXPECT_EQ (numCols, readTableElement->GetColumnCount ());
+
+    // Expect the minimum aspects on the element
+    ExpectedAspectCounts expectedCounts;
+    expectedCounts.VerifyCounts(*readTableElement);
+    }
+
+/*---------------------------------------------------------------------------------**//**
+* @bsimethod                                                    JoshSchifter    08/15
++---------------+---------------+---------------+---------------+---------------+------*/
+TEST_F (AnnotationTableTest, PersistTwoTables)
+    {
+    int numRows1 = 5, numCols1 = 3;
+    int numRows2 = 8, numCols2 = 2;
+
+    DgnElementId elementId1 = CreateBasicTablePersisted (numRows1, numCols1);
+    DgnElementId elementId2 = CreateBasicTablePersisted (numRows2, numCols2);
+
+    // Shutdown and reopen the project so that we don't get a cached element.
+    CloseTestFile();
+    ReopenTestFile();
+
+    AnnotationTableElementCPtr readTableElement = AnnotationTableElement::Get(GetDgnDb(), elementId1);
+    ASSERT_TRUE(readTableElement.IsValid());
+
+    EXPECT_EQ (numRows1, readTableElement->GetRowCount ());
+    EXPECT_EQ (numCols1, readTableElement->GetColumnCount ());
+
+    // Expect the minimum aspects on the element
+    ExpectedAspectCounts expectedCounts;
+    expectedCounts.VerifyCounts(*readTableElement);
+
+    readTableElement = AnnotationTableElement::Get(GetDgnDb(), elementId2);
+    ASSERT_TRUE(readTableElement.IsValid());
+
+    EXPECT_EQ (numRows2, readTableElement->GetRowCount ());
+    EXPECT_EQ (numCols2, readTableElement->GetColumnCount ());
+
+    // Expect the minimum aspects on the element
+    expectedCounts.VerifyCounts(*readTableElement);
+    }
+
+/*---------------------------------------------------------------------------------**//**
+* @bsimethod                                                    JoshSchifter    08/15
++---------------+---------------+---------------+---------------+---------------+------*/
+TEST_F (AnnotationTableTest, PersistRowAndColumnAspects)
+    {
+    int numRows1 = 5, numCols1 = 3;
+    int numRows2 = 8, numCols2 = 2;
+
+    typedef bpair <int, double> ExpectedRowHeight;
+
+    // Set the height of even rows to the 2 * (1+index) (2, def, 6, def, 10).
+    bvector<ExpectedRowHeight> rowHeights1;
+    for (int iRow = 0; iRow < numRows1; iRow++)
+        {
+        if (0 == iRow % 2)
+            rowHeights1.push_back (ExpectedRowHeight (iRow, 2.0 * (1+iRow)));
+        }
+
+    // Set the height of odd rows to 3*index (3, def, 9, def, 15, def, 21, def).
+    bvector<ExpectedRowHeight> rowHeights2;
+    for (int iRow = 0; iRow < numRows2; iRow++)
+        {
+        if (0 != iRow % 2)
+            rowHeights2.push_back (ExpectedRowHeight (iRow, 3.0 * iRow));
+        }
+
+    AnnotationTableElementPtr   tableElement1 = CreateBasicTable (numRows1, numCols1);
+    AnnotationTableElementPtr   tableElement2 = CreateBasicTable (numRows2, numCols2);
+
+    for (ExpectedRowHeight const& entry : rowHeights1)
+        tableElement1->GetRow (entry.first)->SetHeight(entry.second);
+
+    for (ExpectedRowHeight const& entry : rowHeights2)
+        tableElement2->GetRow (entry.first)->SetHeight(entry.second);
+
+    // Insert both tables.
+    DgnElementId elementId1 = InsertElement (*tableElement1);
+    DgnElementId elementId2 = InsertElement (*tableElement2);
+
+    tableElement1 = nullptr;
+    tableElement2 = nullptr;
+
+    // Shutdown and reopen the project so that we don't get a cached element.
+    CloseTestFile();
+    ReopenTestFile();
+
+    AnnotationTableElementCPtr readTableElement = AnnotationTableElement::Get(GetDgnDb(), elementId1);
+    ASSERT_TRUE(readTableElement.IsValid());
+
+    for (ExpectedRowHeight const& entry : rowHeights1)
+        EXPECT_EQ (entry.second, readTableElement->GetRow (entry.first)->GetHeight());
+
+    // Expect row aspects for the rows with non-default heights.
+    ExpectedAspectCounts expectedCounts1;
+    expectedCounts1.AddEntry (DGN_TABLE(DGN_CLASSNAME_AnnotationTableRow), rowHeights1.size());
+    expectedCounts1.VerifyCounts(*readTableElement);
+
+    readTableElement = AnnotationTableElement::Get(GetDgnDb(), elementId2);
+    ASSERT_TRUE(readTableElement.IsValid());
+
+    for (ExpectedRowHeight const& entry : rowHeights2)
+        EXPECT_EQ (entry.second, readTableElement->GetRow (entry.first)->GetHeight());
+
+    // Expect row aspects for the rows with non-default heights.
+    ExpectedAspectCounts expectedCounts2;
+    expectedCounts2.AddEntry (DGN_TABLE(DGN_CLASSNAME_AnnotationTableRow), rowHeights2.size());
+    expectedCounts2.VerifyCounts(*readTableElement);
+    }
+
+/*=================================================================================**//**
+* @bsistruct
++===============+===============+===============+===============+===============+======*/
+struct AnnotationTableTestAction
+    {
+    /*---------------------------------------------------------------------------------**//**
+    * @bsimethod                                                    JoshSchifter    05/13
+    +---------------+---------------+---------------+---------------+---------------+------*/
+    virtual bool    _CreateTable (AnnotationTableElementPtr&, DgnDbR, DgnModelId, DgnCategoryId, DgnElementId) { return false; }
+    virtual void    _PreAction (AnnotationTableElementR) {}
+    virtual void    _DoAction (AnnotationTableElementR) = 0;
+    virtual void    _VerifyAction (AnnotationTableElementCR) const = 0;
+    };
+
+/*=================================================================================**//**
+* @bsistruct
++===============+===============+===============+===============+===============+======*/
+struct AnnotationTableActionTest : public AnnotationTableTest
+{
+ private:
+    typedef AnnotationTableTest T_Super;
+
+    DgnElementId    m_tableElementId;
+
+public:
+    void SetUp () override
+        {
+        T_Super::SetUp();
+
+        m_tableElementId.Invalidate();
+        }
+
+    AnnotationTableElementPtr CreateTable (AnnotationTableTestAction& testAction)
+        {
+        AnnotationTableElementPtr    table;
+
+        if (testAction._CreateTable (table, GetDgnDb(), GetModelId(), GetCategoryId(), GetTextStyleId()))
+            return table;
+
+        return CreateBasicTable();
+        }
+
+    void ReadConstTable (AnnotationTableElementCPtr& table)
+        {
+        EXPECT_TRUE (m_tableElementId.IsValid());
+
+        table = AnnotationTableElement::Get(GetDgnDb(), m_tableElementId);
+        EXPECT_TRUE (table.IsValid());
+        }
+
+    void ReadEditableTable (AnnotationTableElementPtr& table)
+        {
+        EXPECT_TRUE (m_tableElementId.IsValid());
+
+        table = AnnotationTableElement::GetForEdit(GetDgnDb(), m_tableElementId);
+        EXPECT_TRUE (table.IsValid());
+        }
+
+    void AddTableToDb (AnnotationTableElementR table)
+        {
+        ASSERT_TRUE ( ! m_tableElementId.IsValid());
+        m_tableElementId = InsertElement (table);
+        ASSERT_TRUE (m_tableElementId.IsValid());
+        }
+
+    void UpdateTableInDb (AnnotationTableElementR table)
+        {
+        ASSERT_EQ (m_tableElementId, table.GetElementId());
+        UpdateElement (table);
+        ASSERT_EQ (m_tableElementId, table.GetElementId());
+        }
+
+    void DoCreateTableTest (AnnotationTableTestAction& testAction)
+        {
+        AnnotationTableElementPtr seedTable = CreateTable(testAction);
+        EXPECT_TRUE (seedTable.IsValid());
+
+        testAction._PreAction (*seedTable);
+        testAction._DoAction  (*seedTable);
+
+        AddTableToDb (*seedTable);
+        seedTable = nullptr;
+
+        // Shutdown and reopen the project so that we don't get a cached element.
+        CloseTestFile();
+        ReopenTestFile();
+
+        AnnotationTableElementCPtr    foundTable;
+
+        ReadConstTable (foundTable);
+        EXPECT_TRUE (foundTable.IsValid());
+
+        testAction._VerifyAction (*foundTable);
+        }
+
+    void DoModifyTableTest (AnnotationTableTestAction& testAction)
+        {
+        AnnotationTableElementPtr seedTable = CreateTable(testAction);
+        EXPECT_TRUE (seedTable.IsValid());
+
+        testAction._PreAction (*seedTable);
+
+        AddTableToDb (*seedTable);
+        seedTable = nullptr;
+
+//CloseTestFile();
+//ReopenTestFile();
+
+        AnnotationTableElementPtr        applyActionTable;
+
+        ReadEditableTable (applyActionTable);
+        EXPECT_TRUE (applyActionTable.IsValid());
+
+        testAction._DoAction  (*applyActionTable);
+
+        UpdateTableInDb (*applyActionTable);
+        applyActionTable = nullptr;
+
+        // Shutdown and reopen the project so that we don't get a cached element.
+        CloseTestFile();
+        ReopenTestFile();
+
+        AnnotationTableElementCPtr    postActionTable;
+
+        ReadConstTable (postActionTable);
+        EXPECT_TRUE (postActionTable.IsValid());
+
+        testAction._VerifyAction (*postActionTable);
+        }
+};
+
+/*=================================================================================**//**
+* @bsistruct
++===============+===============+===============+===============+===============+======*/
+struct NoAction : AnnotationTableTestAction
+{
+public:
+    /* ctor */  NoAction () {}
+
+    /*---------------------------------------------------------------------------------**//**
+    * @bsimethod                                                    JoshSchifter    05/13
+    +---------------+---------------+---------------+---------------+---------------+------*/
+    void    _DoAction (AnnotationTableElementR table) override
+        {
+        // Don't do anything, a table is created and written by the test logic
+        }
+
+    /*---------------------------------------------------------------------------------**//**
+    * @bsimethod                                                    JoshSchifter    05/13
+    +---------------+---------------+---------------+---------------+---------------+------*/
+    void    _VerifyAction (AnnotationTableElementCR table) const override
+        {
+        EXPECT_EQ (5, table.GetRowCount ());
+        EXPECT_EQ (3, table.GetColumnCount ());
+
+        // Expect the minimum aspects on the element
+        ExpectedAspectCounts expectedCounts;
+        expectedCounts.VerifyCounts(table);
+        }
+
+};
+
+/*---------------------------------------------------------------------------------**//**
+* @bsimethod                                                    JoshSchifter    05/13
++---------------+---------------+---------------+---------------+---------------+------*/
+TEST_F (AnnotationTableActionTest, Create_NoAction)
+    {
+    NoAction   testAction;
+    DoCreateTableTest (testAction);
+    }
+
+/*---------------------------------------------------------------------------------**//**
+* @bsimethod                                                    JoshSchifter    05/13
++---------------+---------------+---------------+---------------+---------------+------*/
+TEST_F (AnnotationTableActionTest, Modify_NoAction)
+    {
+    NoAction   testAction;
+    DoModifyTableTest (testAction);
+    }
+
+/*=================================================================================**//**
+* @bsistruct
++===============+===============+===============+===============+===============+======*/
+struct OverrideRowHeightAction : AnnotationTableTestAction
+{
+private:
+    double  m_overrideHeight;
+    int     m_index;
+
+public:
+    /* ctor */  OverrideRowHeightAction (double v, int i) : m_overrideHeight (v), m_index (i) {}
+
+    /*---------------------------------------------------------------------------------**//**
+    * @bsimethod                                                    JoshSchifter    05/13
+    +---------------+---------------+---------------+---------------+---------------+------*/
+    void    _DoAction (AnnotationTableElementR table) override
+        {
+        double  defaultRowHeight  = table.GetDefaultRowHeight();
+        EXPECT_TRUE (defaultRowHeight != m_overrideHeight);
+
+        table.GetRow(m_index)->SetHeight (m_overrideHeight);
+        }
+
+    /*---------------------------------------------------------------------------------**//**
+    * @bsimethod                                                    JoshSchifter    05/13
+    +---------------+---------------+---------------+---------------+---------------+------*/
+    void    _VerifyAction (AnnotationTableElementCR table) const override
+        {
+        double  defaultRowHeight  = table.GetDefaultRowHeight();
+
+        for (uint32_t iRow = 0; iRow < table.GetRowCount(); iRow++)
+            {
+            double expectedHeight = (m_index == iRow) ? m_overrideHeight : defaultRowHeight;
+
+            EXPECT_EQ (expectedHeight, table.GetRow(iRow)->GetHeight());
+            }
+
+        ExpectedAspectCounts expectedCounts;
+        expectedCounts.AddEntry (DGN_TABLE(DGN_CLASSNAME_AnnotationTableRow), 1);
+        expectedCounts.VerifyCounts(table);
+        }
+
+};
+
+/*---------------------------------------------------------------------------------**//**
+* @bsimethod                                                    JoshSchifter    05/13
++---------------+---------------+---------------+---------------+---------------+------*/
+TEST_F (AnnotationTableActionTest, Create_OverrideRowHeight)
+    {
+    int     rowIndex = 1;
+    double  overrideHeightValue = 0.75;
+
+    OverrideRowHeightAction   testAction (overrideHeightValue, rowIndex);
+    DoCreateTableTest (testAction);
+    }
+
+/*---------------------------------------------------------------------------------**//**
+* @bsimethod                                                    JoshSchifter    05/13
++---------------+---------------+---------------+---------------+---------------+------*/
+TEST_F (AnnotationTableActionTest, Modify_OverrideRowHeight)
+    {
+    int     columnIndex = 1;
+    double  overrideHeightValue = 0.75;
+
+    OverrideRowHeightAction   testAction (overrideHeightValue, columnIndex);
+    DoModifyTableTest (testAction);
+    }
+
+/*=================================================================================**//**
+* @bsistruct
++===============+===============+===============+===============+===============+======*/
+struct OverrideColumnWidthAction : AnnotationTableTestAction
+{
+private:
+    double  m_overrideWidth;
+    int     m_index;
+
+public:
+    /* ctor */  OverrideColumnWidthAction (double v, int i) : m_overrideWidth (v), m_index (i) {}
+
+    /*---------------------------------------------------------------------------------**//**
+    * @bsimethod                                                    JoshSchifter    05/13
+    +---------------+---------------+---------------+---------------+---------------+------*/
+    void    _DoAction (AnnotationTableElementR table) override
+        {
+        double  defaultColumnWidth  = table.GetDefaultColumnWidth();
+        EXPECT_TRUE (defaultColumnWidth != m_overrideWidth);
+
+        table.GetColumn(m_index)->SetWidth (m_overrideWidth);
+        }
+
+    /*---------------------------------------------------------------------------------**//**
+    * @bsimethod                                                    JoshSchifter    05/13
+    +---------------+---------------+---------------+---------------+---------------+------*/
+    void    _VerifyAction (AnnotationTableElementCR table) const override
+        {
+        double  defaultColumnWidth  = table.GetDefaultColumnWidth();
+
+        for (uint32_t iColumn = 0; iColumn < table.GetColumnCount(); iColumn++)
+            {
+            double expectedWidth = (m_index == iColumn) ? m_overrideWidth : defaultColumnWidth;
+
+            EXPECT_EQ (expectedWidth, table.GetColumn(iColumn)->GetWidth());
+            }
+
+        ExpectedAspectCounts expectedCounts;
+        expectedCounts.AddEntry (DGN_TABLE(DGN_CLASSNAME_AnnotationTableColumn), 1);
+        expectedCounts.VerifyCounts(table);
+        }
+
+};
+
+/*---------------------------------------------------------------------------------**//**
+* @bsimethod                                                    JoshSchifter    05/13
++---------------+---------------+---------------+---------------+---------------+------*/
+TEST_F (AnnotationTableActionTest, Create_OverrideColumnWidth)
+    {
+    int     colIndex = 1;
+    double  overrideWidthValue = 0.75;
+
+    OverrideColumnWidthAction   testAction (overrideWidthValue, colIndex);
+    DoCreateTableTest (testAction);
+    }
+
+/*---------------------------------------------------------------------------------**//**
+* @bsimethod                                                    JoshSchifter    05/13
++---------------+---------------+---------------+---------------+---------------+------*/
+TEST_F (AnnotationTableActionTest, Modify_OverrideColumnWidth)
+    {
+    int     columnIndex = 1;
+    double  overrideWidthValue = 0.75;
+
+    OverrideColumnWidthAction   testAction (overrideWidthValue, columnIndex);
+    DoModifyTableTest (testAction);
+    }
+
+
+/*=================================================================================**//**
+* @bsistruct
++===============+===============+===============+===============+===============+======*/
+struct ClearRowHeightAction : AnnotationTableTestAction
+{
+private:
+    int  m_index;
+
+public:
+    /* ctor */  ClearRowHeightAction (int i) : m_index (i) {}
+
+    /*---------------------------------------------------------------------------------**//**
+    * @bsimethod                                                    JoshSchifter    05/13
+    +---------------+---------------+---------------+---------------+---------------+------*/
+    void    _PreAction (AnnotationTableElementR table) override
+        {
+        double  overrideHeight = 0.75;
+        double  defaultRowHeight  = table.GetDefaultRowHeight();
+        EXPECT_TRUE (defaultRowHeight != overrideHeight);
+
+        table.GetRow(m_index)->SetHeight (overrideHeight);
+        }
+
+    /*---------------------------------------------------------------------------------**//**
+    * @bsimethod                                                    JoshSchifter    05/13
+    +---------------+---------------+---------------+---------------+---------------+------*/
+    void    _DoAction (AnnotationTableElementR table) override
+        {
+        table.GetRow(m_index)->SetHeightFromContents();
+        }
+
+    /*---------------------------------------------------------------------------------**//**
+    * @bsimethod                                                    JoshSchifter    05/13
+    +---------------+---------------+---------------+---------------+---------------+------*/
+    void    _VerifyAction (AnnotationTableElementCR table) const override
+        {
+        double  defaultRowHeight  = table.GetDefaultRowHeight();
+
+        for (uint32_t iRow = 0; iRow < table.GetRowCount(); iRow++)
+            {
+            double expectedHeight = defaultRowHeight;
+
+            EXPECT_EQ (expectedHeight, table.GetRow(iRow)->GetHeight());
+            }
+
+        // Expect just the minimum instances on the element (we removed the row)
+        ExpectedAspectCounts expectedCounts;
+        expectedCounts.VerifyCounts(table);
+        }
+
+};
+
+/*---------------------------------------------------------------------------------**//**
+* @bsimethod                                                    JoshSchifter    05/13
++---------------+---------------+---------------+---------------+---------------+------*/
+TEST_F (AnnotationTableActionTest, Create_ClearRowHeight)
+    {
+    int  rowIndex = 1;
+
+    ClearRowHeightAction   testAction (rowIndex);
+    DoCreateTableTest (testAction);
+    }
+
+/*---------------------------------------------------------------------------------**//**
+* @bsimethod                                                    JoshSchifter    05/13
++---------------+---------------+---------------+---------------+---------------+------*/
+TEST_F (AnnotationTableActionTest, Modify_ClearRowHeight)
+    {
+    int  rowIndex = 1;
+
+    ClearRowHeightAction   testAction (rowIndex);
+    DoModifyTableTest (testAction);
+    }
+
+/*=================================================================================**//**
+* @bsistruct
++===============+===============+===============+===============+===============+======*/
+struct SetCellTextAction : AnnotationTableTestAction
+{
+private:
+    Utf8String                  m_applyString;
+    AnnotationTableCellIndex    m_cellIndex;
+
+public:
+    /* ctor */  SetCellTextAction (Utf8CP v, AnnotationTableCellIndexCR i) : m_applyString (v), m_cellIndex (i) {}
+
+    /*---------------------------------------------------------------------------------**//**
+    * @bsimethod                                                    JoshSchifter    05/13
+    +---------------+---------------+---------------+---------------+---------------+------*/
+    void    _DoAction (AnnotationTableElementR table) override
+        {
+        DgnElementId   textStyleId = table.GetTextStyleId(AnnotationTableRegion::Body);
+        AnnotationTextBlockPtr  textBlock   = AnnotationTextBlock::Create(table.GetDgnDb(), textStyleId, m_applyString.c_str());
+
+        AnnotationTableCellP  cell = table.GetCell (m_cellIndex);
+        cell->SetTextBlock (*textBlock);
+        }
+
+    /*---------------------------------------------------------------------------------**//**
+    * @bsimethod                                                    JoshSchifter    05/13
+    +---------------+---------------+---------------+---------------+---------------+------*/
+    void    _VerifyAction (AnnotationTableElementCR table) const override
+        {
+        AnnotationTableCellP  foundCell = table.GetCell (m_cellIndex);
+        AnnotationTextBlockCP foundTextBlock = foundCell->GetTextBlock();
+#if defined (NEEDSWORK)
+        Utf8String            foundString = foundTextBlock->ToString();
+        
+        EXPECT_STREQ (m_applyString.c_str(), foundString.c_str());
+#else
+        EXPECT_TRUE (nullptr != foundTextBlock);
+#endif
+
+        AnnotationTableCellIndex  anotherCell (m_cellIndex.row - 1, m_cellIndex.col - 1);
+        foundCell = table.GetCell (anotherCell);
+
+        EXPECT_TRUE (NULL == foundCell->GetTextBlock());
+
+        ExpectedAspectCounts expectedCounts;
+        expectedCounts.AddEntry (DGN_TABLE(DGN_CLASSNAME_AnnotationTableCell), 1);
+        expectedCounts.VerifyCounts(table);
+        }
+
+};
+
+/*---------------------------------------------------------------------------------**//**
+* @bsimethod                                                    JoshSchifter    05/13
++---------------+---------------+---------------+---------------+---------------+------*/
+TEST_F (AnnotationTableActionTest, Create_SetCellText)
+    {
+    Utf8CP                      cellString = "Hello Table";
+    AnnotationTableCellIndex    cellIndex (1, 1);
+
+    SetCellTextAction   testAction (cellString, cellIndex);
+    DoCreateTableTest (testAction);
+    }
+
+/*---------------------------------------------------------------------------------**//**
+* @bsimethod                                                    JoshSchifter    05/13
++---------------+---------------+---------------+---------------+---------------+------*/
+TEST_F (AnnotationTableActionTest, Modify_SetCellText)
+    {
+    Utf8CP                      cellString = "Hello Table";
+    AnnotationTableCellIndex    cellIndex (1, 1);
+
+    SetCellTextAction   testAction (cellString, cellIndex);
+    DoModifyTableTest (testAction);
+    }
+
+/*=================================================================================**//**
+* @bsistruct
++===============+===============+===============+===============+===============+======*/
+struct ChangeCellTextAction : AnnotationTableTestAction
+{
+private:
+    Utf8String                  m_applyString;
+    AnnotationTableCellIndex    m_cellIndex;
+
+public:
+    /* ctor */  ChangeCellTextAction (Utf8CP v, AnnotationTableCellIndexCR i) : m_applyString (v), m_cellIndex (i) {}
+
+    /*---------------------------------------------------------------------------------**//**
+    * @bsimethod                                                    JoshSchifter    05/13
+    +---------------+---------------+---------------+---------------+---------------+------*/
+    void    _PreAction (AnnotationTableElementR table) override
+        {
+        DgnElementId   textStyleId = table.GetTextStyleId(AnnotationTableRegion::Body);
+        AnnotationTextBlockPtr  textBlock   = AnnotationTextBlock::Create(table.GetDgnDb(), textStyleId, "abcdefghi");
+
+        AnnotationTableCellP  cell = table.GetCell (m_cellIndex);
+        cell->SetTextBlock (*textBlock);
+        }
+
+    /*---------------------------------------------------------------------------------**//**
+    * @bsimethod                                                    JoshSchifter    05/13
+    +---------------+---------------+---------------+---------------+---------------+------*/
+    void    _DoAction (AnnotationTableElementR table) override
+        {
+        DgnElementId   textStyleId = table.GetTextStyleId(AnnotationTableRegion::Body);
+        AnnotationTextBlockPtr  textBlock   = AnnotationTextBlock::Create(table.GetDgnDb(), textStyleId, m_applyString.c_str());
+
+        AnnotationTableCellP  cell = table.GetCell (m_cellIndex);
+        cell->SetTextBlock (*textBlock);
+        }
+
+    /*---------------------------------------------------------------------------------**//**
+    * @bsimethod                                                    JoshSchifter    05/13
+    +---------------+---------------+---------------+---------------+---------------+------*/
+    void    _VerifyAction (AnnotationTableElementCR table) const override
+        {
+        AnnotationTableCellP    foundCell = table.GetCell (m_cellIndex);
+        AnnotationTextBlockCP   foundTextBlock = foundCell->GetTextBlock();
+#if defined (NEEDSWORK)
+        Utf8String              foundString = foundTextBlock->ToString();
+        
+        EXPECT_STREQ (m_applyString.c_str(), foundString.c_str());
+#else
+        EXPECT_TRUE (nullptr != foundTextBlock);
+#endif
+
+        AnnotationTableCellIndex  anotherCell (m_cellIndex.row - 1, m_cellIndex.col - 1);
+        foundCell = table.GetCell (anotherCell);
+
+        EXPECT_TRUE (NULL == foundCell->GetTextBlock());
+
+        ExpectedAspectCounts expectedCounts;
+        expectedCounts.AddEntry (DGN_TABLE(DGN_CLASSNAME_AnnotationTableCell), 1);
+        expectedCounts.VerifyCounts(table);
+        }
+
+};
+
+/*---------------------------------------------------------------------------------**//**
+* @bsimethod                                                    JoshSchifter    05/13
++---------------+---------------+---------------+---------------+---------------+------*/
+TEST_F (AnnotationTableActionTest, Create_ChangeCellText)
+    {
+    Utf8CP                      cellString = "Hello Table";
+    AnnotationTableCellIndex    cellIndex (1, 1);
+
+    ChangeCellTextAction   testAction (cellString, cellIndex);
+    DoCreateTableTest (testAction);
+    }
+
+/*---------------------------------------------------------------------------------**//**
+* @bsimethod                                                    JoshSchifter    05/13
++---------------+---------------+---------------+---------------+---------------+------*/
+TEST_F (AnnotationTableActionTest, Modify_ChangeCellText)
+    {
+    Utf8CP                      cellString = "Hello Table";
+    AnnotationTableCellIndex    cellIndex (1, 1);
+
+    ChangeCellTextAction   testAction (cellString, cellIndex);
+    DoModifyTableTest (testAction);
+    }
+
+/*=================================================================================**//**
+* @bsistruct
++===============+===============+===============+===============+===============+======*/
+struct ClearCellTextAction : AnnotationTableTestAction
+{
+private:
+    AnnotationTableCellIndex  m_cellIndex;
+
+public:
+    /* ctor */  ClearCellTextAction (AnnotationTableCellIndexCR i) : m_cellIndex (i) {}
+
+    /*---------------------------------------------------------------------------------**//**
+    * @bsimethod                                                    JoshSchifter    05/13
+    +---------------+---------------+---------------+---------------+---------------+------*/
+    void    _PreAction (AnnotationTableElementR table) override
+        {
+        DgnElementId   textStyleId = table.GetTextStyleId(AnnotationTableRegion::Body);
+        AnnotationTextBlockPtr  textBlock   = AnnotationTextBlock::Create(table.GetDgnDb(), textStyleId, "abcdefghi");
+
+        AnnotationTableCellP  cell = table.GetCell (m_cellIndex);
+        cell->SetTextBlock (*textBlock);
+        }
+
+    /*---------------------------------------------------------------------------------**//**
+    * @bsimethod                                                    JoshSchifter    05/13
+    +---------------+---------------+---------------+---------------+---------------+------*/
+    void    _DoAction (AnnotationTableElementR table) override
+        {
+        DgnElementId   textStyleId = table.GetTextStyleId(AnnotationTableRegion::Body);
+        AnnotationTextBlockPtr  textBlock   = AnnotationTextBlock::Create(table.GetDgnDb(), textStyleId);
+
+        // textBlock is empty
+
+        AnnotationTableCellP  cell = table.GetCell (m_cellIndex);
+        cell->SetTextBlock (*textBlock);
+        }
+
+    /*---------------------------------------------------------------------------------**//**
+    * @bsimethod                                                    JoshSchifter    05/13
+    +---------------+---------------+---------------+---------------+---------------+------*/
+    void    _VerifyAction (AnnotationTableElementCR table) const override
+        {
+        AnnotationTableCellP  foundCell = table.GetCell (m_cellIndex);
+        EXPECT_TRUE (NULL == foundCell->GetTextBlock());
+
+        AnnotationTableCellIndex  anotherCell (m_cellIndex.row - 1, m_cellIndex.col - 1);
+
+        foundCell = table.GetCell (anotherCell);
+        EXPECT_TRUE (NULL == foundCell->GetTextBlock());
+
+        // Expect just the minimum instances on the element (we removed cell)
+        ExpectedAspectCounts expectedCounts;
+        expectedCounts.VerifyCounts(table);
+        }
+
+};
+
+/*---------------------------------------------------------------------------------**//**
+* @bsimethod                                                    JoshSchifter    05/13
++---------------+---------------+---------------+---------------+---------------+------*/
+TEST_F (AnnotationTableActionTest, Create_ClearCellText)
+    {
+    AnnotationTableCellIndex  cellIndex (1, 1);
+
+    ClearCellTextAction   testAction (cellIndex);
+    DoCreateTableTest (testAction);
+    }
+
+/*---------------------------------------------------------------------------------**//**
+* @bsimethod                                                    JoshSchifter    05/13
++---------------+---------------+---------------+---------------+---------------+------*/
+TEST_F (AnnotationTableActionTest, Modify_ClearCellText)
+    {
+    AnnotationTableCellIndex  cellIndex (1, 1);
+
+    ClearCellTextAction   testAction (cellIndex);
+    DoModifyTableTest (testAction);
+    }
+
+/*=================================================================================**//**
+* @bsistruct
++===============+===============+===============+===============+===============+======*/
+struct DeleteRowAction : AnnotationTableTestAction
+{
+private:
+    uint32_t        m_rowIndex;
+    uint32_t        m_rowCount;
+
+public:
+    /* ctor */  DeleteRowAction (uint32_t r) : m_rowIndex (r), m_rowCount(0) {}
+
+    /*---------------------------------------------------------------------------------**//**
+    * @bsimethod                                                    JoshSchifter    07/13
+    +---------------+---------------+---------------+---------------+---------------+------*/
+    void    _PreAction (AnnotationTableElementR table) override
+        {
+        m_rowCount = table.GetRowCount();
+
+        for (uint32_t iRow = 0; iRow < m_rowCount; iRow++)
+            table.GetRow(iRow)->SetHeight (10.0*(1+iRow));
+        }
+
+    /*---------------------------------------------------------------------------------**//**
+    * @bsimethod                                                    JoshSchifter    07/13
+    +---------------+---------------+---------------+---------------+---------------+------*/
+    void    _DoAction (AnnotationTableElementR table) override
+        {
+        // Delete a row
+        table.DeleteRow (m_rowIndex);
+        }
+
+    /*---------------------------------------------------------------------------------**//**
+    * @bsimethod                                                    JoshSchifter    07/13
+    +---------------+---------------+---------------+---------------+---------------+------*/
+    void    _VerifyAction (AnnotationTableElementCR table) const override
+        {
+        EXPECT_EQ (m_rowCount - 1, table.GetRowCount());
+
+        ExpectedAspectCounts expectedCounts;
+        expectedCounts.AddEntry (DGN_TABLE(DGN_CLASSNAME_AnnotationTableRow), m_rowCount - 1);
+        expectedCounts.VerifyCounts(table);
+        }
+
+};
+
+/*---------------------------------------------------------------------------------**//**
+* @bsimethod                                                    JoshSchifter    05/13
++---------------+---------------+---------------+---------------+---------------+------*/
+TEST_F (AnnotationTableActionTest, Create_DeleteRow)
+    {
+    uint32_t          rowIndex = 1;
+
+    DeleteRowAction   testAction (rowIndex);
+    DoCreateTableTest (testAction);
+    }
+
+/*---------------------------------------------------------------------------------**//**
+* @bsimethod                                                    JoshSchifter    05/13
++---------------+---------------+---------------+---------------+---------------+------*/
+TEST_F (AnnotationTableActionTest, Modify_DeleteRow)
+    {
+    uint32_t          rowIndex = 1;
+
+    DeleteRowAction   testAction (rowIndex);
+    DoModifyTableTest (testAction);
+    }
+
+/*=================================================================================**//**
+* @bsistruct
++===============+===============+===============+===============+===============+======*/
+struct MergeCellsAction : AnnotationTableTestAction
+{
+private:
+    AnnotationTableCellIndex    m_rootIndex;
+    uint32_t                    m_rowSpan;
+    uint32_t                    m_colSpan;
+    bool                        m_expectFail;
+
+public:
+    /* ctor */  MergeCellsAction (AnnotationTableCellIndex i, uint32_t r, uint32_t c, bool e) : m_rootIndex (i), m_rowSpan (r), m_colSpan (c), m_expectFail(e) {}
+
+    /*---------------------------------------------------------------------------------**//**
+    * @bsimethod                                                    JoshSchifter    04/14
+    +---------------+---------------+---------------+---------------+---------------+------*/
+    bool    _CreateTable (AnnotationTableElementPtr& table, DgnDbR db, DgnModelId mid, DgnCategoryId cid, DgnElementId tsid) override
+        {
+        uint32_t          numRows  = 3;
+        uint32_t          numCols  = 3;
+
+        //       0     1     2   
+        //    |------------------
+        //  0 |     |     |     |
+        //    |-----+-----+-----+
+        //  1 |     |     |     |
+        //    |-----+-----+-----|
+        //  2 |     |     |     |
+        //    |-----+-----+-----+
+
+        AnnotationTableElement::CreateParams    createParams (db, mid, AnnotationTableElement::QueryClassId(db), cid);
+        table = AnnotationTableElement::Create (numRows, numCols, tsid, 0, createParams);
+
+        return true;
+        }
+
+    /*---------------------------------------------------------------------------------**//**
+    * @bsimethod                                                    JoshSchifter    05/13
+    +---------------+---------------+---------------+---------------+---------------+------*/
+    void    _DoAction (AnnotationTableElementR table) override
+        {
+        // Merge a block of cells
+        bool          failed = (SUCCESS != table.MergeCells (m_rootIndex, m_rowSpan, m_colSpan));
+        ASSERT_EQ (m_expectFail, failed);
+        }
+
+    /*---------------------------------------------------------------------------------**//**
+    * @bsimethod                                                    JoshSchifter    05/13
+    +---------------+---------------+---------------+---------------+---------------+------*/
+    void    _VerifyAction (AnnotationTableElementCR table) const override
+        {
+        bvector <AnnotationTableTest::MergeDescr> mergeBlocks;
+
+        if ( ! m_expectFail)
+            mergeBlocks.push_back (AnnotationTableTest::MergeDescr (m_rootIndex, m_rowSpan, m_colSpan));
+
+        AnnotationTableTest::VerifyCellsWithMergeBlocks (table, mergeBlocks);
+
+        ExpectedAspectCounts expectedCounts (0, 0, 0, (uint32_t) mergeBlocks.size());
+        expectedCounts.VerifyCounts(table);
+        }
+};
+
+/*---------------------------------------------------------------------------------**//**
+* @bsimethod                                                    JoshSchifter    05/13
++---------------+---------------+---------------+---------------+---------------+------*/
+TEST_F (AnnotationTableActionTest, MergeCells_TopLeft)
+    {
+    AnnotationTableCellIndex    cellIndex (0, 0);
+    uint32_t                    rowSpan = 2;
+    uint32_t                    colSpan = 2;
+
+        //       0     1     2   
+        //    |------------------
+        //  0 |           |     |
+        //    |           +-----+
+        //  1 |           |     |
+        //    |-----+-----+-----+
+        //  2 |     |     |     |
+        //    |-----+-----+-----+
+
+    MergeCellsAction   testAction (cellIndex, rowSpan, colSpan, false);
+    DoModifyTableTest (testAction);
+    }
+
+/*---------------------------------------------------------------------------------**//**
+* @bsimethod                                                    JoshSchifter    03/15
++---------------+---------------+---------------+---------------+---------------+------*/
+TEST_F (AnnotationTableActionTest, MergeCells_BottomRight)
+    {
+    AnnotationTableCellIndex    cellIndex (1, 1);
+    uint32_t                    rowSpan = 2;
+    uint32_t                    colSpan = 2;
+
+        //       0     1     2   
+        //    |-----+-----+-----|
+        //  0 |     |     |     |
+        //    |-----+-----+-----|
+        //  1 |     |           |
+        //    |-----+           |
+        //  2 |     |           |
+        //    |-----+-----+-----|
+
+    MergeCellsAction   testAction (cellIndex, rowSpan, colSpan, false);
+    DoModifyTableTest (testAction);
+    }
+
+/*---------------------------------------------------------------------------------**//**
+* @bsimethod                                                    JoshSchifter    03/15
++---------------+---------------+---------------+---------------+---------------+------*/
+TEST_F (AnnotationTableActionTest, MergeCells_FullRow)
+    {
+    AnnotationTableCellIndex    cellIndex (0, 0);
+    uint32_t                    rowSpan = 1;
+    uint32_t                    colSpan = 3;
+
+        //       0     1     2  
+        //    |-----------------|
+        //  0 |                 |
+        //    |-----+-----+-----|
+        //  1 |     |     |     |
+        //    |-----+-----+-----|
+        //  2 |     |     |     |
+        //    |-----+-----+-----|
+
+    MergeCellsAction   testAction (cellIndex, rowSpan, colSpan, false);
+    DoModifyTableTest (testAction);
+    }
+
+/*---------------------------------------------------------------------------------**//**
+* @bsimethod                                                    JoshSchifter    03/15
++---------------+---------------+---------------+---------------+---------------+------*/
+TEST_F (AnnotationTableActionTest, MergeCells_FullColumn)
+    {
+    AnnotationTableCellIndex    cellIndex (0, 2);
+    uint32_t                    rowSpan = 3;
+    uint32_t                    colSpan = 1;
+
+        //       0     1     2
+        //    |-----------------|
+        //  0 |     |     |     |
+        //    |-----+-----+     |
+        //  1 |     |     |     |
+        //    |-----+-----+     |
+        //  2 |     |     |     |
+        //    |-----+-----+-----|
+
+    MergeCellsAction   testAction (cellIndex, rowSpan, colSpan, false);
+    DoModifyTableTest (testAction);
+    }
+
+/*---------------------------------------------------------------------------------**//**
+* @bsimethod                                                    JoshSchifter    03/15
++---------------+---------------+---------------+---------------+---------------+------*/
+TEST_F (AnnotationTableActionTest, MergeCells_TooWide)
+    {
+    AnnotationTableCellIndex    cellIndex (0, 1);
+    uint32_t                    rowSpan = 1;
+    uint32_t                    colSpan = 3;
+
+        //       0     1     2 
+        //    |----------------|
+        //  0 |     | fail     xxxx
+        //    |-----+-----+----|
+        //  1 |     |     |    |
+        //    |-----+-----+----|
+        //  2 |     |     |    |
+        //    |-----+-----+----|
+
+    MergeCellsAction   testAction (cellIndex, rowSpan, colSpan, true);
+    DoModifyTableTest (testAction);
+    }
+
+/*---------------------------------------------------------------------------------**//**
+* @bsimethod                                                    JoshSchifter    03/15
++---------------+---------------+---------------+---------------+---------------+------*/
+TEST_F (AnnotationTableActionTest, MergeCells_TooTall)
+    {
+    AnnotationTableCellIndex    cellIndex (1, 2);
+    uint32_t                    rowSpan = 3;
+    uint32_t                    colSpan = 1;
+
+        //       0     1     2
+        //    |-----------------|
+        //  0 |     |     |     |  origin 1,2
+        //    |-----+-----+-----|  span   3,1
+        //  1 |     |     |     |
+        //    |-----+-----+ fail|
+        //  2 |     |     |     |
+        //    |-----+-----+     |
+        //                 xxxxx
+
+    MergeCellsAction   testAction (cellIndex, rowSpan, colSpan, true);
+    DoModifyTableTest (testAction);
+    }
+
+/*=================================================================================**//**
+* @bsistruct
++===============+===============+===============+===============+===============+======*/
+struct MergeCellsWithExistingAction : AnnotationTableTestAction
+{
+private:
+    AnnotationTableCellIndex  m_rootIndex;
+    uint32_t        m_rowSpan;
+    uint32_t        m_colSpan;
+    bool            m_expectFail;
+    bool            m_expectConsume;
+
+    AnnotationTableTest::MergeDescr      m_existingMerge;
+
+public:
+    /* ctor */  MergeCellsWithExistingAction (AnnotationTableTest::MergeDescr e, AnnotationTableCellIndex i, uint32_t r, uint32_t c, bool f, bool consume) : 
+        m_rootIndex (i), m_rowSpan (r), m_colSpan (c), m_expectFail(f), m_expectConsume(consume),
+        m_existingMerge (e) {}
+
+    /*---------------------------------------------------------------------------------**//**
+    * @bsimethod                                                    JoshSchifter    03/15
+    +---------------+---------------+---------------+---------------+---------------+------*/
+    bool    _CreateTable (AnnotationTableElementPtr& table, DgnDbR db, DgnModelId mid, DgnCategoryId cid, DgnElementId tsid) override
+        {
+        uint32_t          numRows  = 4;
+        uint32_t          numCols  = 4;
+
+        AnnotationTableElement::CreateParams    createParams (db, mid, AnnotationTableElement::QueryClassId(db), cid);
+        table = AnnotationTableElement::Create (numRows, numCols, tsid, 0, createParams);
+
+        table->MergeCells (m_existingMerge.m_rootIndex, m_existingMerge.m_rowSpan, m_existingMerge.m_colSpan);
+
+        return true;
+        }
+
+    /*---------------------------------------------------------------------------------**//**
+    * @bsimethod                                                    JoshSchifter    03/15
+    +---------------+---------------+---------------+---------------+---------------+------*/
+    void    _DoAction (AnnotationTableElementR table) override
+        {
+        // Merge a block of cells
+        bool          failed = (SUCCESS != table.MergeCells (m_rootIndex, m_rowSpan, m_colSpan));
+        ASSERT_EQ (m_expectFail, failed);
+        }
+
+    /*---------------------------------------------------------------------------------**//**
+    * @bsimethod                                                    JoshSchifter    03/15
+    +---------------+---------------+---------------+---------------+---------------+------*/
+    void    _VerifyAction (AnnotationTableElementCR table) const override
+        {
+        bvector <AnnotationTableTest::MergeDescr> mergeBlocks;
+
+        if ( ! m_expectConsume)
+            mergeBlocks.push_back (m_existingMerge);
+
+        if ( ! m_expectFail)
+            mergeBlocks.push_back (AnnotationTableTest::MergeDescr (m_rootIndex, m_rowSpan, m_colSpan));
+
+        AnnotationTableTest::VerifyCellsWithMergeBlocks (table, mergeBlocks);
+
+        ExpectedAspectCounts expectedCounts (0, 0, 0, (uint32_t) mergeBlocks.size());
+        expectedCounts.VerifyCounts(table);
+        }
+};
+
+/*---------------------------------------------------------------------------------**//**
+* @bsimethod                                                    JoshSchifter    03/15
++---------------+---------------+---------------+---------------+---------------+------*/
+TEST_F (AnnotationTableActionTest, MergeCellsWithExisting_AboveLeft)
+    {
+    MergeDescr                  old (AnnotationTableCellIndex (2, 1), 2, 2);
+    AnnotationTableCellIndex    cellIndex (0, 0);
+    uint32_t                    rowSpan = 2;
+    uint32_t                    colSpan = 2;
+
+    //       0     1     2     3             0     1     2     3             0     1     2     3
+    //    |-----------------------|  +    |-----------------------|  =    |-----------------------|
+    //  0 |     |     |     |     |  +  0 |origin 0,0 |     |     |  =  0 |           |     |     |
+    //    |-----+-----+-----+-----|  +    |span   2,2 +-----+-----|  =    |   new     +-----+-----|
+    //  1 |     |     |     |     |  +  1 |           |     |     |  =  1 |           |     |     |
+    //    |-----+-----+-----+-----|  +    |-----+-----+-----+-----|  =    |-----+-----+-----+-----|
+    //  2 |     |           |     |  +  2 |     |     |     |     |  =  2 |     |           |     |
+    //    |-----+    old    +-----|  +    |-----+-----+-----+-----|  =    |-----+    old    +-----|
+    //  3 |     |           |     |  +  3 |     |     |     |     |  =  3 |     |           |     |
+    //    |-----+-----+-----+-----|  +    |-----+-----+-----+-----|  =    |-----+-----+-----+-----|
+
+    MergeCellsWithExistingAction   testAction (old, cellIndex, rowSpan, colSpan, false, false);
+    DoModifyTableTest (testAction);
+    }
+
+/*---------------------------------------------------------------------------------**//**
+* @bsimethod                                                    JoshSchifter    03/15
++---------------+---------------+---------------+---------------+---------------+------*/
+TEST_F (AnnotationTableActionTest, MergeCellsWithExisting_AboveRight)
+    {
+    MergeDescr                  old (AnnotationTableCellIndex (2, 1), 2, 2);
+    AnnotationTableCellIndex    cellIndex (0, 2);
+    uint32_t                    rowSpan = 2;
+    uint32_t                    colSpan = 2;
+
+    //       0     1     2     3            0     1     2     3              0     1     2     3  
+    //    |-----------------------|  +    |-----------------------|  =    |-----------------------|
+    //  0 |     |     |     |     |  +  0 |     |     |origin 0,2 |  =  0 |     |     |           |
+    //    |-----+-----+-----+-----|  +    |-----+-----+span   2,2 |  =    |-----+-----+    new    |
+    //  1 |     |     |     |     |  +  1 |     |     |           |  =  1 |     |     |           |
+    //    |-----+-----+-----+-----|  +    |-----+-----+-----+-----|  =    |-----+-----+-----+-----|
+    //  2 |     |           |     |  +  2 |     |     |     |     |  =  2 |     |           |     |
+    //    |-----+    old    +-----|  +    |-----+-----+-----+-----|  =    |-----+    old    +-----|
+    //  3 |     |           |     |  +  3 |     |     |     |     |  =  3 |     |           |     |
+    //    |-----+-----+-----+-----|  +    |-----+-----+-----+-----|  =    |-----+-----+-----+-----|
+
+    MergeCellsWithExistingAction   testAction (old, cellIndex, rowSpan, colSpan, false, false);
+    DoModifyTableTest (testAction);
+    }
+
+/*---------------------------------------------------------------------------------**//**
+* @bsimethod                                                    JoshSchifter    03/15
++---------------+---------------+---------------+---------------+---------------+------*/
+TEST_F (AnnotationTableActionTest, MergeCellsWithExisting_ConsumedLeft)
+    {
+    MergeDescr                  old (AnnotationTableCellIndex (0, 0), 1, 2);
+    AnnotationTableCellIndex    cellIndex (0, 0);
+    uint32_t                    rowSpan = 1;
+    uint32_t                    colSpan = 3;
+
+    //       0     1     2     3            0     1     2     3              0     1     2     3  
+    //    |-----------------------|  +    |-----------------------|  =    |-----------------------|
+    //  0 |    old    |     |     |  +  0 |       new       |     |  =  0 |     consumed    |     |
+    //    |-----+-----+-----+-----|  +    |-----+-----+-----+-----|  =    |-----+-----+-----+-----|
+    //  1 |     |     |     |     |  +  1 |     |     |     |     |  =  1 |     |     |     |     |
+    //    |-----+-----+-----+-----|  +    |-----+-----+-----+-----|  =    |-----+-----+-----+-----|
+    //  2 |     |     |     |     |  +  2 |     |     |     |     |  =  2 |     |     |     |     |
+    //    |-----+-----+-----|-----|  =    |-----+-----+-----|-----|       |-----+-----+-----|-----|
+    //  3 |     |     |     |     |  +  3 |     |     |     |     |  =  3 |     |     |     |     |
+    //    |-----+-----+-----+-----|  +    |-----+-----+-----+-----|  =    |-----+-----+-----+-----|
+
+    MergeCellsWithExistingAction   testAction (old, cellIndex, rowSpan, colSpan, false, true);
+    DoModifyTableTest (testAction);
+    }
+
+/*---------------------------------------------------------------------------------**//**
+* @bsimethod                                                    JoshSchifter    03/15
++---------------+---------------+---------------+---------------+---------------+------*/
+TEST_F (AnnotationTableActionTest, MergeCellsWithExisting_ConsumedRight)
+    {
+    MergeDescr                  old (AnnotationTableCellIndex (1, 1), 1, 2);
+    AnnotationTableCellIndex    cellIndex (1, 0);
+    uint32_t                    rowSpan = 1;
+    uint32_t                    colSpan = 3;
+
+    //       0     1     2     3            0     1     2     3              0     1     2     3  
+    //    |-----------------------|  +    |-----------------------|  =    |-----------------------|
+    //  0 |     |     |     |     |  +  0 |     |     |     |     |  =  0 |     |     |     |     |
+    //    |-----+-----+-----+-----|  +    |-----+-----+-----+-----|  =    |-----+-----+-----+-----|
+    //  1 |     |    old    |     |  +  1 |       new       |     |  =  1 |     consumed    |     |
+    //    |-----+-----+-----+-----|  +    |-----+-----+-----+-----|  =    |-----+-----+-----+-----|
+    //  2 |     |     |     |     |  +  2 |     |     |     |     |  =  2 |     |     |     |     |
+    //    |-----+-----+-----|-----|  =    |-----+-----+-----|-----|       |-----+-----+-----|-----|
+    //  3 |     |     |     |     |  +  3 |     |     |     |     |  =  3 |     |     |     |     |
+    //    |-----+-----+-----+-----|  +    |-----+-----+-----+-----|  =    |-----+-----+-----+-----|
+
+    MergeCellsWithExistingAction   testAction (old, cellIndex, rowSpan, colSpan, false, true);
+    DoModifyTableTest (testAction);
+    }
+
+/*---------------------------------------------------------------------------------**//**
+* @bsimethod                                                    JoshSchifter    03/15
++---------------+---------------+---------------+---------------+---------------+------*/
+TEST_F (AnnotationTableActionTest, MergeCellsWithExisting_ConsumedFromAbove)
+    {
+    MergeDescr                  old (AnnotationTableCellIndex (2, 1), 2, 2);
+    AnnotationTableCellIndex    cellIndex (0, 1);
+    uint32_t                    rowSpan = 4;
+    uint32_t                    colSpan = 2;
+
+    //       0     1     2     3            0     1     2     3              0     1     2     3  
+    //    |-----------------------|  +    |-----------------------|  =    |-----------------------|
+    //  0 |     |     |     |     |  +  0 |     |           |     |  =  0 |     |           |     |
+    //    |-----+-----+-----+-----|  +    |-----+           +-----|  =    |-----+           +-----|
+    //  1 |     |     |     |     |  +  1 |     |           |     |  =  1 |     |           |     |
+    //    |-----+-----+-----+-----|  +    |-----+    new    +-----|  =    |-----+  consumed +-----|
+    //  2 |     |           |     |  +  2 |     |           |     |  =  2 |     |           |     |
+    //    |-----+    old    +-----|  +    |-----+           +-----|  =    |-----+           +-----|
+    //  3 |     |           |     |  +  3 |     |           |     |  =  3 |     |           |     |
+    //    |-----+-----+-----+-----|  +    |-----+-----+-----+-----|  =    |-----+-----+-----+-----|
+
+    MergeCellsWithExistingAction   testAction (old, cellIndex, rowSpan, colSpan, false, true);
+    DoModifyTableTest (testAction);
+    }
+
+/*---------------------------------------------------------------------------------**//**
+* @bsimethod                                                    JoshSchifter    03/15
++---------------+---------------+---------------+---------------+---------------+------*/
+TEST_F (AnnotationTableActionTest, MergeCellsWithExisting_ConsumedLeftAndRight)
+    {
+    MergeDescr                  old (AnnotationTableCellIndex (2, 1), 2, 2);
+    AnnotationTableCellIndex    cellIndex (2, 0);
+    uint32_t                    rowSpan = 2;
+    uint32_t                    colSpan = 4;
+
+    //       0     1     2     3            0     1     2     3              0     1     2     3  
+    //    |-----------------------|  +    |-----------------------|  =    |-----------------------|
+    //  0 |     |     |     |     |  +  0 |     |     |     |     |  =  0 |     |     |     |     |
+    //    |-----+-----+-----+-----|  +    |-----+-----+-----+-----|  =    |-----+-----+-----+-----|
+    //  1 |     |     |     |     |  +  1 |     |     |     |     |  =  1 |     |     |     |     |
+    //    |-----+-----+-----+-----|  +    |-----+-----+-----+-----|  =    |-----+-----+-----+-----|
+    //  2 |     |           |     |  +  2 |                       |  =  2 |                       |
+    //    |-----+    old    +-----|  +    |          new          |  =    |       consumed        |
+    //  3 |     |           |     |  +  3 |                       |  =  3 |                       |
+    //    |-----+-----+-----+-----|  +    |-----+-----+-----+-----|  =    |-----+-----+-----+-----|
+
+    MergeCellsWithExistingAction   testAction (old, cellIndex, rowSpan, colSpan, false, true);
+    DoModifyTableTest (testAction);
+    }
+
+/*---------------------------------------------------------------------------------**//**
+* @bsimethod                                                    JoshSchifter    03/15
++---------------+---------------+---------------+---------------+---------------+------*/
+TEST_F (AnnotationTableActionTest, MergeCellsWithExisting_ConsumedFromAboveLeft)
+    {
+    MergeDescr                  old (AnnotationTableCellIndex (2, 1), 2, 2);
+    AnnotationTableCellIndex    cellIndex (0, 0);
+    uint32_t                    rowSpan = 4;
+    uint32_t                    colSpan = 3;
+
+    //       0     1     2     3            0     1     2     3              0     1     2     3  
+    //    |-----------------------|  +    |-----------------------|  =    |-----------------------|
+    //  0 |     |     |     |     |  +  0 |                 |     |  =  0 |                 |     |
+    //    |-----+-----+-----+-----|  +    |                 +-----|  =    |                 +-----|
+    //  1 |     |     |     |     |  +  1 |                 |     |  =  1 |                 |     |
+    //    |-----+-----+-----+-----|  +    |       new       +-----|  =    |    consumed     +-----|
+    //  2 |     |           |     |  +  2 |                 |     |  =  2 |                 |     |
+    //    |-----+    old    +-----|  +    |                 +-----|  =    |                 +-----|
+    //  3 |     |           |     |  +  3 |                 |     |  =  3 |                 |     |
+    //    |-----+-----+-----+-----|  +    |-----+-----+-----+-----|  =    |-----+-----+-----+-----|
+
+    MergeCellsWithExistingAction   testAction (old, cellIndex, rowSpan, colSpan, false, true);
+    DoModifyTableTest (testAction);
+    }
+
+/*---------------------------------------------------------------------------------**//**
+* @bsimethod                                                    JoshSchifter    03/15
++---------------+---------------+---------------+---------------+---------------+------*/
+TEST_F (AnnotationTableActionTest, MergeCellsWithExisting_OverlapOneCell)
+    {
+    MergeDescr                  old (AnnotationTableCellIndex (2, 1), 2, 2);
+    AnnotationTableCellIndex    cellIndex (0, 2);
+    uint32_t                    rowSpan = 3;
+    uint32_t                    colSpan = 1;
+
+    //       0     1     2     3            0     1     2     3         
+    //    |-----------------------|  +    |-----------------------|  =  
+    //  0 |     |     |     |     |  +  0 |     |     |     |     |  =  
+    //    |-----+-----+-----+-----|  +    |-----+-----+     +-----|  =  
+    //  1 |     |     |     |     |  +  1 |     |     | new |     |  =   FAIL
+    //    |-----+-----+-----+-----|  +    |-----+-----+     +-----|  =   DUE TO
+    //  2 |     |           |     |  +  2 |     |     |     |     |  =   OVERLAP
+    //    |-----+    old    +-----|  +    |-----+-----+-----+-----|  =  
+    //  3 |     |           |     |  +  3 |     |     |     |     |  =  
+    //    |-----+-----+-----+-----|  +    |-----+-----+-----+-----|  =  
+
+    MergeCellsWithExistingAction   testAction (old, cellIndex, rowSpan, colSpan, true, false);
+    DoModifyTableTest (testAction);
+    }
+
+/*---------------------------------------------------------------------------------**//**
+* @bsimethod                                                    JoshSchifter    03/15
++---------------+---------------+---------------+---------------+---------------+------*/
+TEST_F (AnnotationTableActionTest, MergeCellsWithExisting_OverlapTwoCell)
+    {
+    MergeDescr                  old (AnnotationTableCellIndex (2, 1), 2, 2);
+    AnnotationTableCellIndex    cellIndex (0, 1);
+    uint32_t                    rowSpan = 3;
+    uint32_t                    colSpan = 2;
+
+    //       0     1     2     3            0     1     2     3         
+    //    |-----------------------|  +    |-----------------------|  =  
+    //  0 |     |     |     |     |  +  0 |     |           |     |  =  
+    //    |-----+-----+-----+-----|  +    |-----+           +-----|  =  
+    //  1 |     |     |     |     |  +  1 |     |    new    |     |  =   FAIL
+    //    |-----+-----+-----+-----|  +    |-----+           +-----|  =   DUE TO
+    //  2 |     |           |     |  +  2 |     |           |     |  =   OVERLAP
+    //    |-----+    old    +-----|  +    |-----+-----+-----+-----|  =  
+    //  3 |     |           |     |  +  3 |     |     |     |     |  =  
+    //    |-----+-----+-----+-----|  +    |-----+-----+-----+-----|  =  
+
+    MergeCellsWithExistingAction   testAction (old, cellIndex, rowSpan, colSpan, true, false);
+    DoModifyTableTest (testAction);
+    }
+
+/*---------------------------------------------------------------------------------**//**
+* @bsimethod                                                    JoshSchifter    03/15
++---------------+---------------+---------------+---------------+---------------+------*/
+TEST_F (AnnotationTableActionTest, MergeCellsWithExisting_OverlapAcrossTop)
+    {
+    MergeDescr                  old (AnnotationTableCellIndex (2, 1), 2, 2);
+    AnnotationTableCellIndex    cellIndex (2, 0);
+    uint32_t                    rowSpan = 1;
+    uint32_t                    colSpan = 4;
+
+    //       0     1     2     3            0     1     2     3         
+    //    |-----------------------|  +    |-----------------------|  =  
+    //  0 |     |     |     |     |  +  0 |     |     |     |     |  =  
+    //    |-----+-----+-----+-----|  +    |-----+-----+-----+-----|  =  
+    //  1 |     |     |     |     |  +  1 |     |     |     |     |  =   FAIL
+    //    |-----+-----+-----+-----|  +    |-----+-----+-----+-----|  =   DUE TO
+    //  2 |     |           |     |  +  2 |          new          |  =   OVERLAP
+    //    |-----+    old    +-----|  +    |-----+-----+-----+-----|  =  
+    //  3 |     |           |     |  +  3 |     |     |     |     |  =  
+    //    |-----+-----+-----+-----|  +    |-----+-----+-----+-----|  =  
+
+    MergeCellsWithExistingAction   testAction (old, cellIndex, rowSpan, colSpan, true, false);
+    DoModifyTableTest (testAction);
+    }
+
+/*---------------------------------------------------------------------------------**//**
+* @bsimethod                                                    JoshSchifter    03/15
++---------------+---------------+---------------+---------------+---------------+------*/
+TEST_F (AnnotationTableActionTest, MergeCellsWithExisting_OverlapAcrossBottom)
+    {
+    MergeDescr                  old (AnnotationTableCellIndex (2, 1), 2, 2);
+    AnnotationTableCellIndex    cellIndex (3, 0);
+    uint32_t                    rowSpan = 1;
+    uint32_t                    colSpan = 4;
+
+    //       0     1     2     3            0     1     2     3         
+    //    |-----------------------|  +    |-----------------------|  =  
+    //  0 |     |     |     |     |  +  0 |     |     |     |     |  =  
+    //    |-----+-----+-----+-----|  +    |-----+-----+-----+-----|  =  
+    //  1 |     |     |     |     |  +  1 |     |     |     |     |  =   FAIL
+    //    |-----+-----+-----+-----|  +    |-----+-----+-----+-----|  =   DUE TO
+    //  2 |     |           |     |  +  2 |     |     |     |     |  =   OVERLAP
+    //    |-----+    old    +-----|  +    |-----+-----+-----+-----|  =  
+    //  3 |     |           |     |  +  3 |          new          |  =  
+    //    |-----+-----+-----+-----|  +    |-----+-----+-----+-----|  =  
+
+    MergeCellsWithExistingAction   testAction (old, cellIndex, rowSpan, colSpan, true, false);
+    DoModifyTableTest (testAction);
+    }
+
+/*=================================================================================**//**
+* @bsistruct
++===============+===============+===============+===============+===============+======*/
+struct DeleteMergedCellsAction : AnnotationTableTestAction
+{
+public:
+/*---------------------------------------------------------------------------------**//**
+* @bsimethod                                                    JoshSchifter    04/14
++---------------+---------------+---------------+---------------+---------------+------*/
+enum class DeleteTarget
+    {
+    Nothing         = 0,    // No delete
+
+    RowBefore       = 1,    // Delete the row preceeding the merge block
+    RowWithRoot     = 2,    // Delete the row containing the root of the merge block
+    RowInterior     = 3,    // Delete a row that intersects the merge block
+    RowAllMerged    = 4,    // Delete all the rows that intersect the merge block
+    RowAfter        = 5,    // Delete the row after the merge block
+
+    ColumnBefore    = 6,    // Delete the column preceeding the merge block
+    ColumnWithRoot  = 7,    // Delete the column containing the root of the merge block
+    ColumnInterior  = 8,    // Delete a column that intersects the merge block
+    ColumnAllMerged = 9,    // Delete all the column that intersect the merge block
+    ColumnAfter     = 10,   // Delete the column after the merge block
+    };
+
+private:
+        DeleteTarget              m_deleteTarget;
+        AnnotationTableCellIndex  m_rootIndex;
+        uint32_t                  m_rowSpan;
+        uint32_t                  m_colSpan;
+        uint32_t                  m_numMergeInstances;
+
+public:
+    /*---------------------------------------------------------------------------------**//**
+    * @bsimethod                                                    JoshSchifter    04/14
+    +---------------+---------------+---------------+---------------+---------------+------*/
+    /* ctor */  DeleteMergedCellsAction (DeleteTarget deleteTarget)
+        :
+        m_deleteTarget (deleteTarget),
+        m_rootIndex (1, 1),
+        m_rowSpan(2),
+        m_colSpan(2),
+        m_numMergeInstances(0)
+        {}
+
+    /*---------------------------------------------------------------------------------**//**
+    * @bsimethod                                                    JoshSchifter    04/14
+    +---------------+---------------+---------------+---------------+---------------+------*/
+    bool    _CreateTable (AnnotationTableElementPtr& table, DgnDbR db, DgnModelId mid, DgnCategoryId cid, DgnElementId tsid) override
+        {
+        uint32_t          numRows  = 4;
+        uint32_t          numCols  = 4;
+
+        // We want a table big enough that the merge block isn't on the edges.  So that
+        // we can insert and delete rows/cols before after the merge.
+
+        //       0     1     2     3  
+        //    |-----------------------|
+        //  0 |     |     |     |     |
+        //    |-----+-----+-----+-----|
+        //  1 |     |           |     |
+        //    |-----+           +-----|
+        //  2 |     |           |     |
+        //    |-----+-----+-----+-----|
+        //  3 |     |     |     |     |
+        //    |-----+-----+-----+-----|
+
+        AnnotationTableElement::CreateParams    createParams (db, mid, AnnotationTableElement::QueryClassId(db), cid);
+        table = AnnotationTableElement::Create (numRows, numCols, tsid, 0, createParams);
+
+        return true;
+        }
+
+    /*---------------------------------------------------------------------------------**//**
+    * @bsimethod                                                    JoshSchifter    04/14
+    +---------------+---------------+---------------+---------------+---------------+------*/
+    void    _PreAction (AnnotationTableElementR table) override
+        {
+        // Merge a block of cells
+        table.MergeCells (m_rootIndex, m_rowSpan, m_colSpan);
+
+        // At this point, the table should have one merge instance
+        m_numMergeInstances = 1;
+        }
+
+    /*---------------------------------------------------------------------------------**//**
+    * @bsimethod                                                    JoshSchifter    04/14
+    +---------------+---------------+---------------+---------------+---------------+------*/
+    void    _DoAction (AnnotationTableElementR table) override
+        {
+        bvector<uint32_t>     rowsToDelete;
+        bvector<uint32_t>     colsToDelete;
+        uint32_t              rootRowChange       = 0;
+        uint32_t              rootColChange       = 0;
+        uint32_t              rowSpanChange       = 0;
+        uint32_t              colSpanChange       = 0;
+        uint32_t              numInstancesChange  = 0;
+
+        switch (m_deleteTarget)
+            {
+            case DeleteTarget::Nothing:         { rootRowChange = 0; rowSpanChange = 0; numInstancesChange = 0;                                                                                      break; }
+
+            case DeleteTarget::RowBefore:       { rootRowChange = 1; rowSpanChange = 0; numInstancesChange = 0; rowsToDelete.push_back (m_rootIndex.row - 1);                                        break; }
+            case DeleteTarget::RowWithRoot:     { rootRowChange = 0; rowSpanChange = 1; numInstancesChange = 0; rowsToDelete.push_back (m_rootIndex.row);                                            break; }
+            case DeleteTarget::RowInterior:     { rootRowChange = 0; rowSpanChange = 1; numInstancesChange = 0; rowsToDelete.push_back (m_rootIndex.row + 1);                                        break; }
+            case DeleteTarget::RowAllMerged:    { rootRowChange = 0; rowSpanChange = 2; numInstancesChange = 1; rowsToDelete.push_back (m_rootIndex.row); rowsToDelete.push_back (m_rootIndex.row);  break; }
+            case DeleteTarget::RowAfter:        { rootRowChange = 0; rowSpanChange = 0; numInstancesChange = 0; rowsToDelete.push_back (m_rootIndex.row + m_rowSpan);                                break; }
+
+            case DeleteTarget::ColumnBefore:    { rootColChange = 1; colSpanChange = 0; numInstancesChange = 0; colsToDelete.push_back (m_rootIndex.col - 1);                                        break; }
+            case DeleteTarget::ColumnWithRoot:  { rootColChange = 0; colSpanChange = 1; numInstancesChange = 0; colsToDelete.push_back (m_rootIndex.col);                                            break; }
+            case DeleteTarget::ColumnInterior:  { rootColChange = 0; colSpanChange = 1; numInstancesChange = 0; colsToDelete.push_back (m_rootIndex.col + 1);                                        break; }
+            case DeleteTarget::ColumnAllMerged: { rootColChange = 0; colSpanChange = 2; numInstancesChange = 1; colsToDelete.push_back (m_rootIndex.col); colsToDelete.push_back (m_rootIndex.col);  break; }
+            case DeleteTarget::ColumnAfter:     { rootColChange = 0; colSpanChange = 0; numInstancesChange = 0; colsToDelete.push_back (m_rootIndex.col + m_colSpan);                                break; }
+
+            default:                            { FAIL(); }
+            }
+
+        for (uint32_t const& row : rowsToDelete)
+            EXPECT_EQ (SUCCESS, table.DeleteRow (row));
+
+        for (uint32_t const& col : colsToDelete)
+            EXPECT_EQ (SUCCESS, table.DeleteColumn (col));
+
+        m_rootIndex.row     -= rootRowChange;
+        m_rootIndex.col     -= rootColChange;
+        m_rowSpan           -= rowSpanChange;
+        m_colSpan           -= colSpanChange;
+        m_numMergeInstances -= numInstancesChange;
+        }
+
+    /*---------------------------------------------------------------------------------**//**
+    * @bsimethod                                                    JoshSchifter    04/14
+    +---------------+---------------+---------------+---------------+---------------+------*/
+    void    _VerifyAction (AnnotationTableElementCR table) const override
+        {
+        bvector <AnnotationTableTest::MergeDescr> mergeBlocks;
+
+        if (1 == m_numMergeInstances)
+            mergeBlocks.push_back (AnnotationTableTest::MergeDescr (m_rootIndex, m_rowSpan, m_colSpan));
+
+        AnnotationTableTest::VerifyCellsWithMergeBlocks (table, mergeBlocks);
+
+        ExpectedAspectCounts expectedCounts (0, 0, 0, (uint32_t) mergeBlocks.size());
+        expectedCounts.VerifyCounts(table);
+        }
+};
+
+/*---------------------------------------------------------------------------------**//**
+* @bsimethod                                                    JoshSchifter    04/14
++---------------+---------------+---------------+---------------+---------------+------*/
+TEST_F (AnnotationTableActionTest, DeleteMergedCells_Nothing)
+    {
+    DeleteMergedCellsAction testAction (DeleteMergedCellsAction::DeleteTarget::Nothing);
+    DoModifyTableTest (testAction);
+    }
+
+TEST_F (AnnotationTableActionTest, DeleteMergedCells_RowBefore)
+    {
+    DeleteMergedCellsAction testAction (DeleteMergedCellsAction::DeleteTarget::RowBefore);
+    DoModifyTableTest (testAction);
+    }
+
+TEST_F (AnnotationTableActionTest, DeleteMergedCells_RowWithRoot)
+    {
+    DeleteMergedCellsAction testAction (DeleteMergedCellsAction::DeleteTarget::RowWithRoot);
+    DoModifyTableTest (testAction);
+    }
+
+TEST_F (AnnotationTableActionTest, DeleteMergedCells_RowInterior)
+    {
+    DeleteMergedCellsAction testAction (DeleteMergedCellsAction::DeleteTarget::RowInterior);
+    DoModifyTableTest (testAction);
+    }
+
+TEST_F (AnnotationTableActionTest, DeleteMergedCells_RowAllMerged)
+    {
+    DeleteMergedCellsAction testAction (DeleteMergedCellsAction::DeleteTarget::RowAllMerged);
+    DoModifyTableTest (testAction);
+    }
+
+TEST_F (AnnotationTableActionTest, DeleteMergedCells_RowAfter)
+    {
+    DeleteMergedCellsAction testAction (DeleteMergedCellsAction::DeleteTarget::RowAfter);
+    DoModifyTableTest (testAction);
+    }
+
+TEST_F (AnnotationTableActionTest, DeleteMergedCells_ColumnBefore)
+    {
+    DeleteMergedCellsAction testAction (DeleteMergedCellsAction::DeleteTarget::ColumnBefore);
+    DoModifyTableTest (testAction);
+    }
+
+TEST_F (AnnotationTableActionTest, DeleteMergedCells_ColumnWithRoot)
+    {
+    DeleteMergedCellsAction testAction (DeleteMergedCellsAction::DeleteTarget::ColumnWithRoot);
+    DoModifyTableTest (testAction);
+    }
+
+TEST_F (AnnotationTableActionTest, DeleteMergedCells_ColumnInterior)
+    {
+    DeleteMergedCellsAction testAction (DeleteMergedCellsAction::DeleteTarget::ColumnInterior);
+    DoModifyTableTest (testAction);
+    }
+
+TEST_F (AnnotationTableActionTest, DeleteMergedCells_ColumnAllMerged)
+    {
+    DeleteMergedCellsAction testAction (DeleteMergedCellsAction::DeleteTarget::ColumnAllMerged);
+    DoModifyTableTest (testAction);
+    }
+
+TEST_F (AnnotationTableActionTest, DeleteMergedCells_ColumnAfter)
+    {
+    DeleteMergedCellsAction testAction (DeleteMergedCellsAction::DeleteTarget::ColumnAfter);
+    DoModifyTableTest (testAction);
+    }
+
+/*=================================================================================**//**
+* @bsistruct
++===============+===============+===============+===============+===============+======*/
+struct InsertMergedCellsAction : AnnotationTableTestAction
+{
+public:
+/*---------------------------------------------------------------------------------**//**
+* @bsimethod                                                    JoshSchifter    04/14
++---------------+---------------+---------------+---------------+---------------+------*/
+enum class InsertTarget
+    {
+    Nothing         = 0,    // No delete
+
+    RowBefore       = 1,    // Insert a row before the merge block
+    RowJustBefore   = 2,    // Insert a row immediately before the rootIndex of the merge block
+    RowInterior     = 3,    // Insert a row that intersects the merge block
+    RowJustAfter    = 4,    // Insert a row immediately after the last row of the merge block
+    RowAfter        = 5,    // Insert a row after the merge block
+
+    ColumnBefore    = 6,    // Insert a column before the merge block
+    ColumnJustBefore= 7,    // Insert a column immediately before the rootIndex of the merge block
+    ColumnInterior  = 8,    // Insert a column that intersects the merge block
+    ColumnJustAfter = 9,    // Insert a column immediately after the last column of the merge block
+    ColumnAfter     = 10,   // Insert a column after the merge block
+    };
+
+private:
+        InsertTarget                                m_insertTarget;
+        AnnotationTableCellIndex                    m_rootIndex;
+        uint32_t                                    m_rowSpan;
+        uint32_t                                    m_colSpan;
+        bvector <AnnotationTableTest::MergeDescr>   m_expectedMerges;
+
+public:
+    /*---------------------------------------------------------------------------------**//**
+    * @bsimethod                                                    JoshSchifter    04/14
+    +---------------+---------------+---------------+---------------+---------------+------*/
+    /* ctor */  InsertMergedCellsAction (InsertTarget insertTarget)
+        :
+        m_insertTarget (insertTarget),
+        m_rootIndex (1, 1),
+        m_rowSpan(2),
+        m_colSpan(2)
+        {}
+
+    /*---------------------------------------------------------------------------------**//**
+    * @bsimethod                                                    JoshSchifter    04/14
+    +---------------+---------------+---------------+---------------+---------------+------*/
+    bool    _CreateTable (AnnotationTableElementPtr& table, DgnDbR db, DgnModelId mid, DgnCategoryId cid, DgnElementId tsid) override
+        {
+        uint32_t          numRows  = 4;
+        uint32_t          numCols  = 4;
+
+        // We want a table big enough that the merge block isn't on the edges.  So that
+        // we can insert and delete rows/cols before after the merge.
+
+        //       0     1     2     3  
+        //    |-----------------------|
+        //  0 |     |     |     |     |
+        //    |-----+-----+-----+-----|
+        //  1 |     |           |     |
+        //    |-----+           +-----|
+        //  2 |     |           |     |
+        //    |-----+-----+-----+-----|
+        //  3 |     |     |     |     |
+        //    |-----+-----+-----+-----|
+
+        AnnotationTableElement::CreateParams    createParams (db, mid, AnnotationTableElement::QueryClassId(db), cid);
+        table = AnnotationTableElement::Create (numRows, numCols, tsid, 0, createParams);
+
+        for (uint32_t iRow = 0; iRow < table->GetRowCount(); ++iRow)
+            table->GetRow(iRow)->SetHeight(10.0);
+
+        return true;
+        }
+
+    /*---------------------------------------------------------------------------------**//**
+    * @bsimethod                                                    JoshSchifter    04/14
+    +---------------+---------------+---------------+---------------+---------------+------*/
+    void    _PreAction (AnnotationTableElementR table) override
+        {
+        // Merge a block of cells
+        table.MergeCells (m_rootIndex, m_rowSpan, m_colSpan);
+        }
+
+    /*---------------------------------------------------------------------------------**//**
+    * @bsimethod                                                    JoshSchifter    04/14
+    +---------------+---------------+---------------+---------------+---------------+------*/
+    void    _DoAction (AnnotationTableElementR table) override
+        {
+        switch (m_insertTarget)
+            {
+            case InsertTarget::Nothing:
+                {
+                // Do nothing.
+
+                // Expect no change to the existing merge.
+                m_expectedMerges.push_back (AnnotationTableTest::MergeDescr (m_rootIndex, m_rowSpan, m_colSpan));
+                break;
+                }
+            case InsertTarget::RowBefore:
+                {
+                // Add the row before the row that's above the merge.
+                table.InsertRow (m_rootIndex.row - 1, TableInsertDirection::Before);
+
+                // Expect the merge to move down by one row.
+                AnnotationTableCellIndex rootIndex (m_rootIndex.row + 1, m_rootIndex.col);
+                m_expectedMerges.push_back (AnnotationTableTest::MergeDescr (rootIndex, m_rowSpan, m_colSpan));
+                break;
+                }
+            case InsertTarget::RowJustBefore:
+                {
+                // Add the row immediately before the merge.
+                table.InsertRow (m_rootIndex.row, TableInsertDirection::Before);
+
+                // Expect a new merge since the cells were merged in the seed row.
+                m_expectedMerges.push_back (AnnotationTableTest::MergeDescr (m_rootIndex, 1, m_colSpan));
+
+                // Also expect the original merge to move down by one row.
+                AnnotationTableCellIndex rootIndex (m_rootIndex.row + 1, m_rootIndex.col);
+                m_expectedMerges.push_back (AnnotationTableTest::MergeDescr (rootIndex, m_rowSpan, m_colSpan));
+                break;
+                }
+            case InsertTarget::RowInterior:
+                {
+                // Add the row within the merge.
+                table.InsertRow (m_rootIndex.row, TableInsertDirection::After);
+
+                // Expect the merge to grow by one row.
+                m_expectedMerges.push_back (AnnotationTableTest::MergeDescr (m_rootIndex, m_rowSpan+1, m_colSpan));
+                break;
+                }
+            case InsertTarget::RowJustAfter:
+                {
+                // Add the row immediately after the merge.
+                table.InsertRow (m_rootIndex.row + m_rowSpan - 1, TableInsertDirection::After);
+
+                // Expect no change to the original merge.
+                m_expectedMerges.push_back (AnnotationTableTest::MergeDescr (m_rootIndex, m_rowSpan, m_colSpan));
+
+                // Also expect a new merge since the cells were merged in the seed row.
+                AnnotationTableCellIndex rootIndex (m_rootIndex.row + m_rowSpan, m_rootIndex.col);
+                m_expectedMerges.push_back (AnnotationTableTest::MergeDescr (rootIndex, 1, m_colSpan));
+                break;
+                }
+            case InsertTarget::RowAfter:
+                {
+                // Add the row after the row that's past the merge.
+                table.InsertRow (m_rootIndex.row + m_rowSpan, TableInsertDirection::After);
+
+                // Expect no change to the merge.
+                m_expectedMerges.push_back (AnnotationTableTest::MergeDescr (m_rootIndex, m_rowSpan, m_colSpan));
+                break;
+                }
+            case InsertTarget::ColumnBefore:
+                {
+                // Add a column before the column that's above the merge.
+                table.InsertColumn (m_rootIndex.col - 1, TableInsertDirection::Before);
+
+                // Expect the merge to move right by one column.
+                AnnotationTableCellIndex rootIndex (m_rootIndex.row, m_rootIndex.col + 1);
+                m_expectedMerges.push_back (AnnotationTableTest::MergeDescr (rootIndex, m_rowSpan, m_colSpan));
+                break;
+                }
+            case InsertTarget::ColumnJustBefore:
+                {
+                // Add a column immediately before the merge.
+                table.InsertColumn (m_rootIndex.col, TableInsertDirection::Before);
+
+                // Expect a new merge since the cells were merged in the seed column.
+                m_expectedMerges.push_back (AnnotationTableTest::MergeDescr (m_rootIndex, m_rowSpan, 1));
+
+                // Also expect the original merge to move right by one column.
+                AnnotationTableCellIndex rootIndex (m_rootIndex.row, m_rootIndex.col + 1);
+                m_expectedMerges.push_back (AnnotationTableTest::MergeDescr (rootIndex, m_rowSpan, m_colSpan));
+                break;
+                }
+            case InsertTarget::ColumnInterior:
+                {
+                // Add the row within the merge.
+                table.InsertColumn (m_rootIndex.col, TableInsertDirection::After);
+
+                // Expect the merge to grow by one column.
+                m_expectedMerges.push_back (AnnotationTableTest::MergeDescr (m_rootIndex, m_rowSpan, m_colSpan+1));
+                break;
+                }
+            case InsertTarget::ColumnJustAfter:
+                {
+                // Add a column immediately after the merge.
+                table.InsertColumn (m_rootIndex.col + m_colSpan - 1, TableInsertDirection::After);
+
+                // Expect no change to the original merge.
+                m_expectedMerges.push_back (AnnotationTableTest::MergeDescr (m_rootIndex, m_rowSpan, m_colSpan));
+
+                // Also expect a new merge since the cells were merged in the seed row.
+                AnnotationTableCellIndex rootIndex (m_rootIndex.row, m_rootIndex.col + m_colSpan);
+                m_expectedMerges.push_back (AnnotationTableTest::MergeDescr (rootIndex, m_rowSpan, 1));
+                break;
+                }
+            case InsertTarget::ColumnAfter:
+                {
+                // Add the row after the row that's past the merge.
+                table.InsertColumn (m_rootIndex.col + m_colSpan, TableInsertDirection::After);
+
+                // Expect no change to the merge.
+                m_expectedMerges.push_back (AnnotationTableTest::MergeDescr (m_rootIndex, m_rowSpan, m_colSpan));
+                break;
+                }
+            default:
+                {
+                FAIL();
+                }
+            }
+        }
+
+    /*---------------------------------------------------------------------------------**//**
+    * @bsimethod                                                    JoshSchifter    04/14
+    +---------------+---------------+---------------+---------------+---------------+------*/
+    void    _VerifyAction (AnnotationTableElementCR table) const override
+        {
+        AnnotationTableTest::VerifyCellsWithMergeBlocks (table, m_expectedMerges);
+
+        ExpectedAspectCounts expectedCounts (table.GetRowCount(), 0, 0, (uint32_t) m_expectedMerges.size());
+        expectedCounts.VerifyCounts(table);
+        }
+};
+
+/*---------------------------------------------------------------------------------**//**
+* @bsimethod                                                    JoshSchifter    04/14
++---------------+---------------+---------------+---------------+---------------+------*/
+TEST_F (AnnotationTableActionTest, InsertMergedCells_Nothing)
+    {
+    InsertMergedCellsAction testAction (InsertMergedCellsAction::InsertTarget::Nothing);
+    DoModifyTableTest (testAction);
+    }
+
+/*---------------------------------------------------------------------------------**//**
+* @bsimethod                                                    JoshSchifter    04/14
++---------------+---------------+---------------+---------------+---------------+------*/
+TEST_F (AnnotationTableActionTest, InsertMergedCells_RowBefore)
+    {
+    InsertMergedCellsAction testAction (InsertMergedCellsAction::InsertTarget::RowBefore);
+    DoModifyTableTest (testAction);
+    }
+
+/*---------------------------------------------------------------------------------**//**
+* @bsimethod                                                    JoshSchifter    04/14
++---------------+---------------+---------------+---------------+---------------+------*/
+TEST_F (AnnotationTableActionTest, InsertMergedCells_RowJustBefore)
+    {
+    InsertMergedCellsAction testAction (InsertMergedCellsAction::InsertTarget::RowJustBefore);
+    DoModifyTableTest (testAction);
+    }
+
+/*---------------------------------------------------------------------------------**//**
+* @bsimethod                                                    JoshSchifter    04/14
++---------------+---------------+---------------+---------------+---------------+------*/
+TEST_F (AnnotationTableActionTest, InsertMergedCells_RowInterior)
+    {
+    InsertMergedCellsAction testAction (InsertMergedCellsAction::InsertTarget::RowInterior);
+    DoModifyTableTest (testAction);
+    }
+
+/*---------------------------------------------------------------------------------**//**
+* @bsimethod                                                    JoshSchifter    04/14
++---------------+---------------+---------------+---------------+---------------+------*/
+TEST_F (AnnotationTableActionTest, InsertMergedCells_RowJustAfter)
+    {
+    InsertMergedCellsAction testAction (InsertMergedCellsAction::InsertTarget::RowJustAfter);
+    DoModifyTableTest (testAction);
+    }
+
+/*---------------------------------------------------------------------------------**//**
+* @bsimethod                                                    JoshSchifter    04/14
++---------------+---------------+---------------+---------------+---------------+------*/
+TEST_F (AnnotationTableActionTest, InsertMergedCells_RowAfter)
+    {
+    InsertMergedCellsAction testAction (InsertMergedCellsAction::InsertTarget::RowAfter);
+    DoModifyTableTest (testAction);
+    }
+
+/*---------------------------------------------------------------------------------**//**
+* @bsimethod                                                    JoshSchifter    04/14
++---------------+---------------+---------------+---------------+---------------+------*/
+TEST_F (AnnotationTableActionTest, InsertMergedCells_ColumnBefore)
+    {
+    InsertMergedCellsAction testAction (InsertMergedCellsAction::InsertTarget::ColumnBefore);
+    DoModifyTableTest (testAction);
+    }
+
+/*---------------------------------------------------------------------------------**//**
+* @bsimethod                                                    JoshSchifter    04/14
++---------------+---------------+---------------+---------------+---------------+------*/
+TEST_F (AnnotationTableActionTest, InsertMergedCells_ColumnJustBefore)
+    {
+    InsertMergedCellsAction testAction (InsertMergedCellsAction::InsertTarget::ColumnJustBefore);
+    DoModifyTableTest (testAction);
+    }
+
+/*---------------------------------------------------------------------------------**//**
+* @bsimethod                                                    JoshSchifter    04/14
++---------------+---------------+---------------+---------------+---------------+------*/
+TEST_F (AnnotationTableActionTest, InsertMergedCells_ColumnInterior)
+    {
+    InsertMergedCellsAction testAction (InsertMergedCellsAction::InsertTarget::ColumnInterior);
+    DoModifyTableTest (testAction);
+    }
+
+/*---------------------------------------------------------------------------------**//**
+* @bsimethod                                                    JoshSchifter    04/14
++---------------+---------------+---------------+---------------+---------------+------*/
+TEST_F (AnnotationTableActionTest, InsertMergedCells_ColumnJustAfter)
+    {
+    InsertMergedCellsAction testAction (InsertMergedCellsAction::InsertTarget::ColumnJustAfter);
+    DoModifyTableTest (testAction);
+    }
+
+/*---------------------------------------------------------------------------------**//**
+* @bsimethod                                                    JoshSchifter    04/14
++---------------+---------------+---------------+---------------+---------------+------*/
+TEST_F (AnnotationTableActionTest, InsertMergedCells_ColumnAfter)
+    {
+    InsertMergedCellsAction testAction (InsertMergedCellsAction::InsertTarget::ColumnAfter);
+    DoModifyTableTest (testAction);
+    }
+
+/*=================================================================================**//**
+* @bsistruct
++===============+===============+===============+===============+===============+======*/
+struct EdgeColorSetter
+    {
+    AnnotationTableElementR         m_table;
+    uint32_t                        m_rowIndex;
+    AnnotationTableSymbologyValues  m_symb;
+
+    EdgeColorSetter (AnnotationTableElementR table, uint32_t rowIndex, ColorDef colorVal)
+        : m_table(table), m_rowIndex(rowIndex)
+        {
+        m_symb.SetLineColor(colorVal);
+        }
+
+    void SetColor (uint32_t colIndex, uint32_t numCells, bool top)
+        {
+        TableCellListEdges edges = top ? TableCellListEdges::Top : TableCellListEdges::Bottom;
+        bvector<AnnotationTableCellIndex> cells;
+
+        for (uint32_t iCol = 0; iCol < numCells; iCol++)
+            cells.push_back (AnnotationTableCellIndex (m_rowIndex, colIndex + iCol));
+
+        m_table.SetEdgeSymbology (m_symb, edges, cells);
+        }
+    };
+
+/*=================================================================================**//**
+* @bsistruct
++===============+===============+===============+===============+===============+======*/
+struct SetEdgeColorAction : AnnotationTableTestAction
+{
+private:
+    ColorDef        m_colorVal;
+    uint32_t        m_rowIndex;
+    uint32_t        m_colStartIndex;
+    uint32_t        m_numCols;
+    bool            m_top;
+    uint32_t        m_expectedRunCount;
+
+public:
+    /* ctor */  SetEdgeColorAction (ColorDefCR color, uint32_t row, uint32_t colStart, uint32_t numCols, bool top) : m_colorVal (color), m_rowIndex (row), m_colStartIndex (colStart), m_numCols (numCols), m_top (top) {}
+
+    void    SetExpectedRunCount (uint32_t numRuns) { m_expectedRunCount = numRuns; }
+
+    /*---------------------------------------------------------------------------------**//**
+    * @bsimethod                                                    JoshSchifter    05/13
+    +---------------+---------------+---------------+---------------+---------------+------*/
+    void    _DoAction (AnnotationTableElementR table) override
+        {
+        EdgeColorSetter setter (table, m_rowIndex, ColorDef::Yellow());
+
+        setter.SetColor (m_colStartIndex, m_numCols, m_top);
+        }
+
+    /*---------------------------------------------------------------------------------**//**
+    * @bsimethod                                                    JoshSchifter    05/13
+    +---------------+---------------+---------------+---------------+---------------+------*/
+    void    _VerifyAction (AnnotationTableElementCR table) const override
+        {
+        ExpectedAspectCounts expectedCounts;
+        expectedCounts.AddEntry (DGN_TABLE(DGN_CLASSNAME_AnnotationTableSymbology), 2);
+        expectedCounts.AddEntry (DGN_TABLE(DGN_CLASSNAME_AnnotationTableEdgeRun),   m_expectedRunCount);
+        expectedCounts.VerifyCounts(table);
+        }
+
+};
+
+/*---------------------------------------------------------------------------------**//**
+* @bsimethod                                                    JoshSchifter    05/13
++---------------+---------------+---------------+---------------+---------------+------*/
+TEST_F (AnnotationTableActionTest, Create_SetEdgeColorAtStart)
+    {
+    ColorDef        colorVal = ColorDef::Green();
+    uint32_t        rowIndex = 0;
+    uint32_t        colStart = 0;
+    uint32_t        colSpan  = 1;
+    bool            isTop    = false;
+
+    SetEdgeColorAction   testAction (colorVal, rowIndex, colStart, colSpan, isTop);
+
+    // |oooo|----|----|
+    testAction.SetExpectedRunCount(2);
+
+    DoCreateTableTest (testAction);
+    }
+
+/*---------------------------------------------------------------------------------**//**
+* @bsimethod                                                    JoshSchifter    05/13
++---------------+---------------+---------------+---------------+---------------+------*/
+TEST_F (AnnotationTableActionTest, Modify_SetEdgeColorAtStart)
+    {
+    ColorDef        colorVal = ColorDef::Green();
+    uint32_t        rowIndex = 0;
+    uint32_t        colStart = 0;
+    uint32_t        colSpan  = 1;
+    bool            isTop    = false;
+
+    SetEdgeColorAction   testAction (colorVal, rowIndex, colStart, colSpan, isTop);
+
+    // |oooo|----|----|
+    testAction.SetExpectedRunCount(2);
+
+    DoModifyTableTest (testAction);
+    }
+
+/*---------------------------------------------------------------------------------**//**
+* @bsimethod                                                    JoshSchifter    05/13
++---------------+---------------+---------------+---------------+---------------+------*/
+TEST_F (AnnotationTableActionTest, Create_SetEdgeColorInterior)
+    {
+    ColorDef        colorVal = ColorDef::Green();
+    uint32_t        rowIndex = 0;
+    uint32_t        colStart = 1;
+    uint32_t        colSpan  = 1;
+    bool            isTop    = false;
+
+    SetEdgeColorAction   testAction (colorVal, rowIndex, colStart, colSpan, isTop);
+
+    // |----|oooo|----|
+    testAction.SetExpectedRunCount(3);
+
+    DoCreateTableTest (testAction);
+    }
+
+/*---------------------------------------------------------------------------------**//**
+* @bsimethod                                                    JoshSchifter    05/13
++---------------+---------------+---------------+---------------+---------------+------*/
+TEST_F (AnnotationTableActionTest, Modify_SetEdgeColorInterior)
+    {
+    ColorDef        colorVal = ColorDef::Green();
+    uint32_t        rowIndex = 0;
+    uint32_t        colStart = 1;
+    uint32_t        colSpan  = 1;
+    bool            isTop    = false;
+
+    SetEdgeColorAction   testAction (colorVal, rowIndex, colStart, colSpan, isTop);
+
+    // |----|oooo|----|
+    testAction.SetExpectedRunCount(3);
+
+    DoModifyTableTest (testAction);
+    }
+
+/*---------------------------------------------------------------------------------**//**
+* @bsimethod                                                    JoshSchifter    05/13
++---------------+---------------+---------------+---------------+---------------+------*/
+TEST_F (AnnotationTableActionTest, Create_SetEdgeColorAtEnd)
+    {
+    ColorDef        colorVal = ColorDef::Green();
+    uint32_t        rowIndex = 0;
+    uint32_t        colStart = 1;
+    uint32_t        colSpan  = 2;
+    bool            isTop    = false;
+
+    SetEdgeColorAction   testAction (colorVal, rowIndex, colStart, colSpan, isTop);
+
+    // |----|oooo|oooo|
+    testAction.SetExpectedRunCount(2);
+
+    DoCreateTableTest (testAction);
+    }
+
+/*---------------------------------------------------------------------------------**//**
+* @bsimethod                                                    JoshSchifter    05/13
++---------------+---------------+---------------+---------------+---------------+------*/
+TEST_F (AnnotationTableActionTest, Modify_SetEdgeColorAtEnd)
+    {
+    ColorDef        colorVal = ColorDef::Green();
+    uint32_t        rowIndex = 0;
+    uint32_t        colStart = 1;
+    uint32_t        colSpan  = 2;
+    bool            isTop    = false;
+
+    SetEdgeColorAction   testAction (colorVal, rowIndex, colStart, colSpan, isTop);
+
+    // |----|oooo|oooo|
+    testAction.SetExpectedRunCount(2);
+
+    DoModifyTableTest (testAction);
+    }
+
+/*=================================================================================**//**
+* @bsistruct
++===============+===============+===============+===============+===============+======*/
+struct MergeAdjacentEdgeRunsAction : AnnotationTableTestAction
+{
+private:
+    uint32_t      m_rowIndex;
+    ColorDef      m_colorVal;
+
+public:
+    /* ctor */  MergeAdjacentEdgeRunsAction () : m_rowIndex(0), m_colorVal(ColorDef::Green()) {}
+
+    /*---------------------------------------------------------------------------------**//**
+    * @bsimethod                                                    JoshSchifter    05/13
+    +---------------+---------------+---------------+---------------+---------------+------*/
+    void    _PreAction (AnnotationTableElementR table) override
+        {
+        EdgeColorSetter setter (table, m_rowIndex, m_colorVal);
+
+        // |----|----|----|
+        setter.SetColor (0, 2, true);
+        // |oooo|oooo|----|
+        }
+
+    /*---------------------------------------------------------------------------------**//**
+    * @bsimethod                                                    JoshSchifter    05/13
+    +---------------+---------------+---------------+---------------+---------------+------*/
+    void    _DoAction (AnnotationTableElementR table) override
+        {
+        EdgeColorSetter setter (table, m_rowIndex, m_colorVal);
+
+        // |oooo|oooo|----|
+        setter.SetColor (2, 1, true);
+        // |oooo|oooo|oooo|
+        }
+
+    /*---------------------------------------------------------------------------------**//**
+    * @bsimethod                                                    JoshSchifter    05/13
+    +---------------+---------------+---------------+---------------+---------------+------*/
+    void    _VerifyAction (AnnotationTableElementCR table) const override
+        {
+        ExpectedAspectCounts expectedCounts;
+        expectedCounts.AddEntry (DGN_TABLE(DGN_CLASSNAME_AnnotationTableSymbology), 2);
+        expectedCounts.AddEntry (DGN_TABLE(DGN_CLASSNAME_AnnotationTableEdgeRun),   1);
+        expectedCounts.VerifyCounts(table);
+        }
+
+};
+
+/*---------------------------------------------------------------------------------**//**
+* @bsimethod                                                    JoshSchifter    05/13
++---------------+---------------+---------------+---------------+---------------+------*/
+TEST_F (AnnotationTableActionTest, Create_MergeAdjacentEdgeRuns)
+    {
+    MergeAdjacentEdgeRunsAction   testAction;
+    DoCreateTableTest (testAction);
+    }
+
+/*---------------------------------------------------------------------------------**//**
+* @bsimethod                                                    JoshSchifter    05/13
++---------------+---------------+---------------+---------------+---------------+------*/
+TEST_F (AnnotationTableActionTest, Modify_MergeAdjacentEdgeRuns)
+    {
+    MergeAdjacentEdgeRunsAction   testAction;
+    DoModifyTableTest (testAction);
+    }
+
+/*=================================================================================**//**
+* @bsistruct
++===============+===============+===============+===============+===============+======*/
+struct MergeNonAdjacentEdgeRunsAction : AnnotationTableTestAction
+{
+private:
+    uint32_t      m_rowIndex;
+    ColorDef      m_colorVal;
+
+public:
+    /* ctor */  MergeNonAdjacentEdgeRunsAction () : m_rowIndex(0), m_colorVal(ColorDef::Green()) {}
+
+    /*---------------------------------------------------------------------------------**//**
+    * @bsimethod                                                    JoshSchifter    05/13
+    +---------------+---------------+---------------+---------------+---------------+------*/
+    void    _PreAction (AnnotationTableElementR table) override
+        {
+        EdgeColorSetter setter (table, m_rowIndex, m_colorVal);
+
+        // |----|----|----|
+        setter.SetColor (0, 1, true);
+        setter.SetColor (2, 1, true);
+        // |oooo|----|oooo|
+        }
+
+    /*---------------------------------------------------------------------------------**//**
+    * @bsimethod                                                    JoshSchifter    05/13
+    +---------------+---------------+---------------+---------------+---------------+------*/
+    void    _DoAction (AnnotationTableElementR table) override
+        {
+        EdgeColorSetter setter (table, m_rowIndex, m_colorVal);
+
+        // |oooo|----|oooo|
+        setter.SetColor (1, 1, true);
+        // |oooo|oooo|oooo|
+        }
+
+    /*---------------------------------------------------------------------------------**//**
+    * @bsimethod                                                    JoshSchifter    05/13
+    +---------------+---------------+---------------+---------------+---------------+------*/
+    void    _VerifyAction (AnnotationTableElementCR table) const override
+        {
+        ExpectedAspectCounts expectedCounts;
+        expectedCounts.AddEntry (DGN_TABLE(DGN_CLASSNAME_AnnotationTableSymbology), 2);
+        expectedCounts.AddEntry (DGN_TABLE(DGN_CLASSNAME_AnnotationTableEdgeRun),   1);
+        expectedCounts.VerifyCounts(table);
+        }
+
+};
+
+/*---------------------------------------------------------------------------------**//**
+* @bsimethod                                                    JoshSchifter    05/13
++---------------+---------------+---------------+---------------+---------------+------*/
+TEST_F (AnnotationTableActionTest, Create_MergeNonAdjacentEdgeRuns)
+    {
+    MergeNonAdjacentEdgeRunsAction   testAction;
+    DoCreateTableTest (testAction);
+    }
+
+/*---------------------------------------------------------------------------------**//**
+* @bsimethod                                                    JoshSchifter    05/13
++---------------+---------------+---------------+---------------+---------------+------*/
+TEST_F (AnnotationTableActionTest, Modify_MergeNonAdjacentEdgeRuns)
+    {
+    MergeNonAdjacentEdgeRunsAction   testAction;
+    DoModifyTableTest (testAction);
+    }
+
+/*=================================================================================**//**
+* @bsistruct
++===============+===============+===============+===============+===============+======*/
+struct DeleteColumnJoinsEdgeRunsAction : AnnotationTableTestAction
+{
+private:
+    uint32_t      m_rowIndex;
+    ColorDef      m_colorVal;
+
+public:
+    /* ctor */  DeleteColumnJoinsEdgeRunsAction () : m_rowIndex(2), m_colorVal(ColorDef::Green()) {}
+
+    /*---------------------------------------------------------------------------------**//**
+    * @bsimethod                                                    JoshSchifter    05/13
+    +---------------+---------------+---------------+---------------+---------------+------*/
+    void    _PreAction (AnnotationTableElementR table) override
+        {
+        EdgeColorSetter setter (table, m_rowIndex, m_colorVal);
+
+        // |----|----|----|
+        setter.SetColor (0, 1, true);
+        setter.SetColor (2, 1, true);
+        // |oooo|----|oooo|
+        }
+
+    /*---------------------------------------------------------------------------------**//**
+    * @bsimethod                                                    JoshSchifter    05/13
+    +---------------+---------------+---------------+---------------+---------------+------*/
+    void    _DoAction (AnnotationTableElementR table) override
+        {
+        // |oooo|----|oooo|
+        table.DeleteColumn (1);
+        // |oooo|oooo|
+        }
+
+    /*---------------------------------------------------------------------------------**//**
+    * @bsimethod                                                    JoshSchifter    05/13
+    +---------------+---------------+---------------+---------------+---------------+------*/
+    void    _VerifyAction (AnnotationTableElementCR table) const override
+        {
+        ExpectedAspectCounts expectedCounts;
+        expectedCounts.AddEntry (DGN_TABLE(DGN_CLASSNAME_AnnotationTableSymbology), 2);
+        expectedCounts.AddEntry (DGN_TABLE(DGN_CLASSNAME_AnnotationTableEdgeRun),   1);
+        expectedCounts.VerifyCounts(table);
+        }
+
+};
+
+/*---------------------------------------------------------------------------------**//**
+* @bsimethod                                                    JoshSchifter    05/13
++---------------+---------------+---------------+---------------+---------------+------*/
+TEST_F (AnnotationTableActionTest, Create_DeleteColumnJoinsEdgeRuns)
+    {
+    DeleteColumnJoinsEdgeRunsAction   testAction;
+    DoCreateTableTest (testAction);
+    }
+
+/*---------------------------------------------------------------------------------**//**
+* @bsimethod                                                    JoshSchifter    05/13
++---------------+---------------+---------------+---------------+---------------+------*/
+TEST_F (AnnotationTableActionTest, Modify_DeleteColumnJoinsEdgeRuns)
+    {
+    DeleteColumnJoinsEdgeRunsAction   testAction;
+    DoModifyTableTest (testAction);
+    }
+
+/*=================================================================================**//**
+* @bsistruct
++===============+===============+===============+===============+===============+======*/
+struct DeleteColumnRemovesSymbologyEntryAction : AnnotationTableTestAction
+{
+private:
+    uint32_t      m_rowIndex;
+    uint32_t      m_colIndex;
+    ColorDef      m_colorVal;
+
+public:
+    /* ctor */  DeleteColumnRemovesSymbologyEntryAction () : m_rowIndex(2), m_colIndex(1), m_colorVal(ColorDef::Green()) {}
+
+    /*---------------------------------------------------------------------------------**//**
+    * @bsimethod                                                    JoshSchifter    05/13
+    +---------------+---------------+---------------+---------------+---------------+------*/
+    void    _PreAction (AnnotationTableElementR table) override
+        {
+        EdgeColorSetter setter (table, m_rowIndex, m_colorVal);
+
+        // |----|----|----|
+        setter.SetColor (m_colIndex, 1, true);
+        // |----|oooo|----|
+        }
+
+    /*---------------------------------------------------------------------------------**//**
+    * @bsimethod                                                    JoshSchifter    05/13
+    +---------------+---------------+---------------+---------------+---------------+------*/
+    void    _DoAction (AnnotationTableElementR table) override
+        {
+        // |----|oooo|----|
+        table.DeleteColumn (m_colIndex);
+        // |----|----|
+        }
+
+    /*---------------------------------------------------------------------------------**//**
+    * @bsimethod                                                    JoshSchifter    05/13
+    +---------------+---------------+---------------+---------------+---------------+------*/
+    void    _VerifyAction (AnnotationTableElementCR table) const override
+        {
+        ExpectedAspectCounts expectedCounts;
+        // empty - we added symbology and an edge run, but then deleted the colum which used them.
+
+        expectedCounts.VerifyCounts(table);
+        }
+
+};
+
+/*---------------------------------------------------------------------------------**//**
+* @bsimethod                                                    JoshSchifter    05/13
++---------------+---------------+---------------+---------------+---------------+------*/
+TEST_F (AnnotationTableActionTest, Create_DeleteColumnRemovesSymbologyEntry)
+    {
+    DeleteColumnRemovesSymbologyEntryAction   testAction;
+    DoCreateTableTest (testAction);
+    }
+
+/*---------------------------------------------------------------------------------**//**
+* @bsimethod                                                    JoshSchifter    05/13
++---------------+---------------+---------------+---------------+---------------+------*/
+TEST_F (AnnotationTableActionTest, Modify_DeleteColumnRemovesSymbologyEntry)
+    {
+    DeleteColumnRemovesSymbologyEntryAction   testAction;
+    DoModifyTableTest (testAction);
+    }
+
+/*=================================================================================**//**
+* @bsistruct
++===============+===============+===============+===============+===============+======*/
+struct InsertColumnExtendsSymbologyAction : AnnotationTableTestAction
+{
+private:
+    uint32_t      m_rowIndex;
+    uint32_t      m_colIndex;
+    ColorDef      m_colorVal;
+
+public:
+    /* ctor */  InsertColumnExtendsSymbologyAction () : m_rowIndex(2), m_colIndex(1), m_colorVal(ColorDef::Green()) {}
+
+    /*---------------------------------------------------------------------------------**//**
+    * @bsimethod                                                    JoshSchifter    05/13
+    +---------------+---------------+---------------+---------------+---------------+------*/
+    void    _PreAction (AnnotationTableElementR table) override
+        {
+        EdgeColorSetter setter (table, m_rowIndex, m_colorVal);
+
+        // |----|----|----|
+        setter.SetColor (m_colIndex, 1, true);
+        // |----|oooo|----|
+        }
+
+    /*---------------------------------------------------------------------------------**//**
+    * @bsimethod                                                    JoshSchifter    05/13
+    +---------------+---------------+---------------+---------------+---------------+------*/
+    void    _DoAction (AnnotationTableElementR table) override
+        {
+        // |----|oooo|----|
+        table.InsertColumn (m_colIndex - 1, TableInsertDirection::After);
+        // |----|oooo|oooo|----|
+        }
+
+    /*---------------------------------------------------------------------------------**//**
+    * @bsimethod                                                    JoshSchifter    05/13
+    +---------------+---------------+---------------+---------------+---------------+------*/
+    void    _VerifyAction (AnnotationTableElementCR table) const override
+        {
+        ExpectedAspectCounts expectedCounts;
+        expectedCounts.AddEntry (DGN_TABLE(DGN_CLASSNAME_AnnotationTableSymbology), 2);
+        expectedCounts.AddEntry (DGN_TABLE(DGN_CLASSNAME_AnnotationTableEdgeRun),   3);
+        expectedCounts.VerifyCounts(table);
+        }
+
+};
+
+/*---------------------------------------------------------------------------------**//**
+* @bsimethod                                                    JoshSchifter    05/13
++---------------+---------------+---------------+---------------+---------------+------*/
+TEST_F (AnnotationTableActionTest, Create_InsertColumnExtendsSymbology)
+    {
+    InsertColumnExtendsSymbologyAction   testAction;
+    DoCreateTableTest (testAction);
+    }
+
+/*---------------------------------------------------------------------------------**//**
+* @bsimethod                                                    JoshSchifter    05/13
++---------------+---------------+---------------+---------------+---------------+------*/
+TEST_F (AnnotationTableActionTest, Modify_InsertColumnExtendsSymbology)
+    {
+    InsertColumnExtendsSymbologyAction   testAction;
+    DoModifyTableTest (testAction);
+    }
+
+/*=================================================================================**//**
+* @bsistruct
++===============+===============+===============+===============+===============+======*/
+struct SetDefaultTextSymbology : AnnotationTableTestAction
+{
+private:
+    ColorDef      m_colorVal;
+
+public:
+    /* ctor */  SetDefaultTextSymbology () : m_colorVal(ColorDef::Green()) {}
+
+    /*---------------------------------------------------------------------------------**//**
+    * @bsimethod                                                    JoshSchifter    11/15
+    +---------------+---------------+---------------+---------------+---------------+------*/
+    void    _DoAction (AnnotationTableElementR table) override
+        {
+        table.SetDefaultTextColor (m_colorVal);
+        }
+
+    /*---------------------------------------------------------------------------------**//**
+    * @bsimethod                                                    JoshSchifter    11/15
+    +---------------+---------------+---------------+---------------+---------------+------*/
+    void    _VerifyAction (AnnotationTableElementCR table) const override
+        {
+        ColorDef  color = table.GetDefaultTextColor();
+        EXPECT_EQ (color, m_colorVal);
+
+        ExpectedAspectCounts expectedCounts;
+        expectedCounts.AddEntry (DGN_TABLE(DGN_CLASSNAME_AnnotationTableSymbology), 2);
+        expectedCounts.VerifyCounts(table);
+        }
+
+};
+
+/*---------------------------------------------------------------------------------**//**
+* @bsimethod                                                    JoshSchifter    11/15
++---------------+---------------+---------------+---------------+---------------+------*/
+TEST_F (AnnotationTableActionTest, Create_SetDefaultTextSymbology)
+    {
+    SetDefaultTextSymbology   testAction;
+    DoCreateTableTest (testAction);
+    }
+
+/*---------------------------------------------------------------------------------**//**
+* @bsimethod                                                    JoshSchifter    11/15
++---------------+---------------+---------------+---------------+---------------+------*/
+TEST_F (AnnotationTableActionTest, Modify_SetDefaultTextSymbology)
+    {
+    SetDefaultTextSymbology   testAction;
+    DoModifyTableTest (testAction);
+    }
+
+/*=================================================================================**//**
+* @bsistruct
++===============+===============+===============+===============+===============+======*/
+struct ClearDefaultTextSymbology : AnnotationTableTestAction
+{
+private:
+    ColorDef      m_tableColorVal;
+    ColorDef      m_colorVal;
+
+public:
+    /* ctor */  ClearDefaultTextSymbology () : m_tableColorVal(0), m_colorVal(ColorDef::Green()) {}
+
+    /*---------------------------------------------------------------------------------**//**
+    * @bsimethod                                                    JoshSchifter    11/15
+    +---------------+---------------+---------------+---------------+---------------+------*/
+    void    _PreAction (AnnotationTableElementR table) override
+        {
+        EXPECT_NE (m_tableColorVal, m_colorVal);
+
+        table.SetDefaultTextColor (m_colorVal);
+        }
+
+    /*---------------------------------------------------------------------------------**//**
+    * @bsimethod                                                    JoshSchifter    11/15
+    +---------------+---------------+---------------+---------------+---------------+------*/
+    void    _DoAction (AnnotationTableElementR table) override
+        {
+        table.ClearDefaultTextColor ();
+        }
+
+    /*---------------------------------------------------------------------------------**//**
+    * @bsimethod                                                    JoshSchifter    11/15
+    +---------------+---------------+---------------+---------------+---------------+------*/
+    void    _VerifyAction (AnnotationTableElementCR table) const override
+        {
+        ColorDef  color = table.GetDefaultTextColor();
+        EXPECT_EQ (color, m_tableColorVal);
+
+        ExpectedAspectCounts expectedCounts;
+        // empty - we added default text symbology, but then cleared it.
+        expectedCounts.VerifyCounts(table);
+        }
+
+};
+
+/*---------------------------------------------------------------------------------**//**
+* @bsimethod                                                    JoshSchifter    11/15
++---------------+---------------+---------------+---------------+---------------+------*/
+TEST_F (AnnotationTableActionTest, Create_ClearDefaultTextSymbology)
+    {
+    ClearDefaultTextSymbology   testAction;
+    DoCreateTableTest (testAction);
+    }
+
+/*---------------------------------------------------------------------------------**//**
+* @bsimethod                                                    JoshSchifter    11/15
++---------------+---------------+---------------+---------------+---------------+------*/
+TEST_F (AnnotationTableActionTest, Modify_ClearDefaultTextSymbology)
+    {
+    ClearDefaultTextSymbology   testAction;
+    DoModifyTableTest (testAction);
+    }
+
+/*=================================================================================**//**
+* @bsistruct
++===============+===============+===============+===============+===============+======*/
+struct DefaultTextSymbSharesEntryWithEdgeRunAction : AnnotationTableTestAction
+{
+private:
+    uint32_t      m_rowIndex;
+    ColorDef      m_colorVal;
+
+public:
+    /* ctor */  DefaultTextSymbSharesEntryWithEdgeRunAction () : m_rowIndex(2), m_colorVal(ColorDef::Green()) {}
+
+    /*---------------------------------------------------------------------------------**//**
+    * @bsimethod                                                    JoshSchifter    11/15
+    +---------------+---------------+---------------+---------------+---------------+------*/
+    void    _PreAction (AnnotationTableElementR table) override
+        {
+        EdgeColorSetter setter (table, m_rowIndex, m_colorVal);
+
+        // Adds one symbology entry (total of two).
+
+        // |----|----|----|
+        setter.SetColor (0, 1, true);
+        setter.SetColor (2, 1, true);
+        // |oooo|----|oooo|
+        }
+
+    /*---------------------------------------------------------------------------------**//**
+    * @bsimethod                                                    JoshSchifter    11/15
+    +---------------+---------------+---------------+---------------+---------------+------*/
+    void    _DoAction (AnnotationTableElementR table) override
+        {
+        // Should not add a new symbology entry
+
+        table.SetDefaultTextColor (m_colorVal);
+        }
+
+    /*---------------------------------------------------------------------------------**//**
+    * @bsimethod                                                    JoshSchifter    11/15
+    +---------------+---------------+---------------+---------------+---------------+------*/
+    void    _VerifyAction (AnnotationTableElementCR table) const override
+        {
+        ColorDef  color = table.GetDefaultTextColor();
+        EXPECT_EQ (color, m_colorVal);
+
+        ExpectedAspectCounts expectedCounts;
+        expectedCounts.AddEntry (DGN_TABLE(DGN_CLASSNAME_AnnotationTableSymbology), 2);
+        expectedCounts.AddEntry (DGN_TABLE(DGN_CLASSNAME_AnnotationTableEdgeRun),   3);
+        expectedCounts.VerifyCounts(table);
+        }
+
+};
+
+/*---------------------------------------------------------------------------------**//**
+* @bsimethod                                                    JoshSchifter    11/15
++---------------+---------------+---------------+---------------+---------------+------*/
+TEST_F (AnnotationTableActionTest, Create_DefaultTextSymbSharesEntryWithEdgeRunAction)
+    {
+    DefaultTextSymbSharesEntryWithEdgeRunAction   testAction;
+    DoCreateTableTest (testAction);
+    }
+
+/*---------------------------------------------------------------------------------**//**
+* @bsimethod                                                    JoshSchifter    11/15
++---------------+---------------+---------------+---------------+---------------+------*/
+TEST_F (AnnotationTableActionTest, Modify_DefaultTextSymbSharesEntryWithEdgeRunAction)
+    {
+    DefaultTextSymbSharesEntryWithEdgeRunAction   testAction;
+    DoModifyTableTest (testAction);
+    }
+
+/*=================================================================================**//**
+* @bsistruct
++===============+===============+===============+===============+===============+======*/
+struct SetGetSymbologyAction : AnnotationTableTestAction
+{
+public:
+    enum class EdgeSymbologyId  { A, B, C, D, E };
+
+    struct SetInstruction
+        {
+        AnnotationTableSymbologyValues          m_symb;
+        TableCellListEdges                      m_edges;
+        bvector<AnnotationTableCellIndex>       m_cells;
+        };
+
+    struct GetInstruction
+        {
+        bvector<AnnotationTableSymbologyValues> m_expectedResults;
+        TableCellListEdges                      m_edges;
+        bvector<AnnotationTableCellIndex>       m_cells;
+        };
+
+private:
+    bvector<SetInstruction> const&      m_setInstructions;
+    bvector<GetInstruction> const&      m_getInstructions;
+
+public:
+    /* ctor */  SetGetSymbologyAction (bvector<SetInstruction> const& set, bvector<GetInstruction> const& get) : m_setInstructions (set), m_getInstructions (get) {}
+
+    /*---------------------------------------------------------------------------------**//**
+    * @bsimethod                                                    JoshSchifter    12/13
+    +---------------+---------------+---------------+---------------+---------------+------*/
+    void    _DoAction (AnnotationTableElementR table) override
+        {
+        for (SetInstruction const& instruction : m_setInstructions)
+            table.SetEdgeSymbology (instruction.m_symb, instruction.m_edges, instruction.m_cells);
+        }
+
+    /*---------------------------------------------------------------------------------**//**
+    * @bsimethod                                                    JoshSchifter    12/13
+    +---------------+---------------+---------------+---------------+---------------+------*/
+    void    _VerifyAction (AnnotationTableElementCR table) const override
+        {
+        for (GetInstruction const& instruction : m_getInstructions)
+            {
+            bvector<AnnotationTableSymbologyValues> const& expected = instruction.m_expectedResults;
+            bvector<AnnotationTableSymbologyValues>        actual;
+
+            table.GetEdgeSymbology (actual, instruction.m_edges, instruction.m_cells);
+
+            EXPECT_EQ (expected.size(), actual.size());
+
+            for (AnnotationTableSymbologyValues const& expectedValue : expected)
+                EXPECT_TRUE (SUCCESS == RemoveExpectedSymbology (expectedValue, actual));
+
+            EXPECT_EQ (0, actual.size());
+            }
+        }
+
+    /*---------------------------------------------------------------------------------**//**
+    * @bsimethod                                                    JoshSchifter    12/13
+    +---------------+---------------+---------------+---------------+---------------+------*/
+    static bool ActualMatchedExpectedSymbology (AnnotationTableSymbologyValuesCR expected, AnnotationTableSymbologyValuesCR actual)
+        {
+        if (expected.HasLineVisible() && expected.GetLineVisible() != actual.GetLineVisible())
+            return false;
+
+        if (expected.HasLineWeight() && expected.GetLineWeight() != actual.GetLineWeight())
+            return false;
+
+        if (expected.HasLineColor() && expected.GetLineColor() != actual.GetLineColor())
+            return false;
+
+        if (expected.HasLineStyle() && expected.GetLineStyleId() != actual.GetLineStyleId())
+            return false;
+
+        if (expected.HasLineStyle() && expected.GetLineStyleScale() != actual.GetLineStyleScale())
+            return false;
+
+        return true;
+        }
+
+    /*---------------------------------------------------------------------------------**//**
+    * @bsimethod                                                    JoshSchifter    12/13
+    +---------------+---------------+---------------+---------------+---------------+------*/
+    static BentleyStatus RemoveExpectedSymbology (AnnotationTableSymbologyValuesCR expected, bvector<AnnotationTableSymbologyValues>& collection)
+        {
+        struct FindEquivalentPredicate
+            {
+            AnnotationTableSymbologyValuesCR  m_expected;
+
+            FindEquivalentPredicate (AnnotationTableSymbologyValuesCR item) : m_expected (item) {}
+            bool operator () (AnnotationTableSymbologyValues const& candidate)
+                {
+                return ActualMatchedExpectedSymbology (m_expected, candidate);
+                }
+            };
+
+        FindEquivalentPredicate   predicate (expected);
+        auto foundIter = std::find_if (collection.begin (), collection.end (), predicate);
+
+        if (foundIter == collection.end())
+            return ERROR;
+
+        collection.erase (foundIter);
+        return SUCCESS;
+        }
+
+    /*---------------------------------------------------------------------------------**//**
+    * @bsimethod                                                    JoshSchifter    12/13
+    +---------------+---------------+---------------+---------------+---------------+------*/
+    static AnnotationTableSymbologyValues CreateSymbValues (EdgeSymbologyId symbId)
+        {
+        // Each one should be a unique combination.
+        // These are for edges, so no fill color.
+        AnnotationTableSymbologyValues symb;
+
+        switch (symbId)
+            {
+            case EdgeSymbologyId::A:
+                symb.SetLineColor  (ColorDef::Green());
+                break;
+            case EdgeSymbologyId::B:
+                symb.SetLineColor  (ColorDef::Green());
+                symb.SetLineWeight (2);
+                break;
+            case EdgeSymbologyId::C:
+                symb.SetLineColor  (ColorDef::Yellow());
+                symb.SetLineStyle  (DgnStyleId(4ULL), 2.0);
+                symb.SetLineWeight (4);
+                break;
+            case EdgeSymbologyId::D:
+                symb.SetLineStyle  (DgnStyleId(6ULL), 6.0);
+                break;
+            case EdgeSymbologyId::E:
+                symb.SetLineWeight (8);
+                break;
+            }
+
+        return symb;
+        }
+};
+
+/*---------------------------------------------------------------------------------**//**
+* @bsimethod                                                    JoshSchifter    12/13
++---------------+---------------+---------------+---------------+---------------+------*/
+TEST_F (AnnotationTableActionTest, Create_SetGetSymbology_Simple)
+    {
+    bvector<SetGetSymbologyAction::SetInstruction>    setInstructions;
+    bvector<SetGetSymbologyAction::GetInstruction>    getInstructions;
+
+    //       0     1     2
+    //    |-----------------|
+    //  0 |     |     |     |
+    //    |-----+-----+-----|
+    //  1 |     |     |     |
+    //    |--a--+--a--+-----|
+    //  2 |     b     |     |
+    //    |-----+-----+-----|
+    //  3 |     c     |     |
+    //    |-----+-----+-----|
+    //  4 |     |     |     |
+    //    |-----|-----|-----|
+
+    auto    symbIdA = SetGetSymbologyAction::EdgeSymbologyId::A;
+    auto    symbIdB = SetGetSymbologyAction::EdgeSymbologyId::B;
+    auto    symbIdC = SetGetSymbologyAction::EdgeSymbologyId::C;
+
+    // Set symb A on two edges
+    {
+    SetGetSymbologyAction::SetInstruction  setInstruction;
+
+    setInstruction.m_symb  = SetGetSymbologyAction::CreateSymbValues(symbIdA);
+    setInstruction.m_edges = TableCellListEdges::Top;
+    setInstruction.m_cells.push_back (AnnotationTableCellIndex (2, 0));
+    setInstruction.m_cells.push_back (AnnotationTableCellIndex (2, 1));
+
+    setInstructions.push_back (setInstruction);
+    }
+
+    // Set symb B on one edge
+    {
+    SetGetSymbologyAction::SetInstruction  setInstruction;
+
+    setInstruction.m_symb  = SetGetSymbologyAction::CreateSymbValues(symbIdB);
+    setInstruction.m_edges = TableCellListEdges::Right;
+    setInstruction.m_cells.push_back (AnnotationTableCellIndex (2, 0));
+
+    setInstructions.push_back (setInstruction);
+    }
+
+    // Set symb C on one edge
+    {
+    SetGetSymbologyAction::SetInstruction  setInstruction;
+
+    setInstruction.m_symb  = SetGetSymbologyAction::CreateSymbValues(symbIdC);
+    setInstruction.m_edges = TableCellListEdges::Left;
+    setInstruction.m_cells.push_back (AnnotationTableCellIndex (3, 1));
+
+    setInstructions.push_back (setInstruction);
+    }
+
+    // Expect symb A
+    {
+    SetGetSymbologyAction::GetInstruction  getInstruction;
+
+    getInstruction.m_edges = TableCellListEdges::Bottom;
+    getInstruction.m_cells.push_back (AnnotationTableCellIndex (1, 0));
+    getInstruction.m_cells.push_back (AnnotationTableCellIndex (1, 1));
+    getInstruction.m_expectedResults.push_back (SetGetSymbologyAction::CreateSymbValues(symbIdA));
+
+    getInstructions.push_back (getInstruction);
+    }
+
+    // Expect symbs B and C
+    {
+    SetGetSymbologyAction::GetInstruction  getInstruction;
+
+    getInstruction.m_edges = TableCellListEdges::Right;
+    getInstruction.m_cells.push_back (AnnotationTableCellIndex (2, 0));
+    getInstruction.m_cells.push_back (AnnotationTableCellIndex (3, 0));
+    getInstruction.m_expectedResults.push_back (SetGetSymbologyAction::CreateSymbValues(symbIdB));
+    getInstruction.m_expectedResults.push_back (SetGetSymbologyAction::CreateSymbValues(symbIdC));
+
+    getInstructions.push_back (getInstruction);
+    }
+
+    SetGetSymbologyAction   testAction (setInstructions, getInstructions);
+    DoCreateTableTest (testAction);
+    }
+
+/*---------------------------------------------------------------------------------**//**
+* @bsimethod                                                    JoshSchifter    12/13
++---------------+---------------+---------------+---------------+---------------+------*/
+TEST_F (AnnotationTableActionTest, Create_SetGetSymbology_OutsideInside)
+    {
+    bvector<SetGetSymbologyAction::SetInstruction>    setInstructions;
+    bvector<SetGetSymbologyAction::GetInstruction>    getInstructions;
+
+    //       0     1     2
+    //    |-----------------|
+    //  0 |     |     |     |
+    //    |-----+-----+-----|
+    //  1 |     |     |     |
+    //    |--a--+--a--+--a--|
+    //  2 a     c     c     a
+    //    |--b--+--b--+--a--|
+    //  3 a     c     a     |
+    //    |--b--+--b--+-----|
+    //  4 a     c     a     |
+    //    |--a--|--a--|-----|
+
+    auto    symbIdA = SetGetSymbologyAction::EdgeSymbologyId::A;
+    auto    symbIdB = SetGetSymbologyAction::EdgeSymbologyId::B;
+    auto    symbIdC = SetGetSymbologyAction::EdgeSymbologyId::C;
+
+    bvector<AnnotationTableCellIndex>  cells;
+    cells.push_back (AnnotationTableCellIndex (2, 0));
+    cells.push_back (AnnotationTableCellIndex (2, 1));
+    cells.push_back (AnnotationTableCellIndex (2, 2));
+    cells.push_back (AnnotationTableCellIndex (3, 0));
+    cells.push_back (AnnotationTableCellIndex (3, 1));
+    cells.push_back (AnnotationTableCellIndex (4, 0));
+    cells.push_back (AnnotationTableCellIndex (4, 1));
+
+    // Set symb A on outside edges
+    {
+    SetGetSymbologyAction::SetInstruction  setInstruction;
+
+    setInstruction.m_symb  = SetGetSymbologyAction::CreateSymbValues(symbIdA);
+    setInstruction.m_edges = TableCellListEdges::Exterior;
+    setInstruction.m_cells = cells;
+
+    setInstructions.push_back (setInstruction);
+    }
+
+    // Set symb B on horizontal inside edges
+    {
+    SetGetSymbologyAction::SetInstruction  setInstruction;
+
+    setInstruction.m_symb  = SetGetSymbologyAction::CreateSymbValues(symbIdB);
+    setInstruction.m_edges = TableCellListEdges::InteriorHorizontal;
+    setInstruction.m_cells = cells;
+
+    setInstructions.push_back (setInstruction);
+    }
+
+    // Set symb C on vertical inside edges
+    {
+    SetGetSymbologyAction::SetInstruction  setInstruction;
+
+    setInstruction.m_symb  = SetGetSymbologyAction::CreateSymbValues(symbIdC);
+    setInstruction.m_edges = TableCellListEdges::InteriorVertical;
+    setInstruction.m_cells = cells;
+
+    setInstructions.push_back (setInstruction);
+    }
+
+    // Expect symb A only outside edges
+    {
+    SetGetSymbologyAction::GetInstruction  getInstruction;
+
+    getInstruction.m_edges = TableCellListEdges::Exterior;
+    getInstruction.m_cells = cells;
+    getInstruction.m_expectedResults.push_back (SetGetSymbologyAction::CreateSymbValues(symbIdA));
+
+    getInstructions.push_back (getInstruction);
+    }
+
+    // Expect symbs B and C on inside edges
+    {
+    SetGetSymbologyAction::GetInstruction  getInstruction;
+
+    getInstruction.m_edges = TableCellListEdges::Interior;
+    getInstruction.m_cells = cells;
+    getInstruction.m_expectedResults.push_back (SetGetSymbologyAction::CreateSymbValues(symbIdB));
+    getInstruction.m_expectedResults.push_back (SetGetSymbologyAction::CreateSymbValues(symbIdC));
+
+    getInstructions.push_back (getInstruction);
+    }
+
+    // Expect symbs A, B and C on all edges
+    {
+    SetGetSymbologyAction::GetInstruction  getInstruction;
+
+    getInstruction.m_edges = TableCellListEdges::All;
+    getInstruction.m_cells = cells;
+    getInstruction.m_expectedResults.push_back (SetGetSymbologyAction::CreateSymbValues(symbIdA));
+    getInstruction.m_expectedResults.push_back (SetGetSymbologyAction::CreateSymbValues(symbIdB));
+    getInstruction.m_expectedResults.push_back (SetGetSymbologyAction::CreateSymbValues(symbIdC));
+
+    getInstructions.push_back (getInstruction);
+    }
+
+    // Expect symbs A, B on bottom of second row
+    {
+    SetGetSymbologyAction::GetInstruction  getInstruction;
+
+    getInstruction.m_edges = TableCellListEdges::Bottom;
+    getInstruction.m_cells.push_back (AnnotationTableCellIndex (2, 0));
+    getInstruction.m_cells.push_back (AnnotationTableCellIndex (2, 1));
+    getInstruction.m_cells.push_back (AnnotationTableCellIndex (2, 2));
+    getInstruction.m_expectedResults.push_back (SetGetSymbologyAction::CreateSymbValues(symbIdA));
+    getInstruction.m_expectedResults.push_back (SetGetSymbologyAction::CreateSymbValues(symbIdB));
+
+    getInstructions.push_back (getInstruction);
+    }
+
+    SetGetSymbologyAction   testAction (setInstructions, getInstructions);
+    DoCreateTableTest (testAction);
+    }
+
+/*=================================================================================**//**
+* @bsistruct
++===============+===============+===============+===============+===============+======*/
+struct SetDefaultFill : AnnotationTableTestAction
+{
+private:
+    ColorDef      m_colorVal;
+
+public:
+    /* ctor */  SetDefaultFill () : m_colorVal(ColorDef::Green()) {}
+
+    /*---------------------------------------------------------------------------------**//**
+    * @bsimethod                                                    JoshSchifter    11/15
+    +---------------+---------------+---------------+---------------+---------------+------*/
+    void    _DoAction (AnnotationTableElementR table) override
+        {
+        AnnotationTableSymbologyValues symbology;
+
+        symbology.SetFillColor (m_colorVal);
+        table.SetDefaultFill (symbology, TableRows::Odd);
+        }
+
+    /*---------------------------------------------------------------------------------**//**
+    * @bsimethod                                                    JoshSchifter    11/15
+    +---------------+---------------+---------------+---------------+---------------+------*/
+    void    _VerifyAction (AnnotationTableElementCR table) const override
+        {
+        AnnotationTableSymbologyValues  symb;
+
+        table.GetDefaultFill(symb, TableRows::Odd);
+        EXPECT_EQ (true, symb.HasFillColor());
+        EXPECT_EQ (m_colorVal, symb.GetFillColor());
+
+        table.GetDefaultFill(symb, TableRows::Even);
+        EXPECT_EQ (false, symb.HasFillColor());
+
+        ExpectedAspectCounts expectedCounts;
+        expectedCounts.AddEntry (DGN_TABLE(DGN_CLASSNAME_AnnotationTableSymbology), 2);
+        expectedCounts.VerifyCounts(table);
+        }
+
+};
+
+/*---------------------------------------------------------------------------------**//**
+* @bsimethod                                                    JoshSchifter    11/15
++---------------+---------------+---------------+---------------+---------------+------*/
+TEST_F (AnnotationTableActionTest, Create_SetDefaultFill)
+    {
+    SetDefaultFill   testAction;
+    DoCreateTableTest (testAction);
+    }
+
+/*---------------------------------------------------------------------------------**//**
+* @bsimethod                                                    JoshSchifter    11/15
++---------------+---------------+---------------+---------------+---------------+------*/
+TEST_F (AnnotationTableActionTest, Modify_SetDefaultFill)
+    {
+    SetDefaultFill   testAction;
+    DoModifyTableTest (testAction);
+    }
+
+/*=================================================================================**//**
+* @bsistruct
++===============+===============+===============+===============+===============+======*/
+struct ClearDefaultFill : AnnotationTableTestAction
+{
+private:
+    ColorDef      m_colorVal;
+
+public:
+    /* ctor */  ClearDefaultFill () : m_colorVal(ColorDef::Green()) {}
+
+    /*---------------------------------------------------------------------------------**//**
+    * @bsimethod                                                    JoshSchifter    11/15
+    +---------------+---------------+---------------+---------------+---------------+------*/
+    void    _PreAction (AnnotationTableElementR table) override
+        {
+        AnnotationTableSymbologyValues symbology;
+
+        symbology.SetFillColor (m_colorVal);
+        table.SetDefaultFill (symbology, TableRows::Odd);
+        table.SetDefaultFill (symbology, TableRows::Even);
+        }
+
+    /*---------------------------------------------------------------------------------**//**
+    * @bsimethod                                                    JoshSchifter    11/15
+    +---------------+---------------+---------------+---------------+---------------+------*/
+    void    _DoAction (AnnotationTableElementR table) override
+        {
+        AnnotationTableSymbologyValues symbology;
+
+        symbology.SetFillVisible (false);
+        table.SetDefaultFill (symbology, TableRows::Odd);
+        table.SetDefaultFill (symbology, TableRows::Even);
+        }
+
+    /*---------------------------------------------------------------------------------**//**
+    * @bsimethod                                                    JoshSchifter    11/15
+    +---------------+---------------+---------------+---------------+---------------+------*/
+    void    _VerifyAction (AnnotationTableElementCR table) const override
+        {
+        AnnotationTableSymbologyValues  symb;
+
+        table.GetDefaultFill(symb, TableRows::Odd);
+        EXPECT_EQ (true,  symb.HasFillVisible());
+        EXPECT_EQ (false, symb.GetFillVisible());
+        EXPECT_EQ (false, symb.HasFillColor());
+
+        table.GetDefaultFill(symb, TableRows::Even);
+        EXPECT_EQ (true,  symb.HasFillVisible());
+        EXPECT_EQ (false, symb.GetFillVisible());
+        EXPECT_EQ (false, symb.HasFillColor());
+
+        ExpectedAspectCounts expectedCounts;
+        // empty - we added default fill, but then cleared it.
+        expectedCounts.VerifyCounts(table);
+        }
+
+};
+
+/*---------------------------------------------------------------------------------**//**
+* @bsimethod                                                    JoshSchifter    11/15
++---------------+---------------+---------------+---------------+---------------+------*/
+TEST_F (AnnotationTableActionTest, Create_ClearDefaultFill)
+    {
+    ClearDefaultFill   testAction;
+    DoCreateTableTest (testAction);
+    }
+
+/*---------------------------------------------------------------------------------**//**
+* @bsimethod                                                    JoshSchifter    11/15
++---------------+---------------+---------------+---------------+---------------+------*/
+TEST_F (AnnotationTableActionTest, Modify_ClearDefaultFill)
+    {
+    ClearDefaultFill   testAction;
+    DoModifyTableTest (testAction);
+    }
+