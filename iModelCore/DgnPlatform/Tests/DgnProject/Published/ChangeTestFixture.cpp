//-------------------------------------------------------------------------------------- 
//     $Source: Tests/DgnProject/Published/ChangeTestFixture.cpp $
//  $Copyright: (c) 2016 Bentley Systems, Incorporated. All rights reserved. $
//-------------------------------------------------------------------------------------- 

#include "ChangeTestFixture.h"
#include "../BackDoor/PublicAPI/BackDoor/DgnProject/DgnPlatformTestDomain.h"

USING_NAMESPACE_BENTLEY_DGNPLATFORM
USING_NAMESPACE_BENTLEY_SQLITE
USING_NAMESPACE_BENTLEY_SQLITE_EC
USING_NAMESPACE_BENTLEY_DPTEST 

/*---------------------------------------------------------------------------------**//**
* @bsimethod                                                    Paul.Connelly   05/16
+---------------+---------------+---------------+---------------+---------------+------*/
ChangeTestFixture::ChangeTestFixture(WCharCP testFileName, bool wantTestDomain) : m_testFileName (testFileName), m_wantTestDomain(wantTestDomain)
    {
    if (wantTestDomain)
        DgnDomains::RegisterDomain(DPTest::DgnPlatformTestDomain::GetDomain());
    }

//---------------------------------------------------------------------------------------
// @bsimethod                                Ramanujam.Raman                    06/2015
//---------------------------------------------------------------------------------------
void ChangeTestFixture::CreateSeedDgnDb(BeFileNameR seedPathname)
    {
    seedPathname = DgnDbTestDgnManager::GetOutputFilePath(L"ChangeTestSeed.bim");
    if (seedPathname.DoesPathExist())
        return;

    CreateDgnDbParams createProjectParams;
    createProjectParams.SetProjectName("ChangeTestFixture");
    createProjectParams.SetOverwriteExisting(true);

    DbResult createStatus;
    DgnDbPtr seedDgnDb = DgnDb::CreateDgnDb(&createStatus, seedPathname, createProjectParams);
    ASSERT_TRUE(seedDgnDb.IsValid()) << "Could not create seed project";

    seedDgnDb->CloseDb();
    }

//---------------------------------------------------------------------------------------
// @bsimethod                                Ramanujam.Raman                    06/2015
//---------------------------------------------------------------------------------------
void ChangeTestFixture::_CreateDgnDb()
    {
    // Note: Since creating the DgnDb everytime consumes too much time, we instead
    // just copy one we have created the first time around. 

    //BeFileName pathname = DgnDbTestDgnManager::GetOutputFilePath(m_testFileName.c_str());
    //if (pathname.DoesPathExist())
    //    BeFileName::BeDeleteFile(pathname);

    //BeFileName seedPathname;
    //CreateSeedDgnDb(seedPathname);

    //BeFileNameStatus fileStatus = BeFileName::BeCopyFile(seedPathname.c_str(), pathname.c_str());
    //ASSERT_TRUE(fileStatus == BeFileNameStatus::Success);

    //DbResult openStatus;
    //DgnDb::OpenParams openParams(Db::OpenMode::ReadWrite);
    //m_testDb = DgnDb::OpenDgnDb(&openStatus, DgnDbTestDgnManager::GetOutputFilePath(m_testFileName.c_str()), openParams);
    BeFileName newName(TEST_NAME, true);
    newName.AppendString(L".ibim");

    //SetupWithPrePublishedFile(L"3dMetricGeneral.ibim", newName.c_str(), BeSQLite::Db::OpenMode::ReadWrite, true, m_wantTestDomain);
    SetupSeedProject();
    m_testDb = m_db;
    m_testFileName = BeFileName(m_db->GetDbFileName(),true);
    ASSERT_TRUE(m_testDb.IsValid()) << "Could not open test project";

    if (m_wantTestDomain)
        ASSERT_EQ(DgnDbStatus::Success, DgnPlatformTestDomain::ImportSchema(*m_testDb));

    TestDataManager::MustBeBriefcase(m_testDb, Db::OpenMode::ReadWrite);

<<<<<<< HEAD
    SubjectCPtr rootSubject = m_testDb->Elements().GetRootSubject();
    SubjectCPtr modelSubject = Subject::CreateAndInsert(*rootSubject, "TestSubject"); // create a placeholder Subject for the DgnModel to describe
    ASSERT_TRUE(modelSubject.IsValid());
    PhysicalModelPtr model = PhysicalModel::CreateAndInsert(*modelSubject, DgnModel::CreateModelCode("TestModel"));
    ASSERT_TRUE(model.IsValid());
    m_testModelId = model->GetModelId();
=======
    m_testModelId = InsertSpatialModel("TestModel");
    ASSERT_TRUE(m_testModelId.IsValid()); 
    //m_testModelId = m_defaultModelId;
>>>>>>> 6068c483

    m_testModel = m_testDb->Models().Get<SpatialModel>(m_testModelId);
    ASSERT_TRUE(m_testModel.IsValid());

    m_testCategoryId =  InsertCategory("TestCategory");
    ASSERT_TRUE(m_testCategoryId.IsValid());

    m_testAuthorityId = InsertNamespaceAuthority("TestAuthority");
    ASSERT_TRUE(m_testAuthorityId.IsValid());
    
    m_testAuthority = m_testDb->Authorities().Get<NamespaceAuthority>(m_testAuthorityId);
    ASSERT_TRUE(m_testAuthority.IsValid());
    }

//---------------------------------------------------------------------------------------
// @bsimethod                                Ramanujam.Raman                    06/2015
//---------------------------------------------------------------------------------------
void ChangeTestFixture::OpenDgnDb()
    {
    DbResult openStatus;
    DgnDb::OpenParams openParams(Db::OpenMode::ReadWrite);
    //m_testDb = DgnDb::OpenDgnDb(&openStatus, DgnDbTestDgnManager::GetOutputFilePath(m_testFileName.c_str()), openParams);
    m_testDb = DgnDb::OpenDgnDb(&openStatus, m_testFileName, openParams);
    ASSERT_TRUE(m_testDb.IsValid()) << "Could not open test project";

    if (!m_testModelId.IsValid())
        {
        m_testModelId = m_testDb->Models().QueryModelId(DgnModel::CreateModelCode("TestModel"));
        ASSERT_TRUE(m_testModelId.IsValid());
        }

    m_testModel = m_testDb->Models().Get<SpatialModel>(m_testModelId);
    ASSERT_TRUE(m_testModel.IsValid());

    if (!m_testAuthorityId.IsValid())
        {
        m_testAuthorityId = m_testDb->Authorities().QueryAuthorityId("TestAuthority");
        ASSERT_TRUE(m_testAuthorityId.IsValid());
        }

    m_testAuthority = m_testDb->Authorities().Get<NamespaceAuthority>(m_testAuthorityId);
    ASSERT_TRUE(m_testAuthority.IsValid());

    if (!m_testCategoryId.IsValid())
        {
        m_testCategoryId = DgnCategory::QueryCategoryId(DgnCategory::CreateCategoryCode("TestCategory"), *m_testDb);
        ASSERT_TRUE(m_testCategoryId.IsValid());
        }
    }

//---------------------------------------------------------------------------------------
// @bsimethod                                Ramanujam.Raman                    06/2015
//---------------------------------------------------------------------------------------
void ChangeTestFixture::CloseDgnDb()
    {
    m_testDb->CloseDb();
    m_testDb = nullptr;
    m_testModel = nullptr;
    m_testAuthority = nullptr;
    }

//---------------------------------------------------------------------------------------
// @bsimethod                                Ramanujam.Raman                    06/2015
//---------------------------------------------------------------------------------------
DgnCategoryId ChangeTestFixture::InsertCategory(Utf8CP categoryName)
    {
    DgnCategory category(DgnCategory::CreateParams(*m_testDb, categoryName, DgnCategory::Scope::Physical, DgnCategory::Rank::Application));

    DgnSubCategory::Appearance appearance;
    appearance.SetColor(ColorDef::White());

    auto persistentCategory = category.Insert(appearance);
    BeAssert(persistentCategory.IsValid());

    return persistentCategory->GetCategoryId();
    }

//---------------------------------------------------------------------------------------
// @bsimethod                                Ramanujam.Raman                    08/2015
//---------------------------------------------------------------------------------------
DgnAuthorityId ChangeTestFixture::InsertNamespaceAuthority(Utf8CP authorityName)
    {
    RefCountedPtr<NamespaceAuthority> testAuthority = NamespaceAuthority::CreateNamespaceAuthority(authorityName, *m_testDb);

    DgnDbStatus status = testAuthority->Insert();
    BeAssert(status == DgnDbStatus::Success);

    return testAuthority->GetAuthorityId();
    }

//---------------------------------------------------------------------------------------
// @bsimethod                                Ramanujam.Raman                    06/2015
//---------------------------------------------------------------------------------------
DgnElementId ChangeTestFixture::InsertPhysicalElement(SpatialModelR model, DgnCategoryId categoryId, int x, int y, int z)
    {
    GenericPhysicalObjectPtr testElement = GenericPhysicalObject::Create(model, categoryId);

    DPoint3d sizeOfBlock = DPoint3d::From(1, 1, 1);
    DgnBoxDetail blockDetail = DgnBoxDetail::InitFromCenterAndSize(DPoint3d::From(0, 0, 0), sizeOfBlock, true);
    ISolidPrimitivePtr testGeomPtr = ISolidPrimitive::CreateDgnBox(blockDetail);
    BeAssert(testGeomPtr.IsValid());

    DPoint3d centerOfBlock = DPoint3d::From(x, y, z);
    GeometryBuilderPtr builder = GeometryBuilder::Create(model, categoryId, centerOfBlock, YawPitchRollAngles());
    builder->Append(*testGeomPtr);
    BentleyStatus status = builder->Finish(*testElement);
    BeAssert(status == SUCCESS);

    DgnElementId elementId = m_testDb->Elements().Insert(*testElement)->GetElementId();
    return elementId;
    }

//---------------------------------------------------------------------------------------
// @bsimethod                                Ramanujam.Raman                    03/2015
//---------------------------------------------------------------------------------------
void ChangeTestFixture::CreateDefaultView(DgnModelId defaultModelId)
    {
    CameraViewDefinition viewRow(*m_testDb, "Default");
    viewRow.SetModelSelector(*DgnDbTestUtils::InsertNewModelSelector(*m_testDb, "Default", defaultModelId));
    ASSERT_TRUE(viewRow.Insert().IsValid());

    CameraViewController viewController(viewRow);
    viewController.SetStandardViewRotation(StandardView::Iso);
    viewController.GetViewFlagsR().SetRenderMode(Render::RenderMode::SmoothShade);

    for (auto const& catId : DgnCategory::QueryCategories(*m_testDb))
        viewController.ChangeCategoryDisplay(catId, true);

    DgnModels::Iterator modIter = m_testDb->Models().MakeIterator();
    for (auto& entry : modIter)
        {
        DgnModelId modelId = entry.GetModelId();
        viewController.ChangeModelDisplay(modelId, true);
        }

    ASSERT_TRUE(DgnDbStatus::Success == viewController.Save());

    DgnViewId viewId = viewRow.GetViewId();
    m_testDb->SaveProperty(DgnViewProperty::DefaultView(), &viewId, (uint32_t) sizeof(viewId));
    m_testDb->SaveSettings();
    }

//---------------------------------------------------------------------------------------
// @bsimethod                                Ramanujam.Raman                    08/2015
//---------------------------------------------------------------------------------------
void ChangeTestFixture::UpdateDgnDbExtents()
    {
    AxisAlignedBox3d physicalExtents;
    physicalExtents = m_testDb->Units().ComputeProjectExtents();
    m_testDb->Units().SetProjectExtents(physicalExtents);

    SpatialViewDefinitionCPtr view = dynamic_cast<SpatialViewDefinitionCP>(ViewDefinition::QueryView("Default", *m_testDb).get());
    ASSERT_TRUE(view.IsValid());

    ViewControllerPtr viewController = view->LoadViewController(ViewDefinition::FillModels::No);
    viewController->LookAtVolume(physicalExtents);
    ASSERT_TRUE(DgnDbStatus::Success == viewController->Save());
    }
<|MERGE_RESOLUTION|>--- conflicted
+++ resolved
@@ -1,247 +1,241 @@
-//-------------------------------------------------------------------------------------- 
-//     $Source: Tests/DgnProject/Published/ChangeTestFixture.cpp $
-//  $Copyright: (c) 2016 Bentley Systems, Incorporated. All rights reserved. $
-//-------------------------------------------------------------------------------------- 
-
-#include "ChangeTestFixture.h"
-#include "../BackDoor/PublicAPI/BackDoor/DgnProject/DgnPlatformTestDomain.h"
-
-USING_NAMESPACE_BENTLEY_DGNPLATFORM
-USING_NAMESPACE_BENTLEY_SQLITE
-USING_NAMESPACE_BENTLEY_SQLITE_EC
-USING_NAMESPACE_BENTLEY_DPTEST 
-
-/*---------------------------------------------------------------------------------**//**
-* @bsimethod                                                    Paul.Connelly   05/16
-+---------------+---------------+---------------+---------------+---------------+------*/
-ChangeTestFixture::ChangeTestFixture(WCharCP testFileName, bool wantTestDomain) : m_testFileName (testFileName), m_wantTestDomain(wantTestDomain)
-    {
-    if (wantTestDomain)
-        DgnDomains::RegisterDomain(DPTest::DgnPlatformTestDomain::GetDomain());
-    }
-
-//---------------------------------------------------------------------------------------
-// @bsimethod                                Ramanujam.Raman                    06/2015
-//---------------------------------------------------------------------------------------
-void ChangeTestFixture::CreateSeedDgnDb(BeFileNameR seedPathname)
-    {
-    seedPathname = DgnDbTestDgnManager::GetOutputFilePath(L"ChangeTestSeed.bim");
-    if (seedPathname.DoesPathExist())
-        return;
-
-    CreateDgnDbParams createProjectParams;
-    createProjectParams.SetProjectName("ChangeTestFixture");
-    createProjectParams.SetOverwriteExisting(true);
-
-    DbResult createStatus;
-    DgnDbPtr seedDgnDb = DgnDb::CreateDgnDb(&createStatus, seedPathname, createProjectParams);
-    ASSERT_TRUE(seedDgnDb.IsValid()) << "Could not create seed project";
-
-    seedDgnDb->CloseDb();
-    }
-
-//---------------------------------------------------------------------------------------
-// @bsimethod                                Ramanujam.Raman                    06/2015
-//---------------------------------------------------------------------------------------
-void ChangeTestFixture::_CreateDgnDb()
-    {
-    // Note: Since creating the DgnDb everytime consumes too much time, we instead
-    // just copy one we have created the first time around. 
-
-    //BeFileName pathname = DgnDbTestDgnManager::GetOutputFilePath(m_testFileName.c_str());
-    //if (pathname.DoesPathExist())
-    //    BeFileName::BeDeleteFile(pathname);
-
-    //BeFileName seedPathname;
-    //CreateSeedDgnDb(seedPathname);
-
-    //BeFileNameStatus fileStatus = BeFileName::BeCopyFile(seedPathname.c_str(), pathname.c_str());
-    //ASSERT_TRUE(fileStatus == BeFileNameStatus::Success);
-
-    //DbResult openStatus;
-    //DgnDb::OpenParams openParams(Db::OpenMode::ReadWrite);
-    //m_testDb = DgnDb::OpenDgnDb(&openStatus, DgnDbTestDgnManager::GetOutputFilePath(m_testFileName.c_str()), openParams);
-    BeFileName newName(TEST_NAME, true);
-    newName.AppendString(L".ibim");
-
-    //SetupWithPrePublishedFile(L"3dMetricGeneral.ibim", newName.c_str(), BeSQLite::Db::OpenMode::ReadWrite, true, m_wantTestDomain);
-    SetupSeedProject();
-    m_testDb = m_db;
-    m_testFileName = BeFileName(m_db->GetDbFileName(),true);
-    ASSERT_TRUE(m_testDb.IsValid()) << "Could not open test project";
-
-    if (m_wantTestDomain)
-        ASSERT_EQ(DgnDbStatus::Success, DgnPlatformTestDomain::ImportSchema(*m_testDb));
-
-    TestDataManager::MustBeBriefcase(m_testDb, Db::OpenMode::ReadWrite);
-
-<<<<<<< HEAD
-    SubjectCPtr rootSubject = m_testDb->Elements().GetRootSubject();
-    SubjectCPtr modelSubject = Subject::CreateAndInsert(*rootSubject, "TestSubject"); // create a placeholder Subject for the DgnModel to describe
-    ASSERT_TRUE(modelSubject.IsValid());
-    PhysicalModelPtr model = PhysicalModel::CreateAndInsert(*modelSubject, DgnModel::CreateModelCode("TestModel"));
-    ASSERT_TRUE(model.IsValid());
-    m_testModelId = model->GetModelId();
-=======
-    m_testModelId = InsertSpatialModel("TestModel");
-    ASSERT_TRUE(m_testModelId.IsValid()); 
-    //m_testModelId = m_defaultModelId;
->>>>>>> 6068c483
-
-    m_testModel = m_testDb->Models().Get<SpatialModel>(m_testModelId);
-    ASSERT_TRUE(m_testModel.IsValid());
-
-    m_testCategoryId =  InsertCategory("TestCategory");
-    ASSERT_TRUE(m_testCategoryId.IsValid());
-
-    m_testAuthorityId = InsertNamespaceAuthority("TestAuthority");
-    ASSERT_TRUE(m_testAuthorityId.IsValid());
-    
-    m_testAuthority = m_testDb->Authorities().Get<NamespaceAuthority>(m_testAuthorityId);
-    ASSERT_TRUE(m_testAuthority.IsValid());
-    }
-
-//---------------------------------------------------------------------------------------
-// @bsimethod                                Ramanujam.Raman                    06/2015
-//---------------------------------------------------------------------------------------
-void ChangeTestFixture::OpenDgnDb()
-    {
-    DbResult openStatus;
-    DgnDb::OpenParams openParams(Db::OpenMode::ReadWrite);
-    //m_testDb = DgnDb::OpenDgnDb(&openStatus, DgnDbTestDgnManager::GetOutputFilePath(m_testFileName.c_str()), openParams);
-    m_testDb = DgnDb::OpenDgnDb(&openStatus, m_testFileName, openParams);
-    ASSERT_TRUE(m_testDb.IsValid()) << "Could not open test project";
-
-    if (!m_testModelId.IsValid())
-        {
-        m_testModelId = m_testDb->Models().QueryModelId(DgnModel::CreateModelCode("TestModel"));
-        ASSERT_TRUE(m_testModelId.IsValid());
-        }
-
-    m_testModel = m_testDb->Models().Get<SpatialModel>(m_testModelId);
-    ASSERT_TRUE(m_testModel.IsValid());
-
-    if (!m_testAuthorityId.IsValid())
-        {
-        m_testAuthorityId = m_testDb->Authorities().QueryAuthorityId("TestAuthority");
-        ASSERT_TRUE(m_testAuthorityId.IsValid());
-        }
-
-    m_testAuthority = m_testDb->Authorities().Get<NamespaceAuthority>(m_testAuthorityId);
-    ASSERT_TRUE(m_testAuthority.IsValid());
-
-    if (!m_testCategoryId.IsValid())
-        {
-        m_testCategoryId = DgnCategory::QueryCategoryId(DgnCategory::CreateCategoryCode("TestCategory"), *m_testDb);
-        ASSERT_TRUE(m_testCategoryId.IsValid());
-        }
-    }
-
-//---------------------------------------------------------------------------------------
-// @bsimethod                                Ramanujam.Raman                    06/2015
-//---------------------------------------------------------------------------------------
-void ChangeTestFixture::CloseDgnDb()
-    {
-    m_testDb->CloseDb();
-    m_testDb = nullptr;
-    m_testModel = nullptr;
-    m_testAuthority = nullptr;
-    }
-
-//---------------------------------------------------------------------------------------
-// @bsimethod                                Ramanujam.Raman                    06/2015
-//---------------------------------------------------------------------------------------
-DgnCategoryId ChangeTestFixture::InsertCategory(Utf8CP categoryName)
-    {
-    DgnCategory category(DgnCategory::CreateParams(*m_testDb, categoryName, DgnCategory::Scope::Physical, DgnCategory::Rank::Application));
-
-    DgnSubCategory::Appearance appearance;
-    appearance.SetColor(ColorDef::White());
-
-    auto persistentCategory = category.Insert(appearance);
-    BeAssert(persistentCategory.IsValid());
-
-    return persistentCategory->GetCategoryId();
-    }
-
-//---------------------------------------------------------------------------------------
-// @bsimethod                                Ramanujam.Raman                    08/2015
-//---------------------------------------------------------------------------------------
-DgnAuthorityId ChangeTestFixture::InsertNamespaceAuthority(Utf8CP authorityName)
-    {
-    RefCountedPtr<NamespaceAuthority> testAuthority = NamespaceAuthority::CreateNamespaceAuthority(authorityName, *m_testDb);
-
-    DgnDbStatus status = testAuthority->Insert();
-    BeAssert(status == DgnDbStatus::Success);
-
-    return testAuthority->GetAuthorityId();
-    }
-
-//---------------------------------------------------------------------------------------
-// @bsimethod                                Ramanujam.Raman                    06/2015
-//---------------------------------------------------------------------------------------
-DgnElementId ChangeTestFixture::InsertPhysicalElement(SpatialModelR model, DgnCategoryId categoryId, int x, int y, int z)
-    {
-    GenericPhysicalObjectPtr testElement = GenericPhysicalObject::Create(model, categoryId);
-
-    DPoint3d sizeOfBlock = DPoint3d::From(1, 1, 1);
-    DgnBoxDetail blockDetail = DgnBoxDetail::InitFromCenterAndSize(DPoint3d::From(0, 0, 0), sizeOfBlock, true);
-    ISolidPrimitivePtr testGeomPtr = ISolidPrimitive::CreateDgnBox(blockDetail);
-    BeAssert(testGeomPtr.IsValid());
-
-    DPoint3d centerOfBlock = DPoint3d::From(x, y, z);
-    GeometryBuilderPtr builder = GeometryBuilder::Create(model, categoryId, centerOfBlock, YawPitchRollAngles());
-    builder->Append(*testGeomPtr);
-    BentleyStatus status = builder->Finish(*testElement);
-    BeAssert(status == SUCCESS);
-
-    DgnElementId elementId = m_testDb->Elements().Insert(*testElement)->GetElementId();
-    return elementId;
-    }
-
-//---------------------------------------------------------------------------------------
-// @bsimethod                                Ramanujam.Raman                    03/2015
-//---------------------------------------------------------------------------------------
-void ChangeTestFixture::CreateDefaultView(DgnModelId defaultModelId)
-    {
-    CameraViewDefinition viewRow(*m_testDb, "Default");
-    viewRow.SetModelSelector(*DgnDbTestUtils::InsertNewModelSelector(*m_testDb, "Default", defaultModelId));
-    ASSERT_TRUE(viewRow.Insert().IsValid());
-
-    CameraViewController viewController(viewRow);
-    viewController.SetStandardViewRotation(StandardView::Iso);
-    viewController.GetViewFlagsR().SetRenderMode(Render::RenderMode::SmoothShade);
-
-    for (auto const& catId : DgnCategory::QueryCategories(*m_testDb))
-        viewController.ChangeCategoryDisplay(catId, true);
-
-    DgnModels::Iterator modIter = m_testDb->Models().MakeIterator();
-    for (auto& entry : modIter)
-        {
-        DgnModelId modelId = entry.GetModelId();
-        viewController.ChangeModelDisplay(modelId, true);
-        }
-
-    ASSERT_TRUE(DgnDbStatus::Success == viewController.Save());
-
-    DgnViewId viewId = viewRow.GetViewId();
-    m_testDb->SaveProperty(DgnViewProperty::DefaultView(), &viewId, (uint32_t) sizeof(viewId));
-    m_testDb->SaveSettings();
-    }
-
-//---------------------------------------------------------------------------------------
-// @bsimethod                                Ramanujam.Raman                    08/2015
-//---------------------------------------------------------------------------------------
-void ChangeTestFixture::UpdateDgnDbExtents()
-    {
-    AxisAlignedBox3d physicalExtents;
-    physicalExtents = m_testDb->Units().ComputeProjectExtents();
-    m_testDb->Units().SetProjectExtents(physicalExtents);
-
-    SpatialViewDefinitionCPtr view = dynamic_cast<SpatialViewDefinitionCP>(ViewDefinition::QueryView("Default", *m_testDb).get());
-    ASSERT_TRUE(view.IsValid());
-
-    ViewControllerPtr viewController = view->LoadViewController(ViewDefinition::FillModels::No);
-    viewController->LookAtVolume(physicalExtents);
-    ASSERT_TRUE(DgnDbStatus::Success == viewController->Save());
-    }
+//-------------------------------------------------------------------------------------- 
+//     $Source: Tests/DgnProject/Published/ChangeTestFixture.cpp $
+//  $Copyright: (c) 2016 Bentley Systems, Incorporated. All rights reserved. $
+//-------------------------------------------------------------------------------------- 
+
+#include "ChangeTestFixture.h"
+#include "../BackDoor/PublicAPI/BackDoor/DgnProject/DgnPlatformTestDomain.h"
+
+USING_NAMESPACE_BENTLEY_DGNPLATFORM
+USING_NAMESPACE_BENTLEY_SQLITE
+USING_NAMESPACE_BENTLEY_SQLITE_EC
+USING_NAMESPACE_BENTLEY_DPTEST 
+
+/*---------------------------------------------------------------------------------**//**
+* @bsimethod                                                    Paul.Connelly   05/16
++---------------+---------------+---------------+---------------+---------------+------*/
+ChangeTestFixture::ChangeTestFixture(WCharCP testFileName, bool wantTestDomain) : m_testFileName (testFileName), m_wantTestDomain(wantTestDomain)
+    {
+    if (wantTestDomain)
+        DgnDomains::RegisterDomain(DPTest::DgnPlatformTestDomain::GetDomain());
+    }
+
+//---------------------------------------------------------------------------------------
+// @bsimethod                                Ramanujam.Raman                    06/2015
+//---------------------------------------------------------------------------------------
+void ChangeTestFixture::CreateSeedDgnDb(BeFileNameR seedPathname)
+    {
+    seedPathname = DgnDbTestDgnManager::GetOutputFilePath(L"ChangeTestSeed.bim");
+    if (seedPathname.DoesPathExist())
+        return;
+
+    CreateDgnDbParams createProjectParams;
+    createProjectParams.SetProjectName("ChangeTestFixture");
+    createProjectParams.SetOverwriteExisting(true);
+
+    DbResult createStatus;
+    DgnDbPtr seedDgnDb = DgnDb::CreateDgnDb(&createStatus, seedPathname, createProjectParams);
+    ASSERT_TRUE(seedDgnDb.IsValid()) << "Could not create seed project";
+
+    seedDgnDb->CloseDb();
+    }
+
+//---------------------------------------------------------------------------------------
+// @bsimethod                                Ramanujam.Raman                    06/2015
+//---------------------------------------------------------------------------------------
+void ChangeTestFixture::_CreateDgnDb()
+    {
+    // Note: Since creating the DgnDb everytime consumes too much time, we instead
+    // just copy one we have created the first time around. 
+
+    //BeFileName pathname = DgnDbTestDgnManager::GetOutputFilePath(m_testFileName.c_str());
+    //if (pathname.DoesPathExist())
+    //    BeFileName::BeDeleteFile(pathname);
+
+    //BeFileName seedPathname;
+    //CreateSeedDgnDb(seedPathname);
+
+    //BeFileNameStatus fileStatus = BeFileName::BeCopyFile(seedPathname.c_str(), pathname.c_str());
+    //ASSERT_TRUE(fileStatus == BeFileNameStatus::Success);
+
+    //DbResult openStatus;
+    //DgnDb::OpenParams openParams(Db::OpenMode::ReadWrite);
+    //m_testDb = DgnDb::OpenDgnDb(&openStatus, DgnDbTestDgnManager::GetOutputFilePath(m_testFileName.c_str()), openParams);
+    BeFileName newName(TEST_NAME, true);
+    newName.AppendString(L".ibim");
+
+    //SetupWithPrePublishedFile(L"3dMetricGeneral.ibim", newName.c_str(), BeSQLite::Db::OpenMode::ReadWrite, true, m_wantTestDomain);
+    SetupSeedProject();
+    m_testDb = m_db;
+    m_testFileName = BeFileName(m_db->GetDbFileName(),true);
+    ASSERT_TRUE(m_testDb.IsValid()) << "Could not open test project";
+
+    if (m_wantTestDomain)
+        ASSERT_EQ(DgnDbStatus::Success, DgnPlatformTestDomain::ImportSchema(*m_testDb));
+
+    TestDataManager::MustBeBriefcase(m_testDb, Db::OpenMode::ReadWrite);
+
+    SubjectCPtr rootSubject = m_testDb->Elements().GetRootSubject();
+    SubjectCPtr modelSubject = Subject::CreateAndInsert(*rootSubject, "TestSubject"); // create a placeholder Subject for the DgnModel to describe
+    ASSERT_TRUE(modelSubject.IsValid());
+    PhysicalModelPtr model = PhysicalModel::CreateAndInsert(*modelSubject, DgnModel::CreateModelCode("TestModel"));
+    ASSERT_TRUE(model.IsValid());
+    m_testModelId = model->GetModelId();
+
+    m_testModel = m_testDb->Models().Get<SpatialModel>(m_testModelId);
+    ASSERT_TRUE(m_testModel.IsValid());
+
+    m_testCategoryId =  InsertCategory("TestCategory");
+    ASSERT_TRUE(m_testCategoryId.IsValid());
+
+    m_testAuthorityId = InsertNamespaceAuthority("TestAuthority");
+    ASSERT_TRUE(m_testAuthorityId.IsValid());
+    
+    m_testAuthority = m_testDb->Authorities().Get<NamespaceAuthority>(m_testAuthorityId);
+    ASSERT_TRUE(m_testAuthority.IsValid());
+    }
+
+//---------------------------------------------------------------------------------------
+// @bsimethod                                Ramanujam.Raman                    06/2015
+//---------------------------------------------------------------------------------------
+void ChangeTestFixture::OpenDgnDb()
+    {
+    DbResult openStatus;
+    DgnDb::OpenParams openParams(Db::OpenMode::ReadWrite);
+    //m_testDb = DgnDb::OpenDgnDb(&openStatus, DgnDbTestDgnManager::GetOutputFilePath(m_testFileName.c_str()), openParams);
+    m_testDb = DgnDb::OpenDgnDb(&openStatus, m_testFileName, openParams);
+    ASSERT_TRUE(m_testDb.IsValid()) << "Could not open test project";
+
+    if (!m_testModelId.IsValid())
+        {
+        m_testModelId = m_testDb->Models().QueryModelId(DgnModel::CreateModelCode("TestModel"));
+        ASSERT_TRUE(m_testModelId.IsValid());
+        }
+
+    m_testModel = m_testDb->Models().Get<SpatialModel>(m_testModelId);
+    ASSERT_TRUE(m_testModel.IsValid());
+
+    if (!m_testAuthorityId.IsValid())
+        {
+        m_testAuthorityId = m_testDb->Authorities().QueryAuthorityId("TestAuthority");
+        ASSERT_TRUE(m_testAuthorityId.IsValid());
+        }
+
+    m_testAuthority = m_testDb->Authorities().Get<NamespaceAuthority>(m_testAuthorityId);
+    ASSERT_TRUE(m_testAuthority.IsValid());
+
+    if (!m_testCategoryId.IsValid())
+        {
+        m_testCategoryId = DgnCategory::QueryCategoryId(DgnCategory::CreateCategoryCode("TestCategory"), *m_testDb);
+        ASSERT_TRUE(m_testCategoryId.IsValid());
+        }
+    }
+
+//---------------------------------------------------------------------------------------
+// @bsimethod                                Ramanujam.Raman                    06/2015
+//---------------------------------------------------------------------------------------
+void ChangeTestFixture::CloseDgnDb()
+    {
+    m_testDb->CloseDb();
+    m_testDb = nullptr;
+    m_testModel = nullptr;
+    m_testAuthority = nullptr;
+    }
+
+//---------------------------------------------------------------------------------------
+// @bsimethod                                Ramanujam.Raman                    06/2015
+//---------------------------------------------------------------------------------------
+DgnCategoryId ChangeTestFixture::InsertCategory(Utf8CP categoryName)
+    {
+    DgnCategory category(DgnCategory::CreateParams(*m_testDb, categoryName, DgnCategory::Scope::Physical, DgnCategory::Rank::Application));
+
+    DgnSubCategory::Appearance appearance;
+    appearance.SetColor(ColorDef::White());
+
+    auto persistentCategory = category.Insert(appearance);
+    BeAssert(persistentCategory.IsValid());
+
+    return persistentCategory->GetCategoryId();
+    }
+
+//---------------------------------------------------------------------------------------
+// @bsimethod                                Ramanujam.Raman                    08/2015
+//---------------------------------------------------------------------------------------
+DgnAuthorityId ChangeTestFixture::InsertNamespaceAuthority(Utf8CP authorityName)
+    {
+    RefCountedPtr<NamespaceAuthority> testAuthority = NamespaceAuthority::CreateNamespaceAuthority(authorityName, *m_testDb);
+
+    DgnDbStatus status = testAuthority->Insert();
+    BeAssert(status == DgnDbStatus::Success);
+
+    return testAuthority->GetAuthorityId();
+    }
+
+//---------------------------------------------------------------------------------------
+// @bsimethod                                Ramanujam.Raman                    06/2015
+//---------------------------------------------------------------------------------------
+DgnElementId ChangeTestFixture::InsertPhysicalElement(SpatialModelR model, DgnCategoryId categoryId, int x, int y, int z)
+    {
+    GenericPhysicalObjectPtr testElement = GenericPhysicalObject::Create(model, categoryId);
+
+    DPoint3d sizeOfBlock = DPoint3d::From(1, 1, 1);
+    DgnBoxDetail blockDetail = DgnBoxDetail::InitFromCenterAndSize(DPoint3d::From(0, 0, 0), sizeOfBlock, true);
+    ISolidPrimitivePtr testGeomPtr = ISolidPrimitive::CreateDgnBox(blockDetail);
+    BeAssert(testGeomPtr.IsValid());
+
+    DPoint3d centerOfBlock = DPoint3d::From(x, y, z);
+    GeometryBuilderPtr builder = GeometryBuilder::Create(model, categoryId, centerOfBlock, YawPitchRollAngles());
+    builder->Append(*testGeomPtr);
+    BentleyStatus status = builder->Finish(*testElement);
+    BeAssert(status == SUCCESS);
+
+    DgnElementId elementId = m_testDb->Elements().Insert(*testElement)->GetElementId();
+    return elementId;
+    }
+
+//---------------------------------------------------------------------------------------
+// @bsimethod                                Ramanujam.Raman                    03/2015
+//---------------------------------------------------------------------------------------
+void ChangeTestFixture::CreateDefaultView(DgnModelId defaultModelId)
+    {
+    CameraViewDefinition viewRow(*m_testDb, "Default");
+    viewRow.SetModelSelector(*DgnDbTestUtils::InsertNewModelSelector(*m_testDb, "Default", defaultModelId));
+    ASSERT_TRUE(viewRow.Insert().IsValid());
+
+    CameraViewController viewController(viewRow);
+    viewController.SetStandardViewRotation(StandardView::Iso);
+    viewController.GetViewFlagsR().SetRenderMode(Render::RenderMode::SmoothShade);
+
+    for (auto const& catId : DgnCategory::QueryCategories(*m_testDb))
+        viewController.ChangeCategoryDisplay(catId, true);
+
+    DgnModels::Iterator modIter = m_testDb->Models().MakeIterator();
+    for (auto& entry : modIter)
+        {
+        DgnModelId modelId = entry.GetModelId();
+        viewController.ChangeModelDisplay(modelId, true);
+        }
+
+    ASSERT_TRUE(DgnDbStatus::Success == viewController.Save());
+
+    DgnViewId viewId = viewRow.GetViewId();
+    m_testDb->SaveProperty(DgnViewProperty::DefaultView(), &viewId, (uint32_t) sizeof(viewId));
+    m_testDb->SaveSettings();
+    }
+
+//---------------------------------------------------------------------------------------
+// @bsimethod                                Ramanujam.Raman                    08/2015
+//---------------------------------------------------------------------------------------
+void ChangeTestFixture::UpdateDgnDbExtents()
+    {
+    AxisAlignedBox3d physicalExtents;
+    physicalExtents = m_testDb->Units().ComputeProjectExtents();
+    m_testDb->Units().SetProjectExtents(physicalExtents);
+
+    SpatialViewDefinitionCPtr view = dynamic_cast<SpatialViewDefinitionCP>(ViewDefinition::QueryView("Default", *m_testDb).get());
+    ASSERT_TRUE(view.IsValid());
+
+    ViewControllerPtr viewController = view->LoadViewController(ViewDefinition::FillModels::No);
+    viewController->LookAtVolume(physicalExtents);
+    ASSERT_TRUE(DgnDbStatus::Success == viewController->Save());
+    }