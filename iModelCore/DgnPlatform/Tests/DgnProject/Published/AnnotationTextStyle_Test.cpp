--- conflicted
+++ resolved
@@ -1,252 +1,247 @@
-//-------------------------------------------------------------------------------------- 
-//     $Source: Tests/DgnProject/Published/AnnotationTextStyle_Test.cpp $
-//  $Copyright: (c) 2015 Bentley Systems, Incorporated. All rights reserved. $
-//-------------------------------------------------------------------------------------- 
-
-#include "DgnHandlersTests.h"
-#include <DgnPlatform/DgnCore/Annotations/Annotations.h>
-
-// Republish API:           bb re DgnPlatform:PublishedApi
-// Rebuild API:             bb re DgnPlatformDll
-// Republish seed files:    bb re UnitTests_Documents
-// Rebuild test:            bb re DgnProjectUnitTests BeGTestExe
-// All code:                bb re DgnPlatform:PublishedApi DgnPlatformDll DgnProjectUnitTests BeGTestExe
-// Run test:                %SrcRoot%BeGTest\RunTests.py -ax64 --gtest_filter="BasicAnnotationTextStyleTest.*:AnnotationTextStyleTest.*"
-
-//=======================================================================================
-// @bsiclass                                                    Jeff.Marker     05/2014
-//=======================================================================================
-class AnnotationTextStyleTest : public GenericDgnModelTestFixture
-{
-    //---------------------------------------------------------------------------------------
-    // @bsimethod                                                   Jeff.Marker     05/2014
-    //---------------------------------------------------------------------------------------
-    public: AnnotationTextStyleTest () :
-        GenericDgnModelTestFixture (__FILE__, false /*2D*/)
-        {
-        }
-
-}; // AnnotationTextStyleTest
-
-//---------------------------------------------------------------------------------------
-// Verifies the mapping between AnnotationTextStyleProperty and data type in AnnotationTextStylePropertyBag by ensuring it does not assert.
-// Higher level AnnotationTextStyle tests provide otherwise good coverage for AnnotationTextStylePropertyBag because styles uses a bag for their underlying storage.
-// @bsimethod                                                   Jeff.Marker     05/2014
-//---------------------------------------------------------------------------------------
-TEST(BasicAnnotationTextStyleTest, PropertyBagTypes)
-    {
-    AnnotationTextStylePropertyBagPtr data = AnnotationTextStylePropertyBag::Create();
-
-    data->SetIntegerProperty(AnnotationTextStyleProperty::ColorValue, 2);
-    data->SetIntegerProperty(AnnotationTextStyleProperty::FontId, 2);
-    data->SetRealProperty(AnnotationTextStyleProperty::Height, 2.0);
-    data->SetIntegerProperty(AnnotationTextStyleProperty::IsBold, 1);
-    data->SetIntegerProperty(AnnotationTextStyleProperty::IsBold, 1);
-    data->SetIntegerProperty(AnnotationTextStyleProperty::IsItalic, 2);
-    data->SetIntegerProperty(AnnotationTextStyleProperty::IsItalic, 1);
-    data->SetIntegerProperty(AnnotationTextStyleProperty::IsUnderlined, 1);
-    data->SetIntegerProperty(AnnotationTextStyleProperty::IsUnderlined, 1);
-    data->SetIntegerProperty(AnnotationTextStyleProperty::StackedFractionType, (uint32_t)AnnotationStackedFractionType::DiagonalBar);
-    data->SetRealProperty(AnnotationTextStyleProperty::WidthFactor, 2.0);
-    }
-
-#define DECLARE_AND_SET_DATA_1(STYLE_PTR)\
-    Utf8String name = "MyStyle";                                                                STYLE_PTR->SetName(name.c_str());\
-    Utf8String description = "MyDescription";                                                   STYLE_PTR->SetDescription(description.c_str());\
-<<<<<<< HEAD
-    ElementColor color(ColorDef(0xff, 0x00, 0x00));                                             STYLE_PTR->SetColor(color);\
-    DgnFontId fontId((uint64_t)21);                                                              STYLE_PTR->SetFontId(fontId);\
-=======
-    ColorDef color(0xff, 0x00, 0x00);                                                           STYLE_PTR->SetColorValue(color);\
-    DgnFontId fontId((int64_t)21);                                                              STYLE_PTR->SetFontId(fontId);\
->>>>>>> d0a9269b
-    double height = 31.31;                                                                      STYLE_PTR->SetHeight(height);\
-    bool isBold = true;                                                                         STYLE_PTR->SetIsBold(isBold);\
-    bool isItalic = true;                                                                       STYLE_PTR->SetIsItalic(isItalic);\
-    bool isUnderlined = true;                                                                   STYLE_PTR->SetIsUnderlined(isUnderlined);\
-    AnnotationStackedFractionType fractionType = AnnotationStackedFractionType::DiagonalBar;    STYLE_PTR->SetStackedFractionType(fractionType);\
-    double widthFactor = 41.41;                                                                 STYLE_PTR->SetWidthFactor(widthFactor);
-
-#define VERIFY_DATA_1(STYLE_PTR)\
-    EXPECT_TRUE(name.Equals(STYLE_PTR->GetName()));\
-    EXPECT_TRUE(description.Equals(STYLE_PTR->GetDescription()));\
-    EXPECT_TRUE(color == STYLE_PTR->GetColorValue());\
-    EXPECT_TRUE(fontId == STYLE_PTR->GetFontId());\
-    EXPECT_TRUE(height == STYLE_PTR->GetHeight());\
-    EXPECT_TRUE(isBold == STYLE_PTR->IsBold());\
-    EXPECT_TRUE(isItalic == STYLE_PTR->IsItalic());\
-    EXPECT_TRUE(isUnderlined == STYLE_PTR->IsUnderlined());\
-    EXPECT_TRUE(fractionType == STYLE_PTR->GetStackedFractionType());\
-    EXPECT_TRUE(widthFactor == STYLE_PTR->GetWidthFactor());
-
-//---------------------------------------------------------------------------------------
-// Creates a style and tests accessors.
-// @bsimethod                                                   Jeff.Marker     05/2014
-//---------------------------------------------------------------------------------------
-TEST_F(AnnotationTextStyleTest, DefaultsAndAccessors)
-    {
-    //.............................................................................................
-    ASSERT_TRUE(NULL != m_testDgnManager.GetDgnProjectP());
-    DgnDbR project = *m_testDgnManager.GetDgnProjectP();
-
-    //.............................................................................................
-    AnnotationTextStylePtr style = AnnotationTextStyle::Create(project);
-    ASSERT_TRUE(style.IsValid());
-
-    // Basics
-    EXPECT_TRUE(&project == &style->GetDbR());
-    EXPECT_TRUE(!style->GetId().IsValid()); // Cannot call SetId directly from published API.
-
-    // Defaults
-    EXPECT_TRUE(style->GetName().empty());
-    EXPECT_TRUE(style->GetDescription().empty());
-    EXPECT_TRUE(0 == style->GetColorValue().GetValue());
-    EXPECT_TRUE(!style->GetFontId().IsValid());
-    EXPECT_TRUE(1.0 == style->GetHeight());
-    EXPECT_TRUE(!style->IsBold());
-    EXPECT_TRUE(!style->IsItalic());
-    EXPECT_TRUE(!style->IsUnderlined());
-    EXPECT_TRUE(AnnotationStackedFractionType::HorizontalBar == style->GetStackedFractionType());
-    EXPECT_TRUE(1.0 == style->GetWidthFactor());
-
-    // Set/Get round-trip
-    DECLARE_AND_SET_DATA_1(style);
-    VERIFY_DATA_1(style);
-    }
-
-//---------------------------------------------------------------------------------------
-// Creates and clones a style.
-// @bsimethod                                                   Jeff.Marker     05/2014
-//---------------------------------------------------------------------------------------
-TEST_F(AnnotationTextStyleTest, DeepCopy)
-    {
-    //.............................................................................................
-    ASSERT_TRUE(NULL != m_testDgnManager.GetDgnProjectP());
-    DgnDbR project = *m_testDgnManager.GetDgnProjectP();
-
-    //.............................................................................................
-    AnnotationTextStylePtr style = AnnotationTextStyle::Create(project);
-    ASSERT_TRUE(style.IsValid());
-
-    DECLARE_AND_SET_DATA_1(style);
-
-    //.............................................................................................
-    AnnotationTextStylePtr clonedStyle = style->Clone();
-    ASSERT_TRUE(clonedStyle.IsValid());
-    ASSERT_TRUE(style.get() != clonedStyle.get());
-    
-    EXPECT_TRUE(&project == &clonedStyle->GetDbR());
-    EXPECT_TRUE(style->GetId() == clonedStyle->GetId());
-    VERIFY_DATA_1(clonedStyle);
-    }
-
-//---------------------------------------------------------------------------------------
-// Verifies persistence in the style table.
-// @bsimethod                                                   Jeff.Marker     05/2014
-//---------------------------------------------------------------------------------------
-TEST_F(AnnotationTextStyleTest, TableReadWrite)
-    {
-    //.............................................................................................
-    ASSERT_TRUE(NULL != m_testDgnManager.GetDgnProjectP());
-    DgnDbR project = *m_testDgnManager.GetDgnProjectP();
-
-    //.............................................................................................
-    // Verify initial state. This is expected to be blank, but update this and other count checks if the seed files changes.
-    EXPECT_TRUE(0 == project.Styles().AnnotationTextStyles().MakeIterator().QueryCount());
-
-    //.............................................................................................
-    // Insert
-    AnnotationTextStylePtr testStyle = AnnotationTextStyle::Create(project);
-    DECLARE_AND_SET_DATA_1(testStyle);
-
-    ASSERT_TRUE(SUCCESS == project.Styles().AnnotationTextStyles().Insert(*testStyle));
-    ASSERT_TRUE(testStyle->GetId().IsValid());
-
-    EXPECT_TRUE(1 == project.Styles().AnnotationTextStyles().MakeIterator().QueryCount());
-
-    //.............................................................................................
-    // Query
-    EXPECT_TRUE(project.Styles().AnnotationTextStyles().ExistsById(testStyle->GetId()));
-    EXPECT_TRUE(project.Styles().AnnotationTextStyles().ExistsByName(name.c_str()));
-
-    AnnotationTextStylePtr fileStyle = project.Styles().AnnotationTextStyles().QueryById(testStyle->GetId());
-    ASSERT_TRUE(fileStyle.IsValid());
-    
-    EXPECT_TRUE(&project == &fileStyle->GetDbR());
-    EXPECT_TRUE(testStyle->GetId() == fileStyle->GetId());
-    VERIFY_DATA_1(fileStyle);
-
-    fileStyle = project.Styles().AnnotationTextStyles().QueryByName(name.c_str());
-    EXPECT_TRUE(fileStyle.IsValid());
-    
-    EXPECT_TRUE(&project == &fileStyle->GetDbR());
-    EXPECT_TRUE(testStyle->GetId() == fileStyle->GetId());
-    VERIFY_DATA_1(fileStyle);
-    
-    //.............................................................................................
-    // Update
-    AnnotationTextStylePtr mutatedStyle = fileStyle->Clone();
-    ASSERT_TRUE(mutatedStyle.IsValid());
-
-    name = "DifferentName"; mutatedStyle->SetName(name.c_str());
-    color = ColorDef(0x00, 0xff, 0x00); mutatedStyle->SetColorValue(color);
-    height *= 100.0; mutatedStyle->SetHeight(height);
-    isBold = false; mutatedStyle->SetIsBold(isBold);
-
-    ASSERT_TRUE(SUCCESS == project.Styles().AnnotationTextStyles().Update(*mutatedStyle));
-
-    EXPECT_TRUE(1 == project.Styles().AnnotationTextStyles().MakeIterator().QueryCount());
-
-    fileStyle = project.Styles().AnnotationTextStyles().QueryByName(name.c_str());
-    EXPECT_TRUE(fileStyle.IsValid());
-    
-    EXPECT_TRUE(&project == &fileStyle->GetDbR());
-    EXPECT_TRUE(mutatedStyle->GetId() == fileStyle->GetId());
-    VERIFY_DATA_1(fileStyle);
-    
-    //.............................................................................................
-    // Iterate
-    DgnAnnotationTextStyles::Iterator iter1 = project.Styles().AnnotationTextStyles().MakeIterator();
-    size_t numStyles = 0;
-    for (auto const& style : iter1)
-        {
-        EXPECT_TRUE(!Utf8String::IsNullOrEmpty(style.GetName()));
-        ASSERT_TRUE(style.GetId().IsValid());
-        
-        AnnotationTextStylePtr iterStyle = project.Styles().AnnotationTextStyles().QueryById(style.GetId());
-        ASSERT_TRUE(iterStyle.IsValid());
-
-        EXPECT_TRUE(0 == name.compare(iterStyle->GetName()));
-
-        ++numStyles;
-        }
-
-    EXPECT_TRUE(1 == numStyles);
-
-    DgnAnnotationTextStyles::Iterator iter2 = project.Styles().AnnotationTextStyles().MakeIterator();
-    iter2.Params().SetWhere("ORDER BY Name");
-    numStyles = 0;
-
-    for (auto const& style : iter2)
-        {
-        EXPECT_TRUE(!Utf8String::IsNullOrEmpty(style.GetName()));
-        ASSERT_TRUE(style.GetId().IsValid());
-
-        AnnotationTextStylePtr iterStyle = project.Styles().AnnotationTextStyles().QueryById(style.GetId());
-        ASSERT_TRUE(iterStyle.IsValid());
-
-        EXPECT_TRUE(0 == name.compare(iterStyle->GetName()));
-
-        ++numStyles;
-        }
-
-    EXPECT_TRUE(1 == numStyles);
-
-    //.............................................................................................
-    // Delete
-    ASSERT_TRUE(SUCCESS == project.Styles().AnnotationTextStyles().Delete(mutatedStyle->GetId()));
-
-    EXPECT_TRUE(0 == project.Styles().AnnotationTextStyles().MakeIterator().QueryCount());
-    EXPECT_TRUE(!project.Styles().AnnotationTextStyles().ExistsById(testStyle->GetId()));
-    EXPECT_TRUE(!project.Styles().AnnotationTextStyles().ExistsByName(name.c_str()));
-    }
+//-------------------------------------------------------------------------------------- 
+//     $Source: Tests/DgnProject/Published/AnnotationTextStyle_Test.cpp $
+//  $Copyright: (c) 2015 Bentley Systems, Incorporated. All rights reserved. $
+//-------------------------------------------------------------------------------------- 
+
+#include "DgnHandlersTests.h"
+#include <DgnPlatform/DgnCore/Annotations/Annotations.h>
+
+// Republish API:           bb re DgnPlatform:PublishedApi
+// Rebuild API:             bb re DgnPlatformDll
+// Republish seed files:    bb re UnitTests_Documents
+// Rebuild test:            bb re DgnProjectUnitTests BeGTestExe
+// All code:                bb re DgnPlatform:PublishedApi DgnPlatformDll DgnProjectUnitTests BeGTestExe
+// Run test:                %SrcRoot%BeGTest\RunTests.py -ax64 --gtest_filter="BasicAnnotationTextStyleTest.*:AnnotationTextStyleTest.*"
+
+//=======================================================================================
+// @bsiclass                                                    Jeff.Marker     05/2014
+//=======================================================================================
+class AnnotationTextStyleTest : public GenericDgnModelTestFixture
+{
+    //---------------------------------------------------------------------------------------
+    // @bsimethod                                                   Jeff.Marker     05/2014
+    //---------------------------------------------------------------------------------------
+    public: AnnotationTextStyleTest () :
+        GenericDgnModelTestFixture (__FILE__, false /*2D*/)
+        {
+        }
+
+}; // AnnotationTextStyleTest
+
+//---------------------------------------------------------------------------------------
+// Verifies the mapping between AnnotationTextStyleProperty and data type in AnnotationTextStylePropertyBag by ensuring it does not assert.
+// Higher level AnnotationTextStyle tests provide otherwise good coverage for AnnotationTextStylePropertyBag because styles uses a bag for their underlying storage.
+// @bsimethod                                                   Jeff.Marker     05/2014
+//---------------------------------------------------------------------------------------
+TEST(BasicAnnotationTextStyleTest, PropertyBagTypes)
+    {
+    AnnotationTextStylePropertyBagPtr data = AnnotationTextStylePropertyBag::Create();
+
+    data->SetIntegerProperty(AnnotationTextStyleProperty::ColorValue, 2);
+    data->SetIntegerProperty(AnnotationTextStyleProperty::FontId, 2);
+    data->SetRealProperty(AnnotationTextStyleProperty::Height, 2.0);
+    data->SetIntegerProperty(AnnotationTextStyleProperty::IsBold, 1);
+    data->SetIntegerProperty(AnnotationTextStyleProperty::IsBold, 1);
+    data->SetIntegerProperty(AnnotationTextStyleProperty::IsItalic, 2);
+    data->SetIntegerProperty(AnnotationTextStyleProperty::IsItalic, 1);
+    data->SetIntegerProperty(AnnotationTextStyleProperty::IsUnderlined, 1);
+    data->SetIntegerProperty(AnnotationTextStyleProperty::IsUnderlined, 1);
+    data->SetIntegerProperty(AnnotationTextStyleProperty::StackedFractionType, (uint32_t)AnnotationStackedFractionType::DiagonalBar);
+    data->SetRealProperty(AnnotationTextStyleProperty::WidthFactor, 2.0);
+    }
+
+#define DECLARE_AND_SET_DATA_1(STYLE_PTR)\
+    Utf8String name = "MyStyle";                                                                STYLE_PTR->SetName(name.c_str());\
+    Utf8String description = "MyDescription";                                                   STYLE_PTR->SetDescription(description.c_str());\
+    ColorDef color(0xff, 0x00, 0x00);                                                           STYLE_PTR->SetColorValue(color);\
+    DgnFontId fontId((uint64_t)21);                                                              STYLE_PTR->SetFontId(fontId);\
+    double height = 31.31;                                                                      STYLE_PTR->SetHeight(height);\
+    bool isBold = true;                                                                         STYLE_PTR->SetIsBold(isBold);\
+    bool isItalic = true;                                                                       STYLE_PTR->SetIsItalic(isItalic);\
+    bool isUnderlined = true;                                                                   STYLE_PTR->SetIsUnderlined(isUnderlined);\
+    AnnotationStackedFractionType fractionType = AnnotationStackedFractionType::DiagonalBar;    STYLE_PTR->SetStackedFractionType(fractionType);\
+    double widthFactor = 41.41;                                                                 STYLE_PTR->SetWidthFactor(widthFactor);
+
+#define VERIFY_DATA_1(STYLE_PTR)\
+    EXPECT_TRUE(name.Equals(STYLE_PTR->GetName()));\
+    EXPECT_TRUE(description.Equals(STYLE_PTR->GetDescription()));\
+    EXPECT_TRUE(color == STYLE_PTR->GetColorValue());\
+    EXPECT_TRUE(fontId == STYLE_PTR->GetFontId());\
+    EXPECT_TRUE(height == STYLE_PTR->GetHeight());\
+    EXPECT_TRUE(isBold == STYLE_PTR->IsBold());\
+    EXPECT_TRUE(isItalic == STYLE_PTR->IsItalic());\
+    EXPECT_TRUE(isUnderlined == STYLE_PTR->IsUnderlined());\
+    EXPECT_TRUE(fractionType == STYLE_PTR->GetStackedFractionType());\
+    EXPECT_TRUE(widthFactor == STYLE_PTR->GetWidthFactor());
+
+//---------------------------------------------------------------------------------------
+// Creates a style and tests accessors.
+// @bsimethod                                                   Jeff.Marker     05/2014
+//---------------------------------------------------------------------------------------
+TEST_F(AnnotationTextStyleTest, DefaultsAndAccessors)
+    {
+    //.............................................................................................
+    ASSERT_TRUE(NULL != m_testDgnManager.GetDgnProjectP());
+    DgnDbR project = *m_testDgnManager.GetDgnProjectP();
+
+    //.............................................................................................
+    AnnotationTextStylePtr style = AnnotationTextStyle::Create(project);
+    ASSERT_TRUE(style.IsValid());
+
+    // Basics
+    EXPECT_TRUE(&project == &style->GetDbR());
+    EXPECT_TRUE(!style->GetId().IsValid()); // Cannot call SetId directly from published API.
+
+    // Defaults
+    EXPECT_TRUE(style->GetName().empty());
+    EXPECT_TRUE(style->GetDescription().empty());
+    EXPECT_TRUE(0 == style->GetColorValue().GetValue());
+    EXPECT_TRUE(!style->GetFontId().IsValid());
+    EXPECT_TRUE(1.0 == style->GetHeight());
+    EXPECT_TRUE(!style->IsBold());
+    EXPECT_TRUE(!style->IsItalic());
+    EXPECT_TRUE(!style->IsUnderlined());
+    EXPECT_TRUE(AnnotationStackedFractionType::HorizontalBar == style->GetStackedFractionType());
+    EXPECT_TRUE(1.0 == style->GetWidthFactor());
+
+    // Set/Get round-trip
+    DECLARE_AND_SET_DATA_1(style);
+    VERIFY_DATA_1(style);
+    }
+
+//---------------------------------------------------------------------------------------
+// Creates and clones a style.
+// @bsimethod                                                   Jeff.Marker     05/2014
+//---------------------------------------------------------------------------------------
+TEST_F(AnnotationTextStyleTest, DeepCopy)
+    {
+    //.............................................................................................
+    ASSERT_TRUE(NULL != m_testDgnManager.GetDgnProjectP());
+    DgnDbR project = *m_testDgnManager.GetDgnProjectP();
+
+    //.............................................................................................
+    AnnotationTextStylePtr style = AnnotationTextStyle::Create(project);
+    ASSERT_TRUE(style.IsValid());
+
+    DECLARE_AND_SET_DATA_1(style);
+
+    //.............................................................................................
+    AnnotationTextStylePtr clonedStyle = style->Clone();
+    ASSERT_TRUE(clonedStyle.IsValid());
+    ASSERT_TRUE(style.get() != clonedStyle.get());
+    
+    EXPECT_TRUE(&project == &clonedStyle->GetDbR());
+    EXPECT_TRUE(style->GetId() == clonedStyle->GetId());
+    VERIFY_DATA_1(clonedStyle);
+    }
+
+//---------------------------------------------------------------------------------------
+// Verifies persistence in the style table.
+// @bsimethod                                                   Jeff.Marker     05/2014
+//---------------------------------------------------------------------------------------
+TEST_F(AnnotationTextStyleTest, TableReadWrite)
+    {
+    //.............................................................................................
+    ASSERT_TRUE(NULL != m_testDgnManager.GetDgnProjectP());
+    DgnDbR project = *m_testDgnManager.GetDgnProjectP();
+
+    //.............................................................................................
+    // Verify initial state. This is expected to be blank, but update this and other count checks if the seed files changes.
+    EXPECT_TRUE(0 == project.Styles().AnnotationTextStyles().MakeIterator().QueryCount());
+
+    //.............................................................................................
+    // Insert
+    AnnotationTextStylePtr testStyle = AnnotationTextStyle::Create(project);
+    DECLARE_AND_SET_DATA_1(testStyle);
+
+    ASSERT_TRUE(SUCCESS == project.Styles().AnnotationTextStyles().Insert(*testStyle));
+    ASSERT_TRUE(testStyle->GetId().IsValid());
+
+    EXPECT_TRUE(1 == project.Styles().AnnotationTextStyles().MakeIterator().QueryCount());
+
+    //.............................................................................................
+    // Query
+    EXPECT_TRUE(project.Styles().AnnotationTextStyles().ExistsById(testStyle->GetId()));
+    EXPECT_TRUE(project.Styles().AnnotationTextStyles().ExistsByName(name.c_str()));
+
+    AnnotationTextStylePtr fileStyle = project.Styles().AnnotationTextStyles().QueryById(testStyle->GetId());
+    ASSERT_TRUE(fileStyle.IsValid());
+    
+    EXPECT_TRUE(&project == &fileStyle->GetDbR());
+    EXPECT_TRUE(testStyle->GetId() == fileStyle->GetId());
+    VERIFY_DATA_1(fileStyle);
+
+    fileStyle = project.Styles().AnnotationTextStyles().QueryByName(name.c_str());
+    EXPECT_TRUE(fileStyle.IsValid());
+    
+    EXPECT_TRUE(&project == &fileStyle->GetDbR());
+    EXPECT_TRUE(testStyle->GetId() == fileStyle->GetId());
+    VERIFY_DATA_1(fileStyle);
+    
+    //.............................................................................................
+    // Update
+    AnnotationTextStylePtr mutatedStyle = fileStyle->Clone();
+    ASSERT_TRUE(mutatedStyle.IsValid());
+
+    name = "DifferentName"; mutatedStyle->SetName(name.c_str());
+    color = ColorDef(0x00, 0xff, 0x00); mutatedStyle->SetColorValue(color);
+    height *= 100.0; mutatedStyle->SetHeight(height);
+    isBold = false; mutatedStyle->SetIsBold(isBold);
+
+    ASSERT_TRUE(SUCCESS == project.Styles().AnnotationTextStyles().Update(*mutatedStyle));
+
+    EXPECT_TRUE(1 == project.Styles().AnnotationTextStyles().MakeIterator().QueryCount());
+
+    fileStyle = project.Styles().AnnotationTextStyles().QueryByName(name.c_str());
+    EXPECT_TRUE(fileStyle.IsValid());
+    
+    EXPECT_TRUE(&project == &fileStyle->GetDbR());
+    EXPECT_TRUE(mutatedStyle->GetId() == fileStyle->GetId());
+    VERIFY_DATA_1(fileStyle);
+    
+    //.............................................................................................
+    // Iterate
+    DgnAnnotationTextStyles::Iterator iter1 = project.Styles().AnnotationTextStyles().MakeIterator();
+    size_t numStyles = 0;
+    for (auto const& style : iter1)
+        {
+        EXPECT_TRUE(!Utf8String::IsNullOrEmpty(style.GetName()));
+        ASSERT_TRUE(style.GetId().IsValid());
+        
+        AnnotationTextStylePtr iterStyle = project.Styles().AnnotationTextStyles().QueryById(style.GetId());
+        ASSERT_TRUE(iterStyle.IsValid());
+
+        EXPECT_TRUE(0 == name.compare(iterStyle->GetName()));
+
+        ++numStyles;
+        }
+
+    EXPECT_TRUE(1 == numStyles);
+
+    DgnAnnotationTextStyles::Iterator iter2 = project.Styles().AnnotationTextStyles().MakeIterator();
+    iter2.Params().SetWhere("ORDER BY Name");
+    numStyles = 0;
+
+    for (auto const& style : iter2)
+        {
+        EXPECT_TRUE(!Utf8String::IsNullOrEmpty(style.GetName()));
+        ASSERT_TRUE(style.GetId().IsValid());
+
+        AnnotationTextStylePtr iterStyle = project.Styles().AnnotationTextStyles().QueryById(style.GetId());
+        ASSERT_TRUE(iterStyle.IsValid());
+
+        EXPECT_TRUE(0 == name.compare(iterStyle->GetName()));
+
+        ++numStyles;
+        }
+
+    EXPECT_TRUE(1 == numStyles);
+
+    //.............................................................................................
+    // Delete
+    ASSERT_TRUE(SUCCESS == project.Styles().AnnotationTextStyles().Delete(mutatedStyle->GetId()));
+
+    EXPECT_TRUE(0 == project.Styles().AnnotationTextStyles().MakeIterator().QueryCount());
+    EXPECT_TRUE(!project.Styles().AnnotationTextStyles().ExistsById(testStyle->GetId()));
+    EXPECT_TRUE(!project.Styles().AnnotationTextStyles().ExistsByName(name.c_str()));
+    }