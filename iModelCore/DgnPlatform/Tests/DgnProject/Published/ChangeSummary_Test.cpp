/*--------------------------------------------------------------------------------------+
|
|  $Source: Tests/DgnProject/Published/ChangeSummary_Test.cpp $
|
|  $Copyright: (c) 2015 Bentley Systems, Incorporated. All rights reserved. $
|
+--------------------------------------------------------------------------------------*/
#include "ChangeTestFixture.h"

<<<<<<< HEAD
USING_NAMESPACE_BENTLEY_DGN
USING_NAMESPACE_BENTLEY_EC
=======
USING_NAMESPACE_BENTLEY_DGNPLATFORM
>>>>>>> 1f313da2
USING_NAMESPACE_BENTLEY_SQLITE
USING_NAMESPACE_BENTLEY_SQLITE_EC
USING_NAMESPACE_BENTLEY_EC

// The counts recorded by change summary are quite sensitive to changes in the schema and implementation...
// Turn this on for debugging.
// #define DUMP_CHANGE_SUMMARY 1

//=======================================================================================
// @bsiclass                                                 Ramanujam.Raman   10/15
//=======================================================================================
struct ChangeSummaryTestFixture : ChangeTestFixture
    {
    DEFINE_T_SUPER(ChangeTestFixture)
    protected:
        WCharCP m_testFileName = L"ChangeSummaryTest.dgndb";

        void CreateDgnDb() { T_Super::CreateDgnDb(m_testFileName); }
        void OpenDgnDb() { T_Super::OpenDgnDb(m_testFileName); }

        void ModifyElement(DgnElementId elementId);
        void DeleteElement(DgnElementId elementId);

        void DumpChangeSummary(ChangeSummary const& changeSummary, Utf8CP label);
        void DumpSqlChanges(DgnDbCR dgnDb, Changes const& sqlChanges, Utf8CP label);

        void GetChangeSummaryFromCurrentTransaction(ChangeSummary& changeSummary);
        void GetChangeSummaryFromSavedTransactions(ChangeSummary& changeSummary);

        bool ChangeSummaryHasInstance(ChangeSummary const& changeSummary, ECInstanceId instanceId, Utf8CP schemaName, Utf8CP className, DbOpcode dbOpcode);
        BentleyStatus ImportECInstance(ECInstanceKey& instanceKey, IECInstanceR instance, DgnDbR dgndb);

    public:
        virtual void SetUp() override {}
        virtual void TearDown() override { if (m_testDb.IsValid()) m_testDb->SaveChanges(); }
    };

//---------------------------------------------------------------------------------------
// @bsimethod                                Ramanujam.Raman                    06/2015
//---------------------------------------------------------------------------------------
void ChangeSummaryTestFixture::ModifyElement(DgnElementId elementId)
    {
    RefCountedPtr<PhysicalElement> testElement = m_testDb->Elements().GetForEdit<PhysicalElement>(elementId);
    BeAssert(testElement.IsValid());

    DgnDbStatus dbStatus;
    testElement->Update(&dbStatus);
    BeAssert(dbStatus == DgnDbStatus::Success);
    }

//---------------------------------------------------------------------------------------
// @bsimethod                                Ramanujam.Raman                    06/2015
//---------------------------------------------------------------------------------------
void ChangeSummaryTestFixture::DeleteElement(DgnElementId elementId)
    {
    DgnDbStatus dbStatus = m_testDb->Elements().Delete(elementId);
    BeAssert(dbStatus == DgnDbStatus::Success);
    }

//---------------------------------------------------------------------------------------
// @bsimethod                                Ramanujam.Raman                    06/2015
//---------------------------------------------------------------------------------------
void ChangeSummaryTestFixture::DumpChangeSummary(ChangeSummary const& changeSummary, Utf8CP label)
    {
#ifdef DUMP_CHANGE_SUMMARY
    printf("%s:\n", label);
    changeSummary.Dump();
#endif
    }

//---------------------------------------------------------------------------------------
// @bsimethod                                Ramanujam.Raman                    06/2015
//---------------------------------------------------------------------------------------
void ChangeSummaryTestFixture::DumpSqlChanges(DgnDbCR dgnDb, Changes const& changes, Utf8CP label)
    {
    printf("%s:\n", label);
    for (Changes::Change change : changes)
        {
        Utf8CP tableName;
        int nCols, indirect;
        DbOpcode opcode;
        DbResult rc = change.GetOperation(&tableName, &nCols, &opcode, &indirect);
        BeAssert(rc == BE_SQLITE_OK);
        UNUSED_VARIABLE(rc);

        bvector<Utf8String> columnNames;
        dgnDb.GetColumns(columnNames, tableName);
        BeAssert((int) columnNames.size() == nCols);

        if (opcode == DbOpcode::Delete || opcode == DbOpcode::Update)
            {
            printf("Old:\n");
            for (int ii = 0; ii < nCols; ii++)
                {
                DbValue v = change.GetValue(ii, Changes::Change::Stage::Old);

                printf("%s=", columnNames[ii].c_str());

                if (!v.IsValid())
                    printf("<invalid>");
                else if (v.IsNull())
                    printf("<null>");
                else
                    printf("%s", v.Format(1000).c_str());

                printf(" ");
                }
            printf("\n");
            }

        if (opcode == DbOpcode::Update || opcode == DbOpcode::Insert)
            {
            printf("New:\n");
            for (int ii = 0; ii < nCols; ii++)
                {
                DbValue v = change.GetValue(ii, Changes::Change::Stage::New);

                printf("%s=", columnNames[ii].c_str());

                if (!v.IsValid())
                    printf("<invalid>");
                else if (v.IsNull())
                    printf("<null>");
                else
                    printf("%s", v.Format(1000).c_str());

                printf(" ");
                }
            printf("\n");
            }
        }

    printf("\n");
    }

//---------------------------------------------------------------------------------------
// @bsimethod                                Ramanujam.Raman                    072015
//---------------------------------------------------------------------------------------
bool ChangeSummaryTestFixture::ChangeSummaryHasInstance(ChangeSummary const& changeSummary, ECInstanceId instanceId, Utf8CP schemaName, Utf8CP className, DbOpcode dbOpcode)
    {
    Utf8String tableName = changeSummary.GetInstancesTableName();
    ECClassId classId = m_testDb->Schemas().GetECClassId(schemaName, className);

    Utf8PrintfString sql("SELECT NULL FROM %s WHERE ClassId=? AND InstanceId=? AND DbOpcode=?", tableName.c_str());
    CachedStatementPtr statement = m_testDb->GetCachedStatement(sql.c_str());
    BeAssert(statement.IsValid());

    statement->BindInt64(1, classId);
    statement->BindId(2, instanceId);
    statement->BindInt(3, (int) dbOpcode);

    DbResult result = statement->Step();
    return (result == BE_SQLITE_ROW);
    }

//---------------------------------------------------------------------------------------
// @bsimethod                                Ramanujam.Raman                    07/2015
//---------------------------------------------------------------------------------------
BentleyStatus ChangeSummaryTestFixture::ImportECInstance(ECInstanceKey& instanceKey, IECInstanceR instance, DgnDbR dgndb)
    {
    ECClassCR ecClass = instance.GetClass();
    ECInstanceInserter inserter(dgndb, ecClass);
    if (!inserter.IsValid())
        return ERROR;

    return inserter.Insert(instanceKey, instance);
    }

//---------------------------------------------------------------------------------------
// @bsimethod                                Ramanujam.Raman                    07/2015
//---------------------------------------------------------------------------------------
void ChangeSummaryTestFixture::GetChangeSummaryFromCurrentTransaction(ChangeSummary& changeSummary)
    {
    AbortOnConflictChangeSet sqlChangeSet;
    DbResult result = sqlChangeSet.FromChangeTrack(m_testDb->Txns(), ChangeSet::SetType::Full);
    ASSERT_TRUE(BE_SQLITE_OK == result);

    changeSummary.Free();
    BentleyStatus status = changeSummary.FromSqlChangeSet(sqlChangeSet);
    ASSERT_TRUE(SUCCESS == status);
    }

//---------------------------------------------------------------------------------------
// @bsimethod                                Ramanujam.Raman                    07/2015
//---------------------------------------------------------------------------------------
void ChangeSummaryTestFixture::GetChangeSummaryFromSavedTransactions(ChangeSummary& changeSummary)
    {
    DgnDbStatus status = m_testDb->Txns().GetChangeSummary(changeSummary, m_testDb->Txns().GetSessionStartId());
    ASSERT_TRUE(status == DgnDbStatus::Success);
    }

//---------------------------------------------------------------------------------------
// @bsimethod                                Ramanujam.Raman                    07/2015
//---------------------------------------------------------------------------------------
TEST_F(ChangeSummaryTestFixture, ElementChangesFromCurrentTransaction)
    {
    CreateDgnDb();

    ChangeSummary changeSummary(*m_testDb);

    m_testDb->SaveChanges();
    InsertModel();
    InsertCategory();
    DgnElementId elementId = InsertElement(0, 0, 0);
    GetChangeSummaryFromCurrentTransaction(changeSummary);

    DumpChangeSummary(changeSummary, "ChangeSummary after inserts");

    /*
    ChangeSummary after inserts:
    InstanceId;ClassId;ClassName;DbOpcode;Indirect
    2;184;dgn:PhysicalModel;Insert;No
	    ECInstanceId;NULL;2
	    Name;NULL;"ChangeSetModel"
	    Props;NULL;"{"azimuth":-9.2559631349317831e+061,"fmtDir":0.0,"fmtFlags":{"angMode":0,"angPrec":0,"clockwise":0,"dirMode":0,"linMode":0,"linPrec":0,"linType":0},"mastUnit":{"base":1,"den":1.0,"label":"m","num":1.0,"sys":2},"rndRatio":0.0,"rndUnit":0.0,"subUnit":{"base":1,"den":1.0,"label":"m","num":1.0,"sys":2}}"
	    Visibility;NULL;1
    2;131;dgn:AuthorityIssuesElementCode;Insert;No
	    ECInstanceId;NULL;2
	    SourceECInstanceId;NULL;4
	    TargetECClassId;NULL;136
	    TargetECInstanceId;NULL;2
    2;136;dgn:Category;Insert;No
	    Code;NULL;"ChangeSetTestCategory"
	    CodeAuthorityId;NULL;4
	    CodeNameSpace;NULL;""
	    Descr;NULL;""
	    ECInstanceId;NULL;2
	    LastMod;NULL;2.45731e+006
	    ModelId;NULL;1
	    Rank;NULL;2
	    Scope;NULL;1
    2;180;dgn:ModelContainsElements;Insert;No
	    ECInstanceId;NULL;2
	    SourceECInstanceId;NULL;1
	    TargetECClassId;NULL;136
	    TargetECInstanceId;NULL;2
    3;131;dgn:AuthorityIssuesElementCode;Insert;No
	    ECInstanceId;NULL;3
	    SourceECInstanceId;NULL;4
	    TargetECClassId;NULL;197
	    TargetECInstanceId;NULL;3
    3;167;dgn:ElementOwnsChildElements;Insert;No
	    ECInstanceId;NULL;3
	    SourceECClassId;NULL;197
	    SourceECInstanceId;NULL;2
	    TargetECClassId;NULL;197
	    TargetECInstanceId;NULL;3
    3;180;dgn:ModelContainsElements;Insert;No
	    ECInstanceId;NULL;3
	    SourceECInstanceId;NULL;1
	    TargetECClassId;NULL;197
	    TargetECInstanceId;NULL;3
    3;197;dgn:SubCategory;Insert;No
	    Code;NULL;"ChangeSetTestCategory"
	    CodeAuthorityId;NULL;4
	    CodeNameSpace;NULL;"ChangeSetTestCategory"
	    ECInstanceId;NULL;3
	    LastMod;NULL;2.45731e+006
	    ModelId;NULL;1
	    ParentId;NULL;2
	    Props;NULL;"{"color":16777215}"
    4;131;dgn:AuthorityIssuesElementCode;Insert;No
	    ECInstanceId;NULL;4
	    SourceECInstanceId;NULL;1
	    TargetECClassId;NULL;183
	    TargetECInstanceId;NULL;4
    4;180;dgn:ModelContainsElements;Insert;No
	    ECInstanceId;NULL;4
	    SourceECInstanceId;NULL;2
	    TargetECClassId;NULL;183
	    TargetECInstanceId;NULL;4
    4;183;dgn:PhysicalElement;Insert;No
	    CategoryId;NULL;2
	    Code;NULL;"0-4"
	    CodeAuthorityId;NULL;1
	    CodeNameSpace;NULL;"PhysicalElement"
	    ECInstanceId;NULL;4
	    LastMod;NULL;2.45731e+006
	    ModelId;NULL;2
    4;158;dgn:ElementGeom;Insert;No
	    ECInstanceId;NULL;4
	    Geom;NULL;...
	    InPhysicalSpace;NULL;1
	    Placement;NULL;...
    4;170;dgn:ElementOwnsGeom;Insert;No
	    ECInstanceId;NULL;4
	    SourceECInstanceId;NULL;4
	    TargetECInstanceId;NULL;4
    */
    EXPECT_EQ(14, changeSummary.MakeInstanceIterator().QueryCount());
    EXPECT_TRUE(ChangeSummaryHasInstance(changeSummary, ECInstanceId(m_testModel->GetModelId().GetValueUnchecked()), "dgn", "PhysicalModel", DbOpcode::Insert));
    EXPECT_TRUE(ChangeSummaryHasInstance(changeSummary, ECInstanceId(m_testCategoryId.GetValueUnchecked()), "dgn", "Category", DbOpcode::Insert));
    EXPECT_TRUE(ChangeSummaryHasInstance(changeSummary, ECInstanceId(elementId.GetValueUnchecked()), "dgn", "PhysicalElement", DbOpcode::Insert));

    m_testDb->SaveChanges();
    ModifyElement(elementId);
    GetChangeSummaryFromCurrentTransaction(changeSummary);
    
    DumpChangeSummary(changeSummary, "ChangeSummary after updates");

    /*
    ChangeSummary after updates:
    InstanceId;ClassId;ClassName;DbOpcode;IsIndirect
    1;171;dgn:PhysicalElement;Update;No
            Code;"ChangeSetTestElementCode";"ModifiedElementCode"
            ECInstanceId;1;NULL
            Label;"ChangeSetTestElementLabel";"ModifiedElementLabel"
            LastMod;2.45726e+006;2.45726e+006
    */
    EXPECT_EQ(1, changeSummary.MakeInstanceIterator().QueryCount());
    EXPECT_TRUE(ChangeSummaryHasInstance(changeSummary, ECInstanceId(elementId.GetValueUnchecked()), "dgn", "PhysicalElement", DbOpcode::Update));

    m_testDb->SaveChanges();
    DeleteElement(elementId);
    GetChangeSummaryFromCurrentTransaction(changeSummary);
    
    DumpChangeSummary(changeSummary, "ChangeSummary after deletes");

    /*
    ChangeSummary after updates:
    InstanceId;ClassId;ClassName;DbOpcode;Indirect
    1;174;dgn:PhysicalElement;Update;No
            Code;"ChangeSetTestElementCode - 1";"ModifiedElementCode - 2"
            ECInstanceId;1;NULL
            Label;"ChangeSetTestElementLabel";"ModifiedElementLabel"
            LastMod;2.45726e+006;2.45726e+006
    ChangeSummary after deletes:
    InstanceId;ClassId;ClassName;DbOpcode;Indirect
    1;152;dgn:ElementGeom;Delete;Yes
            ECInstanceId;1;NULL
            Geom;...;NULL
            Placement;...;NULL
    1;164;dgn:ElementOwnsGeom;Delete;Yes
            ECInstanceId;1;NULL
            SourceECInstanceId;1;NULL
            TargetECInstanceId;1;NULL
    1;130;dgn:AuthorityIssuesElementCode;Delete;No
            ECInstanceId;1;NULL
            SourceECInstanceId;1;NULL
            TargetECClassId;174;NULL
            TargetECInstanceId;1;NULL
    1;160;dgn:ElementIsInCategory;Delete;No
            ECInstanceId;1;NULL
            SourceECClassId;174;NULL
            SourceECInstanceId;1;NULL
            TargetECInstanceId;1;NULL
    1;172;dgn:ModelContainsElements;Delete;No
            ECInstanceId;1;NULL
            SourceECInstanceId;1;NULL
            TargetECClassId;174;NULL
            TargetECInstanceId;1;NULL
    1;174;dgn:PhysicalElement;Delete;No
            CategoryId;1;NULL
            Code;"ModifiedElementCode - 2";NULL
            CodeAuthorityId;1;NULL
            ECInstanceId;1;NULL
            Label;"ModifiedElementLabel";NULL
            LastMod;2.45726e+006;NULL
            ModelId;1;NULL
    */
    EXPECT_EQ(5, changeSummary.MakeInstanceIterator().QueryCount());
    EXPECT_TRUE(ChangeSummaryHasInstance(changeSummary, ECInstanceId(elementId.GetValueUnchecked()), "dgn", "PhysicalElement", DbOpcode::Delete));
    }

//---------------------------------------------------------------------------------------
// @bsimethod                                Ramanujam.Raman                    07/2015
//---------------------------------------------------------------------------------------
TEST_F(ChangeSummaryTestFixture, ElementChangesFromSavedTransactions)
    {
    CreateDgnDb();

    ChangeSummary changeSummary(*m_testDb);

    InsertModel();
    InsertCategory();
    DgnElementId elementId = InsertElement(0, 0, 0);

    m_testDb->SaveChanges();

    GetChangeSummaryFromSavedTransactions(changeSummary);

    DumpChangeSummary(changeSummary, "After inserts");

    /* 
    After inserts:
    InstanceId;ClassId;ClassName;DbOpcode;Indirect
    2;184;dgn:PhysicalModel;Insert;No
	    ECInstanceId;NULL;2
	    Name;NULL;"ChangeSetModel"
	    Props;NULL;"{"azimuth":-9.2559631349317831e+061,"fmtDir":0.0,"fmtFlags":{"angMode":0,"angPrec":0,"clockwise":0,"dirMode":0,"linMode":0,"linPrec":0,"linType":0},"mastUnit":{"base":1,"den":1.0,"label":"m","num":1.0,"sys":2},"rndRatio":0.0,"rndUnit":0.0,"subUnit":{"base":1,"den":1.0,"label":"m","num":1.0,"sys":2}}"
	    Visibility;NULL;1
    2;131;dgn:AuthorityIssuesElementCode;Insert;No
	    ECInstanceId;NULL;2
	    SourceECInstanceId;NULL;4
	    TargetECClassId;NULL;136
	    TargetECInstanceId;NULL;2
    2;136;dgn:Category;Insert;No
	    Code;NULL;"ChangeSetTestCategory"
	    CodeAuthorityId;NULL;4
	    CodeNameSpace;NULL;""
	    Descr;NULL;""
	    ECInstanceId;NULL;2
	    LastMod;NULL;2.45731e+006
	    ModelId;NULL;1
	    Rank;NULL;2
	    Scope;NULL;1
    2;180;dgn:ModelContainsElements;Insert;No
	    ECInstanceId;NULL;2
	    SourceECInstanceId;NULL;1
	    TargetECClassId;NULL;136
	    TargetECInstanceId;NULL;2
    3;131;dgn:AuthorityIssuesElementCode;Insert;No
	    ECInstanceId;NULL;3
	    SourceECInstanceId;NULL;4
	    TargetECClassId;NULL;197
	    TargetECInstanceId;NULL;3
    3;167;dgn:ElementOwnsChildElements;Insert;No
	    ECInstanceId;NULL;3
	    SourceECClassId;NULL;197
	    SourceECInstanceId;NULL;2
	    TargetECClassId;NULL;197
	    TargetECInstanceId;NULL;3
    3;180;dgn:ModelContainsElements;Insert;No
	    ECInstanceId;NULL;3
	    SourceECInstanceId;NULL;1
	    TargetECClassId;NULL;197
	    TargetECInstanceId;NULL;3
    3;197;dgn:SubCategory;Insert;No
	    Code;NULL;"ChangeSetTestCategory"
	    CodeAuthorityId;NULL;4
	    CodeNameSpace;NULL;"ChangeSetTestCategory"
	    ECInstanceId;NULL;3
	    LastMod;NULL;2.45731e+006
	    ModelId;NULL;1
	    ParentId;NULL;2
	    Props;NULL;"{"color":16777215}"
    4;131;dgn:AuthorityIssuesElementCode;Insert;No
	    ECInstanceId;NULL;4
	    SourceECInstanceId;NULL;1
	    TargetECClassId;NULL;183
	    TargetECInstanceId;NULL;4
    4;180;dgn:ModelContainsElements;Insert;No
	    ECInstanceId;NULL;4
	    SourceECInstanceId;NULL;2
	    TargetECClassId;NULL;183
	    TargetECInstanceId;NULL;4
    4;183;dgn:PhysicalElement;Insert;No
	    CategoryId;NULL;2
	    Code;NULL;"0-4"
	    CodeAuthorityId;NULL;1
	    CodeNameSpace;NULL;"PhysicalElement"
	    ECInstanceId;NULL;4
	    LastMod;NULL;2.45731e+006
	    ModelId;NULL;2
    4;158;dgn:ElementGeom;Insert;No
	    ECInstanceId;NULL;4
	    Geom;NULL;...
	    InPhysicalSpace;NULL;1
	    Placement;NULL;...
    4;170;dgn:ElementOwnsGeom;Insert;No
	    ECInstanceId;NULL;4
	    SourceECInstanceId;NULL;4
	    TargetECInstanceId;NULL;4
    */
    EXPECT_EQ(14, changeSummary.MakeInstanceIterator().QueryCount());

    ModifyElement(elementId);

    m_testDb->SaveChanges();

    GetChangeSummaryFromSavedTransactions(changeSummary);

    DumpChangeSummary(changeSummary, "After updates");

    /*
    After updates:
    InstanceId;ClassId;ClassName;DbOpcode;Indirect
    1;175;dgn:PhysicalModel;Insert;No
            ECInstanceId;NULL;1
            Name;NULL;"ChangeSetModel"
            Props;NULL;"{"fmtDir":0.0,"fmtFlags":{"angMode":0,"angPrec":0,"clockwise":0,"dirMode":0,"linMode":0,"linPrec":0,"linType":0},"mastUnit":{"base":1,"den":1.0,"label":"m","num":1.0,"sys":2},"rndRatio":0.0,"rndUnit":0.0,"subUnit":{"base":1,"den":1.0,"label":"m","num":1.0,"sys":2}}"
            Space;NULL;1
            Type;NULL;0
            Visibility;NULL;1
    1;135;dgn:Category;Insert;No
            Code;NULL;"ChangeSetTestCategory"
            ECInstanceId;NULL;1
            Label;NULL;"ChangeSetTestCategory"
            Rank;NULL;2
            Scope;NULL;1
    1;136;dgn:CategoryOwnsSubCategories;Insert;No
            ECInstanceId;NULL;1
            SourceECInstanceId;NULL;1
            TargetECInstanceId;NULL;1
    1;137;dgn:SubCategory;Insert;No
            CategoryId;NULL;1
            ECInstanceId;NULL;1
            Props;NULL;"{"color":16777215}"
    1;130;dgn:AuthorityIssuesElementCode;Insert;No
            ECInstanceId;NULL;1
            SourceECInstanceId;NULL;1
            TargetECClassId;NULL;174
            TargetECInstanceId;NULL;1
    1;160;dgn:ElementIsInCategory;Insert;No
            ECInstanceId;NULL;1
            SourceECClassId;NULL;174
            SourceECInstanceId;NULL;1
            TargetECInstanceId;NULL;1
    1;172;dgn:ModelContainsElements;Insert;No
            ECInstanceId;NULL;1
            SourceECInstanceId;NULL;1
            TargetECClassId;NULL;174
            TargetECInstanceId;NULL;1
    1;174;dgn:PhysicalElement;Insert;No
            CategoryId;NULL;1
            Code;NULL;"ModifiedElementCode - 2"
            CodeAuthorityId;NULL;1
            ECInstanceId;NULL;1
            Label;NULL;"ModifiedElementLabel"
            LastMod;NULL;2.45726e+006
            ModelId;NULL;1
    1;152;dgn:ElementGeom;Insert;No
            ECInstanceId;NULL;1
            Geom;NULL;...
            Placement;NULL;...
    1;164;dgn:ElementOwnsGeom;Insert;No
            ECInstanceId;NULL;1
            SourceECInstanceId;NULL;1
            TargetECInstanceId;NULL;1
    */
    EXPECT_EQ(14, changeSummary.MakeInstanceIterator().QueryCount());

    DeleteElement(elementId);

    m_testDb->SaveChanges();

    GetChangeSummaryFromSavedTransactions(changeSummary);

    DumpChangeSummary(changeSummary, "After deletes");

    /*
    After deletes:
    InstanceId;ClassId;ClassName;DbOpcode;IsIndirect
    1;173;dgn:PhysicalModel;Insert;No
            ECInstanceId;NULL;1
            Name;NULL;"ChangeSetModel"
            Props;NULL;"{"fmtDir":0.0,"fmtFlags":{"angMode":0,"angPrec":0,"clockwise":0,"dirMode":0,"linMode":0,"linPrec":0,"linType":0},"mastUnit":{"base":1,"den":1.0,"label":"m","num":1.0,"sys":2},"rndRatio":0.0,"rndUnit":0.0,"subUnit":{"base":1,"den":1.0,"label":"m","num":1.0,"sys":2}}"
            Space;NULL;1
            Type;NULL;0
            Visibility;NULL;1
    1;132;dgn:Category;Insert;No
            Code;NULL;"ChangeSetTestCategory"
            ECInstanceId;NULL;1
            Label;NULL;"ChangeSetTestCategory"
            Rank;NULL;2
            Scope;NULL;1
    1;133;dgn:CategoryOwnsSubCategories;Insert;No
            ECInstanceId;NULL;1
            SourceECInstanceId;NULL;1
            TargetECInstanceId;NULL;1
    1;134;dgn:SubCategory;Insert;No
            CategoryId;NULL;1
            ECInstanceId;NULL;1
            Props;NULL;"{"color":16777215}"
    */
    EXPECT_EQ(9, changeSummary.MakeInstanceIterator().QueryCount());
    }

//---------------------------------------------------------------------------------------
// @bsimethod                                Ramanujam.Raman                    07/2015
//---------------------------------------------------------------------------------------
TEST_F(ChangeSummaryTestFixture, ValidateInstanceIterator)
    {
    CreateDgnDb();

    InsertModel();
    InsertCategory();
    InsertElement(0, 0, 0);

    ChangeSummary changeSummary(*m_testDb);
    GetChangeSummaryFromCurrentTransaction(changeSummary);

    int countIter = 0;
    for (ChangeSummary::InstanceIterator::const_iterator const& entry : changeSummary.MakeInstanceIterator())
        {
        countIter++;
        UNUSED_VARIABLE(entry);
        }
    EXPECT_EQ(countIter, 14);

    int countQuery = changeSummary.MakeInstanceIterator().QueryCount();
    EXPECT_EQ(countQuery, 14);
    }

extern ECSchemaPtr ReadECSchemaFromDisk(WCharCP schemaPathname);
extern bool ImportECSchema(ECSchemaR ecSchema, DgnDbR project);
extern IECInstancePtr CreateStartupCompanyInstance(ECSchemaCR startupSchema);

//---------------------------------------------------------------------------------------
// @bsimethod                                Ramanujam.Raman                    07/2015
//---------------------------------------------------------------------------------------
TEST_F(ChangeSummaryTestFixture, StructArrayChangesFromCurrentTransaction)
    {
    CreateDgnDb();

    BeFileName schemaPathname;
    BeTest::GetHost().GetDocumentsRoot(schemaPathname);
    schemaPathname.AppendToPath(L"DgnDb\\ECDb\\Schemas\\StartupCompany.02.00.ecschema.xml");

    ECSchemaPtr startupSchema = ReadECSchemaFromDisk(schemaPathname);
    ASSERT_TRUE(startupSchema.IsValid());

    ImportECSchema(*startupSchema, *m_testDb);

    IECInstancePtr instance = CreateStartupCompanyInstance(*startupSchema);
    ASSERT_TRUE(instance.IsValid());

    ChangeSummary changeSummary(*m_testDb);

    ECInstanceKey instanceKey;
    BentleyStatus status = ImportECInstance(instanceKey, *instance, *m_testDb);
    ASSERT_TRUE(SUCCESS == status);

    GetChangeSummaryFromCurrentTransaction(changeSummary);

    DumpChangeSummary(changeSummary, "ChangeSummary after inserting instance with struct array");

    /*
    ChangeSummary after inserting instance with struct array:
    InstanceId;ClassId;ClassName;DbOpcode;IsIndirect
    1;237;StartupCompany:Foo;Insert;No
            ECInstanceId;NULL;1
            anglesFoo.Alpha;NULL;12.345
            anglesFoo.Beta;NULL;12.345
            arrayOfIntsFoo;NULL;...
            doubleFoo;NULL;12.345
            intFoo;NULL;67
    */
    EXPECT_EQ(1, changeSummary.MakeInstanceIterator().QueryCount());
    EXPECT_TRUE(ChangeSummaryHasInstance(changeSummary, instanceKey.GetECInstanceId(), "StartupCompany", "Foo", DbOpcode::Insert));

    m_testDb->SaveChanges();

    Statement stmt;
    DbResult result = stmt.Prepare(*m_testDb, "UPDATE sc_ArrayOfAnglesStruct SET Alpha=1, Beta=2, Theta=3 WHERE ECArrayIndex=2");
    ASSERT_TRUE(BE_SQLITE_OK == result);
    result = stmt.Step();
    ASSERT_TRUE(BE_SQLITE_DONE == result);

    GetChangeSummaryFromCurrentTransaction(changeSummary);

    DumpChangeSummary(changeSummary, "ChangeSummary after updating one row in the struct array table");

    /*
    ChangeSummary after updating one row in the struct array table:
    InstanceId;ClassId;ClassName;DbOpcode;IsIndirect
    1;237;StartupCompany:Foo;Update;No
    */
    EXPECT_EQ(1, changeSummary.MakeInstanceIterator().QueryCount());
    EXPECT_TRUE(ChangeSummaryHasInstance(changeSummary, instanceKey.GetECInstanceId(), "StartupCompany", "Foo", DbOpcode::Update));

    m_testDb->SaveChanges();

    stmt.Finalize();
    result = stmt.Prepare(*m_testDb, "DELETE FROM sc_ArrayOfAnglesStruct WHERE ECArrayIndex=2");
    ASSERT_TRUE(BE_SQLITE_OK == result);
    result = stmt.Step();
    ASSERT_TRUE(BE_SQLITE_DONE == result);

    GetChangeSummaryFromCurrentTransaction(changeSummary);

    DumpChangeSummary(changeSummary, "ChangeSummary after deleting one row in the struct array table");

    /*
    ChangeSummary after deleting one row in the struct array table:
    InstanceId;ClassId;ClassName;DbOpcode;IsIndirect
    1;237;StartupCompany:Foo;Update;No
    */
    EXPECT_EQ(1, changeSummary.MakeInstanceIterator().QueryCount());
    EXPECT_TRUE(ChangeSummaryHasInstance(changeSummary, instanceKey.GetECInstanceId(), "StartupCompany", "Foo", DbOpcode::Update));

    m_testDb->SaveChanges();
    
    ECClassCP ecClass = m_testDb->Schemas().GetECClass(instanceKey.GetECClassId());
    ASSERT_TRUE(ecClass != nullptr);
    Utf8PrintfString deleteECSql("DELETE FROM %s.%s WHERE ECInstanceId=?", ecClass->GetSchema().GetName().c_str(), ecClass->GetName().c_str());

    ECSqlStatement ecSqlStmt;
    ECSqlStatus ecSqlStatus = ecSqlStmt.Prepare(*m_testDb, deleteECSql.c_str());
    ASSERT_TRUE(ECSqlStatus::Success == ecSqlStatus);
    ecSqlStmt.BindId(1, instanceKey.GetECInstanceId());
    DbResult stepStatus = ecSqlStmt.Step();
    ASSERT_TRUE(BE_SQLITE_DONE == stepStatus);

    GetChangeSummaryFromCurrentTransaction(changeSummary);

    DumpChangeSummary(changeSummary, "ChangeSummary after deleting instance that contains a struct array");

    /*
    ChangeSummary after deleting instance that contains a struct array:
    InstanceId;ClassId;ClassName;DbOpcode;IsIndirect
    1;237;StartupCompany:Foo;Delete;Yes
            ECInstanceId;1;NULL
            anglesFoo.Alpha;12.345;NULL
            anglesFoo.Beta;12.345;NULL
            arrayOfIntsFoo;...;NULL
            doubleFoo;12.345;NULL
            intFoo;67;NULL
    */
    EXPECT_EQ(1, changeSummary.MakeInstanceIterator().QueryCount());
    EXPECT_TRUE(ChangeSummaryHasInstance(changeSummary, instanceKey.GetECInstanceId(), "StartupCompany", "Foo", DbOpcode::Delete));

    m_testDb->SaveChanges();

    ecSqlStmt.Finalize();
    ecSqlStatus = ecSqlStmt.Prepare(*m_testDb, "INSERT INTO StartupCompany.AnglesStruct (Alpha,Beta,Theta) VALUES(1.1,2.2,3.3)");
    ASSERT_TRUE(ECSqlStatus::Success == ecSqlStatus);
    ECInstanceKey structInstanceKey;
    stepStatus = ecSqlStmt.Step (structInstanceKey);
    ASSERT_TRUE(BE_SQLITE_DONE == stepStatus);

    GetChangeSummaryFromCurrentTransaction(changeSummary);

    DumpChangeSummary(changeSummary, "ChangeSummary after inserting a plain struct that gets stored in a struct array table");

    /*
    ChangeSummary after inserting a plain struct that gets stored in a struct array table:
    InstanceId;ClassId;ClassName;DbOpcode;IsIndirect
    5;199;StartupCompany:AnglesStruct;Insert;No
            Alpha;NULL;1.1
            Beta;NULL;2.2
            ECInstanceId;NULL;5
            Theta;NULL;3.3
    */
    EXPECT_EQ(1, changeSummary.MakeInstanceIterator().QueryCount());
    EXPECT_TRUE(ChangeSummaryHasInstance(changeSummary, structInstanceKey.GetECInstanceId(), "StartupCompany", "AnglesStruct", DbOpcode::Insert));
    }

//---------------------------------------------------------------------------------------
// @bsimethod                                Ramanujam.Raman                    07/2015
//---------------------------------------------------------------------------------------
TEST_F(ChangeSummaryTestFixture, StructArrayChangesFromSavedTransactions)
    {
    CreateDgnDb();

    BeFileName schemaPathname;
    BeTest::GetHost().GetDocumentsRoot(schemaPathname);
    schemaPathname.AppendToPath(L"DgnDb\\ECDb\\Schemas\\StartupCompany.02.00.ecschema.xml");

    ECSchemaPtr startupSchema = ReadECSchemaFromDisk(schemaPathname);
    ASSERT_TRUE(startupSchema.IsValid());

    ImportECSchema(*startupSchema, *m_testDb);

    IECInstancePtr instance = CreateStartupCompanyInstance(*startupSchema);
    ASSERT_TRUE(instance.IsValid());

    ChangeSummary changeSummary(*m_testDb);

    ECInstanceKey instanceKey;
    BentleyStatus status = ImportECInstance(instanceKey, *instance, *m_testDb);
    ASSERT_TRUE(SUCCESS == status);

    m_testDb->SaveChanges();

    GetChangeSummaryFromSavedTransactions(changeSummary);

    DumpChangeSummary(changeSummary, "ChangeSummary after inserting instance with struct array");

    /*
    ChangeSummary after inserting instance with struct array:
    InstanceId;ClassId;ClassName;DbOpcode;IsIndirect
    1;237;StartupCompany:Foo;Insert;No
            ECInstanceId;NULL;1
            anglesFoo.Alpha;NULL;12.345
            anglesFoo.Beta;NULL;12.345
            arrayOfIntsFoo;NULL;...
            doubleFoo;NULL;12.345
            intFoo;NULL;67
    */
    EXPECT_EQ(1, changeSummary.MakeInstanceIterator().QueryCount());
    EXPECT_TRUE(ChangeSummaryHasInstance(changeSummary, instanceKey.GetECInstanceId(), "StartupCompany", "Foo", DbOpcode::Insert));

    Statement stmt;
    DbResult result = stmt.Prepare(*m_testDb, "UPDATE sc_ArrayOfAnglesStruct SET Alpha=1, Beta=2, Theta=3 WHERE ECArrayIndex=2");
    ASSERT_TRUE(BE_SQLITE_OK == result);
    result = stmt.Step();
    ASSERT_TRUE(BE_SQLITE_DONE == result);

    m_testDb->SaveChanges();

    GetChangeSummaryFromSavedTransactions(changeSummary);

    DumpChangeSummary(changeSummary, "ChangeSummary after updating one row in the struct array table");

    /*
    ChangeSummary after updating one row in the struct array table:
    InstanceId;ClassId;ClassName;DbOpcode;IsIndirect
    1;237;StartupCompany:Foo;Insert;No
            ECInstanceId;NULL;1
            anglesFoo.Alpha;NULL;12.345
            anglesFoo.Beta;NULL;12.345
            arrayOfIntsFoo;NULL;...
            doubleFoo;NULL;12.345
            intFoo;NULL;67
    */
    EXPECT_EQ(1, changeSummary.MakeInstanceIterator().QueryCount());
    EXPECT_TRUE(ChangeSummaryHasInstance(changeSummary, instanceKey.GetECInstanceId(), "StartupCompany", "Foo", DbOpcode::Insert));

    stmt.Finalize();
    result = stmt.Prepare(*m_testDb, "DELETE FROM sc_ArrayOfAnglesStruct WHERE ECArrayIndex=2");
    ASSERT_TRUE(BE_SQLITE_OK == result);
    result = stmt.Step();
    ASSERT_TRUE(BE_SQLITE_DONE == result);

    m_testDb->SaveChanges();

    GetChangeSummaryFromSavedTransactions(changeSummary);
    
    DumpChangeSummary(changeSummary, "ChangeSummary after deleting one row in the struct array table");

    /*
    ChangeSummary after deleting one row in the struct array table:
    InstanceId;ClassId;ClassName;DbOpcode;IsIndirect
    1;237;StartupCompany:Foo;Insert;No
            ECInstanceId;NULL;1
            anglesFoo.Alpha;NULL;12.345
            anglesFoo.Beta;NULL;12.345
            arrayOfIntsFoo;NULL;...
            doubleFoo;NULL;12.345
            intFoo;NULL;67
    */
    EXPECT_EQ(1, changeSummary.MakeInstanceIterator().QueryCount());
    EXPECT_TRUE(ChangeSummaryHasInstance(changeSummary, instanceKey.GetECInstanceId(), "StartupCompany", "Foo", DbOpcode::Insert));

    ECClassCP ecClass = m_testDb->Schemas().GetECClass(instanceKey.GetECClassId());
    ASSERT_TRUE(ecClass != nullptr);
    Utf8PrintfString deleteECSql("DELETE FROM %s.%s WHERE ECInstanceId=?", ecClass->GetSchema().GetName().c_str(), ecClass->GetName().c_str());

    ECSqlStatement ecSqlStmt;
    ECSqlStatus ecSqlStatus = ecSqlStmt.Prepare(*m_testDb, deleteECSql.c_str());
    ASSERT_TRUE(ECSqlStatus::Success == ecSqlStatus);
    ecSqlStmt.BindId(1, instanceKey.GetECInstanceId());
    DbResult stepStatus = ecSqlStmt.Step();
    ASSERT_TRUE(BE_SQLITE_DONE == stepStatus);

    m_testDb->SaveChanges();

    GetChangeSummaryFromSavedTransactions(changeSummary);

    DumpChangeSummary(changeSummary, "ChangeSummary after deleting instance that contains a struct array");

    /*
    ChangeSummary after deleting instance that contains a struct array:
    InstanceId;ClassId;ClassName;DbOpcode;IsIndirect
    */
    EXPECT_EQ(0, changeSummary.MakeInstanceIterator().QueryCount());

    ecSqlStmt.Finalize();
    ecSqlStatus = ecSqlStmt.Prepare(*m_testDb, "INSERT INTO StartupCompany.AnglesStruct (Alpha,Beta,Theta) VALUES(1.1,2.2,3.3)");
    ASSERT_TRUE(ECSqlStatus::Success == ecSqlStatus);
    ECInstanceKey structInstanceKey;
    stepStatus = ecSqlStmt.Step(structInstanceKey);
    ASSERT_TRUE(BE_SQLITE_DONE == stepStatus);

    m_testDb->SaveChanges();

    GetChangeSummaryFromSavedTransactions(changeSummary);

    DumpChangeSummary(changeSummary, "ChangeSummary after inserting a plain struct that gets stored in a struct array table");

    /*
    ChangeSummary after inserting a plain struct that gets stored in a struct array table:
    InstanceId;ClassId;ClassName;DbOpcode;IsIndirect
    5;199;StartupCompany:AnglesStruct;Insert;No
            Alpha;NULL;1.1
            Beta;NULL;2.2
            ECInstanceId;NULL;5
            Theta;NULL;3.3
    */
    EXPECT_EQ(1, changeSummary.MakeInstanceIterator().QueryCount());
    EXPECT_TRUE(ChangeSummaryHasInstance(changeSummary, structInstanceKey.GetECInstanceId(), "StartupCompany", "AnglesStruct", DbOpcode::Insert));
    }

//---------------------------------------------------------------------------------------
// @bsimethod                                Ramanujam.Raman                    07/2015
//---------------------------------------------------------------------------------------
TEST_F(ChangeSummaryTestFixture, RelationshipChangesFromCurrentTransaction)
    {
    CreateDgnDb();

    BeFileName schemaPathname;
    BeTest::GetHost().GetDocumentsRoot(schemaPathname);
    schemaPathname.AppendToPath(L"DgnDb\\ECDb\\Schemas\\StartupCompany.02.00.ecschema.xml");

    ECSchemaPtr startupSchema = ReadECSchemaFromDisk(schemaPathname);
    ASSERT_TRUE(startupSchema.IsValid());

    ImportECSchema(*startupSchema, *m_testDb);

    // Insert Employee - FirstName, LastName
    // Insert Company - Name
    // Insert Hardware - Make (String), Model (String)
    // Insert EmployeeCompany - End Table relationship (Company__trg_11_id)
    // Insert EmployeeHardware - Link Table relationship

    ECSqlStatement statement;
    statement.Prepare(*m_testDb, "INSERT INTO StartupCompany.Employee (FirstName,LastName) VALUES('John','Doe')");
    ECInstanceKey employeeKey;
    DbResult stepStatus = statement.Step(employeeKey);
    ASSERT_TRUE(stepStatus == BE_SQLITE_DONE);

    statement.Finalize();
    statement.Prepare(*m_testDb, "INSERT INTO StartupCompany.Company (Name) VALUES('AcmeWorks')");
    ECInstanceKey companyKey1;
    stepStatus = statement.Step(companyKey1);
    ASSERT_TRUE(stepStatus == BE_SQLITE_DONE);

    statement.Finalize();
    statement.Prepare(*m_testDb, "INSERT INTO StartupCompany.Company (Name) VALUES('CmeaWorks')");
    ECInstanceKey companyKey2;
    stepStatus = statement.Step(companyKey2);
    ASSERT_TRUE(stepStatus == BE_SQLITE_DONE);

    statement.Finalize();
    statement.Prepare(*m_testDb, "INSERT INTO StartupCompany.Hardware (Make,Model) VALUES('Tesla', 'Model-S')");
    ECInstanceKey hardwareKey1;
    stepStatus = statement.Step(hardwareKey1);
    ASSERT_TRUE(stepStatus == BE_SQLITE_DONE);

    statement.Finalize();
    statement.Prepare(*m_testDb, "INSERT INTO StartupCompany.Hardware (Make,Model) VALUES('Toyota', 'Prius')");
    ECInstanceKey hardwareKey2;
    stepStatus = statement.Step(hardwareKey2);
    ASSERT_TRUE(stepStatus == BE_SQLITE_DONE);

    ChangeSummary changeSummary(*m_testDb);
    GetChangeSummaryFromCurrentTransaction(changeSummary);

    DumpChangeSummary(changeSummary, "ChangeSummary after inserting instances");

    /*
    ChangeSummary after inserting instances:
    InstanceId;ClassId;ClassName;DbOpcode;IsIndirect
    4;221;StartupCompany:Hardware;Insert;No
            ECInstanceId;NULL;4
            Make;NULL;"Tesla"
            Model;NULL;"Model-S"
    5;221;StartupCompany:Hardware;Insert;No
            ECInstanceId;NULL;5
            Make;NULL;"Toyota"
            Model;NULL;"Prius"
    2;217;StartupCompany:Company;Insert;No
            ECInstanceId;NULL;2
            Name;NULL;"AcmeWorks"
    3;217;StartupCompany:Company;Insert;No
            ECInstanceId;NULL;3
            Name;NULL;"CmeaWorks"
    1;226;StartupCompany:Employee;Insert;No
            ECInstanceId;NULL;1
            FirstName;NULL;"John"
            LastName;NULL;"Doe"
    */
    EXPECT_EQ(5, changeSummary.MakeInstanceIterator().QueryCount());
    EXPECT_TRUE(ChangeSummaryHasInstance(changeSummary, ECInstanceId(employeeKey.GetECInstanceId().GetValueUnchecked()), "StartupCompany", "Employee", DbOpcode::Insert));
    EXPECT_TRUE(ChangeSummaryHasInstance(changeSummary, ECInstanceId(companyKey1.GetECInstanceId().GetValueUnchecked()), "StartupCompany", "Company", DbOpcode::Insert));
    EXPECT_TRUE(ChangeSummaryHasInstance(changeSummary, ECInstanceId(companyKey2.GetECInstanceId().GetValueUnchecked()), "StartupCompany", "Company", DbOpcode::Insert));
    EXPECT_TRUE(ChangeSummaryHasInstance(changeSummary, ECInstanceId(hardwareKey1.GetECInstanceId().GetValueUnchecked()), "StartupCompany", "Hardware", DbOpcode::Insert));
    EXPECT_TRUE(ChangeSummaryHasInstance(changeSummary, ECInstanceId(hardwareKey2.GetECInstanceId().GetValueUnchecked()), "StartupCompany", "Hardware", DbOpcode::Insert));

    m_testDb->SaveChanges();

    statement.Finalize();
    statement.Prepare(*m_testDb, "INSERT INTO StartupCompany.EmployeeCompany (SourceECClassId,SourceECInstanceId,TargetECClassId,TargetECInstanceId) VALUES(?,?,?,?)");
    statement.BindInt64(1, (int64_t) employeeKey.GetECClassId());
    statement.BindId(2, employeeKey.GetECInstanceId());
    statement.BindInt64(3, (int64_t) companyKey1.GetECClassId());
    statement.BindId(4, companyKey1.GetECInstanceId());

    ECInstanceKey employeeCompanyKey;
    stepStatus = statement.Step(employeeCompanyKey);
    ASSERT_TRUE(stepStatus == BE_SQLITE_DONE);

    statement.Finalize();
    statement.Prepare(*m_testDb, "INSERT INTO StartupCompany.EmployeeHardware (SourceECClassId,SourceECInstanceId,TargetECClassId,TargetECInstanceId) VALUES(?,?,?,?)");
    statement.BindInt64(1, (int64_t) employeeKey.GetECClassId());
    statement.BindId(2, employeeKey.GetECInstanceId());
    statement.BindInt64(3, (int64_t) hardwareKey1.GetECClassId());
    statement.BindId(4, hardwareKey1.GetECInstanceId());

    ECInstanceKey employeeHardwareKey;
    stepStatus = statement.Step(employeeHardwareKey);
    ASSERT_TRUE(stepStatus == BE_SQLITE_DONE);

    changeSummary.Free();
    GetChangeSummaryFromCurrentTransaction(changeSummary);

    DumpChangeSummary(changeSummary, "ChangeSummary after inserting relationships");

    /*
    ChangeSummary after inserting relationships:
    InstanceId;ClassId;ClassName;DbOpcode;IsIndirect
    6;231;StartupCompany:EmployeeHardware;Insert;No
            ECInstanceId;NULL;6
            SourceECInstanceId;NULL;1
            TargetECClassId;NULL;221
            TargetECInstanceId;NULL;4
    1;228;StartupCompany:EmployeeCompany;Insert;No
            ECInstanceId;NULL;1
            SourceECInstanceId;NULL;1
            TargetECInstanceId;NULL;2
    */
    EXPECT_EQ(2, changeSummary.MakeInstanceIterator().QueryCount());
    EXPECT_TRUE(ChangeSummaryHasInstance(changeSummary, ECInstanceId(employeeCompanyKey.GetECInstanceId().GetValueUnchecked()), "StartupCompany", "EmployeeCompany", DbOpcode::Insert));
    EXPECT_TRUE(ChangeSummaryHasInstance(changeSummary, ECInstanceId(employeeHardwareKey.GetECInstanceId().GetValueUnchecked()), "StartupCompany", "EmployeeHardware", DbOpcode::Insert));

    m_testDb->SaveChanges();

    /* 
    * Note: ECDb doesn't support updates of relationships directly. Can only delete and re-insert relationships
    */
    statement.Finalize();
    statement.Prepare(*m_testDb, "DELETE FROM StartupCompany.EmployeeHardware WHERE EmployeeHardware.ECInstanceId=?");
    statement.BindId(1, employeeHardwareKey.GetECInstanceId());
    stepStatus = statement.Step();
    ASSERT_TRUE(stepStatus == BE_SQLITE_DONE);

    statement.Finalize();
    statement.Prepare(*m_testDb, "DELETE FROM StartupCompany.EmployeeCompany WHERE EmployeeCompany.ECInstanceId=?");
    statement.BindId(1, employeeCompanyKey.GetECInstanceId());
    stepStatus = statement.Step();
    ASSERT_TRUE(stepStatus == BE_SQLITE_DONE);

    statement.Finalize();
    statement.Prepare(*m_testDb, "INSERT INTO StartupCompany.EmployeeHardware (SourceECClassId,SourceECInstanceId,TargetECClassId,TargetECInstanceId) VALUES(?,?,?,?)");
    statement.BindInt64(1, (int64_t) employeeKey.GetECClassId());
    statement.BindId(2, employeeKey.GetECInstanceId());
    statement.BindInt64(3, (int64_t) hardwareKey2.GetECClassId());
    statement.BindId(4, hardwareKey2.GetECInstanceId());

    ECInstanceKey employeeHardwareKey2;
    stepStatus = statement.Step(employeeHardwareKey2);
    ASSERT_TRUE(stepStatus == BE_SQLITE_DONE);

    statement.Finalize();
    statement.Prepare(*m_testDb, "INSERT INTO StartupCompany.EmployeeCompany (SourceECClassId,SourceECInstanceId,TargetECClassId,TargetECInstanceId) VALUES(?,?,?,?)");
    statement.BindInt64(1, (int64_t) employeeKey.GetECClassId());
    statement.BindId(2, employeeKey.GetECInstanceId());
    statement.BindInt64(3, (int64_t) companyKey2.GetECClassId());
    statement.BindId(4, companyKey2.GetECInstanceId());

    ECInstanceKey employeeCompanyKey2;
    stepStatus = statement.Step(employeeCompanyKey2);
    ASSERT_TRUE(stepStatus == BE_SQLITE_DONE);

    changeSummary.Free();
    GetChangeSummaryFromCurrentTransaction(changeSummary);

    DumpChangeSummary(changeSummary, "ChangeSummary after updating (deleting and inserting different) relationships");

    /*
    ChangeSummary after updating (deleting and inserting different) relationships:
    InstanceId;ClassId;ClassName;DbOpcode;IsIndirect
    1;228;StartupCompany:EmployeeCompany;Update;No
            ECInstanceId;1;NULL
            SourceECInstanceId;1;NULL
            TargetECInstanceId;2;3
    6;231;StartupCompany:EmployeeHardware;Delete;Yes
            ECInstanceId;6;NULL
            SourceECInstanceId;1;NULL
            TargetECClassId;221;NULL
            TargetECInstanceId;4;NULL
    7;231;StartupCompany:EmployeeHardware;Insert;No
            ECInstanceId;NULL;7
            SourceECInstanceId;NULL;1
            TargetECClassId;NULL;221
            TargetECInstanceId;NULL;5
    */
    EXPECT_EQ(3, changeSummary.MakeInstanceIterator().QueryCount());
    EXPECT_TRUE(employeeCompanyKey.GetECInstanceId() == employeeCompanyKey2.GetECInstanceId());
    EXPECT_TRUE(ChangeSummaryHasInstance(changeSummary, ECInstanceId(employeeCompanyKey.GetECInstanceId().GetValueUnchecked()), "StartupCompany", "EmployeeCompany", DbOpcode::Update));
    EXPECT_TRUE(ChangeSummaryHasInstance(changeSummary, ECInstanceId(employeeHardwareKey.GetECInstanceId().GetValueUnchecked()), "StartupCompany", "EmployeeHardware", DbOpcode::Delete));
    EXPECT_TRUE(ChangeSummaryHasInstance(changeSummary, ECInstanceId(employeeHardwareKey2.GetECInstanceId().GetValueUnchecked()), "StartupCompany", "EmployeeHardware", DbOpcode::Insert));
    }

//---------------------------------------------------------------------------------------
// @bsimethod                                Ramanujam.Raman                    07/2015
//---------------------------------------------------------------------------------------
TEST_F(ChangeSummaryTestFixture, RelationshipChangesFromSavedTransaction)
    {
    CreateDgnDb();

    BeFileName schemaPathname;
    BeTest::GetHost().GetDocumentsRoot(schemaPathname);
    schemaPathname.AppendToPath(L"DgnDb\\ECDb\\Schemas\\StartupCompany.02.00.ecschema.xml");

    ECSchemaPtr startupSchema = ReadECSchemaFromDisk(schemaPathname);
    ASSERT_TRUE(startupSchema.IsValid());

    ImportECSchema(*startupSchema, *m_testDb);

    // Insert Employee - FirstName, LastName
    // Insert Company - Name
    // Insert Hardware - Make (String), Model (String)
    // Insert EmployeeCompany - End Table relationship (Company__trg_11_id)
    // Insert EmployeeHardware - Link Table relationship

    ECSqlStatement statement;
    statement.Prepare(*m_testDb, "INSERT INTO StartupCompany.Employee (FirstName,LastName) VALUES('John','Doe')");
    ECInstanceKey employeeKey;
    DbResult stepStatus = statement.Step(employeeKey);
    ASSERT_TRUE(stepStatus == BE_SQLITE_DONE);

    statement.Finalize();
    statement.Prepare(*m_testDb, "INSERT INTO StartupCompany.Company (Name) VALUES('AcmeWorks')");
    ECInstanceKey companyKey1;
    stepStatus = statement.Step(companyKey1);
    ASSERT_TRUE(stepStatus == BE_SQLITE_DONE);

    statement.Finalize();
    statement.Prepare(*m_testDb, "INSERT INTO StartupCompany.Company (Name) VALUES('CmeaWorks')");
    ECInstanceKey companyKey2;
    stepStatus = statement.Step(companyKey2);
    ASSERT_TRUE(stepStatus == BE_SQLITE_DONE);

    statement.Finalize();
    statement.Prepare(*m_testDb, "INSERT INTO StartupCompany.Hardware (Make,Model) VALUES('Tesla', 'Model-S')");
    ECInstanceKey hardwareKey1;
    stepStatus = statement.Step(hardwareKey1);
    ASSERT_TRUE(stepStatus == BE_SQLITE_DONE);

    statement.Finalize();
    statement.Prepare(*m_testDb, "INSERT INTO StartupCompany.Hardware (Make,Model) VALUES('Toyota', 'Prius')");
    ECInstanceKey hardwareKey2;
    stepStatus = statement.Step(hardwareKey2);
    ASSERT_TRUE(stepStatus == BE_SQLITE_DONE);

    m_testDb->SaveChanges();

    ChangeSummary changeSummary(*m_testDb);
    GetChangeSummaryFromSavedTransactions(changeSummary);

    DumpChangeSummary(changeSummary, "ChangeSummary after inserting instances");

    /*
    ChangeSummary after inserting instances:
    InstanceId;ClassId;ClassName;DbOpcode;IsIndirect
    1;226;StartupCompany:Employee;Insert;No
            ECInstanceId;NULL;1
            FirstName;NULL;"John"
            LastName;NULL;"Doe"
    2;217;StartupCompany:Company;Insert;No
            ECInstanceId;NULL;2
            Name;NULL;"AcmeWorks"
    3;217;StartupCompany:Company;Insert;No
            ECInstanceId;NULL;3
            Name;NULL;"CmeaWorks"
    4;221;StartupCompany:Hardware;Insert;No
            ECInstanceId;NULL;4
            Make;NULL;"Tesla"
            Model;NULL;"Model-S"
    5;221;StartupCompany:Hardware;Insert;No
            ECInstanceId;NULL;5
            Make;NULL;"Toyota"
            Model;NULL;"Prius"
    */
    EXPECT_EQ(5, changeSummary.MakeInstanceIterator().QueryCount());
    EXPECT_TRUE(ChangeSummaryHasInstance(changeSummary, ECInstanceId(employeeKey.GetECInstanceId().GetValueUnchecked()), "StartupCompany", "Employee", DbOpcode::Insert));
    EXPECT_TRUE(ChangeSummaryHasInstance(changeSummary, ECInstanceId(companyKey1.GetECInstanceId().GetValueUnchecked()), "StartupCompany", "Company", DbOpcode::Insert));
    EXPECT_TRUE(ChangeSummaryHasInstance(changeSummary, ECInstanceId(companyKey2.GetECInstanceId().GetValueUnchecked()), "StartupCompany", "Company", DbOpcode::Insert));
    EXPECT_TRUE(ChangeSummaryHasInstance(changeSummary, ECInstanceId(hardwareKey1.GetECInstanceId().GetValueUnchecked()), "StartupCompany", "Hardware", DbOpcode::Insert));
    EXPECT_TRUE(ChangeSummaryHasInstance(changeSummary, ECInstanceId(hardwareKey2.GetECInstanceId().GetValueUnchecked()), "StartupCompany", "Hardware", DbOpcode::Insert));

    statement.Finalize();
    statement.Prepare(*m_testDb, "INSERT INTO StartupCompany.EmployeeCompany (SourceECClassId,SourceECInstanceId,TargetECClassId,TargetECInstanceId) VALUES(?,?,?,?)");
    statement.BindInt64(1, (int64_t) employeeKey.GetECClassId());
    statement.BindId(2, employeeKey.GetECInstanceId());
    statement.BindInt64(3, (int64_t) companyKey1.GetECClassId());
    statement.BindId(4, companyKey1.GetECInstanceId());

    ECInstanceKey employeeCompanyKey;
    stepStatus = statement.Step(employeeCompanyKey);
    ASSERT_TRUE(stepStatus == BE_SQLITE_DONE);

    statement.Finalize();
    statement.Prepare(*m_testDb, "INSERT INTO StartupCompany.EmployeeHardware (SourceECClassId,SourceECInstanceId,TargetECClassId,TargetECInstanceId) VALUES(?,?,?,?)");
    statement.BindInt64(1, (int64_t) employeeKey.GetECClassId());
    statement.BindId(2, employeeKey.GetECInstanceId());
    statement.BindInt64(3, (int64_t) hardwareKey1.GetECClassId());
    statement.BindId(4, hardwareKey1.GetECInstanceId());

    ECInstanceKey employeeHardwareKey;
    stepStatus = statement.Step(employeeHardwareKey);
    ASSERT_TRUE(stepStatus == BE_SQLITE_DONE);

    m_testDb->SaveChanges();

    changeSummary.Free();
    GetChangeSummaryFromSavedTransactions(changeSummary);

    DumpChangeSummary(changeSummary, "ChangeSummary after inserting relationships");

    /*
    ChangeSummary after inserting relationships:
    InstanceId;ClassId;ClassName;DbOpcode;IsIndirect
    6;231;StartupCompany:EmployeeHardware;Insert;No
            ECInstanceId;NULL;6
            SourceECInstanceId;NULL;1
            TargetECClassId;NULL;221
            TargetECInstanceId;NULL;4
    1;226;StartupCompany:Employee;Insert;No
            ECInstanceId;NULL;1
            FirstName;NULL;"John"
            LastName;NULL;"Doe"
    1;228;StartupCompany:EmployeeCompany;Insert;No
            ECInstanceId;NULL;1
            SourceECInstanceId;NULL;1
            TargetECInstanceId;NULL;2
    2;217;StartupCompany:Company;Insert;No
            ECInstanceId;NULL;2
            Name;NULL;"AcmeWorks"
    3;217;StartupCompany:Company;Insert;No
            ECInstanceId;NULL;3
            Name;NULL;"CmeaWorks"
    4;221;StartupCompany:Hardware;Insert;No
            ECInstanceId;NULL;4
            Make;NULL;"Tesla"
            Model;NULL;"Model-S"
    5;221;StartupCompany:Hardware;Insert;No
            ECInstanceId;NULL;5
            Make;NULL;"Toyota"
            Model;NULL;"Prius"
    */
    EXPECT_EQ(7, changeSummary.MakeInstanceIterator().QueryCount());
    EXPECT_TRUE(ChangeSummaryHasInstance(changeSummary, ECInstanceId(employeeCompanyKey.GetECInstanceId().GetValueUnchecked()), "StartupCompany", "EmployeeCompany", DbOpcode::Insert));
    EXPECT_TRUE(ChangeSummaryHasInstance(changeSummary, ECInstanceId(employeeHardwareKey.GetECInstanceId().GetValueUnchecked()), "StartupCompany", "EmployeeHardware", DbOpcode::Insert));

    /*
    * Note: ECDb doesn't support updates of relationships directly. Can only delete and re-insert relationships
    */
    statement.Finalize();
    statement.Prepare(*m_testDb, "DELETE FROM StartupCompany.EmployeeHardware WHERE EmployeeHardware.ECInstanceId=?");
    statement.BindId(1, employeeHardwareKey.GetECInstanceId());
    stepStatus = statement.Step();
    ASSERT_TRUE(stepStatus == BE_SQLITE_DONE);

    statement.Finalize();
    statement.Prepare(*m_testDb, "DELETE FROM StartupCompany.EmployeeCompany WHERE EmployeeCompany.ECInstanceId=?");
    statement.BindId(1, employeeCompanyKey.GetECInstanceId());
    stepStatus = statement.Step();
    ASSERT_TRUE(stepStatus == BE_SQLITE_DONE);

    statement.Finalize();
    statement.Prepare(*m_testDb, "INSERT INTO StartupCompany.EmployeeHardware (SourceECClassId,SourceECInstanceId,TargetECClassId,TargetECInstanceId) VALUES(?,?,?,?)");
    statement.BindInt64(1, (int64_t) employeeKey.GetECClassId());
    statement.BindId(2, employeeKey.GetECInstanceId());
    statement.BindInt64(3, (int64_t) hardwareKey2.GetECClassId());
    statement.BindId(4, hardwareKey2.GetECInstanceId());

    ECInstanceKey employeeHardwareKey2;
    stepStatus = statement.Step(employeeHardwareKey2);
    ASSERT_TRUE(stepStatus == BE_SQLITE_DONE);

    statement.Finalize();
    statement.Prepare(*m_testDb, "INSERT INTO StartupCompany.EmployeeCompany (SourceECClassId,SourceECInstanceId,TargetECClassId,TargetECInstanceId) VALUES(?,?,?,?)");
    statement.BindInt64(1, (int64_t) employeeKey.GetECClassId());
    statement.BindId(2, employeeKey.GetECInstanceId());
    statement.BindInt64(3, (int64_t) companyKey2.GetECClassId());
    statement.BindId(4, companyKey2.GetECInstanceId());

    ECInstanceKey employeeCompanyKey2;
    stepStatus = statement.Step(employeeCompanyKey2);
    ASSERT_TRUE(stepStatus == BE_SQLITE_DONE);

    m_testDb->SaveChanges();

    changeSummary.Free();
    GetChangeSummaryFromSavedTransactions(changeSummary);

    DumpChangeSummary(changeSummary, "ChangeSummary after updating (deleting and inserting different) relationships");

    /*
    ChangeSummary after updating (deleting and inserting different) relationships:
    InstanceId;ClassId;ClassName;DbOpcode;IsIndirect
    7;231;StartupCompany:EmployeeHardware;Insert;No
            ECInstanceId;NULL;7
            SourceECInstanceId;NULL;1
            TargetECClassId;NULL;221
            TargetECInstanceId;NULL;5
    1;226;StartupCompany:Employee;Insert;No
            ECInstanceId;NULL;1
            FirstName;NULL;"John"
            LastName;NULL;"Doe"
    1;228;StartupCompany:EmployeeCompany;Insert;No
            ECInstanceId;NULL;1
            SourceECInstanceId;NULL;1
            TargetECInstanceId;NULL;3
    2;217;StartupCompany:Company;Insert;No
            ECInstanceId;NULL;2
            Name;NULL;"AcmeWorks"
    3;217;StartupCompany:Company;Insert;No
            ECInstanceId;NULL;3
            Name;NULL;"CmeaWorks"
    4;221;StartupCompany:Hardware;Insert;No
            ECInstanceId;NULL;4
            Make;NULL;"Tesla"
            Model;NULL;"Model-S"
    5;221;StartupCompany:Hardware;Insert;No
            ECInstanceId;NULL;5
            Make;NULL;"Toyota"
            Model;NULL;"Prius"
    */
    EXPECT_EQ(7, changeSummary.MakeInstanceIterator().QueryCount());
    EXPECT_TRUE(employeeCompanyKey.GetECInstanceId() == employeeCompanyKey2.GetECInstanceId());
    EXPECT_TRUE(ChangeSummaryHasInstance(changeSummary, ECInstanceId(employeeCompanyKey.GetECInstanceId().GetValueUnchecked()), "StartupCompany", "EmployeeCompany", DbOpcode::Insert));
    EXPECT_TRUE(ChangeSummaryHasInstance(changeSummary, ECInstanceId(employeeHardwareKey2.GetECInstanceId().GetValueUnchecked()), "StartupCompany", "EmployeeHardware", DbOpcode::Insert));
    }

//---------------------------------------------------------------------------------------
// @bsimethod                                Ramanujam.Raman                    07/2015
//---------------------------------------------------------------------------------------
TEST_F(ChangeSummaryTestFixture, ElementChildRelationshipChanges)
    {
    CreateDgnDb();

    InsertModel();
    InsertCategory();
    DgnElementId parentElementId = InsertElement(0, 0, 0);
    DgnElementId childElementId = InsertElement(1, 1, 1);

    m_testDb->SaveChanges();

    RefCountedPtr<DgnElement> childElementPtr = m_testDb->Elements().GetForEdit<DgnElement>(childElementId);
    
    DgnDbStatus dbStatus = childElementPtr->SetParentId(parentElementId);
    ASSERT_TRUE(DgnDbStatus::Success == dbStatus);
    
    childElementPtr->Update(&dbStatus);
    ASSERT_TRUE(DgnDbStatus::Success == dbStatus);

    ChangeSummary changeSummary(*m_testDb);
    GetChangeSummaryFromCurrentTransaction(changeSummary);
    
    DumpChangeSummary(changeSummary, "ChangeSummary after setting ParentId");

    /*
    ChangeSummary after setting ParentId:
    InstanceId;ClassId;ClassName;DbOpcode;IsIndirect
    2;161;dgn:ElementOwnsChildElements;Insert;No
        ECInstanceId;NULL;2
        SourceECClassId;NULL;171
        SourceECInstanceId;NULL;1
        TargetECClassId;NULL;171
        TargetECInstanceId;NULL;2
    2;171;dgn:PhysicalElement;Update;No
        ECInstanceId;2;NULL
        LastMod;2.45726e+006;2.45726e+006
        ParentId;NULL;1
    */
    EXPECT_EQ(2, changeSummary.MakeInstanceIterator().QueryCount());
    EXPECT_TRUE(ChangeSummaryHasInstance(changeSummary, ECInstanceId(childElementId.GetValueUnchecked()), "dgn", "ElementOwnsChildElements", DbOpcode::Insert)); // Captured due to change of FK relationship (ParentId column)
    EXPECT_TRUE(ChangeSummaryHasInstance(changeSummary, ECInstanceId(childElementId.GetValueUnchecked()), "dgn", "PhysicalElement", DbOpcode::Update)); // Captured due to change of ParentId property

    ECClassId relClassId = m_testDb->Schemas().GetECClassId("dgn", "ElementOwnsChildElements");
    ECClassId elClassId = m_testDb->Schemas().GetECClassId("dgn", "PhysicalElement");

    ChangeSummary::Instance instance = changeSummary.GetInstance(elClassId, childElementId);
    ASSERT_TRUE(instance.IsValid());

    ChangeSummary::Instance relInstance = changeSummary.GetInstance(relClassId, childElementId);
    ASSERT_TRUE(relInstance.IsValid());

    DbDupValue value(nullptr);

    value = relInstance.GetNewValue("SourceECClassId");
    ASSERT_TRUE(value.IsValid());
    EXPECT_EQ(elClassId, value.GetValueInt64());
    EXPECT_EQ(elClassId, relInstance.GetNewValue("SourceECClassId").GetValueInt64());

    value = relInstance.GetNewValue("SourceECInstanceId");
    ASSERT_TRUE(value.IsValid());
    EXPECT_EQ(parentElementId.GetValueUnchecked(), value.GetValueInt64());
    EXPECT_EQ(parentElementId.GetValueUnchecked(), relInstance.GetNewValue("SourceECInstanceId").GetValueInt64());

    value = relInstance.GetNewValue("TargetECClassId");
    ASSERT_TRUE(value.IsValid());
    EXPECT_EQ(elClassId, value.GetValueInt64());
    EXPECT_EQ(elClassId, relInstance.GetNewValue("TargetECClassId").GetValueInt64());

    value = relInstance.GetNewValue("TargetECInstanceId");
    ASSERT_TRUE(value.IsValid());
    ASSERT_EQ(childElementId.GetValueUnchecked(), value.GetValueInt64());
    ASSERT_EQ(childElementId.GetValueUnchecked(), relInstance.GetNewValue("TargetECInstanceId").GetValueInt64());

    value = instance.GetNewValue("ParentId");
    ASSERT_TRUE(value.IsValid());
    ASSERT_EQ(parentElementId.GetValueUnchecked(), value.GetValueInt64());
    ASSERT_EQ(parentElementId.GetValueUnchecked(), instance.GetNewValue("ParentId").GetValueInt64());

    EXPECT_EQ(5, relInstance.MakeValueIterator(changeSummary).QueryCount());
    EXPECT_EQ(3, instance.MakeValueIterator(changeSummary).QueryCount());
    }

//---------------------------------------------------------------------------------------
// @bsimethod                                Ramanujam.Raman                    07/2015
//---------------------------------------------------------------------------------------
TEST_F(ChangeSummaryTestFixture, QueryChangedElements)
    {
    CreateDgnDb();

    ChangeSummary changeSummary(*m_testDb);

    InsertModel();
    InsertCategory();

    bset<DgnElementId> insertedElements;
    for (int ii = 0; ii < 10; ii++)
        {
        DgnElementId elementId = InsertElement(ii, 0, 0);
        insertedElements.insert(elementId);
        }

    m_testDb->SaveChanges();

    GetChangeSummaryFromSavedTransactions(changeSummary);

    // Query changed elements directly using ECSQL
    ECSqlStatement stmt;
    Utf8CP ecsql = "SELECT el.ECInstanceId FROM dgn.GeometricElement el WHERE IsChangedInstance(?, el.GetECClassId(), el.ECInstanceId)";
    ECSqlStatus status = stmt.Prepare(*m_testDb, ecsql);
    ASSERT_TRUE(status.IsSuccess());
    
    stmt.BindInt64(1, (int64_t) &changeSummary);

    bset<DgnElementId> changedElements;
    DbResult stepStatus;
    while ((stepStatus = stmt.Step()) == BE_SQLITE_ROW)
        {
        changedElements.insert(stmt.GetValueId<DgnElementId>(0));
        }
    ASSERT_TRUE(stepStatus == BE_SQLITE_DONE);
    EXPECT_EQ(insertedElements, changedElements);

    // Query elements changed due to changes to related geometry using ECSQL
    stmt.Finalize();
    ecsql = "SELECT el.ECInstanceId FROM dgn.GeometricElement el JOIN dgn.ElementGeom elg USING dgn.ElementOwnsGeom WHERE IsChangedInstance(?, elg.GetECClassId(), elg.ECInstanceId)";
    status = stmt.Prepare(*m_testDb, ecsql);
    ASSERT_TRUE(status.IsSuccess());

    stmt.BindInt64(1, (int64_t) &changeSummary);

    changedElements.empty();
    while ((stepStatus = stmt.Step()) == BE_SQLITE_ROW)
        {
        changedElements.insert(stmt.GetValueId<DgnElementId>(0));
        }
    ASSERT_TRUE(stepStatus == BE_SQLITE_DONE);
    EXPECT_EQ(insertedElements, changedElements);
    
    // Query changed elements directly using the API
    bmap<ECInstanceId, ChangeSummary::Instance> changes;
    ECClassId elClassId = m_testDb->Schemas().GetECClassId("dgn", "Element");
    changeSummary.QueryByClass(changes, elClassId, true, ChangeSummary::QueryDbOpcode::All);
    changedElements.empty();
    for (bmap<ECInstanceId, ChangeSummary::Instance>::const_iterator iter = changes.begin(); iter != changes.end(); iter++)
        {
        changedElements.insert(DgnElementId(iter->first.GetValueUnchecked()));
        }
    EXPECT_EQ(insertedElements.size()+2, changedElements.size()); // category and sub-category...
    }

//---------------------------------------------------------------------------------------
// @bsimethod                                Ramanujam.Raman                    07/2015
//---------------------------------------------------------------------------------------
TEST_F(ChangeSummaryTestFixture, QueryMultipleSessions)
    {
    CreateDgnDb();
    InsertModel();
    InsertCategory();
    m_testDb->SaveChanges();
    CloseDgnDb();

    int nSessions = 5;
    int nTransactionsPerSession = 5;
    for (int ii = 0; ii < nSessions; ii++)
        {
        OpenDgnDb();

        for (int jj = 0; jj < nTransactionsPerSession; jj++)
            {
            InsertElement(ii, jj, 0);
            m_testDb->SaveChanges();
            }

        CloseDgnDb();
        }

    OpenDgnDb();

    TxnManager::TxnId startTxnId(TxnManager::SessionId(1), 0); // First session, First transaction
    ChangeSummary changeSummary(*m_testDb);
    DgnDbStatus status = m_testDb->Txns().GetChangeSummary(changeSummary, startTxnId);
    ASSERT_TRUE(status == DgnDbStatus::Success);

    ECSqlStatement stmt;
    Utf8CP ecsql = "SELECT COUNT(*) FROM dgn.Element el WHERE IsChangedInstance(?, el.GetECClassId(), el.ECInstanceId)";
    ECSqlStatus ecSqlStatus = stmt.Prepare(*m_testDb, ecsql);
    ASSERT_TRUE(ecSqlStatus.IsSuccess());

    stmt.BindInt64(1, (int64_t) &changeSummary);

    DbResult ecSqlStepStatus = stmt.Step();
    ASSERT_TRUE(ecSqlStepStatus == BE_SQLITE_ROW);

    int actualChangeCount = stmt.GetValueInt(0);
    int expectedChangeCount = nSessions * nTransactionsPerSession + 2 /*category and subcategory*/;
    EXPECT_EQ(expectedChangeCount, actualChangeCount);
    }
<|MERGE_RESOLUTION|>--- conflicted
+++ resolved
@@ -1,1533 +1,1528 @@
-/*--------------------------------------------------------------------------------------+
-|
-|  $Source: Tests/DgnProject/Published/ChangeSummary_Test.cpp $
-|
-|  $Copyright: (c) 2015 Bentley Systems, Incorporated. All rights reserved. $
-|
-+--------------------------------------------------------------------------------------*/
-#include "ChangeTestFixture.h"
-
-<<<<<<< HEAD
-USING_NAMESPACE_BENTLEY_DGN
-USING_NAMESPACE_BENTLEY_EC
-=======
-USING_NAMESPACE_BENTLEY_DGNPLATFORM
->>>>>>> 1f313da2
-USING_NAMESPACE_BENTLEY_SQLITE
-USING_NAMESPACE_BENTLEY_SQLITE_EC
-USING_NAMESPACE_BENTLEY_EC
-
-// The counts recorded by change summary are quite sensitive to changes in the schema and implementation...
-// Turn this on for debugging.
-// #define DUMP_CHANGE_SUMMARY 1
-
-//=======================================================================================
-// @bsiclass                                                 Ramanujam.Raman   10/15
-//=======================================================================================
-struct ChangeSummaryTestFixture : ChangeTestFixture
-    {
-    DEFINE_T_SUPER(ChangeTestFixture)
-    protected:
-        WCharCP m_testFileName = L"ChangeSummaryTest.dgndb";
-
-        void CreateDgnDb() { T_Super::CreateDgnDb(m_testFileName); }
-        void OpenDgnDb() { T_Super::OpenDgnDb(m_testFileName); }
-
-        void ModifyElement(DgnElementId elementId);
-        void DeleteElement(DgnElementId elementId);
-
-        void DumpChangeSummary(ChangeSummary const& changeSummary, Utf8CP label);
-        void DumpSqlChanges(DgnDbCR dgnDb, Changes const& sqlChanges, Utf8CP label);
-
-        void GetChangeSummaryFromCurrentTransaction(ChangeSummary& changeSummary);
-        void GetChangeSummaryFromSavedTransactions(ChangeSummary& changeSummary);
-
-        bool ChangeSummaryHasInstance(ChangeSummary const& changeSummary, ECInstanceId instanceId, Utf8CP schemaName, Utf8CP className, DbOpcode dbOpcode);
-        BentleyStatus ImportECInstance(ECInstanceKey& instanceKey, IECInstanceR instance, DgnDbR dgndb);
-
-    public:
-        virtual void SetUp() override {}
-        virtual void TearDown() override { if (m_testDb.IsValid()) m_testDb->SaveChanges(); }
-    };
-
-//---------------------------------------------------------------------------------------
-// @bsimethod                                Ramanujam.Raman                    06/2015
-//---------------------------------------------------------------------------------------
-void ChangeSummaryTestFixture::ModifyElement(DgnElementId elementId)
-    {
-    RefCountedPtr<PhysicalElement> testElement = m_testDb->Elements().GetForEdit<PhysicalElement>(elementId);
-    BeAssert(testElement.IsValid());
-
-    DgnDbStatus dbStatus;
-    testElement->Update(&dbStatus);
-    BeAssert(dbStatus == DgnDbStatus::Success);
-    }
-
-//---------------------------------------------------------------------------------------
-// @bsimethod                                Ramanujam.Raman                    06/2015
-//---------------------------------------------------------------------------------------
-void ChangeSummaryTestFixture::DeleteElement(DgnElementId elementId)
-    {
-    DgnDbStatus dbStatus = m_testDb->Elements().Delete(elementId);
-    BeAssert(dbStatus == DgnDbStatus::Success);
-    }
-
-//---------------------------------------------------------------------------------------
-// @bsimethod                                Ramanujam.Raman                    06/2015
-//---------------------------------------------------------------------------------------
-void ChangeSummaryTestFixture::DumpChangeSummary(ChangeSummary const& changeSummary, Utf8CP label)
-    {
-#ifdef DUMP_CHANGE_SUMMARY
-    printf("%s:\n", label);
-    changeSummary.Dump();
-#endif
-    }
-
-//---------------------------------------------------------------------------------------
-// @bsimethod                                Ramanujam.Raman                    06/2015
-//---------------------------------------------------------------------------------------
-void ChangeSummaryTestFixture::DumpSqlChanges(DgnDbCR dgnDb, Changes const& changes, Utf8CP label)
-    {
-    printf("%s:\n", label);
-    for (Changes::Change change : changes)
-        {
-        Utf8CP tableName;
-        int nCols, indirect;
-        DbOpcode opcode;
-        DbResult rc = change.GetOperation(&tableName, &nCols, &opcode, &indirect);
-        BeAssert(rc == BE_SQLITE_OK);
-        UNUSED_VARIABLE(rc);
-
-        bvector<Utf8String> columnNames;
-        dgnDb.GetColumns(columnNames, tableName);
-        BeAssert((int) columnNames.size() == nCols);
-
-        if (opcode == DbOpcode::Delete || opcode == DbOpcode::Update)
-            {
-            printf("Old:\n");
-            for (int ii = 0; ii < nCols; ii++)
-                {
-                DbValue v = change.GetValue(ii, Changes::Change::Stage::Old);
-
-                printf("%s=", columnNames[ii].c_str());
-
-                if (!v.IsValid())
-                    printf("<invalid>");
-                else if (v.IsNull())
-                    printf("<null>");
-                else
-                    printf("%s", v.Format(1000).c_str());
-
-                printf(" ");
-                }
-            printf("\n");
-            }
-
-        if (opcode == DbOpcode::Update || opcode == DbOpcode::Insert)
-            {
-            printf("New:\n");
-            for (int ii = 0; ii < nCols; ii++)
-                {
-                DbValue v = change.GetValue(ii, Changes::Change::Stage::New);
-
-                printf("%s=", columnNames[ii].c_str());
-
-                if (!v.IsValid())
-                    printf("<invalid>");
-                else if (v.IsNull())
-                    printf("<null>");
-                else
-                    printf("%s", v.Format(1000).c_str());
-
-                printf(" ");
-                }
-            printf("\n");
-            }
-        }
-
-    printf("\n");
-    }
-
-//---------------------------------------------------------------------------------------
-// @bsimethod                                Ramanujam.Raman                    072015
-//---------------------------------------------------------------------------------------
-bool ChangeSummaryTestFixture::ChangeSummaryHasInstance(ChangeSummary const& changeSummary, ECInstanceId instanceId, Utf8CP schemaName, Utf8CP className, DbOpcode dbOpcode)
-    {
-    Utf8String tableName = changeSummary.GetInstancesTableName();
-    ECClassId classId = m_testDb->Schemas().GetECClassId(schemaName, className);
-
-    Utf8PrintfString sql("SELECT NULL FROM %s WHERE ClassId=? AND InstanceId=? AND DbOpcode=?", tableName.c_str());
-    CachedStatementPtr statement = m_testDb->GetCachedStatement(sql.c_str());
-    BeAssert(statement.IsValid());
-
-    statement->BindInt64(1, classId);
-    statement->BindId(2, instanceId);
-    statement->BindInt(3, (int) dbOpcode);
-
-    DbResult result = statement->Step();
-    return (result == BE_SQLITE_ROW);
-    }
-
-//---------------------------------------------------------------------------------------
-// @bsimethod                                Ramanujam.Raman                    07/2015
-//---------------------------------------------------------------------------------------
-BentleyStatus ChangeSummaryTestFixture::ImportECInstance(ECInstanceKey& instanceKey, IECInstanceR instance, DgnDbR dgndb)
-    {
-    ECClassCR ecClass = instance.GetClass();
-    ECInstanceInserter inserter(dgndb, ecClass);
-    if (!inserter.IsValid())
-        return ERROR;
-
-    return inserter.Insert(instanceKey, instance);
-    }
-
-//---------------------------------------------------------------------------------------
-// @bsimethod                                Ramanujam.Raman                    07/2015
-//---------------------------------------------------------------------------------------
-void ChangeSummaryTestFixture::GetChangeSummaryFromCurrentTransaction(ChangeSummary& changeSummary)
-    {
-    AbortOnConflictChangeSet sqlChangeSet;
-    DbResult result = sqlChangeSet.FromChangeTrack(m_testDb->Txns(), ChangeSet::SetType::Full);
-    ASSERT_TRUE(BE_SQLITE_OK == result);
-
-    changeSummary.Free();
-    BentleyStatus status = changeSummary.FromSqlChangeSet(sqlChangeSet);
-    ASSERT_TRUE(SUCCESS == status);
-    }
-
-//---------------------------------------------------------------------------------------
-// @bsimethod                                Ramanujam.Raman                    07/2015
-//---------------------------------------------------------------------------------------
-void ChangeSummaryTestFixture::GetChangeSummaryFromSavedTransactions(ChangeSummary& changeSummary)
-    {
-    DgnDbStatus status = m_testDb->Txns().GetChangeSummary(changeSummary, m_testDb->Txns().GetSessionStartId());
-    ASSERT_TRUE(status == DgnDbStatus::Success);
-    }
-
-//---------------------------------------------------------------------------------------
-// @bsimethod                                Ramanujam.Raman                    07/2015
-//---------------------------------------------------------------------------------------
-TEST_F(ChangeSummaryTestFixture, ElementChangesFromCurrentTransaction)
-    {
-    CreateDgnDb();
-
-    ChangeSummary changeSummary(*m_testDb);
-
-    m_testDb->SaveChanges();
-    InsertModel();
-    InsertCategory();
-    DgnElementId elementId = InsertElement(0, 0, 0);
-    GetChangeSummaryFromCurrentTransaction(changeSummary);
-
-    DumpChangeSummary(changeSummary, "ChangeSummary after inserts");
-
-    /*
-    ChangeSummary after inserts:
-    InstanceId;ClassId;ClassName;DbOpcode;Indirect
-    2;184;dgn:PhysicalModel;Insert;No
-	    ECInstanceId;NULL;2
-	    Name;NULL;"ChangeSetModel"
-	    Props;NULL;"{"azimuth":-9.2559631349317831e+061,"fmtDir":0.0,"fmtFlags":{"angMode":0,"angPrec":0,"clockwise":0,"dirMode":0,"linMode":0,"linPrec":0,"linType":0},"mastUnit":{"base":1,"den":1.0,"label":"m","num":1.0,"sys":2},"rndRatio":0.0,"rndUnit":0.0,"subUnit":{"base":1,"den":1.0,"label":"m","num":1.0,"sys":2}}"
-	    Visibility;NULL;1
-    2;131;dgn:AuthorityIssuesElementCode;Insert;No
-	    ECInstanceId;NULL;2
-	    SourceECInstanceId;NULL;4
-	    TargetECClassId;NULL;136
-	    TargetECInstanceId;NULL;2
-    2;136;dgn:Category;Insert;No
-	    Code;NULL;"ChangeSetTestCategory"
-	    CodeAuthorityId;NULL;4
-	    CodeNameSpace;NULL;""
-	    Descr;NULL;""
-	    ECInstanceId;NULL;2
-	    LastMod;NULL;2.45731e+006
-	    ModelId;NULL;1
-	    Rank;NULL;2
-	    Scope;NULL;1
-    2;180;dgn:ModelContainsElements;Insert;No
-	    ECInstanceId;NULL;2
-	    SourceECInstanceId;NULL;1
-	    TargetECClassId;NULL;136
-	    TargetECInstanceId;NULL;2
-    3;131;dgn:AuthorityIssuesElementCode;Insert;No
-	    ECInstanceId;NULL;3
-	    SourceECInstanceId;NULL;4
-	    TargetECClassId;NULL;197
-	    TargetECInstanceId;NULL;3
-    3;167;dgn:ElementOwnsChildElements;Insert;No
-	    ECInstanceId;NULL;3
-	    SourceECClassId;NULL;197
-	    SourceECInstanceId;NULL;2
-	    TargetECClassId;NULL;197
-	    TargetECInstanceId;NULL;3
-    3;180;dgn:ModelContainsElements;Insert;No
-	    ECInstanceId;NULL;3
-	    SourceECInstanceId;NULL;1
-	    TargetECClassId;NULL;197
-	    TargetECInstanceId;NULL;3
-    3;197;dgn:SubCategory;Insert;No
-	    Code;NULL;"ChangeSetTestCategory"
-	    CodeAuthorityId;NULL;4
-	    CodeNameSpace;NULL;"ChangeSetTestCategory"
-	    ECInstanceId;NULL;3
-	    LastMod;NULL;2.45731e+006
-	    ModelId;NULL;1
-	    ParentId;NULL;2
-	    Props;NULL;"{"color":16777215}"
-    4;131;dgn:AuthorityIssuesElementCode;Insert;No
-	    ECInstanceId;NULL;4
-	    SourceECInstanceId;NULL;1
-	    TargetECClassId;NULL;183
-	    TargetECInstanceId;NULL;4
-    4;180;dgn:ModelContainsElements;Insert;No
-	    ECInstanceId;NULL;4
-	    SourceECInstanceId;NULL;2
-	    TargetECClassId;NULL;183
-	    TargetECInstanceId;NULL;4
-    4;183;dgn:PhysicalElement;Insert;No
-	    CategoryId;NULL;2
-	    Code;NULL;"0-4"
-	    CodeAuthorityId;NULL;1
-	    CodeNameSpace;NULL;"PhysicalElement"
-	    ECInstanceId;NULL;4
-	    LastMod;NULL;2.45731e+006
-	    ModelId;NULL;2
-    4;158;dgn:ElementGeom;Insert;No
-	    ECInstanceId;NULL;4
-	    Geom;NULL;...
-	    InPhysicalSpace;NULL;1
-	    Placement;NULL;...
-    4;170;dgn:ElementOwnsGeom;Insert;No
-	    ECInstanceId;NULL;4
-	    SourceECInstanceId;NULL;4
-	    TargetECInstanceId;NULL;4
-    */
-    EXPECT_EQ(14, changeSummary.MakeInstanceIterator().QueryCount());
-    EXPECT_TRUE(ChangeSummaryHasInstance(changeSummary, ECInstanceId(m_testModel->GetModelId().GetValueUnchecked()), "dgn", "PhysicalModel", DbOpcode::Insert));
-    EXPECT_TRUE(ChangeSummaryHasInstance(changeSummary, ECInstanceId(m_testCategoryId.GetValueUnchecked()), "dgn", "Category", DbOpcode::Insert));
-    EXPECT_TRUE(ChangeSummaryHasInstance(changeSummary, ECInstanceId(elementId.GetValueUnchecked()), "dgn", "PhysicalElement", DbOpcode::Insert));
-
-    m_testDb->SaveChanges();
-    ModifyElement(elementId);
-    GetChangeSummaryFromCurrentTransaction(changeSummary);
-    
-    DumpChangeSummary(changeSummary, "ChangeSummary after updates");
-
-    /*
-    ChangeSummary after updates:
-    InstanceId;ClassId;ClassName;DbOpcode;IsIndirect
-    1;171;dgn:PhysicalElement;Update;No
-            Code;"ChangeSetTestElementCode";"ModifiedElementCode"
-            ECInstanceId;1;NULL
-            Label;"ChangeSetTestElementLabel";"ModifiedElementLabel"
-            LastMod;2.45726e+006;2.45726e+006
-    */
-    EXPECT_EQ(1, changeSummary.MakeInstanceIterator().QueryCount());
-    EXPECT_TRUE(ChangeSummaryHasInstance(changeSummary, ECInstanceId(elementId.GetValueUnchecked()), "dgn", "PhysicalElement", DbOpcode::Update));
-
-    m_testDb->SaveChanges();
-    DeleteElement(elementId);
-    GetChangeSummaryFromCurrentTransaction(changeSummary);
-    
-    DumpChangeSummary(changeSummary, "ChangeSummary after deletes");
-
-    /*
-    ChangeSummary after updates:
-    InstanceId;ClassId;ClassName;DbOpcode;Indirect
-    1;174;dgn:PhysicalElement;Update;No
-            Code;"ChangeSetTestElementCode - 1";"ModifiedElementCode - 2"
-            ECInstanceId;1;NULL
-            Label;"ChangeSetTestElementLabel";"ModifiedElementLabel"
-            LastMod;2.45726e+006;2.45726e+006
-    ChangeSummary after deletes:
-    InstanceId;ClassId;ClassName;DbOpcode;Indirect
-    1;152;dgn:ElementGeom;Delete;Yes
-            ECInstanceId;1;NULL
-            Geom;...;NULL
-            Placement;...;NULL
-    1;164;dgn:ElementOwnsGeom;Delete;Yes
-            ECInstanceId;1;NULL
-            SourceECInstanceId;1;NULL
-            TargetECInstanceId;1;NULL
-    1;130;dgn:AuthorityIssuesElementCode;Delete;No
-            ECInstanceId;1;NULL
-            SourceECInstanceId;1;NULL
-            TargetECClassId;174;NULL
-            TargetECInstanceId;1;NULL
-    1;160;dgn:ElementIsInCategory;Delete;No
-            ECInstanceId;1;NULL
-            SourceECClassId;174;NULL
-            SourceECInstanceId;1;NULL
-            TargetECInstanceId;1;NULL
-    1;172;dgn:ModelContainsElements;Delete;No
-            ECInstanceId;1;NULL
-            SourceECInstanceId;1;NULL
-            TargetECClassId;174;NULL
-            TargetECInstanceId;1;NULL
-    1;174;dgn:PhysicalElement;Delete;No
-            CategoryId;1;NULL
-            Code;"ModifiedElementCode - 2";NULL
-            CodeAuthorityId;1;NULL
-            ECInstanceId;1;NULL
-            Label;"ModifiedElementLabel";NULL
-            LastMod;2.45726e+006;NULL
-            ModelId;1;NULL
-    */
-    EXPECT_EQ(5, changeSummary.MakeInstanceIterator().QueryCount());
-    EXPECT_TRUE(ChangeSummaryHasInstance(changeSummary, ECInstanceId(elementId.GetValueUnchecked()), "dgn", "PhysicalElement", DbOpcode::Delete));
-    }
-
-//---------------------------------------------------------------------------------------
-// @bsimethod                                Ramanujam.Raman                    07/2015
-//---------------------------------------------------------------------------------------
-TEST_F(ChangeSummaryTestFixture, ElementChangesFromSavedTransactions)
-    {
-    CreateDgnDb();
-
-    ChangeSummary changeSummary(*m_testDb);
-
-    InsertModel();
-    InsertCategory();
-    DgnElementId elementId = InsertElement(0, 0, 0);
-
-    m_testDb->SaveChanges();
-
-    GetChangeSummaryFromSavedTransactions(changeSummary);
-
-    DumpChangeSummary(changeSummary, "After inserts");
-
-    /* 
-    After inserts:
-    InstanceId;ClassId;ClassName;DbOpcode;Indirect
-    2;184;dgn:PhysicalModel;Insert;No
-	    ECInstanceId;NULL;2
-	    Name;NULL;"ChangeSetModel"
-	    Props;NULL;"{"azimuth":-9.2559631349317831e+061,"fmtDir":0.0,"fmtFlags":{"angMode":0,"angPrec":0,"clockwise":0,"dirMode":0,"linMode":0,"linPrec":0,"linType":0},"mastUnit":{"base":1,"den":1.0,"label":"m","num":1.0,"sys":2},"rndRatio":0.0,"rndUnit":0.0,"subUnit":{"base":1,"den":1.0,"label":"m","num":1.0,"sys":2}}"
-	    Visibility;NULL;1
-    2;131;dgn:AuthorityIssuesElementCode;Insert;No
-	    ECInstanceId;NULL;2
-	    SourceECInstanceId;NULL;4
-	    TargetECClassId;NULL;136
-	    TargetECInstanceId;NULL;2
-    2;136;dgn:Category;Insert;No
-	    Code;NULL;"ChangeSetTestCategory"
-	    CodeAuthorityId;NULL;4
-	    CodeNameSpace;NULL;""
-	    Descr;NULL;""
-	    ECInstanceId;NULL;2
-	    LastMod;NULL;2.45731e+006
-	    ModelId;NULL;1
-	    Rank;NULL;2
-	    Scope;NULL;1
-    2;180;dgn:ModelContainsElements;Insert;No
-	    ECInstanceId;NULL;2
-	    SourceECInstanceId;NULL;1
-	    TargetECClassId;NULL;136
-	    TargetECInstanceId;NULL;2
-    3;131;dgn:AuthorityIssuesElementCode;Insert;No
-	    ECInstanceId;NULL;3
-	    SourceECInstanceId;NULL;4
-	    TargetECClassId;NULL;197
-	    TargetECInstanceId;NULL;3
-    3;167;dgn:ElementOwnsChildElements;Insert;No
-	    ECInstanceId;NULL;3
-	    SourceECClassId;NULL;197
-	    SourceECInstanceId;NULL;2
-	    TargetECClassId;NULL;197
-	    TargetECInstanceId;NULL;3
-    3;180;dgn:ModelContainsElements;Insert;No
-	    ECInstanceId;NULL;3
-	    SourceECInstanceId;NULL;1
-	    TargetECClassId;NULL;197
-	    TargetECInstanceId;NULL;3
-    3;197;dgn:SubCategory;Insert;No
-	    Code;NULL;"ChangeSetTestCategory"
-	    CodeAuthorityId;NULL;4
-	    CodeNameSpace;NULL;"ChangeSetTestCategory"
-	    ECInstanceId;NULL;3
-	    LastMod;NULL;2.45731e+006
-	    ModelId;NULL;1
-	    ParentId;NULL;2
-	    Props;NULL;"{"color":16777215}"
-    4;131;dgn:AuthorityIssuesElementCode;Insert;No
-	    ECInstanceId;NULL;4
-	    SourceECInstanceId;NULL;1
-	    TargetECClassId;NULL;183
-	    TargetECInstanceId;NULL;4
-    4;180;dgn:ModelContainsElements;Insert;No
-	    ECInstanceId;NULL;4
-	    SourceECInstanceId;NULL;2
-	    TargetECClassId;NULL;183
-	    TargetECInstanceId;NULL;4
-    4;183;dgn:PhysicalElement;Insert;No
-	    CategoryId;NULL;2
-	    Code;NULL;"0-4"
-	    CodeAuthorityId;NULL;1
-	    CodeNameSpace;NULL;"PhysicalElement"
-	    ECInstanceId;NULL;4
-	    LastMod;NULL;2.45731e+006
-	    ModelId;NULL;2
-    4;158;dgn:ElementGeom;Insert;No
-	    ECInstanceId;NULL;4
-	    Geom;NULL;...
-	    InPhysicalSpace;NULL;1
-	    Placement;NULL;...
-    4;170;dgn:ElementOwnsGeom;Insert;No
-	    ECInstanceId;NULL;4
-	    SourceECInstanceId;NULL;4
-	    TargetECInstanceId;NULL;4
-    */
-    EXPECT_EQ(14, changeSummary.MakeInstanceIterator().QueryCount());
-
-    ModifyElement(elementId);
-
-    m_testDb->SaveChanges();
-
-    GetChangeSummaryFromSavedTransactions(changeSummary);
-
-    DumpChangeSummary(changeSummary, "After updates");
-
-    /*
-    After updates:
-    InstanceId;ClassId;ClassName;DbOpcode;Indirect
-    1;175;dgn:PhysicalModel;Insert;No
-            ECInstanceId;NULL;1
-            Name;NULL;"ChangeSetModel"
-            Props;NULL;"{"fmtDir":0.0,"fmtFlags":{"angMode":0,"angPrec":0,"clockwise":0,"dirMode":0,"linMode":0,"linPrec":0,"linType":0},"mastUnit":{"base":1,"den":1.0,"label":"m","num":1.0,"sys":2},"rndRatio":0.0,"rndUnit":0.0,"subUnit":{"base":1,"den":1.0,"label":"m","num":1.0,"sys":2}}"
-            Space;NULL;1
-            Type;NULL;0
-            Visibility;NULL;1
-    1;135;dgn:Category;Insert;No
-            Code;NULL;"ChangeSetTestCategory"
-            ECInstanceId;NULL;1
-            Label;NULL;"ChangeSetTestCategory"
-            Rank;NULL;2
-            Scope;NULL;1
-    1;136;dgn:CategoryOwnsSubCategories;Insert;No
-            ECInstanceId;NULL;1
-            SourceECInstanceId;NULL;1
-            TargetECInstanceId;NULL;1
-    1;137;dgn:SubCategory;Insert;No
-            CategoryId;NULL;1
-            ECInstanceId;NULL;1
-            Props;NULL;"{"color":16777215}"
-    1;130;dgn:AuthorityIssuesElementCode;Insert;No
-            ECInstanceId;NULL;1
-            SourceECInstanceId;NULL;1
-            TargetECClassId;NULL;174
-            TargetECInstanceId;NULL;1
-    1;160;dgn:ElementIsInCategory;Insert;No
-            ECInstanceId;NULL;1
-            SourceECClassId;NULL;174
-            SourceECInstanceId;NULL;1
-            TargetECInstanceId;NULL;1
-    1;172;dgn:ModelContainsElements;Insert;No
-            ECInstanceId;NULL;1
-            SourceECInstanceId;NULL;1
-            TargetECClassId;NULL;174
-            TargetECInstanceId;NULL;1
-    1;174;dgn:PhysicalElement;Insert;No
-            CategoryId;NULL;1
-            Code;NULL;"ModifiedElementCode - 2"
-            CodeAuthorityId;NULL;1
-            ECInstanceId;NULL;1
-            Label;NULL;"ModifiedElementLabel"
-            LastMod;NULL;2.45726e+006
-            ModelId;NULL;1
-    1;152;dgn:ElementGeom;Insert;No
-            ECInstanceId;NULL;1
-            Geom;NULL;...
-            Placement;NULL;...
-    1;164;dgn:ElementOwnsGeom;Insert;No
-            ECInstanceId;NULL;1
-            SourceECInstanceId;NULL;1
-            TargetECInstanceId;NULL;1
-    */
-    EXPECT_EQ(14, changeSummary.MakeInstanceIterator().QueryCount());
-
-    DeleteElement(elementId);
-
-    m_testDb->SaveChanges();
-
-    GetChangeSummaryFromSavedTransactions(changeSummary);
-
-    DumpChangeSummary(changeSummary, "After deletes");
-
-    /*
-    After deletes:
-    InstanceId;ClassId;ClassName;DbOpcode;IsIndirect
-    1;173;dgn:PhysicalModel;Insert;No
-            ECInstanceId;NULL;1
-            Name;NULL;"ChangeSetModel"
-            Props;NULL;"{"fmtDir":0.0,"fmtFlags":{"angMode":0,"angPrec":0,"clockwise":0,"dirMode":0,"linMode":0,"linPrec":0,"linType":0},"mastUnit":{"base":1,"den":1.0,"label":"m","num":1.0,"sys":2},"rndRatio":0.0,"rndUnit":0.0,"subUnit":{"base":1,"den":1.0,"label":"m","num":1.0,"sys":2}}"
-            Space;NULL;1
-            Type;NULL;0
-            Visibility;NULL;1
-    1;132;dgn:Category;Insert;No
-            Code;NULL;"ChangeSetTestCategory"
-            ECInstanceId;NULL;1
-            Label;NULL;"ChangeSetTestCategory"
-            Rank;NULL;2
-            Scope;NULL;1
-    1;133;dgn:CategoryOwnsSubCategories;Insert;No
-            ECInstanceId;NULL;1
-            SourceECInstanceId;NULL;1
-            TargetECInstanceId;NULL;1
-    1;134;dgn:SubCategory;Insert;No
-            CategoryId;NULL;1
-            ECInstanceId;NULL;1
-            Props;NULL;"{"color":16777215}"
-    */
-    EXPECT_EQ(9, changeSummary.MakeInstanceIterator().QueryCount());
-    }
-
-//---------------------------------------------------------------------------------------
-// @bsimethod                                Ramanujam.Raman                    07/2015
-//---------------------------------------------------------------------------------------
-TEST_F(ChangeSummaryTestFixture, ValidateInstanceIterator)
-    {
-    CreateDgnDb();
-
-    InsertModel();
-    InsertCategory();
-    InsertElement(0, 0, 0);
-
-    ChangeSummary changeSummary(*m_testDb);
-    GetChangeSummaryFromCurrentTransaction(changeSummary);
-
-    int countIter = 0;
-    for (ChangeSummary::InstanceIterator::const_iterator const& entry : changeSummary.MakeInstanceIterator())
-        {
-        countIter++;
-        UNUSED_VARIABLE(entry);
-        }
-    EXPECT_EQ(countIter, 14);
-
-    int countQuery = changeSummary.MakeInstanceIterator().QueryCount();
-    EXPECT_EQ(countQuery, 14);
-    }
-
-extern ECSchemaPtr ReadECSchemaFromDisk(WCharCP schemaPathname);
-extern bool ImportECSchema(ECSchemaR ecSchema, DgnDbR project);
-extern IECInstancePtr CreateStartupCompanyInstance(ECSchemaCR startupSchema);
-
-//---------------------------------------------------------------------------------------
-// @bsimethod                                Ramanujam.Raman                    07/2015
-//---------------------------------------------------------------------------------------
-TEST_F(ChangeSummaryTestFixture, StructArrayChangesFromCurrentTransaction)
-    {
-    CreateDgnDb();
-
-    BeFileName schemaPathname;
-    BeTest::GetHost().GetDocumentsRoot(schemaPathname);
-    schemaPathname.AppendToPath(L"DgnDb\\ECDb\\Schemas\\StartupCompany.02.00.ecschema.xml");
-
-    ECSchemaPtr startupSchema = ReadECSchemaFromDisk(schemaPathname);
-    ASSERT_TRUE(startupSchema.IsValid());
-
-    ImportECSchema(*startupSchema, *m_testDb);
-
-    IECInstancePtr instance = CreateStartupCompanyInstance(*startupSchema);
-    ASSERT_TRUE(instance.IsValid());
-
-    ChangeSummary changeSummary(*m_testDb);
-
-    ECInstanceKey instanceKey;
-    BentleyStatus status = ImportECInstance(instanceKey, *instance, *m_testDb);
-    ASSERT_TRUE(SUCCESS == status);
-
-    GetChangeSummaryFromCurrentTransaction(changeSummary);
-
-    DumpChangeSummary(changeSummary, "ChangeSummary after inserting instance with struct array");
-
-    /*
-    ChangeSummary after inserting instance with struct array:
-    InstanceId;ClassId;ClassName;DbOpcode;IsIndirect
-    1;237;StartupCompany:Foo;Insert;No
-            ECInstanceId;NULL;1
-            anglesFoo.Alpha;NULL;12.345
-            anglesFoo.Beta;NULL;12.345
-            arrayOfIntsFoo;NULL;...
-            doubleFoo;NULL;12.345
-            intFoo;NULL;67
-    */
-    EXPECT_EQ(1, changeSummary.MakeInstanceIterator().QueryCount());
-    EXPECT_TRUE(ChangeSummaryHasInstance(changeSummary, instanceKey.GetECInstanceId(), "StartupCompany", "Foo", DbOpcode::Insert));
-
-    m_testDb->SaveChanges();
-
-    Statement stmt;
-    DbResult result = stmt.Prepare(*m_testDb, "UPDATE sc_ArrayOfAnglesStruct SET Alpha=1, Beta=2, Theta=3 WHERE ECArrayIndex=2");
-    ASSERT_TRUE(BE_SQLITE_OK == result);
-    result = stmt.Step();
-    ASSERT_TRUE(BE_SQLITE_DONE == result);
-
-    GetChangeSummaryFromCurrentTransaction(changeSummary);
-
-    DumpChangeSummary(changeSummary, "ChangeSummary after updating one row in the struct array table");
-
-    /*
-    ChangeSummary after updating one row in the struct array table:
-    InstanceId;ClassId;ClassName;DbOpcode;IsIndirect
-    1;237;StartupCompany:Foo;Update;No
-    */
-    EXPECT_EQ(1, changeSummary.MakeInstanceIterator().QueryCount());
-    EXPECT_TRUE(ChangeSummaryHasInstance(changeSummary, instanceKey.GetECInstanceId(), "StartupCompany", "Foo", DbOpcode::Update));
-
-    m_testDb->SaveChanges();
-
-    stmt.Finalize();
-    result = stmt.Prepare(*m_testDb, "DELETE FROM sc_ArrayOfAnglesStruct WHERE ECArrayIndex=2");
-    ASSERT_TRUE(BE_SQLITE_OK == result);
-    result = stmt.Step();
-    ASSERT_TRUE(BE_SQLITE_DONE == result);
-
-    GetChangeSummaryFromCurrentTransaction(changeSummary);
-
-    DumpChangeSummary(changeSummary, "ChangeSummary after deleting one row in the struct array table");
-
-    /*
-    ChangeSummary after deleting one row in the struct array table:
-    InstanceId;ClassId;ClassName;DbOpcode;IsIndirect
-    1;237;StartupCompany:Foo;Update;No
-    */
-    EXPECT_EQ(1, changeSummary.MakeInstanceIterator().QueryCount());
-    EXPECT_TRUE(ChangeSummaryHasInstance(changeSummary, instanceKey.GetECInstanceId(), "StartupCompany", "Foo", DbOpcode::Update));
-
-    m_testDb->SaveChanges();
-    
-    ECClassCP ecClass = m_testDb->Schemas().GetECClass(instanceKey.GetECClassId());
-    ASSERT_TRUE(ecClass != nullptr);
-    Utf8PrintfString deleteECSql("DELETE FROM %s.%s WHERE ECInstanceId=?", ecClass->GetSchema().GetName().c_str(), ecClass->GetName().c_str());
-
-    ECSqlStatement ecSqlStmt;
-    ECSqlStatus ecSqlStatus = ecSqlStmt.Prepare(*m_testDb, deleteECSql.c_str());
-    ASSERT_TRUE(ECSqlStatus::Success == ecSqlStatus);
-    ecSqlStmt.BindId(1, instanceKey.GetECInstanceId());
-    DbResult stepStatus = ecSqlStmt.Step();
-    ASSERT_TRUE(BE_SQLITE_DONE == stepStatus);
-
-    GetChangeSummaryFromCurrentTransaction(changeSummary);
-
-    DumpChangeSummary(changeSummary, "ChangeSummary after deleting instance that contains a struct array");
-
-    /*
-    ChangeSummary after deleting instance that contains a struct array:
-    InstanceId;ClassId;ClassName;DbOpcode;IsIndirect
-    1;237;StartupCompany:Foo;Delete;Yes
-            ECInstanceId;1;NULL
-            anglesFoo.Alpha;12.345;NULL
-            anglesFoo.Beta;12.345;NULL
-            arrayOfIntsFoo;...;NULL
-            doubleFoo;12.345;NULL
-            intFoo;67;NULL
-    */
-    EXPECT_EQ(1, changeSummary.MakeInstanceIterator().QueryCount());
-    EXPECT_TRUE(ChangeSummaryHasInstance(changeSummary, instanceKey.GetECInstanceId(), "StartupCompany", "Foo", DbOpcode::Delete));
-
-    m_testDb->SaveChanges();
-
-    ecSqlStmt.Finalize();
-    ecSqlStatus = ecSqlStmt.Prepare(*m_testDb, "INSERT INTO StartupCompany.AnglesStruct (Alpha,Beta,Theta) VALUES(1.1,2.2,3.3)");
-    ASSERT_TRUE(ECSqlStatus::Success == ecSqlStatus);
-    ECInstanceKey structInstanceKey;
-    stepStatus = ecSqlStmt.Step (structInstanceKey);
-    ASSERT_TRUE(BE_SQLITE_DONE == stepStatus);
-
-    GetChangeSummaryFromCurrentTransaction(changeSummary);
-
-    DumpChangeSummary(changeSummary, "ChangeSummary after inserting a plain struct that gets stored in a struct array table");
-
-    /*
-    ChangeSummary after inserting a plain struct that gets stored in a struct array table:
-    InstanceId;ClassId;ClassName;DbOpcode;IsIndirect
-    5;199;StartupCompany:AnglesStruct;Insert;No
-            Alpha;NULL;1.1
-            Beta;NULL;2.2
-            ECInstanceId;NULL;5
-            Theta;NULL;3.3
-    */
-    EXPECT_EQ(1, changeSummary.MakeInstanceIterator().QueryCount());
-    EXPECT_TRUE(ChangeSummaryHasInstance(changeSummary, structInstanceKey.GetECInstanceId(), "StartupCompany", "AnglesStruct", DbOpcode::Insert));
-    }
-
-//---------------------------------------------------------------------------------------
-// @bsimethod                                Ramanujam.Raman                    07/2015
-//---------------------------------------------------------------------------------------
-TEST_F(ChangeSummaryTestFixture, StructArrayChangesFromSavedTransactions)
-    {
-    CreateDgnDb();
-
-    BeFileName schemaPathname;
-    BeTest::GetHost().GetDocumentsRoot(schemaPathname);
-    schemaPathname.AppendToPath(L"DgnDb\\ECDb\\Schemas\\StartupCompany.02.00.ecschema.xml");
-
-    ECSchemaPtr startupSchema = ReadECSchemaFromDisk(schemaPathname);
-    ASSERT_TRUE(startupSchema.IsValid());
-
-    ImportECSchema(*startupSchema, *m_testDb);
-
-    IECInstancePtr instance = CreateStartupCompanyInstance(*startupSchema);
-    ASSERT_TRUE(instance.IsValid());
-
-    ChangeSummary changeSummary(*m_testDb);
-
-    ECInstanceKey instanceKey;
-    BentleyStatus status = ImportECInstance(instanceKey, *instance, *m_testDb);
-    ASSERT_TRUE(SUCCESS == status);
-
-    m_testDb->SaveChanges();
-
-    GetChangeSummaryFromSavedTransactions(changeSummary);
-
-    DumpChangeSummary(changeSummary, "ChangeSummary after inserting instance with struct array");
-
-    /*
-    ChangeSummary after inserting instance with struct array:
-    InstanceId;ClassId;ClassName;DbOpcode;IsIndirect
-    1;237;StartupCompany:Foo;Insert;No
-            ECInstanceId;NULL;1
-            anglesFoo.Alpha;NULL;12.345
-            anglesFoo.Beta;NULL;12.345
-            arrayOfIntsFoo;NULL;...
-            doubleFoo;NULL;12.345
-            intFoo;NULL;67
-    */
-    EXPECT_EQ(1, changeSummary.MakeInstanceIterator().QueryCount());
-    EXPECT_TRUE(ChangeSummaryHasInstance(changeSummary, instanceKey.GetECInstanceId(), "StartupCompany", "Foo", DbOpcode::Insert));
-
-    Statement stmt;
-    DbResult result = stmt.Prepare(*m_testDb, "UPDATE sc_ArrayOfAnglesStruct SET Alpha=1, Beta=2, Theta=3 WHERE ECArrayIndex=2");
-    ASSERT_TRUE(BE_SQLITE_OK == result);
-    result = stmt.Step();
-    ASSERT_TRUE(BE_SQLITE_DONE == result);
-
-    m_testDb->SaveChanges();
-
-    GetChangeSummaryFromSavedTransactions(changeSummary);
-
-    DumpChangeSummary(changeSummary, "ChangeSummary after updating one row in the struct array table");
-
-    /*
-    ChangeSummary after updating one row in the struct array table:
-    InstanceId;ClassId;ClassName;DbOpcode;IsIndirect
-    1;237;StartupCompany:Foo;Insert;No
-            ECInstanceId;NULL;1
-            anglesFoo.Alpha;NULL;12.345
-            anglesFoo.Beta;NULL;12.345
-            arrayOfIntsFoo;NULL;...
-            doubleFoo;NULL;12.345
-            intFoo;NULL;67
-    */
-    EXPECT_EQ(1, changeSummary.MakeInstanceIterator().QueryCount());
-    EXPECT_TRUE(ChangeSummaryHasInstance(changeSummary, instanceKey.GetECInstanceId(), "StartupCompany", "Foo", DbOpcode::Insert));
-
-    stmt.Finalize();
-    result = stmt.Prepare(*m_testDb, "DELETE FROM sc_ArrayOfAnglesStruct WHERE ECArrayIndex=2");
-    ASSERT_TRUE(BE_SQLITE_OK == result);
-    result = stmt.Step();
-    ASSERT_TRUE(BE_SQLITE_DONE == result);
-
-    m_testDb->SaveChanges();
-
-    GetChangeSummaryFromSavedTransactions(changeSummary);
-    
-    DumpChangeSummary(changeSummary, "ChangeSummary after deleting one row in the struct array table");
-
-    /*
-    ChangeSummary after deleting one row in the struct array table:
-    InstanceId;ClassId;ClassName;DbOpcode;IsIndirect
-    1;237;StartupCompany:Foo;Insert;No
-            ECInstanceId;NULL;1
-            anglesFoo.Alpha;NULL;12.345
-            anglesFoo.Beta;NULL;12.345
-            arrayOfIntsFoo;NULL;...
-            doubleFoo;NULL;12.345
-            intFoo;NULL;67
-    */
-    EXPECT_EQ(1, changeSummary.MakeInstanceIterator().QueryCount());
-    EXPECT_TRUE(ChangeSummaryHasInstance(changeSummary, instanceKey.GetECInstanceId(), "StartupCompany", "Foo", DbOpcode::Insert));
-
-    ECClassCP ecClass = m_testDb->Schemas().GetECClass(instanceKey.GetECClassId());
-    ASSERT_TRUE(ecClass != nullptr);
-    Utf8PrintfString deleteECSql("DELETE FROM %s.%s WHERE ECInstanceId=?", ecClass->GetSchema().GetName().c_str(), ecClass->GetName().c_str());
-
-    ECSqlStatement ecSqlStmt;
-    ECSqlStatus ecSqlStatus = ecSqlStmt.Prepare(*m_testDb, deleteECSql.c_str());
-    ASSERT_TRUE(ECSqlStatus::Success == ecSqlStatus);
-    ecSqlStmt.BindId(1, instanceKey.GetECInstanceId());
-    DbResult stepStatus = ecSqlStmt.Step();
-    ASSERT_TRUE(BE_SQLITE_DONE == stepStatus);
-
-    m_testDb->SaveChanges();
-
-    GetChangeSummaryFromSavedTransactions(changeSummary);
-
-    DumpChangeSummary(changeSummary, "ChangeSummary after deleting instance that contains a struct array");
-
-    /*
-    ChangeSummary after deleting instance that contains a struct array:
-    InstanceId;ClassId;ClassName;DbOpcode;IsIndirect
-    */
-    EXPECT_EQ(0, changeSummary.MakeInstanceIterator().QueryCount());
-
-    ecSqlStmt.Finalize();
-    ecSqlStatus = ecSqlStmt.Prepare(*m_testDb, "INSERT INTO StartupCompany.AnglesStruct (Alpha,Beta,Theta) VALUES(1.1,2.2,3.3)");
-    ASSERT_TRUE(ECSqlStatus::Success == ecSqlStatus);
-    ECInstanceKey structInstanceKey;
-    stepStatus = ecSqlStmt.Step(structInstanceKey);
-    ASSERT_TRUE(BE_SQLITE_DONE == stepStatus);
-
-    m_testDb->SaveChanges();
-
-    GetChangeSummaryFromSavedTransactions(changeSummary);
-
-    DumpChangeSummary(changeSummary, "ChangeSummary after inserting a plain struct that gets stored in a struct array table");
-
-    /*
-    ChangeSummary after inserting a plain struct that gets stored in a struct array table:
-    InstanceId;ClassId;ClassName;DbOpcode;IsIndirect
-    5;199;StartupCompany:AnglesStruct;Insert;No
-            Alpha;NULL;1.1
-            Beta;NULL;2.2
-            ECInstanceId;NULL;5
-            Theta;NULL;3.3
-    */
-    EXPECT_EQ(1, changeSummary.MakeInstanceIterator().QueryCount());
-    EXPECT_TRUE(ChangeSummaryHasInstance(changeSummary, structInstanceKey.GetECInstanceId(), "StartupCompany", "AnglesStruct", DbOpcode::Insert));
-    }
-
-//---------------------------------------------------------------------------------------
-// @bsimethod                                Ramanujam.Raman                    07/2015
-//---------------------------------------------------------------------------------------
-TEST_F(ChangeSummaryTestFixture, RelationshipChangesFromCurrentTransaction)
-    {
-    CreateDgnDb();
-
-    BeFileName schemaPathname;
-    BeTest::GetHost().GetDocumentsRoot(schemaPathname);
-    schemaPathname.AppendToPath(L"DgnDb\\ECDb\\Schemas\\StartupCompany.02.00.ecschema.xml");
-
-    ECSchemaPtr startupSchema = ReadECSchemaFromDisk(schemaPathname);
-    ASSERT_TRUE(startupSchema.IsValid());
-
-    ImportECSchema(*startupSchema, *m_testDb);
-
-    // Insert Employee - FirstName, LastName
-    // Insert Company - Name
-    // Insert Hardware - Make (String), Model (String)
-    // Insert EmployeeCompany - End Table relationship (Company__trg_11_id)
-    // Insert EmployeeHardware - Link Table relationship
-
-    ECSqlStatement statement;
-    statement.Prepare(*m_testDb, "INSERT INTO StartupCompany.Employee (FirstName,LastName) VALUES('John','Doe')");
-    ECInstanceKey employeeKey;
-    DbResult stepStatus = statement.Step(employeeKey);
-    ASSERT_TRUE(stepStatus == BE_SQLITE_DONE);
-
-    statement.Finalize();
-    statement.Prepare(*m_testDb, "INSERT INTO StartupCompany.Company (Name) VALUES('AcmeWorks')");
-    ECInstanceKey companyKey1;
-    stepStatus = statement.Step(companyKey1);
-    ASSERT_TRUE(stepStatus == BE_SQLITE_DONE);
-
-    statement.Finalize();
-    statement.Prepare(*m_testDb, "INSERT INTO StartupCompany.Company (Name) VALUES('CmeaWorks')");
-    ECInstanceKey companyKey2;
-    stepStatus = statement.Step(companyKey2);
-    ASSERT_TRUE(stepStatus == BE_SQLITE_DONE);
-
-    statement.Finalize();
-    statement.Prepare(*m_testDb, "INSERT INTO StartupCompany.Hardware (Make,Model) VALUES('Tesla', 'Model-S')");
-    ECInstanceKey hardwareKey1;
-    stepStatus = statement.Step(hardwareKey1);
-    ASSERT_TRUE(stepStatus == BE_SQLITE_DONE);
-
-    statement.Finalize();
-    statement.Prepare(*m_testDb, "INSERT INTO StartupCompany.Hardware (Make,Model) VALUES('Toyota', 'Prius')");
-    ECInstanceKey hardwareKey2;
-    stepStatus = statement.Step(hardwareKey2);
-    ASSERT_TRUE(stepStatus == BE_SQLITE_DONE);
-
-    ChangeSummary changeSummary(*m_testDb);
-    GetChangeSummaryFromCurrentTransaction(changeSummary);
-
-    DumpChangeSummary(changeSummary, "ChangeSummary after inserting instances");
-
-    /*
-    ChangeSummary after inserting instances:
-    InstanceId;ClassId;ClassName;DbOpcode;IsIndirect
-    4;221;StartupCompany:Hardware;Insert;No
-            ECInstanceId;NULL;4
-            Make;NULL;"Tesla"
-            Model;NULL;"Model-S"
-    5;221;StartupCompany:Hardware;Insert;No
-            ECInstanceId;NULL;5
-            Make;NULL;"Toyota"
-            Model;NULL;"Prius"
-    2;217;StartupCompany:Company;Insert;No
-            ECInstanceId;NULL;2
-            Name;NULL;"AcmeWorks"
-    3;217;StartupCompany:Company;Insert;No
-            ECInstanceId;NULL;3
-            Name;NULL;"CmeaWorks"
-    1;226;StartupCompany:Employee;Insert;No
-            ECInstanceId;NULL;1
-            FirstName;NULL;"John"
-            LastName;NULL;"Doe"
-    */
-    EXPECT_EQ(5, changeSummary.MakeInstanceIterator().QueryCount());
-    EXPECT_TRUE(ChangeSummaryHasInstance(changeSummary, ECInstanceId(employeeKey.GetECInstanceId().GetValueUnchecked()), "StartupCompany", "Employee", DbOpcode::Insert));
-    EXPECT_TRUE(ChangeSummaryHasInstance(changeSummary, ECInstanceId(companyKey1.GetECInstanceId().GetValueUnchecked()), "StartupCompany", "Company", DbOpcode::Insert));
-    EXPECT_TRUE(ChangeSummaryHasInstance(changeSummary, ECInstanceId(companyKey2.GetECInstanceId().GetValueUnchecked()), "StartupCompany", "Company", DbOpcode::Insert));
-    EXPECT_TRUE(ChangeSummaryHasInstance(changeSummary, ECInstanceId(hardwareKey1.GetECInstanceId().GetValueUnchecked()), "StartupCompany", "Hardware", DbOpcode::Insert));
-    EXPECT_TRUE(ChangeSummaryHasInstance(changeSummary, ECInstanceId(hardwareKey2.GetECInstanceId().GetValueUnchecked()), "StartupCompany", "Hardware", DbOpcode::Insert));
-
-    m_testDb->SaveChanges();
-
-    statement.Finalize();
-    statement.Prepare(*m_testDb, "INSERT INTO StartupCompany.EmployeeCompany (SourceECClassId,SourceECInstanceId,TargetECClassId,TargetECInstanceId) VALUES(?,?,?,?)");
-    statement.BindInt64(1, (int64_t) employeeKey.GetECClassId());
-    statement.BindId(2, employeeKey.GetECInstanceId());
-    statement.BindInt64(3, (int64_t) companyKey1.GetECClassId());
-    statement.BindId(4, companyKey1.GetECInstanceId());
-
-    ECInstanceKey employeeCompanyKey;
-    stepStatus = statement.Step(employeeCompanyKey);
-    ASSERT_TRUE(stepStatus == BE_SQLITE_DONE);
-
-    statement.Finalize();
-    statement.Prepare(*m_testDb, "INSERT INTO StartupCompany.EmployeeHardware (SourceECClassId,SourceECInstanceId,TargetECClassId,TargetECInstanceId) VALUES(?,?,?,?)");
-    statement.BindInt64(1, (int64_t) employeeKey.GetECClassId());
-    statement.BindId(2, employeeKey.GetECInstanceId());
-    statement.BindInt64(3, (int64_t) hardwareKey1.GetECClassId());
-    statement.BindId(4, hardwareKey1.GetECInstanceId());
-
-    ECInstanceKey employeeHardwareKey;
-    stepStatus = statement.Step(employeeHardwareKey);
-    ASSERT_TRUE(stepStatus == BE_SQLITE_DONE);
-
-    changeSummary.Free();
-    GetChangeSummaryFromCurrentTransaction(changeSummary);
-
-    DumpChangeSummary(changeSummary, "ChangeSummary after inserting relationships");
-
-    /*
-    ChangeSummary after inserting relationships:
-    InstanceId;ClassId;ClassName;DbOpcode;IsIndirect
-    6;231;StartupCompany:EmployeeHardware;Insert;No
-            ECInstanceId;NULL;6
-            SourceECInstanceId;NULL;1
-            TargetECClassId;NULL;221
-            TargetECInstanceId;NULL;4
-    1;228;StartupCompany:EmployeeCompany;Insert;No
-            ECInstanceId;NULL;1
-            SourceECInstanceId;NULL;1
-            TargetECInstanceId;NULL;2
-    */
-    EXPECT_EQ(2, changeSummary.MakeInstanceIterator().QueryCount());
-    EXPECT_TRUE(ChangeSummaryHasInstance(changeSummary, ECInstanceId(employeeCompanyKey.GetECInstanceId().GetValueUnchecked()), "StartupCompany", "EmployeeCompany", DbOpcode::Insert));
-    EXPECT_TRUE(ChangeSummaryHasInstance(changeSummary, ECInstanceId(employeeHardwareKey.GetECInstanceId().GetValueUnchecked()), "StartupCompany", "EmployeeHardware", DbOpcode::Insert));
-
-    m_testDb->SaveChanges();
-
-    /* 
-    * Note: ECDb doesn't support updates of relationships directly. Can only delete and re-insert relationships
-    */
-    statement.Finalize();
-    statement.Prepare(*m_testDb, "DELETE FROM StartupCompany.EmployeeHardware WHERE EmployeeHardware.ECInstanceId=?");
-    statement.BindId(1, employeeHardwareKey.GetECInstanceId());
-    stepStatus = statement.Step();
-    ASSERT_TRUE(stepStatus == BE_SQLITE_DONE);
-
-    statement.Finalize();
-    statement.Prepare(*m_testDb, "DELETE FROM StartupCompany.EmployeeCompany WHERE EmployeeCompany.ECInstanceId=?");
-    statement.BindId(1, employeeCompanyKey.GetECInstanceId());
-    stepStatus = statement.Step();
-    ASSERT_TRUE(stepStatus == BE_SQLITE_DONE);
-
-    statement.Finalize();
-    statement.Prepare(*m_testDb, "INSERT INTO StartupCompany.EmployeeHardware (SourceECClassId,SourceECInstanceId,TargetECClassId,TargetECInstanceId) VALUES(?,?,?,?)");
-    statement.BindInt64(1, (int64_t) employeeKey.GetECClassId());
-    statement.BindId(2, employeeKey.GetECInstanceId());
-    statement.BindInt64(3, (int64_t) hardwareKey2.GetECClassId());
-    statement.BindId(4, hardwareKey2.GetECInstanceId());
-
-    ECInstanceKey employeeHardwareKey2;
-    stepStatus = statement.Step(employeeHardwareKey2);
-    ASSERT_TRUE(stepStatus == BE_SQLITE_DONE);
-
-    statement.Finalize();
-    statement.Prepare(*m_testDb, "INSERT INTO StartupCompany.EmployeeCompany (SourceECClassId,SourceECInstanceId,TargetECClassId,TargetECInstanceId) VALUES(?,?,?,?)");
-    statement.BindInt64(1, (int64_t) employeeKey.GetECClassId());
-    statement.BindId(2, employeeKey.GetECInstanceId());
-    statement.BindInt64(3, (int64_t) companyKey2.GetECClassId());
-    statement.BindId(4, companyKey2.GetECInstanceId());
-
-    ECInstanceKey employeeCompanyKey2;
-    stepStatus = statement.Step(employeeCompanyKey2);
-    ASSERT_TRUE(stepStatus == BE_SQLITE_DONE);
-
-    changeSummary.Free();
-    GetChangeSummaryFromCurrentTransaction(changeSummary);
-
-    DumpChangeSummary(changeSummary, "ChangeSummary after updating (deleting and inserting different) relationships");
-
-    /*
-    ChangeSummary after updating (deleting and inserting different) relationships:
-    InstanceId;ClassId;ClassName;DbOpcode;IsIndirect
-    1;228;StartupCompany:EmployeeCompany;Update;No
-            ECInstanceId;1;NULL
-            SourceECInstanceId;1;NULL
-            TargetECInstanceId;2;3
-    6;231;StartupCompany:EmployeeHardware;Delete;Yes
-            ECInstanceId;6;NULL
-            SourceECInstanceId;1;NULL
-            TargetECClassId;221;NULL
-            TargetECInstanceId;4;NULL
-    7;231;StartupCompany:EmployeeHardware;Insert;No
-            ECInstanceId;NULL;7
-            SourceECInstanceId;NULL;1
-            TargetECClassId;NULL;221
-            TargetECInstanceId;NULL;5
-    */
-    EXPECT_EQ(3, changeSummary.MakeInstanceIterator().QueryCount());
-    EXPECT_TRUE(employeeCompanyKey.GetECInstanceId() == employeeCompanyKey2.GetECInstanceId());
-    EXPECT_TRUE(ChangeSummaryHasInstance(changeSummary, ECInstanceId(employeeCompanyKey.GetECInstanceId().GetValueUnchecked()), "StartupCompany", "EmployeeCompany", DbOpcode::Update));
-    EXPECT_TRUE(ChangeSummaryHasInstance(changeSummary, ECInstanceId(employeeHardwareKey.GetECInstanceId().GetValueUnchecked()), "StartupCompany", "EmployeeHardware", DbOpcode::Delete));
-    EXPECT_TRUE(ChangeSummaryHasInstance(changeSummary, ECInstanceId(employeeHardwareKey2.GetECInstanceId().GetValueUnchecked()), "StartupCompany", "EmployeeHardware", DbOpcode::Insert));
-    }
-
-//---------------------------------------------------------------------------------------
-// @bsimethod                                Ramanujam.Raman                    07/2015
-//---------------------------------------------------------------------------------------
-TEST_F(ChangeSummaryTestFixture, RelationshipChangesFromSavedTransaction)
-    {
-    CreateDgnDb();
-
-    BeFileName schemaPathname;
-    BeTest::GetHost().GetDocumentsRoot(schemaPathname);
-    schemaPathname.AppendToPath(L"DgnDb\\ECDb\\Schemas\\StartupCompany.02.00.ecschema.xml");
-
-    ECSchemaPtr startupSchema = ReadECSchemaFromDisk(schemaPathname);
-    ASSERT_TRUE(startupSchema.IsValid());
-
-    ImportECSchema(*startupSchema, *m_testDb);
-
-    // Insert Employee - FirstName, LastName
-    // Insert Company - Name
-    // Insert Hardware - Make (String), Model (String)
-    // Insert EmployeeCompany - End Table relationship (Company__trg_11_id)
-    // Insert EmployeeHardware - Link Table relationship
-
-    ECSqlStatement statement;
-    statement.Prepare(*m_testDb, "INSERT INTO StartupCompany.Employee (FirstName,LastName) VALUES('John','Doe')");
-    ECInstanceKey employeeKey;
-    DbResult stepStatus = statement.Step(employeeKey);
-    ASSERT_TRUE(stepStatus == BE_SQLITE_DONE);
-
-    statement.Finalize();
-    statement.Prepare(*m_testDb, "INSERT INTO StartupCompany.Company (Name) VALUES('AcmeWorks')");
-    ECInstanceKey companyKey1;
-    stepStatus = statement.Step(companyKey1);
-    ASSERT_TRUE(stepStatus == BE_SQLITE_DONE);
-
-    statement.Finalize();
-    statement.Prepare(*m_testDb, "INSERT INTO StartupCompany.Company (Name) VALUES('CmeaWorks')");
-    ECInstanceKey companyKey2;
-    stepStatus = statement.Step(companyKey2);
-    ASSERT_TRUE(stepStatus == BE_SQLITE_DONE);
-
-    statement.Finalize();
-    statement.Prepare(*m_testDb, "INSERT INTO StartupCompany.Hardware (Make,Model) VALUES('Tesla', 'Model-S')");
-    ECInstanceKey hardwareKey1;
-    stepStatus = statement.Step(hardwareKey1);
-    ASSERT_TRUE(stepStatus == BE_SQLITE_DONE);
-
-    statement.Finalize();
-    statement.Prepare(*m_testDb, "INSERT INTO StartupCompany.Hardware (Make,Model) VALUES('Toyota', 'Prius')");
-    ECInstanceKey hardwareKey2;
-    stepStatus = statement.Step(hardwareKey2);
-    ASSERT_TRUE(stepStatus == BE_SQLITE_DONE);
-
-    m_testDb->SaveChanges();
-
-    ChangeSummary changeSummary(*m_testDb);
-    GetChangeSummaryFromSavedTransactions(changeSummary);
-
-    DumpChangeSummary(changeSummary, "ChangeSummary after inserting instances");
-
-    /*
-    ChangeSummary after inserting instances:
-    InstanceId;ClassId;ClassName;DbOpcode;IsIndirect
-    1;226;StartupCompany:Employee;Insert;No
-            ECInstanceId;NULL;1
-            FirstName;NULL;"John"
-            LastName;NULL;"Doe"
-    2;217;StartupCompany:Company;Insert;No
-            ECInstanceId;NULL;2
-            Name;NULL;"AcmeWorks"
-    3;217;StartupCompany:Company;Insert;No
-            ECInstanceId;NULL;3
-            Name;NULL;"CmeaWorks"
-    4;221;StartupCompany:Hardware;Insert;No
-            ECInstanceId;NULL;4
-            Make;NULL;"Tesla"
-            Model;NULL;"Model-S"
-    5;221;StartupCompany:Hardware;Insert;No
-            ECInstanceId;NULL;5
-            Make;NULL;"Toyota"
-            Model;NULL;"Prius"
-    */
-    EXPECT_EQ(5, changeSummary.MakeInstanceIterator().QueryCount());
-    EXPECT_TRUE(ChangeSummaryHasInstance(changeSummary, ECInstanceId(employeeKey.GetECInstanceId().GetValueUnchecked()), "StartupCompany", "Employee", DbOpcode::Insert));
-    EXPECT_TRUE(ChangeSummaryHasInstance(changeSummary, ECInstanceId(companyKey1.GetECInstanceId().GetValueUnchecked()), "StartupCompany", "Company", DbOpcode::Insert));
-    EXPECT_TRUE(ChangeSummaryHasInstance(changeSummary, ECInstanceId(companyKey2.GetECInstanceId().GetValueUnchecked()), "StartupCompany", "Company", DbOpcode::Insert));
-    EXPECT_TRUE(ChangeSummaryHasInstance(changeSummary, ECInstanceId(hardwareKey1.GetECInstanceId().GetValueUnchecked()), "StartupCompany", "Hardware", DbOpcode::Insert));
-    EXPECT_TRUE(ChangeSummaryHasInstance(changeSummary, ECInstanceId(hardwareKey2.GetECInstanceId().GetValueUnchecked()), "StartupCompany", "Hardware", DbOpcode::Insert));
-
-    statement.Finalize();
-    statement.Prepare(*m_testDb, "INSERT INTO StartupCompany.EmployeeCompany (SourceECClassId,SourceECInstanceId,TargetECClassId,TargetECInstanceId) VALUES(?,?,?,?)");
-    statement.BindInt64(1, (int64_t) employeeKey.GetECClassId());
-    statement.BindId(2, employeeKey.GetECInstanceId());
-    statement.BindInt64(3, (int64_t) companyKey1.GetECClassId());
-    statement.BindId(4, companyKey1.GetECInstanceId());
-
-    ECInstanceKey employeeCompanyKey;
-    stepStatus = statement.Step(employeeCompanyKey);
-    ASSERT_TRUE(stepStatus == BE_SQLITE_DONE);
-
-    statement.Finalize();
-    statement.Prepare(*m_testDb, "INSERT INTO StartupCompany.EmployeeHardware (SourceECClassId,SourceECInstanceId,TargetECClassId,TargetECInstanceId) VALUES(?,?,?,?)");
-    statement.BindInt64(1, (int64_t) employeeKey.GetECClassId());
-    statement.BindId(2, employeeKey.GetECInstanceId());
-    statement.BindInt64(3, (int64_t) hardwareKey1.GetECClassId());
-    statement.BindId(4, hardwareKey1.GetECInstanceId());
-
-    ECInstanceKey employeeHardwareKey;
-    stepStatus = statement.Step(employeeHardwareKey);
-    ASSERT_TRUE(stepStatus == BE_SQLITE_DONE);
-
-    m_testDb->SaveChanges();
-
-    changeSummary.Free();
-    GetChangeSummaryFromSavedTransactions(changeSummary);
-
-    DumpChangeSummary(changeSummary, "ChangeSummary after inserting relationships");
-
-    /*
-    ChangeSummary after inserting relationships:
-    InstanceId;ClassId;ClassName;DbOpcode;IsIndirect
-    6;231;StartupCompany:EmployeeHardware;Insert;No
-            ECInstanceId;NULL;6
-            SourceECInstanceId;NULL;1
-            TargetECClassId;NULL;221
-            TargetECInstanceId;NULL;4
-    1;226;StartupCompany:Employee;Insert;No
-            ECInstanceId;NULL;1
-            FirstName;NULL;"John"
-            LastName;NULL;"Doe"
-    1;228;StartupCompany:EmployeeCompany;Insert;No
-            ECInstanceId;NULL;1
-            SourceECInstanceId;NULL;1
-            TargetECInstanceId;NULL;2
-    2;217;StartupCompany:Company;Insert;No
-            ECInstanceId;NULL;2
-            Name;NULL;"AcmeWorks"
-    3;217;StartupCompany:Company;Insert;No
-            ECInstanceId;NULL;3
-            Name;NULL;"CmeaWorks"
-    4;221;StartupCompany:Hardware;Insert;No
-            ECInstanceId;NULL;4
-            Make;NULL;"Tesla"
-            Model;NULL;"Model-S"
-    5;221;StartupCompany:Hardware;Insert;No
-            ECInstanceId;NULL;5
-            Make;NULL;"Toyota"
-            Model;NULL;"Prius"
-    */
-    EXPECT_EQ(7, changeSummary.MakeInstanceIterator().QueryCount());
-    EXPECT_TRUE(ChangeSummaryHasInstance(changeSummary, ECInstanceId(employeeCompanyKey.GetECInstanceId().GetValueUnchecked()), "StartupCompany", "EmployeeCompany", DbOpcode::Insert));
-    EXPECT_TRUE(ChangeSummaryHasInstance(changeSummary, ECInstanceId(employeeHardwareKey.GetECInstanceId().GetValueUnchecked()), "StartupCompany", "EmployeeHardware", DbOpcode::Insert));
-
-    /*
-    * Note: ECDb doesn't support updates of relationships directly. Can only delete and re-insert relationships
-    */
-    statement.Finalize();
-    statement.Prepare(*m_testDb, "DELETE FROM StartupCompany.EmployeeHardware WHERE EmployeeHardware.ECInstanceId=?");
-    statement.BindId(1, employeeHardwareKey.GetECInstanceId());
-    stepStatus = statement.Step();
-    ASSERT_TRUE(stepStatus == BE_SQLITE_DONE);
-
-    statement.Finalize();
-    statement.Prepare(*m_testDb, "DELETE FROM StartupCompany.EmployeeCompany WHERE EmployeeCompany.ECInstanceId=?");
-    statement.BindId(1, employeeCompanyKey.GetECInstanceId());
-    stepStatus = statement.Step();
-    ASSERT_TRUE(stepStatus == BE_SQLITE_DONE);
-
-    statement.Finalize();
-    statement.Prepare(*m_testDb, "INSERT INTO StartupCompany.EmployeeHardware (SourceECClassId,SourceECInstanceId,TargetECClassId,TargetECInstanceId) VALUES(?,?,?,?)");
-    statement.BindInt64(1, (int64_t) employeeKey.GetECClassId());
-    statement.BindId(2, employeeKey.GetECInstanceId());
-    statement.BindInt64(3, (int64_t) hardwareKey2.GetECClassId());
-    statement.BindId(4, hardwareKey2.GetECInstanceId());
-
-    ECInstanceKey employeeHardwareKey2;
-    stepStatus = statement.Step(employeeHardwareKey2);
-    ASSERT_TRUE(stepStatus == BE_SQLITE_DONE);
-
-    statement.Finalize();
-    statement.Prepare(*m_testDb, "INSERT INTO StartupCompany.EmployeeCompany (SourceECClassId,SourceECInstanceId,TargetECClassId,TargetECInstanceId) VALUES(?,?,?,?)");
-    statement.BindInt64(1, (int64_t) employeeKey.GetECClassId());
-    statement.BindId(2, employeeKey.GetECInstanceId());
-    statement.BindInt64(3, (int64_t) companyKey2.GetECClassId());
-    statement.BindId(4, companyKey2.GetECInstanceId());
-
-    ECInstanceKey employeeCompanyKey2;
-    stepStatus = statement.Step(employeeCompanyKey2);
-    ASSERT_TRUE(stepStatus == BE_SQLITE_DONE);
-
-    m_testDb->SaveChanges();
-
-    changeSummary.Free();
-    GetChangeSummaryFromSavedTransactions(changeSummary);
-
-    DumpChangeSummary(changeSummary, "ChangeSummary after updating (deleting and inserting different) relationships");
-
-    /*
-    ChangeSummary after updating (deleting and inserting different) relationships:
-    InstanceId;ClassId;ClassName;DbOpcode;IsIndirect
-    7;231;StartupCompany:EmployeeHardware;Insert;No
-            ECInstanceId;NULL;7
-            SourceECInstanceId;NULL;1
-            TargetECClassId;NULL;221
-            TargetECInstanceId;NULL;5
-    1;226;StartupCompany:Employee;Insert;No
-            ECInstanceId;NULL;1
-            FirstName;NULL;"John"
-            LastName;NULL;"Doe"
-    1;228;StartupCompany:EmployeeCompany;Insert;No
-            ECInstanceId;NULL;1
-            SourceECInstanceId;NULL;1
-            TargetECInstanceId;NULL;3
-    2;217;StartupCompany:Company;Insert;No
-            ECInstanceId;NULL;2
-            Name;NULL;"AcmeWorks"
-    3;217;StartupCompany:Company;Insert;No
-            ECInstanceId;NULL;3
-            Name;NULL;"CmeaWorks"
-    4;221;StartupCompany:Hardware;Insert;No
-            ECInstanceId;NULL;4
-            Make;NULL;"Tesla"
-            Model;NULL;"Model-S"
-    5;221;StartupCompany:Hardware;Insert;No
-            ECInstanceId;NULL;5
-            Make;NULL;"Toyota"
-            Model;NULL;"Prius"
-    */
-    EXPECT_EQ(7, changeSummary.MakeInstanceIterator().QueryCount());
-    EXPECT_TRUE(employeeCompanyKey.GetECInstanceId() == employeeCompanyKey2.GetECInstanceId());
-    EXPECT_TRUE(ChangeSummaryHasInstance(changeSummary, ECInstanceId(employeeCompanyKey.GetECInstanceId().GetValueUnchecked()), "StartupCompany", "EmployeeCompany", DbOpcode::Insert));
-    EXPECT_TRUE(ChangeSummaryHasInstance(changeSummary, ECInstanceId(employeeHardwareKey2.GetECInstanceId().GetValueUnchecked()), "StartupCompany", "EmployeeHardware", DbOpcode::Insert));
-    }
-
-//---------------------------------------------------------------------------------------
-// @bsimethod                                Ramanujam.Raman                    07/2015
-//---------------------------------------------------------------------------------------
-TEST_F(ChangeSummaryTestFixture, ElementChildRelationshipChanges)
-    {
-    CreateDgnDb();
-
-    InsertModel();
-    InsertCategory();
-    DgnElementId parentElementId = InsertElement(0, 0, 0);
-    DgnElementId childElementId = InsertElement(1, 1, 1);
-
-    m_testDb->SaveChanges();
-
-    RefCountedPtr<DgnElement> childElementPtr = m_testDb->Elements().GetForEdit<DgnElement>(childElementId);
-    
-    DgnDbStatus dbStatus = childElementPtr->SetParentId(parentElementId);
-    ASSERT_TRUE(DgnDbStatus::Success == dbStatus);
-    
-    childElementPtr->Update(&dbStatus);
-    ASSERT_TRUE(DgnDbStatus::Success == dbStatus);
-
-    ChangeSummary changeSummary(*m_testDb);
-    GetChangeSummaryFromCurrentTransaction(changeSummary);
-    
-    DumpChangeSummary(changeSummary, "ChangeSummary after setting ParentId");
-
-    /*
-    ChangeSummary after setting ParentId:
-    InstanceId;ClassId;ClassName;DbOpcode;IsIndirect
-    2;161;dgn:ElementOwnsChildElements;Insert;No
-        ECInstanceId;NULL;2
-        SourceECClassId;NULL;171
-        SourceECInstanceId;NULL;1
-        TargetECClassId;NULL;171
-        TargetECInstanceId;NULL;2
-    2;171;dgn:PhysicalElement;Update;No
-        ECInstanceId;2;NULL
-        LastMod;2.45726e+006;2.45726e+006
-        ParentId;NULL;1
-    */
-    EXPECT_EQ(2, changeSummary.MakeInstanceIterator().QueryCount());
-    EXPECT_TRUE(ChangeSummaryHasInstance(changeSummary, ECInstanceId(childElementId.GetValueUnchecked()), "dgn", "ElementOwnsChildElements", DbOpcode::Insert)); // Captured due to change of FK relationship (ParentId column)
-    EXPECT_TRUE(ChangeSummaryHasInstance(changeSummary, ECInstanceId(childElementId.GetValueUnchecked()), "dgn", "PhysicalElement", DbOpcode::Update)); // Captured due to change of ParentId property
-
-    ECClassId relClassId = m_testDb->Schemas().GetECClassId("dgn", "ElementOwnsChildElements");
-    ECClassId elClassId = m_testDb->Schemas().GetECClassId("dgn", "PhysicalElement");
-
-    ChangeSummary::Instance instance = changeSummary.GetInstance(elClassId, childElementId);
-    ASSERT_TRUE(instance.IsValid());
-
-    ChangeSummary::Instance relInstance = changeSummary.GetInstance(relClassId, childElementId);
-    ASSERT_TRUE(relInstance.IsValid());
-
-    DbDupValue value(nullptr);
-
-    value = relInstance.GetNewValue("SourceECClassId");
-    ASSERT_TRUE(value.IsValid());
-    EXPECT_EQ(elClassId, value.GetValueInt64());
-    EXPECT_EQ(elClassId, relInstance.GetNewValue("SourceECClassId").GetValueInt64());
-
-    value = relInstance.GetNewValue("SourceECInstanceId");
-    ASSERT_TRUE(value.IsValid());
-    EXPECT_EQ(parentElementId.GetValueUnchecked(), value.GetValueInt64());
-    EXPECT_EQ(parentElementId.GetValueUnchecked(), relInstance.GetNewValue("SourceECInstanceId").GetValueInt64());
-
-    value = relInstance.GetNewValue("TargetECClassId");
-    ASSERT_TRUE(value.IsValid());
-    EXPECT_EQ(elClassId, value.GetValueInt64());
-    EXPECT_EQ(elClassId, relInstance.GetNewValue("TargetECClassId").GetValueInt64());
-
-    value = relInstance.GetNewValue("TargetECInstanceId");
-    ASSERT_TRUE(value.IsValid());
-    ASSERT_EQ(childElementId.GetValueUnchecked(), value.GetValueInt64());
-    ASSERT_EQ(childElementId.GetValueUnchecked(), relInstance.GetNewValue("TargetECInstanceId").GetValueInt64());
-
-    value = instance.GetNewValue("ParentId");
-    ASSERT_TRUE(value.IsValid());
-    ASSERT_EQ(parentElementId.GetValueUnchecked(), value.GetValueInt64());
-    ASSERT_EQ(parentElementId.GetValueUnchecked(), instance.GetNewValue("ParentId").GetValueInt64());
-
-    EXPECT_EQ(5, relInstance.MakeValueIterator(changeSummary).QueryCount());
-    EXPECT_EQ(3, instance.MakeValueIterator(changeSummary).QueryCount());
-    }
-
-//---------------------------------------------------------------------------------------
-// @bsimethod                                Ramanujam.Raman                    07/2015
-//---------------------------------------------------------------------------------------
-TEST_F(ChangeSummaryTestFixture, QueryChangedElements)
-    {
-    CreateDgnDb();
-
-    ChangeSummary changeSummary(*m_testDb);
-
-    InsertModel();
-    InsertCategory();
-
-    bset<DgnElementId> insertedElements;
-    for (int ii = 0; ii < 10; ii++)
-        {
-        DgnElementId elementId = InsertElement(ii, 0, 0);
-        insertedElements.insert(elementId);
-        }
-
-    m_testDb->SaveChanges();
-
-    GetChangeSummaryFromSavedTransactions(changeSummary);
-
-    // Query changed elements directly using ECSQL
-    ECSqlStatement stmt;
-    Utf8CP ecsql = "SELECT el.ECInstanceId FROM dgn.GeometricElement el WHERE IsChangedInstance(?, el.GetECClassId(), el.ECInstanceId)";
-    ECSqlStatus status = stmt.Prepare(*m_testDb, ecsql);
-    ASSERT_TRUE(status.IsSuccess());
-    
-    stmt.BindInt64(1, (int64_t) &changeSummary);
-
-    bset<DgnElementId> changedElements;
-    DbResult stepStatus;
-    while ((stepStatus = stmt.Step()) == BE_SQLITE_ROW)
-        {
-        changedElements.insert(stmt.GetValueId<DgnElementId>(0));
-        }
-    ASSERT_TRUE(stepStatus == BE_SQLITE_DONE);
-    EXPECT_EQ(insertedElements, changedElements);
-
-    // Query elements changed due to changes to related geometry using ECSQL
-    stmt.Finalize();
-    ecsql = "SELECT el.ECInstanceId FROM dgn.GeometricElement el JOIN dgn.ElementGeom elg USING dgn.ElementOwnsGeom WHERE IsChangedInstance(?, elg.GetECClassId(), elg.ECInstanceId)";
-    status = stmt.Prepare(*m_testDb, ecsql);
-    ASSERT_TRUE(status.IsSuccess());
-
-    stmt.BindInt64(1, (int64_t) &changeSummary);
-
-    changedElements.empty();
-    while ((stepStatus = stmt.Step()) == BE_SQLITE_ROW)
-        {
-        changedElements.insert(stmt.GetValueId<DgnElementId>(0));
-        }
-    ASSERT_TRUE(stepStatus == BE_SQLITE_DONE);
-    EXPECT_EQ(insertedElements, changedElements);
-    
-    // Query changed elements directly using the API
-    bmap<ECInstanceId, ChangeSummary::Instance> changes;
-    ECClassId elClassId = m_testDb->Schemas().GetECClassId("dgn", "Element");
-    changeSummary.QueryByClass(changes, elClassId, true, ChangeSummary::QueryDbOpcode::All);
-    changedElements.empty();
-    for (bmap<ECInstanceId, ChangeSummary::Instance>::const_iterator iter = changes.begin(); iter != changes.end(); iter++)
-        {
-        changedElements.insert(DgnElementId(iter->first.GetValueUnchecked()));
-        }
-    EXPECT_EQ(insertedElements.size()+2, changedElements.size()); // category and sub-category...
-    }
-
-//---------------------------------------------------------------------------------------
-// @bsimethod                                Ramanujam.Raman                    07/2015
-//---------------------------------------------------------------------------------------
-TEST_F(ChangeSummaryTestFixture, QueryMultipleSessions)
-    {
-    CreateDgnDb();
-    InsertModel();
-    InsertCategory();
-    m_testDb->SaveChanges();
-    CloseDgnDb();
-
-    int nSessions = 5;
-    int nTransactionsPerSession = 5;
-    for (int ii = 0; ii < nSessions; ii++)
-        {
-        OpenDgnDb();
-
-        for (int jj = 0; jj < nTransactionsPerSession; jj++)
-            {
-            InsertElement(ii, jj, 0);
-            m_testDb->SaveChanges();
-            }
-
-        CloseDgnDb();
-        }
-
-    OpenDgnDb();
-
-    TxnManager::TxnId startTxnId(TxnManager::SessionId(1), 0); // First session, First transaction
-    ChangeSummary changeSummary(*m_testDb);
-    DgnDbStatus status = m_testDb->Txns().GetChangeSummary(changeSummary, startTxnId);
-    ASSERT_TRUE(status == DgnDbStatus::Success);
-
-    ECSqlStatement stmt;
-    Utf8CP ecsql = "SELECT COUNT(*) FROM dgn.Element el WHERE IsChangedInstance(?, el.GetECClassId(), el.ECInstanceId)";
-    ECSqlStatus ecSqlStatus = stmt.Prepare(*m_testDb, ecsql);
-    ASSERT_TRUE(ecSqlStatus.IsSuccess());
-
-    stmt.BindInt64(1, (int64_t) &changeSummary);
-
-    DbResult ecSqlStepStatus = stmt.Step();
-    ASSERT_TRUE(ecSqlStepStatus == BE_SQLITE_ROW);
-
-    int actualChangeCount = stmt.GetValueInt(0);
-    int expectedChangeCount = nSessions * nTransactionsPerSession + 2 /*category and subcategory*/;
-    EXPECT_EQ(expectedChangeCount, actualChangeCount);
-    }
+/*--------------------------------------------------------------------------------------+
+|
+|  $Source: Tests/DgnProject/Published/ChangeSummary_Test.cpp $
+|
+|  $Copyright: (c) 2015 Bentley Systems, Incorporated. All rights reserved. $
+|
++--------------------------------------------------------------------------------------*/
+#include "ChangeTestFixture.h"
+
+USING_NAMESPACE_BENTLEY_DGN
+USING_NAMESPACE_BENTLEY_SQLITE
+USING_NAMESPACE_BENTLEY_SQLITE_EC
+USING_NAMESPACE_BENTLEY_EC
+
+// The counts recorded by change summary are quite sensitive to changes in the schema and implementation...
+// Turn this on for debugging.
+// #define DUMP_CHANGE_SUMMARY 1
+
+//=======================================================================================
+// @bsiclass                                                 Ramanujam.Raman   10/15
+//=======================================================================================
+struct ChangeSummaryTestFixture : ChangeTestFixture
+    {
+    DEFINE_T_SUPER(ChangeTestFixture)
+    protected:
+        WCharCP m_testFileName = L"ChangeSummaryTest.dgndb";
+
+        void CreateDgnDb() { T_Super::CreateDgnDb(m_testFileName); }
+        void OpenDgnDb() { T_Super::OpenDgnDb(m_testFileName); }
+
+        void ModifyElement(DgnElementId elementId);
+        void DeleteElement(DgnElementId elementId);
+
+        void DumpChangeSummary(ChangeSummary const& changeSummary, Utf8CP label);
+        void DumpSqlChanges(DgnDbCR dgnDb, Changes const& sqlChanges, Utf8CP label);
+
+        void GetChangeSummaryFromCurrentTransaction(ChangeSummary& changeSummary);
+        void GetChangeSummaryFromSavedTransactions(ChangeSummary& changeSummary);
+
+        bool ChangeSummaryHasInstance(ChangeSummary const& changeSummary, ECInstanceId instanceId, Utf8CP schemaName, Utf8CP className, DbOpcode dbOpcode);
+        BentleyStatus ImportECInstance(ECInstanceKey& instanceKey, IECInstanceR instance, DgnDbR dgndb);
+
+    public:
+        virtual void SetUp() override {}
+        virtual void TearDown() override { if (m_testDb.IsValid()) m_testDb->SaveChanges(); }
+    };
+
+//---------------------------------------------------------------------------------------
+// @bsimethod                                Ramanujam.Raman                    06/2015
+//---------------------------------------------------------------------------------------
+void ChangeSummaryTestFixture::ModifyElement(DgnElementId elementId)
+    {
+    RefCountedPtr<PhysicalElement> testElement = m_testDb->Elements().GetForEdit<PhysicalElement>(elementId);
+    BeAssert(testElement.IsValid());
+
+    DgnDbStatus dbStatus;
+    testElement->Update(&dbStatus);
+    BeAssert(dbStatus == DgnDbStatus::Success);
+    }
+
+//---------------------------------------------------------------------------------------
+// @bsimethod                                Ramanujam.Raman                    06/2015
+//---------------------------------------------------------------------------------------
+void ChangeSummaryTestFixture::DeleteElement(DgnElementId elementId)
+    {
+    DgnDbStatus dbStatus = m_testDb->Elements().Delete(elementId);
+    BeAssert(dbStatus == DgnDbStatus::Success);
+    }
+
+//---------------------------------------------------------------------------------------
+// @bsimethod                                Ramanujam.Raman                    06/2015
+//---------------------------------------------------------------------------------------
+void ChangeSummaryTestFixture::DumpChangeSummary(ChangeSummary const& changeSummary, Utf8CP label)
+    {
+#ifdef DUMP_CHANGE_SUMMARY
+    printf("%s:\n", label);
+    changeSummary.Dump();
+#endif
+    }
+
+//---------------------------------------------------------------------------------------
+// @bsimethod                                Ramanujam.Raman                    06/2015
+//---------------------------------------------------------------------------------------
+void ChangeSummaryTestFixture::DumpSqlChanges(DgnDbCR dgnDb, Changes const& changes, Utf8CP label)
+    {
+    printf("%s:\n", label);
+    for (Changes::Change change : changes)
+        {
+        Utf8CP tableName;
+        int nCols, indirect;
+        DbOpcode opcode;
+        DbResult rc = change.GetOperation(&tableName, &nCols, &opcode, &indirect);
+        BeAssert(rc == BE_SQLITE_OK);
+        UNUSED_VARIABLE(rc);
+
+        bvector<Utf8String> columnNames;
+        dgnDb.GetColumns(columnNames, tableName);
+        BeAssert((int) columnNames.size() == nCols);
+
+        if (opcode == DbOpcode::Delete || opcode == DbOpcode::Update)
+            {
+            printf("Old:\n");
+            for (int ii = 0; ii < nCols; ii++)
+                {
+                DbValue v = change.GetValue(ii, Changes::Change::Stage::Old);
+
+                printf("%s=", columnNames[ii].c_str());
+
+                if (!v.IsValid())
+                    printf("<invalid>");
+                else if (v.IsNull())
+                    printf("<null>");
+                else
+                    printf("%s", v.Format(1000).c_str());
+
+                printf(" ");
+                }
+            printf("\n");
+            }
+
+        if (opcode == DbOpcode::Update || opcode == DbOpcode::Insert)
+            {
+            printf("New:\n");
+            for (int ii = 0; ii < nCols; ii++)
+                {
+                DbValue v = change.GetValue(ii, Changes::Change::Stage::New);
+
+                printf("%s=", columnNames[ii].c_str());
+
+                if (!v.IsValid())
+                    printf("<invalid>");
+                else if (v.IsNull())
+                    printf("<null>");
+                else
+                    printf("%s", v.Format(1000).c_str());
+
+                printf(" ");
+                }
+            printf("\n");
+            }
+        }
+
+    printf("\n");
+    }
+
+//---------------------------------------------------------------------------------------
+// @bsimethod                                Ramanujam.Raman                    072015
+//---------------------------------------------------------------------------------------
+bool ChangeSummaryTestFixture::ChangeSummaryHasInstance(ChangeSummary const& changeSummary, ECInstanceId instanceId, Utf8CP schemaName, Utf8CP className, DbOpcode dbOpcode)
+    {
+    Utf8String tableName = changeSummary.GetInstancesTableName();
+    ECClassId classId = m_testDb->Schemas().GetECClassId(schemaName, className);
+
+    Utf8PrintfString sql("SELECT NULL FROM %s WHERE ClassId=? AND InstanceId=? AND DbOpcode=?", tableName.c_str());
+    CachedStatementPtr statement = m_testDb->GetCachedStatement(sql.c_str());
+    BeAssert(statement.IsValid());
+
+    statement->BindInt64(1, classId);
+    statement->BindId(2, instanceId);
+    statement->BindInt(3, (int) dbOpcode);
+
+    DbResult result = statement->Step();
+    return (result == BE_SQLITE_ROW);
+    }
+
+//---------------------------------------------------------------------------------------
+// @bsimethod                                Ramanujam.Raman                    07/2015
+//---------------------------------------------------------------------------------------
+BentleyStatus ChangeSummaryTestFixture::ImportECInstance(ECInstanceKey& instanceKey, IECInstanceR instance, DgnDbR dgndb)
+    {
+    ECClassCR ecClass = instance.GetClass();
+    ECInstanceInserter inserter(dgndb, ecClass);
+    if (!inserter.IsValid())
+        return ERROR;
+
+    return inserter.Insert(instanceKey, instance);
+    }
+
+//---------------------------------------------------------------------------------------
+// @bsimethod                                Ramanujam.Raman                    07/2015
+//---------------------------------------------------------------------------------------
+void ChangeSummaryTestFixture::GetChangeSummaryFromCurrentTransaction(ChangeSummary& changeSummary)
+    {
+    AbortOnConflictChangeSet sqlChangeSet;
+    DbResult result = sqlChangeSet.FromChangeTrack(m_testDb->Txns(), ChangeSet::SetType::Full);
+    ASSERT_TRUE(BE_SQLITE_OK == result);
+
+    changeSummary.Free();
+    BentleyStatus status = changeSummary.FromSqlChangeSet(sqlChangeSet);
+    ASSERT_TRUE(SUCCESS == status);
+    }
+
+//---------------------------------------------------------------------------------------
+// @bsimethod                                Ramanujam.Raman                    07/2015
+//---------------------------------------------------------------------------------------
+void ChangeSummaryTestFixture::GetChangeSummaryFromSavedTransactions(ChangeSummary& changeSummary)
+    {
+    DgnDbStatus status = m_testDb->Txns().GetChangeSummary(changeSummary, m_testDb->Txns().GetSessionStartId());
+    ASSERT_TRUE(status == DgnDbStatus::Success);
+    }
+
+//---------------------------------------------------------------------------------------
+// @bsimethod                                Ramanujam.Raman                    07/2015
+//---------------------------------------------------------------------------------------
+TEST_F(ChangeSummaryTestFixture, ElementChangesFromCurrentTransaction)
+    {
+    CreateDgnDb();
+
+    ChangeSummary changeSummary(*m_testDb);
+
+    m_testDb->SaveChanges();
+    InsertModel();
+    InsertCategory();
+    DgnElementId elementId = InsertElement(0, 0, 0);
+    GetChangeSummaryFromCurrentTransaction(changeSummary);
+
+    DumpChangeSummary(changeSummary, "ChangeSummary after inserts");
+
+    /*
+    ChangeSummary after inserts:
+    InstanceId;ClassId;ClassName;DbOpcode;Indirect
+    2;184;dgn:PhysicalModel;Insert;No
+	    ECInstanceId;NULL;2
+	    Name;NULL;"ChangeSetModel"
+	    Props;NULL;"{"azimuth":-9.2559631349317831e+061,"fmtDir":0.0,"fmtFlags":{"angMode":0,"angPrec":0,"clockwise":0,"dirMode":0,"linMode":0,"linPrec":0,"linType":0},"mastUnit":{"base":1,"den":1.0,"label":"m","num":1.0,"sys":2},"rndRatio":0.0,"rndUnit":0.0,"subUnit":{"base":1,"den":1.0,"label":"m","num":1.0,"sys":2}}"
+	    Visibility;NULL;1
+    2;131;dgn:AuthorityIssuesElementCode;Insert;No
+	    ECInstanceId;NULL;2
+	    SourceECInstanceId;NULL;4
+	    TargetECClassId;NULL;136
+	    TargetECInstanceId;NULL;2
+    2;136;dgn:Category;Insert;No
+	    Code;NULL;"ChangeSetTestCategory"
+	    CodeAuthorityId;NULL;4
+	    CodeNameSpace;NULL;""
+	    Descr;NULL;""
+	    ECInstanceId;NULL;2
+	    LastMod;NULL;2.45731e+006
+	    ModelId;NULL;1
+	    Rank;NULL;2
+	    Scope;NULL;1
+    2;180;dgn:ModelContainsElements;Insert;No
+	    ECInstanceId;NULL;2
+	    SourceECInstanceId;NULL;1
+	    TargetECClassId;NULL;136
+	    TargetECInstanceId;NULL;2
+    3;131;dgn:AuthorityIssuesElementCode;Insert;No
+	    ECInstanceId;NULL;3
+	    SourceECInstanceId;NULL;4
+	    TargetECClassId;NULL;197
+	    TargetECInstanceId;NULL;3
+    3;167;dgn:ElementOwnsChildElements;Insert;No
+	    ECInstanceId;NULL;3
+	    SourceECClassId;NULL;197
+	    SourceECInstanceId;NULL;2
+	    TargetECClassId;NULL;197
+	    TargetECInstanceId;NULL;3
+    3;180;dgn:ModelContainsElements;Insert;No
+	    ECInstanceId;NULL;3
+	    SourceECInstanceId;NULL;1
+	    TargetECClassId;NULL;197
+	    TargetECInstanceId;NULL;3
+    3;197;dgn:SubCategory;Insert;No
+	    Code;NULL;"ChangeSetTestCategory"
+	    CodeAuthorityId;NULL;4
+	    CodeNameSpace;NULL;"ChangeSetTestCategory"
+	    ECInstanceId;NULL;3
+	    LastMod;NULL;2.45731e+006
+	    ModelId;NULL;1
+	    ParentId;NULL;2
+	    Props;NULL;"{"color":16777215}"
+    4;131;dgn:AuthorityIssuesElementCode;Insert;No
+	    ECInstanceId;NULL;4
+	    SourceECInstanceId;NULL;1
+	    TargetECClassId;NULL;183
+	    TargetECInstanceId;NULL;4
+    4;180;dgn:ModelContainsElements;Insert;No
+	    ECInstanceId;NULL;4
+	    SourceECInstanceId;NULL;2
+	    TargetECClassId;NULL;183
+	    TargetECInstanceId;NULL;4
+    4;183;dgn:PhysicalElement;Insert;No
+	    CategoryId;NULL;2
+	    Code;NULL;"0-4"
+	    CodeAuthorityId;NULL;1
+	    CodeNameSpace;NULL;"PhysicalElement"
+	    ECInstanceId;NULL;4
+	    LastMod;NULL;2.45731e+006
+	    ModelId;NULL;2
+    4;158;dgn:ElementGeom;Insert;No
+	    ECInstanceId;NULL;4
+	    Geom;NULL;...
+	    InPhysicalSpace;NULL;1
+	    Placement;NULL;...
+    4;170;dgn:ElementOwnsGeom;Insert;No
+	    ECInstanceId;NULL;4
+	    SourceECInstanceId;NULL;4
+	    TargetECInstanceId;NULL;4
+    */
+    EXPECT_EQ(14, changeSummary.MakeInstanceIterator().QueryCount());
+    EXPECT_TRUE(ChangeSummaryHasInstance(changeSummary, ECInstanceId(m_testModel->GetModelId().GetValueUnchecked()), "dgn", "PhysicalModel", DbOpcode::Insert));
+    EXPECT_TRUE(ChangeSummaryHasInstance(changeSummary, ECInstanceId(m_testCategoryId.GetValueUnchecked()), "dgn", "Category", DbOpcode::Insert));
+    EXPECT_TRUE(ChangeSummaryHasInstance(changeSummary, ECInstanceId(elementId.GetValueUnchecked()), "dgn", "PhysicalElement", DbOpcode::Insert));
+
+    m_testDb->SaveChanges();
+    ModifyElement(elementId);
+    GetChangeSummaryFromCurrentTransaction(changeSummary);
+    
+    DumpChangeSummary(changeSummary, "ChangeSummary after updates");
+
+    /*
+    ChangeSummary after updates:
+    InstanceId;ClassId;ClassName;DbOpcode;IsIndirect
+    1;171;dgn:PhysicalElement;Update;No
+            Code;"ChangeSetTestElementCode";"ModifiedElementCode"
+            ECInstanceId;1;NULL
+            Label;"ChangeSetTestElementLabel";"ModifiedElementLabel"
+            LastMod;2.45726e+006;2.45726e+006
+    */
+    EXPECT_EQ(1, changeSummary.MakeInstanceIterator().QueryCount());
+    EXPECT_TRUE(ChangeSummaryHasInstance(changeSummary, ECInstanceId(elementId.GetValueUnchecked()), "dgn", "PhysicalElement", DbOpcode::Update));
+
+    m_testDb->SaveChanges();
+    DeleteElement(elementId);
+    GetChangeSummaryFromCurrentTransaction(changeSummary);
+    
+    DumpChangeSummary(changeSummary, "ChangeSummary after deletes");
+
+    /*
+    ChangeSummary after updates:
+    InstanceId;ClassId;ClassName;DbOpcode;Indirect
+    1;174;dgn:PhysicalElement;Update;No
+            Code;"ChangeSetTestElementCode - 1";"ModifiedElementCode - 2"
+            ECInstanceId;1;NULL
+            Label;"ChangeSetTestElementLabel";"ModifiedElementLabel"
+            LastMod;2.45726e+006;2.45726e+006
+    ChangeSummary after deletes:
+    InstanceId;ClassId;ClassName;DbOpcode;Indirect
+    1;152;dgn:ElementGeom;Delete;Yes
+            ECInstanceId;1;NULL
+            Geom;...;NULL
+            Placement;...;NULL
+    1;164;dgn:ElementOwnsGeom;Delete;Yes
+            ECInstanceId;1;NULL
+            SourceECInstanceId;1;NULL
+            TargetECInstanceId;1;NULL
+    1;130;dgn:AuthorityIssuesElementCode;Delete;No
+            ECInstanceId;1;NULL
+            SourceECInstanceId;1;NULL
+            TargetECClassId;174;NULL
+            TargetECInstanceId;1;NULL
+    1;160;dgn:ElementIsInCategory;Delete;No
+            ECInstanceId;1;NULL
+            SourceECClassId;174;NULL
+            SourceECInstanceId;1;NULL
+            TargetECInstanceId;1;NULL
+    1;172;dgn:ModelContainsElements;Delete;No
+            ECInstanceId;1;NULL
+            SourceECInstanceId;1;NULL
+            TargetECClassId;174;NULL
+            TargetECInstanceId;1;NULL
+    1;174;dgn:PhysicalElement;Delete;No
+            CategoryId;1;NULL
+            Code;"ModifiedElementCode - 2";NULL
+            CodeAuthorityId;1;NULL
+            ECInstanceId;1;NULL
+            Label;"ModifiedElementLabel";NULL
+            LastMod;2.45726e+006;NULL
+            ModelId;1;NULL
+    */
+    EXPECT_EQ(5, changeSummary.MakeInstanceIterator().QueryCount());
+    EXPECT_TRUE(ChangeSummaryHasInstance(changeSummary, ECInstanceId(elementId.GetValueUnchecked()), "dgn", "PhysicalElement", DbOpcode::Delete));
+    }
+
+//---------------------------------------------------------------------------------------
+// @bsimethod                                Ramanujam.Raman                    07/2015
+//---------------------------------------------------------------------------------------
+TEST_F(ChangeSummaryTestFixture, ElementChangesFromSavedTransactions)
+    {
+    CreateDgnDb();
+
+    ChangeSummary changeSummary(*m_testDb);
+
+    InsertModel();
+    InsertCategory();
+    DgnElementId elementId = InsertElement(0, 0, 0);
+
+    m_testDb->SaveChanges();
+
+    GetChangeSummaryFromSavedTransactions(changeSummary);
+
+    DumpChangeSummary(changeSummary, "After inserts");
+
+    /* 
+    After inserts:
+    InstanceId;ClassId;ClassName;DbOpcode;Indirect
+    2;184;dgn:PhysicalModel;Insert;No
+	    ECInstanceId;NULL;2
+	    Name;NULL;"ChangeSetModel"
+	    Props;NULL;"{"azimuth":-9.2559631349317831e+061,"fmtDir":0.0,"fmtFlags":{"angMode":0,"angPrec":0,"clockwise":0,"dirMode":0,"linMode":0,"linPrec":0,"linType":0},"mastUnit":{"base":1,"den":1.0,"label":"m","num":1.0,"sys":2},"rndRatio":0.0,"rndUnit":0.0,"subUnit":{"base":1,"den":1.0,"label":"m","num":1.0,"sys":2}}"
+	    Visibility;NULL;1
+    2;131;dgn:AuthorityIssuesElementCode;Insert;No
+	    ECInstanceId;NULL;2
+	    SourceECInstanceId;NULL;4
+	    TargetECClassId;NULL;136
+	    TargetECInstanceId;NULL;2
+    2;136;dgn:Category;Insert;No
+	    Code;NULL;"ChangeSetTestCategory"
+	    CodeAuthorityId;NULL;4
+	    CodeNameSpace;NULL;""
+	    Descr;NULL;""
+	    ECInstanceId;NULL;2
+	    LastMod;NULL;2.45731e+006
+	    ModelId;NULL;1
+	    Rank;NULL;2
+	    Scope;NULL;1
+    2;180;dgn:ModelContainsElements;Insert;No
+	    ECInstanceId;NULL;2
+	    SourceECInstanceId;NULL;1
+	    TargetECClassId;NULL;136
+	    TargetECInstanceId;NULL;2
+    3;131;dgn:AuthorityIssuesElementCode;Insert;No
+	    ECInstanceId;NULL;3
+	    SourceECInstanceId;NULL;4
+	    TargetECClassId;NULL;197
+	    TargetECInstanceId;NULL;3
+    3;167;dgn:ElementOwnsChildElements;Insert;No
+	    ECInstanceId;NULL;3
+	    SourceECClassId;NULL;197
+	    SourceECInstanceId;NULL;2
+	    TargetECClassId;NULL;197
+	    TargetECInstanceId;NULL;3
+    3;180;dgn:ModelContainsElements;Insert;No
+	    ECInstanceId;NULL;3
+	    SourceECInstanceId;NULL;1
+	    TargetECClassId;NULL;197
+	    TargetECInstanceId;NULL;3
+    3;197;dgn:SubCategory;Insert;No
+	    Code;NULL;"ChangeSetTestCategory"
+	    CodeAuthorityId;NULL;4
+	    CodeNameSpace;NULL;"ChangeSetTestCategory"
+	    ECInstanceId;NULL;3
+	    LastMod;NULL;2.45731e+006
+	    ModelId;NULL;1
+	    ParentId;NULL;2
+	    Props;NULL;"{"color":16777215}"
+    4;131;dgn:AuthorityIssuesElementCode;Insert;No
+	    ECInstanceId;NULL;4
+	    SourceECInstanceId;NULL;1
+	    TargetECClassId;NULL;183
+	    TargetECInstanceId;NULL;4
+    4;180;dgn:ModelContainsElements;Insert;No
+	    ECInstanceId;NULL;4
+	    SourceECInstanceId;NULL;2
+	    TargetECClassId;NULL;183
+	    TargetECInstanceId;NULL;4
+    4;183;dgn:PhysicalElement;Insert;No
+	    CategoryId;NULL;2
+	    Code;NULL;"0-4"
+	    CodeAuthorityId;NULL;1
+	    CodeNameSpace;NULL;"PhysicalElement"
+	    ECInstanceId;NULL;4
+	    LastMod;NULL;2.45731e+006
+	    ModelId;NULL;2
+    4;158;dgn:ElementGeom;Insert;No
+	    ECInstanceId;NULL;4
+	    Geom;NULL;...
+	    InPhysicalSpace;NULL;1
+	    Placement;NULL;...
+    4;170;dgn:ElementOwnsGeom;Insert;No
+	    ECInstanceId;NULL;4
+	    SourceECInstanceId;NULL;4
+	    TargetECInstanceId;NULL;4
+    */
+    EXPECT_EQ(14, changeSummary.MakeInstanceIterator().QueryCount());
+
+    ModifyElement(elementId);
+
+    m_testDb->SaveChanges();
+
+    GetChangeSummaryFromSavedTransactions(changeSummary);
+
+    DumpChangeSummary(changeSummary, "After updates");
+
+    /*
+    After updates:
+    InstanceId;ClassId;ClassName;DbOpcode;Indirect
+    1;175;dgn:PhysicalModel;Insert;No
+            ECInstanceId;NULL;1
+            Name;NULL;"ChangeSetModel"
+            Props;NULL;"{"fmtDir":0.0,"fmtFlags":{"angMode":0,"angPrec":0,"clockwise":0,"dirMode":0,"linMode":0,"linPrec":0,"linType":0},"mastUnit":{"base":1,"den":1.0,"label":"m","num":1.0,"sys":2},"rndRatio":0.0,"rndUnit":0.0,"subUnit":{"base":1,"den":1.0,"label":"m","num":1.0,"sys":2}}"
+            Space;NULL;1
+            Type;NULL;0
+            Visibility;NULL;1
+    1;135;dgn:Category;Insert;No
+            Code;NULL;"ChangeSetTestCategory"
+            ECInstanceId;NULL;1
+            Label;NULL;"ChangeSetTestCategory"
+            Rank;NULL;2
+            Scope;NULL;1
+    1;136;dgn:CategoryOwnsSubCategories;Insert;No
+            ECInstanceId;NULL;1
+            SourceECInstanceId;NULL;1
+            TargetECInstanceId;NULL;1
+    1;137;dgn:SubCategory;Insert;No
+            CategoryId;NULL;1
+            ECInstanceId;NULL;1
+            Props;NULL;"{"color":16777215}"
+    1;130;dgn:AuthorityIssuesElementCode;Insert;No
+            ECInstanceId;NULL;1
+            SourceECInstanceId;NULL;1
+            TargetECClassId;NULL;174
+            TargetECInstanceId;NULL;1
+    1;160;dgn:ElementIsInCategory;Insert;No
+            ECInstanceId;NULL;1
+            SourceECClassId;NULL;174
+            SourceECInstanceId;NULL;1
+            TargetECInstanceId;NULL;1
+    1;172;dgn:ModelContainsElements;Insert;No
+            ECInstanceId;NULL;1
+            SourceECInstanceId;NULL;1
+            TargetECClassId;NULL;174
+            TargetECInstanceId;NULL;1
+    1;174;dgn:PhysicalElement;Insert;No
+            CategoryId;NULL;1
+            Code;NULL;"ModifiedElementCode - 2"
+            CodeAuthorityId;NULL;1
+            ECInstanceId;NULL;1
+            Label;NULL;"ModifiedElementLabel"
+            LastMod;NULL;2.45726e+006
+            ModelId;NULL;1
+    1;152;dgn:ElementGeom;Insert;No
+            ECInstanceId;NULL;1
+            Geom;NULL;...
+            Placement;NULL;...
+    1;164;dgn:ElementOwnsGeom;Insert;No
+            ECInstanceId;NULL;1
+            SourceECInstanceId;NULL;1
+            TargetECInstanceId;NULL;1
+    */
+    EXPECT_EQ(14, changeSummary.MakeInstanceIterator().QueryCount());
+
+    DeleteElement(elementId);
+
+    m_testDb->SaveChanges();
+
+    GetChangeSummaryFromSavedTransactions(changeSummary);
+
+    DumpChangeSummary(changeSummary, "After deletes");
+
+    /*
+    After deletes:
+    InstanceId;ClassId;ClassName;DbOpcode;IsIndirect
+    1;173;dgn:PhysicalModel;Insert;No
+            ECInstanceId;NULL;1
+            Name;NULL;"ChangeSetModel"
+            Props;NULL;"{"fmtDir":0.0,"fmtFlags":{"angMode":0,"angPrec":0,"clockwise":0,"dirMode":0,"linMode":0,"linPrec":0,"linType":0},"mastUnit":{"base":1,"den":1.0,"label":"m","num":1.0,"sys":2},"rndRatio":0.0,"rndUnit":0.0,"subUnit":{"base":1,"den":1.0,"label":"m","num":1.0,"sys":2}}"
+            Space;NULL;1
+            Type;NULL;0
+            Visibility;NULL;1
+    1;132;dgn:Category;Insert;No
+            Code;NULL;"ChangeSetTestCategory"
+            ECInstanceId;NULL;1
+            Label;NULL;"ChangeSetTestCategory"
+            Rank;NULL;2
+            Scope;NULL;1
+    1;133;dgn:CategoryOwnsSubCategories;Insert;No
+            ECInstanceId;NULL;1
+            SourceECInstanceId;NULL;1
+            TargetECInstanceId;NULL;1
+    1;134;dgn:SubCategory;Insert;No
+            CategoryId;NULL;1
+            ECInstanceId;NULL;1
+            Props;NULL;"{"color":16777215}"
+    */
+    EXPECT_EQ(9, changeSummary.MakeInstanceIterator().QueryCount());
+    }
+
+//---------------------------------------------------------------------------------------
+// @bsimethod                                Ramanujam.Raman                    07/2015
+//---------------------------------------------------------------------------------------
+TEST_F(ChangeSummaryTestFixture, ValidateInstanceIterator)
+    {
+    CreateDgnDb();
+
+    InsertModel();
+    InsertCategory();
+    InsertElement(0, 0, 0);
+
+    ChangeSummary changeSummary(*m_testDb);
+    GetChangeSummaryFromCurrentTransaction(changeSummary);
+
+    int countIter = 0;
+    for (ChangeSummary::InstanceIterator::const_iterator const& entry : changeSummary.MakeInstanceIterator())
+        {
+        countIter++;
+        UNUSED_VARIABLE(entry);
+        }
+    EXPECT_EQ(countIter, 14);
+
+    int countQuery = changeSummary.MakeInstanceIterator().QueryCount();
+    EXPECT_EQ(countQuery, 14);
+    }
+
+extern ECSchemaPtr ReadECSchemaFromDisk(WCharCP schemaPathname);
+extern bool ImportECSchema(ECSchemaR ecSchema, DgnDbR project);
+extern IECInstancePtr CreateStartupCompanyInstance(ECSchemaCR startupSchema);
+
+//---------------------------------------------------------------------------------------
+// @bsimethod                                Ramanujam.Raman                    07/2015
+//---------------------------------------------------------------------------------------
+TEST_F(ChangeSummaryTestFixture, StructArrayChangesFromCurrentTransaction)
+    {
+    CreateDgnDb();
+
+    BeFileName schemaPathname;
+    BeTest::GetHost().GetDocumentsRoot(schemaPathname);
+    schemaPathname.AppendToPath(L"DgnDb\\ECDb\\Schemas\\StartupCompany.02.00.ecschema.xml");
+
+    ECSchemaPtr startupSchema = ReadECSchemaFromDisk(schemaPathname);
+    ASSERT_TRUE(startupSchema.IsValid());
+
+    ImportECSchema(*startupSchema, *m_testDb);
+
+    IECInstancePtr instance = CreateStartupCompanyInstance(*startupSchema);
+    ASSERT_TRUE(instance.IsValid());
+
+    ChangeSummary changeSummary(*m_testDb);
+
+    ECInstanceKey instanceKey;
+    BentleyStatus status = ImportECInstance(instanceKey, *instance, *m_testDb);
+    ASSERT_TRUE(SUCCESS == status);
+
+    GetChangeSummaryFromCurrentTransaction(changeSummary);
+
+    DumpChangeSummary(changeSummary, "ChangeSummary after inserting instance with struct array");
+
+    /*
+    ChangeSummary after inserting instance with struct array:
+    InstanceId;ClassId;ClassName;DbOpcode;IsIndirect
+    1;237;StartupCompany:Foo;Insert;No
+            ECInstanceId;NULL;1
+            anglesFoo.Alpha;NULL;12.345
+            anglesFoo.Beta;NULL;12.345
+            arrayOfIntsFoo;NULL;...
+            doubleFoo;NULL;12.345
+            intFoo;NULL;67
+    */
+    EXPECT_EQ(1, changeSummary.MakeInstanceIterator().QueryCount());
+    EXPECT_TRUE(ChangeSummaryHasInstance(changeSummary, instanceKey.GetECInstanceId(), "StartupCompany", "Foo", DbOpcode::Insert));
+
+    m_testDb->SaveChanges();
+
+    Statement stmt;
+    DbResult result = stmt.Prepare(*m_testDb, "UPDATE sc_ArrayOfAnglesStruct SET Alpha=1, Beta=2, Theta=3 WHERE ECArrayIndex=2");
+    ASSERT_TRUE(BE_SQLITE_OK == result);
+    result = stmt.Step();
+    ASSERT_TRUE(BE_SQLITE_DONE == result);
+
+    GetChangeSummaryFromCurrentTransaction(changeSummary);
+
+    DumpChangeSummary(changeSummary, "ChangeSummary after updating one row in the struct array table");
+
+    /*
+    ChangeSummary after updating one row in the struct array table:
+    InstanceId;ClassId;ClassName;DbOpcode;IsIndirect
+    1;237;StartupCompany:Foo;Update;No
+    */
+    EXPECT_EQ(1, changeSummary.MakeInstanceIterator().QueryCount());
+    EXPECT_TRUE(ChangeSummaryHasInstance(changeSummary, instanceKey.GetECInstanceId(), "StartupCompany", "Foo", DbOpcode::Update));
+
+    m_testDb->SaveChanges();
+
+    stmt.Finalize();
+    result = stmt.Prepare(*m_testDb, "DELETE FROM sc_ArrayOfAnglesStruct WHERE ECArrayIndex=2");
+    ASSERT_TRUE(BE_SQLITE_OK == result);
+    result = stmt.Step();
+    ASSERT_TRUE(BE_SQLITE_DONE == result);
+
+    GetChangeSummaryFromCurrentTransaction(changeSummary);
+
+    DumpChangeSummary(changeSummary, "ChangeSummary after deleting one row in the struct array table");
+
+    /*
+    ChangeSummary after deleting one row in the struct array table:
+    InstanceId;ClassId;ClassName;DbOpcode;IsIndirect
+    1;237;StartupCompany:Foo;Update;No
+    */
+    EXPECT_EQ(1, changeSummary.MakeInstanceIterator().QueryCount());
+    EXPECT_TRUE(ChangeSummaryHasInstance(changeSummary, instanceKey.GetECInstanceId(), "StartupCompany", "Foo", DbOpcode::Update));
+
+    m_testDb->SaveChanges();
+    
+    ECClassCP ecClass = m_testDb->Schemas().GetECClass(instanceKey.GetECClassId());
+    ASSERT_TRUE(ecClass != nullptr);
+    Utf8PrintfString deleteECSql("DELETE FROM %s.%s WHERE ECInstanceId=?", ecClass->GetSchema().GetName().c_str(), ecClass->GetName().c_str());
+
+    ECSqlStatement ecSqlStmt;
+    ECSqlStatus ecSqlStatus = ecSqlStmt.Prepare(*m_testDb, deleteECSql.c_str());
+    ASSERT_TRUE(ECSqlStatus::Success == ecSqlStatus);
+    ecSqlStmt.BindId(1, instanceKey.GetECInstanceId());
+    DbResult stepStatus = ecSqlStmt.Step();
+    ASSERT_TRUE(BE_SQLITE_DONE == stepStatus);
+
+    GetChangeSummaryFromCurrentTransaction(changeSummary);
+
+    DumpChangeSummary(changeSummary, "ChangeSummary after deleting instance that contains a struct array");
+
+    /*
+    ChangeSummary after deleting instance that contains a struct array:
+    InstanceId;ClassId;ClassName;DbOpcode;IsIndirect
+    1;237;StartupCompany:Foo;Delete;Yes
+            ECInstanceId;1;NULL
+            anglesFoo.Alpha;12.345;NULL
+            anglesFoo.Beta;12.345;NULL
+            arrayOfIntsFoo;...;NULL
+            doubleFoo;12.345;NULL
+            intFoo;67;NULL
+    */
+    EXPECT_EQ(1, changeSummary.MakeInstanceIterator().QueryCount());
+    EXPECT_TRUE(ChangeSummaryHasInstance(changeSummary, instanceKey.GetECInstanceId(), "StartupCompany", "Foo", DbOpcode::Delete));
+
+    m_testDb->SaveChanges();
+
+    ecSqlStmt.Finalize();
+    ecSqlStatus = ecSqlStmt.Prepare(*m_testDb, "INSERT INTO StartupCompany.AnglesStruct (Alpha,Beta,Theta) VALUES(1.1,2.2,3.3)");
+    ASSERT_TRUE(ECSqlStatus::Success == ecSqlStatus);
+    ECInstanceKey structInstanceKey;
+    stepStatus = ecSqlStmt.Step (structInstanceKey);
+    ASSERT_TRUE(BE_SQLITE_DONE == stepStatus);
+
+    GetChangeSummaryFromCurrentTransaction(changeSummary);
+
+    DumpChangeSummary(changeSummary, "ChangeSummary after inserting a plain struct that gets stored in a struct array table");
+
+    /*
+    ChangeSummary after inserting a plain struct that gets stored in a struct array table:
+    InstanceId;ClassId;ClassName;DbOpcode;IsIndirect
+    5;199;StartupCompany:AnglesStruct;Insert;No
+            Alpha;NULL;1.1
+            Beta;NULL;2.2
+            ECInstanceId;NULL;5
+            Theta;NULL;3.3
+    */
+    EXPECT_EQ(1, changeSummary.MakeInstanceIterator().QueryCount());
+    EXPECT_TRUE(ChangeSummaryHasInstance(changeSummary, structInstanceKey.GetECInstanceId(), "StartupCompany", "AnglesStruct", DbOpcode::Insert));
+    }
+
+//---------------------------------------------------------------------------------------
+// @bsimethod                                Ramanujam.Raman                    07/2015
+//---------------------------------------------------------------------------------------
+TEST_F(ChangeSummaryTestFixture, StructArrayChangesFromSavedTransactions)
+    {
+    CreateDgnDb();
+
+    BeFileName schemaPathname;
+    BeTest::GetHost().GetDocumentsRoot(schemaPathname);
+    schemaPathname.AppendToPath(L"DgnDb\\ECDb\\Schemas\\StartupCompany.02.00.ecschema.xml");
+
+    ECSchemaPtr startupSchema = ReadECSchemaFromDisk(schemaPathname);
+    ASSERT_TRUE(startupSchema.IsValid());
+
+    ImportECSchema(*startupSchema, *m_testDb);
+
+    IECInstancePtr instance = CreateStartupCompanyInstance(*startupSchema);
+    ASSERT_TRUE(instance.IsValid());
+
+    ChangeSummary changeSummary(*m_testDb);
+
+    ECInstanceKey instanceKey;
+    BentleyStatus status = ImportECInstance(instanceKey, *instance, *m_testDb);
+    ASSERT_TRUE(SUCCESS == status);
+
+    m_testDb->SaveChanges();
+
+    GetChangeSummaryFromSavedTransactions(changeSummary);
+
+    DumpChangeSummary(changeSummary, "ChangeSummary after inserting instance with struct array");
+
+    /*
+    ChangeSummary after inserting instance with struct array:
+    InstanceId;ClassId;ClassName;DbOpcode;IsIndirect
+    1;237;StartupCompany:Foo;Insert;No
+            ECInstanceId;NULL;1
+            anglesFoo.Alpha;NULL;12.345
+            anglesFoo.Beta;NULL;12.345
+            arrayOfIntsFoo;NULL;...
+            doubleFoo;NULL;12.345
+            intFoo;NULL;67
+    */
+    EXPECT_EQ(1, changeSummary.MakeInstanceIterator().QueryCount());
+    EXPECT_TRUE(ChangeSummaryHasInstance(changeSummary, instanceKey.GetECInstanceId(), "StartupCompany", "Foo", DbOpcode::Insert));
+
+    Statement stmt;
+    DbResult result = stmt.Prepare(*m_testDb, "UPDATE sc_ArrayOfAnglesStruct SET Alpha=1, Beta=2, Theta=3 WHERE ECArrayIndex=2");
+    ASSERT_TRUE(BE_SQLITE_OK == result);
+    result = stmt.Step();
+    ASSERT_TRUE(BE_SQLITE_DONE == result);
+
+    m_testDb->SaveChanges();
+
+    GetChangeSummaryFromSavedTransactions(changeSummary);
+
+    DumpChangeSummary(changeSummary, "ChangeSummary after updating one row in the struct array table");
+
+    /*
+    ChangeSummary after updating one row in the struct array table:
+    InstanceId;ClassId;ClassName;DbOpcode;IsIndirect
+    1;237;StartupCompany:Foo;Insert;No
+            ECInstanceId;NULL;1
+            anglesFoo.Alpha;NULL;12.345
+            anglesFoo.Beta;NULL;12.345
+            arrayOfIntsFoo;NULL;...
+            doubleFoo;NULL;12.345
+            intFoo;NULL;67
+    */
+    EXPECT_EQ(1, changeSummary.MakeInstanceIterator().QueryCount());
+    EXPECT_TRUE(ChangeSummaryHasInstance(changeSummary, instanceKey.GetECInstanceId(), "StartupCompany", "Foo", DbOpcode::Insert));
+
+    stmt.Finalize();
+    result = stmt.Prepare(*m_testDb, "DELETE FROM sc_ArrayOfAnglesStruct WHERE ECArrayIndex=2");
+    ASSERT_TRUE(BE_SQLITE_OK == result);
+    result = stmt.Step();
+    ASSERT_TRUE(BE_SQLITE_DONE == result);
+
+    m_testDb->SaveChanges();
+
+    GetChangeSummaryFromSavedTransactions(changeSummary);
+    
+    DumpChangeSummary(changeSummary, "ChangeSummary after deleting one row in the struct array table");
+
+    /*
+    ChangeSummary after deleting one row in the struct array table:
+    InstanceId;ClassId;ClassName;DbOpcode;IsIndirect
+    1;237;StartupCompany:Foo;Insert;No
+            ECInstanceId;NULL;1
+            anglesFoo.Alpha;NULL;12.345
+            anglesFoo.Beta;NULL;12.345
+            arrayOfIntsFoo;NULL;...
+            doubleFoo;NULL;12.345
+            intFoo;NULL;67
+    */
+    EXPECT_EQ(1, changeSummary.MakeInstanceIterator().QueryCount());
+    EXPECT_TRUE(ChangeSummaryHasInstance(changeSummary, instanceKey.GetECInstanceId(), "StartupCompany", "Foo", DbOpcode::Insert));
+
+    ECClassCP ecClass = m_testDb->Schemas().GetECClass(instanceKey.GetECClassId());
+    ASSERT_TRUE(ecClass != nullptr);
+    Utf8PrintfString deleteECSql("DELETE FROM %s.%s WHERE ECInstanceId=?", ecClass->GetSchema().GetName().c_str(), ecClass->GetName().c_str());
+
+    ECSqlStatement ecSqlStmt;
+    ECSqlStatus ecSqlStatus = ecSqlStmt.Prepare(*m_testDb, deleteECSql.c_str());
+    ASSERT_TRUE(ECSqlStatus::Success == ecSqlStatus);
+    ecSqlStmt.BindId(1, instanceKey.GetECInstanceId());
+    DbResult stepStatus = ecSqlStmt.Step();
+    ASSERT_TRUE(BE_SQLITE_DONE == stepStatus);
+
+    m_testDb->SaveChanges();
+
+    GetChangeSummaryFromSavedTransactions(changeSummary);
+
+    DumpChangeSummary(changeSummary, "ChangeSummary after deleting instance that contains a struct array");
+
+    /*
+    ChangeSummary after deleting instance that contains a struct array:
+    InstanceId;ClassId;ClassName;DbOpcode;IsIndirect
+    */
+    EXPECT_EQ(0, changeSummary.MakeInstanceIterator().QueryCount());
+
+    ecSqlStmt.Finalize();
+    ecSqlStatus = ecSqlStmt.Prepare(*m_testDb, "INSERT INTO StartupCompany.AnglesStruct (Alpha,Beta,Theta) VALUES(1.1,2.2,3.3)");
+    ASSERT_TRUE(ECSqlStatus::Success == ecSqlStatus);
+    ECInstanceKey structInstanceKey;
+    stepStatus = ecSqlStmt.Step(structInstanceKey);
+    ASSERT_TRUE(BE_SQLITE_DONE == stepStatus);
+
+    m_testDb->SaveChanges();
+
+    GetChangeSummaryFromSavedTransactions(changeSummary);
+
+    DumpChangeSummary(changeSummary, "ChangeSummary after inserting a plain struct that gets stored in a struct array table");
+
+    /*
+    ChangeSummary after inserting a plain struct that gets stored in a struct array table:
+    InstanceId;ClassId;ClassName;DbOpcode;IsIndirect
+    5;199;StartupCompany:AnglesStruct;Insert;No
+            Alpha;NULL;1.1
+            Beta;NULL;2.2
+            ECInstanceId;NULL;5
+            Theta;NULL;3.3
+    */
+    EXPECT_EQ(1, changeSummary.MakeInstanceIterator().QueryCount());
+    EXPECT_TRUE(ChangeSummaryHasInstance(changeSummary, structInstanceKey.GetECInstanceId(), "StartupCompany", "AnglesStruct", DbOpcode::Insert));
+    }
+
+//---------------------------------------------------------------------------------------
+// @bsimethod                                Ramanujam.Raman                    07/2015
+//---------------------------------------------------------------------------------------
+TEST_F(ChangeSummaryTestFixture, RelationshipChangesFromCurrentTransaction)
+    {
+    CreateDgnDb();
+
+    BeFileName schemaPathname;
+    BeTest::GetHost().GetDocumentsRoot(schemaPathname);
+    schemaPathname.AppendToPath(L"DgnDb\\ECDb\\Schemas\\StartupCompany.02.00.ecschema.xml");
+
+    ECSchemaPtr startupSchema = ReadECSchemaFromDisk(schemaPathname);
+    ASSERT_TRUE(startupSchema.IsValid());
+
+    ImportECSchema(*startupSchema, *m_testDb);
+
+    // Insert Employee - FirstName, LastName
+    // Insert Company - Name
+    // Insert Hardware - Make (String), Model (String)
+    // Insert EmployeeCompany - End Table relationship (Company__trg_11_id)
+    // Insert EmployeeHardware - Link Table relationship
+
+    ECSqlStatement statement;
+    statement.Prepare(*m_testDb, "INSERT INTO StartupCompany.Employee (FirstName,LastName) VALUES('John','Doe')");
+    ECInstanceKey employeeKey;
+    DbResult stepStatus = statement.Step(employeeKey);
+    ASSERT_TRUE(stepStatus == BE_SQLITE_DONE);
+
+    statement.Finalize();
+    statement.Prepare(*m_testDb, "INSERT INTO StartupCompany.Company (Name) VALUES('AcmeWorks')");
+    ECInstanceKey companyKey1;
+    stepStatus = statement.Step(companyKey1);
+    ASSERT_TRUE(stepStatus == BE_SQLITE_DONE);
+
+    statement.Finalize();
+    statement.Prepare(*m_testDb, "INSERT INTO StartupCompany.Company (Name) VALUES('CmeaWorks')");
+    ECInstanceKey companyKey2;
+    stepStatus = statement.Step(companyKey2);
+    ASSERT_TRUE(stepStatus == BE_SQLITE_DONE);
+
+    statement.Finalize();
+    statement.Prepare(*m_testDb, "INSERT INTO StartupCompany.Hardware (Make,Model) VALUES('Tesla', 'Model-S')");
+    ECInstanceKey hardwareKey1;
+    stepStatus = statement.Step(hardwareKey1);
+    ASSERT_TRUE(stepStatus == BE_SQLITE_DONE);
+
+    statement.Finalize();
+    statement.Prepare(*m_testDb, "INSERT INTO StartupCompany.Hardware (Make,Model) VALUES('Toyota', 'Prius')");
+    ECInstanceKey hardwareKey2;
+    stepStatus = statement.Step(hardwareKey2);
+    ASSERT_TRUE(stepStatus == BE_SQLITE_DONE);
+
+    ChangeSummary changeSummary(*m_testDb);
+    GetChangeSummaryFromCurrentTransaction(changeSummary);
+
+    DumpChangeSummary(changeSummary, "ChangeSummary after inserting instances");
+
+    /*
+    ChangeSummary after inserting instances:
+    InstanceId;ClassId;ClassName;DbOpcode;IsIndirect
+    4;221;StartupCompany:Hardware;Insert;No
+            ECInstanceId;NULL;4
+            Make;NULL;"Tesla"
+            Model;NULL;"Model-S"
+    5;221;StartupCompany:Hardware;Insert;No
+            ECInstanceId;NULL;5
+            Make;NULL;"Toyota"
+            Model;NULL;"Prius"
+    2;217;StartupCompany:Company;Insert;No
+            ECInstanceId;NULL;2
+            Name;NULL;"AcmeWorks"
+    3;217;StartupCompany:Company;Insert;No
+            ECInstanceId;NULL;3
+            Name;NULL;"CmeaWorks"
+    1;226;StartupCompany:Employee;Insert;No
+            ECInstanceId;NULL;1
+            FirstName;NULL;"John"
+            LastName;NULL;"Doe"
+    */
+    EXPECT_EQ(5, changeSummary.MakeInstanceIterator().QueryCount());
+    EXPECT_TRUE(ChangeSummaryHasInstance(changeSummary, ECInstanceId(employeeKey.GetECInstanceId().GetValueUnchecked()), "StartupCompany", "Employee", DbOpcode::Insert));
+    EXPECT_TRUE(ChangeSummaryHasInstance(changeSummary, ECInstanceId(companyKey1.GetECInstanceId().GetValueUnchecked()), "StartupCompany", "Company", DbOpcode::Insert));
+    EXPECT_TRUE(ChangeSummaryHasInstance(changeSummary, ECInstanceId(companyKey2.GetECInstanceId().GetValueUnchecked()), "StartupCompany", "Company", DbOpcode::Insert));
+    EXPECT_TRUE(ChangeSummaryHasInstance(changeSummary, ECInstanceId(hardwareKey1.GetECInstanceId().GetValueUnchecked()), "StartupCompany", "Hardware", DbOpcode::Insert));
+    EXPECT_TRUE(ChangeSummaryHasInstance(changeSummary, ECInstanceId(hardwareKey2.GetECInstanceId().GetValueUnchecked()), "StartupCompany", "Hardware", DbOpcode::Insert));
+
+    m_testDb->SaveChanges();
+
+    statement.Finalize();
+    statement.Prepare(*m_testDb, "INSERT INTO StartupCompany.EmployeeCompany (SourceECClassId,SourceECInstanceId,TargetECClassId,TargetECInstanceId) VALUES(?,?,?,?)");
+    statement.BindInt64(1, (int64_t) employeeKey.GetECClassId());
+    statement.BindId(2, employeeKey.GetECInstanceId());
+    statement.BindInt64(3, (int64_t) companyKey1.GetECClassId());
+    statement.BindId(4, companyKey1.GetECInstanceId());
+
+    ECInstanceKey employeeCompanyKey;
+    stepStatus = statement.Step(employeeCompanyKey);
+    ASSERT_TRUE(stepStatus == BE_SQLITE_DONE);
+
+    statement.Finalize();
+    statement.Prepare(*m_testDb, "INSERT INTO StartupCompany.EmployeeHardware (SourceECClassId,SourceECInstanceId,TargetECClassId,TargetECInstanceId) VALUES(?,?,?,?)");
+    statement.BindInt64(1, (int64_t) employeeKey.GetECClassId());
+    statement.BindId(2, employeeKey.GetECInstanceId());
+    statement.BindInt64(3, (int64_t) hardwareKey1.GetECClassId());
+    statement.BindId(4, hardwareKey1.GetECInstanceId());
+
+    ECInstanceKey employeeHardwareKey;
+    stepStatus = statement.Step(employeeHardwareKey);
+    ASSERT_TRUE(stepStatus == BE_SQLITE_DONE);
+
+    changeSummary.Free();
+    GetChangeSummaryFromCurrentTransaction(changeSummary);
+
+    DumpChangeSummary(changeSummary, "ChangeSummary after inserting relationships");
+
+    /*
+    ChangeSummary after inserting relationships:
+    InstanceId;ClassId;ClassName;DbOpcode;IsIndirect
+    6;231;StartupCompany:EmployeeHardware;Insert;No
+            ECInstanceId;NULL;6
+            SourceECInstanceId;NULL;1
+            TargetECClassId;NULL;221
+            TargetECInstanceId;NULL;4
+    1;228;StartupCompany:EmployeeCompany;Insert;No
+            ECInstanceId;NULL;1
+            SourceECInstanceId;NULL;1
+            TargetECInstanceId;NULL;2
+    */
+    EXPECT_EQ(2, changeSummary.MakeInstanceIterator().QueryCount());
+    EXPECT_TRUE(ChangeSummaryHasInstance(changeSummary, ECInstanceId(employeeCompanyKey.GetECInstanceId().GetValueUnchecked()), "StartupCompany", "EmployeeCompany", DbOpcode::Insert));
+    EXPECT_TRUE(ChangeSummaryHasInstance(changeSummary, ECInstanceId(employeeHardwareKey.GetECInstanceId().GetValueUnchecked()), "StartupCompany", "EmployeeHardware", DbOpcode::Insert));
+
+    m_testDb->SaveChanges();
+
+    /* 
+    * Note: ECDb doesn't support updates of relationships directly. Can only delete and re-insert relationships
+    */
+    statement.Finalize();
+    statement.Prepare(*m_testDb, "DELETE FROM StartupCompany.EmployeeHardware WHERE EmployeeHardware.ECInstanceId=?");
+    statement.BindId(1, employeeHardwareKey.GetECInstanceId());
+    stepStatus = statement.Step();
+    ASSERT_TRUE(stepStatus == BE_SQLITE_DONE);
+
+    statement.Finalize();
+    statement.Prepare(*m_testDb, "DELETE FROM StartupCompany.EmployeeCompany WHERE EmployeeCompany.ECInstanceId=?");
+    statement.BindId(1, employeeCompanyKey.GetECInstanceId());
+    stepStatus = statement.Step();
+    ASSERT_TRUE(stepStatus == BE_SQLITE_DONE);
+
+    statement.Finalize();
+    statement.Prepare(*m_testDb, "INSERT INTO StartupCompany.EmployeeHardware (SourceECClassId,SourceECInstanceId,TargetECClassId,TargetECInstanceId) VALUES(?,?,?,?)");
+    statement.BindInt64(1, (int64_t) employeeKey.GetECClassId());
+    statement.BindId(2, employeeKey.GetECInstanceId());
+    statement.BindInt64(3, (int64_t) hardwareKey2.GetECClassId());
+    statement.BindId(4, hardwareKey2.GetECInstanceId());
+
+    ECInstanceKey employeeHardwareKey2;
+    stepStatus = statement.Step(employeeHardwareKey2);
+    ASSERT_TRUE(stepStatus == BE_SQLITE_DONE);
+
+    statement.Finalize();
+    statement.Prepare(*m_testDb, "INSERT INTO StartupCompany.EmployeeCompany (SourceECClassId,SourceECInstanceId,TargetECClassId,TargetECInstanceId) VALUES(?,?,?,?)");
+    statement.BindInt64(1, (int64_t) employeeKey.GetECClassId());
+    statement.BindId(2, employeeKey.GetECInstanceId());
+    statement.BindInt64(3, (int64_t) companyKey2.GetECClassId());
+    statement.BindId(4, companyKey2.GetECInstanceId());
+
+    ECInstanceKey employeeCompanyKey2;
+    stepStatus = statement.Step(employeeCompanyKey2);
+    ASSERT_TRUE(stepStatus == BE_SQLITE_DONE);
+
+    changeSummary.Free();
+    GetChangeSummaryFromCurrentTransaction(changeSummary);
+
+    DumpChangeSummary(changeSummary, "ChangeSummary after updating (deleting and inserting different) relationships");
+
+    /*
+    ChangeSummary after updating (deleting and inserting different) relationships:
+    InstanceId;ClassId;ClassName;DbOpcode;IsIndirect
+    1;228;StartupCompany:EmployeeCompany;Update;No
+            ECInstanceId;1;NULL
+            SourceECInstanceId;1;NULL
+            TargetECInstanceId;2;3
+    6;231;StartupCompany:EmployeeHardware;Delete;Yes
+            ECInstanceId;6;NULL
+            SourceECInstanceId;1;NULL
+            TargetECClassId;221;NULL
+            TargetECInstanceId;4;NULL
+    7;231;StartupCompany:EmployeeHardware;Insert;No
+            ECInstanceId;NULL;7
+            SourceECInstanceId;NULL;1
+            TargetECClassId;NULL;221
+            TargetECInstanceId;NULL;5
+    */
+    EXPECT_EQ(3, changeSummary.MakeInstanceIterator().QueryCount());
+    EXPECT_TRUE(employeeCompanyKey.GetECInstanceId() == employeeCompanyKey2.GetECInstanceId());
+    EXPECT_TRUE(ChangeSummaryHasInstance(changeSummary, ECInstanceId(employeeCompanyKey.GetECInstanceId().GetValueUnchecked()), "StartupCompany", "EmployeeCompany", DbOpcode::Update));
+    EXPECT_TRUE(ChangeSummaryHasInstance(changeSummary, ECInstanceId(employeeHardwareKey.GetECInstanceId().GetValueUnchecked()), "StartupCompany", "EmployeeHardware", DbOpcode::Delete));
+    EXPECT_TRUE(ChangeSummaryHasInstance(changeSummary, ECInstanceId(employeeHardwareKey2.GetECInstanceId().GetValueUnchecked()), "StartupCompany", "EmployeeHardware", DbOpcode::Insert));
+    }
+
+//---------------------------------------------------------------------------------------
+// @bsimethod                                Ramanujam.Raman                    07/2015
+//---------------------------------------------------------------------------------------
+TEST_F(ChangeSummaryTestFixture, RelationshipChangesFromSavedTransaction)
+    {
+    CreateDgnDb();
+
+    BeFileName schemaPathname;
+    BeTest::GetHost().GetDocumentsRoot(schemaPathname);
+    schemaPathname.AppendToPath(L"DgnDb\\ECDb\\Schemas\\StartupCompany.02.00.ecschema.xml");
+
+    ECSchemaPtr startupSchema = ReadECSchemaFromDisk(schemaPathname);
+    ASSERT_TRUE(startupSchema.IsValid());
+
+    ImportECSchema(*startupSchema, *m_testDb);
+
+    // Insert Employee - FirstName, LastName
+    // Insert Company - Name
+    // Insert Hardware - Make (String), Model (String)
+    // Insert EmployeeCompany - End Table relationship (Company__trg_11_id)
+    // Insert EmployeeHardware - Link Table relationship
+
+    ECSqlStatement statement;
+    statement.Prepare(*m_testDb, "INSERT INTO StartupCompany.Employee (FirstName,LastName) VALUES('John','Doe')");
+    ECInstanceKey employeeKey;
+    DbResult stepStatus = statement.Step(employeeKey);
+    ASSERT_TRUE(stepStatus == BE_SQLITE_DONE);
+
+    statement.Finalize();
+    statement.Prepare(*m_testDb, "INSERT INTO StartupCompany.Company (Name) VALUES('AcmeWorks')");
+    ECInstanceKey companyKey1;
+    stepStatus = statement.Step(companyKey1);
+    ASSERT_TRUE(stepStatus == BE_SQLITE_DONE);
+
+    statement.Finalize();
+    statement.Prepare(*m_testDb, "INSERT INTO StartupCompany.Company (Name) VALUES('CmeaWorks')");
+    ECInstanceKey companyKey2;
+    stepStatus = statement.Step(companyKey2);
+    ASSERT_TRUE(stepStatus == BE_SQLITE_DONE);
+
+    statement.Finalize();
+    statement.Prepare(*m_testDb, "INSERT INTO StartupCompany.Hardware (Make,Model) VALUES('Tesla', 'Model-S')");
+    ECInstanceKey hardwareKey1;
+    stepStatus = statement.Step(hardwareKey1);
+    ASSERT_TRUE(stepStatus == BE_SQLITE_DONE);
+
+    statement.Finalize();
+    statement.Prepare(*m_testDb, "INSERT INTO StartupCompany.Hardware (Make,Model) VALUES('Toyota', 'Prius')");
+    ECInstanceKey hardwareKey2;
+    stepStatus = statement.Step(hardwareKey2);
+    ASSERT_TRUE(stepStatus == BE_SQLITE_DONE);
+
+    m_testDb->SaveChanges();
+
+    ChangeSummary changeSummary(*m_testDb);
+    GetChangeSummaryFromSavedTransactions(changeSummary);
+
+    DumpChangeSummary(changeSummary, "ChangeSummary after inserting instances");
+
+    /*
+    ChangeSummary after inserting instances:
+    InstanceId;ClassId;ClassName;DbOpcode;IsIndirect
+    1;226;StartupCompany:Employee;Insert;No
+            ECInstanceId;NULL;1
+            FirstName;NULL;"John"
+            LastName;NULL;"Doe"
+    2;217;StartupCompany:Company;Insert;No
+            ECInstanceId;NULL;2
+            Name;NULL;"AcmeWorks"
+    3;217;StartupCompany:Company;Insert;No
+            ECInstanceId;NULL;3
+            Name;NULL;"CmeaWorks"
+    4;221;StartupCompany:Hardware;Insert;No
+            ECInstanceId;NULL;4
+            Make;NULL;"Tesla"
+            Model;NULL;"Model-S"
+    5;221;StartupCompany:Hardware;Insert;No
+            ECInstanceId;NULL;5
+            Make;NULL;"Toyota"
+            Model;NULL;"Prius"
+    */
+    EXPECT_EQ(5, changeSummary.MakeInstanceIterator().QueryCount());
+    EXPECT_TRUE(ChangeSummaryHasInstance(changeSummary, ECInstanceId(employeeKey.GetECInstanceId().GetValueUnchecked()), "StartupCompany", "Employee", DbOpcode::Insert));
+    EXPECT_TRUE(ChangeSummaryHasInstance(changeSummary, ECInstanceId(companyKey1.GetECInstanceId().GetValueUnchecked()), "StartupCompany", "Company", DbOpcode::Insert));
+    EXPECT_TRUE(ChangeSummaryHasInstance(changeSummary, ECInstanceId(companyKey2.GetECInstanceId().GetValueUnchecked()), "StartupCompany", "Company", DbOpcode::Insert));
+    EXPECT_TRUE(ChangeSummaryHasInstance(changeSummary, ECInstanceId(hardwareKey1.GetECInstanceId().GetValueUnchecked()), "StartupCompany", "Hardware", DbOpcode::Insert));
+    EXPECT_TRUE(ChangeSummaryHasInstance(changeSummary, ECInstanceId(hardwareKey2.GetECInstanceId().GetValueUnchecked()), "StartupCompany", "Hardware", DbOpcode::Insert));
+
+    statement.Finalize();
+    statement.Prepare(*m_testDb, "INSERT INTO StartupCompany.EmployeeCompany (SourceECClassId,SourceECInstanceId,TargetECClassId,TargetECInstanceId) VALUES(?,?,?,?)");
+    statement.BindInt64(1, (int64_t) employeeKey.GetECClassId());
+    statement.BindId(2, employeeKey.GetECInstanceId());
+    statement.BindInt64(3, (int64_t) companyKey1.GetECClassId());
+    statement.BindId(4, companyKey1.GetECInstanceId());
+
+    ECInstanceKey employeeCompanyKey;
+    stepStatus = statement.Step(employeeCompanyKey);
+    ASSERT_TRUE(stepStatus == BE_SQLITE_DONE);
+
+    statement.Finalize();
+    statement.Prepare(*m_testDb, "INSERT INTO StartupCompany.EmployeeHardware (SourceECClassId,SourceECInstanceId,TargetECClassId,TargetECInstanceId) VALUES(?,?,?,?)");
+    statement.BindInt64(1, (int64_t) employeeKey.GetECClassId());
+    statement.BindId(2, employeeKey.GetECInstanceId());
+    statement.BindInt64(3, (int64_t) hardwareKey1.GetECClassId());
+    statement.BindId(4, hardwareKey1.GetECInstanceId());
+
+    ECInstanceKey employeeHardwareKey;
+    stepStatus = statement.Step(employeeHardwareKey);
+    ASSERT_TRUE(stepStatus == BE_SQLITE_DONE);
+
+    m_testDb->SaveChanges();
+
+    changeSummary.Free();
+    GetChangeSummaryFromSavedTransactions(changeSummary);
+
+    DumpChangeSummary(changeSummary, "ChangeSummary after inserting relationships");
+
+    /*
+    ChangeSummary after inserting relationships:
+    InstanceId;ClassId;ClassName;DbOpcode;IsIndirect
+    6;231;StartupCompany:EmployeeHardware;Insert;No
+            ECInstanceId;NULL;6
+            SourceECInstanceId;NULL;1
+            TargetECClassId;NULL;221
+            TargetECInstanceId;NULL;4
+    1;226;StartupCompany:Employee;Insert;No
+            ECInstanceId;NULL;1
+            FirstName;NULL;"John"
+            LastName;NULL;"Doe"
+    1;228;StartupCompany:EmployeeCompany;Insert;No
+            ECInstanceId;NULL;1
+            SourceECInstanceId;NULL;1
+            TargetECInstanceId;NULL;2
+    2;217;StartupCompany:Company;Insert;No
+            ECInstanceId;NULL;2
+            Name;NULL;"AcmeWorks"
+    3;217;StartupCompany:Company;Insert;No
+            ECInstanceId;NULL;3
+            Name;NULL;"CmeaWorks"
+    4;221;StartupCompany:Hardware;Insert;No
+            ECInstanceId;NULL;4
+            Make;NULL;"Tesla"
+            Model;NULL;"Model-S"
+    5;221;StartupCompany:Hardware;Insert;No
+            ECInstanceId;NULL;5
+            Make;NULL;"Toyota"
+            Model;NULL;"Prius"
+    */
+    EXPECT_EQ(7, changeSummary.MakeInstanceIterator().QueryCount());
+    EXPECT_TRUE(ChangeSummaryHasInstance(changeSummary, ECInstanceId(employeeCompanyKey.GetECInstanceId().GetValueUnchecked()), "StartupCompany", "EmployeeCompany", DbOpcode::Insert));
+    EXPECT_TRUE(ChangeSummaryHasInstance(changeSummary, ECInstanceId(employeeHardwareKey.GetECInstanceId().GetValueUnchecked()), "StartupCompany", "EmployeeHardware", DbOpcode::Insert));
+
+    /*
+    * Note: ECDb doesn't support updates of relationships directly. Can only delete and re-insert relationships
+    */
+    statement.Finalize();
+    statement.Prepare(*m_testDb, "DELETE FROM StartupCompany.EmployeeHardware WHERE EmployeeHardware.ECInstanceId=?");
+    statement.BindId(1, employeeHardwareKey.GetECInstanceId());
+    stepStatus = statement.Step();
+    ASSERT_TRUE(stepStatus == BE_SQLITE_DONE);
+
+    statement.Finalize();
+    statement.Prepare(*m_testDb, "DELETE FROM StartupCompany.EmployeeCompany WHERE EmployeeCompany.ECInstanceId=?");
+    statement.BindId(1, employeeCompanyKey.GetECInstanceId());
+    stepStatus = statement.Step();
+    ASSERT_TRUE(stepStatus == BE_SQLITE_DONE);
+
+    statement.Finalize();
+    statement.Prepare(*m_testDb, "INSERT INTO StartupCompany.EmployeeHardware (SourceECClassId,SourceECInstanceId,TargetECClassId,TargetECInstanceId) VALUES(?,?,?,?)");
+    statement.BindInt64(1, (int64_t) employeeKey.GetECClassId());
+    statement.BindId(2, employeeKey.GetECInstanceId());
+    statement.BindInt64(3, (int64_t) hardwareKey2.GetECClassId());
+    statement.BindId(4, hardwareKey2.GetECInstanceId());
+
+    ECInstanceKey employeeHardwareKey2;
+    stepStatus = statement.Step(employeeHardwareKey2);
+    ASSERT_TRUE(stepStatus == BE_SQLITE_DONE);
+
+    statement.Finalize();
+    statement.Prepare(*m_testDb, "INSERT INTO StartupCompany.EmployeeCompany (SourceECClassId,SourceECInstanceId,TargetECClassId,TargetECInstanceId) VALUES(?,?,?,?)");
+    statement.BindInt64(1, (int64_t) employeeKey.GetECClassId());
+    statement.BindId(2, employeeKey.GetECInstanceId());
+    statement.BindInt64(3, (int64_t) companyKey2.GetECClassId());
+    statement.BindId(4, companyKey2.GetECInstanceId());
+
+    ECInstanceKey employeeCompanyKey2;
+    stepStatus = statement.Step(employeeCompanyKey2);
+    ASSERT_TRUE(stepStatus == BE_SQLITE_DONE);
+
+    m_testDb->SaveChanges();
+
+    changeSummary.Free();
+    GetChangeSummaryFromSavedTransactions(changeSummary);
+
+    DumpChangeSummary(changeSummary, "ChangeSummary after updating (deleting and inserting different) relationships");
+
+    /*
+    ChangeSummary after updating (deleting and inserting different) relationships:
+    InstanceId;ClassId;ClassName;DbOpcode;IsIndirect
+    7;231;StartupCompany:EmployeeHardware;Insert;No
+            ECInstanceId;NULL;7
+            SourceECInstanceId;NULL;1
+            TargetECClassId;NULL;221
+            TargetECInstanceId;NULL;5
+    1;226;StartupCompany:Employee;Insert;No
+            ECInstanceId;NULL;1
+            FirstName;NULL;"John"
+            LastName;NULL;"Doe"
+    1;228;StartupCompany:EmployeeCompany;Insert;No
+            ECInstanceId;NULL;1
+            SourceECInstanceId;NULL;1
+            TargetECInstanceId;NULL;3
+    2;217;StartupCompany:Company;Insert;No
+            ECInstanceId;NULL;2
+            Name;NULL;"AcmeWorks"
+    3;217;StartupCompany:Company;Insert;No
+            ECInstanceId;NULL;3
+            Name;NULL;"CmeaWorks"
+    4;221;StartupCompany:Hardware;Insert;No
+            ECInstanceId;NULL;4
+            Make;NULL;"Tesla"
+            Model;NULL;"Model-S"
+    5;221;StartupCompany:Hardware;Insert;No
+            ECInstanceId;NULL;5
+            Make;NULL;"Toyota"
+            Model;NULL;"Prius"
+    */
+    EXPECT_EQ(7, changeSummary.MakeInstanceIterator().QueryCount());
+    EXPECT_TRUE(employeeCompanyKey.GetECInstanceId() == employeeCompanyKey2.GetECInstanceId());
+    EXPECT_TRUE(ChangeSummaryHasInstance(changeSummary, ECInstanceId(employeeCompanyKey.GetECInstanceId().GetValueUnchecked()), "StartupCompany", "EmployeeCompany", DbOpcode::Insert));
+    EXPECT_TRUE(ChangeSummaryHasInstance(changeSummary, ECInstanceId(employeeHardwareKey2.GetECInstanceId().GetValueUnchecked()), "StartupCompany", "EmployeeHardware", DbOpcode::Insert));
+    }
+
+//---------------------------------------------------------------------------------------
+// @bsimethod                                Ramanujam.Raman                    07/2015
+//---------------------------------------------------------------------------------------
+TEST_F(ChangeSummaryTestFixture, ElementChildRelationshipChanges)
+    {
+    CreateDgnDb();
+
+    InsertModel();
+    InsertCategory();
+    DgnElementId parentElementId = InsertElement(0, 0, 0);
+    DgnElementId childElementId = InsertElement(1, 1, 1);
+
+    m_testDb->SaveChanges();
+
+    RefCountedPtr<DgnElement> childElementPtr = m_testDb->Elements().GetForEdit<DgnElement>(childElementId);
+    
+    DgnDbStatus dbStatus = childElementPtr->SetParentId(parentElementId);
+    ASSERT_TRUE(DgnDbStatus::Success == dbStatus);
+    
+    childElementPtr->Update(&dbStatus);
+    ASSERT_TRUE(DgnDbStatus::Success == dbStatus);
+
+    ChangeSummary changeSummary(*m_testDb);
+    GetChangeSummaryFromCurrentTransaction(changeSummary);
+    
+    DumpChangeSummary(changeSummary, "ChangeSummary after setting ParentId");
+
+    /*
+    ChangeSummary after setting ParentId:
+    InstanceId;ClassId;ClassName;DbOpcode;IsIndirect
+    2;161;dgn:ElementOwnsChildElements;Insert;No
+        ECInstanceId;NULL;2
+        SourceECClassId;NULL;171
+        SourceECInstanceId;NULL;1
+        TargetECClassId;NULL;171
+        TargetECInstanceId;NULL;2
+    2;171;dgn:PhysicalElement;Update;No
+        ECInstanceId;2;NULL
+        LastMod;2.45726e+006;2.45726e+006
+        ParentId;NULL;1
+    */
+    EXPECT_EQ(2, changeSummary.MakeInstanceIterator().QueryCount());
+    EXPECT_TRUE(ChangeSummaryHasInstance(changeSummary, ECInstanceId(childElementId.GetValueUnchecked()), "dgn", "ElementOwnsChildElements", DbOpcode::Insert)); // Captured due to change of FK relationship (ParentId column)
+    EXPECT_TRUE(ChangeSummaryHasInstance(changeSummary, ECInstanceId(childElementId.GetValueUnchecked()), "dgn", "PhysicalElement", DbOpcode::Update)); // Captured due to change of ParentId property
+
+    ECClassId relClassId = m_testDb->Schemas().GetECClassId("dgn", "ElementOwnsChildElements");
+    ECClassId elClassId = m_testDb->Schemas().GetECClassId("dgn", "PhysicalElement");
+
+    ChangeSummary::Instance instance = changeSummary.GetInstance(elClassId, childElementId);
+    ASSERT_TRUE(instance.IsValid());
+
+    ChangeSummary::Instance relInstance = changeSummary.GetInstance(relClassId, childElementId);
+    ASSERT_TRUE(relInstance.IsValid());
+
+    DbDupValue value(nullptr);
+
+    value = relInstance.GetNewValue("SourceECClassId");
+    ASSERT_TRUE(value.IsValid());
+    EXPECT_EQ(elClassId, value.GetValueInt64());
+    EXPECT_EQ(elClassId, relInstance.GetNewValue("SourceECClassId").GetValueInt64());
+
+    value = relInstance.GetNewValue("SourceECInstanceId");
+    ASSERT_TRUE(value.IsValid());
+    EXPECT_EQ(parentElementId.GetValueUnchecked(), value.GetValueInt64());
+    EXPECT_EQ(parentElementId.GetValueUnchecked(), relInstance.GetNewValue("SourceECInstanceId").GetValueInt64());
+
+    value = relInstance.GetNewValue("TargetECClassId");
+    ASSERT_TRUE(value.IsValid());
+    EXPECT_EQ(elClassId, value.GetValueInt64());
+    EXPECT_EQ(elClassId, relInstance.GetNewValue("TargetECClassId").GetValueInt64());
+
+    value = relInstance.GetNewValue("TargetECInstanceId");
+    ASSERT_TRUE(value.IsValid());
+    ASSERT_EQ(childElementId.GetValueUnchecked(), value.GetValueInt64());
+    ASSERT_EQ(childElementId.GetValueUnchecked(), relInstance.GetNewValue("TargetECInstanceId").GetValueInt64());
+
+    value = instance.GetNewValue("ParentId");
+    ASSERT_TRUE(value.IsValid());
+    ASSERT_EQ(parentElementId.GetValueUnchecked(), value.GetValueInt64());
+    ASSERT_EQ(parentElementId.GetValueUnchecked(), instance.GetNewValue("ParentId").GetValueInt64());
+
+    EXPECT_EQ(5, relInstance.MakeValueIterator(changeSummary).QueryCount());
+    EXPECT_EQ(3, instance.MakeValueIterator(changeSummary).QueryCount());
+    }
+
+//---------------------------------------------------------------------------------------
+// @bsimethod                                Ramanujam.Raman                    07/2015
+//---------------------------------------------------------------------------------------
+TEST_F(ChangeSummaryTestFixture, QueryChangedElements)
+    {
+    CreateDgnDb();
+
+    ChangeSummary changeSummary(*m_testDb);
+
+    InsertModel();
+    InsertCategory();
+
+    bset<DgnElementId> insertedElements;
+    for (int ii = 0; ii < 10; ii++)
+        {
+        DgnElementId elementId = InsertElement(ii, 0, 0);
+        insertedElements.insert(elementId);
+        }
+
+    m_testDb->SaveChanges();
+
+    GetChangeSummaryFromSavedTransactions(changeSummary);
+
+    // Query changed elements directly using ECSQL
+    ECSqlStatement stmt;
+    Utf8CP ecsql = "SELECT el.ECInstanceId FROM dgn.GeometricElement el WHERE IsChangedInstance(?, el.GetECClassId(), el.ECInstanceId)";
+    ECSqlStatus status = stmt.Prepare(*m_testDb, ecsql);
+    ASSERT_TRUE(status.IsSuccess());
+    
+    stmt.BindInt64(1, (int64_t) &changeSummary);
+
+    bset<DgnElementId> changedElements;
+    DbResult stepStatus;
+    while ((stepStatus = stmt.Step()) == BE_SQLITE_ROW)
+        {
+        changedElements.insert(stmt.GetValueId<DgnElementId>(0));
+        }
+    ASSERT_TRUE(stepStatus == BE_SQLITE_DONE);
+    EXPECT_EQ(insertedElements, changedElements);
+
+    // Query elements changed due to changes to related geometry using ECSQL
+    stmt.Finalize();
+    ecsql = "SELECT el.ECInstanceId FROM dgn.GeometricElement el JOIN dgn.ElementGeom elg USING dgn.ElementOwnsGeom WHERE IsChangedInstance(?, elg.GetECClassId(), elg.ECInstanceId)";
+    status = stmt.Prepare(*m_testDb, ecsql);
+    ASSERT_TRUE(status.IsSuccess());
+
+    stmt.BindInt64(1, (int64_t) &changeSummary);
+
+    changedElements.empty();
+    while ((stepStatus = stmt.Step()) == BE_SQLITE_ROW)
+        {
+        changedElements.insert(stmt.GetValueId<DgnElementId>(0));
+        }
+    ASSERT_TRUE(stepStatus == BE_SQLITE_DONE);
+    EXPECT_EQ(insertedElements, changedElements);
+    
+    // Query changed elements directly using the API
+    bmap<ECInstanceId, ChangeSummary::Instance> changes;
+    ECClassId elClassId = m_testDb->Schemas().GetECClassId("dgn", "Element");
+    changeSummary.QueryByClass(changes, elClassId, true, ChangeSummary::QueryDbOpcode::All);
+    changedElements.empty();
+    for (bmap<ECInstanceId, ChangeSummary::Instance>::const_iterator iter = changes.begin(); iter != changes.end(); iter++)
+        {
+        changedElements.insert(DgnElementId(iter->first.GetValueUnchecked()));
+        }
+    EXPECT_EQ(insertedElements.size()+2, changedElements.size()); // category and sub-category...
+    }
+
+//---------------------------------------------------------------------------------------
+// @bsimethod                                Ramanujam.Raman                    07/2015
+//---------------------------------------------------------------------------------------
+TEST_F(ChangeSummaryTestFixture, QueryMultipleSessions)
+    {
+    CreateDgnDb();
+    InsertModel();
+    InsertCategory();
+    m_testDb->SaveChanges();
+    CloseDgnDb();
+
+    int nSessions = 5;
+    int nTransactionsPerSession = 5;
+    for (int ii = 0; ii < nSessions; ii++)
+        {
+        OpenDgnDb();
+
+        for (int jj = 0; jj < nTransactionsPerSession; jj++)
+            {
+            InsertElement(ii, jj, 0);
+            m_testDb->SaveChanges();
+            }
+
+        CloseDgnDb();
+        }
+
+    OpenDgnDb();
+
+    TxnManager::TxnId startTxnId(TxnManager::SessionId(1), 0); // First session, First transaction
+    ChangeSummary changeSummary(*m_testDb);
+    DgnDbStatus status = m_testDb->Txns().GetChangeSummary(changeSummary, startTxnId);
+    ASSERT_TRUE(status == DgnDbStatus::Success);
+
+    ECSqlStatement stmt;
+    Utf8CP ecsql = "SELECT COUNT(*) FROM dgn.Element el WHERE IsChangedInstance(?, el.GetECClassId(), el.ECInstanceId)";
+    ECSqlStatus ecSqlStatus = stmt.Prepare(*m_testDb, ecsql);
+    ASSERT_TRUE(ecSqlStatus.IsSuccess());
+
+    stmt.BindInt64(1, (int64_t) &changeSummary);
+
+    DbResult ecSqlStepStatus = stmt.Step();
+    ASSERT_TRUE(ecSqlStepStatus == BE_SQLITE_ROW);
+
+    int actualChangeCount = stmt.GetValueInt(0);
+    int expectedChangeCount = nSessions * nTransactionsPerSession + 2 /*category and subcategory*/;
+    EXPECT_EQ(expectedChangeCount, actualChangeCount);
+    }