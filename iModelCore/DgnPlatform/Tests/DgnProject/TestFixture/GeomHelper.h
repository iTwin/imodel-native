--- conflicted
+++ resolved
@@ -1,28 +1,24 @@
-/*--------------------------------------------------------------------------------------+
-|
-|  $Source: Tests/DgnProject/TestFixture/GeomHelper.h $
-|
-|  $Copyright: (c) 2015 Bentley Systems, Incorporated. All rights reserved. $
-|
-+--------------------------------------------------------------------------------------*/
-#pragma once
-
-#include "../NonPublished/DgnHandlersTests.h"
-#include <DgnPlatform/DgnPlatformLib.h>
-
-USING_NAMESPACE_BENTLEY_DGNPLATFORM
-
-struct GeomHelper{
-
-public:
-    static const double PLANE_LEN;
-    static CurveVectorPtr computeShape(double len = PLANE_LEN);
-    static CurveVectorPtr computeShape2d(double len = PLANE_LEN);
-    static MSBsplineSurfacePtr CreateGridSurface(DPoint3dCR origin, double dx, double dy, size_t order, size_t numX, size_t numY);
-<<<<<<< HEAD
-    static TextStringPtr GeomHelper::CreateTextString(TextStringStylePtr style=NULL);
-=======
-    static TextStringPtr CreateTextString(TextStringStylePtr style=NULL);
->>>>>>> 904f03bd
-
-};
+/*--------------------------------------------------------------------------------------+
+|
+|  $Source: Tests/DgnProject/TestFixture/GeomHelper.h $
+|
+|  $Copyright: (c) 2015 Bentley Systems, Incorporated. All rights reserved. $
+|
++--------------------------------------------------------------------------------------*/
+#pragma once
+
+#include "../NonPublished/DgnHandlersTests.h"
+#include <DgnPlatform/DgnPlatformLib.h>
+
+USING_NAMESPACE_BENTLEY_DGNPLATFORM
+
+struct GeomHelper{
+
+public:
+    static const double PLANE_LEN;
+    static CurveVectorPtr computeShape(double len = PLANE_LEN);
+    static CurveVectorPtr computeShape2d(double len = PLANE_LEN);
+    static MSBsplineSurfacePtr CreateGridSurface(DPoint3dCR origin, double dx, double dy, size_t order, size_t numX, size_t numY);
+    static TextStringPtr CreateTextString(TextStringStylePtr style=NULL);
+
+};