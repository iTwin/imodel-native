--- conflicted
+++ resolved
@@ -1,165 +1,161 @@
-/*--------------------------------------------------------------------------------------+
-|
-|  $Source: Tests/DgnProject/TestFixture/DgnDbTestFixtures.h $
-|
-|  $Copyright: (c) 2015 Bentley Systems, Incorporated. All rights reserved. $
-|
-+--------------------------------------------------------------------------------------*/
-#pragma once
-
-#include "../NonPublished/DgnHandlersTests.h"
-#include "GeomHelper.h"
-#include <Bentley/BeTest.h>
-#include <DgnPlatform/DgnPlatformApi.h>
-#include <ECDb/ECDbApi.h>
-#include <DgnPlatform/DgnHandlers/ScopedDgnHost.h>
-#include <DgnPlatform/DgnPlatformLib.h>
-
-USING_NAMESPACE_BENTLEY_DGNPLATFORM
-USING_NAMESPACE_BENTLEY_SQLITE
-USING_NAMESPACE_BENTLEY_SQLITE_EC
-USING_DGNDB_UNIT_TESTS_NAMESPACE
-
-#define TMTEST_SCHEMA_NAME                               "DgnPlatformTest"
-#define TMTEST_TEST_ELEMENT_CLASS_NAME                   "TestElement"
-#define TMTEST_TEST_ELEMENT2d_CLASS_NAME                 "TestElement2d"
-#define TMTEST_TEST_ELEMENT_DRIVES_ELEMENT_CLASS_NAME    "TestElementDrivesElement"
-#define TMTEST_TEST_ELEMENT_TestElementProperty          "TestElementProperty"
-#define TMTEST_TEST_ITEM_CLASS_NAME                      "TestItem"
-#define TMTEST_TEST_ITEM_TestItemProperty                "TestItemProperty"
-
-struct TestElementHandler;
-struct TestElement;
-struct TestElement2dHandler;
-struct TestElement2d;
-
-//These typedefs have to be defined
-typedef RefCountedPtr<TestElement> TestElementPtr;
-typedef RefCountedCPtr<TestElement> TestElementCPtr;
-typedef TestElement& TestElementR;
-typedef TestElement const& TestElementCR;
-
-//These typedefs have to be defined
-typedef RefCountedPtr<TestElement2d> TestElement2dPtr;
-typedef RefCountedCPtr<TestElement2d> TestElement2dCPtr;
-typedef TestElement2d& TestElement2dR;
-typedef TestElement2d const& TestElement2dCR;
-
-
-//=======================================================================================
-//! A test Element. Has methods to manipulate Item data.
-// @bsiclass                                                     Sam.Wilson      04/15
-//=======================================================================================
-struct TestElement : PhysicalElement
-{
-    DGNELEMENT_DECLARE_MEMBERS(TMTEST_TEST_ELEMENT_CLASS_NAME, PhysicalElement) 
-
-protected:
-    friend struct TestElementHandler;
-
-    Utf8String m_testItemProperty;
-    Utf8String m_testElemProperty;
-
-    virtual DgnDbStatus _InsertInDb() override;
-    virtual DgnDbStatus _UpdateInDb() override;
-    virtual DgnDbStatus _DeleteInDb() const override;
-
-<<<<<<< HEAD
-    virtual DgnDbStatus _LoadFromDb() override;
-=======
-    virtual void _GetSelectParams(bvector<Utf8CP>& selectParams) override;
-    virtual DgnDbStatus _ExtractSelectParams(BeSQLite::EC::ECSqlStatement& statement, BeSQLite::EC::ECSqlSelectParameters const& selectParams) override;
->>>>>>> 27b1915a
-    virtual void _GetInsertParams(bvector<Utf8CP>& params) override;
-    virtual DgnDbStatus _BindInsertParams(BeSQLite::EC::ECSqlStatement& stmt) override;
-    virtual void _GetUpdateParams(bvector<Utf8CP>& params) override;
-    virtual DgnDbStatus _BindUpdateParams(BeSQLite::EC::ECSqlStatement& stmt) override;
-    virtual void _CopyFrom(DgnElementCR el) override;
-
-public:
-    TestElement(CreateParams const& params) : T_Super(params) {}
-    static TestElementPtr Create(DgnDbR db, DgnModelId mid, DgnCategoryId categoryId, Code elementCode);
-    static TestElementPtr Create(DgnDbR db, ElemDisplayParamsCR ep, DgnModelId mid, DgnCategoryId categoryId, Code elementCode);
-    static ECN::ECClassCP GetTestElementECClass(DgnDbR db) { return db.Schemas().GetECClass(TMTEST_SCHEMA_NAME, TMTEST_TEST_ELEMENT_CLASS_NAME); }
-    void SetTestItemProperty(Utf8CP value) { m_testItemProperty.AssignOrClear(value); }
-    Utf8StringCR GetTestElementProperty() const { return m_testElemProperty; }
-    void SetTestElementProperty(Utf8StringCR value) { m_testElemProperty = value; }
-};
-
-//=======================================================================================
-//! A test ElementHandler for a class in DgnPlatformTest schema
-// @bsiclass                                                     Sam.Wilson      01/15
-//=======================================================================================
-struct TestElementHandler : dgn_ElementHandler::Physical
-{
-    ELEMENTHANDLER_DECLARE_MEMBERS(TMTEST_TEST_ELEMENT_CLASS_NAME, TestElement, TestElementHandler, dgn_ElementHandler::Physical, )
-};
-struct GTestElement2dHandler;
-
-//=======================================================================================
-//! A test Element
-// @bsiclass                                                     Sam.Wilson      04/15
-//=======================================================================================
-struct TestElement2d : Dgn::DrawingElement
-{
-    DGNELEMENT_DECLARE_MEMBERS(TMTEST_TEST_ELEMENT2d_CLASS_NAME, Dgn::DrawingElement) 
-
-private:
-    friend struct GTestElement2dHandler;
-public:
-    TestElement2d(CreateParams const& params) : T_Super(params) {}
-    static TestElement2dPtr Create(DgnDbR db, DgnModelId mid, DgnCategoryId categoryId, Code elementCode);
-};
-
-//=======================================================================================
-//! A test ElementHandler
-// @bsiclass                                                     Sam.Wilson      01/15
-//=======================================================================================
-struct TestElement2dHandler : dgn_ElementHandler::Drawing
-{
-    ELEMENTHANDLER_DECLARE_MEMBERS(TMTEST_TEST_ELEMENT2d_CLASS_NAME, TestElement2d, TestElement2dHandler, dgn_ElementHandler::Drawing, )
-};
-
-//=======================================================================================
-//! Domain that knows DgnPlatformTest schema
-// @bsiclass                                                     Majd.Uddin      06/15
-//=======================================================================================
-struct DgnPlatformTestDomain : DgnDomain
-{
-    DOMAIN_DECLARE_MEMBERS(DgnPlatformTestDomain, )
-public:
-    DgnPlatformTestDomain();
-};
-
-//=======================================================================================
-//! A base test fixture to be used for using DgnPlatformTest schema and domain
-// @bsiclass                                                     Majd.Uddin      06/15
-//=======================================================================================
-struct DgnDbTestFixture : ::testing::Test
-{
-    ScopedDgnHost               m_host;
-    DgnDbPtr                    m_db;
-    DgnModelId                  m_defaultModelId;
-    DgnCategoryId               m_defaultCategoryId;
-    DgnModelPtr                 m_defaultModelP;
-public:
-    DgnDbTestFixture()
-    {
-        DgnDomains::RegisterDomain(DgnPlatformTestDomain::GetDomain());
-    }
-
-    ~DgnDbTestFixture()
-    {
-    }
-
-    void SetupProject(WCharCP baseProjFile, WCharCP testProjFile, BeSQLite::Db::OpenMode mode = BeSQLite::Db::OpenMode::ReadWrite);
-
-    DgnElementCPtr InsertElement(DgnElement::Code elementCode, DgnModelId mid = DgnModelId(), DgnCategoryId categoryId = DgnCategoryId(), DgnDbStatus* result = nullptr);
-    DgnElementCPtr InsertElement(DgnElement::Code elementCode, ElemDisplayParamsCR ep, DgnModelId mid = DgnModelId(), DgnCategoryId categoryId = DgnCategoryId());
-    DgnElementKey InsertElementUsingGeomPart(Utf8CP gpCode, DgnModelId mid, DgnCategoryId categoryId, DgnElement::Code elementCode);
-    DgnElementKey InsertElementUsingGeomPart(DgnGeomPartId gpId, DgnModelId mid, DgnCategoryId categoryId, DgnElement::Code elementCode);
-    DgnElementKey InsertElement2d(DgnModelId mid, DgnCategoryId categoryId, DgnElement::Code elementCode);
-    DgnElementKey InsertElementUsingGeomPart2d(Utf8CP gpCode, DgnModelId mid, DgnCategoryId categoryId, DgnElement::Code elementCode);
-    bool SelectElementItem(DgnElementId id);
-};
-
+/*--------------------------------------------------------------------------------------+
+|
+|  $Source: Tests/DgnProject/TestFixture/DgnDbTestFixtures.h $
+|
+|  $Copyright: (c) 2015 Bentley Systems, Incorporated. All rights reserved. $
+|
++--------------------------------------------------------------------------------------*/
+#pragma once
+
+#include "../NonPublished/DgnHandlersTests.h"
+#include "GeomHelper.h"
+#include <Bentley/BeTest.h>
+#include <DgnPlatform/DgnPlatformApi.h>
+#include <ECDb/ECDbApi.h>
+#include <DgnPlatform/DgnHandlers/ScopedDgnHost.h>
+#include <DgnPlatform/DgnPlatformLib.h>
+
+USING_NAMESPACE_BENTLEY_DGNPLATFORM
+USING_NAMESPACE_BENTLEY_SQLITE
+USING_NAMESPACE_BENTLEY_SQLITE_EC
+USING_DGNDB_UNIT_TESTS_NAMESPACE
+
+#define TMTEST_SCHEMA_NAME                               "DgnPlatformTest"
+#define TMTEST_TEST_ELEMENT_CLASS_NAME                   "TestElement"
+#define TMTEST_TEST_ELEMENT2d_CLASS_NAME                 "TestElement2d"
+#define TMTEST_TEST_ELEMENT_DRIVES_ELEMENT_CLASS_NAME    "TestElementDrivesElement"
+#define TMTEST_TEST_ELEMENT_TestElementProperty          "TestElementProperty"
+#define TMTEST_TEST_ITEM_CLASS_NAME                      "TestItem"
+#define TMTEST_TEST_ITEM_TestItemProperty                "TestItemProperty"
+
+struct TestElementHandler;
+struct TestElement;
+struct TestElement2dHandler;
+struct TestElement2d;
+
+//These typedefs have to be defined
+typedef RefCountedPtr<TestElement> TestElementPtr;
+typedef RefCountedCPtr<TestElement> TestElementCPtr;
+typedef TestElement& TestElementR;
+typedef TestElement const& TestElementCR;
+
+//These typedefs have to be defined
+typedef RefCountedPtr<TestElement2d> TestElement2dPtr;
+typedef RefCountedCPtr<TestElement2d> TestElement2dCPtr;
+typedef TestElement2d& TestElement2dR;
+typedef TestElement2d const& TestElement2dCR;
+
+
+//=======================================================================================
+//! A test Element. Has methods to manipulate Item data.
+// @bsiclass                                                     Sam.Wilson      04/15
+//=======================================================================================
+struct TestElement : PhysicalElement
+{
+    DGNELEMENT_DECLARE_MEMBERS(TMTEST_TEST_ELEMENT_CLASS_NAME, PhysicalElement) 
+
+protected:
+    friend struct TestElementHandler;
+
+    Utf8String m_testItemProperty;
+    Utf8String m_testElemProperty;
+
+    virtual DgnDbStatus _InsertInDb() override;
+    virtual DgnDbStatus _UpdateInDb() override;
+    virtual DgnDbStatus _DeleteInDb() const override;
+
+    virtual void _GetSelectParams(bvector<Utf8CP>& selectParams) override;
+    virtual DgnDbStatus _ExtractSelectParams(BeSQLite::EC::ECSqlStatement& statement, BeSQLite::EC::ECSqlSelectParameters const& selectParams) override;
+    virtual void _GetInsertParams(bvector<Utf8CP>& params) override;
+    virtual DgnDbStatus _BindInsertParams(BeSQLite::EC::ECSqlStatement& stmt) override;
+    virtual void _GetUpdateParams(bvector<Utf8CP>& params) override;
+    virtual DgnDbStatus _BindUpdateParams(BeSQLite::EC::ECSqlStatement& stmt) override;
+    virtual void _CopyFrom(DgnElementCR el) override;
+
+public:
+    TestElement(CreateParams const& params) : T_Super(params) {}
+    static TestElementPtr Create(DgnDbR db, DgnModelId mid, DgnCategoryId categoryId, Code elementCode);
+    static TestElementPtr Create(DgnDbR db, ElemDisplayParamsCR ep, DgnModelId mid, DgnCategoryId categoryId, Code elementCode);
+    static ECN::ECClassCP GetTestElementECClass(DgnDbR db) { return db.Schemas().GetECClass(TMTEST_SCHEMA_NAME, TMTEST_TEST_ELEMENT_CLASS_NAME); }
+    void SetTestItemProperty(Utf8CP value) { m_testItemProperty.AssignOrClear(value); }
+    Utf8StringCR GetTestElementProperty() const { return m_testElemProperty; }
+    void SetTestElementProperty(Utf8StringCR value) { m_testElemProperty = value; }
+};
+
+//=======================================================================================
+//! A test ElementHandler for a class in DgnPlatformTest schema
+// @bsiclass                                                     Sam.Wilson      01/15
+//=======================================================================================
+struct TestElementHandler : dgn_ElementHandler::Physical
+{
+    ELEMENTHANDLER_DECLARE_MEMBERS(TMTEST_TEST_ELEMENT_CLASS_NAME, TestElement, TestElementHandler, dgn_ElementHandler::Physical, )
+};
+struct GTestElement2dHandler;
+
+//=======================================================================================
+//! A test Element
+// @bsiclass                                                     Sam.Wilson      04/15
+//=======================================================================================
+struct TestElement2d : Dgn::DrawingElement
+{
+    DGNELEMENT_DECLARE_MEMBERS(TMTEST_TEST_ELEMENT2d_CLASS_NAME, Dgn::DrawingElement) 
+
+private:
+    friend struct GTestElement2dHandler;
+public:
+    TestElement2d(CreateParams const& params) : T_Super(params) {}
+    static TestElement2dPtr Create(DgnDbR db, DgnModelId mid, DgnCategoryId categoryId, Code elementCode);
+};
+
+//=======================================================================================
+//! A test ElementHandler
+// @bsiclass                                                     Sam.Wilson      01/15
+//=======================================================================================
+struct TestElement2dHandler : dgn_ElementHandler::Drawing
+{
+    ELEMENTHANDLER_DECLARE_MEMBERS(TMTEST_TEST_ELEMENT2d_CLASS_NAME, TestElement2d, TestElement2dHandler, dgn_ElementHandler::Drawing, )
+};
+
+//=======================================================================================
+//! Domain that knows DgnPlatformTest schema
+// @bsiclass                                                     Majd.Uddin      06/15
+//=======================================================================================
+struct DgnPlatformTestDomain : DgnDomain
+{
+    DOMAIN_DECLARE_MEMBERS(DgnPlatformTestDomain, )
+public:
+    DgnPlatformTestDomain();
+};
+
+//=======================================================================================
+//! A base test fixture to be used for using DgnPlatformTest schema and domain
+// @bsiclass                                                     Majd.Uddin      06/15
+//=======================================================================================
+struct DgnDbTestFixture : ::testing::Test
+{
+    ScopedDgnHost               m_host;
+    DgnDbPtr                    m_db;
+    DgnModelId                  m_defaultModelId;
+    DgnCategoryId               m_defaultCategoryId;
+    DgnModelPtr                 m_defaultModelP;
+public:
+    DgnDbTestFixture()
+    {
+        DgnDomains::RegisterDomain(DgnPlatformTestDomain::GetDomain());
+    }
+
+    ~DgnDbTestFixture()
+    {
+    }
+
+    void SetupProject(WCharCP baseProjFile, WCharCP testProjFile, BeSQLite::Db::OpenMode mode = BeSQLite::Db::OpenMode::ReadWrite);
+
+    DgnElementCPtr InsertElement(DgnElement::Code elementCode, DgnModelId mid = DgnModelId(), DgnCategoryId categoryId = DgnCategoryId(), DgnDbStatus* result = nullptr);
+    DgnElementCPtr InsertElement(DgnElement::Code elementCode, ElemDisplayParamsCR ep, DgnModelId mid = DgnModelId(), DgnCategoryId categoryId = DgnCategoryId());
+    DgnElementKey InsertElementUsingGeomPart(Utf8CP gpCode, DgnModelId mid, DgnCategoryId categoryId, DgnElement::Code elementCode);
+    DgnElementKey InsertElementUsingGeomPart(DgnGeomPartId gpId, DgnModelId mid, DgnCategoryId categoryId, DgnElement::Code elementCode);
+    DgnElementKey InsertElement2d(DgnModelId mid, DgnCategoryId categoryId, DgnElement::Code elementCode);
+    DgnElementKey InsertElementUsingGeomPart2d(Utf8CP gpCode, DgnModelId mid, DgnCategoryId categoryId, DgnElement::Code elementCode);
+    bool SelectElementItem(DgnElementId id);
+};
+