/*--------------------------------------------------------------------------------------+
|
|  $Source: Tests/DgnProject/TestFixture/DgnDbTestFixtures.cpp $
|
|  $Copyright: (c) 2015 Bentley Systems, Incorporated. All rights reserved. $
|
+--------------------------------------------------------------------------------------*/

#include "DgnDbTestFixtures.h"

//Macros to define members of DgnDomain and Handler
HANDLER_DEFINE_MEMBERS(TestElementHandler)
DOMAIN_DEFINE_MEMBERS(DgnPlatformTestDomain)

//---------------------------------------------------------------------------------------
// @bsimethod                                                   BentleySystems
//---------------------------------------------------------------------------------------
static CurveVectorPtr computeShape(double len)
{

    DPoint3d pts[6];
    pts[0] = DPoint3d::From(-len, -len);
    pts[1] = DPoint3d::From(+len, -len);
    pts[2] = DPoint3d::From(+len, +len);
    pts[3] = DPoint3d::From(-len, +len);
    pts[4] = pts[0];
    pts[5] = pts[0];
    pts[5].z = 1;

    return CurveVector::CreateLinear(pts, _countof(pts), CurveVector::BOUNDARY_TYPE_Open);
}

/*---------------------------------------------------------------------------------**//**
* @bsimethod                                    Majd.Uddin      05/15
+---------------+---------------+---------------+---------------+---------------+------*/
DgnPlatformTestDomain::DgnPlatformTestDomain() : DgnDomain(TMTEST_SCHEMA_NAME, "Test Schema", 1)
{
    RegisterHandler(TestElementHandler::GetHandler());
}

/*---------------------------------------------------------------------------------**//**
* @bsimethod                                    Sam.Wilson      01/15
+---------------+---------------+---------------+---------------+---------------+------*/
TestElementPtr TestElement::Create(DgnDbR db, DgnModelId mid, DgnCategoryId categoryId, Utf8CP elementCode)
{
<<<<<<< HEAD
    DgnModelP model = db.Models().GetModel(mid).get();
    if (model == NULL)
        return nullptr;

=======
>>>>>>> 70e19cbd
    TestElementPtr testElement = new TestElement(CreateParams(db, mid, DgnClassId(GetTestElementECClass(db)->GetId()), categoryId));

    static const double PLANE_LEN = 100;
    //  Add some hard-wired geometry
    ElementGeometryBuilderPtr builder = ElementGeometryBuilder::CreateWorld(*testElement);
    EXPECT_TRUE(builder->Append(*computeShape(PLANE_LEN)));
    if (SUCCESS != builder->SetGeomStreamAndPlacement(*testElement))
        return nullptr;

    return testElement;
}

/*---------------------------------------------------------------------------------**//**
* @bsimethod                                    Majd.Uddin    06/15
+---------------+---------------+---------------+---------------+---------------+------*/
TestElementPtr TestElement::Create(DgnDbR db, ElemDisplayParamsCR ep, DgnModelId mid, DgnCategoryId categoryId, Utf8CP elementCode)
{
<<<<<<< HEAD
    DgnModelP model = db.Models().GetModel(mid).get();
    if (model == NULL)
        return nullptr;

=======
>>>>>>> 70e19cbd
    TestElementPtr testElement = new TestElement(CreateParams(db, mid, DgnClassId(GetTestElementECClass(db)->GetId()), categoryId));

    static const double PLANE_LEN = 100;
    //  Add some hard-wired geometry
    ElementGeometryBuilderPtr builder = ElementGeometryBuilder::CreateWorld(*testElement);
    EXPECT_TRUE(builder->Append(ep));
    EXPECT_TRUE(builder->Append(*computeShape(PLANE_LEN)));
    if (SUCCESS != builder->SetGeomStreamAndPlacement(*testElement))
        return nullptr;

    return testElement;
}
/*---------------------------------------------------------------------------------**//**
* @bsimethod                                    Sam.Wilson      01/15
+---------------+---------------+---------------+---------------+---------------+------*/
DgnDbStatus TestElement::_InsertInDb()
{
    DgnDbStatus status = T_Super::_InsertInDb();
    if (DgnDbStatus::Success != status)
        return status;

    CachedECSqlStatementPtr insertStmt = GetDgnDb().GetPreparedECSqlStatement("INSERT INTO " TMTEST_SCHEMA_NAME "." TMTEST_TEST_ITEM_CLASS_NAME "(ECInstanceId," TMTEST_TEST_ITEM_TestItemProperty ") VALUES(?,?)");
    insertStmt->BindId(1, GetElementId());
    insertStmt->BindText(2, m_testItemProperty.c_str(), IECSqlBinder::MakeCopy::No);
    if (ECSqlStepStatus::Done != insertStmt->Step())
        return DgnDbStatus::ElementWriteError;

    return DgnDbStatus::Success;
}

/*---------------------------------------------------------------------------------**//**
* @bsimethod                                    Majd.Uddin      06/15
+---------------+---------------+---------------+---------------+---------------+------*/
DgnDbStatus TestElement::_UpdateInDb()
{
    DgnDbStatus status = T_Super::_UpdateInDb();
    if (DgnDbStatus::Success != status)
        return status;

    Utf8String stmt("UPDATE " TMTEST_SCHEMA_NAME "." TMTEST_TEST_ITEM_CLASS_NAME);
    stmt.append(" SET " TMTEST_TEST_ITEM_TestItemProperty "=? WHERE ECInstanceId = ?;");

    CachedECSqlStatementPtr upStmt = GetDgnDb().GetPreparedECSqlStatement(stmt.c_str());
    if (upStmt.IsNull())
        return DgnDbStatus::SQLiteError;
    if (upStmt->BindId(2, GetElementId()) != ECSqlStatus::Success)
        return DgnDbStatus::SQLiteError;
    if (upStmt->BindText(1, ECN::ECValue(m_testItemProperty.c_str()).GetUtf8CP(), BeSQLite::EC::IECSqlBinder::MakeCopy::No) != ECSqlStatus::Success)
        return DgnDbStatus::SQLiteError;
    if (upStmt->Step() != BeSQLite::EC::ECSqlStepStatus::Done)
        return DgnDbStatus::ElementWriteError;

    return DgnDbStatus::Success;
}

/*---------------------------------------------------------------------------------**//**
* @bsimethod                                    Majd.Uddin      06/15
+---------------+---------------+---------------+---------------+---------------+------*/
DgnDbStatus TestElement::_DeleteInDb() const
{
    DgnDbStatus status = T_Super::_DeleteInDb();
    if (DgnDbStatus::Success != status)
        return status;

    Utf8String stmt("DELETE FROM " TMTEST_SCHEMA_NAME "." TMTEST_TEST_ITEM_CLASS_NAME);
    stmt.append(" WHERE ECInstanceId = ?;");

    CachedECSqlStatementPtr delStmt = GetDgnDb().GetPreparedECSqlStatement(stmt.c_str());
    if (delStmt.IsNull())
        return DgnDbStatus::SQLiteError;
    if (delStmt->BindId(1, GetElementId()) != ECSqlStatus::Success)
        return DgnDbStatus::SQLiteError;
    if (delStmt->Step() != BeSQLite::EC::ECSqlStepStatus::Done)
        return DgnDbStatus::ElementWriteError;

    return DgnDbStatus::Success;

}

/*---------------------------------------------------------------------------------**//**
* Inserts TestElement
* @bsimethod                                     Majd.Uddin                   06/15
+---------------+---------------+---------------+---------------+---------------+------*/
DgnElementCPtr DgnDbTestFixture::InsertElement(Utf8CP elementCode, DgnModelId mid, DgnCategoryId categoryId)
{
    if (!mid.IsValid())
        mid = m_defaultModelId;

    if (!categoryId.IsValid())
        categoryId = m_defaultCategoryId;

    TestElementPtr el = TestElement::Create(*m_db, mid, categoryId, elementCode);
    return m_db->Elements().Insert(*el);
}

/*---------------------------------------------------------------------------------**//**
* Inserts TestElement with Display Properties
* @bsimethod                                     Majd.Uddin                   06/15
+---------------+---------------+---------------+---------------+---------------+------*/
DgnElementCPtr DgnDbTestFixture::InsertElement(Utf8CP elementCode, ElemDisplayParamsCR ep, DgnModelId mid, DgnCategoryId categoryId)
{
    if (!mid.IsValid())
        mid = m_defaultModelId;

    if (!categoryId.IsValid())
        categoryId = m_defaultCategoryId;

    TestElementPtr el = TestElement::Create(*m_db, ep, mid, categoryId, elementCode);
    return m_db->Elements().Insert(*el);
}

/*---------------------------------------------------------------------------------**//**
* Set up method that opens an existing .dgndb project file after copying it to out
* baseProjFile is the existing file and testProjFile is what we get
* @bsimethod                                     Majd.Uddin                   06/15
+---------------+---------------+---------------+---------------+---------------+------*/
void DgnDbTestFixture::SetupProject(WCharCP baseProjFile, WCharCP testProjFile, BeSQLite::Db::OpenMode mode)
{
    BeFileName outFileName;
    ASSERT_EQ(SUCCESS, DgnDbTestDgnManager::GetTestDataOut(outFileName, baseProjFile, testProjFile, __FILE__));
    DbResult result;
    m_db = DgnDb::OpenDgnDb(&result, outFileName, DgnDb::OpenParams(mode));
    ASSERT_TRUE(m_db.IsValid());
    ASSERT_TRUE(result == BE_SQLITE_OK);

    BeFileName schemaFile(T_HOST.GetIKnownLocationsAdmin().GetDgnPlatformAssetsDirectory());
    schemaFile.AppendToPath(L"ECSchemas/" TMTEST_SCHEMA_NAMEW L".01.00.ecschema.xml");

    //BentleyStatus status = m_db->Domains().FindDomain("DgnPlatformTest")->ImportSchema(*m_db, schemaFile);
    BentleyStatus status = DgnPlatformTestDomain::GetDomain().ImportSchema(*m_db, schemaFile);
    ASSERT_TRUE(BentleyStatus::SUCCESS == status);

    m_defaultModelId = m_db->Models().QueryFirstModelId();
    m_defaultModelP = m_db->Models().GetModel(m_defaultModelId);
    ASSERT_TRUE(m_defaultModelP.IsValid());
    m_defaultModelP->FillModel();

    m_defaultCategoryId = m_db->Categories().MakeIterator().begin().GetCategoryId();
}

/*---------------------------------------------------------------------------------**//**
* @bsimethod                                    Majd.Uddin      05/15
+---------------+---------------+---------------+---------------+---------------+------*/
bool DgnDbTestFixture::SelectElementItem(DgnElementId id)
{
    Utf8String stmt("SELECT " TMTEST_TEST_ITEM_TestItemProperty " FROM " TMTEST_SCHEMA_NAME "." TMTEST_TEST_ITEM_CLASS_NAME);
    stmt.append(" WHERE ECInstanceId = ?;");

    CachedECSqlStatementPtr selStmt = m_db->GetPreparedECSqlStatement(stmt.c_str());
    if (selStmt.IsNull())
        return false;
    if (selStmt->BindId(1, id) != ECSqlStatus::Success)
        return false;
    if (selStmt->Step() != BeSQLite::EC::ECSqlStepStatus::HasRow)
        return false;

    return true;
}


<|MERGE_RESOLUTION|>--- conflicted
+++ resolved
@@ -1,236 +1,222 @@
-/*--------------------------------------------------------------------------------------+
-|
-|  $Source: Tests/DgnProject/TestFixture/DgnDbTestFixtures.cpp $
-|
-|  $Copyright: (c) 2015 Bentley Systems, Incorporated. All rights reserved. $
-|
-+--------------------------------------------------------------------------------------*/
-
-#include "DgnDbTestFixtures.h"
-
-//Macros to define members of DgnDomain and Handler
-HANDLER_DEFINE_MEMBERS(TestElementHandler)
-DOMAIN_DEFINE_MEMBERS(DgnPlatformTestDomain)
-
-//---------------------------------------------------------------------------------------
-// @bsimethod                                                   BentleySystems
-//---------------------------------------------------------------------------------------
-static CurveVectorPtr computeShape(double len)
-{
-
-    DPoint3d pts[6];
-    pts[0] = DPoint3d::From(-len, -len);
-    pts[1] = DPoint3d::From(+len, -len);
-    pts[2] = DPoint3d::From(+len, +len);
-    pts[3] = DPoint3d::From(-len, +len);
-    pts[4] = pts[0];
-    pts[5] = pts[0];
-    pts[5].z = 1;
-
-    return CurveVector::CreateLinear(pts, _countof(pts), CurveVector::BOUNDARY_TYPE_Open);
-}
-
-/*---------------------------------------------------------------------------------**//**
-* @bsimethod                                    Majd.Uddin      05/15
-+---------------+---------------+---------------+---------------+---------------+------*/
-DgnPlatformTestDomain::DgnPlatformTestDomain() : DgnDomain(TMTEST_SCHEMA_NAME, "Test Schema", 1)
-{
-    RegisterHandler(TestElementHandler::GetHandler());
-}
-
-/*---------------------------------------------------------------------------------**//**
-* @bsimethod                                    Sam.Wilson      01/15
-+---------------+---------------+---------------+---------------+---------------+------*/
-TestElementPtr TestElement::Create(DgnDbR db, DgnModelId mid, DgnCategoryId categoryId, Utf8CP elementCode)
-{
-<<<<<<< HEAD
-    DgnModelP model = db.Models().GetModel(mid).get();
-    if (model == NULL)
-        return nullptr;
-
-=======
->>>>>>> 70e19cbd
-    TestElementPtr testElement = new TestElement(CreateParams(db, mid, DgnClassId(GetTestElementECClass(db)->GetId()), categoryId));
-
-    static const double PLANE_LEN = 100;
-    //  Add some hard-wired geometry
-    ElementGeometryBuilderPtr builder = ElementGeometryBuilder::CreateWorld(*testElement);
-    EXPECT_TRUE(builder->Append(*computeShape(PLANE_LEN)));
-    if (SUCCESS != builder->SetGeomStreamAndPlacement(*testElement))
-        return nullptr;
-
-    return testElement;
-}
-
-/*---------------------------------------------------------------------------------**//**
-* @bsimethod                                    Majd.Uddin    06/15
-+---------------+---------------+---------------+---------------+---------------+------*/
-TestElementPtr TestElement::Create(DgnDbR db, ElemDisplayParamsCR ep, DgnModelId mid, DgnCategoryId categoryId, Utf8CP elementCode)
-{
-<<<<<<< HEAD
-    DgnModelP model = db.Models().GetModel(mid).get();
-    if (model == NULL)
-        return nullptr;
-
-=======
->>>>>>> 70e19cbd
-    TestElementPtr testElement = new TestElement(CreateParams(db, mid, DgnClassId(GetTestElementECClass(db)->GetId()), categoryId));
-
-    static const double PLANE_LEN = 100;
-    //  Add some hard-wired geometry
-    ElementGeometryBuilderPtr builder = ElementGeometryBuilder::CreateWorld(*testElement);
-    EXPECT_TRUE(builder->Append(ep));
-    EXPECT_TRUE(builder->Append(*computeShape(PLANE_LEN)));
-    if (SUCCESS != builder->SetGeomStreamAndPlacement(*testElement))
-        return nullptr;
-
-    return testElement;
-}
-/*---------------------------------------------------------------------------------**//**
-* @bsimethod                                    Sam.Wilson      01/15
-+---------------+---------------+---------------+---------------+---------------+------*/
-DgnDbStatus TestElement::_InsertInDb()
-{
-    DgnDbStatus status = T_Super::_InsertInDb();
-    if (DgnDbStatus::Success != status)
-        return status;
-
-    CachedECSqlStatementPtr insertStmt = GetDgnDb().GetPreparedECSqlStatement("INSERT INTO " TMTEST_SCHEMA_NAME "." TMTEST_TEST_ITEM_CLASS_NAME "(ECInstanceId," TMTEST_TEST_ITEM_TestItemProperty ") VALUES(?,?)");
-    insertStmt->BindId(1, GetElementId());
-    insertStmt->BindText(2, m_testItemProperty.c_str(), IECSqlBinder::MakeCopy::No);
-    if (ECSqlStepStatus::Done != insertStmt->Step())
-        return DgnDbStatus::ElementWriteError;
-
-    return DgnDbStatus::Success;
-}
-
-/*---------------------------------------------------------------------------------**//**
-* @bsimethod                                    Majd.Uddin      06/15
-+---------------+---------------+---------------+---------------+---------------+------*/
-DgnDbStatus TestElement::_UpdateInDb()
-{
-    DgnDbStatus status = T_Super::_UpdateInDb();
-    if (DgnDbStatus::Success != status)
-        return status;
-
-    Utf8String stmt("UPDATE " TMTEST_SCHEMA_NAME "." TMTEST_TEST_ITEM_CLASS_NAME);
-    stmt.append(" SET " TMTEST_TEST_ITEM_TestItemProperty "=? WHERE ECInstanceId = ?;");
-
-    CachedECSqlStatementPtr upStmt = GetDgnDb().GetPreparedECSqlStatement(stmt.c_str());
-    if (upStmt.IsNull())
-        return DgnDbStatus::SQLiteError;
-    if (upStmt->BindId(2, GetElementId()) != ECSqlStatus::Success)
-        return DgnDbStatus::SQLiteError;
-    if (upStmt->BindText(1, ECN::ECValue(m_testItemProperty.c_str()).GetUtf8CP(), BeSQLite::EC::IECSqlBinder::MakeCopy::No) != ECSqlStatus::Success)
-        return DgnDbStatus::SQLiteError;
-    if (upStmt->Step() != BeSQLite::EC::ECSqlStepStatus::Done)
-        return DgnDbStatus::ElementWriteError;
-
-    return DgnDbStatus::Success;
-}
-
-/*---------------------------------------------------------------------------------**//**
-* @bsimethod                                    Majd.Uddin      06/15
-+---------------+---------------+---------------+---------------+---------------+------*/
-DgnDbStatus TestElement::_DeleteInDb() const
-{
-    DgnDbStatus status = T_Super::_DeleteInDb();
-    if (DgnDbStatus::Success != status)
-        return status;
-
-    Utf8String stmt("DELETE FROM " TMTEST_SCHEMA_NAME "." TMTEST_TEST_ITEM_CLASS_NAME);
-    stmt.append(" WHERE ECInstanceId = ?;");
-
-    CachedECSqlStatementPtr delStmt = GetDgnDb().GetPreparedECSqlStatement(stmt.c_str());
-    if (delStmt.IsNull())
-        return DgnDbStatus::SQLiteError;
-    if (delStmt->BindId(1, GetElementId()) != ECSqlStatus::Success)
-        return DgnDbStatus::SQLiteError;
-    if (delStmt->Step() != BeSQLite::EC::ECSqlStepStatus::Done)
-        return DgnDbStatus::ElementWriteError;
-
-    return DgnDbStatus::Success;
-
-}
-
-/*---------------------------------------------------------------------------------**//**
-* Inserts TestElement
-* @bsimethod                                     Majd.Uddin                   06/15
-+---------------+---------------+---------------+---------------+---------------+------*/
-DgnElementCPtr DgnDbTestFixture::InsertElement(Utf8CP elementCode, DgnModelId mid, DgnCategoryId categoryId)
-{
-    if (!mid.IsValid())
-        mid = m_defaultModelId;
-
-    if (!categoryId.IsValid())
-        categoryId = m_defaultCategoryId;
-
-    TestElementPtr el = TestElement::Create(*m_db, mid, categoryId, elementCode);
-    return m_db->Elements().Insert(*el);
-}
-
-/*---------------------------------------------------------------------------------**//**
-* Inserts TestElement with Display Properties
-* @bsimethod                                     Majd.Uddin                   06/15
-+---------------+---------------+---------------+---------------+---------------+------*/
-DgnElementCPtr DgnDbTestFixture::InsertElement(Utf8CP elementCode, ElemDisplayParamsCR ep, DgnModelId mid, DgnCategoryId categoryId)
-{
-    if (!mid.IsValid())
-        mid = m_defaultModelId;
-
-    if (!categoryId.IsValid())
-        categoryId = m_defaultCategoryId;
-
-    TestElementPtr el = TestElement::Create(*m_db, ep, mid, categoryId, elementCode);
-    return m_db->Elements().Insert(*el);
-}
-
-/*---------------------------------------------------------------------------------**//**
-* Set up method that opens an existing .dgndb project file after copying it to out
-* baseProjFile is the existing file and testProjFile is what we get
-* @bsimethod                                     Majd.Uddin                   06/15
-+---------------+---------------+---------------+---------------+---------------+------*/
-void DgnDbTestFixture::SetupProject(WCharCP baseProjFile, WCharCP testProjFile, BeSQLite::Db::OpenMode mode)
-{
-    BeFileName outFileName;
-    ASSERT_EQ(SUCCESS, DgnDbTestDgnManager::GetTestDataOut(outFileName, baseProjFile, testProjFile, __FILE__));
-    DbResult result;
-    m_db = DgnDb::OpenDgnDb(&result, outFileName, DgnDb::OpenParams(mode));
-    ASSERT_TRUE(m_db.IsValid());
-    ASSERT_TRUE(result == BE_SQLITE_OK);
-
-    BeFileName schemaFile(T_HOST.GetIKnownLocationsAdmin().GetDgnPlatformAssetsDirectory());
-    schemaFile.AppendToPath(L"ECSchemas/" TMTEST_SCHEMA_NAMEW L".01.00.ecschema.xml");
-
-    //BentleyStatus status = m_db->Domains().FindDomain("DgnPlatformTest")->ImportSchema(*m_db, schemaFile);
-    BentleyStatus status = DgnPlatformTestDomain::GetDomain().ImportSchema(*m_db, schemaFile);
-    ASSERT_TRUE(BentleyStatus::SUCCESS == status);
-
-    m_defaultModelId = m_db->Models().QueryFirstModelId();
-    m_defaultModelP = m_db->Models().GetModel(m_defaultModelId);
-    ASSERT_TRUE(m_defaultModelP.IsValid());
-    m_defaultModelP->FillModel();
-
-    m_defaultCategoryId = m_db->Categories().MakeIterator().begin().GetCategoryId();
-}
-
-/*---------------------------------------------------------------------------------**//**
-* @bsimethod                                    Majd.Uddin      05/15
-+---------------+---------------+---------------+---------------+---------------+------*/
-bool DgnDbTestFixture::SelectElementItem(DgnElementId id)
-{
-    Utf8String stmt("SELECT " TMTEST_TEST_ITEM_TestItemProperty " FROM " TMTEST_SCHEMA_NAME "." TMTEST_TEST_ITEM_CLASS_NAME);
-    stmt.append(" WHERE ECInstanceId = ?;");
-
-    CachedECSqlStatementPtr selStmt = m_db->GetPreparedECSqlStatement(stmt.c_str());
-    if (selStmt.IsNull())
-        return false;
-    if (selStmt->BindId(1, id) != ECSqlStatus::Success)
-        return false;
-    if (selStmt->Step() != BeSQLite::EC::ECSqlStepStatus::HasRow)
-        return false;
-
-    return true;
-}
-
-
+/*--------------------------------------------------------------------------------------+
+|
+|  $Source: Tests/DgnProject/TestFixture/DgnDbTestFixtures.cpp $
+|
+|  $Copyright: (c) 2015 Bentley Systems, Incorporated. All rights reserved. $
+|
++--------------------------------------------------------------------------------------*/
+
+#include "DgnDbTestFixtures.h"
+
+//Macros to define members of DgnDomain and Handler
+HANDLER_DEFINE_MEMBERS(TestElementHandler)
+DOMAIN_DEFINE_MEMBERS(DgnPlatformTestDomain)
+
+//---------------------------------------------------------------------------------------
+// @bsimethod                                                   BentleySystems
+//---------------------------------------------------------------------------------------
+static CurveVectorPtr computeShape(double len)
+{
+
+    DPoint3d pts[6];
+    pts[0] = DPoint3d::From(-len, -len);
+    pts[1] = DPoint3d::From(+len, -len);
+    pts[2] = DPoint3d::From(+len, +len);
+    pts[3] = DPoint3d::From(-len, +len);
+    pts[4] = pts[0];
+    pts[5] = pts[0];
+    pts[5].z = 1;
+
+    return CurveVector::CreateLinear(pts, _countof(pts), CurveVector::BOUNDARY_TYPE_Open);
+}
+
+/*---------------------------------------------------------------------------------**//**
+* @bsimethod                                    Majd.Uddin      05/15
++---------------+---------------+---------------+---------------+---------------+------*/
+DgnPlatformTestDomain::DgnPlatformTestDomain() : DgnDomain(TMTEST_SCHEMA_NAME, "Test Schema", 1)
+{
+    RegisterHandler(TestElementHandler::GetHandler());
+}
+
+/*---------------------------------------------------------------------------------**//**
+* @bsimethod                                    Sam.Wilson      01/15
++---------------+---------------+---------------+---------------+---------------+------*/
+TestElementPtr TestElement::Create(DgnDbR db, DgnModelId mid, DgnCategoryId categoryId, Utf8CP elementCode)
+{
+    TestElementPtr testElement = new TestElement(CreateParams(db, mid, DgnClassId(GetTestElementECClass(db)->GetId()), categoryId));
+
+    static const double PLANE_LEN = 100;
+    //  Add some hard-wired geometry
+    ElementGeometryBuilderPtr builder = ElementGeometryBuilder::CreateWorld(*testElement);
+    EXPECT_TRUE(builder->Append(*computeShape(PLANE_LEN)));
+    if (SUCCESS != builder->SetGeomStreamAndPlacement(*testElement))
+        return nullptr;
+
+    return testElement;
+}
+
+/*---------------------------------------------------------------------------------**//**
+* @bsimethod                                    Majd.Uddin    06/15
++---------------+---------------+---------------+---------------+---------------+------*/
+TestElementPtr TestElement::Create(DgnDbR db, ElemDisplayParamsCR ep, DgnModelId mid, DgnCategoryId categoryId, Utf8CP elementCode)
+{
+    TestElementPtr testElement = new TestElement(CreateParams(db, mid, DgnClassId(GetTestElementECClass(db)->GetId()), categoryId));
+
+    static const double PLANE_LEN = 100;
+    //  Add some hard-wired geometry
+    ElementGeometryBuilderPtr builder = ElementGeometryBuilder::CreateWorld(*testElement);
+    EXPECT_TRUE(builder->Append(ep));
+    EXPECT_TRUE(builder->Append(*computeShape(PLANE_LEN)));
+    if (SUCCESS != builder->SetGeomStreamAndPlacement(*testElement))
+        return nullptr;
+
+    return testElement;
+}
+/*---------------------------------------------------------------------------------**//**
+* @bsimethod                                    Sam.Wilson      01/15
++---------------+---------------+---------------+---------------+---------------+------*/
+DgnDbStatus TestElement::_InsertInDb()
+{
+    DgnDbStatus status = T_Super::_InsertInDb();
+    if (DgnDbStatus::Success != status)
+        return status;
+
+    CachedECSqlStatementPtr insertStmt = GetDgnDb().GetPreparedECSqlStatement("INSERT INTO " TMTEST_SCHEMA_NAME "." TMTEST_TEST_ITEM_CLASS_NAME "(ECInstanceId," TMTEST_TEST_ITEM_TestItemProperty ") VALUES(?,?)");
+    insertStmt->BindId(1, GetElementId());
+    insertStmt->BindText(2, m_testItemProperty.c_str(), IECSqlBinder::MakeCopy::No);
+    if (ECSqlStepStatus::Done != insertStmt->Step())
+        return DgnDbStatus::ElementWriteError;
+
+    return DgnDbStatus::Success;
+}
+
+/*---------------------------------------------------------------------------------**//**
+* @bsimethod                                    Majd.Uddin      06/15
++---------------+---------------+---------------+---------------+---------------+------*/
+DgnDbStatus TestElement::_UpdateInDb()
+{
+    DgnDbStatus status = T_Super::_UpdateInDb();
+    if (DgnDbStatus::Success != status)
+        return status;
+
+    Utf8String stmt("UPDATE " TMTEST_SCHEMA_NAME "." TMTEST_TEST_ITEM_CLASS_NAME);
+    stmt.append(" SET " TMTEST_TEST_ITEM_TestItemProperty "=? WHERE ECInstanceId = ?;");
+
+    CachedECSqlStatementPtr upStmt = GetDgnDb().GetPreparedECSqlStatement(stmt.c_str());
+    if (upStmt.IsNull())
+        return DgnDbStatus::SQLiteError;
+    if (upStmt->BindId(2, GetElementId()) != ECSqlStatus::Success)
+        return DgnDbStatus::SQLiteError;
+    if (upStmt->BindText(1, ECN::ECValue(m_testItemProperty.c_str()).GetUtf8CP(), BeSQLite::EC::IECSqlBinder::MakeCopy::No) != ECSqlStatus::Success)
+        return DgnDbStatus::SQLiteError;
+    if (upStmt->Step() != BeSQLite::EC::ECSqlStepStatus::Done)
+        return DgnDbStatus::ElementWriteError;
+
+    return DgnDbStatus::Success;
+}
+
+/*---------------------------------------------------------------------------------**//**
+* @bsimethod                                    Majd.Uddin      06/15
++---------------+---------------+---------------+---------------+---------------+------*/
+DgnDbStatus TestElement::_DeleteInDb() const
+{
+    DgnDbStatus status = T_Super::_DeleteInDb();
+    if (DgnDbStatus::Success != status)
+        return status;
+
+    Utf8String stmt("DELETE FROM " TMTEST_SCHEMA_NAME "." TMTEST_TEST_ITEM_CLASS_NAME);
+    stmt.append(" WHERE ECInstanceId = ?;");
+
+    CachedECSqlStatementPtr delStmt = GetDgnDb().GetPreparedECSqlStatement(stmt.c_str());
+    if (delStmt.IsNull())
+        return DgnDbStatus::SQLiteError;
+    if (delStmt->BindId(1, GetElementId()) != ECSqlStatus::Success)
+        return DgnDbStatus::SQLiteError;
+    if (delStmt->Step() != BeSQLite::EC::ECSqlStepStatus::Done)
+        return DgnDbStatus::ElementWriteError;
+
+    return DgnDbStatus::Success;
+
+}
+
+/*---------------------------------------------------------------------------------**//**
+* Inserts TestElement
+* @bsimethod                                     Majd.Uddin                   06/15
++---------------+---------------+---------------+---------------+---------------+------*/
+DgnElementCPtr DgnDbTestFixture::InsertElement(Utf8CP elementCode, DgnModelId mid, DgnCategoryId categoryId)
+{
+    if (!mid.IsValid())
+        mid = m_defaultModelId;
+
+    if (!categoryId.IsValid())
+        categoryId = m_defaultCategoryId;
+
+    TestElementPtr el = TestElement::Create(*m_db, mid, categoryId, elementCode);
+    return m_db->Elements().Insert(*el);
+}
+
+/*---------------------------------------------------------------------------------**//**
+* Inserts TestElement with Display Properties
+* @bsimethod                                     Majd.Uddin                   06/15
++---------------+---------------+---------------+---------------+---------------+------*/
+DgnElementCPtr DgnDbTestFixture::InsertElement(Utf8CP elementCode, ElemDisplayParamsCR ep, DgnModelId mid, DgnCategoryId categoryId)
+{
+    if (!mid.IsValid())
+        mid = m_defaultModelId;
+
+    if (!categoryId.IsValid())
+        categoryId = m_defaultCategoryId;
+
+    TestElementPtr el = TestElement::Create(*m_db, ep, mid, categoryId, elementCode);
+    return m_db->Elements().Insert(*el);
+}
+
+/*---------------------------------------------------------------------------------**//**
+* Set up method that opens an existing .dgndb project file after copying it to out
+* baseProjFile is the existing file and testProjFile is what we get
+* @bsimethod                                     Majd.Uddin                   06/15
++---------------+---------------+---------------+---------------+---------------+------*/
+void DgnDbTestFixture::SetupProject(WCharCP baseProjFile, WCharCP testProjFile, BeSQLite::Db::OpenMode mode)
+{
+    BeFileName outFileName;
+    ASSERT_EQ(SUCCESS, DgnDbTestDgnManager::GetTestDataOut(outFileName, baseProjFile, testProjFile, __FILE__));
+    DbResult result;
+    m_db = DgnDb::OpenDgnDb(&result, outFileName, DgnDb::OpenParams(mode));
+    ASSERT_TRUE(m_db.IsValid());
+    ASSERT_TRUE(result == BE_SQLITE_OK);
+
+    BeFileName schemaFile(T_HOST.GetIKnownLocationsAdmin().GetDgnPlatformAssetsDirectory());
+    schemaFile.AppendToPath(L"ECSchemas/" TMTEST_SCHEMA_NAMEW L".01.00.ecschema.xml");
+
+    //BentleyStatus status = m_db->Domains().FindDomain("DgnPlatformTest")->ImportSchema(*m_db, schemaFile);
+    BentleyStatus status = DgnPlatformTestDomain::GetDomain().ImportSchema(*m_db, schemaFile);
+    ASSERT_TRUE(BentleyStatus::SUCCESS == status);
+
+    m_defaultModelId = m_db->Models().QueryFirstModelId();
+    m_defaultModelP = m_db->Models().GetModel(m_defaultModelId);
+    ASSERT_TRUE(m_defaultModelP.IsValid());
+    m_defaultModelP->FillModel();
+
+    m_defaultCategoryId = m_db->Categories().MakeIterator().begin().GetCategoryId();
+}
+
+/*---------------------------------------------------------------------------------**//**
+* @bsimethod                                    Majd.Uddin      05/15
++---------------+---------------+---------------+---------------+---------------+------*/
+bool DgnDbTestFixture::SelectElementItem(DgnElementId id)
+{
+    Utf8String stmt("SELECT " TMTEST_TEST_ITEM_TestItemProperty " FROM " TMTEST_SCHEMA_NAME "." TMTEST_TEST_ITEM_CLASS_NAME);
+    stmt.append(" WHERE ECInstanceId = ?;");
+
+    CachedECSqlStatementPtr selStmt = m_db->GetPreparedECSqlStatement(stmt.c_str());
+    if (selStmt.IsNull())
+        return false;
+    if (selStmt->BindId(1, id) != ECSqlStatus::Success)
+        return false;
+    if (selStmt->Step() != BeSQLite::EC::ECSqlStepStatus::HasRow)
+        return false;
+
+    return true;
+}
+
+