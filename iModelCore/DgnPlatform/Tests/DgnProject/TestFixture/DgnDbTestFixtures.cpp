/*--------------------------------------------------------------------------------------+
|
|  $Source: Tests/DgnProject/TestFixture/DgnDbTestFixtures.cpp $
|
|  $Copyright: (c) 2015 Bentley Systems, Incorporated. All rights reserved. $
|
+--------------------------------------------------------------------------------------*/

#include "DgnDbTestFixtures.h"

USING_NAMESPACE_BENTLEY_DPTEST

/*---------------------------------------------------------------------------------**//**
* Inserts TestElement
* @bsimethod                                     Majd.Uddin                   06/15
+---------------+---------------+---------------+---------------+---------------+------*/
DgnElementCPtr DgnDbTestFixture::InsertElement(DgnModelId mid, DgnCategoryId categoryId, DgnDbStatus* result, DgnElement::Code elementCode)
{
    if (!mid.IsValid())
        mid = m_defaultModelId;

    if (!categoryId.IsValid())
        categoryId = m_defaultCategoryId;

    TestElementPtr el = TestElement::Create(*m_db, mid, categoryId, elementCode);
    return m_db->Elements().Insert(*el, result);
}

/*---------------------------------------------------------------------------------**//**
* Inserts TestElement with Display Properties
* @bsimethod                                     Majd.Uddin                   06/15
+---------------+---------------+---------------+---------------+---------------+------*/
DgnElementCPtr DgnDbTestFixture::InsertElement(ElemDisplayParamsCR ep, DgnModelId mid, DgnCategoryId categoryId, DgnElement::Code elementCode)
{
    if (!mid.IsValid())
        mid = m_defaultModelId;

    if (!categoryId.IsValid())
        categoryId = m_defaultCategoryId;

    TestElementPtr el = TestElement::Create(*m_db, ep, mid, categoryId, elementCode,100);
    return m_db->Elements().Insert(*el);
}

/*---------------------------------------------------------------------------------**//**
* @bsimethod                                    Sam.Wilson      01/15
+---------------+---------------+---------------+---------------+---------------+------*/
DgnElementCPtr DgnDbTestFixture::InsertElement(Utf8CP elementCode, DgnModelId mid, DgnCategoryId categoryId)
    {
    if (!mid.IsValid())
        mid = m_defaultModelId;

    if (!categoryId.IsValid())
        categoryId = m_defaultCategoryId;

    TestElementPtr el = TestElement::Create(*m_db, mid, categoryId, elementCode);
    return m_db->Elements().Insert(*el);
     }

/*---------------------------------------------------------------------------------**//**
* @bsimethod                                                    Sam.Wilson      06/15
+---------------+---------------+---------------+---------------+---------------+------*/
BeFileName DgnDbTestFixture::CopyDb(WCharCP inputFileName, WCharCP outputFileName)
    {
    BeFileName fullInputFileName;
    BeTest::GetHost().GetDocumentsRoot (fullInputFileName);
    fullInputFileName.AppendToPath (inputFileName);

    BeFileName fullOutputFileName;
    BeTest::GetHost().GetOutputRoot(fullOutputFileName);
    fullOutputFileName.AppendToPath(outputFileName);

    if (BeFileNameStatus::Success != BeFileName::BeCopyFile (fullInputFileName, fullOutputFileName))
        return BeFileName();

    return fullOutputFileName;
    }
/*---------------------------------------------------------------------------------**//**
* @bsimethod                                                    Sam.Wilson      06/15
+---------------+---------------+---------------+---------------+---------------+------*/
void DgnDbTestFixture::OpenDb(DgnDbPtr& db, BeFileNameCR name, DgnDb::OpenMode mode, bool needBriefcase)
    {
    DbResult result = BE_SQLITE_OK;
    db = DgnDb::OpenDgnDb(&result, name, DgnDb::OpenParams(mode));
    ASSERT_TRUE( db.IsValid() ) << (WCharCP)WPrintfString(L"Failed to open %ls in mode %d => result=%x", name.c_str(), (int)mode, (int)result);
    ASSERT_EQ( BE_SQLITE_OK , result );
    if (needBriefcase)
        TestDataManager::MustBeBriefcase(db, mode);
    }

/*---------------------------------------------------------------------------------**//**
* Set up method that opens an existing .dgndb project file after copying it to out
* baseProjFile is the existing file and testProjFile is what we get
* @bsimethod                                     Majd.Uddin                   06/15
+---------------+---------------+---------------+---------------+---------------+------*/
void DgnDbTestFixture::SetupProject(WCharCP baseProjFile, WCharCP testProjFile, BeSQLite::Db::OpenMode mode, bool needBriefcase)
{
    BeFileName outFileName;
    ASSERT_EQ(SUCCESS, DgnDbTestDgnManager::GetTestDataOut(outFileName, baseProjFile, testProjFile, __FILE__));
    
    OpenDb(m_db, outFileName, mode, needBriefcase);

    if (needBriefcase)
        {
        ASSERT_TRUE(m_db->IsBriefcase());
        ASSERT_TRUE((Db::OpenMode::ReadWrite != mode) || m_db->Txns().IsTracking());
        }

    auto status = DgnPlatformTestDomain::GetDomain().ImportSchema(*m_db);
    ASSERT_TRUE(DgnDbStatus::Success == status);

    m_defaultModelId = m_db->Models().QueryFirstModelId();
    m_defaultModelP = m_db->Models().GetModel(m_defaultModelId);
    ASSERT_TRUE(m_defaultModelP.IsValid());
    m_defaultModelP->FillModel();

    m_defaultCategoryId = DgnCategory::QueryFirstCategoryId(*m_db);
}
/*---------------------------------------------------------------------------------**//**
* @bsimethod                                     Umar.Hayat                   11/15
+---------------+---------------+---------------+---------------+---------------+------*/
void DgnDbTestFixture::SetupProject(WCharCP baseProjFile, CharCP testFile, BeSQLite::Db::OpenMode mode, bool needBriefcase)
    {
    DgnDbTestDgnManager tdm(baseProjFile, testFile, mode, needBriefcase);
    m_db = tdm.GetDgnProjectP();

    auto status = DgnPlatformTestDomain::GetDomain().ImportSchema(*m_db);
    ASSERT_TRUE(DgnDbStatus::Success == status);

    m_defaultModelId = m_db->Models().QueryFirstModelId();
    m_defaultModelP = m_db->Models().GetModel(m_defaultModelId);
    ASSERT_TRUE(m_defaultModelP.IsValid());
    m_defaultModelP->FillModel();

    m_defaultCategoryId = DgnCategory::QueryFirstCategoryId(*m_db);
    }

/*---------------------------------------------------------------------------------**//**
* @bsimethod                                    Umar.Hayat      07/15
+---------------+---------------+---------------+---------------+---------------+------*/
<<<<<<< HEAD
DgnElementId DgnDbTestFixture::InsertElement2d(DgnModelId mid, DgnCategoryId categoryId, DgnElement::Code elementCode)
{
=======
DgnElementKey DgnDbTestFixture::InsertElement2d(DgnModelId mid, DgnCategoryId categoryId, DgnElement::Code elementCode)
    {
>>>>>>> db0b45db
    if (!mid.IsValid())
        mid = m_defaultModelId;

    if (!categoryId.IsValid())
        categoryId = m_defaultCategoryId;

    DgnElementPtr el = TestElement2d::Create(*m_db, mid, categoryId, elementCode,100);

<<<<<<< HEAD
    return m_db->Elements().Insert(*el)->GetElementId();
}
=======
    return m_db->Elements().Insert(*el)->GetElementKey();
    }
>>>>>>> db0b45db

/*---------------------------------------------------------------------------------**//**
* @bsimethod                                    Umar.Hayat      07/15
+---------------+---------------+---------------+---------------+---------------+------*/
<<<<<<< HEAD
DgnElementId DgnDbTestFixture::InsertElementUsingGeomPart2d(Utf8CP gpCode, DgnModelId mid, DgnCategoryId categoryId, DgnElement::Code elementCode)
{
=======
DgnElementKey DgnDbTestFixture::InsertElementUsingGeomPart2d(Utf8CP gpCode, DgnModelId mid, DgnCategoryId categoryId, DgnElement::Code elementCode)
    {
>>>>>>> db0b45db
    if (!mid.IsValid())
        mid = m_defaultModelId;

    if (!categoryId.IsValid())
        categoryId = m_defaultCategoryId;

    TestElement2dPtr el = TestElement2d::Create(*m_db, mid, categoryId, elementCode,100);

    DgnModelP model = m_db->Models().GetModel(mid).get();
    GeometrySourceP geomElem = el->ToGeometrySourceP();

    ElementGeometryBuilderPtr builder = ElementGeometryBuilder::Create(*model, categoryId, DPoint2d::From(0.0, 0.0));

    DgnGeomPartId existingPartId = m_db->GeomParts().QueryGeomPartId(gpCode);
    EXPECT_TRUE(existingPartId.IsValid());

    if (!(builder->Append(existingPartId, Transform::From(0.0, 0.0, 0.0))))
        return DgnElementId();

    if (SUCCESS != builder->SetGeomStreamAndPlacement(*geomElem))
        return DgnElementId();

<<<<<<< HEAD
    return m_db->Elements().Insert(*el)->GetElementId();
}
=======
    return m_db->Elements().Insert(*el)->GetElementKey();
    }
>>>>>>> db0b45db

/*---------------------------------------------------------------------------------**//**
* @bsimethod                                    Umar.Hayat      07/15
+---------------+---------------+---------------+---------------+---------------+------*/
DgnElementId DgnDbTestFixture::InsertElementUsingGeomPart(Utf8CP gpCode, DgnModelId mid, DgnCategoryId categoryId, DgnElement::Code elementCode)
    {
    if (!mid.IsValid())
        mid = m_defaultModelId;

    if (!categoryId.IsValid())
        categoryId = m_defaultCategoryId;

    DgnElementPtr el = TestElement::Create(*m_db, mid, categoryId, elementCode);

    DgnModelP model = m_db->Models().GetModel(mid).get();
    GeometrySourceP geomElem = el->ToGeometrySourceP();

    ElementGeometryBuilderPtr builder = ElementGeometryBuilder::Create(*model, categoryId, DPoint3d::From(0.0, 0.0,0.0));

    DgnGeomPartId existingPartId = m_db->GeomParts().QueryGeomPartId(gpCode);
    EXPECT_TRUE(existingPartId.IsValid());

    if (!(builder->Append(existingPartId, Transform::From(0.0, 0.0, 0.0))))
        return DgnElementId();

    if (SUCCESS != builder->SetGeomStreamAndPlacement(*geomElem))
        return DgnElementId();

    return m_db->Elements().Insert(*el)->GetElementId();
    }
/*---------------------------------------------------------------------------------**//**
* @bsimethod                                    Umar.Hayat      07/15
+---------------+---------------+---------------+---------------+---------------+------*/
DgnElementId DgnDbTestFixture::InsertElementUsingGeomPart(DgnGeomPartId gpId, DgnModelId mid, DgnCategoryId categoryId, DgnElement::Code elementCode)
    {
    if (!mid.IsValid())
        mid = m_defaultModelId;

    if (!categoryId.IsValid())
        categoryId = m_defaultCategoryId;

    DgnElementPtr el = TestElement::Create(*m_db, mid, categoryId, elementCode);

    DgnModelP model = m_db->Models().GetModel(mid).get();
    GeometrySourceP geomElem = el->ToGeometrySourceP();

    ElementGeometryBuilderPtr builder = ElementGeometryBuilder::Create(*model, categoryId, DPoint3d::From(0.0, 0.0,0.0));

    if (!(builder->Append(gpId, Transform::From(0.0, 0.0, 0.0))))
        return DgnElementId();

    if (SUCCESS != builder->SetGeomStreamAndPlacement(*geomElem))
        return DgnElementId();

    return m_db->Elements().Insert(*el)->GetElementId();
    }

/*---------------------------------------------------------------------------------**//**
* @bsimethod                                                    Ray.Bentley     09/2015
+---------------+---------------+---------------+---------------+---------------+------*/
void DgnDbTestFixture::setUpPhysicalView(DgnDbR dgnDb, DgnModelR model, ElementAlignedBox3d elementBox, DgnCategoryId categoryId)
    {
    CameraViewDefinition view(CameraViewDefinition::CreateParams(dgnDb, "TestView", ViewDefinition::Data(model.GetModelId(), DgnViewSource::Generated)));
    EXPECT_TRUE(view.Insert().IsValid());

    ViewController::MarginPercent viewMargin(0.1, 0.1, 0.1, 0.1);

    PhysicalViewController viewController (dgnDb, view.GetViewId());
    viewController.SetStandardViewRotation(StandardView::Iso);
    viewController.LookAtVolume(elementBox, nullptr, &viewMargin);
    viewController.GetViewFlagsR().SetRenderMode(DgnRenderMode::SmoothShade);
    viewController.ChangeCategoryDisplay(categoryId, true);
    viewController.ChangeModelDisplay(model.GetModelId(), true);

    EXPECT_TRUE(BE_SQLITE_OK == viewController.Save());
    }


<|MERGE_RESOLUTION|>--- conflicted
+++ resolved
@@ -1,280 +1,260 @@
-/*--------------------------------------------------------------------------------------+
-|
-|  $Source: Tests/DgnProject/TestFixture/DgnDbTestFixtures.cpp $
-|
-|  $Copyright: (c) 2015 Bentley Systems, Incorporated. All rights reserved. $
-|
-+--------------------------------------------------------------------------------------*/
-
-#include "DgnDbTestFixtures.h"
-
-USING_NAMESPACE_BENTLEY_DPTEST
-
-/*---------------------------------------------------------------------------------**//**
-* Inserts TestElement
-* @bsimethod                                     Majd.Uddin                   06/15
-+---------------+---------------+---------------+---------------+---------------+------*/
-DgnElementCPtr DgnDbTestFixture::InsertElement(DgnModelId mid, DgnCategoryId categoryId, DgnDbStatus* result, DgnElement::Code elementCode)
-{
-    if (!mid.IsValid())
-        mid = m_defaultModelId;
-
-    if (!categoryId.IsValid())
-        categoryId = m_defaultCategoryId;
-
-    TestElementPtr el = TestElement::Create(*m_db, mid, categoryId, elementCode);
-    return m_db->Elements().Insert(*el, result);
-}
-
-/*---------------------------------------------------------------------------------**//**
-* Inserts TestElement with Display Properties
-* @bsimethod                                     Majd.Uddin                   06/15
-+---------------+---------------+---------------+---------------+---------------+------*/
-DgnElementCPtr DgnDbTestFixture::InsertElement(ElemDisplayParamsCR ep, DgnModelId mid, DgnCategoryId categoryId, DgnElement::Code elementCode)
-{
-    if (!mid.IsValid())
-        mid = m_defaultModelId;
-
-    if (!categoryId.IsValid())
-        categoryId = m_defaultCategoryId;
-
-    TestElementPtr el = TestElement::Create(*m_db, ep, mid, categoryId, elementCode,100);
-    return m_db->Elements().Insert(*el);
-}
-
-/*---------------------------------------------------------------------------------**//**
-* @bsimethod                                    Sam.Wilson      01/15
-+---------------+---------------+---------------+---------------+---------------+------*/
-DgnElementCPtr DgnDbTestFixture::InsertElement(Utf8CP elementCode, DgnModelId mid, DgnCategoryId categoryId)
-    {
-    if (!mid.IsValid())
-        mid = m_defaultModelId;
-
-    if (!categoryId.IsValid())
-        categoryId = m_defaultCategoryId;
-
-    TestElementPtr el = TestElement::Create(*m_db, mid, categoryId, elementCode);
-    return m_db->Elements().Insert(*el);
-     }
-
-/*---------------------------------------------------------------------------------**//**
-* @bsimethod                                                    Sam.Wilson      06/15
-+---------------+---------------+---------------+---------------+---------------+------*/
-BeFileName DgnDbTestFixture::CopyDb(WCharCP inputFileName, WCharCP outputFileName)
-    {
-    BeFileName fullInputFileName;
-    BeTest::GetHost().GetDocumentsRoot (fullInputFileName);
-    fullInputFileName.AppendToPath (inputFileName);
-
-    BeFileName fullOutputFileName;
-    BeTest::GetHost().GetOutputRoot(fullOutputFileName);
-    fullOutputFileName.AppendToPath(outputFileName);
-
-    if (BeFileNameStatus::Success != BeFileName::BeCopyFile (fullInputFileName, fullOutputFileName))
-        return BeFileName();
-
-    return fullOutputFileName;
-    }
-/*---------------------------------------------------------------------------------**//**
-* @bsimethod                                                    Sam.Wilson      06/15
-+---------------+---------------+---------------+---------------+---------------+------*/
-void DgnDbTestFixture::OpenDb(DgnDbPtr& db, BeFileNameCR name, DgnDb::OpenMode mode, bool needBriefcase)
-    {
-    DbResult result = BE_SQLITE_OK;
-    db = DgnDb::OpenDgnDb(&result, name, DgnDb::OpenParams(mode));
-    ASSERT_TRUE( db.IsValid() ) << (WCharCP)WPrintfString(L"Failed to open %ls in mode %d => result=%x", name.c_str(), (int)mode, (int)result);
-    ASSERT_EQ( BE_SQLITE_OK , result );
-    if (needBriefcase)
-        TestDataManager::MustBeBriefcase(db, mode);
-    }
-
-/*---------------------------------------------------------------------------------**//**
-* Set up method that opens an existing .dgndb project file after copying it to out
-* baseProjFile is the existing file and testProjFile is what we get
-* @bsimethod                                     Majd.Uddin                   06/15
-+---------------+---------------+---------------+---------------+---------------+------*/
-void DgnDbTestFixture::SetupProject(WCharCP baseProjFile, WCharCP testProjFile, BeSQLite::Db::OpenMode mode, bool needBriefcase)
-{
-    BeFileName outFileName;
-    ASSERT_EQ(SUCCESS, DgnDbTestDgnManager::GetTestDataOut(outFileName, baseProjFile, testProjFile, __FILE__));
-    
-    OpenDb(m_db, outFileName, mode, needBriefcase);
-
-    if (needBriefcase)
-        {
-        ASSERT_TRUE(m_db->IsBriefcase());
-        ASSERT_TRUE((Db::OpenMode::ReadWrite != mode) || m_db->Txns().IsTracking());
-        }
-
-    auto status = DgnPlatformTestDomain::GetDomain().ImportSchema(*m_db);
-    ASSERT_TRUE(DgnDbStatus::Success == status);
-
-    m_defaultModelId = m_db->Models().QueryFirstModelId();
-    m_defaultModelP = m_db->Models().GetModel(m_defaultModelId);
-    ASSERT_TRUE(m_defaultModelP.IsValid());
-    m_defaultModelP->FillModel();
-
-    m_defaultCategoryId = DgnCategory::QueryFirstCategoryId(*m_db);
-}
-/*---------------------------------------------------------------------------------**//**
-* @bsimethod                                     Umar.Hayat                   11/15
-+---------------+---------------+---------------+---------------+---------------+------*/
-void DgnDbTestFixture::SetupProject(WCharCP baseProjFile, CharCP testFile, BeSQLite::Db::OpenMode mode, bool needBriefcase)
-    {
-    DgnDbTestDgnManager tdm(baseProjFile, testFile, mode, needBriefcase);
-    m_db = tdm.GetDgnProjectP();
-
-    auto status = DgnPlatformTestDomain::GetDomain().ImportSchema(*m_db);
-    ASSERT_TRUE(DgnDbStatus::Success == status);
-
-    m_defaultModelId = m_db->Models().QueryFirstModelId();
-    m_defaultModelP = m_db->Models().GetModel(m_defaultModelId);
-    ASSERT_TRUE(m_defaultModelP.IsValid());
-    m_defaultModelP->FillModel();
-
-    m_defaultCategoryId = DgnCategory::QueryFirstCategoryId(*m_db);
-    }
-
-/*---------------------------------------------------------------------------------**//**
-* @bsimethod                                    Umar.Hayat      07/15
-+---------------+---------------+---------------+---------------+---------------+------*/
-<<<<<<< HEAD
-DgnElementId DgnDbTestFixture::InsertElement2d(DgnModelId mid, DgnCategoryId categoryId, DgnElement::Code elementCode)
-{
-=======
-DgnElementKey DgnDbTestFixture::InsertElement2d(DgnModelId mid, DgnCategoryId categoryId, DgnElement::Code elementCode)
-    {
->>>>>>> db0b45db
-    if (!mid.IsValid())
-        mid = m_defaultModelId;
-
-    if (!categoryId.IsValid())
-        categoryId = m_defaultCategoryId;
-
-    DgnElementPtr el = TestElement2d::Create(*m_db, mid, categoryId, elementCode,100);
-
-<<<<<<< HEAD
-    return m_db->Elements().Insert(*el)->GetElementId();
-}
-=======
-    return m_db->Elements().Insert(*el)->GetElementKey();
-    }
->>>>>>> db0b45db
-
-/*---------------------------------------------------------------------------------**//**
-* @bsimethod                                    Umar.Hayat      07/15
-+---------------+---------------+---------------+---------------+---------------+------*/
-<<<<<<< HEAD
-DgnElementId DgnDbTestFixture::InsertElementUsingGeomPart2d(Utf8CP gpCode, DgnModelId mid, DgnCategoryId categoryId, DgnElement::Code elementCode)
-{
-=======
-DgnElementKey DgnDbTestFixture::InsertElementUsingGeomPart2d(Utf8CP gpCode, DgnModelId mid, DgnCategoryId categoryId, DgnElement::Code elementCode)
-    {
->>>>>>> db0b45db
-    if (!mid.IsValid())
-        mid = m_defaultModelId;
-
-    if (!categoryId.IsValid())
-        categoryId = m_defaultCategoryId;
-
-    TestElement2dPtr el = TestElement2d::Create(*m_db, mid, categoryId, elementCode,100);
-
-    DgnModelP model = m_db->Models().GetModel(mid).get();
-    GeometrySourceP geomElem = el->ToGeometrySourceP();
-
-    ElementGeometryBuilderPtr builder = ElementGeometryBuilder::Create(*model, categoryId, DPoint2d::From(0.0, 0.0));
-
-    DgnGeomPartId existingPartId = m_db->GeomParts().QueryGeomPartId(gpCode);
-    EXPECT_TRUE(existingPartId.IsValid());
-
-    if (!(builder->Append(existingPartId, Transform::From(0.0, 0.0, 0.0))))
-        return DgnElementId();
-
-    if (SUCCESS != builder->SetGeomStreamAndPlacement(*geomElem))
-        return DgnElementId();
-
-<<<<<<< HEAD
-    return m_db->Elements().Insert(*el)->GetElementId();
-}
-=======
-    return m_db->Elements().Insert(*el)->GetElementKey();
-    }
->>>>>>> db0b45db
-
-/*---------------------------------------------------------------------------------**//**
-* @bsimethod                                    Umar.Hayat      07/15
-+---------------+---------------+---------------+---------------+---------------+------*/
-DgnElementId DgnDbTestFixture::InsertElementUsingGeomPart(Utf8CP gpCode, DgnModelId mid, DgnCategoryId categoryId, DgnElement::Code elementCode)
-    {
-    if (!mid.IsValid())
-        mid = m_defaultModelId;
-
-    if (!categoryId.IsValid())
-        categoryId = m_defaultCategoryId;
-
-    DgnElementPtr el = TestElement::Create(*m_db, mid, categoryId, elementCode);
-
-    DgnModelP model = m_db->Models().GetModel(mid).get();
-    GeometrySourceP geomElem = el->ToGeometrySourceP();
-
-    ElementGeometryBuilderPtr builder = ElementGeometryBuilder::Create(*model, categoryId, DPoint3d::From(0.0, 0.0,0.0));
-
-    DgnGeomPartId existingPartId = m_db->GeomParts().QueryGeomPartId(gpCode);
-    EXPECT_TRUE(existingPartId.IsValid());
-
-    if (!(builder->Append(existingPartId, Transform::From(0.0, 0.0, 0.0))))
-        return DgnElementId();
-
-    if (SUCCESS != builder->SetGeomStreamAndPlacement(*geomElem))
-        return DgnElementId();
-
-    return m_db->Elements().Insert(*el)->GetElementId();
-    }
-/*---------------------------------------------------------------------------------**//**
-* @bsimethod                                    Umar.Hayat      07/15
-+---------------+---------------+---------------+---------------+---------------+------*/
-DgnElementId DgnDbTestFixture::InsertElementUsingGeomPart(DgnGeomPartId gpId, DgnModelId mid, DgnCategoryId categoryId, DgnElement::Code elementCode)
-    {
-    if (!mid.IsValid())
-        mid = m_defaultModelId;
-
-    if (!categoryId.IsValid())
-        categoryId = m_defaultCategoryId;
-
-    DgnElementPtr el = TestElement::Create(*m_db, mid, categoryId, elementCode);
-
-    DgnModelP model = m_db->Models().GetModel(mid).get();
-    GeometrySourceP geomElem = el->ToGeometrySourceP();
-
-    ElementGeometryBuilderPtr builder = ElementGeometryBuilder::Create(*model, categoryId, DPoint3d::From(0.0, 0.0,0.0));
-
-    if (!(builder->Append(gpId, Transform::From(0.0, 0.0, 0.0))))
-        return DgnElementId();
-
-    if (SUCCESS != builder->SetGeomStreamAndPlacement(*geomElem))
-        return DgnElementId();
-
-    return m_db->Elements().Insert(*el)->GetElementId();
-    }
-
-/*---------------------------------------------------------------------------------**//**
-* @bsimethod                                                    Ray.Bentley     09/2015
-+---------------+---------------+---------------+---------------+---------------+------*/
-void DgnDbTestFixture::setUpPhysicalView(DgnDbR dgnDb, DgnModelR model, ElementAlignedBox3d elementBox, DgnCategoryId categoryId)
-    {
-    CameraViewDefinition view(CameraViewDefinition::CreateParams(dgnDb, "TestView", ViewDefinition::Data(model.GetModelId(), DgnViewSource::Generated)));
-    EXPECT_TRUE(view.Insert().IsValid());
-
-    ViewController::MarginPercent viewMargin(0.1, 0.1, 0.1, 0.1);
-
-    PhysicalViewController viewController (dgnDb, view.GetViewId());
-    viewController.SetStandardViewRotation(StandardView::Iso);
-    viewController.LookAtVolume(elementBox, nullptr, &viewMargin);
-    viewController.GetViewFlagsR().SetRenderMode(DgnRenderMode::SmoothShade);
-    viewController.ChangeCategoryDisplay(categoryId, true);
-    viewController.ChangeModelDisplay(model.GetModelId(), true);
-
-    EXPECT_TRUE(BE_SQLITE_OK == viewController.Save());
-    }
-
-
+/*--------------------------------------------------------------------------------------+
+|
+|  $Source: Tests/DgnProject/TestFixture/DgnDbTestFixtures.cpp $
+|
+|  $Copyright: (c) 2015 Bentley Systems, Incorporated. All rights reserved. $
+|
++--------------------------------------------------------------------------------------*/
+
+#include "DgnDbTestFixtures.h"
+
+USING_NAMESPACE_BENTLEY_DPTEST
+
+/*---------------------------------------------------------------------------------**//**
+* Inserts TestElement
+* @bsimethod                                     Majd.Uddin                   06/15
++---------------+---------------+---------------+---------------+---------------+------*/
+DgnElementCPtr DgnDbTestFixture::InsertElement(DgnModelId mid, DgnCategoryId categoryId, DgnDbStatus* result, DgnElement::Code elementCode)
+{
+    if (!mid.IsValid())
+        mid = m_defaultModelId;
+
+    if (!categoryId.IsValid())
+        categoryId = m_defaultCategoryId;
+
+    TestElementPtr el = TestElement::Create(*m_db, mid, categoryId, elementCode);
+    return m_db->Elements().Insert(*el, result);
+}
+
+/*---------------------------------------------------------------------------------**//**
+* Inserts TestElement with Display Properties
+* @bsimethod                                     Majd.Uddin                   06/15
++---------------+---------------+---------------+---------------+---------------+------*/
+DgnElementCPtr DgnDbTestFixture::InsertElement(ElemDisplayParamsCR ep, DgnModelId mid, DgnCategoryId categoryId, DgnElement::Code elementCode)
+{
+    if (!mid.IsValid())
+        mid = m_defaultModelId;
+
+    if (!categoryId.IsValid())
+        categoryId = m_defaultCategoryId;
+
+    TestElementPtr el = TestElement::Create(*m_db, ep, mid, categoryId, elementCode,100);
+    return m_db->Elements().Insert(*el);
+}
+
+/*---------------------------------------------------------------------------------**//**
+* @bsimethod                                    Sam.Wilson      01/15
++---------------+---------------+---------------+---------------+---------------+------*/
+DgnElementCPtr DgnDbTestFixture::InsertElement(Utf8CP elementCode, DgnModelId mid, DgnCategoryId categoryId)
+    {
+    if (!mid.IsValid())
+        mid = m_defaultModelId;
+
+    if (!categoryId.IsValid())
+        categoryId = m_defaultCategoryId;
+
+    TestElementPtr el = TestElement::Create(*m_db, mid, categoryId, elementCode);
+    return m_db->Elements().Insert(*el);
+     }
+
+/*---------------------------------------------------------------------------------**//**
+* @bsimethod                                                    Sam.Wilson      06/15
++---------------+---------------+---------------+---------------+---------------+------*/
+BeFileName DgnDbTestFixture::CopyDb(WCharCP inputFileName, WCharCP outputFileName)
+    {
+    BeFileName fullInputFileName;
+    BeTest::GetHost().GetDocumentsRoot (fullInputFileName);
+    fullInputFileName.AppendToPath (inputFileName);
+
+    BeFileName fullOutputFileName;
+    BeTest::GetHost().GetOutputRoot(fullOutputFileName);
+    fullOutputFileName.AppendToPath(outputFileName);
+
+    if (BeFileNameStatus::Success != BeFileName::BeCopyFile (fullInputFileName, fullOutputFileName))
+        return BeFileName();
+
+    return fullOutputFileName;
+    }
+/*---------------------------------------------------------------------------------**//**
+* @bsimethod                                                    Sam.Wilson      06/15
++---------------+---------------+---------------+---------------+---------------+------*/
+void DgnDbTestFixture::OpenDb(DgnDbPtr& db, BeFileNameCR name, DgnDb::OpenMode mode, bool needBriefcase)
+    {
+    DbResult result = BE_SQLITE_OK;
+    db = DgnDb::OpenDgnDb(&result, name, DgnDb::OpenParams(mode));
+    ASSERT_TRUE( db.IsValid() ) << (WCharCP)WPrintfString(L"Failed to open %ls in mode %d => result=%x", name.c_str(), (int)mode, (int)result);
+    ASSERT_EQ( BE_SQLITE_OK , result );
+    if (needBriefcase)
+        TestDataManager::MustBeBriefcase(db, mode);
+    }
+
+/*---------------------------------------------------------------------------------**//**
+* Set up method that opens an existing .dgndb project file after copying it to out
+* baseProjFile is the existing file and testProjFile is what we get
+* @bsimethod                                     Majd.Uddin                   06/15
++---------------+---------------+---------------+---------------+---------------+------*/
+void DgnDbTestFixture::SetupProject(WCharCP baseProjFile, WCharCP testProjFile, BeSQLite::Db::OpenMode mode, bool needBriefcase)
+{
+    BeFileName outFileName;
+    ASSERT_EQ(SUCCESS, DgnDbTestDgnManager::GetTestDataOut(outFileName, baseProjFile, testProjFile, __FILE__));
+    
+    OpenDb(m_db, outFileName, mode, needBriefcase);
+
+    if (needBriefcase)
+        {
+        ASSERT_TRUE(m_db->IsBriefcase());
+        ASSERT_TRUE((Db::OpenMode::ReadWrite != mode) || m_db->Txns().IsTracking());
+        }
+
+    auto status = DgnPlatformTestDomain::GetDomain().ImportSchema(*m_db);
+    ASSERT_TRUE(DgnDbStatus::Success == status);
+
+    m_defaultModelId = m_db->Models().QueryFirstModelId();
+    m_defaultModelP = m_db->Models().GetModel(m_defaultModelId);
+    ASSERT_TRUE(m_defaultModelP.IsValid());
+    m_defaultModelP->FillModel();
+
+    m_defaultCategoryId = DgnCategory::QueryFirstCategoryId(*m_db);
+}
+/*---------------------------------------------------------------------------------**//**
+* @bsimethod                                     Umar.Hayat                   11/15
++---------------+---------------+---------------+---------------+---------------+------*/
+void DgnDbTestFixture::SetupProject(WCharCP baseProjFile, CharCP testFile, BeSQLite::Db::OpenMode mode, bool needBriefcase)
+    {
+    DgnDbTestDgnManager tdm(baseProjFile, testFile, mode, needBriefcase);
+    m_db = tdm.GetDgnProjectP();
+
+    auto status = DgnPlatformTestDomain::GetDomain().ImportSchema(*m_db);
+    ASSERT_TRUE(DgnDbStatus::Success == status);
+
+    m_defaultModelId = m_db->Models().QueryFirstModelId();
+    m_defaultModelP = m_db->Models().GetModel(m_defaultModelId);
+    ASSERT_TRUE(m_defaultModelP.IsValid());
+    m_defaultModelP->FillModel();
+
+    m_defaultCategoryId = DgnCategory::QueryFirstCategoryId(*m_db);
+    }
+
+/*---------------------------------------------------------------------------------**//**
+* @bsimethod                                    Umar.Hayat      07/15
++---------------+---------------+---------------+---------------+---------------+------*/
+DgnElementId DgnDbTestFixture::InsertElement2d(DgnModelId mid, DgnCategoryId categoryId, DgnElement::Code elementCode)
+    {
+    if (!mid.IsValid())
+        mid = m_defaultModelId;
+
+    if (!categoryId.IsValid())
+        categoryId = m_defaultCategoryId;
+
+    DgnElementPtr el = TestElement2d::Create(*m_db, mid, categoryId, elementCode);
+
+    return m_db->Elements().Insert(*el)->GetElementId();
+    }
+
+/*---------------------------------------------------------------------------------**//**
+* @bsimethod                                    Umar.Hayat      07/15
++---------------+---------------+---------------+---------------+---------------+------*/
+DgnElementId DgnDbTestFixture::InsertElementUsingGeomPart2d(Utf8CP gpCode, DgnModelId mid, DgnCategoryId categoryId, DgnElement::Code elementCode)
+    {
+    if (!mid.IsValid())
+        mid = m_defaultModelId;
+
+    if (!categoryId.IsValid())
+        categoryId = m_defaultCategoryId;
+
+    TestElement2dPtr el = TestElement2d::Create(*m_db, mid, categoryId, elementCode);
+
+    DgnModelP model = m_db->Models().GetModel(mid).get();
+    GeometrySourceP geomElem = el->ToGeometrySourceP();
+
+    ElementGeometryBuilderPtr builder = ElementGeometryBuilder::Create(*model, categoryId, DPoint2d::From(0.0, 0.0));
+
+    DgnGeomPartId existingPartId = m_db->GeomParts().QueryGeomPartId(gpCode);
+    EXPECT_TRUE(existingPartId.IsValid());
+
+    if (!(builder->Append(existingPartId, Transform::From(0.0, 0.0, 0.0))))
+        return DgnElementId();
+
+    if (SUCCESS != builder->SetGeomStreamAndPlacement(*geomElem))
+        return DgnElementId();
+
+    return m_db->Elements().Insert(*el)->GetElementId();
+    }
+
+/*---------------------------------------------------------------------------------**//**
+* @bsimethod                                    Umar.Hayat      07/15
++---------------+---------------+---------------+---------------+---------------+------*/
+DgnElementId DgnDbTestFixture::InsertElementUsingGeomPart(Utf8CP gpCode, DgnModelId mid, DgnCategoryId categoryId, DgnElement::Code elementCode)
+    {
+    if (!mid.IsValid())
+        mid = m_defaultModelId;
+
+    if (!categoryId.IsValid())
+        categoryId = m_defaultCategoryId;
+
+    DgnElementPtr el = TestElement::Create(*m_db, mid, categoryId, elementCode);
+
+    DgnModelP model = m_db->Models().GetModel(mid).get();
+    GeometrySourceP geomElem = el->ToGeometrySourceP();
+
+    ElementGeometryBuilderPtr builder = ElementGeometryBuilder::Create(*model, categoryId, DPoint3d::From(0.0, 0.0,0.0));
+
+    DgnGeomPartId existingPartId = m_db->GeomParts().QueryGeomPartId(gpCode);
+    EXPECT_TRUE(existingPartId.IsValid());
+
+    if (!(builder->Append(existingPartId, Transform::From(0.0, 0.0, 0.0))))
+        return DgnElementId();
+
+    if (SUCCESS != builder->SetGeomStreamAndPlacement(*geomElem))
+        return DgnElementId();
+
+    return m_db->Elements().Insert(*el)->GetElementId();
+    }
+/*---------------------------------------------------------------------------------**//**
+* @bsimethod                                    Umar.Hayat      07/15
++---------------+---------------+---------------+---------------+---------------+------*/
+DgnElementId DgnDbTestFixture::InsertElementUsingGeomPart(DgnGeomPartId gpId, DgnModelId mid, DgnCategoryId categoryId, DgnElement::Code elementCode)
+    {
+    if (!mid.IsValid())
+        mid = m_defaultModelId;
+
+    if (!categoryId.IsValid())
+        categoryId = m_defaultCategoryId;
+
+    DgnElementPtr el = TestElement::Create(*m_db, mid, categoryId, elementCode);
+
+    DgnModelP model = m_db->Models().GetModel(mid).get();
+    GeometrySourceP geomElem = el->ToGeometrySourceP();
+
+    ElementGeometryBuilderPtr builder = ElementGeometryBuilder::Create(*model, categoryId, DPoint3d::From(0.0, 0.0,0.0));
+
+    if (!(builder->Append(gpId, Transform::From(0.0, 0.0, 0.0))))
+        return DgnElementId();
+
+    if (SUCCESS != builder->SetGeomStreamAndPlacement(*geomElem))
+        return DgnElementId();
+
+    return m_db->Elements().Insert(*el)->GetElementId();
+    }
+
+/*---------------------------------------------------------------------------------**//**
+* @bsimethod                                                    Ray.Bentley     09/2015
++---------------+---------------+---------------+---------------+---------------+------*/
+void DgnDbTestFixture::setUpPhysicalView(DgnDbR dgnDb, DgnModelR model, ElementAlignedBox3d elementBox, DgnCategoryId categoryId)
+    {
+    CameraViewDefinition view(CameraViewDefinition::CreateParams(dgnDb, "TestView", ViewDefinition::Data(model.GetModelId(), DgnViewSource::Generated)));
+    EXPECT_TRUE(view.Insert().IsValid());
+
+    ViewController::MarginPercent viewMargin(0.1, 0.1, 0.1, 0.1);
+
+    PhysicalViewController viewController (dgnDb, view.GetViewId());
+    viewController.SetStandardViewRotation(StandardView::Iso);
+    viewController.LookAtVolume(elementBox, nullptr, &viewMargin);
+    viewController.GetViewFlagsR().SetRenderMode(DgnRenderMode::SmoothShade);
+    viewController.ChangeCategoryDisplay(categoryId, true);
+    viewController.ChangeModelDisplay(model.GetModelId(), true);
+
+    EXPECT_TRUE(BE_SQLITE_OK == viewController.Save());
+    }
+
+