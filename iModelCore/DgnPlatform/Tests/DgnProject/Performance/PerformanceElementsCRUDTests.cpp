/*--------------------------------------------------------------------------------------+
|
|  $Source: Tests/DgnProject/Performance/PerformanceElementsCRUDTests.cpp $
|
|  $Copyright: (c) 2016 Bentley Systems, Incorporated. All rights reserved. $
|
+--------------------------------------------------------------------------------------*/
#include "PerformanceElementsCRUDTests.h"

// Uncomment this if you want elapsed time of each test case logged to console in addition to the log file.
// #define PERF_ELEM_CRUD_LOG_TO_CONSOLE 1

HANDLER_DEFINE_MEMBERS (PerformanceElement1Handler)
HANDLER_DEFINE_MEMBERS (PerformanceElement2Handler)
HANDLER_DEFINE_MEMBERS (PerformanceElement3Handler)
HANDLER_DEFINE_MEMBERS (PerformanceElement4Handler)

DOMAIN_DEFINE_MEMBERS (PerformanceElementTestDomain)

void PerformanceElement1Handler::_GetClassParams(ECSqlClassParams& params) { T_Super::_GetClassParams(params); PerformanceElement1::GetParams(params); }
void PerformanceElement2Handler::_GetClassParams(ECSqlClassParams& params) { T_Super::_GetClassParams(params); PerformanceElement2::GetParams(params); }
void PerformanceElement3Handler::_GetClassParams(ECSqlClassParams& params) { T_Super::_GetClassParams(params); PerformanceElement3::GetParams(params); }
void PerformanceElement4Handler::_GetClassParams(ECSqlClassParams& params) { T_Super::_GetClassParams(params); PerformanceElement4::GetParams(params); }

//---------------------------------------------------------------------------------------
// @bsiMethod                                     Muhammad Hassan                  10/15
//+---------------+---------------+---------------+---------------+---------------+------
PerformanceElementTestDomain::PerformanceElementTestDomain() : DgnDomain(ELEMENT_PERFORMANCE_TEST_SCHEMA_NAME, "Test Schema", 1)
    {
    RegisterHandler(PerformanceElement1Handler::GetHandler());
    RegisterHandler(PerformanceElement2Handler::GetHandler());
    RegisterHandler(PerformanceElement3Handler::GetHandler());
    RegisterHandler(PerformanceElement4Handler::GetHandler());
    }

//---------------------------------------------------------------------------------------
// @bsiMethod                                      Muhammad Hassan                  10/15
//+---------------+---------------+---------------+---------------+---------------+------
void PerformanceElementsCRUDTestFixture::SetUpTestDgnDb(WCharCP destFileName, Utf8CP testClassName, int initialInstanceCount)
    {
    WString seedFileName;
    seedFileName.Sprintf(L"dgndb_ecsqlvssqlite_%d_%ls_seed%d.idgndb", initialInstanceCount, WString(testClassName, BentleyCharEncoding::Utf8).c_str(), DateTime::GetCurrentTimeUtc().GetDayOfYear());

    BeFileName seedFilePath;
    BeTest::GetHost().GetOutputRoot(seedFilePath);
    seedFilePath.AppendToPath(seedFileName.c_str());

    if (!seedFilePath.DoesPathExist())
        {
        SetupProject(L"3dMetricGeneral.idgndb", seedFileName.c_str(), BeSQLite::Db::OpenMode::ReadWrite);
        ECN::ECSchemaReadContextPtr schemaContext = ECN::ECSchemaReadContext::CreateContext();
        BeFileName searchDir;
        BeTest::GetHost().GetDgnPlatformAssetsDirectory(searchDir);
        searchDir.AppendToPath(L"ECSchemas").AppendToPath(L"Dgn");
        schemaContext->AddSchemaPath(searchDir.GetName());

        ECN::ECSchemaPtr schema = nullptr;
        ASSERT_EQ (ECN::SchemaReadStatus::Success, ECN::ECSchema::ReadFromXmlString(schema, s_testSchemaXml, *schemaContext));

        schemaContext->AddSchema(*schema);
        DgnBaseDomain::GetDomain().ImportSchema(*m_db, schemaContext->GetCache());
        ASSERT_TRUE (m_db->IsDbOpen());

        bvector<DgnElementPtr> testElements;
        CreateElements(initialInstanceCount, testClassName, testElements, "InitialInstances", true);
        DgnDbStatus stat = DgnDbStatus::Success;
        for (DgnElementPtr& element : testElements)
            {
            element->Insert(&stat);
            ASSERT_EQ (DgnDbStatus::Success, stat);
            }
        m_db->SaveChanges();
        m_db->CloseDb();
        }

    BeFileName dgndbFilePath;
    BeTest::GetHost().GetOutputRoot(dgndbFilePath);
    dgndbFilePath.AppendToPath(destFileName);

    ASSERT_EQ (BeFileNameStatus::Success, BeFileName::BeCopyFile(seedFilePath, dgndbFilePath, false));

    DbResult status;
    m_db = DgnDb::OpenDgnDb(&status, dgndbFilePath, DgnDb::OpenParams(Db::OpenMode::ReadWrite));
    EXPECT_EQ (DbResult::BE_SQLITE_OK, status) << status;
    ASSERT_TRUE (m_db.IsValid());
    }

int64_t PerformanceElementsCRUDTestFixture::s_elementId = INT64_C(2000000);

Utf8CP const PerformanceElementsCRUDTestFixture::s_testSchemaXml =
    "<ECSchema schemaName=\"TestSchema\" nameSpacePrefix=\"ts\" version=\"1.0\" xmlns=\"http://www.bentley.com/schemas/Bentley.ECXML.2.0\">"
        "  <ECSchemaReference name = 'dgn' version = '02.00' prefix = 'dgn' />"
        "  <ECSchemaReference name = 'ECDbMap' version = '01.00' prefix = 'ecdbmap' />"
        "  <ECClass typeName='Element1' >"
        "    <ECCustomAttributes>"
        "       <ClassHasHandler xmlns=\"dgn.02.00\" />"
        "    </ECCustomAttributes>"
        "    <BaseClass>dgn:PhysicalElement</BaseClass>"
        "    <ECProperty propertyName='Prop1_1' typeName='string' />"
        "    <ECProperty propertyName='Prop1_2' typeName='long' />"
        "    <ECProperty propertyName='Prop1_3' typeName='double' />"
        "  </ECClass>"
        "  <ECClass typeName='Element2' >"
        "    <ECCustomAttributes>"
        "       <ClassHasHandler xmlns=\"dgn.02.00\" />"
        "    </ECCustomAttributes>"
        "    <BaseClass>Element1</BaseClass>"
        "    <ECProperty propertyName='Prop2_1' typeName='string' />"
        "    <ECProperty propertyName='Prop2_2' typeName='long' />"
        "    <ECProperty propertyName='Prop2_3' typeName='double' />"
        "  </ECClass>"
        "  <ECClass typeName='Element3' >"
        "    <ECCustomAttributes>"
        "       <ClassHasHandler xmlns=\"dgn.02.00\" />"
        "    </ECCustomAttributes>"
        "    <BaseClass>Element2</BaseClass>"
        "    <ECProperty propertyName='Prop3_1' typeName='string' />"
        "    <ECProperty propertyName='Prop3_2' typeName='long' />"
        "    <ECProperty propertyName='Prop3_3' typeName='double' />"
        "  </ECClass>"
        "  <ECClass typeName='Element4' >"
        "    <ECCustomAttributes>"
        "       <ClassHasHandler xmlns=\"dgn.02.00\" />"
        "    </ECCustomAttributes>"
        "    <BaseClass>Element3</BaseClass>"
        "    <ECProperty propertyName='Prop4_1' typeName='string' />"
        "    <ECProperty propertyName='Prop4_2' typeName='long' />"
        "    <ECProperty propertyName='Prop4_3' typeName='double' />"
        "  </ECClass>"
        "  <ECClass typeName='Element4b' >"
        "    <ECCustomAttributes>"
        "       <ClassHasHandler xmlns=\"dgn.02.00\" />"
        "    </ECCustomAttributes>"
        "    <BaseClass>Element3</BaseClass>"
        "    <ECProperty propertyName='Prop4b_1' typeName='string' />"
        "    <ECProperty propertyName='Prop4b_2' typeName='long' />"
        "    <ECProperty propertyName='Prop4b_3' typeName='double' />"
        "    <ECProperty propertyName='Prop4b_4' typeName='point3d' />"
        "  </ECClass>"
        "  <ECClass typeName='TestMultiAspect' isDomainClass='True'>"
        "    <BaseClass>dgn:ElementMultiAspect</BaseClass>"
        "    <ECCustomAttributes>"
        "       <ClassMap xmlns = 'ECDbMap.01.00'>"
        "           <Indexes>"
        "               <DbIndex>"
        "                   <Name>IDX_TMAspect</Name>"
        "                   <IsUnique>False</IsUnique>"
        "                   <Properties>"
        "                       <string>ElementId</string>"
        "                   </Properties>"
        "               </DbIndex>"
        "           </Indexes>"
        "       </ClassMap>"
        "    </ECCustomAttributes>"
        "    <ECProperty propertyName='TestMultiAspectProperty' typeName='string' />"
        "  </ECClass>"
        "  <ECRelationshipClass typeName = 'ElementOwnsTestMultiAspect' strength = 'embedding'>"
        "    <ECCustomAttributes>"
        "      <ForeignKeyRelationshipMap xmlns='ECDbMap.01.00'>"
        "        <OnDeleteAction>Cascade</OnDeleteAction>"
        "      </ForeignKeyRelationshipMap>"
        "    </ECCustomAttributes>"
        "    <Source cardinality = '(1,1)' polymorphic = 'true'>"
        "      <Class class = 'Element1' />"
        "    </Source>"
        "    <Target cardinality = '(0,N)' polymorphic = 'true'>"
        "      <Class class = 'TestMultiAspect'>"
        "        <Key>"
        "          <Property name = 'ElementId' />"
        "        </Key>"
        "      </Class>"
        "    </Target>"
        "  </ECRelationshipClass>"
        "</ECSchema>";

//---------------------------------------------------------------------------------------
// @bsimethod                                   Carole.MacDonald            09/2015
//---------------+---------------+---------------+---------------+---------------+-------
void PerformanceElement1::GetParams(ECSqlClassParams& params)
    {
    params.Add("Prop1_1");
    params.Add("Prop1_2");
    params.Add("Prop1_3");
    }

//---------------------------------------------------------------------------------------
// @bsimethod                                   Carole.MacDonald            09/2015
//---------------+---------------+---------------+---------------+---------------+-------
DgnDbStatus PerformanceElement1::BindParams(BeSQLite::EC::ECSqlStatement& statement)
    {
    if ((ECSqlStatus::Success != statement.BindText(statement.GetParameterIndex("Prop1_1"), m_prop1_1.c_str(), IECSqlBinder::MakeCopy::Yes)) ||
        (ECSqlStatus::Success != statement.BindInt64(statement.GetParameterIndex("Prop1_2"), m_prop1_2)) ||
        (ECSqlStatus::Success != statement.BindDouble(statement.GetParameterIndex("Prop1_3"), m_prop1_3)))
        return DgnDbStatus::BadArg;

    return DgnDbStatus::Success;
    }

//---------------------------------------------------------------------------------------
// @bsimethod                                   Carole.MacDonald            08/2015
//---------------+---------------+---------------+---------------+---------------+-------
DgnDbStatus PerformanceElement1::_BindInsertParams(BeSQLite::EC::ECSqlStatement& statement)
    {
    DgnDbStatus stat = BindParams(statement);
    if (DgnDbStatus::Success != stat)
        return stat;

    return T_Super::_BindInsertParams(statement);
    }

/*---------------------------------------------------------------------------------**//**
* @bsimethod                                                    Paul.Connelly   09/15
+---------------+---------------+---------------+---------------+---------------+------*/
DgnDbStatus PerformanceElement1::_ReadSelectParams(ECSqlStatement& stmt, ECSqlClassParams const& params)
    {
    EXPECT_EQ (DgnDbStatus::Success, T_Super::_ReadSelectParams(stmt, params));
    EXPECT_EQ (0, strcmp(stmt.GetValueText(params.GetSelectIndex("Prop1_1")), "Element1 - InitValue"));
    EXPECT_EQ (10000000, stmt.GetValueInt64(params.GetSelectIndex("Prop1_2")));
    EXPECT_EQ (-3.1415, stmt.GetValueDouble(params.GetSelectIndex("Prop1_3")));

    return DgnDbStatus::Success;
    }

//---------------------------------------------------------------------------------------
// @bsimethod                                   Carole.MacDonald            09/2015
//---------------+---------------+---------------+---------------+---------------+-------
DgnDbStatus PerformanceElement1::_BindUpdateParams(BeSQLite::EC::ECSqlStatement& statement)
    {
    DgnDbStatus status = T_Super::_BindUpdateParams(statement);
    if (DgnDbStatus::Success != status)
        return status;

    m_prop1_1 = "Element1 - UpdatedValue";
    m_prop1_2 = 20000000LL;
    m_prop1_3 = -6.283;

    return BindParams(statement);
    }

//---------------------------------------------------------------------------------------
// @bsimethod                                   Carole.MacDonald            08/2015
//---------------+---------------+---------------+---------------+---------------+-------
PerformanceElement1Ptr PerformanceElement1::Create(Dgn::DgnDbR db, Dgn::DgnModelId modelId, Dgn::DgnClassId classId, Dgn::DgnCategoryId category, bool specifyPropertyValues)
    {
    if (specifyPropertyValues)
        return new PerformanceElement1(PhysicalElement::CreateParams(db, modelId, classId, category), "Element1 - InitValue", 10000000LL, -3.1415);

    return new PerformanceElement1(PhysicalElement::CreateParams(db, modelId, classId, category));
    }

//---------------------------------------------------------------------------------------
// @bsimethod                                   Carole.MacDonald            08/2015
//---------------+---------------+---------------+---------------+---------------+-------
PerformanceElement1CPtr PerformanceElement1::Insert()
    {
    return GetDgnDb().Elements().Insert<PerformanceElement1> (*this);
    }

//---------------------------------------------------------------------------------------
// @bsimethod                                   Carole.MacDonald            09/2015
//---------------+---------------+---------------+---------------+---------------+-------
PerformanceElement1CPtr PerformanceElement1::Update()
    {
    return GetDgnDb().Elements().Update<PerformanceElement1> (*this);
    }

/*---------------------------------------------------------------------------------**//**
* @bsimethod                                                    Paul.Connelly   01/16
+---------------+---------------+---------------+---------------+---------------+------*/
static bool appendEllipse3d(GeometryBuilder& builder, double cx, double cy, double cz)
    {
    DEllipse3d ellipseData = DEllipse3d::From(cx, cy, cz,
        0, 0, 2,
        0, 3, 0,
        0.0, Angle::TwoPi());
    ICurvePrimitivePtr ellipse = ICurvePrimitive::CreateArc(ellipseData);
    return builder.Append(*ellipse);
    }

//---------------------------------------------------------------------------------------
// @bsimethod                                   Majd.Uddin            01/2016
//---------------+---------------+---------------+---------------+---------------+-------
static bool appendSolidPrimitive(GeometryBuilder& builder, double dz, double radius)
{
    DgnConeDetail cylinderDetail(DPoint3d::From(0, 0, 0), DPoint3d::From(0, 0, dz), radius, radius, true);
    ISolidPrimitivePtr solidPrimitive = ISolidPrimitive::CreateDgnCone(cylinderDetail);
    GeometricPrimitivePtr elmGeom3 = GeometricPrimitive::Create(*solidPrimitive);
    EXPECT_TRUE(elmGeom3.IsValid());
    EXPECT_TRUE(GeometricPrimitive::GeometryType::SolidPrimitive == elmGeom3->GetGeometryType());
    ISolidPrimitivePtr getAsSolid = elmGeom3->GetAsISolidPrimitive();
    EXPECT_TRUE(getAsSolid.IsValid());
    
    return builder.Append(*getAsSolid);
}

/*---------------------------------------------------------------------------------**//**
* @bsimethod                                    Sam.Wilson      06/15
+---------------+---------------+---------------+---------------+---------------+------*/
DgnDbStatus TestMultiAspect::_LoadProperties(DgnElementCR el)
{
    CachedECSqlStatementPtr stmt = el.GetDgnDb().GetPreparedECSqlStatement(Utf8PrintfString("SELECT TestMultiAspectProperty FROM %s WHERE(ECInstanceId=?)", GetFullEcSqlClassName().c_str()));
    stmt->BindId(1, GetAspectInstanceId());
    if (BE_SQLITE_ROW != stmt->Step())
        return DgnDbStatus::ReadError;
    m_testMultiAspectProperty = stmt->GetValueText(0);
    return DgnDbStatus::Success;
}

static bool useEllipse = true;
//---------------------------------------------------------------------------------------
// @bsimethod                                   Majd.Uddin            12/2015
//---------------+---------------+---------------+---------------+---------------+-------
void PerformanceElement1::AddGeomtry()
{
    GeometrySourceP geomElem = ToGeometrySourceP();
    GeometryBuilderPtr builder = GeometryBuilder::Create(*GetModel(), GetCategoryId(), DPoint3d::From(0.0, 0.0, 0.0));
    if (useEllipse)
        ASSERT_TRUE(appendEllipse3d(*builder, 1, 2, 3));
    else
        ASSERT_TRUE(appendSolidPrimitive(*builder, 3.0, 1.5));
    ASSERT_EQ(SUCCESS, builder->SetGeometryStreamAndPlacement(*geomElem));

    ASSERT_TRUE(HasGeometry());
}

/*---------------------------------------------------------------------------------**//**
* @bsimethod                                                    Paul.Connelly   01/16
+---------------+---------------+---------------+---------------+---------------+------*/
void PerformanceElement1::ExtendGeometry()
    {
    GeometrySourceP geomElem = ToGeometrySourceP();
    GeometryBuilderPtr builder = GeometryBuilder::Create(*GetModel(), GetCategoryId(), DPoint3d::From(0.0, 0.0, 0.0));
    if (useEllipse)
        ASSERT_TRUE(appendEllipse3d(*builder, 3, 2, 1));
    else
        ASSERT_TRUE(appendSolidPrimitive(*builder, 6.0, 3.0));

    ASSERT_EQ(SUCCESS, builder->SetGeometryStreamAndPlacement(*geomElem));
    ASSERT_TRUE(HasGeometry());
    }

//---------------------------------------------------------------------------------------
// @bsimethod                                   Carole.MacDonald            09/2015
//---------------+---------------+---------------+---------------+---------------+-------
void PerformanceElement2::GetParams(ECSqlClassParams& params)
    {
    params.Add("Prop2_1");
    params.Add("Prop2_2");
    params.Add("Prop2_3");
    }

//---------------------------------------------------------------------------------------
// @bsimethod                                   Carole.MacDonald            09/2015
//---------------+---------------+---------------+---------------+---------------+-------
DgnDbStatus PerformanceElement2::BindParams(BeSQLite::EC::ECSqlStatement& statement)
    {
    if ((ECSqlStatus::Success != statement.BindText(statement.GetParameterIndex("Prop2_1"), m_prop2_1.c_str(), IECSqlBinder::MakeCopy::Yes)) ||
        (ECSqlStatus::Success != statement.BindInt64(statement.GetParameterIndex("Prop2_2"), m_prop2_2)) ||
        (ECSqlStatus::Success != statement.BindDouble(statement.GetParameterIndex("Prop2_3"), m_prop2_3)))
        return DgnDbStatus::BadArg;

    return DgnDbStatus::Success;
    }

//---------------------------------------------------------------------------------------
// @bsimethod                                   Carole.MacDonald            08/2015
//---------------+---------------+---------------+---------------+---------------+-------
DgnDbStatus PerformanceElement2::_BindInsertParams(BeSQLite::EC::ECSqlStatement& statement)
    {
    DgnDbStatus stat = BindParams(statement);
    if (DgnDbStatus::Success != stat)
        return stat;

    return T_Super::_BindInsertParams(statement);
    }

/*---------------------------------------------------------------------------------**//**
* @bsimethod                                                    Paul.Connelly   09/15
+---------------+---------------+---------------+---------------+---------------+------*/
DgnDbStatus PerformanceElement2::_ReadSelectParams(ECSqlStatement& stmt, ECSqlClassParams const& params)
    {
    EXPECT_EQ (DgnDbStatus::Success, T_Super::_ReadSelectParams(stmt, params));
    EXPECT_EQ (0, strcmp(stmt.GetValueText(params.GetSelectIndex("Prop2_1")), "Element2 - InitValue"));
    EXPECT_EQ (20000000, stmt.GetValueInt64(params.GetSelectIndex("Prop2_2")));
    EXPECT_EQ (2.71828, stmt.GetValueDouble(params.GetSelectIndex("Prop2_3")));

    return DgnDbStatus::Success;
    }

//---------------------------------------------------------------------------------------
// @bsimethod                                   Carole.MacDonald            09/2015
//---------------+---------------+---------------+---------------+---------------+-------
DgnDbStatus PerformanceElement2::_BindUpdateParams(BeSQLite::EC::ECSqlStatement& statement)
    {
    DgnDbStatus status = T_Super::_BindUpdateParams(statement);
    if (DgnDbStatus::Success != status)
        return status;

    m_prop2_1 = "Element2 - UpdatedValue";
    m_prop2_2 = 40000000LL;
    m_prop2_3 = 5.43656;

    return BindParams(statement);
    }

//---------------------------------------------------------------------------------------
// @bsimethod                                   Carole.MacDonald            09/2015
//---------------+---------------+---------------+---------------+---------------+-------
PerformanceElement2Ptr PerformanceElement2::Create(Dgn::DgnDbR db, Dgn::DgnModelId modelId, Dgn::DgnClassId classId, Dgn::DgnCategoryId category, bool specifyPropertyValues)
    {
    if (specifyPropertyValues)
        return new PerformanceElement2(PhysicalElement::CreateParams(db, modelId, classId, category), "Element1 - InitValue", 10000000LL, -3.1415, "Element2 - InitValue", 20000000LL, 2.71828);
    else
        return new PerformanceElement2(PhysicalElement::CreateParams(db, modelId, classId, category));
    }

//---------------------------------------------------------------------------------------
// @bsimethod                                   Carole.MacDonald            09/2015
//---------------+---------------+---------------+---------------+---------------+-------
PerformanceElement2CPtr PerformanceElement2::Insert()
    {
    return GetDgnDb().Elements().Insert<PerformanceElement2> (*this);
    }

//---------------------------------------------------------------------------------------
// @bsimethod                                   Carole.MacDonald            09/2015
//---------------+---------------+---------------+---------------+---------------+-------
PerformanceElement2CPtr PerformanceElement2::Update()
    {
    return GetDgnDb().Elements().Update<PerformanceElement2> (*this);
    }

//---------------------------------------------------------------------------------------
// @bsimethod                                   Carole.MacDonald            09/2015
//---------------+---------------+---------------+---------------+---------------+-------
void PerformanceElement3::GetParams(ECSqlClassParams& params)
    {
    params.Add("Prop3_1");
    params.Add("Prop3_2");
    params.Add("Prop3_3");
    }

//---------------------------------------------------------------------------------------
// @bsimethod                                   Carole.MacDonald            09/2015
//---------------+---------------+---------------+---------------+---------------+-------
DgnDbStatus PerformanceElement3::BindParams(BeSQLite::EC::ECSqlStatement& statement)
    {
    if ((ECSqlStatus::Success != statement.BindText(statement.GetParameterIndex("Prop3_1"), m_prop3_1.c_str(), IECSqlBinder::MakeCopy::Yes)) ||
        (ECSqlStatus::Success != statement.BindInt64(statement.GetParameterIndex("Prop3_2"), m_prop3_2)) ||
        (ECSqlStatus::Success != statement.BindDouble(statement.GetParameterIndex("Prop3_3"), m_prop3_3)))
        return DgnDbStatus::BadArg;

    return DgnDbStatus::Success;
    }

//---------------------------------------------------------------------------------------
// @bsimethod                                   Carole.MacDonald            08/2015
//---------------+---------------+---------------+---------------+---------------+-------
DgnDbStatus PerformanceElement3::_BindInsertParams(BeSQLite::EC::ECSqlStatement& statement)
    {
    DgnDbStatus stat = BindParams(statement);
    if (DgnDbStatus::Success != stat)
        return stat;

    return T_Super::_BindInsertParams(statement);
    }

/*---------------------------------------------------------------------------------**//**
* @bsimethod                                                    Paul.Connelly   09/15
+---------------+---------------+---------------+---------------+---------------+------*/
DgnDbStatus PerformanceElement3::_ReadSelectParams(ECSqlStatement& stmt, ECSqlClassParams const& params)
    {
    EXPECT_EQ (DgnDbStatus::Success, T_Super::_ReadSelectParams(stmt, params));
    EXPECT_EQ (0, strcmp(stmt.GetValueText(params.GetSelectIndex("Prop3_1")), "Element3 - InitValue"));
    EXPECT_EQ (30000000, stmt.GetValueInt64(params.GetSelectIndex("Prop3_2")));
    EXPECT_EQ (1.414121, stmt.GetValueDouble(params.GetSelectIndex("Prop3_3")));

    return DgnDbStatus::Success;
    }

//---------------------------------------------------------------------------------------
// @bsimethod                                   Carole.MacDonald            09/2015
//---------------+---------------+---------------+---------------+---------------+-------
DgnDbStatus PerformanceElement3::_BindUpdateParams(BeSQLite::EC::ECSqlStatement& statement)
    {
    DgnDbStatus status = T_Super::_BindUpdateParams(statement);
    if (DgnDbStatus::Success != status)
        return status;

    m_prop3_1 = "Element3 - UpdatedValue";
    m_prop3_2 = 60000000LL;
    m_prop3_3 = 2.828242;

    return BindParams(statement);
    }

//---------------------------------------------------------------------------------------
// @bsimethod                                   Carole.MacDonald            09/2015
//---------------+---------------+---------------+---------------+---------------+-------
PerformanceElement3Ptr PerformanceElement3::Create(Dgn::DgnDbR db, Dgn::DgnModelId modelId, Dgn::DgnClassId classId, Dgn::DgnCategoryId category, bool specifyPropertyValues)
    {
    if (specifyPropertyValues)
        return new PerformanceElement3(PhysicalElement::CreateParams(db, modelId, classId, category), "Element1 - InitValue", 10000000LL, -3.1415, "Element2 - InitValue", 20000000LL, 2.71828, "Element3 - InitValue", 30000000LL, 1.414121);
    else
        return new PerformanceElement3(PhysicalElement::CreateParams(db, modelId, classId, category));
    }

//---------------------------------------------------------------------------------------
// @bsimethod                                   Carole.MacDonald            09/2015
//---------------+---------------+---------------+---------------+---------------+-------
PerformanceElement3CPtr PerformanceElement3::Insert()
    {
    return GetDgnDb().Elements().Insert<PerformanceElement3> (*this);
    }

//---------------------------------------------------------------------------------------
// @bsimethod                                   Carole.MacDonald            09/2015
//---------------+---------------+---------------+---------------+---------------+-------
PerformanceElement3CPtr PerformanceElement3::Update()
    {
    return GetDgnDb().Elements().Update<PerformanceElement3> (*this);
    }

//---------------------------------------------------------------------------------------
// @bsimethod                                   Carole.MacDonald            09/2015
//---------------+---------------+---------------+---------------+---------------+-------
void PerformanceElement4::GetParams(ECSqlClassParams& params)
    {
    params.Add("Prop4_1");
    params.Add("Prop4_2");
    params.Add("Prop4_3");
    }

//---------------------------------------------------------------------------------------
// @bsimethod                                   Carole.MacDonald            09/2015
//---------------+---------------+---------------+---------------+---------------+-------
DgnDbStatus PerformanceElement4::BindParams(BeSQLite::EC::ECSqlStatement& statement)
    {
    if ((ECSqlStatus::Success != statement.BindText(statement.GetParameterIndex("Prop4_1"), m_prop4_1.c_str(), IECSqlBinder::MakeCopy::Yes)) ||
        (ECSqlStatus::Success != statement.BindInt64(statement.GetParameterIndex("Prop4_2"), m_prop4_2)) ||
        (ECSqlStatus::Success != statement.BindDouble(statement.GetParameterIndex("Prop4_3"), m_prop4_3)))
        return DgnDbStatus::BadArg;

    return DgnDbStatus::Success;
    }

//---------------------------------------------------------------------------------------
// @bsimethod                                   Carole.MacDonald            08/2015
//---------------+---------------+---------------+---------------+---------------+-------
DgnDbStatus PerformanceElement4::_BindInsertParams(BeSQLite::EC::ECSqlStatement& statement)
    {
    DgnDbStatus stat = BindParams(statement);
    if (DgnDbStatus::Success != stat)
        return stat;

    return T_Super::_BindInsertParams(statement);
    }

/*---------------------------------------------------------------------------------**//**
* @bsimethod                                                    Paul.Connelly   09/15
+---------------+---------------+---------------+---------------+---------------+------*/
DgnDbStatus PerformanceElement4::_ReadSelectParams(ECSqlStatement& stmt, ECSqlClassParams const& params)
    {
    EXPECT_EQ (DgnDbStatus::Success, T_Super::_ReadSelectParams(stmt, params));
    EXPECT_EQ (0, strcmp(stmt.GetValueText(params.GetSelectIndex("Prop4_1")), "Element4 - InitValue"));
    EXPECT_EQ (40000000, stmt.GetValueInt64(params.GetSelectIndex("Prop4_2")));
    EXPECT_EQ (1.61803398874, stmt.GetValueDouble(params.GetSelectIndex("Prop4_3")));

    return DgnDbStatus::Success;
    }

//---------------------------------------------------------------------------------------
// @bsimethod                                   Carole.MacDonald            09/2015
//---------------+---------------+---------------+---------------+---------------+-------
DgnDbStatus PerformanceElement4::_BindUpdateParams(BeSQLite::EC::ECSqlStatement& statement)
    {
    DgnDbStatus status = T_Super::_BindUpdateParams(statement);
    if (DgnDbStatus::Success != status)
        return status;

    m_prop4_1 = "Element4 - UpdatedValue";
    m_prop4_2 = 80000000LL;
    m_prop4_3 = 3.23606797748;

    return BindParams(statement);
    }

//---------------------------------------------------------------------------------------
// @bsimethod                                   Carole.MacDonald            09/2015
//---------------+---------------+---------------+---------------+---------------+-------
PerformanceElement4Ptr PerformanceElement4::Create(Dgn::DgnDbR db, Dgn::DgnModelId modelId, Dgn::DgnClassId classId, Dgn::DgnCategoryId category, bool specifyPropertyValues)
    {
    if (specifyPropertyValues)
        return new PerformanceElement4(PhysicalElement::CreateParams(db, modelId, classId, category), "Element1 - InitValue", 10000000LL, -3.1415, "Element2 - InitValue", 20000000LL, 2.71828, "Element3 - InitValue", 30000000LL, 1.414121, "Element4 - InitValue", 40000000LL, 1.61803398874);
    else
        return new PerformanceElement4(PhysicalElement::CreateParams(db, modelId, classId, category));
    }

//---------------------------------------------------------------------------------------
// @bsimethod                                   Carole.MacDonald            09/2015
//---------------+---------------+---------------+---------------+---------------+-------
PerformanceElement4CPtr PerformanceElement4::Insert()
    {
    return GetDgnDb().Elements().Insert<PerformanceElement4> (*this);
    }

//---------------------------------------------------------------------------------------
// @bsimethod                                   Carole.MacDonald            09/2015
//---------------+---------------+---------------+---------------+---------------+-------
PerformanceElement4CPtr PerformanceElement4::Update()
    {
    return GetDgnDb().Elements().Update<PerformanceElement4> (*this);
    }

//---------------------------------------------------------------------------------------
// @bsiMethod                                      Muhammad Hassan                  10/15
//+---------------+---------------+---------------+---------------+---------------+------
void PerformanceElementsCRUDTestFixture::CreateElements(int numInstances, Utf8CP className, bvector<DgnElementPtr>& elements, Utf8String modelCode, bool specifyPropertyValues) const
    {
    DgnClassId mclassId = DgnClassId(m_db->Schemas().GetECClassId(DGN_ECSCHEMA_NAME, DGN_CLASSNAME_SpatialModel));
    SpatialModelPtr targetModel = new SpatialModel(SpatialModel::CreateParams(*m_db, mclassId, DgnModel::CreateModelCode(modelCode)));
    EXPECT_EQ (DgnDbStatus::Success, targetModel->Insert());       /* Insert the new model into the DgnDb */
    DgnCategoryId catid = DgnCategory::QueryHighestCategoryId(*m_db);
    DgnClassId classId = DgnClassId(m_db->Schemas().GetECClassId(ELEMENT_PERFORMANCE_TEST_SCHEMA_NAME, className));

    bool addMultiAspect = false;
    bool addExtKey = false;

    if (0 == strcmp(className, ELEMENT_PERFORMANCE_ELEMENT1_CLASS))
        {
        for (int i = 0; i < numInstances; i++)
            {
            PerformanceElement1Ptr element = PerformanceElement1::Create(*m_db, targetModel->GetModelId(), classId, catid, specifyPropertyValues);
            element->AddGeomtry();
            if (addMultiAspect)
                DgnElement::MultiAspect::AddAspect(*element, *TestMultiAspect::Create("Initial Value"));
            if (addExtKey)
            {
                DgnElement::ExternalKeyAspectPtr extkeyAspect = DgnElement::ExternalKeyAspect::Create(DgnAuthorityId((uint64_t)1), "TestExtKey");
                ASSERT_TRUE(extkeyAspect.IsValid());
                element->AddAppData(DgnElement::ExternalKeyAspect::GetAppDataKey(), extkeyAspect.get());
            }
            ASSERT_TRUE (element != nullptr);
            elements.push_back(element);
            }
        }
    else if (0 == strcmp(className, ELEMENT_PERFORMANCE_ELEMENT2_CLASS))
        {
        for (int i = 0; i < numInstances; i++)
            {
            PerformanceElement2Ptr element = PerformanceElement2::Create(*m_db, targetModel->GetModelId(), classId, catid, specifyPropertyValues);
            element->AddGeomtry();
            if (addMultiAspect)
                DgnElement::MultiAspect::AddAspect(*element, *TestMultiAspect::Create("Initial Value"));
            if (addExtKey)
            {
                DgnElement::ExternalKeyAspectPtr extkeyAspect = DgnElement::ExternalKeyAspect::Create(DgnAuthorityId((uint64_t)1), "TestExtKey");
                ASSERT_TRUE(extkeyAspect.IsValid());
                element->AddAppData(DgnElement::ExternalKeyAspect::GetAppDataKey(), extkeyAspect.get());
            }
            ASSERT_TRUE (element != nullptr);
            elements.push_back(element);
            }
        }
    else if (0 == strcmp(className, ELEMENT_PERFORMANCE_ELEMENT3_CLASS))
        {
        for (int i = 0; i < numInstances; i++)
            {
            PerformanceElement3Ptr element = PerformanceElement3::Create(*m_db, targetModel->GetModelId(), classId, catid, specifyPropertyValues);
            element->AddGeomtry();
            if (addMultiAspect)
                DgnElement::MultiAspect::AddAspect(*element, *TestMultiAspect::Create("Initial Value"));
            if (addExtKey)
            {
                DgnElement::ExternalKeyAspectPtr extkeyAspect = DgnElement::ExternalKeyAspect::Create(DgnAuthorityId((uint64_t)1), "TestExtKey");
                ASSERT_TRUE(extkeyAspect.IsValid());
                element->AddAppData(DgnElement::ExternalKeyAspect::GetAppDataKey(), extkeyAspect.get());
            }
            ASSERT_TRUE (element != nullptr);
            elements.push_back(element);
            }
        }
    else if (0 == strcmp(className, ELEMENT_PERFORMANCE_ELEMENT4_CLASS))
        {
        for (int i = 0; i < numInstances; i++)
            {
            PerformanceElement4Ptr element = PerformanceElement4::Create(*m_db, targetModel->GetModelId(), classId, catid, specifyPropertyValues);
            element->AddGeomtry();
            if (addMultiAspect)
                DgnElement::MultiAspect::AddAspect(*element, *TestMultiAspect::Create("Initial Value"));
            if (addExtKey)
            {
                DgnElement::ExternalKeyAspectPtr extkeyAspect = DgnElement::ExternalKeyAspect::Create(DgnAuthorityId((uint64_t)1), "TestExtKey");
                ASSERT_TRUE(extkeyAspect.IsValid());
                element->AddAppData(DgnElement::ExternalKeyAspect::GetAppDataKey(), extkeyAspect.get());
            }
            ASSERT_TRUE (element != nullptr);
            elements.push_back(element);
            }
        }
    ASSERT_EQ (numInstances, (int)elements.size());
    }

//---------------------------------------------------------------------------------------
// @bsiMethod                                      Muhammad Hassan                  10/15
//+---------------+---------------+---------------+---------------+---------------+------
//static
DgnDbStatus PerformanceElementsCRUDTestFixture::BindElement1PropertyParams(BeSQLite::Statement& stmt, bool updateParams)
    {
    Utf8String stringVal = "Element1 - ";
    int64_t intVal = 10000000LL;
    double doubleVal = -3.1415;
    if (updateParams)
        {
        stringVal.append("UpdatedValue");
        intVal = intVal * 2;
        doubleVal = doubleVal * 2;
        }
    else
        {
        stringVal.append("InitValue");
        }

    if ((DbResult::BE_SQLITE_OK != stmt.BindText(stmt.GetParameterIndex(":Prop1_1"), stringVal.c_str(), BeSQLite::Statement::MakeCopy::No)) ||
        (DbResult::BE_SQLITE_OK != stmt.BindInt64(stmt.GetParameterIndex(":Prop1_2"), intVal)) ||
        (DbResult::BE_SQLITE_OK != stmt.BindDouble(stmt.GetParameterIndex(":Prop1_3"), doubleVal)))
        return DgnDbStatus::BadArg;

    return DgnDbStatus::Success;
    }

//---------------------------------------------------------------------------------------
// @bsiMethod                                      Muhammad Hassan                  10/15
//+---------------+---------------+---------------+---------------+---------------+------
//static
DgnDbStatus PerformanceElementsCRUDTestFixture::BindElement2PropertyParams(BeSQLite::Statement& stmt, bool updateParams)
    {
    Utf8String stringVal = "Element2 - ";
    int64_t intVal = 20000000LL;
    double doubleVal = 2.71828;
    if (updateParams)
        {
        stringVal.append("UpdatedValue");
        intVal = intVal * 2;
        doubleVal = doubleVal * 2;
        }
    else
        {
        stringVal.append("InitValue");
        }

    if ((DgnDbStatus::Success != BindElement1PropertyParams(stmt, updateParams)) ||
        (DbResult::BE_SQLITE_OK != stmt.BindText(stmt.GetParameterIndex(":Prop2_1"), stringVal.c_str(), BeSQLite::Statement::MakeCopy::No)) ||
        (DbResult::BE_SQLITE_OK != stmt.BindInt64(stmt.GetParameterIndex(":Prop2_2"), intVal)) ||
        (DbResult::BE_SQLITE_OK != stmt.BindDouble(stmt.GetParameterIndex(":Prop2_3"), doubleVal)))
        return DgnDbStatus::BadArg;

    return DgnDbStatus::Success;
    }

//---------------------------------------------------------------------------------------
// @bsiMethod                                      Muhammad Hassan                  10/15
//+---------------+---------------+---------------+---------------+---------------+------
//static
DgnDbStatus PerformanceElementsCRUDTestFixture::BindElement3PropertyParams(BeSQLite::Statement& stmt, bool updateParams)
    {
    Utf8String stringVal = "Element3 - ";
    int64_t intVal = 30000000LL;
    double doubleVal = 1.414121;
    if (updateParams)
        {
        stringVal.append("UpdatedValue");
        intVal = intVal * 2;
        doubleVal = doubleVal * 2;
        }
    else
        {
        stringVal.append("InitValue");
        }

    if ((DgnDbStatus::Success != BindElement2PropertyParams(stmt, updateParams)) ||
        (DbResult::BE_SQLITE_OK != stmt.BindText(stmt.GetParameterIndex(":Prop3_1"), stringVal.c_str(), BeSQLite::Statement::MakeCopy::No)) ||
        (DbResult::BE_SQLITE_OK != stmt.BindInt64(stmt.GetParameterIndex(":Prop3_2"), intVal)) ||
        (DbResult::BE_SQLITE_OK != stmt.BindDouble(stmt.GetParameterIndex(":Prop3_3"), doubleVal)))
        return DgnDbStatus::BadArg;

    return DgnDbStatus::Success;
    }

//---------------------------------------------------------------------------------------
// @bsiMethod                                      Muhammad Hassan                  10/15
//+---------------+---------------+---------------+---------------+---------------+------
//static
DgnDbStatus PerformanceElementsCRUDTestFixture::BindElement4PropertyParams(BeSQLite::Statement& stmt, bool updateParams)
    {
    Utf8String stringVal = "Element4 - ";
    int64_t intVal = 40000000LL;
    double doubleVal = 1.61803398874;
    if (updateParams)
        {
        stringVal.append("UpdatedValue");
        intVal = intVal * 2;
        doubleVal = doubleVal * 2;
        }
    else
        {
        stringVal.append("InitValue");
        }

    if ((DgnDbStatus::Success != BindElement3PropertyParams(stmt, updateParams)) ||
        (DbResult::BE_SQLITE_OK != stmt.BindText(stmt.GetParameterIndex(":Prop4_1"), stringVal.c_str(), BeSQLite::Statement::MakeCopy::No)) ||
        (DbResult::BE_SQLITE_OK != stmt.BindInt64(stmt.GetParameterIndex(":Prop4_2"), intVal)) ||
        (DbResult::BE_SQLITE_OK != stmt.BindDouble(stmt.GetParameterIndex(":Prop4_3"), doubleVal)))
        return DgnDbStatus::BadArg;

    return DgnDbStatus::Success;
    }

//---------------------------------------------------------------------------------------
// @bsiMethod                                      Muhammad Hassan                  10/15
//+---------------+---------------+---------------+---------------+---------------+------
//static
void PerformanceElementsCRUDTestFixture::BindParams(DgnElementPtr& element, BeSQLite::Statement& stmt, Utf8CP className)
    {
    bool updateParams = false;
    const ECInstanceId id(s_elementId++);
    ASSERT_EQ (DbResult::BE_SQLITE_OK, stmt.BindId(stmt.GetParameterIndex(":Id"), id));
    ASSERT_EQ (DbResult::BE_SQLITE_OK, stmt.BindId(stmt.GetParameterIndex(":ModelId"), element->GetModelId()));

    DgnCode elementCode = DgnCode::CreateEmpty();
    if (elementCode.IsEmpty())
        {
        ASSERT_EQ (DbResult::BE_SQLITE_OK, stmt.BindNull(stmt.GetParameterIndex(":Code_Value")));
        }
    else
        {
        ASSERT_EQ (DbResult::BE_SQLITE_OK, stmt.BindText(stmt.GetParameterIndex(":Code_Value"), elementCode.GetValue().c_str(), BeSQLite::Statement::MakeCopy::No));
        }
    ASSERT_EQ (DbResult::BE_SQLITE_OK, stmt.BindId(stmt.GetParameterIndex(":Code_AuthorityId"), elementCode.GetAuthority()));
    ASSERT_EQ (DbResult::BE_SQLITE_OK, stmt.BindText(stmt.GetParameterIndex(":Code_Namespace"), elementCode.GetNamespace().c_str(), BeSQLite::Statement::MakeCopy::No));
    
    if (element->HasLabel())
        {
        ASSERT_EQ(DbResult::BE_SQLITE_OK, stmt.BindText(stmt.GetParameterIndex(":Label"), element->GetLabel(), BeSQLite::Statement::MakeCopy::No));
        }
    else
        {
        ASSERT_EQ(DbResult::BE_SQLITE_OK, stmt.BindNull(stmt.GetParameterIndex(":Label")));
        }

    ASSERT_EQ (DbResult::BE_SQLITE_OK, stmt.BindId(stmt.GetParameterIndex(":ParentId"), element->GetParentId()));

    if (0 == strcmp(className, ELEMENT_PERFORMANCE_ELEMENT1_CLASS))
        {
        ASSERT_EQ (DgnDbStatus::Success, BindElement1PropertyParams(stmt, updateParams));
        }
    else if (0 == strcmp(className, ELEMENT_PERFORMANCE_ELEMENT2_CLASS))
        {
        ASSERT_EQ (DgnDbStatus::Success, BindElement2PropertyParams(stmt, updateParams));
        }
    else if (0 == strcmp(className, ELEMENT_PERFORMANCE_ELEMENT3_CLASS))
        {
        ASSERT_EQ (DgnDbStatus::Success, BindElement3PropertyParams(stmt, updateParams));
        }
    else if (0 == strcmp(className, ELEMENT_PERFORMANCE_ELEMENT4_CLASS))
        {
        ASSERT_EQ (DgnDbStatus::Success, BindElement4PropertyParams(stmt, updateParams));
        }
    }

//---------------------------------------------------------------------------------------
// @bsiMethod                                      Muhammad Hassan                  10/15
//+---------------+---------------+---------------+---------------+---------------+------
//static
void PerformanceElementsCRUDTestFixture::BindUpdateParams(BeSQLite::Statement& stmt, Utf8CP className)
    {
    bool updateParams = true;
    if (0 == strcmp(className, ELEMENT_PERFORMANCE_ELEMENT1_CLASS))
        {
        ASSERT_EQ (DgnDbStatus::Success, BindElement1PropertyParams(stmt, updateParams));
        }
    else if (0 == strcmp(className, ELEMENT_PERFORMANCE_ELEMENT2_CLASS))
        {
        ASSERT_EQ (DgnDbStatus::Success, BindElement2PropertyParams(stmt, updateParams));
        }
    else if (0 == strcmp(className, ELEMENT_PERFORMANCE_ELEMENT3_CLASS))
        {
        ASSERT_EQ (DgnDbStatus::Success, BindElement3PropertyParams(stmt, updateParams));
        }
    else if (0 == strcmp(className, ELEMENT_PERFORMANCE_ELEMENT4_CLASS))
        {
        ASSERT_EQ (DgnDbStatus::Success, BindElement4PropertyParams(stmt, updateParams));
        }
    }

//BindParams Overloads for ECSql
//---------------------------------------------------------------------------------------
// @bsiMethod                                      Muhammad Hassan                  10/15
//+---------------+---------------+---------------+---------------+---------------+------
//static
DgnDbStatus PerformanceElementsCRUDTestFixture::BindElement1PropertyParams(ECSqlStatement& statement, bool updateParams)
    {
    Utf8String stringVal = "Element1 - ";
    int64_t intVal = 10000000LL;
    double doubleVal = -3.1416;

    if (updateParams)
        {
        stringVal.append("UpdatedValue");
        intVal = intVal * 2;
        doubleVal = doubleVal * 2;
        }
    else
        {
        stringVal.append("InitValue");
        }

    if ((ECSqlStatus::Success != statement.BindText(statement.GetParameterIndex("Prop1_1"), stringVal.c_str(), IECSqlBinder::MakeCopy::No)) ||
        (ECSqlStatus::Success != statement.BindInt64(statement.GetParameterIndex("Prop1_2"), intVal)) ||
        (ECSqlStatus::Success != statement.BindDouble(statement.GetParameterIndex("Prop1_3"), doubleVal)))
        return DgnDbStatus::BadArg;

    return DgnDbStatus::Success;
    }

//---------------------------------------------------------------------------------------
// @bsiMethod                                      Muhammad Hassan                  10/15
//+---------------+---------------+---------------+---------------+---------------+------
//static
DgnDbStatus PerformanceElementsCRUDTestFixture::BindElement2PropertyParams(ECSqlStatement& stmt, bool updateParams)
    {
    Utf8String stringVal = "Element2 - ";
    int64_t intVal = 20000000LL;
    double doubleVal = 2.71828;

    if (updateParams)
        {
        stringVal.append("UpdatedValue");
        intVal = intVal * 2;
        doubleVal = doubleVal * 2;
        }
    else
        {
        stringVal.append("InitValue");
        }

    if ((DgnDbStatus::Success != BindElement1PropertyParams(stmt, updateParams)) ||
        (ECSqlStatus::Success != stmt.BindText(stmt.GetParameterIndex("Prop2_1"), stringVal.c_str(), IECSqlBinder::MakeCopy::No)) ||
        (ECSqlStatus::Success != stmt.BindInt64(stmt.GetParameterIndex("Prop2_2"), intVal)) ||
        (ECSqlStatus::Success != stmt.BindDouble(stmt.GetParameterIndex("Prop2_3"), doubleVal)))
        return DgnDbStatus::BadArg;

    return DgnDbStatus::Success;
    }

//---------------------------------------------------------------------------------------
// @bsiMethod                                      Muhammad Hassan                  10/15
//+---------------+---------------+---------------+---------------+---------------+------
//static
DgnDbStatus PerformanceElementsCRUDTestFixture::BindElement3PropertyParams(ECSqlStatement& stmt, bool updateParams)
    {
    Utf8String stringVal = "Element3 - ";
    int64_t intVal = 30000000LL;
    double doubleVal = 1.414121;

    if (updateParams)
        {
        stringVal.append("UpdatedValue");
        intVal = intVal * 2;
        doubleVal = doubleVal * 2;
        }
    else
        {
        stringVal.append("InitValue");
        }

    if ((DgnDbStatus::Success != BindElement2PropertyParams(stmt, updateParams)) ||
        (ECSqlStatus::Success != stmt.BindText(stmt.GetParameterIndex("Prop3_1"), stringVal.c_str(), IECSqlBinder::MakeCopy::No)) ||
        (ECSqlStatus::Success != stmt.BindInt64(stmt.GetParameterIndex("Prop3_2"), intVal)) ||
        (ECSqlStatus::Success != stmt.BindDouble(stmt.GetParameterIndex("Prop3_3"), doubleVal)))
        return DgnDbStatus::BadArg;

    return DgnDbStatus::Success;
    }

//---------------------------------------------------------------------------------------
// @bsiMethod                                      Muhammad Hassan                  10/15
//+---------------+---------------+---------------+---------------+---------------+------
//static
DgnDbStatus PerformanceElementsCRUDTestFixture::BindElement4PropertyParams(ECSqlStatement& stmt, bool updateParams)
    {
    Utf8String stringVal = "Element4 - ";
    int64_t intVal = 40000000LL;
    double doubleVal = 1.61803398874;

    if (updateParams)
        {
        stringVal.append("UpdatedValue");
        intVal = intVal * 2;
        doubleVal = doubleVal * 2;
        }
    else
        {
        stringVal.append("InitValue");
        }

    if ((DgnDbStatus::Success != BindElement3PropertyParams(stmt, updateParams)) ||
        (ECSqlStatus::Success != stmt.BindText(stmt.GetParameterIndex("Prop4_1"), stringVal.c_str(), IECSqlBinder::MakeCopy::No)) ||
        (ECSqlStatus::Success != stmt.BindInt64(stmt.GetParameterIndex("Prop4_2"), intVal)) ||
        (ECSqlStatus::Success != stmt.BindDouble(stmt.GetParameterIndex("Prop4_3"), doubleVal)))
        return DgnDbStatus::BadArg;

    return DgnDbStatus::Success;
    }

#if defined (NOT_NOW_REMOVE)
//---------------------------------------------------------------------------------------
// @bsiclass                                      Muhammad Hassan                  01/16
//+---------------+---------------+---------------+---------------+---------------+------
struct GeomBlobHeader
    {
    enum { Signature = 0x0600, };

    uint32_t m_signature;
    uint32_t m_size;
    GeomBlobHeader(GeometryStream const& geom) { m_signature = Signature; m_size = geom.GetSize(); }
    GeomBlobHeader(SnappyReader& in) { uint32_t actuallyRead; in._Read((Byte*) this, sizeof (*this), actuallyRead); }
    };

//---------------------------------------------------------------------------------------
// @bsiMethod                                      Muhammad Hassan                  10/15
//+---------------+---------------+---------------+---------------+---------------+------
//static
void PerformanceElementsCRUDTestFixture::BindParams(DgnElementPtr& element, ECSqlStatement& stmt, Utf8CP className)
    {
    bool updateParams = false;
    const ECInstanceId id(s_elementId++);
    ASSERT_EQ (ECSqlStatus::Success, stmt.BindId(stmt.GetParameterIndex("ECInstanceId"), id));
    ASSERT_EQ (ECSqlStatus::Success, stmt.BindId(stmt.GetParameterIndex("ModelId"), element->GetModelId()));

    // Bind Code
    {
        DgnCode elementCode = DgnCode::CreateEmpty();
    IECSqlStructBinder& codeBinder = stmt.BindStruct(stmt.GetParameterIndex("Code"));

    if (elementCode.IsEmpty())
        {
        ASSERT_EQ (ECSqlStatus::Success, codeBinder.GetMember("Value").BindNull());
        }
    else
        {
        ASSERT_EQ (ECSqlStatus::Success, codeBinder.GetMember("Value").BindText(elementCode.GetValue().c_str(), IECSqlBinder::MakeCopy::No));
        }

    ASSERT_EQ (ECSqlStatus::Success, codeBinder.GetMember("AuthorityId").BindId(elementCode.GetAuthority()));
    ASSERT_EQ (ECSqlStatus::Success, codeBinder.GetMember("Namespace").BindText(elementCode.GetNamespace().c_str(), IECSqlBinder::MakeCopy::No));
    }

    if (element->HasLabel())
        {
        ASSERT_EQ(ECSqlStatus::Success, stmt.BindText(stmt.GetParameterIndex("Label"), element->GetLabel(), IECSqlBinder::MakeCopy::No));
        }
    else
        {
        ASSERT_EQ(ECSqlStatus::Success, stmt.BindNull(stmt.GetParameterIndex("Label")));
        }

    ASSERT_EQ (ECSqlStatus::Success, stmt.BindId(stmt.GetParameterIndex("ParentId"), element->GetParentId()));
    ASSERT_EQ (ECSqlStatus::Success, stmt.BindId(stmt.GetParameterIndex("CategoryId"), element->ToGeometrySource()->GetCategoryId()));

    //bind Geometry
    {
    ASSERT_TRUE (element->ToGeometrySourceP ()->HasGeometry());

    // Compress the serialized GeomStream
    bool m_multiChunkGeomStream = false;
    SnappyToBlob& snappyTo = element->GetDgnDb().Elements().GetSnappyTo();
    snappyTo.Init();

    GeometryStream geom = element->ToGeometrySource()->GetGeometryStream();
    if (0 < geom.GetSize())
        {
        GeomBlobHeader header(geom);
        snappyTo.Write((Byte const*)&header, sizeof (header));
        snappyTo.Write(geom.GetData(), geom.GetSize());
        }

<<<<<<< HEAD
    auto geomIndex = stmt.GetParameterIndex("Geometry");
    uint32_t zipSize = snappyTo.GetCompressedSize();
=======
    auto geomIndex = stmt.GetParameterIndex ("GeometryStream");
    uint32_t zipSize = snappyTo.GetCompressedSize ();
>>>>>>> c2232ea4
    if (0 < zipSize)
        {
        if (1 == snappyTo.GetCurrChunk())
            {
            ASSERT_EQ (ECSqlStatus::Success, stmt.BindBinary(geomIndex, snappyTo.GetChunkData(0), zipSize, IECSqlBinder::MakeCopy::No));
            }
        else
            {
            m_multiChunkGeomStream = true;
            ASSERT_EQ (ECSqlStatus::Success, stmt.BindNull(geomIndex));
            }
        }
    else
        {
        ASSERT_EQ (ECSqlStatus::Success, stmt.BindNull(geomIndex));
        }
    }

    ASSERT_EQ (ECSqlStatus::Success, stmt.BindInt(stmt.GetParameterIndex("InPhysicalSpace"), CoordinateSpace::World == element->GetModel()->ToGeometricModel()->GetCoordinateSpace() ? 1 : 0));

    Placement3dCR placement = element->ToGeometrySource3d()->GetPlacement();
    if (!placement.IsValid())
        {
        ASSERT_EQ (ECSqlStatus::Success, stmt.BindNull(stmt.GetParameterIndex("Origin")));
        ASSERT_EQ (ECSqlStatus::Success, stmt.BindNull(stmt.GetParameterIndex("Yaw")));
        ASSERT_EQ (ECSqlStatus::Success, stmt.BindNull(stmt.GetParameterIndex("Pitch")));
        ASSERT_EQ (ECSqlStatus::Success, stmt.BindNull(stmt.GetParameterIndex("Roll")));
        ASSERT_EQ (ECSqlStatus::Success, stmt.BindNull(stmt.GetParameterIndex("BBoxLow")));
        ASSERT_EQ (ECSqlStatus::Success, stmt.BindNull(stmt.GetParameterIndex("BBoxHigh")));
        }
    else
        {
        ASSERT_EQ (ECSqlStatus::Success, stmt.BindPoint3D (stmt.GetParameterIndex("Origin"), placement.GetOrigin()));
        ASSERT_EQ (ECSqlStatus::Success, stmt.BindDouble(stmt.GetParameterIndex("Yaw"), placement.GetAngles().GetYaw().Degrees()));
        ASSERT_EQ (ECSqlStatus::Success, stmt.BindDouble(stmt.GetParameterIndex("Pitch"), placement.GetAngles().GetPitch().Degrees()));
        ASSERT_EQ (ECSqlStatus::Success, stmt.BindDouble(stmt.GetParameterIndex("Roll"), placement.GetAngles().GetRoll().Degrees()));
        ASSERT_EQ (ECSqlStatus::Success, stmt.BindPoint3D (stmt.GetParameterIndex("BBoxLow"), placement.GetElementBox().low));
        ASSERT_EQ (ECSqlStatus::Success, stmt.BindPoint3D (stmt.GetParameterIndex("BBoxHigh"), placement.GetElementBox().high));
        }

    if (0 == strcmp(className, ELEMENT_PERFORMANCE_ELEMENT1_CLASS))
        {
        ASSERT_EQ (DgnDbStatus::Success, BindElement1PropertyParams(stmt, updateParams));
        }
    else if (0 == strcmp(className, ELEMENT_PERFORMANCE_ELEMENT2_CLASS))
        {
        ASSERT_EQ (DgnDbStatus::Success, BindElement2PropertyParams(stmt, updateParams));
        }
    else if (0 == strcmp(className, ELEMENT_PERFORMANCE_ELEMENT3_CLASS))
        {
        ASSERT_EQ (DgnDbStatus::Success, BindElement3PropertyParams(stmt, updateParams));
        }
    else if (0 == strcmp(className, ELEMENT_PERFORMANCE_ELEMENT4_CLASS))
        {
        ASSERT_EQ (DgnDbStatus::Success, BindElement4PropertyParams(stmt, updateParams));
        }
    }

//---------------------------------------------------------------------------------------
// @bsiMethod                                      Muhammad Hassan                  10/15
//+---------------+---------------+---------------+---------------+---------------+------
//static
void PerformanceElementsCRUDTestFixture::BindUpdateParams(DgnElementPtr& element, ECSqlStatement& stmt, Utf8CP className)
    {
    bool updateParams = true;
    // Bind Code
    {
    DgnCode elementCode = element->GetCode();
    IECSqlStructBinder& codeBinder = stmt.BindStruct(stmt.GetParameterIndex("Code"));
    if (elementCode.IsEmpty())
        {
        ASSERT_EQ (ECSqlStatus::Success, codeBinder.GetMember("Value").BindNull());
        }
    else
        {
        ASSERT_EQ (ECSqlStatus::Success, codeBinder.GetMember("Value").BindText(elementCode.GetValue().c_str(), IECSqlBinder::MakeCopy::No));
        }

    ASSERT_EQ (ECSqlStatus::Success, codeBinder.GetMember("AuthorityId").BindId(elementCode.GetAuthority()));
    ASSERT_EQ (ECSqlStatus::Success, codeBinder.GetMember("Namespace").BindText(elementCode.GetNamespace().c_str(), IECSqlBinder::MakeCopy::No));
    }

    if (element->HasLabel())
        {
        ASSERT_EQ (ECSqlStatus::Success, stmt.BindText(stmt.GetParameterIndex("Label"), element->GetLabel(), IECSqlBinder::MakeCopy::No));
        }
    else
        {
        ASSERT_EQ (ECSqlStatus::Success, stmt.BindNull(stmt.GetParameterIndex("Label")));
        }
    ASSERT_EQ (ECSqlStatus::Success, stmt.BindId(stmt.GetParameterIndex("ParentId"), element->GetParentId()));
    ASSERT_EQ (ECSqlStatus::Success, stmt.BindId(stmt.GetParameterIndex("CategoryId"), element->ToGeometrySource()->GetCategoryId()));

    //bind Geometry
    {
    ASSERT_TRUE (element->ToGeometrySourceP ()->HasGeometry());

    // Compress the serialized GeomStream
    bool m_multiChunkGeomStream = false;
    SnappyToBlob& snappyTo = element->GetDgnDb().Elements().GetSnappyTo();
    snappyTo.Init();

    GeometryStream geom = element->ToGeometrySource()->GetGeometryStream();
    if (0 < geom.GetSize())
        {
        GeomBlobHeader header(geom);
        snappyTo.Write((Byte const*)&header, sizeof (header));
        snappyTo.Write(geom.GetData(), geom.GetSize());
        }

<<<<<<< HEAD
    auto geomIndex = stmt.GetParameterIndex("Geometry");
    uint32_t zipSize = snappyTo.GetCompressedSize();
=======
    auto geomIndex = stmt.GetParameterIndex ("GeometryStream");
    uint32_t zipSize = snappyTo.GetCompressedSize ();
>>>>>>> c2232ea4
    if (0 < zipSize)
        {
        if (1 == snappyTo.GetCurrChunk())
            {
            // Common case - only one chunk in geom stream. Bind it directly.
            // NB: This requires that no other code uses DgnElements::SnappyToBlob() until our ECSqlStatement is executed...
            stmt.BindBinary(geomIndex, snappyTo.GetChunkData(0), zipSize, IECSqlBinder::MakeCopy::No);
            }
        else
            {
            // More than one chunk in geom stream. Avoid expensive alloc+copy by deferring writing geom stream until ECSqlStatement executes.
            m_multiChunkGeomStream = true;
            stmt.BindNull(geomIndex);
            }
        }
    else
        {
        // No geometry
        stmt.BindNull(geomIndex);
        }
    }
    ASSERT_EQ (ECSqlStatus::Success, stmt.BindInt(stmt.GetParameterIndex("InPhysicalSpace"), CoordinateSpace::World == element->GetModel()->ToGeometricModel()->GetCoordinateSpace() ? 1 : 0));

    Placement3dCR placement = element->ToGeometrySource3d()->GetPlacement();
    if (!placement.IsValid())
        {
        ASSERT_EQ(ECSqlStatus::Success, stmt.BindNull(stmt.GetParameterIndex("Origin")));
        ASSERT_EQ (ECSqlStatus::Success, stmt.BindNull(stmt.GetParameterIndex("Yaw")));
        ASSERT_EQ (ECSqlStatus::Success, stmt.BindNull(stmt.GetParameterIndex("Pitch")));
        ASSERT_EQ (ECSqlStatus::Success, stmt.BindNull(stmt.GetParameterIndex("Roll")));
        ASSERT_EQ (ECSqlStatus::Success, stmt.BindNull(stmt.GetParameterIndex("BBoxLow")));
        ASSERT_EQ (ECSqlStatus::Success, stmt.BindNull(stmt.GetParameterIndex("BBoxHigh")));
        }
    else
        {
        ASSERT_EQ (ECSqlStatus::Success, stmt.BindPoint3D (stmt.GetParameterIndex("Origin"), placement.GetOrigin()));
        ASSERT_EQ (ECSqlStatus::Success, stmt.BindDouble(stmt.GetParameterIndex("Yaw"), placement.GetAngles().GetYaw().Degrees()));
        ASSERT_EQ (ECSqlStatus::Success, stmt.BindDouble(stmt.GetParameterIndex("Pitch"), placement.GetAngles().GetPitch().Degrees()));
        ASSERT_EQ (ECSqlStatus::Success, stmt.BindDouble(stmt.GetParameterIndex("Roll"), placement.GetAngles().GetRoll().Degrees()));
        ASSERT_EQ (ECSqlStatus::Success, stmt.BindPoint3D (stmt.GetParameterIndex("BBoxLow"), placement.GetElementBox().low));
        ASSERT_EQ (ECSqlStatus::Success, stmt.BindPoint3D (stmt.GetParameterIndex("BBoxHigh"), placement.GetElementBox().high));
        }

    if (0 == strcmp(className, ELEMENT_PERFORMANCE_ELEMENT1_CLASS))
        {
        ASSERT_EQ (DgnDbStatus::Success, BindElement1PropertyParams(stmt, updateParams));
        }
    else if (0 == strcmp(className, ELEMENT_PERFORMANCE_ELEMENT2_CLASS))
        {
        ASSERT_EQ (DgnDbStatus::Success, BindElement2PropertyParams(stmt, updateParams));
        }
    else if (0 == strcmp(className, ELEMENT_PERFORMANCE_ELEMENT3_CLASS))
        {
        ASSERT_EQ (DgnDbStatus::Success, BindElement3PropertyParams(stmt, updateParams));
        }
    else if (0 == strcmp(className, ELEMENT_PERFORMANCE_ELEMENT4_CLASS))
        {
        ASSERT_EQ (DgnDbStatus::Success, BindElement4PropertyParams(stmt, updateParams));
        }
    }
#endif

//Methods to verify Business Property Values returned by Sql Statements. 
//---------------------------------------------------------------------------------------
// @bsiMethod                                      Muhammad Hassan                  10/15
//+---------------+---------------+---------------+---------------+---------------+------
//static
DgnDbStatus PerformanceElementsCRUDTestFixture::ExtractElement1SelectParams(BeSQLite::Statement& stmt)
    {
    if ((0 != strcmp("Element1 - InitValue", stmt.GetValueText(7))) ||
        (stmt.GetValueInt64(8) != 10000000) ||
        (stmt.GetValueDouble(9) != -3.1415))
        return DgnDbStatus::ReadError;

    return DgnDbStatus::Success;
    }

//---------------------------------------------------------------------------------------
// @bsiMethod                                      Muhammad Hassan                  10/15
//+---------------+---------------+---------------+---------------+---------------+------
//static
DgnDbStatus PerformanceElementsCRUDTestFixture::ExtractElement2SelectParams(BeSQLite::Statement& stmt)
    {
    if ((DgnDbStatus::Success != ExtractElement1SelectParams(stmt)) ||
        (0 != strcmp("Element2 - InitValue", stmt.GetValueText(10))) ||
        (stmt.GetValueInt64(11) != 20000000) ||
        (stmt.GetValueDouble(12) != 2.71828))
        return DgnDbStatus::ReadError;

    return DgnDbStatus::Success;
    }

//---------------------------------------------------------------------------------------
// @bsiMethod                                      Muhammad Hassan                  10/15
//+---------------+---------------+---------------+---------------+---------------+------
//static
DgnDbStatus PerformanceElementsCRUDTestFixture::ExtractElement3SelectParams(BeSQLite::Statement& stmt)
    {
    if ((DgnDbStatus::Success != ExtractElement2SelectParams(stmt)) ||
        (0 != strcmp("Element3 - InitValue", stmt.GetValueText(13))) ||
        (stmt.GetValueInt64(14) != 30000000) ||
        (stmt.GetValueDouble(15) != 1.414121))
        return DgnDbStatus::ReadError;

    return DgnDbStatus::Success;
    }

//---------------------------------------------------------------------------------------
// @bsiMethod                                      Muhammad Hassan                  10/15
//+---------------+---------------+---------------+---------------+---------------+------
//static
DgnDbStatus PerformanceElementsCRUDTestFixture::ExtractElement4SelectParams(BeSQLite::Statement& stmt)
    {
    if ((DgnDbStatus::Success != ExtractElement3SelectParams(stmt)) ||
        (0 != strcmp("Element4 - InitValue", stmt.GetValueText(16))) ||
        (stmt.GetValueInt64(17) != 40000000) ||
        (stmt.GetValueDouble(18) != 1.61803398874))
        return DgnDbStatus::ReadError;

    return DgnDbStatus::Success;
    }

//---------------------------------------------------------------------------------------
// @bsiMethod                                      Muhammad Hassan                  10/15
//+---------------+---------------+---------------+---------------+---------------+------
//static
void PerformanceElementsCRUDTestFixture::ExtractSelectParams(BeSQLite::Statement& stmt, Utf8CP className)
    {
    if (0 == strcmp(className, ELEMENT_PERFORMANCE_ELEMENT1_CLASS))
        {
        ASSERT_EQ (DgnDbStatus::Success, ExtractElement1SelectParams(stmt));
        }
    else if (0 == strcmp(className, ELEMENT_PERFORMANCE_ELEMENT2_CLASS))
        {
        ASSERT_EQ (DgnDbStatus::Success, ExtractElement2SelectParams(stmt));
        }
    else if (0 == strcmp(className, ELEMENT_PERFORMANCE_ELEMENT3_CLASS))
        {
        ASSERT_EQ (DgnDbStatus::Success, ExtractElement3SelectParams(stmt));
        }
    else if (0 == strcmp(className, ELEMENT_PERFORMANCE_ELEMENT4_CLASS))
        {
        ASSERT_EQ (DgnDbStatus::Success, ExtractElement4SelectParams(stmt));
        }
    }

//OverLoaded Methods to Verify Business property Values returned by ECSql Statements. 
//---------------------------------------------------------------------------------------
// @bsiMethod                                      Muhammad Hassan                  10/15
//+---------------+---------------+---------------+---------------+---------------+------
//static
DgnDbStatus PerformanceElementsCRUDTestFixture::ExtractElement1SelectParams(ECSqlStatement& stmt)
    {
    //printf ("\n String Prop : %s", stmt.GetValueText (14));
    //printf ("\n int Prop : %lld", stmt.GetValueInt64 (15));
    //printf ("\n double Prop : %f", stmt.GetValueDouble (16));

    if ((0 != strcmp("Element1 - InitValue", stmt.GetValueText(14))) ||
        (stmt.GetValueInt64(15) != 10000000) ||
        (stmt.GetValueDouble(16) != -3.1415))
        return DgnDbStatus::ReadError;

    return DgnDbStatus::Success;
    }

//---------------------------------------------------------------------------------------
// @bsiMethod                                      Muhammad Hassan                  10/15
//+---------------+---------------+---------------+---------------+---------------+------
//static
DgnDbStatus PerformanceElementsCRUDTestFixture::ExtractElement2SelectParams(ECSqlStatement& stmt)
    {
    if ((DgnDbStatus::Success != ExtractElement1SelectParams(stmt)) ||
        (0 != strcmp("Element2 - InitValue", stmt.GetValueText(17))) ||
        (stmt.GetValueInt64(18) != 20000000) ||
        (stmt.GetValueDouble(19) != 2.71828))
        return DgnDbStatus::ReadError;

    return DgnDbStatus::Success;
    }

//---------------------------------------------------------------------------------------
// @bsiMethod                                      Muhammad Hassan                  10/15
//+---------------+---------------+---------------+---------------+---------------+------
//static
DgnDbStatus PerformanceElementsCRUDTestFixture::ExtractElement3SelectParams(ECSqlStatement& stmt)
    {
    if ((DgnDbStatus::Success != ExtractElement2SelectParams(stmt)) ||
        (0 != strcmp("Element3 - InitValue", stmt.GetValueText(20))) ||
        (stmt.GetValueInt64(21) != 30000000) ||
        (stmt.GetValueDouble(22) != 1.414121))
        return DgnDbStatus::ReadError;

    return DgnDbStatus::Success;
    }

//---------------------------------------------------------------------------------------
// @bsiMethod                                      Muhammad Hassan                  10/15
//+---------------+---------------+---------------+---------------+---------------+------
//static
DgnDbStatus PerformanceElementsCRUDTestFixture::ExtractElement4SelectParams(ECSqlStatement& stmt)
    {
    if ((DgnDbStatus::Success != ExtractElement3SelectParams(stmt)) ||
        (0 != strcmp("Element4 - InitValue", stmt.GetValueText(23))) ||
        (stmt.GetValueInt64(24) != 40000000) ||
        (stmt.GetValueDouble(25) != 1.61803398874))
        return DgnDbStatus::ReadError;

    return DgnDbStatus::Success;
    }

//---------------------------------------------------------------------------------------
// @bsiMethod                                      Muhammad Hassan                  10/15
//+---------------+---------------+---------------+---------------+---------------+------
//static
void PerformanceElementsCRUDTestFixture::ExtractSelectParams(ECSqlStatement& stmt, Utf8CP className)
    {
    if (0 == strcmp(className, ELEMENT_PERFORMANCE_ELEMENT1_CLASS))
        {
        ASSERT_EQ (DgnDbStatus::Success, ExtractElement1SelectParams(stmt));
        }
    else if (0 == strcmp(className, ELEMENT_PERFORMANCE_ELEMENT2_CLASS))
        {
        ASSERT_EQ (DgnDbStatus::Success, ExtractElement2SelectParams(stmt));
        }
    else if (0 == strcmp(className, ELEMENT_PERFORMANCE_ELEMENT3_CLASS))
        {
        ASSERT_EQ (DgnDbStatus::Success, ExtractElement3SelectParams(stmt));
        }
    else if (0 == strcmp(className, ELEMENT_PERFORMANCE_ELEMENT4_CLASS))
        {
        ASSERT_EQ (DgnDbStatus::Success, ExtractElement4SelectParams(stmt));
        }
    }

//Methods to Generate Sql CRUD statements. 
//---------------------------------------------------------------------------------------
// @bsiMethod                                      Muhammad Hassan                  10/15
//+---------------+---------------+---------------+---------------+---------------+------
void PerformanceElementsCRUDTestFixture::GetInsertSql(Utf8CP className, Utf8StringR insertSql, DgnClassId classId) const
    {
    ECN::ECClassCP ecClass = m_db->Schemas().GetECClass(ELEMENT_PERFORMANCE_TEST_SCHEMA_NAME, className);
    ASSERT_TRUE(ecClass != nullptr);

    insertSql = Utf8String("INSERT INTO dgn_Element ([Id], ");
    Utf8String insertValuesSql(") VALUES (:Id, ");
    bool isFirstItem = true;
    for (auto prop : ecClass->GetProperties(true))
        {
        if (0 == strcmp("LastMod", prop->GetName().c_str()))
            continue;
        if (!prop->GetIsStruct())
            {
            if (!isFirstItem)
                {
                insertSql.append(", ");
                insertValuesSql.append(", ");
                }

            insertSql.append("[").append(prop->GetName()).append("]");
            insertValuesSql.append(":").append(prop->GetName());

            isFirstItem = false;
            }
        else
            {
            for (auto structProp : prop->GetAsStructProperty()->GetType().GetProperties())
                {
                if (!isFirstItem)
                    {
                    insertSql.append(", ");
                    insertValuesSql.append(", ");
                    }

                insertSql.append("[").append(prop->GetName()).append("_").append(structProp->GetName()).append("]");
                insertValuesSql.append(":").append(prop->GetName()).append("_").append(structProp->GetName());

                isFirstItem = false;
                }
            }
        }

    insertSql.append(", ECClassId");
    insertValuesSql.append(", ");
    Utf8String insertValues;
    insertValues.Sprintf("%s%d", insertValuesSql.c_str(), (int)classId.GetValue());
    insertSql.append(insertValues).append(")");
    }

//---------------------------------------------------------------------------------------
// @bsiMethod                                      Muhammad Hassan                  10/15
//+---------------+---------------+---------------+---------------+---------------+------
void PerformanceElementsCRUDTestFixture::GetSelectSql(Utf8CP className, Utf8StringR selectSql, bool asTranslatedFromECSql, bool omitClassIdFilter) const
    {
    ECN::ECClassCP ecClass = m_db->Schemas().GetECClass(ELEMENT_PERFORMANCE_TEST_SCHEMA_NAME, className);
    ASSERT_TRUE(ecClass != nullptr);

    if (!asTranslatedFromECSql)
        {
        selectSql = "SELECT ";
        bool isFirstItem = true;
        for (auto prop : ecClass->GetProperties(true))
            {
            Utf8CP alias = prop->GetName().StartsWithI("Prop") ? "p." : "e.";

            if (!prop->GetIsStruct())
                {
                if (!isFirstItem)
                    selectSql.append(",");

                selectSql.append(alias).append(prop->GetName());
                isFirstItem = false;
                }
            else
                {
                for (auto structProp : prop->GetAsStructProperty()->GetType().GetProperties())
                    {
                    if (!isFirstItem)
                        selectSql.append(",");

                    selectSql.append(alias).append(prop->GetName()).append("_").append(structProp->GetName());
                    isFirstItem = false;
                    }
                }
            }

        selectSql.append(" FROM dgn_Element e, dgn_SpatialElement p WHERE e.Id=p.ElementId AND e.ECClassId=p.ECClassId AND e.Id=?");
        if (!omitClassIdFilter)
            {
            Utf8String classIdFilter;
            classIdFilter.Sprintf(" AND e.ECClassId=%lld", ecClass->GetId());
            selectSql.append(classIdFilter);
            }

        return;
        }
    else
        {
        Utf8String selectECSql;
        GetSelectECSql(className, selectECSql, omitClassIdFilter);
        ECSqlStatement stmt;
        ASSERT_EQ (ECSqlStatus::Success, stmt.Prepare(*m_db, selectECSql.c_str()));
        selectSql = stmt.GetNativeSql();
        }
    }

//---------------------------------------------------------------------------------------
// @bsiMethod                                      Muhammad Hassan                  10/15
//+---------------+---------------+---------------+---------------+---------------+------
void PerformanceElementsCRUDTestFixture::GetUpdateSql(Utf8CP className, Utf8StringR updateSql, bool omitClassIdFilter) const
    {
    ECN::ECClassCP ecClass = m_db->Schemas().GetECClass(ELEMENT_PERFORMANCE_TEST_SCHEMA_NAME, className);
    ASSERT_TRUE(ecClass != nullptr);

    updateSql = "UPDATE dgn_Element SET ";
    bool isFirstItem = true;
    for (auto prop : ecClass->GetProperties(true))
        {
        if (0 == strcmp("ModelId", prop->GetName().c_str()) || 0 == strcmp("Code", prop->GetName().c_str()) || 0 == strcmp("Label", prop->GetName().c_str()) || 0 == strcmp("ParentId", prop->GetName().c_str()) || 0 == strcmp("LastMod", prop->GetName().c_str()))
            continue;
        if (!isFirstItem)
            {
            updateSql.append(", ");
            }
        updateSql.append(prop->GetName()).append(" = :").append(prop->GetName());
        isFirstItem = false;
        }
    updateSql.append(" WHERE Id = :Id");

    if (!omitClassIdFilter)
        {
        Utf8String classIdFilter;
        classIdFilter.Sprintf(" AND ECClassId=%lld", ecClass->GetId());
        updateSql.append(classIdFilter);
        }
    }

//---------------------------------------------------------------------------------------
// @bsiMethod                                      Muhammad Hassan                  10/15
//+---------------+---------------+---------------+---------------+---------------+------
void PerformanceElementsCRUDTestFixture::GetDeleteSql(Utf8CP className, Utf8StringR deleteSql, bool omitClassIdFilter) const
    {
    deleteSql = "DELETE FROM dgn_Element WHERE Id = ?";

    if (!omitClassIdFilter)
        {
        ECN::ECClassCP ecClass = m_db->Schemas().GetECClass(ELEMENT_PERFORMANCE_TEST_SCHEMA_NAME, className);
        ASSERT_TRUE(ecClass != nullptr);
        Utf8String classIdFilter;
        classIdFilter.Sprintf(" AND ECClassId=%lld", ecClass->GetId());
        deleteSql.append(classIdFilter);
        }

    }

//Overloads to Generate ECSql statements. 
//---------------------------------------------------------------------------------------
// @bsiMethod                                      Muhammad Hassan                  10/15
//+---------------+---------------+---------------+---------------+---------------+------
void PerformanceElementsCRUDTestFixture::GetInsertECSql(Utf8CP className, Utf8StringR insertECSql) const
    {
    ECN::ECClassCP ecClass = m_db->Schemas().GetECClass(ELEMENT_PERFORMANCE_TEST_SCHEMA_NAME, className);
    ASSERT_TRUE(ecClass != nullptr);

    insertECSql = Utf8String("INSERT INTO ");
    insertECSql.append(ecClass->GetECSqlName()).append(" ([ECInstanceId], ");
    Utf8String insertValuesSql(") VALUES (:[ECInstanceId], ");
    bool isFirstItem = true;
    for (auto prop : ecClass->GetProperties(true))
        {
        if (0 == strcmp("LastMod", prop->GetName().c_str()))
            continue;
        if (!isFirstItem)
            {
            insertECSql.append(", ");
            insertValuesSql.append(", ");
            }

        insertECSql.append("[").append(prop->GetName()).append("]");
        insertValuesSql.append(":[").append(prop->GetName()).append("]");

        isFirstItem = false;
        }

    insertECSql.append(insertValuesSql).append(")");
    }

//---------------------------------------------------------------------------------------
// @bsiMethod                                      Muhammad Hassan                  10/15
//+---------------+---------------+---------------+---------------+---------------+------
void PerformanceElementsCRUDTestFixture::GetSelectECSql(Utf8CP className, Utf8StringR selectECSql, bool omitClassIdFilter) const
    {
    ECN::ECClassCP ecClass = m_db->Schemas().GetECClass(ELEMENT_PERFORMANCE_TEST_SCHEMA_NAME, className);
    ASSERT_TRUE(ecClass != nullptr);

    selectECSql = "SELECT ";
    bool isFirstItem = true;
    for (auto prop : ecClass->GetProperties(true))
        {
        if (!isFirstItem)
            {
            selectECSql.append(", ");
            }
        selectECSql.append(prop->GetName());
        isFirstItem = false;
        }

    selectECSql.append(" FROM ").append(ecClass->GetECSqlName()).append(" WHERE ECInstanceId = ?");
    if (omitClassIdFilter)
        selectECSql.append(" ECSQLOPTIONS NoECClassIdFilter");
    }

//---------------------------------------------------------------------------------------
// @bsiMethod                                      Muhammad Hassan                  10/15
//+---------------+---------------+---------------+---------------+---------------+------
void PerformanceElementsCRUDTestFixture::GetUpdateECSql(Utf8CP className, Utf8StringR updateECSql, bool omitClassIdFilter) const
    {
    ECN::ECClassCP ecClass = m_db->Schemas().GetECClass(ELEMENT_PERFORMANCE_TEST_SCHEMA_NAME, className);
    ASSERT_TRUE(ecClass != nullptr);

    updateECSql = "UPDATE ONLY ";
    updateECSql.append(ecClass->GetECSqlName()).append(" SET ");
    bool isFirstItem = true;
    for (auto prop : ecClass->GetProperties(true))
        {
        if (0 == strcmp("ModelId", prop->GetName().c_str()) || 0 == strcmp("LastMod", prop->GetName().c_str()))
            continue;
        if (!isFirstItem)
            {
            updateECSql.append(", ");
            }
        updateECSql.append(prop->GetName()).append(" = :").append(prop->GetName());
        isFirstItem = false;
        }
    updateECSql.append(" WHERE ECInstanceId = :ecInstanceId");
    
    if (omitClassIdFilter)
        updateECSql.append(" ECSQLOPTIONS NoECClassIdFilter");

    }

//---------------------------------------------------------------------------------------
// @bsiMethod                                      Muhammad Hassan                  10/15
//+---------------+---------------+---------------+---------------+---------------+------
void PerformanceElementsCRUDTestFixture::GetDeleteECSql(Utf8CP className, Utf8StringR deleteECSql, bool omitClassIdFilter) const
    {
    ECN::ECClassCP ecClass = m_db->Schemas().GetECClass(ELEMENT_PERFORMANCE_TEST_SCHEMA_NAME, className);
    ASSERT_TRUE(ecClass != nullptr);

    deleteECSql = "DELETE FROM ONLY ";
    deleteECSql.append(ecClass->GetECSqlName()).append(" WHERE ").append("ECInstanceId = ?");

    if (omitClassIdFilter)
        deleteECSql.append(" ECSQLOPTIONS NoECClassIdFilter");
    }

//---------------------------------------------------------------------------------------
// @bsiMethod                                      Muhammad Hassan                  10/15
//+---------------+---------------+---------------+---------------+---------------+------
void PerformanceElementsCRUDTestFixture::ApiInsertTime(Utf8CP className, int initialInstanceCount, int opCount)
    {
    WString wClassName;
    wClassName.AssignUtf8(className);
    WPrintfString dbName(L"ElementApiInsert%ls_%d.idgndb", wClassName.c_str(), opCount);
    SetUpTestDgnDb(dbName, className, initialInstanceCount);

    bvector<DgnElementPtr> testElements;
    CreateElements(opCount, className, testElements, "ElementApiInstances", true);
    ASSERT_EQ(opCount, (int) testElements.size());

    StopWatch timer(true);
    for (DgnElementPtr& element : testElements)
        {
        DgnDbStatus stat = DgnDbStatus::Success;
        element->Insert(&stat);
        ASSERT_EQ (DgnDbStatus::Success, stat);
        }
    timer.Stop();
    LogTiming(timer, "Element API Insert", className, false, initialInstanceCount, opCount);
    }

//---------------------------------------------------------------------------------------
// @bsiMethod                                      Muhammad Hassan                  10/15
//+---------------+---------------+---------------+---------------+---------------+------
void PerformanceElementsCRUDTestFixture::ApiSelectTime(Utf8CP className, int initialInstanceCount, int opCount)
    {
    WString wClassName;
    wClassName.AssignUtf8(className);
    WPrintfString dbName(L"ElementApiSelect%ls_%d.idgndb", wClassName.c_str(), opCount);
    SetUpTestDgnDb(dbName, className, initialInstanceCount);

    const int elementIdIncrement = DetermineElementIdIncrement(initialInstanceCount, opCount);
    StopWatch timer(true);
    for (uint64_t i = 0; i < opCount; i++)
        {
        const DgnElementId id(s_firstElementId + i*elementIdIncrement);
        DgnElementCPtr element = m_db->Elements().GetElement(id);
        ASSERT_TRUE(element != nullptr);
        }
    timer.Stop();

    LogTiming(timer, "Element API Read", className, false, initialInstanceCount, opCount);
    }

//---------------------------------------------------------------------------------------
// @bsiMethod                                      Muhammad Hassan                  10/15
//+---------------+---------------+---------------+---------------+---------------+------
void PerformanceElementsCRUDTestFixture::ApiUpdateTime(Utf8CP className, int initialInstanceCount, int opCount)
    {
    WPrintfString dbName(L"ElementApiUpdate%ls_%d.idgndb", WString(className, BentleyCharEncoding::Utf8).c_str(), opCount);
    SetUpTestDgnDb(dbName, className, initialInstanceCount);

    const int elementIdIncrement = DetermineElementIdIncrement(initialInstanceCount, opCount);

    //First build dgnelements with modified Geomtry
    bvector<DgnElementPtr> elements;
    for (uint64_t i = 0; i < opCount; i++)
        {
        const DgnElementId id(s_firstElementId + i*elementIdIncrement);
        PerformanceElement1Ptr element = m_db->Elements().GetForEdit<PerformanceElement1>(id);
        ASSERT_TRUE(element != nullptr);

        element->ExtendGeometry();
        elements.push_back(element);
        }
    
    //Now update and record time
    StopWatch timer(true);
    for (DgnElementPtr& element : elements)
        {
        DgnDbStatus stat = DgnDbStatus::Success;
        element->DgnElement::Update(&stat);
        ASSERT_EQ (DgnDbStatus::Success, stat);
        }

    timer.Stop();
    LogTiming(timer, "Element API Update", className, false, initialInstanceCount, opCount);
    }

//---------------------------------------------------------------------------------------
// @bsiMethod                                      Muhammad Hassan                  10/15
//+---------------+---------------+---------------+---------------+---------------+------
void PerformanceElementsCRUDTestFixture::ApiDeleteTime(Utf8CP className, int initialInstanceCount, int opCount)
    {
    WPrintfString dbName(L"ElementApiDelete%ls_%d.idgndb", WString(className, BentleyCharEncoding::Utf8).c_str(), opCount);
    SetUpTestDgnDb(dbName, className, initialInstanceCount);

    const int elementIdIncrement = DetermineElementIdIncrement(initialInstanceCount, opCount);

    StopWatch timer(true);
    for (uint64_t i = 0; i < opCount; i++)
        {
        const DgnElementId id(s_firstElementId + i*elementIdIncrement);
        STATEMENT_DIAGNOSTICS_LOGCOMMENT("Elements::Delete - START");
        const DgnDbStatus stat = m_db->Elements().Delete(id);
        STATEMENT_DIAGNOSTICS_LOGCOMMENT("Elements::Delete - END");
        ASSERT_EQ(DgnDbStatus::Success, stat);
        }
    timer.Stop();
    LogTiming(timer, "Element API Delete", className, false, initialInstanceCount, opCount);
    }

//---------------------------------------------------------------------------------------
// @bsiMethod                                      Muhammad Hassan                  10/15
//+---------------+---------------+---------------+---------------+---------------+------
void PerformanceElementsCRUDTestFixture::ECSqlInsertTime(Utf8CP className, int initialInstanceCount, int opCount)
    {
    WPrintfString dbName(L"ECSqlInsert%ls_%d.idgndb", WString(className, BentleyCharEncoding::Utf8).c_str(), opCount);
    SetUpTestDgnDb(dbName, className, initialInstanceCount);

    bvector<DgnElementPtr> testElements;
    CreateElements(opCount, className, testElements, "ECSqlInstances", false);
    ASSERT_EQ(opCount, (int) testElements.size());

    ECSqlStatement stmt;
    Utf8String insertECSql;
    GetInsertECSql(className, insertECSql);
    //printf ("\n Insert ECSql %s : %s \n", className, insertECSql.c_str ());

    StopWatch timer(true);
    ASSERT_EQ (ECSqlStatus::Success, stmt.Prepare(*m_db, insertECSql.c_str()));
    //printf ("\n Native Sql: %s", stmt.GetNativeSql ());
    for (DgnElementPtr& element : testElements)
        {
        BindParams(element, stmt, className);
        if (DbResult::BE_SQLITE_DONE != stmt.Step() || m_db->GetModifiedRowCount() == 0)
            ASSERT_TRUE (false);
        stmt.Reset();
        stmt.ClearBindings();
        }
    timer.Stop();
    LogTiming(timer, "ECSQL INSERT", className, false, initialInstanceCount, opCount);
    }

//---------------------------------------------------------------------------------------
// @bsiMethod                                      Muhammad Hassan                  10/15
//+---------------+---------------+---------------+---------------+---------------+------
void PerformanceElementsCRUDTestFixture::ECSqlSelectTime(Utf8CP className, bool omitClassIdFilter, int initialInstanceCount, int opCount)
    {
    WPrintfString dbName(L"ECSqlSelect%ls_%d.idgndb", WString(className, BentleyCharEncoding::Utf8).c_str(), initialInstanceCount);
    SetUpTestDgnDb(dbName, className, initialInstanceCount);

    Utf8String selectECSql;
    GetSelectECSql(className, selectECSql, omitClassIdFilter);
    //printf ("\n Select ECSql %s : %s \n", className, selectECSql.c_str ());

    const int elementIdIncrement = DetermineElementIdIncrement(initialInstanceCount, opCount);

    ECSqlStatement stmt;

    StopWatch timer(true);
    ASSERT_EQ (ECSqlStatus::Success, stmt.Prepare(*m_db, selectECSql.c_str()));
    //printf ("\n Native Sql %s : %s \n", className, stmt.GetNativeSql());
    //printf("Attach to profiler...\r\n");getchar();
    for (int i = 0; i < opCount; i++)
        {
        const ECInstanceId id(s_firstElementId + i*elementIdIncrement);
        ASSERT_EQ (ECSqlStatus::Success, stmt.BindId(1, id));
        ASSERT_EQ (DbResult::BE_SQLITE_ROW, stmt.Step());
        ExtractSelectParams(stmt, className);
        stmt.Reset();
        stmt.ClearBindings();
        }
    //printf("Detach from profiler...\r\n"); getchar();
    timer.Stop();
    LogTiming(timer, "ECSQL SELECT", className, omitClassIdFilter, initialInstanceCount, opCount);
    }

//---------------------------------------------------------------------------------------
// @bsiMethod                                      Muhammad Hassan                  10/15
//+---------------+---------------+---------------+---------------+---------------+------
void PerformanceElementsCRUDTestFixture::ECSqlUpdateTime(Utf8CP className, bool omitClassIdFilter, int initialInstanceCount, int opCount)
    {
    WPrintfString dbName(L"ECSqlUpdate%ls_%d.idgndb", WString(className, BentleyCharEncoding::Utf8).c_str(), opCount);
    SetUpTestDgnDb(dbName, className, initialInstanceCount);

    ECSqlStatement stmt;
    Utf8String updateECSql;
    GetUpdateECSql(className, updateECSql, omitClassIdFilter);
    //printf ("\n Update ECSql %s : %s \n", className, updateECSql.c_str ());

    bvector<DgnElementPtr> elements;
    const int elementIdIncrement = DetermineElementIdIncrement(initialInstanceCount, opCount);
    for (uint64_t i = 0; i < opCount; i++)
        {
        DgnElementId id(s_firstElementId + i*elementIdIncrement);
        PerformanceElement1Ptr element = m_db->Elements().GetForEdit<PerformanceElement1> (id);
        ASSERT_TRUE (element != nullptr);

        element->ExtendGeometry();
        elements.push_back(element);
        }

    StopWatch timer(true);
    ASSERT_EQ (ECSqlStatus::Success, stmt.Prepare(*m_db, updateECSql.c_str()));
    //printf ("\n Native Sql: %s", stmt.GetNativeSql ());
    for (DgnElementPtr& element : elements)
        {
        ASSERT_EQ (ECSqlStatus::Success, stmt.BindId(stmt.GetParameterIndex("ecInstanceId"), element->GetElementId()));
        BindUpdateParams(element, stmt, className);
        if (DbResult::BE_SQLITE_DONE != stmt.Step() || m_db->GetModifiedRowCount() == 0)
            ASSERT_TRUE (false);
        stmt.Reset();
        stmt.ClearBindings();
        }
    timer.Stop();

    LogTiming(timer, "ECSQL UPDATE", className, omitClassIdFilter, initialInstanceCount, opCount);
    }

//---------------------------------------------------------------------------------------
// @bsiMethod                                      Muhammad Hassan                  10/15
//+---------------+---------------+---------------+---------------+---------------+------
void PerformanceElementsCRUDTestFixture::ECSqlDeleteTime(Utf8CP className, bool omitClassIdFilter, int initialInstanceCount, int opCount)
    {
    WPrintfString dbName(L"ECSqlDelete%ls_%d.idgndb", WString(className, BentleyCharEncoding::Utf8).c_str(), opCount);
    SetUpTestDgnDb(dbName, className, initialInstanceCount);

    ECSqlStatement stmt;
    Utf8String deleteECSql;
    GetDeleteECSql(className, deleteECSql, omitClassIdFilter);
    //printf ("\n Delete ECSql %s : %s \n", className, deleteECSql.c_str ());

    const int elementIdIncrement = DetermineElementIdIncrement(initialInstanceCount, opCount);

    STATEMENT_DIAGNOSTICS_LOGCOMMENT("ECSQL DELETE - START");

    StopWatch timer(true);
    ASSERT_EQ (ECSqlStatus::Success, stmt.Prepare(*m_db, deleteECSql.c_str()));
    for (int i = 0; i < opCount; i++)
        {
        const ECInstanceId id(s_firstElementId + i*elementIdIncrement);
        ASSERT_EQ (ECSqlStatus::Success, stmt.BindId(1, id));
        if (DbResult::BE_SQLITE_DONE != stmt.Step() || m_db->GetModifiedRowCount() == 0)
            ASSERT_TRUE (false);
        stmt.Reset();
        stmt.ClearBindings();
        }
    timer.Stop();

    STATEMENT_DIAGNOSTICS_LOGCOMMENT("ECSQL DELETE - END");

    LogTiming(timer, "ECSQL DELETE", className, omitClassIdFilter, initialInstanceCount, opCount);
    }

//---------------------------------------------------------------------------------------
// @bsiMethod                                      Muhammad Hassan                  10/15
//+---------------+---------------+---------------+---------------+---------------+------
void PerformanceElementsCRUDTestFixture::SqlInsertTime(Utf8CP className, int initialInstanceCount, int opCount)
    {
    WPrintfString dbName(L"SqlInsert%ls_%d.idgndb", WString(className, BentleyCharEncoding::Utf8).c_str(), opCount);
    SetUpTestDgnDb(dbName, className, initialInstanceCount);

    bvector<DgnElementPtr> testElements;
    CreateElements(opCount, className, testElements, "SqlInstances", false);
    ASSERT_EQ(opCount, (int) testElements.size());

    BeSQLite::Statement stmt;
    Utf8String insertSql;
    DgnElementPtr firstElement = testElements.front();
    GetInsertSql(className, insertSql, firstElement->GetElementClassId());
    //printf ("\n Insert Sql %s : %s \n", className, insertSql.c_str ());

    StopWatch timer(true);
    ASSERT_EQ (DbResult::BE_SQLITE_OK, stmt.Prepare(*m_db, insertSql.c_str()));
    for (DgnElementPtr& element : testElements)
        {
        BindParams(element, stmt, className);
        if (DbResult::BE_SQLITE_DONE != stmt.Step() || m_db->GetModifiedRowCount() == 0)
            ASSERT_TRUE (false);
        stmt.Reset();
        stmt.ClearBindings();
        }
    timer.Stop();

    LogTiming(timer, "SQLite INSERT", className, false, initialInstanceCount, opCount);
    }

//---------------------------------------------------------------------------------------
// @bsiMethod                                      Muhammad Hassan                  10/15
//+---------------+---------------+---------------+---------------+---------------+------
void PerformanceElementsCRUDTestFixture::SqlSelectTime(Utf8CP className, bool asTranslatedByECSql, bool omitClassIdFilter, int initialInstanceCount, int opCount)
    {
    WPrintfString dbName(L"SqlSelect%ls_%d.idgndb", WString(className, BentleyCharEncoding::Utf8).c_str(), opCount);
    SetUpTestDgnDb(dbName, className, initialInstanceCount);

    BeSQLite::Statement stmt;
    Utf8String selectSql;
    GetSelectSql(className, selectSql, asTranslatedByECSql, omitClassIdFilter);
    //printf ("\n Select Sql %s : %s \n", className, selectSql.c_str ());

    const int elementIdIncrement = DetermineElementIdIncrement(initialInstanceCount, opCount);

    StopWatch timer(true);
    ASSERT_EQ (BE_SQLITE_OK, stmt.Prepare(*m_db, selectSql.c_str())) << className << " As translated by ECSQL: " << asTranslatedByECSql << " Omit ECClassIdFilter: " << omitClassIdFilter << " Error: " << m_db->GetLastError().c_str();
    for (int i = 0; i < opCount; i++)
        {
        const ECInstanceId id(s_firstElementId + i*elementIdIncrement);
        ASSERT_EQ (BE_SQLITE_OK, stmt.BindId(1, id)) << className << " As translated by ECSQL: " << asTranslatedByECSql << " Omit ECClassIdFilter: " << omitClassIdFilter;
        ASSERT_EQ (BE_SQLITE_ROW, stmt.Step()) << className << " As translated by ECSQL: " << asTranslatedByECSql << " Omit ECClassIdFilter: " << omitClassIdFilter;
        ExtractSelectParams(stmt, className);
        stmt.Reset();
        stmt.ClearBindings();
        }
    timer.Stop();
    Utf8CP description = asTranslatedByECSql ? "SQLite SELECT (ECSQL translation)" : "SQLite SELECT";
    LogTiming(timer, description, className, omitClassIdFilter, initialInstanceCount, opCount);
    }

//---------------------------------------------------------------------------------------
// @bsiMethod                                      Muhammad Hassan                  10/15
//+---------------+---------------+---------------+---------------+---------------+------
void PerformanceElementsCRUDTestFixture::SqlUpdateTime(Utf8CP className, bool omitClassIdFilter, int initialInstanceCount, int opCount)
    {
    WPrintfString dbName(L"SqlUpdate%ls_%d.idgndb", WString(className, BentleyCharEncoding::Utf8).c_str(), opCount);
    SetUpTestDgnDb(dbName, className, initialInstanceCount);

    BeSQLite::Statement stmt;
    Utf8String updateSql;
    GetUpdateSql(className, updateSql, omitClassIdFilter);
    //printf ("\n Update Sql %s : %s \n", className, updateSql.c_str ());

    const int elementIdIncrement = DetermineElementIdIncrement(initialInstanceCount, opCount);

    StopWatch timer(true);
    ASSERT_EQ (DbResult::BE_SQLITE_OK, stmt.Prepare(*m_db, updateSql.c_str()));
    for (int i = 0; i < opCount; i++)
        {
        const ECInstanceId id(s_firstElementId + i*elementIdIncrement);
        ASSERT_EQ (DbResult::BE_SQLITE_OK, stmt.BindId(stmt.GetParameterIndex(":Id"), id));
        BindUpdateParams(stmt, className);
        if (DbResult::BE_SQLITE_DONE != stmt.Step() || m_db->GetModifiedRowCount() == 0)
            ASSERT_TRUE (false);
        stmt.Reset();
        stmt.ClearBindings();
        }
    timer.Stop();
    LogTiming(timer, "SQLite UPDATE", className, omitClassIdFilter, initialInstanceCount, opCount);
    }

//---------------------------------------------------------------------------------------
// @bsiMethod                                      Muhammad Hassan                  10/15
//+---------------+---------------+---------------+---------------+---------------+------
void PerformanceElementsCRUDTestFixture::SqlDeleteTime(Utf8CP className, bool omitClassIdFilter, int initialInstanceCount, int opCount)
    {
    WPrintfString dbName(L"SqlDelete%ls_%d.idgndb", WString(className, BentleyCharEncoding::Utf8).c_str(), opCount);
    SetUpTestDgnDb(dbName, className, initialInstanceCount);

    BeSQLite::Statement stmt;
    Utf8String deleteSql;
    GetDeleteSql(className, deleteSql, omitClassIdFilter);
    //printf ("\n Delete Sql %s : %s \n", className, deleteSql.c_str ());

    const int elementIdIncrement = DetermineElementIdIncrement(initialInstanceCount, opCount);

    STATEMENT_DIAGNOSTICS_LOGCOMMENT("SQLite DELETE - START");

    StopWatch timer(true);
    ASSERT_EQ (DbResult::BE_SQLITE_OK, stmt.Prepare(*m_db, deleteSql.c_str()));
    for (int i = 0; i < opCount; i++)
        {
        const ECInstanceId id(s_firstElementId + i*elementIdIncrement);
        ASSERT_EQ (DbResult::BE_SQLITE_OK, stmt.BindId(1, id));
        if (DbResult::BE_SQLITE_DONE != stmt.Step() || m_db->GetModifiedRowCount() == 0)
            ASSERT_TRUE (false);
        stmt.Reset();
        stmt.ClearBindings();
        }
    timer.Stop();
    STATEMENT_DIAGNOSTICS_LOGCOMMENT("SQLite DELETE - END");

    LogTiming(timer, "SQLite DELETE", className, omitClassIdFilter, initialInstanceCount, opCount);
    }

//---------------------------------------------------------------------------------------
// @bsiMethod                                     Krischan.Eberle                  11/15
//+---------------+---------------+---------------+---------------+---------------+------
void PerformanceElementsCRUDTestFixture::LogTiming(StopWatch& timer, Utf8CP description, Utf8CP testClassName, bool omitClassIdFilter, int initialInstanceCount, int opCount) const
    {
    Utf8CP noClassIdFilterStr = omitClassIdFilter ? "w/o ECClassId filter " : " ";

    Utf8String totalDescription;
    totalDescription.Sprintf("%s %s '%s' [Initial count: %d]", description, noClassIdFilterStr, testClassName, initialInstanceCount);
    LOGTODB(TEST_DETAILS, timer.GetElapsedSeconds(), totalDescription.c_str(), opCount);
#ifdef PERF_ELEM_CRUD_LOG_TO_CONSOLE
    printf("%.8f %s\n", timer.GetElapsedSeconds(), totalDescription.c_str());
#endif
    }

//---------------------------------------------------------------------------------------
// @bsiMethod                                     Muhammad Hassan                  10/15
//+---------------+---------------+---------------+---------------+---------------+------
TEST_F (PerformanceElementsCRUDTestFixture, InsertSQLite)
    {
    SqlInsertTime(ELEMENT_PERFORMANCE_ELEMENT1_CLASS);
    SqlInsertTime(ELEMENT_PERFORMANCE_ELEMENT2_CLASS);
    SqlInsertTime(ELEMENT_PERFORMANCE_ELEMENT3_CLASS);
    SqlInsertTime(ELEMENT_PERFORMANCE_ELEMENT4_CLASS);
    }

//---------------------------------------------------------------------------------------
// @bsiMethod                                     Muhammad Hassan                  10/15
//+---------------+---------------+---------------+---------------+---------------+------
TEST_F (PerformanceElementsCRUDTestFixture, InsertECSql)
    {
    ECSqlInsertTime(ELEMENT_PERFORMANCE_ELEMENT1_CLASS);
    ECSqlInsertTime(ELEMENT_PERFORMANCE_ELEMENT2_CLASS);
    ECSqlInsertTime(ELEMENT_PERFORMANCE_ELEMENT3_CLASS);
    ECSqlInsertTime(ELEMENT_PERFORMANCE_ELEMENT4_CLASS);
    }

//---------------------------------------------------------------------------------------
// @bsiMethod                                     Muhammad Hassan                  10/15
//+---------------+---------------+---------------+---------------+---------------+------
TEST_F (PerformanceElementsCRUDTestFixture, InsertApi)
    {
    ApiInsertTime(ELEMENT_PERFORMANCE_ELEMENT1_CLASS);
    ApiInsertTime(ELEMENT_PERFORMANCE_ELEMENT2_CLASS);
    ApiInsertTime(ELEMENT_PERFORMANCE_ELEMENT3_CLASS);
    ApiInsertTime(ELEMENT_PERFORMANCE_ELEMENT4_CLASS);
    }

//---------------------------------------------------------------------------------------
// @bsiMethod                                     Muhammad Hassan                  10/15
//+---------------+---------------+---------------+---------------+---------------+------
TEST_F (PerformanceElementsCRUDTestFixture, SelectSQLite)
    {
    SqlSelectTime(ELEMENT_PERFORMANCE_ELEMENT1_CLASS, false /* optimal SQL */, false);
    SqlSelectTime(ELEMENT_PERFORMANCE_ELEMENT2_CLASS, false /* optimal SQL */, false);
    SqlSelectTime(ELEMENT_PERFORMANCE_ELEMENT3_CLASS, false /* optimal SQL */, false);
    SqlSelectTime(ELEMENT_PERFORMANCE_ELEMENT4_CLASS, false /* optimal SQL */, false);
    }

//---------------------------------------------------------------------------------------
// @bsiMethod                                     Muhammad Hassan                  10/15
//+---------------+---------------+---------------+---------------+---------------+------
TEST_F (PerformanceElementsCRUDTestFixture, SelectSQLite_NoECClassIdFilter)
    {
    SqlSelectTime(ELEMENT_PERFORMANCE_ELEMENT1_CLASS, false /* optimal SQL */, true);
    SqlSelectTime(ELEMENT_PERFORMANCE_ELEMENT2_CLASS, false /* optimal SQL */, true);
    SqlSelectTime(ELEMENT_PERFORMANCE_ELEMENT3_CLASS, false /* optimal SQL */, true);
    SqlSelectTime(ELEMENT_PERFORMANCE_ELEMENT4_CLASS, false /* optimal SQL */, true);
    }

//---------------------------------------------------------------------------------------
// @bsiMethod                                     Muhammad Hassan                  10/15
//+---------------+---------------+---------------+---------------+---------------+------
TEST_F (PerformanceElementsCRUDTestFixture, SelectSQLiteAsGeneratedByECSql)
    {
    SqlSelectTime(ELEMENT_PERFORMANCE_ELEMENT1_CLASS, true /* SQL as generated by ECSQL */, false);
    SqlSelectTime(ELEMENT_PERFORMANCE_ELEMENT2_CLASS, true /* SQL as generated by ECSQL */, false);
    SqlSelectTime(ELEMENT_PERFORMANCE_ELEMENT3_CLASS, true /* SQL as generated by ECSQL */, false);
    SqlSelectTime(ELEMENT_PERFORMANCE_ELEMENT4_CLASS, true /* SQL as generated by ECSQL */, false);
    }

//---------------------------------------------------------------------------------------
// @bsiMethod                                     Muhammad Hassan                  10/15
//+---------------+---------------+---------------+---------------+---------------+------
TEST_F (PerformanceElementsCRUDTestFixture, SelectSQLiteAsGeneratedByECSql_NoECClassIdFilter)
    {
    SqlSelectTime(ELEMENT_PERFORMANCE_ELEMENT1_CLASS, true /* SQL as generated by ECSQL */, true);
    SqlSelectTime(ELEMENT_PERFORMANCE_ELEMENT2_CLASS, true /* SQL as generated by ECSQL */, true);
    SqlSelectTime(ELEMENT_PERFORMANCE_ELEMENT3_CLASS, true /* SQL as generated by ECSQL */, true);
    SqlSelectTime(ELEMENT_PERFORMANCE_ELEMENT4_CLASS, true /* SQL as generated by ECSQL */, true);
    }

//---------------------------------------------------------------------------------------
// @bsiMethod                                     Muhammad Hassan                  10/15
//+---------------+---------------+---------------+---------------+---------------+------
TEST_F (PerformanceElementsCRUDTestFixture, SelectECSql)
    {
    ECSqlSelectTime(ELEMENT_PERFORMANCE_ELEMENT1_CLASS, false);
    ECSqlSelectTime(ELEMENT_PERFORMANCE_ELEMENT2_CLASS, false);
    ECSqlSelectTime(ELEMENT_PERFORMANCE_ELEMENT3_CLASS, false);
    ECSqlSelectTime(ELEMENT_PERFORMANCE_ELEMENT4_CLASS, false);
    }

//---------------------------------------------------------------------------------------
// @bsiMethod                                     Muhammad Hassan                  10/15
//+---------------+---------------+---------------+---------------+---------------+------
TEST_F (PerformanceElementsCRUDTestFixture, SelectECSql_NoECClassIdFilter)
    {
    ECSqlSelectTime(ELEMENT_PERFORMANCE_ELEMENT1_CLASS, true);
    ECSqlSelectTime(ELEMENT_PERFORMANCE_ELEMENT2_CLASS, true);
    ECSqlSelectTime(ELEMENT_PERFORMANCE_ELEMENT3_CLASS, true);
    ECSqlSelectTime(ELEMENT_PERFORMANCE_ELEMENT4_CLASS, true);
    }

//---------------------------------------------------------------------------------------
// @bsiMethod                                     Muhammad Hassan                  10/15
//+---------------+---------------+---------------+---------------+---------------+------
TEST_F(PerformanceElementsCRUDTestFixture, SelectApi)
    {
    ApiSelectTime(ELEMENT_PERFORMANCE_ELEMENT1_CLASS);
    ApiSelectTime(ELEMENT_PERFORMANCE_ELEMENT2_CLASS);
    ApiSelectTime(ELEMENT_PERFORMANCE_ELEMENT3_CLASS);
    ApiSelectTime(ELEMENT_PERFORMANCE_ELEMENT4_CLASS);
    }

//---------------------------------------------------------------------------------------
// @bsiMethod                                     Muhammad Hassan                  10/15
//+---------------+---------------+---------------+---------------+---------------+------
TEST_F (PerformanceElementsCRUDTestFixture, UpdateSQLite)
    {
    SqlUpdateTime(ELEMENT_PERFORMANCE_ELEMENT1_CLASS, false);
    SqlUpdateTime(ELEMENT_PERFORMANCE_ELEMENT2_CLASS, false);
    SqlUpdateTime(ELEMENT_PERFORMANCE_ELEMENT3_CLASS, false);
    SqlUpdateTime(ELEMENT_PERFORMANCE_ELEMENT4_CLASS, false);
    }

//---------------------------------------------------------------------------------------
// @bsiMethod                                     Muhammad Hassan                  10/15
//+---------------+---------------+---------------+---------------+---------------+------
TEST_F (PerformanceElementsCRUDTestFixture, UpdateSQLite_NoECClassIdFilter)
    {
    SqlUpdateTime(ELEMENT_PERFORMANCE_ELEMENT1_CLASS, true);
    SqlUpdateTime(ELEMENT_PERFORMANCE_ELEMENT2_CLASS, true);
    SqlUpdateTime(ELEMENT_PERFORMANCE_ELEMENT3_CLASS, true);
    SqlUpdateTime(ELEMENT_PERFORMANCE_ELEMENT4_CLASS, true);
    }

//---------------------------------------------------------------------------------------
// @bsiMethod                                     Muhammad Hassan                  10/15
//+---------------+---------------+---------------+---------------+---------------+------
TEST_F (PerformanceElementsCRUDTestFixture, UpdateECSql)
    {
    ECSqlUpdateTime(ELEMENT_PERFORMANCE_ELEMENT1_CLASS, false);
    ECSqlUpdateTime(ELEMENT_PERFORMANCE_ELEMENT2_CLASS, false);
    ECSqlUpdateTime(ELEMENT_PERFORMANCE_ELEMENT3_CLASS, false);
    ECSqlUpdateTime(ELEMENT_PERFORMANCE_ELEMENT4_CLASS, false);
    }

//---------------------------------------------------------------------------------------
// @bsiMethod                                     Muhammad Hassan                  10/15
//+---------------+---------------+---------------+---------------+---------------+------
TEST_F (PerformanceElementsCRUDTestFixture, UpdateECSql_NoECClassIdFilter)
    {
    ECSqlUpdateTime(ELEMENT_PERFORMANCE_ELEMENT1_CLASS, true);
    ECSqlUpdateTime(ELEMENT_PERFORMANCE_ELEMENT2_CLASS, true);
    ECSqlUpdateTime(ELEMENT_PERFORMANCE_ELEMENT3_CLASS, true);
    ECSqlUpdateTime(ELEMENT_PERFORMANCE_ELEMENT4_CLASS, true);
    }

//---------------------------------------------------------------------------------------
// @bsiMethod                                     Muhammad Hassan                  10/15
//+---------------+---------------+---------------+---------------+---------------+------
TEST_F(PerformanceElementsCRUDTestFixture, UpdateApi)
    {
    ApiUpdateTime(ELEMENT_PERFORMANCE_ELEMENT1_CLASS);
    ApiUpdateTime(ELEMENT_PERFORMANCE_ELEMENT2_CLASS);
    ApiUpdateTime(ELEMENT_PERFORMANCE_ELEMENT3_CLASS);
    ApiUpdateTime(ELEMENT_PERFORMANCE_ELEMENT4_CLASS);
    }

//---------------------------------------------------------------------------------------
// @bsiMethod                                     Muhammad Hassan                  10/15
//+---------------+---------------+---------------+---------------+---------------+------
TEST_F (PerformanceElementsCRUDTestFixture, DeleteSQLite)
    {
    SqlDeleteTime(ELEMENT_PERFORMANCE_ELEMENT1_CLASS, false);
    SqlDeleteTime(ELEMENT_PERFORMANCE_ELEMENT2_CLASS, false);
    SqlDeleteTime(ELEMENT_PERFORMANCE_ELEMENT3_CLASS, false);
    SqlDeleteTime(ELEMENT_PERFORMANCE_ELEMENT4_CLASS, false);
    }

//---------------------------------------------------------------------------------------
// @bsiMethod                                     Muhammad Hassan                  10/15
//+---------------+---------------+---------------+---------------+---------------+------
TEST_F (PerformanceElementsCRUDTestFixture, DeleteSQLite_NoECClassIdFilter)
    {
    SqlDeleteTime(ELEMENT_PERFORMANCE_ELEMENT1_CLASS, true);
    SqlDeleteTime(ELEMENT_PERFORMANCE_ELEMENT2_CLASS, true);
    SqlDeleteTime(ELEMENT_PERFORMANCE_ELEMENT3_CLASS, true);
    SqlDeleteTime(ELEMENT_PERFORMANCE_ELEMENT4_CLASS, true);
    }

//---------------------------------------------------------------------------------------
// @bsiMethod                                     Muhammad Hassan                  10/15
//+---------------+---------------+---------------+---------------+---------------+------
TEST_F (PerformanceElementsCRUDTestFixture, DeleteECSql)
    {
    ECSqlDeleteTime(ELEMENT_PERFORMANCE_ELEMENT1_CLASS, false);
    ECSqlDeleteTime(ELEMENT_PERFORMANCE_ELEMENT2_CLASS, false);
    ECSqlDeleteTime(ELEMENT_PERFORMANCE_ELEMENT3_CLASS, false);
    ECSqlDeleteTime(ELEMENT_PERFORMANCE_ELEMENT4_CLASS, false);
    }

//---------------------------------------------------------------------------------------
// @bsiMethod                                     Muhammad Hassan                  10/15
//+---------------+---------------+---------------+---------------+---------------+------
TEST_F (PerformanceElementsCRUDTestFixture, DeleteECSql_NoECClassIdFilter)
    {
    ECSqlDeleteTime(ELEMENT_PERFORMANCE_ELEMENT1_CLASS, true);
    ECSqlDeleteTime(ELEMENT_PERFORMANCE_ELEMENT2_CLASS, true);
    ECSqlDeleteTime(ELEMENT_PERFORMANCE_ELEMENT3_CLASS, true);
    ECSqlDeleteTime(ELEMENT_PERFORMANCE_ELEMENT4_CLASS, true);
    }

//---------------------------------------------------------------------------------------
// @bsiMethod                                     Muhammad Hassan                  10/15
//+---------------+---------------+---------------+---------------+---------------+------
TEST_F(PerformanceElementsCRUDTestFixture, DeleteApi)
    {
    ApiDeleteTime(ELEMENT_PERFORMANCE_ELEMENT1_CLASS);
    ApiDeleteTime(ELEMENT_PERFORMANCE_ELEMENT2_CLASS);
    ApiDeleteTime(ELEMENT_PERFORMANCE_ELEMENT3_CLASS);
    ApiDeleteTime(ELEMENT_PERFORMANCE_ELEMENT4_CLASS);
    }<|MERGE_RESOLUTION|>--- conflicted
+++ resolved
@@ -1,2318 +1,2308 @@
-/*--------------------------------------------------------------------------------------+
-|
-|  $Source: Tests/DgnProject/Performance/PerformanceElementsCRUDTests.cpp $
-|
-|  $Copyright: (c) 2016 Bentley Systems, Incorporated. All rights reserved. $
-|
-+--------------------------------------------------------------------------------------*/
-#include "PerformanceElementsCRUDTests.h"
-
-// Uncomment this if you want elapsed time of each test case logged to console in addition to the log file.
-// #define PERF_ELEM_CRUD_LOG_TO_CONSOLE 1
-
-HANDLER_DEFINE_MEMBERS (PerformanceElement1Handler)
-HANDLER_DEFINE_MEMBERS (PerformanceElement2Handler)
-HANDLER_DEFINE_MEMBERS (PerformanceElement3Handler)
-HANDLER_DEFINE_MEMBERS (PerformanceElement4Handler)
-
-DOMAIN_DEFINE_MEMBERS (PerformanceElementTestDomain)
-
-void PerformanceElement1Handler::_GetClassParams(ECSqlClassParams& params) { T_Super::_GetClassParams(params); PerformanceElement1::GetParams(params); }
-void PerformanceElement2Handler::_GetClassParams(ECSqlClassParams& params) { T_Super::_GetClassParams(params); PerformanceElement2::GetParams(params); }
-void PerformanceElement3Handler::_GetClassParams(ECSqlClassParams& params) { T_Super::_GetClassParams(params); PerformanceElement3::GetParams(params); }
-void PerformanceElement4Handler::_GetClassParams(ECSqlClassParams& params) { T_Super::_GetClassParams(params); PerformanceElement4::GetParams(params); }
-
-//---------------------------------------------------------------------------------------
-// @bsiMethod                                     Muhammad Hassan                  10/15
-//+---------------+---------------+---------------+---------------+---------------+------
-PerformanceElementTestDomain::PerformanceElementTestDomain() : DgnDomain(ELEMENT_PERFORMANCE_TEST_SCHEMA_NAME, "Test Schema", 1)
-    {
-    RegisterHandler(PerformanceElement1Handler::GetHandler());
-    RegisterHandler(PerformanceElement2Handler::GetHandler());
-    RegisterHandler(PerformanceElement3Handler::GetHandler());
-    RegisterHandler(PerformanceElement4Handler::GetHandler());
-    }
-
-//---------------------------------------------------------------------------------------
-// @bsiMethod                                      Muhammad Hassan                  10/15
-//+---------------+---------------+---------------+---------------+---------------+------
-void PerformanceElementsCRUDTestFixture::SetUpTestDgnDb(WCharCP destFileName, Utf8CP testClassName, int initialInstanceCount)
-    {
-    WString seedFileName;
-    seedFileName.Sprintf(L"dgndb_ecsqlvssqlite_%d_%ls_seed%d.idgndb", initialInstanceCount, WString(testClassName, BentleyCharEncoding::Utf8).c_str(), DateTime::GetCurrentTimeUtc().GetDayOfYear());
-
-    BeFileName seedFilePath;
-    BeTest::GetHost().GetOutputRoot(seedFilePath);
-    seedFilePath.AppendToPath(seedFileName.c_str());
-
-    if (!seedFilePath.DoesPathExist())
-        {
-        SetupProject(L"3dMetricGeneral.idgndb", seedFileName.c_str(), BeSQLite::Db::OpenMode::ReadWrite);
-        ECN::ECSchemaReadContextPtr schemaContext = ECN::ECSchemaReadContext::CreateContext();
-        BeFileName searchDir;
-        BeTest::GetHost().GetDgnPlatformAssetsDirectory(searchDir);
-        searchDir.AppendToPath(L"ECSchemas").AppendToPath(L"Dgn");
-        schemaContext->AddSchemaPath(searchDir.GetName());
-
-        ECN::ECSchemaPtr schema = nullptr;
-        ASSERT_EQ (ECN::SchemaReadStatus::Success, ECN::ECSchema::ReadFromXmlString(schema, s_testSchemaXml, *schemaContext));
-
-        schemaContext->AddSchema(*schema);
-        DgnBaseDomain::GetDomain().ImportSchema(*m_db, schemaContext->GetCache());
-        ASSERT_TRUE (m_db->IsDbOpen());
-
-        bvector<DgnElementPtr> testElements;
-        CreateElements(initialInstanceCount, testClassName, testElements, "InitialInstances", true);
-        DgnDbStatus stat = DgnDbStatus::Success;
-        for (DgnElementPtr& element : testElements)
-            {
-            element->Insert(&stat);
-            ASSERT_EQ (DgnDbStatus::Success, stat);
-            }
-        m_db->SaveChanges();
-        m_db->CloseDb();
-        }
-
-    BeFileName dgndbFilePath;
-    BeTest::GetHost().GetOutputRoot(dgndbFilePath);
-    dgndbFilePath.AppendToPath(destFileName);
-
-    ASSERT_EQ (BeFileNameStatus::Success, BeFileName::BeCopyFile(seedFilePath, dgndbFilePath, false));
-
-    DbResult status;
-    m_db = DgnDb::OpenDgnDb(&status, dgndbFilePath, DgnDb::OpenParams(Db::OpenMode::ReadWrite));
-    EXPECT_EQ (DbResult::BE_SQLITE_OK, status) << status;
-    ASSERT_TRUE (m_db.IsValid());
-    }
-
-int64_t PerformanceElementsCRUDTestFixture::s_elementId = INT64_C(2000000);
-
-Utf8CP const PerformanceElementsCRUDTestFixture::s_testSchemaXml =
-    "<ECSchema schemaName=\"TestSchema\" nameSpacePrefix=\"ts\" version=\"1.0\" xmlns=\"http://www.bentley.com/schemas/Bentley.ECXML.2.0\">"
-        "  <ECSchemaReference name = 'dgn' version = '02.00' prefix = 'dgn' />"
-        "  <ECSchemaReference name = 'ECDbMap' version = '01.00' prefix = 'ecdbmap' />"
-        "  <ECClass typeName='Element1' >"
-        "    <ECCustomAttributes>"
-        "       <ClassHasHandler xmlns=\"dgn.02.00\" />"
-        "    </ECCustomAttributes>"
-        "    <BaseClass>dgn:PhysicalElement</BaseClass>"
-        "    <ECProperty propertyName='Prop1_1' typeName='string' />"
-        "    <ECProperty propertyName='Prop1_2' typeName='long' />"
-        "    <ECProperty propertyName='Prop1_3' typeName='double' />"
-        "  </ECClass>"
-        "  <ECClass typeName='Element2' >"
-        "    <ECCustomAttributes>"
-        "       <ClassHasHandler xmlns=\"dgn.02.00\" />"
-        "    </ECCustomAttributes>"
-        "    <BaseClass>Element1</BaseClass>"
-        "    <ECProperty propertyName='Prop2_1' typeName='string' />"
-        "    <ECProperty propertyName='Prop2_2' typeName='long' />"
-        "    <ECProperty propertyName='Prop2_3' typeName='double' />"
-        "  </ECClass>"
-        "  <ECClass typeName='Element3' >"
-        "    <ECCustomAttributes>"
-        "       <ClassHasHandler xmlns=\"dgn.02.00\" />"
-        "    </ECCustomAttributes>"
-        "    <BaseClass>Element2</BaseClass>"
-        "    <ECProperty propertyName='Prop3_1' typeName='string' />"
-        "    <ECProperty propertyName='Prop3_2' typeName='long' />"
-        "    <ECProperty propertyName='Prop3_3' typeName='double' />"
-        "  </ECClass>"
-        "  <ECClass typeName='Element4' >"
-        "    <ECCustomAttributes>"
-        "       <ClassHasHandler xmlns=\"dgn.02.00\" />"
-        "    </ECCustomAttributes>"
-        "    <BaseClass>Element3</BaseClass>"
-        "    <ECProperty propertyName='Prop4_1' typeName='string' />"
-        "    <ECProperty propertyName='Prop4_2' typeName='long' />"
-        "    <ECProperty propertyName='Prop4_3' typeName='double' />"
-        "  </ECClass>"
-        "  <ECClass typeName='Element4b' >"
-        "    <ECCustomAttributes>"
-        "       <ClassHasHandler xmlns=\"dgn.02.00\" />"
-        "    </ECCustomAttributes>"
-        "    <BaseClass>Element3</BaseClass>"
-        "    <ECProperty propertyName='Prop4b_1' typeName='string' />"
-        "    <ECProperty propertyName='Prop4b_2' typeName='long' />"
-        "    <ECProperty propertyName='Prop4b_3' typeName='double' />"
-        "    <ECProperty propertyName='Prop4b_4' typeName='point3d' />"
-        "  </ECClass>"
-        "  <ECClass typeName='TestMultiAspect' isDomainClass='True'>"
-        "    <BaseClass>dgn:ElementMultiAspect</BaseClass>"
-        "    <ECCustomAttributes>"
-        "       <ClassMap xmlns = 'ECDbMap.01.00'>"
-        "           <Indexes>"
-        "               <DbIndex>"
-        "                   <Name>IDX_TMAspect</Name>"
-        "                   <IsUnique>False</IsUnique>"
-        "                   <Properties>"
-        "                       <string>ElementId</string>"
-        "                   </Properties>"
-        "               </DbIndex>"
-        "           </Indexes>"
-        "       </ClassMap>"
-        "    </ECCustomAttributes>"
-        "    <ECProperty propertyName='TestMultiAspectProperty' typeName='string' />"
-        "  </ECClass>"
-        "  <ECRelationshipClass typeName = 'ElementOwnsTestMultiAspect' strength = 'embedding'>"
-        "    <ECCustomAttributes>"
-        "      <ForeignKeyRelationshipMap xmlns='ECDbMap.01.00'>"
-        "        <OnDeleteAction>Cascade</OnDeleteAction>"
-        "      </ForeignKeyRelationshipMap>"
-        "    </ECCustomAttributes>"
-        "    <Source cardinality = '(1,1)' polymorphic = 'true'>"
-        "      <Class class = 'Element1' />"
-        "    </Source>"
-        "    <Target cardinality = '(0,N)' polymorphic = 'true'>"
-        "      <Class class = 'TestMultiAspect'>"
-        "        <Key>"
-        "          <Property name = 'ElementId' />"
-        "        </Key>"
-        "      </Class>"
-        "    </Target>"
-        "  </ECRelationshipClass>"
-        "</ECSchema>";
-
-//---------------------------------------------------------------------------------------
-// @bsimethod                                   Carole.MacDonald            09/2015
-//---------------+---------------+---------------+---------------+---------------+-------
-void PerformanceElement1::GetParams(ECSqlClassParams& params)
-    {
-    params.Add("Prop1_1");
-    params.Add("Prop1_2");
-    params.Add("Prop1_3");
-    }
-
-//---------------------------------------------------------------------------------------
-// @bsimethod                                   Carole.MacDonald            09/2015
-//---------------+---------------+---------------+---------------+---------------+-------
-DgnDbStatus PerformanceElement1::BindParams(BeSQLite::EC::ECSqlStatement& statement)
-    {
-    if ((ECSqlStatus::Success != statement.BindText(statement.GetParameterIndex("Prop1_1"), m_prop1_1.c_str(), IECSqlBinder::MakeCopy::Yes)) ||
-        (ECSqlStatus::Success != statement.BindInt64(statement.GetParameterIndex("Prop1_2"), m_prop1_2)) ||
-        (ECSqlStatus::Success != statement.BindDouble(statement.GetParameterIndex("Prop1_3"), m_prop1_3)))
-        return DgnDbStatus::BadArg;
-
-    return DgnDbStatus::Success;
-    }
-
-//---------------------------------------------------------------------------------------
-// @bsimethod                                   Carole.MacDonald            08/2015
-//---------------+---------------+---------------+---------------+---------------+-------
-DgnDbStatus PerformanceElement1::_BindInsertParams(BeSQLite::EC::ECSqlStatement& statement)
-    {
-    DgnDbStatus stat = BindParams(statement);
-    if (DgnDbStatus::Success != stat)
-        return stat;
-
-    return T_Super::_BindInsertParams(statement);
-    }
-
-/*---------------------------------------------------------------------------------**//**
-* @bsimethod                                                    Paul.Connelly   09/15
-+---------------+---------------+---------------+---------------+---------------+------*/
-DgnDbStatus PerformanceElement1::_ReadSelectParams(ECSqlStatement& stmt, ECSqlClassParams const& params)
-    {
-    EXPECT_EQ (DgnDbStatus::Success, T_Super::_ReadSelectParams(stmt, params));
-    EXPECT_EQ (0, strcmp(stmt.GetValueText(params.GetSelectIndex("Prop1_1")), "Element1 - InitValue"));
-    EXPECT_EQ (10000000, stmt.GetValueInt64(params.GetSelectIndex("Prop1_2")));
-    EXPECT_EQ (-3.1415, stmt.GetValueDouble(params.GetSelectIndex("Prop1_3")));
-
-    return DgnDbStatus::Success;
-    }
-
-//---------------------------------------------------------------------------------------
-// @bsimethod                                   Carole.MacDonald            09/2015
-//---------------+---------------+---------------+---------------+---------------+-------
-DgnDbStatus PerformanceElement1::_BindUpdateParams(BeSQLite::EC::ECSqlStatement& statement)
-    {
-    DgnDbStatus status = T_Super::_BindUpdateParams(statement);
-    if (DgnDbStatus::Success != status)
-        return status;
-
-    m_prop1_1 = "Element1 - UpdatedValue";
-    m_prop1_2 = 20000000LL;
-    m_prop1_3 = -6.283;
-
-    return BindParams(statement);
-    }
-
-//---------------------------------------------------------------------------------------
-// @bsimethod                                   Carole.MacDonald            08/2015
-//---------------+---------------+---------------+---------------+---------------+-------
-PerformanceElement1Ptr PerformanceElement1::Create(Dgn::DgnDbR db, Dgn::DgnModelId modelId, Dgn::DgnClassId classId, Dgn::DgnCategoryId category, bool specifyPropertyValues)
-    {
-    if (specifyPropertyValues)
-        return new PerformanceElement1(PhysicalElement::CreateParams(db, modelId, classId, category), "Element1 - InitValue", 10000000LL, -3.1415);
-
-    return new PerformanceElement1(PhysicalElement::CreateParams(db, modelId, classId, category));
-    }
-
-//---------------------------------------------------------------------------------------
-// @bsimethod                                   Carole.MacDonald            08/2015
-//---------------+---------------+---------------+---------------+---------------+-------
-PerformanceElement1CPtr PerformanceElement1::Insert()
-    {
-    return GetDgnDb().Elements().Insert<PerformanceElement1> (*this);
-    }
-
-//---------------------------------------------------------------------------------------
-// @bsimethod                                   Carole.MacDonald            09/2015
-//---------------+---------------+---------------+---------------+---------------+-------
-PerformanceElement1CPtr PerformanceElement1::Update()
-    {
-    return GetDgnDb().Elements().Update<PerformanceElement1> (*this);
-    }
-
-/*---------------------------------------------------------------------------------**//**
-* @bsimethod                                                    Paul.Connelly   01/16
-+---------------+---------------+---------------+---------------+---------------+------*/
-static bool appendEllipse3d(GeometryBuilder& builder, double cx, double cy, double cz)
-    {
-    DEllipse3d ellipseData = DEllipse3d::From(cx, cy, cz,
-        0, 0, 2,
-        0, 3, 0,
-        0.0, Angle::TwoPi());
-    ICurvePrimitivePtr ellipse = ICurvePrimitive::CreateArc(ellipseData);
-    return builder.Append(*ellipse);
-    }
-
-//---------------------------------------------------------------------------------------
-// @bsimethod                                   Majd.Uddin            01/2016
-//---------------+---------------+---------------+---------------+---------------+-------
-static bool appendSolidPrimitive(GeometryBuilder& builder, double dz, double radius)
-{
-    DgnConeDetail cylinderDetail(DPoint3d::From(0, 0, 0), DPoint3d::From(0, 0, dz), radius, radius, true);
-    ISolidPrimitivePtr solidPrimitive = ISolidPrimitive::CreateDgnCone(cylinderDetail);
-    GeometricPrimitivePtr elmGeom3 = GeometricPrimitive::Create(*solidPrimitive);
-    EXPECT_TRUE(elmGeom3.IsValid());
-    EXPECT_TRUE(GeometricPrimitive::GeometryType::SolidPrimitive == elmGeom3->GetGeometryType());
-    ISolidPrimitivePtr getAsSolid = elmGeom3->GetAsISolidPrimitive();
-    EXPECT_TRUE(getAsSolid.IsValid());
-    
-    return builder.Append(*getAsSolid);
-}
-
-/*---------------------------------------------------------------------------------**//**
-* @bsimethod                                    Sam.Wilson      06/15
-+---------------+---------------+---------------+---------------+---------------+------*/
-DgnDbStatus TestMultiAspect::_LoadProperties(DgnElementCR el)
-{
-    CachedECSqlStatementPtr stmt = el.GetDgnDb().GetPreparedECSqlStatement(Utf8PrintfString("SELECT TestMultiAspectProperty FROM %s WHERE(ECInstanceId=?)", GetFullEcSqlClassName().c_str()));
-    stmt->BindId(1, GetAspectInstanceId());
-    if (BE_SQLITE_ROW != stmt->Step())
-        return DgnDbStatus::ReadError;
-    m_testMultiAspectProperty = stmt->GetValueText(0);
-    return DgnDbStatus::Success;
-}
-
-static bool useEllipse = true;
-//---------------------------------------------------------------------------------------
-// @bsimethod                                   Majd.Uddin            12/2015
-//---------------+---------------+---------------+---------------+---------------+-------
-void PerformanceElement1::AddGeomtry()
-{
-    GeometrySourceP geomElem = ToGeometrySourceP();
-    GeometryBuilderPtr builder = GeometryBuilder::Create(*GetModel(), GetCategoryId(), DPoint3d::From(0.0, 0.0, 0.0));
-    if (useEllipse)
-        ASSERT_TRUE(appendEllipse3d(*builder, 1, 2, 3));
-    else
-        ASSERT_TRUE(appendSolidPrimitive(*builder, 3.0, 1.5));
-    ASSERT_EQ(SUCCESS, builder->SetGeometryStreamAndPlacement(*geomElem));
-
-    ASSERT_TRUE(HasGeometry());
-}
-
-/*---------------------------------------------------------------------------------**//**
-* @bsimethod                                                    Paul.Connelly   01/16
-+---------------+---------------+---------------+---------------+---------------+------*/
-void PerformanceElement1::ExtendGeometry()
-    {
-    GeometrySourceP geomElem = ToGeometrySourceP();
-    GeometryBuilderPtr builder = GeometryBuilder::Create(*GetModel(), GetCategoryId(), DPoint3d::From(0.0, 0.0, 0.0));
-    if (useEllipse)
-        ASSERT_TRUE(appendEllipse3d(*builder, 3, 2, 1));
-    else
-        ASSERT_TRUE(appendSolidPrimitive(*builder, 6.0, 3.0));
-
-    ASSERT_EQ(SUCCESS, builder->SetGeometryStreamAndPlacement(*geomElem));
-    ASSERT_TRUE(HasGeometry());
-    }
-
-//---------------------------------------------------------------------------------------
-// @bsimethod                                   Carole.MacDonald            09/2015
-//---------------+---------------+---------------+---------------+---------------+-------
-void PerformanceElement2::GetParams(ECSqlClassParams& params)
-    {
-    params.Add("Prop2_1");
-    params.Add("Prop2_2");
-    params.Add("Prop2_3");
-    }
-
-//---------------------------------------------------------------------------------------
-// @bsimethod                                   Carole.MacDonald            09/2015
-//---------------+---------------+---------------+---------------+---------------+-------
-DgnDbStatus PerformanceElement2::BindParams(BeSQLite::EC::ECSqlStatement& statement)
-    {
-    if ((ECSqlStatus::Success != statement.BindText(statement.GetParameterIndex("Prop2_1"), m_prop2_1.c_str(), IECSqlBinder::MakeCopy::Yes)) ||
-        (ECSqlStatus::Success != statement.BindInt64(statement.GetParameterIndex("Prop2_2"), m_prop2_2)) ||
-        (ECSqlStatus::Success != statement.BindDouble(statement.GetParameterIndex("Prop2_3"), m_prop2_3)))
-        return DgnDbStatus::BadArg;
-
-    return DgnDbStatus::Success;
-    }
-
-//---------------------------------------------------------------------------------------
-// @bsimethod                                   Carole.MacDonald            08/2015
-//---------------+---------------+---------------+---------------+---------------+-------
-DgnDbStatus PerformanceElement2::_BindInsertParams(BeSQLite::EC::ECSqlStatement& statement)
-    {
-    DgnDbStatus stat = BindParams(statement);
-    if (DgnDbStatus::Success != stat)
-        return stat;
-
-    return T_Super::_BindInsertParams(statement);
-    }
-
-/*---------------------------------------------------------------------------------**//**
-* @bsimethod                                                    Paul.Connelly   09/15
-+---------------+---------------+---------------+---------------+---------------+------*/
-DgnDbStatus PerformanceElement2::_ReadSelectParams(ECSqlStatement& stmt, ECSqlClassParams const& params)
-    {
-    EXPECT_EQ (DgnDbStatus::Success, T_Super::_ReadSelectParams(stmt, params));
-    EXPECT_EQ (0, strcmp(stmt.GetValueText(params.GetSelectIndex("Prop2_1")), "Element2 - InitValue"));
-    EXPECT_EQ (20000000, stmt.GetValueInt64(params.GetSelectIndex("Prop2_2")));
-    EXPECT_EQ (2.71828, stmt.GetValueDouble(params.GetSelectIndex("Prop2_3")));
-
-    return DgnDbStatus::Success;
-    }
-
-//---------------------------------------------------------------------------------------
-// @bsimethod                                   Carole.MacDonald            09/2015
-//---------------+---------------+---------------+---------------+---------------+-------
-DgnDbStatus PerformanceElement2::_BindUpdateParams(BeSQLite::EC::ECSqlStatement& statement)
-    {
-    DgnDbStatus status = T_Super::_BindUpdateParams(statement);
-    if (DgnDbStatus::Success != status)
-        return status;
-
-    m_prop2_1 = "Element2 - UpdatedValue";
-    m_prop2_2 = 40000000LL;
-    m_prop2_3 = 5.43656;
-
-    return BindParams(statement);
-    }
-
-//---------------------------------------------------------------------------------------
-// @bsimethod                                   Carole.MacDonald            09/2015
-//---------------+---------------+---------------+---------------+---------------+-------
-PerformanceElement2Ptr PerformanceElement2::Create(Dgn::DgnDbR db, Dgn::DgnModelId modelId, Dgn::DgnClassId classId, Dgn::DgnCategoryId category, bool specifyPropertyValues)
-    {
-    if (specifyPropertyValues)
-        return new PerformanceElement2(PhysicalElement::CreateParams(db, modelId, classId, category), "Element1 - InitValue", 10000000LL, -3.1415, "Element2 - InitValue", 20000000LL, 2.71828);
-    else
-        return new PerformanceElement2(PhysicalElement::CreateParams(db, modelId, classId, category));
-    }
-
-//---------------------------------------------------------------------------------------
-// @bsimethod                                   Carole.MacDonald            09/2015
-//---------------+---------------+---------------+---------------+---------------+-------
-PerformanceElement2CPtr PerformanceElement2::Insert()
-    {
-    return GetDgnDb().Elements().Insert<PerformanceElement2> (*this);
-    }
-
-//---------------------------------------------------------------------------------------
-// @bsimethod                                   Carole.MacDonald            09/2015
-//---------------+---------------+---------------+---------------+---------------+-------
-PerformanceElement2CPtr PerformanceElement2::Update()
-    {
-    return GetDgnDb().Elements().Update<PerformanceElement2> (*this);
-    }
-
-//---------------------------------------------------------------------------------------
-// @bsimethod                                   Carole.MacDonald            09/2015
-//---------------+---------------+---------------+---------------+---------------+-------
-void PerformanceElement3::GetParams(ECSqlClassParams& params)
-    {
-    params.Add("Prop3_1");
-    params.Add("Prop3_2");
-    params.Add("Prop3_3");
-    }
-
-//---------------------------------------------------------------------------------------
-// @bsimethod                                   Carole.MacDonald            09/2015
-//---------------+---------------+---------------+---------------+---------------+-------
-DgnDbStatus PerformanceElement3::BindParams(BeSQLite::EC::ECSqlStatement& statement)
-    {
-    if ((ECSqlStatus::Success != statement.BindText(statement.GetParameterIndex("Prop3_1"), m_prop3_1.c_str(), IECSqlBinder::MakeCopy::Yes)) ||
-        (ECSqlStatus::Success != statement.BindInt64(statement.GetParameterIndex("Prop3_2"), m_prop3_2)) ||
-        (ECSqlStatus::Success != statement.BindDouble(statement.GetParameterIndex("Prop3_3"), m_prop3_3)))
-        return DgnDbStatus::BadArg;
-
-    return DgnDbStatus::Success;
-    }
-
-//---------------------------------------------------------------------------------------
-// @bsimethod                                   Carole.MacDonald            08/2015
-//---------------+---------------+---------------+---------------+---------------+-------
-DgnDbStatus PerformanceElement3::_BindInsertParams(BeSQLite::EC::ECSqlStatement& statement)
-    {
-    DgnDbStatus stat = BindParams(statement);
-    if (DgnDbStatus::Success != stat)
-        return stat;
-
-    return T_Super::_BindInsertParams(statement);
-    }
-
-/*---------------------------------------------------------------------------------**//**
-* @bsimethod                                                    Paul.Connelly   09/15
-+---------------+---------------+---------------+---------------+---------------+------*/
-DgnDbStatus PerformanceElement3::_ReadSelectParams(ECSqlStatement& stmt, ECSqlClassParams const& params)
-    {
-    EXPECT_EQ (DgnDbStatus::Success, T_Super::_ReadSelectParams(stmt, params));
-    EXPECT_EQ (0, strcmp(stmt.GetValueText(params.GetSelectIndex("Prop3_1")), "Element3 - InitValue"));
-    EXPECT_EQ (30000000, stmt.GetValueInt64(params.GetSelectIndex("Prop3_2")));
-    EXPECT_EQ (1.414121, stmt.GetValueDouble(params.GetSelectIndex("Prop3_3")));
-
-    return DgnDbStatus::Success;
-    }
-
-//---------------------------------------------------------------------------------------
-// @bsimethod                                   Carole.MacDonald            09/2015
-//---------------+---------------+---------------+---------------+---------------+-------
-DgnDbStatus PerformanceElement3::_BindUpdateParams(BeSQLite::EC::ECSqlStatement& statement)
-    {
-    DgnDbStatus status = T_Super::_BindUpdateParams(statement);
-    if (DgnDbStatus::Success != status)
-        return status;
-
-    m_prop3_1 = "Element3 - UpdatedValue";
-    m_prop3_2 = 60000000LL;
-    m_prop3_3 = 2.828242;
-
-    return BindParams(statement);
-    }
-
-//---------------------------------------------------------------------------------------
-// @bsimethod                                   Carole.MacDonald            09/2015
-//---------------+---------------+---------------+---------------+---------------+-------
-PerformanceElement3Ptr PerformanceElement3::Create(Dgn::DgnDbR db, Dgn::DgnModelId modelId, Dgn::DgnClassId classId, Dgn::DgnCategoryId category, bool specifyPropertyValues)
-    {
-    if (specifyPropertyValues)
-        return new PerformanceElement3(PhysicalElement::CreateParams(db, modelId, classId, category), "Element1 - InitValue", 10000000LL, -3.1415, "Element2 - InitValue", 20000000LL, 2.71828, "Element3 - InitValue", 30000000LL, 1.414121);
-    else
-        return new PerformanceElement3(PhysicalElement::CreateParams(db, modelId, classId, category));
-    }
-
-//---------------------------------------------------------------------------------------
-// @bsimethod                                   Carole.MacDonald            09/2015
-//---------------+---------------+---------------+---------------+---------------+-------
-PerformanceElement3CPtr PerformanceElement3::Insert()
-    {
-    return GetDgnDb().Elements().Insert<PerformanceElement3> (*this);
-    }
-
-//---------------------------------------------------------------------------------------
-// @bsimethod                                   Carole.MacDonald            09/2015
-//---------------+---------------+---------------+---------------+---------------+-------
-PerformanceElement3CPtr PerformanceElement3::Update()
-    {
-    return GetDgnDb().Elements().Update<PerformanceElement3> (*this);
-    }
-
-//---------------------------------------------------------------------------------------
-// @bsimethod                                   Carole.MacDonald            09/2015
-//---------------+---------------+---------------+---------------+---------------+-------
-void PerformanceElement4::GetParams(ECSqlClassParams& params)
-    {
-    params.Add("Prop4_1");
-    params.Add("Prop4_2");
-    params.Add("Prop4_3");
-    }
-
-//---------------------------------------------------------------------------------------
-// @bsimethod                                   Carole.MacDonald            09/2015
-//---------------+---------------+---------------+---------------+---------------+-------
-DgnDbStatus PerformanceElement4::BindParams(BeSQLite::EC::ECSqlStatement& statement)
-    {
-    if ((ECSqlStatus::Success != statement.BindText(statement.GetParameterIndex("Prop4_1"), m_prop4_1.c_str(), IECSqlBinder::MakeCopy::Yes)) ||
-        (ECSqlStatus::Success != statement.BindInt64(statement.GetParameterIndex("Prop4_2"), m_prop4_2)) ||
-        (ECSqlStatus::Success != statement.BindDouble(statement.GetParameterIndex("Prop4_3"), m_prop4_3)))
-        return DgnDbStatus::BadArg;
-
-    return DgnDbStatus::Success;
-    }
-
-//---------------------------------------------------------------------------------------
-// @bsimethod                                   Carole.MacDonald            08/2015
-//---------------+---------------+---------------+---------------+---------------+-------
-DgnDbStatus PerformanceElement4::_BindInsertParams(BeSQLite::EC::ECSqlStatement& statement)
-    {
-    DgnDbStatus stat = BindParams(statement);
-    if (DgnDbStatus::Success != stat)
-        return stat;
-
-    return T_Super::_BindInsertParams(statement);
-    }
-
-/*---------------------------------------------------------------------------------**//**
-* @bsimethod                                                    Paul.Connelly   09/15
-+---------------+---------------+---------------+---------------+---------------+------*/
-DgnDbStatus PerformanceElement4::_ReadSelectParams(ECSqlStatement& stmt, ECSqlClassParams const& params)
-    {
-    EXPECT_EQ (DgnDbStatus::Success, T_Super::_ReadSelectParams(stmt, params));
-    EXPECT_EQ (0, strcmp(stmt.GetValueText(params.GetSelectIndex("Prop4_1")), "Element4 - InitValue"));
-    EXPECT_EQ (40000000, stmt.GetValueInt64(params.GetSelectIndex("Prop4_2")));
-    EXPECT_EQ (1.61803398874, stmt.GetValueDouble(params.GetSelectIndex("Prop4_3")));
-
-    return DgnDbStatus::Success;
-    }
-
-//---------------------------------------------------------------------------------------
-// @bsimethod                                   Carole.MacDonald            09/2015
-//---------------+---------------+---------------+---------------+---------------+-------
-DgnDbStatus PerformanceElement4::_BindUpdateParams(BeSQLite::EC::ECSqlStatement& statement)
-    {
-    DgnDbStatus status = T_Super::_BindUpdateParams(statement);
-    if (DgnDbStatus::Success != status)
-        return status;
-
-    m_prop4_1 = "Element4 - UpdatedValue";
-    m_prop4_2 = 80000000LL;
-    m_prop4_3 = 3.23606797748;
-
-    return BindParams(statement);
-    }
-
-//---------------------------------------------------------------------------------------
-// @bsimethod                                   Carole.MacDonald            09/2015
-//---------------+---------------+---------------+---------------+---------------+-------
-PerformanceElement4Ptr PerformanceElement4::Create(Dgn::DgnDbR db, Dgn::DgnModelId modelId, Dgn::DgnClassId classId, Dgn::DgnCategoryId category, bool specifyPropertyValues)
-    {
-    if (specifyPropertyValues)
-        return new PerformanceElement4(PhysicalElement::CreateParams(db, modelId, classId, category), "Element1 - InitValue", 10000000LL, -3.1415, "Element2 - InitValue", 20000000LL, 2.71828, "Element3 - InitValue", 30000000LL, 1.414121, "Element4 - InitValue", 40000000LL, 1.61803398874);
-    else
-        return new PerformanceElement4(PhysicalElement::CreateParams(db, modelId, classId, category));
-    }
-
-//---------------------------------------------------------------------------------------
-// @bsimethod                                   Carole.MacDonald            09/2015
-//---------------+---------------+---------------+---------------+---------------+-------
-PerformanceElement4CPtr PerformanceElement4::Insert()
-    {
-    return GetDgnDb().Elements().Insert<PerformanceElement4> (*this);
-    }
-
-//---------------------------------------------------------------------------------------
-// @bsimethod                                   Carole.MacDonald            09/2015
-//---------------+---------------+---------------+---------------+---------------+-------
-PerformanceElement4CPtr PerformanceElement4::Update()
-    {
-    return GetDgnDb().Elements().Update<PerformanceElement4> (*this);
-    }
-
-//---------------------------------------------------------------------------------------
-// @bsiMethod                                      Muhammad Hassan                  10/15
-//+---------------+---------------+---------------+---------------+---------------+------
-void PerformanceElementsCRUDTestFixture::CreateElements(int numInstances, Utf8CP className, bvector<DgnElementPtr>& elements, Utf8String modelCode, bool specifyPropertyValues) const
-    {
-    DgnClassId mclassId = DgnClassId(m_db->Schemas().GetECClassId(DGN_ECSCHEMA_NAME, DGN_CLASSNAME_SpatialModel));
-    SpatialModelPtr targetModel = new SpatialModel(SpatialModel::CreateParams(*m_db, mclassId, DgnModel::CreateModelCode(modelCode)));
-    EXPECT_EQ (DgnDbStatus::Success, targetModel->Insert());       /* Insert the new model into the DgnDb */
-    DgnCategoryId catid = DgnCategory::QueryHighestCategoryId(*m_db);
-    DgnClassId classId = DgnClassId(m_db->Schemas().GetECClassId(ELEMENT_PERFORMANCE_TEST_SCHEMA_NAME, className));
-
-    bool addMultiAspect = false;
-    bool addExtKey = false;
-
-    if (0 == strcmp(className, ELEMENT_PERFORMANCE_ELEMENT1_CLASS))
-        {
-        for (int i = 0; i < numInstances; i++)
-            {
-            PerformanceElement1Ptr element = PerformanceElement1::Create(*m_db, targetModel->GetModelId(), classId, catid, specifyPropertyValues);
-            element->AddGeomtry();
-            if (addMultiAspect)
-                DgnElement::MultiAspect::AddAspect(*element, *TestMultiAspect::Create("Initial Value"));
-            if (addExtKey)
-            {
-                DgnElement::ExternalKeyAspectPtr extkeyAspect = DgnElement::ExternalKeyAspect::Create(DgnAuthorityId((uint64_t)1), "TestExtKey");
-                ASSERT_TRUE(extkeyAspect.IsValid());
-                element->AddAppData(DgnElement::ExternalKeyAspect::GetAppDataKey(), extkeyAspect.get());
-            }
-            ASSERT_TRUE (element != nullptr);
-            elements.push_back(element);
-            }
-        }
-    else if (0 == strcmp(className, ELEMENT_PERFORMANCE_ELEMENT2_CLASS))
-        {
-        for (int i = 0; i < numInstances; i++)
-            {
-            PerformanceElement2Ptr element = PerformanceElement2::Create(*m_db, targetModel->GetModelId(), classId, catid, specifyPropertyValues);
-            element->AddGeomtry();
-            if (addMultiAspect)
-                DgnElement::MultiAspect::AddAspect(*element, *TestMultiAspect::Create("Initial Value"));
-            if (addExtKey)
-            {
-                DgnElement::ExternalKeyAspectPtr extkeyAspect = DgnElement::ExternalKeyAspect::Create(DgnAuthorityId((uint64_t)1), "TestExtKey");
-                ASSERT_TRUE(extkeyAspect.IsValid());
-                element->AddAppData(DgnElement::ExternalKeyAspect::GetAppDataKey(), extkeyAspect.get());
-            }
-            ASSERT_TRUE (element != nullptr);
-            elements.push_back(element);
-            }
-        }
-    else if (0 == strcmp(className, ELEMENT_PERFORMANCE_ELEMENT3_CLASS))
-        {
-        for (int i = 0; i < numInstances; i++)
-            {
-            PerformanceElement3Ptr element = PerformanceElement3::Create(*m_db, targetModel->GetModelId(), classId, catid, specifyPropertyValues);
-            element->AddGeomtry();
-            if (addMultiAspect)
-                DgnElement::MultiAspect::AddAspect(*element, *TestMultiAspect::Create("Initial Value"));
-            if (addExtKey)
-            {
-                DgnElement::ExternalKeyAspectPtr extkeyAspect = DgnElement::ExternalKeyAspect::Create(DgnAuthorityId((uint64_t)1), "TestExtKey");
-                ASSERT_TRUE(extkeyAspect.IsValid());
-                element->AddAppData(DgnElement::ExternalKeyAspect::GetAppDataKey(), extkeyAspect.get());
-            }
-            ASSERT_TRUE (element != nullptr);
-            elements.push_back(element);
-            }
-        }
-    else if (0 == strcmp(className, ELEMENT_PERFORMANCE_ELEMENT4_CLASS))
-        {
-        for (int i = 0; i < numInstances; i++)
-            {
-            PerformanceElement4Ptr element = PerformanceElement4::Create(*m_db, targetModel->GetModelId(), classId, catid, specifyPropertyValues);
-            element->AddGeomtry();
-            if (addMultiAspect)
-                DgnElement::MultiAspect::AddAspect(*element, *TestMultiAspect::Create("Initial Value"));
-            if (addExtKey)
-            {
-                DgnElement::ExternalKeyAspectPtr extkeyAspect = DgnElement::ExternalKeyAspect::Create(DgnAuthorityId((uint64_t)1), "TestExtKey");
-                ASSERT_TRUE(extkeyAspect.IsValid());
-                element->AddAppData(DgnElement::ExternalKeyAspect::GetAppDataKey(), extkeyAspect.get());
-            }
-            ASSERT_TRUE (element != nullptr);
-            elements.push_back(element);
-            }
-        }
-    ASSERT_EQ (numInstances, (int)elements.size());
-    }
-
-//---------------------------------------------------------------------------------------
-// @bsiMethod                                      Muhammad Hassan                  10/15
-//+---------------+---------------+---------------+---------------+---------------+------
-//static
-DgnDbStatus PerformanceElementsCRUDTestFixture::BindElement1PropertyParams(BeSQLite::Statement& stmt, bool updateParams)
-    {
-    Utf8String stringVal = "Element1 - ";
-    int64_t intVal = 10000000LL;
-    double doubleVal = -3.1415;
-    if (updateParams)
-        {
-        stringVal.append("UpdatedValue");
-        intVal = intVal * 2;
-        doubleVal = doubleVal * 2;
-        }
-    else
-        {
-        stringVal.append("InitValue");
-        }
-
-    if ((DbResult::BE_SQLITE_OK != stmt.BindText(stmt.GetParameterIndex(":Prop1_1"), stringVal.c_str(), BeSQLite::Statement::MakeCopy::No)) ||
-        (DbResult::BE_SQLITE_OK != stmt.BindInt64(stmt.GetParameterIndex(":Prop1_2"), intVal)) ||
-        (DbResult::BE_SQLITE_OK != stmt.BindDouble(stmt.GetParameterIndex(":Prop1_3"), doubleVal)))
-        return DgnDbStatus::BadArg;
-
-    return DgnDbStatus::Success;
-    }
-
-//---------------------------------------------------------------------------------------
-// @bsiMethod                                      Muhammad Hassan                  10/15
-//+---------------+---------------+---------------+---------------+---------------+------
-//static
-DgnDbStatus PerformanceElementsCRUDTestFixture::BindElement2PropertyParams(BeSQLite::Statement& stmt, bool updateParams)
-    {
-    Utf8String stringVal = "Element2 - ";
-    int64_t intVal = 20000000LL;
-    double doubleVal = 2.71828;
-    if (updateParams)
-        {
-        stringVal.append("UpdatedValue");
-        intVal = intVal * 2;
-        doubleVal = doubleVal * 2;
-        }
-    else
-        {
-        stringVal.append("InitValue");
-        }
-
-    if ((DgnDbStatus::Success != BindElement1PropertyParams(stmt, updateParams)) ||
-        (DbResult::BE_SQLITE_OK != stmt.BindText(stmt.GetParameterIndex(":Prop2_1"), stringVal.c_str(), BeSQLite::Statement::MakeCopy::No)) ||
-        (DbResult::BE_SQLITE_OK != stmt.BindInt64(stmt.GetParameterIndex(":Prop2_2"), intVal)) ||
-        (DbResult::BE_SQLITE_OK != stmt.BindDouble(stmt.GetParameterIndex(":Prop2_3"), doubleVal)))
-        return DgnDbStatus::BadArg;
-
-    return DgnDbStatus::Success;
-    }
-
-//---------------------------------------------------------------------------------------
-// @bsiMethod                                      Muhammad Hassan                  10/15
-//+---------------+---------------+---------------+---------------+---------------+------
-//static
-DgnDbStatus PerformanceElementsCRUDTestFixture::BindElement3PropertyParams(BeSQLite::Statement& stmt, bool updateParams)
-    {
-    Utf8String stringVal = "Element3 - ";
-    int64_t intVal = 30000000LL;
-    double doubleVal = 1.414121;
-    if (updateParams)
-        {
-        stringVal.append("UpdatedValue");
-        intVal = intVal * 2;
-        doubleVal = doubleVal * 2;
-        }
-    else
-        {
-        stringVal.append("InitValue");
-        }
-
-    if ((DgnDbStatus::Success != BindElement2PropertyParams(stmt, updateParams)) ||
-        (DbResult::BE_SQLITE_OK != stmt.BindText(stmt.GetParameterIndex(":Prop3_1"), stringVal.c_str(), BeSQLite::Statement::MakeCopy::No)) ||
-        (DbResult::BE_SQLITE_OK != stmt.BindInt64(stmt.GetParameterIndex(":Prop3_2"), intVal)) ||
-        (DbResult::BE_SQLITE_OK != stmt.BindDouble(stmt.GetParameterIndex(":Prop3_3"), doubleVal)))
-        return DgnDbStatus::BadArg;
-
-    return DgnDbStatus::Success;
-    }
-
-//---------------------------------------------------------------------------------------
-// @bsiMethod                                      Muhammad Hassan                  10/15
-//+---------------+---------------+---------------+---------------+---------------+------
-//static
-DgnDbStatus PerformanceElementsCRUDTestFixture::BindElement4PropertyParams(BeSQLite::Statement& stmt, bool updateParams)
-    {
-    Utf8String stringVal = "Element4 - ";
-    int64_t intVal = 40000000LL;
-    double doubleVal = 1.61803398874;
-    if (updateParams)
-        {
-        stringVal.append("UpdatedValue");
-        intVal = intVal * 2;
-        doubleVal = doubleVal * 2;
-        }
-    else
-        {
-        stringVal.append("InitValue");
-        }
-
-    if ((DgnDbStatus::Success != BindElement3PropertyParams(stmt, updateParams)) ||
-        (DbResult::BE_SQLITE_OK != stmt.BindText(stmt.GetParameterIndex(":Prop4_1"), stringVal.c_str(), BeSQLite::Statement::MakeCopy::No)) ||
-        (DbResult::BE_SQLITE_OK != stmt.BindInt64(stmt.GetParameterIndex(":Prop4_2"), intVal)) ||
-        (DbResult::BE_SQLITE_OK != stmt.BindDouble(stmt.GetParameterIndex(":Prop4_3"), doubleVal)))
-        return DgnDbStatus::BadArg;
-
-    return DgnDbStatus::Success;
-    }
-
-//---------------------------------------------------------------------------------------
-// @bsiMethod                                      Muhammad Hassan                  10/15
-//+---------------+---------------+---------------+---------------+---------------+------
-//static
-void PerformanceElementsCRUDTestFixture::BindParams(DgnElementPtr& element, BeSQLite::Statement& stmt, Utf8CP className)
-    {
-    bool updateParams = false;
-    const ECInstanceId id(s_elementId++);
-    ASSERT_EQ (DbResult::BE_SQLITE_OK, stmt.BindId(stmt.GetParameterIndex(":Id"), id));
-    ASSERT_EQ (DbResult::BE_SQLITE_OK, stmt.BindId(stmt.GetParameterIndex(":ModelId"), element->GetModelId()));
-
-    DgnCode elementCode = DgnCode::CreateEmpty();
-    if (elementCode.IsEmpty())
-        {
-        ASSERT_EQ (DbResult::BE_SQLITE_OK, stmt.BindNull(stmt.GetParameterIndex(":Code_Value")));
-        }
-    else
-        {
-        ASSERT_EQ (DbResult::BE_SQLITE_OK, stmt.BindText(stmt.GetParameterIndex(":Code_Value"), elementCode.GetValue().c_str(), BeSQLite::Statement::MakeCopy::No));
-        }
-    ASSERT_EQ (DbResult::BE_SQLITE_OK, stmt.BindId(stmt.GetParameterIndex(":Code_AuthorityId"), elementCode.GetAuthority()));
-    ASSERT_EQ (DbResult::BE_SQLITE_OK, stmt.BindText(stmt.GetParameterIndex(":Code_Namespace"), elementCode.GetNamespace().c_str(), BeSQLite::Statement::MakeCopy::No));
-    
-    if (element->HasLabel())
-        {
-        ASSERT_EQ(DbResult::BE_SQLITE_OK, stmt.BindText(stmt.GetParameterIndex(":Label"), element->GetLabel(), BeSQLite::Statement::MakeCopy::No));
-        }
-    else
-        {
-        ASSERT_EQ(DbResult::BE_SQLITE_OK, stmt.BindNull(stmt.GetParameterIndex(":Label")));
-        }
-
-    ASSERT_EQ (DbResult::BE_SQLITE_OK, stmt.BindId(stmt.GetParameterIndex(":ParentId"), element->GetParentId()));
-
-    if (0 == strcmp(className, ELEMENT_PERFORMANCE_ELEMENT1_CLASS))
-        {
-        ASSERT_EQ (DgnDbStatus::Success, BindElement1PropertyParams(stmt, updateParams));
-        }
-    else if (0 == strcmp(className, ELEMENT_PERFORMANCE_ELEMENT2_CLASS))
-        {
-        ASSERT_EQ (DgnDbStatus::Success, BindElement2PropertyParams(stmt, updateParams));
-        }
-    else if (0 == strcmp(className, ELEMENT_PERFORMANCE_ELEMENT3_CLASS))
-        {
-        ASSERT_EQ (DgnDbStatus::Success, BindElement3PropertyParams(stmt, updateParams));
-        }
-    else if (0 == strcmp(className, ELEMENT_PERFORMANCE_ELEMENT4_CLASS))
-        {
-        ASSERT_EQ (DgnDbStatus::Success, BindElement4PropertyParams(stmt, updateParams));
-        }
-    }
-
-//---------------------------------------------------------------------------------------
-// @bsiMethod                                      Muhammad Hassan                  10/15
-//+---------------+---------------+---------------+---------------+---------------+------
-//static
-void PerformanceElementsCRUDTestFixture::BindUpdateParams(BeSQLite::Statement& stmt, Utf8CP className)
-    {
-    bool updateParams = true;
-    if (0 == strcmp(className, ELEMENT_PERFORMANCE_ELEMENT1_CLASS))
-        {
-        ASSERT_EQ (DgnDbStatus::Success, BindElement1PropertyParams(stmt, updateParams));
-        }
-    else if (0 == strcmp(className, ELEMENT_PERFORMANCE_ELEMENT2_CLASS))
-        {
-        ASSERT_EQ (DgnDbStatus::Success, BindElement2PropertyParams(stmt, updateParams));
-        }
-    else if (0 == strcmp(className, ELEMENT_PERFORMANCE_ELEMENT3_CLASS))
-        {
-        ASSERT_EQ (DgnDbStatus::Success, BindElement3PropertyParams(stmt, updateParams));
-        }
-    else if (0 == strcmp(className, ELEMENT_PERFORMANCE_ELEMENT4_CLASS))
-        {
-        ASSERT_EQ (DgnDbStatus::Success, BindElement4PropertyParams(stmt, updateParams));
-        }
-    }
-
-//BindParams Overloads for ECSql
-//---------------------------------------------------------------------------------------
-// @bsiMethod                                      Muhammad Hassan                  10/15
-//+---------------+---------------+---------------+---------------+---------------+------
-//static
-DgnDbStatus PerformanceElementsCRUDTestFixture::BindElement1PropertyParams(ECSqlStatement& statement, bool updateParams)
-    {
-    Utf8String stringVal = "Element1 - ";
-    int64_t intVal = 10000000LL;
-    double doubleVal = -3.1416;
-
-    if (updateParams)
-        {
-        stringVal.append("UpdatedValue");
-        intVal = intVal * 2;
-        doubleVal = doubleVal * 2;
-        }
-    else
-        {
-        stringVal.append("InitValue");
-        }
-
-    if ((ECSqlStatus::Success != statement.BindText(statement.GetParameterIndex("Prop1_1"), stringVal.c_str(), IECSqlBinder::MakeCopy::No)) ||
-        (ECSqlStatus::Success != statement.BindInt64(statement.GetParameterIndex("Prop1_2"), intVal)) ||
-        (ECSqlStatus::Success != statement.BindDouble(statement.GetParameterIndex("Prop1_3"), doubleVal)))
-        return DgnDbStatus::BadArg;
-
-    return DgnDbStatus::Success;
-    }
-
-//---------------------------------------------------------------------------------------
-// @bsiMethod                                      Muhammad Hassan                  10/15
-//+---------------+---------------+---------------+---------------+---------------+------
-//static
-DgnDbStatus PerformanceElementsCRUDTestFixture::BindElement2PropertyParams(ECSqlStatement& stmt, bool updateParams)
-    {
-    Utf8String stringVal = "Element2 - ";
-    int64_t intVal = 20000000LL;
-    double doubleVal = 2.71828;
-
-    if (updateParams)
-        {
-        stringVal.append("UpdatedValue");
-        intVal = intVal * 2;
-        doubleVal = doubleVal * 2;
-        }
-    else
-        {
-        stringVal.append("InitValue");
-        }
-
-    if ((DgnDbStatus::Success != BindElement1PropertyParams(stmt, updateParams)) ||
-        (ECSqlStatus::Success != stmt.BindText(stmt.GetParameterIndex("Prop2_1"), stringVal.c_str(), IECSqlBinder::MakeCopy::No)) ||
-        (ECSqlStatus::Success != stmt.BindInt64(stmt.GetParameterIndex("Prop2_2"), intVal)) ||
-        (ECSqlStatus::Success != stmt.BindDouble(stmt.GetParameterIndex("Prop2_3"), doubleVal)))
-        return DgnDbStatus::BadArg;
-
-    return DgnDbStatus::Success;
-    }
-
-//---------------------------------------------------------------------------------------
-// @bsiMethod                                      Muhammad Hassan                  10/15
-//+---------------+---------------+---------------+---------------+---------------+------
-//static
-DgnDbStatus PerformanceElementsCRUDTestFixture::BindElement3PropertyParams(ECSqlStatement& stmt, bool updateParams)
-    {
-    Utf8String stringVal = "Element3 - ";
-    int64_t intVal = 30000000LL;
-    double doubleVal = 1.414121;
-
-    if (updateParams)
-        {
-        stringVal.append("UpdatedValue");
-        intVal = intVal * 2;
-        doubleVal = doubleVal * 2;
-        }
-    else
-        {
-        stringVal.append("InitValue");
-        }
-
-    if ((DgnDbStatus::Success != BindElement2PropertyParams(stmt, updateParams)) ||
-        (ECSqlStatus::Success != stmt.BindText(stmt.GetParameterIndex("Prop3_1"), stringVal.c_str(), IECSqlBinder::MakeCopy::No)) ||
-        (ECSqlStatus::Success != stmt.BindInt64(stmt.GetParameterIndex("Prop3_2"), intVal)) ||
-        (ECSqlStatus::Success != stmt.BindDouble(stmt.GetParameterIndex("Prop3_3"), doubleVal)))
-        return DgnDbStatus::BadArg;
-
-    return DgnDbStatus::Success;
-    }
-
-//---------------------------------------------------------------------------------------
-// @bsiMethod                                      Muhammad Hassan                  10/15
-//+---------------+---------------+---------------+---------------+---------------+------
-//static
-DgnDbStatus PerformanceElementsCRUDTestFixture::BindElement4PropertyParams(ECSqlStatement& stmt, bool updateParams)
-    {
-    Utf8String stringVal = "Element4 - ";
-    int64_t intVal = 40000000LL;
-    double doubleVal = 1.61803398874;
-
-    if (updateParams)
-        {
-        stringVal.append("UpdatedValue");
-        intVal = intVal * 2;
-        doubleVal = doubleVal * 2;
-        }
-    else
-        {
-        stringVal.append("InitValue");
-        }
-
-    if ((DgnDbStatus::Success != BindElement3PropertyParams(stmt, updateParams)) ||
-        (ECSqlStatus::Success != stmt.BindText(stmt.GetParameterIndex("Prop4_1"), stringVal.c_str(), IECSqlBinder::MakeCopy::No)) ||
-        (ECSqlStatus::Success != stmt.BindInt64(stmt.GetParameterIndex("Prop4_2"), intVal)) ||
-        (ECSqlStatus::Success != stmt.BindDouble(stmt.GetParameterIndex("Prop4_3"), doubleVal)))
-        return DgnDbStatus::BadArg;
-
-    return DgnDbStatus::Success;
-    }
-
-#if defined (NOT_NOW_REMOVE)
-//---------------------------------------------------------------------------------------
-// @bsiclass                                      Muhammad Hassan                  01/16
-//+---------------+---------------+---------------+---------------+---------------+------
-struct GeomBlobHeader
-    {
-    enum { Signature = 0x0600, };
-
-    uint32_t m_signature;
-    uint32_t m_size;
-    GeomBlobHeader(GeometryStream const& geom) { m_signature = Signature; m_size = geom.GetSize(); }
-    GeomBlobHeader(SnappyReader& in) { uint32_t actuallyRead; in._Read((Byte*) this, sizeof (*this), actuallyRead); }
-    };
-
-//---------------------------------------------------------------------------------------
-// @bsiMethod                                      Muhammad Hassan                  10/15
-//+---------------+---------------+---------------+---------------+---------------+------
-//static
-void PerformanceElementsCRUDTestFixture::BindParams(DgnElementPtr& element, ECSqlStatement& stmt, Utf8CP className)
-    {
-    bool updateParams = false;
-    const ECInstanceId id(s_elementId++);
-    ASSERT_EQ (ECSqlStatus::Success, stmt.BindId(stmt.GetParameterIndex("ECInstanceId"), id));
-    ASSERT_EQ (ECSqlStatus::Success, stmt.BindId(stmt.GetParameterIndex("ModelId"), element->GetModelId()));
-
-    // Bind Code
-    {
-        DgnCode elementCode = DgnCode::CreateEmpty();
-    IECSqlStructBinder& codeBinder = stmt.BindStruct(stmt.GetParameterIndex("Code"));
-
-    if (elementCode.IsEmpty())
-        {
-        ASSERT_EQ (ECSqlStatus::Success, codeBinder.GetMember("Value").BindNull());
-        }
-    else
-        {
-        ASSERT_EQ (ECSqlStatus::Success, codeBinder.GetMember("Value").BindText(elementCode.GetValue().c_str(), IECSqlBinder::MakeCopy::No));
-        }
-
-    ASSERT_EQ (ECSqlStatus::Success, codeBinder.GetMember("AuthorityId").BindId(elementCode.GetAuthority()));
-    ASSERT_EQ (ECSqlStatus::Success, codeBinder.GetMember("Namespace").BindText(elementCode.GetNamespace().c_str(), IECSqlBinder::MakeCopy::No));
-    }
-
-    if (element->HasLabel())
-        {
-        ASSERT_EQ(ECSqlStatus::Success, stmt.BindText(stmt.GetParameterIndex("Label"), element->GetLabel(), IECSqlBinder::MakeCopy::No));
-        }
-    else
-        {
-        ASSERT_EQ(ECSqlStatus::Success, stmt.BindNull(stmt.GetParameterIndex("Label")));
-        }
-
-    ASSERT_EQ (ECSqlStatus::Success, stmt.BindId(stmt.GetParameterIndex("ParentId"), element->GetParentId()));
-    ASSERT_EQ (ECSqlStatus::Success, stmt.BindId(stmt.GetParameterIndex("CategoryId"), element->ToGeometrySource()->GetCategoryId()));
-
-    //bind Geometry
-    {
-    ASSERT_TRUE (element->ToGeometrySourceP ()->HasGeometry());
-
-    // Compress the serialized GeomStream
-    bool m_multiChunkGeomStream = false;
-    SnappyToBlob& snappyTo = element->GetDgnDb().Elements().GetSnappyTo();
-    snappyTo.Init();
-
-    GeometryStream geom = element->ToGeometrySource()->GetGeometryStream();
-    if (0 < geom.GetSize())
-        {
-        GeomBlobHeader header(geom);
-        snappyTo.Write((Byte const*)&header, sizeof (header));
-        snappyTo.Write(geom.GetData(), geom.GetSize());
-        }
-
-<<<<<<< HEAD
-    auto geomIndex = stmt.GetParameterIndex("Geometry");
-    uint32_t zipSize = snappyTo.GetCompressedSize();
-=======
-    auto geomIndex = stmt.GetParameterIndex ("GeometryStream");
-    uint32_t zipSize = snappyTo.GetCompressedSize ();
->>>>>>> c2232ea4
-    if (0 < zipSize)
-        {
-        if (1 == snappyTo.GetCurrChunk())
-            {
-            ASSERT_EQ (ECSqlStatus::Success, stmt.BindBinary(geomIndex, snappyTo.GetChunkData(0), zipSize, IECSqlBinder::MakeCopy::No));
-            }
-        else
-            {
-            m_multiChunkGeomStream = true;
-            ASSERT_EQ (ECSqlStatus::Success, stmt.BindNull(geomIndex));
-            }
-        }
-    else
-        {
-        ASSERT_EQ (ECSqlStatus::Success, stmt.BindNull(geomIndex));
-        }
-    }
-
-    ASSERT_EQ (ECSqlStatus::Success, stmt.BindInt(stmt.GetParameterIndex("InPhysicalSpace"), CoordinateSpace::World == element->GetModel()->ToGeometricModel()->GetCoordinateSpace() ? 1 : 0));
-
-    Placement3dCR placement = element->ToGeometrySource3d()->GetPlacement();
-    if (!placement.IsValid())
-        {
-        ASSERT_EQ (ECSqlStatus::Success, stmt.BindNull(stmt.GetParameterIndex("Origin")));
-        ASSERT_EQ (ECSqlStatus::Success, stmt.BindNull(stmt.GetParameterIndex("Yaw")));
-        ASSERT_EQ (ECSqlStatus::Success, stmt.BindNull(stmt.GetParameterIndex("Pitch")));
-        ASSERT_EQ (ECSqlStatus::Success, stmt.BindNull(stmt.GetParameterIndex("Roll")));
-        ASSERT_EQ (ECSqlStatus::Success, stmt.BindNull(stmt.GetParameterIndex("BBoxLow")));
-        ASSERT_EQ (ECSqlStatus::Success, stmt.BindNull(stmt.GetParameterIndex("BBoxHigh")));
-        }
-    else
-        {
-        ASSERT_EQ (ECSqlStatus::Success, stmt.BindPoint3D (stmt.GetParameterIndex("Origin"), placement.GetOrigin()));
-        ASSERT_EQ (ECSqlStatus::Success, stmt.BindDouble(stmt.GetParameterIndex("Yaw"), placement.GetAngles().GetYaw().Degrees()));
-        ASSERT_EQ (ECSqlStatus::Success, stmt.BindDouble(stmt.GetParameterIndex("Pitch"), placement.GetAngles().GetPitch().Degrees()));
-        ASSERT_EQ (ECSqlStatus::Success, stmt.BindDouble(stmt.GetParameterIndex("Roll"), placement.GetAngles().GetRoll().Degrees()));
-        ASSERT_EQ (ECSqlStatus::Success, stmt.BindPoint3D (stmt.GetParameterIndex("BBoxLow"), placement.GetElementBox().low));
-        ASSERT_EQ (ECSqlStatus::Success, stmt.BindPoint3D (stmt.GetParameterIndex("BBoxHigh"), placement.GetElementBox().high));
-        }
-
-    if (0 == strcmp(className, ELEMENT_PERFORMANCE_ELEMENT1_CLASS))
-        {
-        ASSERT_EQ (DgnDbStatus::Success, BindElement1PropertyParams(stmt, updateParams));
-        }
-    else if (0 == strcmp(className, ELEMENT_PERFORMANCE_ELEMENT2_CLASS))
-        {
-        ASSERT_EQ (DgnDbStatus::Success, BindElement2PropertyParams(stmt, updateParams));
-        }
-    else if (0 == strcmp(className, ELEMENT_PERFORMANCE_ELEMENT3_CLASS))
-        {
-        ASSERT_EQ (DgnDbStatus::Success, BindElement3PropertyParams(stmt, updateParams));
-        }
-    else if (0 == strcmp(className, ELEMENT_PERFORMANCE_ELEMENT4_CLASS))
-        {
-        ASSERT_EQ (DgnDbStatus::Success, BindElement4PropertyParams(stmt, updateParams));
-        }
-    }
-
-//---------------------------------------------------------------------------------------
-// @bsiMethod                                      Muhammad Hassan                  10/15
-//+---------------+---------------+---------------+---------------+---------------+------
-//static
-void PerformanceElementsCRUDTestFixture::BindUpdateParams(DgnElementPtr& element, ECSqlStatement& stmt, Utf8CP className)
-    {
-    bool updateParams = true;
-    // Bind Code
-    {
-    DgnCode elementCode = element->GetCode();
-    IECSqlStructBinder& codeBinder = stmt.BindStruct(stmt.GetParameterIndex("Code"));
-    if (elementCode.IsEmpty())
-        {
-        ASSERT_EQ (ECSqlStatus::Success, codeBinder.GetMember("Value").BindNull());
-        }
-    else
-        {
-        ASSERT_EQ (ECSqlStatus::Success, codeBinder.GetMember("Value").BindText(elementCode.GetValue().c_str(), IECSqlBinder::MakeCopy::No));
-        }
-
-    ASSERT_EQ (ECSqlStatus::Success, codeBinder.GetMember("AuthorityId").BindId(elementCode.GetAuthority()));
-    ASSERT_EQ (ECSqlStatus::Success, codeBinder.GetMember("Namespace").BindText(elementCode.GetNamespace().c_str(), IECSqlBinder::MakeCopy::No));
-    }
-
-    if (element->HasLabel())
-        {
-        ASSERT_EQ (ECSqlStatus::Success, stmt.BindText(stmt.GetParameterIndex("Label"), element->GetLabel(), IECSqlBinder::MakeCopy::No));
-        }
-    else
-        {
-        ASSERT_EQ (ECSqlStatus::Success, stmt.BindNull(stmt.GetParameterIndex("Label")));
-        }
-    ASSERT_EQ (ECSqlStatus::Success, stmt.BindId(stmt.GetParameterIndex("ParentId"), element->GetParentId()));
-    ASSERT_EQ (ECSqlStatus::Success, stmt.BindId(stmt.GetParameterIndex("CategoryId"), element->ToGeometrySource()->GetCategoryId()));
-
-    //bind Geometry
-    {
-    ASSERT_TRUE (element->ToGeometrySourceP ()->HasGeometry());
-
-    // Compress the serialized GeomStream
-    bool m_multiChunkGeomStream = false;
-    SnappyToBlob& snappyTo = element->GetDgnDb().Elements().GetSnappyTo();
-    snappyTo.Init();
-
-    GeometryStream geom = element->ToGeometrySource()->GetGeometryStream();
-    if (0 < geom.GetSize())
-        {
-        GeomBlobHeader header(geom);
-        snappyTo.Write((Byte const*)&header, sizeof (header));
-        snappyTo.Write(geom.GetData(), geom.GetSize());
-        }
-
-<<<<<<< HEAD
-    auto geomIndex = stmt.GetParameterIndex("Geometry");
-    uint32_t zipSize = snappyTo.GetCompressedSize();
-=======
-    auto geomIndex = stmt.GetParameterIndex ("GeometryStream");
-    uint32_t zipSize = snappyTo.GetCompressedSize ();
->>>>>>> c2232ea4
-    if (0 < zipSize)
-        {
-        if (1 == snappyTo.GetCurrChunk())
-            {
-            // Common case - only one chunk in geom stream. Bind it directly.
-            // NB: This requires that no other code uses DgnElements::SnappyToBlob() until our ECSqlStatement is executed...
-            stmt.BindBinary(geomIndex, snappyTo.GetChunkData(0), zipSize, IECSqlBinder::MakeCopy::No);
-            }
-        else
-            {
-            // More than one chunk in geom stream. Avoid expensive alloc+copy by deferring writing geom stream until ECSqlStatement executes.
-            m_multiChunkGeomStream = true;
-            stmt.BindNull(geomIndex);
-            }
-        }
-    else
-        {
-        // No geometry
-        stmt.BindNull(geomIndex);
-        }
-    }
-    ASSERT_EQ (ECSqlStatus::Success, stmt.BindInt(stmt.GetParameterIndex("InPhysicalSpace"), CoordinateSpace::World == element->GetModel()->ToGeometricModel()->GetCoordinateSpace() ? 1 : 0));
-
-    Placement3dCR placement = element->ToGeometrySource3d()->GetPlacement();
-    if (!placement.IsValid())
-        {
-        ASSERT_EQ(ECSqlStatus::Success, stmt.BindNull(stmt.GetParameterIndex("Origin")));
-        ASSERT_EQ (ECSqlStatus::Success, stmt.BindNull(stmt.GetParameterIndex("Yaw")));
-        ASSERT_EQ (ECSqlStatus::Success, stmt.BindNull(stmt.GetParameterIndex("Pitch")));
-        ASSERT_EQ (ECSqlStatus::Success, stmt.BindNull(stmt.GetParameterIndex("Roll")));
-        ASSERT_EQ (ECSqlStatus::Success, stmt.BindNull(stmt.GetParameterIndex("BBoxLow")));
-        ASSERT_EQ (ECSqlStatus::Success, stmt.BindNull(stmt.GetParameterIndex("BBoxHigh")));
-        }
-    else
-        {
-        ASSERT_EQ (ECSqlStatus::Success, stmt.BindPoint3D (stmt.GetParameterIndex("Origin"), placement.GetOrigin()));
-        ASSERT_EQ (ECSqlStatus::Success, stmt.BindDouble(stmt.GetParameterIndex("Yaw"), placement.GetAngles().GetYaw().Degrees()));
-        ASSERT_EQ (ECSqlStatus::Success, stmt.BindDouble(stmt.GetParameterIndex("Pitch"), placement.GetAngles().GetPitch().Degrees()));
-        ASSERT_EQ (ECSqlStatus::Success, stmt.BindDouble(stmt.GetParameterIndex("Roll"), placement.GetAngles().GetRoll().Degrees()));
-        ASSERT_EQ (ECSqlStatus::Success, stmt.BindPoint3D (stmt.GetParameterIndex("BBoxLow"), placement.GetElementBox().low));
-        ASSERT_EQ (ECSqlStatus::Success, stmt.BindPoint3D (stmt.GetParameterIndex("BBoxHigh"), placement.GetElementBox().high));
-        }
-
-    if (0 == strcmp(className, ELEMENT_PERFORMANCE_ELEMENT1_CLASS))
-        {
-        ASSERT_EQ (DgnDbStatus::Success, BindElement1PropertyParams(stmt, updateParams));
-        }
-    else if (0 == strcmp(className, ELEMENT_PERFORMANCE_ELEMENT2_CLASS))
-        {
-        ASSERT_EQ (DgnDbStatus::Success, BindElement2PropertyParams(stmt, updateParams));
-        }
-    else if (0 == strcmp(className, ELEMENT_PERFORMANCE_ELEMENT3_CLASS))
-        {
-        ASSERT_EQ (DgnDbStatus::Success, BindElement3PropertyParams(stmt, updateParams));
-        }
-    else if (0 == strcmp(className, ELEMENT_PERFORMANCE_ELEMENT4_CLASS))
-        {
-        ASSERT_EQ (DgnDbStatus::Success, BindElement4PropertyParams(stmt, updateParams));
-        }
-    }
-#endif
-
-//Methods to verify Business Property Values returned by Sql Statements. 
-//---------------------------------------------------------------------------------------
-// @bsiMethod                                      Muhammad Hassan                  10/15
-//+---------------+---------------+---------------+---------------+---------------+------
-//static
-DgnDbStatus PerformanceElementsCRUDTestFixture::ExtractElement1SelectParams(BeSQLite::Statement& stmt)
-    {
-    if ((0 != strcmp("Element1 - InitValue", stmt.GetValueText(7))) ||
-        (stmt.GetValueInt64(8) != 10000000) ||
-        (stmt.GetValueDouble(9) != -3.1415))
-        return DgnDbStatus::ReadError;
-
-    return DgnDbStatus::Success;
-    }
-
-//---------------------------------------------------------------------------------------
-// @bsiMethod                                      Muhammad Hassan                  10/15
-//+---------------+---------------+---------------+---------------+---------------+------
-//static
-DgnDbStatus PerformanceElementsCRUDTestFixture::ExtractElement2SelectParams(BeSQLite::Statement& stmt)
-    {
-    if ((DgnDbStatus::Success != ExtractElement1SelectParams(stmt)) ||
-        (0 != strcmp("Element2 - InitValue", stmt.GetValueText(10))) ||
-        (stmt.GetValueInt64(11) != 20000000) ||
-        (stmt.GetValueDouble(12) != 2.71828))
-        return DgnDbStatus::ReadError;
-
-    return DgnDbStatus::Success;
-    }
-
-//---------------------------------------------------------------------------------------
-// @bsiMethod                                      Muhammad Hassan                  10/15
-//+---------------+---------------+---------------+---------------+---------------+------
-//static
-DgnDbStatus PerformanceElementsCRUDTestFixture::ExtractElement3SelectParams(BeSQLite::Statement& stmt)
-    {
-    if ((DgnDbStatus::Success != ExtractElement2SelectParams(stmt)) ||
-        (0 != strcmp("Element3 - InitValue", stmt.GetValueText(13))) ||
-        (stmt.GetValueInt64(14) != 30000000) ||
-        (stmt.GetValueDouble(15) != 1.414121))
-        return DgnDbStatus::ReadError;
-
-    return DgnDbStatus::Success;
-    }
-
-//---------------------------------------------------------------------------------------
-// @bsiMethod                                      Muhammad Hassan                  10/15
-//+---------------+---------------+---------------+---------------+---------------+------
-//static
-DgnDbStatus PerformanceElementsCRUDTestFixture::ExtractElement4SelectParams(BeSQLite::Statement& stmt)
-    {
-    if ((DgnDbStatus::Success != ExtractElement3SelectParams(stmt)) ||
-        (0 != strcmp("Element4 - InitValue", stmt.GetValueText(16))) ||
-        (stmt.GetValueInt64(17) != 40000000) ||
-        (stmt.GetValueDouble(18) != 1.61803398874))
-        return DgnDbStatus::ReadError;
-
-    return DgnDbStatus::Success;
-    }
-
-//---------------------------------------------------------------------------------------
-// @bsiMethod                                      Muhammad Hassan                  10/15
-//+---------------+---------------+---------------+---------------+---------------+------
-//static
-void PerformanceElementsCRUDTestFixture::ExtractSelectParams(BeSQLite::Statement& stmt, Utf8CP className)
-    {
-    if (0 == strcmp(className, ELEMENT_PERFORMANCE_ELEMENT1_CLASS))
-        {
-        ASSERT_EQ (DgnDbStatus::Success, ExtractElement1SelectParams(stmt));
-        }
-    else if (0 == strcmp(className, ELEMENT_PERFORMANCE_ELEMENT2_CLASS))
-        {
-        ASSERT_EQ (DgnDbStatus::Success, ExtractElement2SelectParams(stmt));
-        }
-    else if (0 == strcmp(className, ELEMENT_PERFORMANCE_ELEMENT3_CLASS))
-        {
-        ASSERT_EQ (DgnDbStatus::Success, ExtractElement3SelectParams(stmt));
-        }
-    else if (0 == strcmp(className, ELEMENT_PERFORMANCE_ELEMENT4_CLASS))
-        {
-        ASSERT_EQ (DgnDbStatus::Success, ExtractElement4SelectParams(stmt));
-        }
-    }
-
-//OverLoaded Methods to Verify Business property Values returned by ECSql Statements. 
-//---------------------------------------------------------------------------------------
-// @bsiMethod                                      Muhammad Hassan                  10/15
-//+---------------+---------------+---------------+---------------+---------------+------
-//static
-DgnDbStatus PerformanceElementsCRUDTestFixture::ExtractElement1SelectParams(ECSqlStatement& stmt)
-    {
-    //printf ("\n String Prop : %s", stmt.GetValueText (14));
-    //printf ("\n int Prop : %lld", stmt.GetValueInt64 (15));
-    //printf ("\n double Prop : %f", stmt.GetValueDouble (16));
-
-    if ((0 != strcmp("Element1 - InitValue", stmt.GetValueText(14))) ||
-        (stmt.GetValueInt64(15) != 10000000) ||
-        (stmt.GetValueDouble(16) != -3.1415))
-        return DgnDbStatus::ReadError;
-
-    return DgnDbStatus::Success;
-    }
-
-//---------------------------------------------------------------------------------------
-// @bsiMethod                                      Muhammad Hassan                  10/15
-//+---------------+---------------+---------------+---------------+---------------+------
-//static
-DgnDbStatus PerformanceElementsCRUDTestFixture::ExtractElement2SelectParams(ECSqlStatement& stmt)
-    {
-    if ((DgnDbStatus::Success != ExtractElement1SelectParams(stmt)) ||
-        (0 != strcmp("Element2 - InitValue", stmt.GetValueText(17))) ||
-        (stmt.GetValueInt64(18) != 20000000) ||
-        (stmt.GetValueDouble(19) != 2.71828))
-        return DgnDbStatus::ReadError;
-
-    return DgnDbStatus::Success;
-    }
-
-//---------------------------------------------------------------------------------------
-// @bsiMethod                                      Muhammad Hassan                  10/15
-//+---------------+---------------+---------------+---------------+---------------+------
-//static
-DgnDbStatus PerformanceElementsCRUDTestFixture::ExtractElement3SelectParams(ECSqlStatement& stmt)
-    {
-    if ((DgnDbStatus::Success != ExtractElement2SelectParams(stmt)) ||
-        (0 != strcmp("Element3 - InitValue", stmt.GetValueText(20))) ||
-        (stmt.GetValueInt64(21) != 30000000) ||
-        (stmt.GetValueDouble(22) != 1.414121))
-        return DgnDbStatus::ReadError;
-
-    return DgnDbStatus::Success;
-    }
-
-//---------------------------------------------------------------------------------------
-// @bsiMethod                                      Muhammad Hassan                  10/15
-//+---------------+---------------+---------------+---------------+---------------+------
-//static
-DgnDbStatus PerformanceElementsCRUDTestFixture::ExtractElement4SelectParams(ECSqlStatement& stmt)
-    {
-    if ((DgnDbStatus::Success != ExtractElement3SelectParams(stmt)) ||
-        (0 != strcmp("Element4 - InitValue", stmt.GetValueText(23))) ||
-        (stmt.GetValueInt64(24) != 40000000) ||
-        (stmt.GetValueDouble(25) != 1.61803398874))
-        return DgnDbStatus::ReadError;
-
-    return DgnDbStatus::Success;
-    }
-
-//---------------------------------------------------------------------------------------
-// @bsiMethod                                      Muhammad Hassan                  10/15
-//+---------------+---------------+---------------+---------------+---------------+------
-//static
-void PerformanceElementsCRUDTestFixture::ExtractSelectParams(ECSqlStatement& stmt, Utf8CP className)
-    {
-    if (0 == strcmp(className, ELEMENT_PERFORMANCE_ELEMENT1_CLASS))
-        {
-        ASSERT_EQ (DgnDbStatus::Success, ExtractElement1SelectParams(stmt));
-        }
-    else if (0 == strcmp(className, ELEMENT_PERFORMANCE_ELEMENT2_CLASS))
-        {
-        ASSERT_EQ (DgnDbStatus::Success, ExtractElement2SelectParams(stmt));
-        }
-    else if (0 == strcmp(className, ELEMENT_PERFORMANCE_ELEMENT3_CLASS))
-        {
-        ASSERT_EQ (DgnDbStatus::Success, ExtractElement3SelectParams(stmt));
-        }
-    else if (0 == strcmp(className, ELEMENT_PERFORMANCE_ELEMENT4_CLASS))
-        {
-        ASSERT_EQ (DgnDbStatus::Success, ExtractElement4SelectParams(stmt));
-        }
-    }
-
-//Methods to Generate Sql CRUD statements. 
-//---------------------------------------------------------------------------------------
-// @bsiMethod                                      Muhammad Hassan                  10/15
-//+---------------+---------------+---------------+---------------+---------------+------
-void PerformanceElementsCRUDTestFixture::GetInsertSql(Utf8CP className, Utf8StringR insertSql, DgnClassId classId) const
-    {
-    ECN::ECClassCP ecClass = m_db->Schemas().GetECClass(ELEMENT_PERFORMANCE_TEST_SCHEMA_NAME, className);
-    ASSERT_TRUE(ecClass != nullptr);
-
-    insertSql = Utf8String("INSERT INTO dgn_Element ([Id], ");
-    Utf8String insertValuesSql(") VALUES (:Id, ");
-    bool isFirstItem = true;
-    for (auto prop : ecClass->GetProperties(true))
-        {
-        if (0 == strcmp("LastMod", prop->GetName().c_str()))
-            continue;
-        if (!prop->GetIsStruct())
-            {
-            if (!isFirstItem)
-                {
-                insertSql.append(", ");
-                insertValuesSql.append(", ");
-                }
-
-            insertSql.append("[").append(prop->GetName()).append("]");
-            insertValuesSql.append(":").append(prop->GetName());
-
-            isFirstItem = false;
-            }
-        else
-            {
-            for (auto structProp : prop->GetAsStructProperty()->GetType().GetProperties())
-                {
-                if (!isFirstItem)
-                    {
-                    insertSql.append(", ");
-                    insertValuesSql.append(", ");
-                    }
-
-                insertSql.append("[").append(prop->GetName()).append("_").append(structProp->GetName()).append("]");
-                insertValuesSql.append(":").append(prop->GetName()).append("_").append(structProp->GetName());
-
-                isFirstItem = false;
-                }
-            }
-        }
-
-    insertSql.append(", ECClassId");
-    insertValuesSql.append(", ");
-    Utf8String insertValues;
-    insertValues.Sprintf("%s%d", insertValuesSql.c_str(), (int)classId.GetValue());
-    insertSql.append(insertValues).append(")");
-    }
-
-//---------------------------------------------------------------------------------------
-// @bsiMethod                                      Muhammad Hassan                  10/15
-//+---------------+---------------+---------------+---------------+---------------+------
-void PerformanceElementsCRUDTestFixture::GetSelectSql(Utf8CP className, Utf8StringR selectSql, bool asTranslatedFromECSql, bool omitClassIdFilter) const
-    {
-    ECN::ECClassCP ecClass = m_db->Schemas().GetECClass(ELEMENT_PERFORMANCE_TEST_SCHEMA_NAME, className);
-    ASSERT_TRUE(ecClass != nullptr);
-
-    if (!asTranslatedFromECSql)
-        {
-        selectSql = "SELECT ";
-        bool isFirstItem = true;
-        for (auto prop : ecClass->GetProperties(true))
-            {
-            Utf8CP alias = prop->GetName().StartsWithI("Prop") ? "p." : "e.";
-
-            if (!prop->GetIsStruct())
-                {
-                if (!isFirstItem)
-                    selectSql.append(",");
-
-                selectSql.append(alias).append(prop->GetName());
-                isFirstItem = false;
-                }
-            else
-                {
-                for (auto structProp : prop->GetAsStructProperty()->GetType().GetProperties())
-                    {
-                    if (!isFirstItem)
-                        selectSql.append(",");
-
-                    selectSql.append(alias).append(prop->GetName()).append("_").append(structProp->GetName());
-                    isFirstItem = false;
-                    }
-                }
-            }
-
-        selectSql.append(" FROM dgn_Element e, dgn_SpatialElement p WHERE e.Id=p.ElementId AND e.ECClassId=p.ECClassId AND e.Id=?");
-        if (!omitClassIdFilter)
-            {
-            Utf8String classIdFilter;
-            classIdFilter.Sprintf(" AND e.ECClassId=%lld", ecClass->GetId());
-            selectSql.append(classIdFilter);
-            }
-
-        return;
-        }
-    else
-        {
-        Utf8String selectECSql;
-        GetSelectECSql(className, selectECSql, omitClassIdFilter);
-        ECSqlStatement stmt;
-        ASSERT_EQ (ECSqlStatus::Success, stmt.Prepare(*m_db, selectECSql.c_str()));
-        selectSql = stmt.GetNativeSql();
-        }
-    }
-
-//---------------------------------------------------------------------------------------
-// @bsiMethod                                      Muhammad Hassan                  10/15
-//+---------------+---------------+---------------+---------------+---------------+------
-void PerformanceElementsCRUDTestFixture::GetUpdateSql(Utf8CP className, Utf8StringR updateSql, bool omitClassIdFilter) const
-    {
-    ECN::ECClassCP ecClass = m_db->Schemas().GetECClass(ELEMENT_PERFORMANCE_TEST_SCHEMA_NAME, className);
-    ASSERT_TRUE(ecClass != nullptr);
-
-    updateSql = "UPDATE dgn_Element SET ";
-    bool isFirstItem = true;
-    for (auto prop : ecClass->GetProperties(true))
-        {
-        if (0 == strcmp("ModelId", prop->GetName().c_str()) || 0 == strcmp("Code", prop->GetName().c_str()) || 0 == strcmp("Label", prop->GetName().c_str()) || 0 == strcmp("ParentId", prop->GetName().c_str()) || 0 == strcmp("LastMod", prop->GetName().c_str()))
-            continue;
-        if (!isFirstItem)
-            {
-            updateSql.append(", ");
-            }
-        updateSql.append(prop->GetName()).append(" = :").append(prop->GetName());
-        isFirstItem = false;
-        }
-    updateSql.append(" WHERE Id = :Id");
-
-    if (!omitClassIdFilter)
-        {
-        Utf8String classIdFilter;
-        classIdFilter.Sprintf(" AND ECClassId=%lld", ecClass->GetId());
-        updateSql.append(classIdFilter);
-        }
-    }
-
-//---------------------------------------------------------------------------------------
-// @bsiMethod                                      Muhammad Hassan                  10/15
-//+---------------+---------------+---------------+---------------+---------------+------
-void PerformanceElementsCRUDTestFixture::GetDeleteSql(Utf8CP className, Utf8StringR deleteSql, bool omitClassIdFilter) const
-    {
-    deleteSql = "DELETE FROM dgn_Element WHERE Id = ?";
-
-    if (!omitClassIdFilter)
-        {
-        ECN::ECClassCP ecClass = m_db->Schemas().GetECClass(ELEMENT_PERFORMANCE_TEST_SCHEMA_NAME, className);
-        ASSERT_TRUE(ecClass != nullptr);
-        Utf8String classIdFilter;
-        classIdFilter.Sprintf(" AND ECClassId=%lld", ecClass->GetId());
-        deleteSql.append(classIdFilter);
-        }
-
-    }
-
-//Overloads to Generate ECSql statements. 
-//---------------------------------------------------------------------------------------
-// @bsiMethod                                      Muhammad Hassan                  10/15
-//+---------------+---------------+---------------+---------------+---------------+------
-void PerformanceElementsCRUDTestFixture::GetInsertECSql(Utf8CP className, Utf8StringR insertECSql) const
-    {
-    ECN::ECClassCP ecClass = m_db->Schemas().GetECClass(ELEMENT_PERFORMANCE_TEST_SCHEMA_NAME, className);
-    ASSERT_TRUE(ecClass != nullptr);
-
-    insertECSql = Utf8String("INSERT INTO ");
-    insertECSql.append(ecClass->GetECSqlName()).append(" ([ECInstanceId], ");
-    Utf8String insertValuesSql(") VALUES (:[ECInstanceId], ");
-    bool isFirstItem = true;
-    for (auto prop : ecClass->GetProperties(true))
-        {
-        if (0 == strcmp("LastMod", prop->GetName().c_str()))
-            continue;
-        if (!isFirstItem)
-            {
-            insertECSql.append(", ");
-            insertValuesSql.append(", ");
-            }
-
-        insertECSql.append("[").append(prop->GetName()).append("]");
-        insertValuesSql.append(":[").append(prop->GetName()).append("]");
-
-        isFirstItem = false;
-        }
-
-    insertECSql.append(insertValuesSql).append(")");
-    }
-
-//---------------------------------------------------------------------------------------
-// @bsiMethod                                      Muhammad Hassan                  10/15
-//+---------------+---------------+---------------+---------------+---------------+------
-void PerformanceElementsCRUDTestFixture::GetSelectECSql(Utf8CP className, Utf8StringR selectECSql, bool omitClassIdFilter) const
-    {
-    ECN::ECClassCP ecClass = m_db->Schemas().GetECClass(ELEMENT_PERFORMANCE_TEST_SCHEMA_NAME, className);
-    ASSERT_TRUE(ecClass != nullptr);
-
-    selectECSql = "SELECT ";
-    bool isFirstItem = true;
-    for (auto prop : ecClass->GetProperties(true))
-        {
-        if (!isFirstItem)
-            {
-            selectECSql.append(", ");
-            }
-        selectECSql.append(prop->GetName());
-        isFirstItem = false;
-        }
-
-    selectECSql.append(" FROM ").append(ecClass->GetECSqlName()).append(" WHERE ECInstanceId = ?");
-    if (omitClassIdFilter)
-        selectECSql.append(" ECSQLOPTIONS NoECClassIdFilter");
-    }
-
-//---------------------------------------------------------------------------------------
-// @bsiMethod                                      Muhammad Hassan                  10/15
-//+---------------+---------------+---------------+---------------+---------------+------
-void PerformanceElementsCRUDTestFixture::GetUpdateECSql(Utf8CP className, Utf8StringR updateECSql, bool omitClassIdFilter) const
-    {
-    ECN::ECClassCP ecClass = m_db->Schemas().GetECClass(ELEMENT_PERFORMANCE_TEST_SCHEMA_NAME, className);
-    ASSERT_TRUE(ecClass != nullptr);
-
-    updateECSql = "UPDATE ONLY ";
-    updateECSql.append(ecClass->GetECSqlName()).append(" SET ");
-    bool isFirstItem = true;
-    for (auto prop : ecClass->GetProperties(true))
-        {
-        if (0 == strcmp("ModelId", prop->GetName().c_str()) || 0 == strcmp("LastMod", prop->GetName().c_str()))
-            continue;
-        if (!isFirstItem)
-            {
-            updateECSql.append(", ");
-            }
-        updateECSql.append(prop->GetName()).append(" = :").append(prop->GetName());
-        isFirstItem = false;
-        }
-    updateECSql.append(" WHERE ECInstanceId = :ecInstanceId");
-    
-    if (omitClassIdFilter)
-        updateECSql.append(" ECSQLOPTIONS NoECClassIdFilter");
-
-    }
-
-//---------------------------------------------------------------------------------------
-// @bsiMethod                                      Muhammad Hassan                  10/15
-//+---------------+---------------+---------------+---------------+---------------+------
-void PerformanceElementsCRUDTestFixture::GetDeleteECSql(Utf8CP className, Utf8StringR deleteECSql, bool omitClassIdFilter) const
-    {
-    ECN::ECClassCP ecClass = m_db->Schemas().GetECClass(ELEMENT_PERFORMANCE_TEST_SCHEMA_NAME, className);
-    ASSERT_TRUE(ecClass != nullptr);
-
-    deleteECSql = "DELETE FROM ONLY ";
-    deleteECSql.append(ecClass->GetECSqlName()).append(" WHERE ").append("ECInstanceId = ?");
-
-    if (omitClassIdFilter)
-        deleteECSql.append(" ECSQLOPTIONS NoECClassIdFilter");
-    }
-
-//---------------------------------------------------------------------------------------
-// @bsiMethod                                      Muhammad Hassan                  10/15
-//+---------------+---------------+---------------+---------------+---------------+------
-void PerformanceElementsCRUDTestFixture::ApiInsertTime(Utf8CP className, int initialInstanceCount, int opCount)
-    {
-    WString wClassName;
-    wClassName.AssignUtf8(className);
-    WPrintfString dbName(L"ElementApiInsert%ls_%d.idgndb", wClassName.c_str(), opCount);
-    SetUpTestDgnDb(dbName, className, initialInstanceCount);
-
-    bvector<DgnElementPtr> testElements;
-    CreateElements(opCount, className, testElements, "ElementApiInstances", true);
-    ASSERT_EQ(opCount, (int) testElements.size());
-
-    StopWatch timer(true);
-    for (DgnElementPtr& element : testElements)
-        {
-        DgnDbStatus stat = DgnDbStatus::Success;
-        element->Insert(&stat);
-        ASSERT_EQ (DgnDbStatus::Success, stat);
-        }
-    timer.Stop();
-    LogTiming(timer, "Element API Insert", className, false, initialInstanceCount, opCount);
-    }
-
-//---------------------------------------------------------------------------------------
-// @bsiMethod                                      Muhammad Hassan                  10/15
-//+---------------+---------------+---------------+---------------+---------------+------
-void PerformanceElementsCRUDTestFixture::ApiSelectTime(Utf8CP className, int initialInstanceCount, int opCount)
-    {
-    WString wClassName;
-    wClassName.AssignUtf8(className);
-    WPrintfString dbName(L"ElementApiSelect%ls_%d.idgndb", wClassName.c_str(), opCount);
-    SetUpTestDgnDb(dbName, className, initialInstanceCount);
-
-    const int elementIdIncrement = DetermineElementIdIncrement(initialInstanceCount, opCount);
-    StopWatch timer(true);
-    for (uint64_t i = 0; i < opCount; i++)
-        {
-        const DgnElementId id(s_firstElementId + i*elementIdIncrement);
-        DgnElementCPtr element = m_db->Elements().GetElement(id);
-        ASSERT_TRUE(element != nullptr);
-        }
-    timer.Stop();
-
-    LogTiming(timer, "Element API Read", className, false, initialInstanceCount, opCount);
-    }
-
-//---------------------------------------------------------------------------------------
-// @bsiMethod                                      Muhammad Hassan                  10/15
-//+---------------+---------------+---------------+---------------+---------------+------
-void PerformanceElementsCRUDTestFixture::ApiUpdateTime(Utf8CP className, int initialInstanceCount, int opCount)
-    {
-    WPrintfString dbName(L"ElementApiUpdate%ls_%d.idgndb", WString(className, BentleyCharEncoding::Utf8).c_str(), opCount);
-    SetUpTestDgnDb(dbName, className, initialInstanceCount);
-
-    const int elementIdIncrement = DetermineElementIdIncrement(initialInstanceCount, opCount);
-
-    //First build dgnelements with modified Geomtry
-    bvector<DgnElementPtr> elements;
-    for (uint64_t i = 0; i < opCount; i++)
-        {
-        const DgnElementId id(s_firstElementId + i*elementIdIncrement);
-        PerformanceElement1Ptr element = m_db->Elements().GetForEdit<PerformanceElement1>(id);
-        ASSERT_TRUE(element != nullptr);
-
-        element->ExtendGeometry();
-        elements.push_back(element);
-        }
-    
-    //Now update and record time
-    StopWatch timer(true);
-    for (DgnElementPtr& element : elements)
-        {
-        DgnDbStatus stat = DgnDbStatus::Success;
-        element->DgnElement::Update(&stat);
-        ASSERT_EQ (DgnDbStatus::Success, stat);
-        }
-
-    timer.Stop();
-    LogTiming(timer, "Element API Update", className, false, initialInstanceCount, opCount);
-    }
-
-//---------------------------------------------------------------------------------------
-// @bsiMethod                                      Muhammad Hassan                  10/15
-//+---------------+---------------+---------------+---------------+---------------+------
-void PerformanceElementsCRUDTestFixture::ApiDeleteTime(Utf8CP className, int initialInstanceCount, int opCount)
-    {
-    WPrintfString dbName(L"ElementApiDelete%ls_%d.idgndb", WString(className, BentleyCharEncoding::Utf8).c_str(), opCount);
-    SetUpTestDgnDb(dbName, className, initialInstanceCount);
-
-    const int elementIdIncrement = DetermineElementIdIncrement(initialInstanceCount, opCount);
-
-    StopWatch timer(true);
-    for (uint64_t i = 0; i < opCount; i++)
-        {
-        const DgnElementId id(s_firstElementId + i*elementIdIncrement);
-        STATEMENT_DIAGNOSTICS_LOGCOMMENT("Elements::Delete - START");
-        const DgnDbStatus stat = m_db->Elements().Delete(id);
-        STATEMENT_DIAGNOSTICS_LOGCOMMENT("Elements::Delete - END");
-        ASSERT_EQ(DgnDbStatus::Success, stat);
-        }
-    timer.Stop();
-    LogTiming(timer, "Element API Delete", className, false, initialInstanceCount, opCount);
-    }
-
-//---------------------------------------------------------------------------------------
-// @bsiMethod                                      Muhammad Hassan                  10/15
-//+---------------+---------------+---------------+---------------+---------------+------
-void PerformanceElementsCRUDTestFixture::ECSqlInsertTime(Utf8CP className, int initialInstanceCount, int opCount)
-    {
-    WPrintfString dbName(L"ECSqlInsert%ls_%d.idgndb", WString(className, BentleyCharEncoding::Utf8).c_str(), opCount);
-    SetUpTestDgnDb(dbName, className, initialInstanceCount);
-
-    bvector<DgnElementPtr> testElements;
-    CreateElements(opCount, className, testElements, "ECSqlInstances", false);
-    ASSERT_EQ(opCount, (int) testElements.size());
-
-    ECSqlStatement stmt;
-    Utf8String insertECSql;
-    GetInsertECSql(className, insertECSql);
-    //printf ("\n Insert ECSql %s : %s \n", className, insertECSql.c_str ());
-
-    StopWatch timer(true);
-    ASSERT_EQ (ECSqlStatus::Success, stmt.Prepare(*m_db, insertECSql.c_str()));
-    //printf ("\n Native Sql: %s", stmt.GetNativeSql ());
-    for (DgnElementPtr& element : testElements)
-        {
-        BindParams(element, stmt, className);
-        if (DbResult::BE_SQLITE_DONE != stmt.Step() || m_db->GetModifiedRowCount() == 0)
-            ASSERT_TRUE (false);
-        stmt.Reset();
-        stmt.ClearBindings();
-        }
-    timer.Stop();
-    LogTiming(timer, "ECSQL INSERT", className, false, initialInstanceCount, opCount);
-    }
-
-//---------------------------------------------------------------------------------------
-// @bsiMethod                                      Muhammad Hassan                  10/15
-//+---------------+---------------+---------------+---------------+---------------+------
-void PerformanceElementsCRUDTestFixture::ECSqlSelectTime(Utf8CP className, bool omitClassIdFilter, int initialInstanceCount, int opCount)
-    {
-    WPrintfString dbName(L"ECSqlSelect%ls_%d.idgndb", WString(className, BentleyCharEncoding::Utf8).c_str(), initialInstanceCount);
-    SetUpTestDgnDb(dbName, className, initialInstanceCount);
-
-    Utf8String selectECSql;
-    GetSelectECSql(className, selectECSql, omitClassIdFilter);
-    //printf ("\n Select ECSql %s : %s \n", className, selectECSql.c_str ());
-
-    const int elementIdIncrement = DetermineElementIdIncrement(initialInstanceCount, opCount);
-
-    ECSqlStatement stmt;
-
-    StopWatch timer(true);
-    ASSERT_EQ (ECSqlStatus::Success, stmt.Prepare(*m_db, selectECSql.c_str()));
-    //printf ("\n Native Sql %s : %s \n", className, stmt.GetNativeSql());
-    //printf("Attach to profiler...\r\n");getchar();
-    for (int i = 0; i < opCount; i++)
-        {
-        const ECInstanceId id(s_firstElementId + i*elementIdIncrement);
-        ASSERT_EQ (ECSqlStatus::Success, stmt.BindId(1, id));
-        ASSERT_EQ (DbResult::BE_SQLITE_ROW, stmt.Step());
-        ExtractSelectParams(stmt, className);
-        stmt.Reset();
-        stmt.ClearBindings();
-        }
-    //printf("Detach from profiler...\r\n"); getchar();
-    timer.Stop();
-    LogTiming(timer, "ECSQL SELECT", className, omitClassIdFilter, initialInstanceCount, opCount);
-    }
-
-//---------------------------------------------------------------------------------------
-// @bsiMethod                                      Muhammad Hassan                  10/15
-//+---------------+---------------+---------------+---------------+---------------+------
-void PerformanceElementsCRUDTestFixture::ECSqlUpdateTime(Utf8CP className, bool omitClassIdFilter, int initialInstanceCount, int opCount)
-    {
-    WPrintfString dbName(L"ECSqlUpdate%ls_%d.idgndb", WString(className, BentleyCharEncoding::Utf8).c_str(), opCount);
-    SetUpTestDgnDb(dbName, className, initialInstanceCount);
-
-    ECSqlStatement stmt;
-    Utf8String updateECSql;
-    GetUpdateECSql(className, updateECSql, omitClassIdFilter);
-    //printf ("\n Update ECSql %s : %s \n", className, updateECSql.c_str ());
-
-    bvector<DgnElementPtr> elements;
-    const int elementIdIncrement = DetermineElementIdIncrement(initialInstanceCount, opCount);
-    for (uint64_t i = 0; i < opCount; i++)
-        {
-        DgnElementId id(s_firstElementId + i*elementIdIncrement);
-        PerformanceElement1Ptr element = m_db->Elements().GetForEdit<PerformanceElement1> (id);
-        ASSERT_TRUE (element != nullptr);
-
-        element->ExtendGeometry();
-        elements.push_back(element);
-        }
-
-    StopWatch timer(true);
-    ASSERT_EQ (ECSqlStatus::Success, stmt.Prepare(*m_db, updateECSql.c_str()));
-    //printf ("\n Native Sql: %s", stmt.GetNativeSql ());
-    for (DgnElementPtr& element : elements)
-        {
-        ASSERT_EQ (ECSqlStatus::Success, stmt.BindId(stmt.GetParameterIndex("ecInstanceId"), element->GetElementId()));
-        BindUpdateParams(element, stmt, className);
-        if (DbResult::BE_SQLITE_DONE != stmt.Step() || m_db->GetModifiedRowCount() == 0)
-            ASSERT_TRUE (false);
-        stmt.Reset();
-        stmt.ClearBindings();
-        }
-    timer.Stop();
-
-    LogTiming(timer, "ECSQL UPDATE", className, omitClassIdFilter, initialInstanceCount, opCount);
-    }
-
-//---------------------------------------------------------------------------------------
-// @bsiMethod                                      Muhammad Hassan                  10/15
-//+---------------+---------------+---------------+---------------+---------------+------
-void PerformanceElementsCRUDTestFixture::ECSqlDeleteTime(Utf8CP className, bool omitClassIdFilter, int initialInstanceCount, int opCount)
-    {
-    WPrintfString dbName(L"ECSqlDelete%ls_%d.idgndb", WString(className, BentleyCharEncoding::Utf8).c_str(), opCount);
-    SetUpTestDgnDb(dbName, className, initialInstanceCount);
-
-    ECSqlStatement stmt;
-    Utf8String deleteECSql;
-    GetDeleteECSql(className, deleteECSql, omitClassIdFilter);
-    //printf ("\n Delete ECSql %s : %s \n", className, deleteECSql.c_str ());
-
-    const int elementIdIncrement = DetermineElementIdIncrement(initialInstanceCount, opCount);
-
-    STATEMENT_DIAGNOSTICS_LOGCOMMENT("ECSQL DELETE - START");
-
-    StopWatch timer(true);
-    ASSERT_EQ (ECSqlStatus::Success, stmt.Prepare(*m_db, deleteECSql.c_str()));
-    for (int i = 0; i < opCount; i++)
-        {
-        const ECInstanceId id(s_firstElementId + i*elementIdIncrement);
-        ASSERT_EQ (ECSqlStatus::Success, stmt.BindId(1, id));
-        if (DbResult::BE_SQLITE_DONE != stmt.Step() || m_db->GetModifiedRowCount() == 0)
-            ASSERT_TRUE (false);
-        stmt.Reset();
-        stmt.ClearBindings();
-        }
-    timer.Stop();
-
-    STATEMENT_DIAGNOSTICS_LOGCOMMENT("ECSQL DELETE - END");
-
-    LogTiming(timer, "ECSQL DELETE", className, omitClassIdFilter, initialInstanceCount, opCount);
-    }
-
-//---------------------------------------------------------------------------------------
-// @bsiMethod                                      Muhammad Hassan                  10/15
-//+---------------+---------------+---------------+---------------+---------------+------
-void PerformanceElementsCRUDTestFixture::SqlInsertTime(Utf8CP className, int initialInstanceCount, int opCount)
-    {
-    WPrintfString dbName(L"SqlInsert%ls_%d.idgndb", WString(className, BentleyCharEncoding::Utf8).c_str(), opCount);
-    SetUpTestDgnDb(dbName, className, initialInstanceCount);
-
-    bvector<DgnElementPtr> testElements;
-    CreateElements(opCount, className, testElements, "SqlInstances", false);
-    ASSERT_EQ(opCount, (int) testElements.size());
-
-    BeSQLite::Statement stmt;
-    Utf8String insertSql;
-    DgnElementPtr firstElement = testElements.front();
-    GetInsertSql(className, insertSql, firstElement->GetElementClassId());
-    //printf ("\n Insert Sql %s : %s \n", className, insertSql.c_str ());
-
-    StopWatch timer(true);
-    ASSERT_EQ (DbResult::BE_SQLITE_OK, stmt.Prepare(*m_db, insertSql.c_str()));
-    for (DgnElementPtr& element : testElements)
-        {
-        BindParams(element, stmt, className);
-        if (DbResult::BE_SQLITE_DONE != stmt.Step() || m_db->GetModifiedRowCount() == 0)
-            ASSERT_TRUE (false);
-        stmt.Reset();
-        stmt.ClearBindings();
-        }
-    timer.Stop();
-
-    LogTiming(timer, "SQLite INSERT", className, false, initialInstanceCount, opCount);
-    }
-
-//---------------------------------------------------------------------------------------
-// @bsiMethod                                      Muhammad Hassan                  10/15
-//+---------------+---------------+---------------+---------------+---------------+------
-void PerformanceElementsCRUDTestFixture::SqlSelectTime(Utf8CP className, bool asTranslatedByECSql, bool omitClassIdFilter, int initialInstanceCount, int opCount)
-    {
-    WPrintfString dbName(L"SqlSelect%ls_%d.idgndb", WString(className, BentleyCharEncoding::Utf8).c_str(), opCount);
-    SetUpTestDgnDb(dbName, className, initialInstanceCount);
-
-    BeSQLite::Statement stmt;
-    Utf8String selectSql;
-    GetSelectSql(className, selectSql, asTranslatedByECSql, omitClassIdFilter);
-    //printf ("\n Select Sql %s : %s \n", className, selectSql.c_str ());
-
-    const int elementIdIncrement = DetermineElementIdIncrement(initialInstanceCount, opCount);
-
-    StopWatch timer(true);
-    ASSERT_EQ (BE_SQLITE_OK, stmt.Prepare(*m_db, selectSql.c_str())) << className << " As translated by ECSQL: " << asTranslatedByECSql << " Omit ECClassIdFilter: " << omitClassIdFilter << " Error: " << m_db->GetLastError().c_str();
-    for (int i = 0; i < opCount; i++)
-        {
-        const ECInstanceId id(s_firstElementId + i*elementIdIncrement);
-        ASSERT_EQ (BE_SQLITE_OK, stmt.BindId(1, id)) << className << " As translated by ECSQL: " << asTranslatedByECSql << " Omit ECClassIdFilter: " << omitClassIdFilter;
-        ASSERT_EQ (BE_SQLITE_ROW, stmt.Step()) << className << " As translated by ECSQL: " << asTranslatedByECSql << " Omit ECClassIdFilter: " << omitClassIdFilter;
-        ExtractSelectParams(stmt, className);
-        stmt.Reset();
-        stmt.ClearBindings();
-        }
-    timer.Stop();
-    Utf8CP description = asTranslatedByECSql ? "SQLite SELECT (ECSQL translation)" : "SQLite SELECT";
-    LogTiming(timer, description, className, omitClassIdFilter, initialInstanceCount, opCount);
-    }
-
-//---------------------------------------------------------------------------------------
-// @bsiMethod                                      Muhammad Hassan                  10/15
-//+---------------+---------------+---------------+---------------+---------------+------
-void PerformanceElementsCRUDTestFixture::SqlUpdateTime(Utf8CP className, bool omitClassIdFilter, int initialInstanceCount, int opCount)
-    {
-    WPrintfString dbName(L"SqlUpdate%ls_%d.idgndb", WString(className, BentleyCharEncoding::Utf8).c_str(), opCount);
-    SetUpTestDgnDb(dbName, className, initialInstanceCount);
-
-    BeSQLite::Statement stmt;
-    Utf8String updateSql;
-    GetUpdateSql(className, updateSql, omitClassIdFilter);
-    //printf ("\n Update Sql %s : %s \n", className, updateSql.c_str ());
-
-    const int elementIdIncrement = DetermineElementIdIncrement(initialInstanceCount, opCount);
-
-    StopWatch timer(true);
-    ASSERT_EQ (DbResult::BE_SQLITE_OK, stmt.Prepare(*m_db, updateSql.c_str()));
-    for (int i = 0; i < opCount; i++)
-        {
-        const ECInstanceId id(s_firstElementId + i*elementIdIncrement);
-        ASSERT_EQ (DbResult::BE_SQLITE_OK, stmt.BindId(stmt.GetParameterIndex(":Id"), id));
-        BindUpdateParams(stmt, className);
-        if (DbResult::BE_SQLITE_DONE != stmt.Step() || m_db->GetModifiedRowCount() == 0)
-            ASSERT_TRUE (false);
-        stmt.Reset();
-        stmt.ClearBindings();
-        }
-    timer.Stop();
-    LogTiming(timer, "SQLite UPDATE", className, omitClassIdFilter, initialInstanceCount, opCount);
-    }
-
-//---------------------------------------------------------------------------------------
-// @bsiMethod                                      Muhammad Hassan                  10/15
-//+---------------+---------------+---------------+---------------+---------------+------
-void PerformanceElementsCRUDTestFixture::SqlDeleteTime(Utf8CP className, bool omitClassIdFilter, int initialInstanceCount, int opCount)
-    {
-    WPrintfString dbName(L"SqlDelete%ls_%d.idgndb", WString(className, BentleyCharEncoding::Utf8).c_str(), opCount);
-    SetUpTestDgnDb(dbName, className, initialInstanceCount);
-
-    BeSQLite::Statement stmt;
-    Utf8String deleteSql;
-    GetDeleteSql(className, deleteSql, omitClassIdFilter);
-    //printf ("\n Delete Sql %s : %s \n", className, deleteSql.c_str ());
-
-    const int elementIdIncrement = DetermineElementIdIncrement(initialInstanceCount, opCount);
-
-    STATEMENT_DIAGNOSTICS_LOGCOMMENT("SQLite DELETE - START");
-
-    StopWatch timer(true);
-    ASSERT_EQ (DbResult::BE_SQLITE_OK, stmt.Prepare(*m_db, deleteSql.c_str()));
-    for (int i = 0; i < opCount; i++)
-        {
-        const ECInstanceId id(s_firstElementId + i*elementIdIncrement);
-        ASSERT_EQ (DbResult::BE_SQLITE_OK, stmt.BindId(1, id));
-        if (DbResult::BE_SQLITE_DONE != stmt.Step() || m_db->GetModifiedRowCount() == 0)
-            ASSERT_TRUE (false);
-        stmt.Reset();
-        stmt.ClearBindings();
-        }
-    timer.Stop();
-    STATEMENT_DIAGNOSTICS_LOGCOMMENT("SQLite DELETE - END");
-
-    LogTiming(timer, "SQLite DELETE", className, omitClassIdFilter, initialInstanceCount, opCount);
-    }
-
-//---------------------------------------------------------------------------------------
-// @bsiMethod                                     Krischan.Eberle                  11/15
-//+---------------+---------------+---------------+---------------+---------------+------
-void PerformanceElementsCRUDTestFixture::LogTiming(StopWatch& timer, Utf8CP description, Utf8CP testClassName, bool omitClassIdFilter, int initialInstanceCount, int opCount) const
-    {
-    Utf8CP noClassIdFilterStr = omitClassIdFilter ? "w/o ECClassId filter " : " ";
-
-    Utf8String totalDescription;
-    totalDescription.Sprintf("%s %s '%s' [Initial count: %d]", description, noClassIdFilterStr, testClassName, initialInstanceCount);
-    LOGTODB(TEST_DETAILS, timer.GetElapsedSeconds(), totalDescription.c_str(), opCount);
-#ifdef PERF_ELEM_CRUD_LOG_TO_CONSOLE
-    printf("%.8f %s\n", timer.GetElapsedSeconds(), totalDescription.c_str());
-#endif
-    }
-
-//---------------------------------------------------------------------------------------
-// @bsiMethod                                     Muhammad Hassan                  10/15
-//+---------------+---------------+---------------+---------------+---------------+------
-TEST_F (PerformanceElementsCRUDTestFixture, InsertSQLite)
-    {
-    SqlInsertTime(ELEMENT_PERFORMANCE_ELEMENT1_CLASS);
-    SqlInsertTime(ELEMENT_PERFORMANCE_ELEMENT2_CLASS);
-    SqlInsertTime(ELEMENT_PERFORMANCE_ELEMENT3_CLASS);
-    SqlInsertTime(ELEMENT_PERFORMANCE_ELEMENT4_CLASS);
-    }
-
-//---------------------------------------------------------------------------------------
-// @bsiMethod                                     Muhammad Hassan                  10/15
-//+---------------+---------------+---------------+---------------+---------------+------
-TEST_F (PerformanceElementsCRUDTestFixture, InsertECSql)
-    {
-    ECSqlInsertTime(ELEMENT_PERFORMANCE_ELEMENT1_CLASS);
-    ECSqlInsertTime(ELEMENT_PERFORMANCE_ELEMENT2_CLASS);
-    ECSqlInsertTime(ELEMENT_PERFORMANCE_ELEMENT3_CLASS);
-    ECSqlInsertTime(ELEMENT_PERFORMANCE_ELEMENT4_CLASS);
-    }
-
-//---------------------------------------------------------------------------------------
-// @bsiMethod                                     Muhammad Hassan                  10/15
-//+---------------+---------------+---------------+---------------+---------------+------
-TEST_F (PerformanceElementsCRUDTestFixture, InsertApi)
-    {
-    ApiInsertTime(ELEMENT_PERFORMANCE_ELEMENT1_CLASS);
-    ApiInsertTime(ELEMENT_PERFORMANCE_ELEMENT2_CLASS);
-    ApiInsertTime(ELEMENT_PERFORMANCE_ELEMENT3_CLASS);
-    ApiInsertTime(ELEMENT_PERFORMANCE_ELEMENT4_CLASS);
-    }
-
-//---------------------------------------------------------------------------------------
-// @bsiMethod                                     Muhammad Hassan                  10/15
-//+---------------+---------------+---------------+---------------+---------------+------
-TEST_F (PerformanceElementsCRUDTestFixture, SelectSQLite)
-    {
-    SqlSelectTime(ELEMENT_PERFORMANCE_ELEMENT1_CLASS, false /* optimal SQL */, false);
-    SqlSelectTime(ELEMENT_PERFORMANCE_ELEMENT2_CLASS, false /* optimal SQL */, false);
-    SqlSelectTime(ELEMENT_PERFORMANCE_ELEMENT3_CLASS, false /* optimal SQL */, false);
-    SqlSelectTime(ELEMENT_PERFORMANCE_ELEMENT4_CLASS, false /* optimal SQL */, false);
-    }
-
-//---------------------------------------------------------------------------------------
-// @bsiMethod                                     Muhammad Hassan                  10/15
-//+---------------+---------------+---------------+---------------+---------------+------
-TEST_F (PerformanceElementsCRUDTestFixture, SelectSQLite_NoECClassIdFilter)
-    {
-    SqlSelectTime(ELEMENT_PERFORMANCE_ELEMENT1_CLASS, false /* optimal SQL */, true);
-    SqlSelectTime(ELEMENT_PERFORMANCE_ELEMENT2_CLASS, false /* optimal SQL */, true);
-    SqlSelectTime(ELEMENT_PERFORMANCE_ELEMENT3_CLASS, false /* optimal SQL */, true);
-    SqlSelectTime(ELEMENT_PERFORMANCE_ELEMENT4_CLASS, false /* optimal SQL */, true);
-    }
-
-//---------------------------------------------------------------------------------------
-// @bsiMethod                                     Muhammad Hassan                  10/15
-//+---------------+---------------+---------------+---------------+---------------+------
-TEST_F (PerformanceElementsCRUDTestFixture, SelectSQLiteAsGeneratedByECSql)
-    {
-    SqlSelectTime(ELEMENT_PERFORMANCE_ELEMENT1_CLASS, true /* SQL as generated by ECSQL */, false);
-    SqlSelectTime(ELEMENT_PERFORMANCE_ELEMENT2_CLASS, true /* SQL as generated by ECSQL */, false);
-    SqlSelectTime(ELEMENT_PERFORMANCE_ELEMENT3_CLASS, true /* SQL as generated by ECSQL */, false);
-    SqlSelectTime(ELEMENT_PERFORMANCE_ELEMENT4_CLASS, true /* SQL as generated by ECSQL */, false);
-    }
-
-//---------------------------------------------------------------------------------------
-// @bsiMethod                                     Muhammad Hassan                  10/15
-//+---------------+---------------+---------------+---------------+---------------+------
-TEST_F (PerformanceElementsCRUDTestFixture, SelectSQLiteAsGeneratedByECSql_NoECClassIdFilter)
-    {
-    SqlSelectTime(ELEMENT_PERFORMANCE_ELEMENT1_CLASS, true /* SQL as generated by ECSQL */, true);
-    SqlSelectTime(ELEMENT_PERFORMANCE_ELEMENT2_CLASS, true /* SQL as generated by ECSQL */, true);
-    SqlSelectTime(ELEMENT_PERFORMANCE_ELEMENT3_CLASS, true /* SQL as generated by ECSQL */, true);
-    SqlSelectTime(ELEMENT_PERFORMANCE_ELEMENT4_CLASS, true /* SQL as generated by ECSQL */, true);
-    }
-
-//---------------------------------------------------------------------------------------
-// @bsiMethod                                     Muhammad Hassan                  10/15
-//+---------------+---------------+---------------+---------------+---------------+------
-TEST_F (PerformanceElementsCRUDTestFixture, SelectECSql)
-    {
-    ECSqlSelectTime(ELEMENT_PERFORMANCE_ELEMENT1_CLASS, false);
-    ECSqlSelectTime(ELEMENT_PERFORMANCE_ELEMENT2_CLASS, false);
-    ECSqlSelectTime(ELEMENT_PERFORMANCE_ELEMENT3_CLASS, false);
-    ECSqlSelectTime(ELEMENT_PERFORMANCE_ELEMENT4_CLASS, false);
-    }
-
-//---------------------------------------------------------------------------------------
-// @bsiMethod                                     Muhammad Hassan                  10/15
-//+---------------+---------------+---------------+---------------+---------------+------
-TEST_F (PerformanceElementsCRUDTestFixture, SelectECSql_NoECClassIdFilter)
-    {
-    ECSqlSelectTime(ELEMENT_PERFORMANCE_ELEMENT1_CLASS, true);
-    ECSqlSelectTime(ELEMENT_PERFORMANCE_ELEMENT2_CLASS, true);
-    ECSqlSelectTime(ELEMENT_PERFORMANCE_ELEMENT3_CLASS, true);
-    ECSqlSelectTime(ELEMENT_PERFORMANCE_ELEMENT4_CLASS, true);
-    }
-
-//---------------------------------------------------------------------------------------
-// @bsiMethod                                     Muhammad Hassan                  10/15
-//+---------------+---------------+---------------+---------------+---------------+------
-TEST_F(PerformanceElementsCRUDTestFixture, SelectApi)
-    {
-    ApiSelectTime(ELEMENT_PERFORMANCE_ELEMENT1_CLASS);
-    ApiSelectTime(ELEMENT_PERFORMANCE_ELEMENT2_CLASS);
-    ApiSelectTime(ELEMENT_PERFORMANCE_ELEMENT3_CLASS);
-    ApiSelectTime(ELEMENT_PERFORMANCE_ELEMENT4_CLASS);
-    }
-
-//---------------------------------------------------------------------------------------
-// @bsiMethod                                     Muhammad Hassan                  10/15
-//+---------------+---------------+---------------+---------------+---------------+------
-TEST_F (PerformanceElementsCRUDTestFixture, UpdateSQLite)
-    {
-    SqlUpdateTime(ELEMENT_PERFORMANCE_ELEMENT1_CLASS, false);
-    SqlUpdateTime(ELEMENT_PERFORMANCE_ELEMENT2_CLASS, false);
-    SqlUpdateTime(ELEMENT_PERFORMANCE_ELEMENT3_CLASS, false);
-    SqlUpdateTime(ELEMENT_PERFORMANCE_ELEMENT4_CLASS, false);
-    }
-
-//---------------------------------------------------------------------------------------
-// @bsiMethod                                     Muhammad Hassan                  10/15
-//+---------------+---------------+---------------+---------------+---------------+------
-TEST_F (PerformanceElementsCRUDTestFixture, UpdateSQLite_NoECClassIdFilter)
-    {
-    SqlUpdateTime(ELEMENT_PERFORMANCE_ELEMENT1_CLASS, true);
-    SqlUpdateTime(ELEMENT_PERFORMANCE_ELEMENT2_CLASS, true);
-    SqlUpdateTime(ELEMENT_PERFORMANCE_ELEMENT3_CLASS, true);
-    SqlUpdateTime(ELEMENT_PERFORMANCE_ELEMENT4_CLASS, true);
-    }
-
-//---------------------------------------------------------------------------------------
-// @bsiMethod                                     Muhammad Hassan                  10/15
-//+---------------+---------------+---------------+---------------+---------------+------
-TEST_F (PerformanceElementsCRUDTestFixture, UpdateECSql)
-    {
-    ECSqlUpdateTime(ELEMENT_PERFORMANCE_ELEMENT1_CLASS, false);
-    ECSqlUpdateTime(ELEMENT_PERFORMANCE_ELEMENT2_CLASS, false);
-    ECSqlUpdateTime(ELEMENT_PERFORMANCE_ELEMENT3_CLASS, false);
-    ECSqlUpdateTime(ELEMENT_PERFORMANCE_ELEMENT4_CLASS, false);
-    }
-
-//---------------------------------------------------------------------------------------
-// @bsiMethod                                     Muhammad Hassan                  10/15
-//+---------------+---------------+---------------+---------------+---------------+------
-TEST_F (PerformanceElementsCRUDTestFixture, UpdateECSql_NoECClassIdFilter)
-    {
-    ECSqlUpdateTime(ELEMENT_PERFORMANCE_ELEMENT1_CLASS, true);
-    ECSqlUpdateTime(ELEMENT_PERFORMANCE_ELEMENT2_CLASS, true);
-    ECSqlUpdateTime(ELEMENT_PERFORMANCE_ELEMENT3_CLASS, true);
-    ECSqlUpdateTime(ELEMENT_PERFORMANCE_ELEMENT4_CLASS, true);
-    }
-
-//---------------------------------------------------------------------------------------
-// @bsiMethod                                     Muhammad Hassan                  10/15
-//+---------------+---------------+---------------+---------------+---------------+------
-TEST_F(PerformanceElementsCRUDTestFixture, UpdateApi)
-    {
-    ApiUpdateTime(ELEMENT_PERFORMANCE_ELEMENT1_CLASS);
-    ApiUpdateTime(ELEMENT_PERFORMANCE_ELEMENT2_CLASS);
-    ApiUpdateTime(ELEMENT_PERFORMANCE_ELEMENT3_CLASS);
-    ApiUpdateTime(ELEMENT_PERFORMANCE_ELEMENT4_CLASS);
-    }
-
-//---------------------------------------------------------------------------------------
-// @bsiMethod                                     Muhammad Hassan                  10/15
-//+---------------+---------------+---------------+---------------+---------------+------
-TEST_F (PerformanceElementsCRUDTestFixture, DeleteSQLite)
-    {
-    SqlDeleteTime(ELEMENT_PERFORMANCE_ELEMENT1_CLASS, false);
-    SqlDeleteTime(ELEMENT_PERFORMANCE_ELEMENT2_CLASS, false);
-    SqlDeleteTime(ELEMENT_PERFORMANCE_ELEMENT3_CLASS, false);
-    SqlDeleteTime(ELEMENT_PERFORMANCE_ELEMENT4_CLASS, false);
-    }
-
-//---------------------------------------------------------------------------------------
-// @bsiMethod                                     Muhammad Hassan                  10/15
-//+---------------+---------------+---------------+---------------+---------------+------
-TEST_F (PerformanceElementsCRUDTestFixture, DeleteSQLite_NoECClassIdFilter)
-    {
-    SqlDeleteTime(ELEMENT_PERFORMANCE_ELEMENT1_CLASS, true);
-    SqlDeleteTime(ELEMENT_PERFORMANCE_ELEMENT2_CLASS, true);
-    SqlDeleteTime(ELEMENT_PERFORMANCE_ELEMENT3_CLASS, true);
-    SqlDeleteTime(ELEMENT_PERFORMANCE_ELEMENT4_CLASS, true);
-    }
-
-//---------------------------------------------------------------------------------------
-// @bsiMethod                                     Muhammad Hassan                  10/15
-//+---------------+---------------+---------------+---------------+---------------+------
-TEST_F (PerformanceElementsCRUDTestFixture, DeleteECSql)
-    {
-    ECSqlDeleteTime(ELEMENT_PERFORMANCE_ELEMENT1_CLASS, false);
-    ECSqlDeleteTime(ELEMENT_PERFORMANCE_ELEMENT2_CLASS, false);
-    ECSqlDeleteTime(ELEMENT_PERFORMANCE_ELEMENT3_CLASS, false);
-    ECSqlDeleteTime(ELEMENT_PERFORMANCE_ELEMENT4_CLASS, false);
-    }
-
-//---------------------------------------------------------------------------------------
-// @bsiMethod                                     Muhammad Hassan                  10/15
-//+---------------+---------------+---------------+---------------+---------------+------
-TEST_F (PerformanceElementsCRUDTestFixture, DeleteECSql_NoECClassIdFilter)
-    {
-    ECSqlDeleteTime(ELEMENT_PERFORMANCE_ELEMENT1_CLASS, true);
-    ECSqlDeleteTime(ELEMENT_PERFORMANCE_ELEMENT2_CLASS, true);
-    ECSqlDeleteTime(ELEMENT_PERFORMANCE_ELEMENT3_CLASS, true);
-    ECSqlDeleteTime(ELEMENT_PERFORMANCE_ELEMENT4_CLASS, true);
-    }
-
-//---------------------------------------------------------------------------------------
-// @bsiMethod                                     Muhammad Hassan                  10/15
-//+---------------+---------------+---------------+---------------+---------------+------
-TEST_F(PerformanceElementsCRUDTestFixture, DeleteApi)
-    {
-    ApiDeleteTime(ELEMENT_PERFORMANCE_ELEMENT1_CLASS);
-    ApiDeleteTime(ELEMENT_PERFORMANCE_ELEMENT2_CLASS);
-    ApiDeleteTime(ELEMENT_PERFORMANCE_ELEMENT3_CLASS);
-    ApiDeleteTime(ELEMENT_PERFORMANCE_ELEMENT4_CLASS);
+/*--------------------------------------------------------------------------------------+
+|
+|  $Source: Tests/DgnProject/Performance/PerformanceElementsCRUDTests.cpp $
+|
+|  $Copyright: (c) 2016 Bentley Systems, Incorporated. All rights reserved. $
+|
++--------------------------------------------------------------------------------------*/
+#include "PerformanceElementsCRUDTests.h"
+
+// Uncomment this if you want elapsed time of each test case logged to console in addition to the log file.
+// #define PERF_ELEM_CRUD_LOG_TO_CONSOLE 1
+
+HANDLER_DEFINE_MEMBERS (PerformanceElement1Handler)
+HANDLER_DEFINE_MEMBERS (PerformanceElement2Handler)
+HANDLER_DEFINE_MEMBERS (PerformanceElement3Handler)
+HANDLER_DEFINE_MEMBERS (PerformanceElement4Handler)
+
+DOMAIN_DEFINE_MEMBERS (PerformanceElementTestDomain)
+
+void PerformanceElement1Handler::_GetClassParams(ECSqlClassParams& params) { T_Super::_GetClassParams(params); PerformanceElement1::GetParams(params); }
+void PerformanceElement2Handler::_GetClassParams(ECSqlClassParams& params) { T_Super::_GetClassParams(params); PerformanceElement2::GetParams(params); }
+void PerformanceElement3Handler::_GetClassParams(ECSqlClassParams& params) { T_Super::_GetClassParams(params); PerformanceElement3::GetParams(params); }
+void PerformanceElement4Handler::_GetClassParams(ECSqlClassParams& params) { T_Super::_GetClassParams(params); PerformanceElement4::GetParams(params); }
+
+//---------------------------------------------------------------------------------------
+// @bsiMethod                                     Muhammad Hassan                  10/15
+//+---------------+---------------+---------------+---------------+---------------+------
+PerformanceElementTestDomain::PerformanceElementTestDomain() : DgnDomain(ELEMENT_PERFORMANCE_TEST_SCHEMA_NAME, "Test Schema", 1)
+    {
+    RegisterHandler(PerformanceElement1Handler::GetHandler());
+    RegisterHandler(PerformanceElement2Handler::GetHandler());
+    RegisterHandler(PerformanceElement3Handler::GetHandler());
+    RegisterHandler(PerformanceElement4Handler::GetHandler());
+    }
+
+//---------------------------------------------------------------------------------------
+// @bsiMethod                                      Muhammad Hassan                  10/15
+//+---------------+---------------+---------------+---------------+---------------+------
+void PerformanceElementsCRUDTestFixture::SetUpTestDgnDb(WCharCP destFileName, Utf8CP testClassName, int initialInstanceCount)
+    {
+    WString seedFileName;
+    seedFileName.Sprintf(L"dgndb_ecsqlvssqlite_%d_%ls_seed%d.idgndb", initialInstanceCount, WString(testClassName, BentleyCharEncoding::Utf8).c_str(), DateTime::GetCurrentTimeUtc().GetDayOfYear());
+
+    BeFileName seedFilePath;
+    BeTest::GetHost().GetOutputRoot(seedFilePath);
+    seedFilePath.AppendToPath(seedFileName.c_str());
+
+    if (!seedFilePath.DoesPathExist())
+        {
+        SetupProject(L"3dMetricGeneral.idgndb", seedFileName.c_str(), BeSQLite::Db::OpenMode::ReadWrite);
+        ECN::ECSchemaReadContextPtr schemaContext = ECN::ECSchemaReadContext::CreateContext();
+        BeFileName searchDir;
+        BeTest::GetHost().GetDgnPlatformAssetsDirectory(searchDir);
+        searchDir.AppendToPath(L"ECSchemas").AppendToPath(L"Dgn");
+        schemaContext->AddSchemaPath(searchDir.GetName());
+
+        ECN::ECSchemaPtr schema = nullptr;
+        ASSERT_EQ (ECN::SchemaReadStatus::Success, ECN::ECSchema::ReadFromXmlString(schema, s_testSchemaXml, *schemaContext));
+
+        schemaContext->AddSchema(*schema);
+        DgnBaseDomain::GetDomain().ImportSchema(*m_db, schemaContext->GetCache());
+        ASSERT_TRUE (m_db->IsDbOpen());
+
+        bvector<DgnElementPtr> testElements;
+        CreateElements(initialInstanceCount, testClassName, testElements, "InitialInstances", true);
+        DgnDbStatus stat = DgnDbStatus::Success;
+        for (DgnElementPtr& element : testElements)
+            {
+            element->Insert(&stat);
+            ASSERT_EQ (DgnDbStatus::Success, stat);
+            }
+        m_db->SaveChanges();
+        m_db->CloseDb();
+        }
+
+    BeFileName dgndbFilePath;
+    BeTest::GetHost().GetOutputRoot(dgndbFilePath);
+    dgndbFilePath.AppendToPath(destFileName);
+
+    ASSERT_EQ (BeFileNameStatus::Success, BeFileName::BeCopyFile(seedFilePath, dgndbFilePath, false));
+
+    DbResult status;
+    m_db = DgnDb::OpenDgnDb(&status, dgndbFilePath, DgnDb::OpenParams(Db::OpenMode::ReadWrite));
+    EXPECT_EQ (DbResult::BE_SQLITE_OK, status) << status;
+    ASSERT_TRUE (m_db.IsValid());
+    }
+
+int64_t PerformanceElementsCRUDTestFixture::s_elementId = INT64_C(2000000);
+
+Utf8CP const PerformanceElementsCRUDTestFixture::s_testSchemaXml =
+    "<ECSchema schemaName=\"TestSchema\" nameSpacePrefix=\"ts\" version=\"1.0\" xmlns=\"http://www.bentley.com/schemas/Bentley.ECXML.2.0\">"
+        "  <ECSchemaReference name = 'dgn' version = '02.00' prefix = 'dgn' />"
+        "  <ECSchemaReference name = 'ECDbMap' version = '01.00' prefix = 'ecdbmap' />"
+        "  <ECClass typeName='Element1' >"
+        "    <ECCustomAttributes>"
+        "       <ClassHasHandler xmlns=\"dgn.02.00\" />"
+        "    </ECCustomAttributes>"
+        "    <BaseClass>dgn:PhysicalElement</BaseClass>"
+        "    <ECProperty propertyName='Prop1_1' typeName='string' />"
+        "    <ECProperty propertyName='Prop1_2' typeName='long' />"
+        "    <ECProperty propertyName='Prop1_3' typeName='double' />"
+        "  </ECClass>"
+        "  <ECClass typeName='Element2' >"
+        "    <ECCustomAttributes>"
+        "       <ClassHasHandler xmlns=\"dgn.02.00\" />"
+        "    </ECCustomAttributes>"
+        "    <BaseClass>Element1</BaseClass>"
+        "    <ECProperty propertyName='Prop2_1' typeName='string' />"
+        "    <ECProperty propertyName='Prop2_2' typeName='long' />"
+        "    <ECProperty propertyName='Prop2_3' typeName='double' />"
+        "  </ECClass>"
+        "  <ECClass typeName='Element3' >"
+        "    <ECCustomAttributes>"
+        "       <ClassHasHandler xmlns=\"dgn.02.00\" />"
+        "    </ECCustomAttributes>"
+        "    <BaseClass>Element2</BaseClass>"
+        "    <ECProperty propertyName='Prop3_1' typeName='string' />"
+        "    <ECProperty propertyName='Prop3_2' typeName='long' />"
+        "    <ECProperty propertyName='Prop3_3' typeName='double' />"
+        "  </ECClass>"
+        "  <ECClass typeName='Element4' >"
+        "    <ECCustomAttributes>"
+        "       <ClassHasHandler xmlns=\"dgn.02.00\" />"
+        "    </ECCustomAttributes>"
+        "    <BaseClass>Element3</BaseClass>"
+        "    <ECProperty propertyName='Prop4_1' typeName='string' />"
+        "    <ECProperty propertyName='Prop4_2' typeName='long' />"
+        "    <ECProperty propertyName='Prop4_3' typeName='double' />"
+        "  </ECClass>"
+        "  <ECClass typeName='Element4b' >"
+        "    <ECCustomAttributes>"
+        "       <ClassHasHandler xmlns=\"dgn.02.00\" />"
+        "    </ECCustomAttributes>"
+        "    <BaseClass>Element3</BaseClass>"
+        "    <ECProperty propertyName='Prop4b_1' typeName='string' />"
+        "    <ECProperty propertyName='Prop4b_2' typeName='long' />"
+        "    <ECProperty propertyName='Prop4b_3' typeName='double' />"
+        "    <ECProperty propertyName='Prop4b_4' typeName='point3d' />"
+        "  </ECClass>"
+        "  <ECClass typeName='TestMultiAspect' isDomainClass='True'>"
+        "    <BaseClass>dgn:ElementMultiAspect</BaseClass>"
+        "    <ECCustomAttributes>"
+        "       <ClassMap xmlns = 'ECDbMap.01.00'>"
+        "           <Indexes>"
+        "               <DbIndex>"
+        "                   <Name>IDX_TMAspect</Name>"
+        "                   <IsUnique>False</IsUnique>"
+        "                   <Properties>"
+        "                       <string>ElementId</string>"
+        "                   </Properties>"
+        "               </DbIndex>"
+        "           </Indexes>"
+        "       </ClassMap>"
+        "    </ECCustomAttributes>"
+        "    <ECProperty propertyName='TestMultiAspectProperty' typeName='string' />"
+        "  </ECClass>"
+        "  <ECRelationshipClass typeName = 'ElementOwnsTestMultiAspect' strength = 'embedding'>"
+        "    <ECCustomAttributes>"
+        "      <ForeignKeyRelationshipMap xmlns='ECDbMap.01.00'>"
+        "        <OnDeleteAction>Cascade</OnDeleteAction>"
+        "      </ForeignKeyRelationshipMap>"
+        "    </ECCustomAttributes>"
+        "    <Source cardinality = '(1,1)' polymorphic = 'true'>"
+        "      <Class class = 'Element1' />"
+        "    </Source>"
+        "    <Target cardinality = '(0,N)' polymorphic = 'true'>"
+        "      <Class class = 'TestMultiAspect'>"
+        "        <Key>"
+        "          <Property name = 'ElementId' />"
+        "        </Key>"
+        "      </Class>"
+        "    </Target>"
+        "  </ECRelationshipClass>"
+        "</ECSchema>";
+
+//---------------------------------------------------------------------------------------
+// @bsimethod                                   Carole.MacDonald            09/2015
+//---------------+---------------+---------------+---------------+---------------+-------
+void PerformanceElement1::GetParams(ECSqlClassParams& params)
+    {
+    params.Add("Prop1_1");
+    params.Add("Prop1_2");
+    params.Add("Prop1_3");
+    }
+
+//---------------------------------------------------------------------------------------
+// @bsimethod                                   Carole.MacDonald            09/2015
+//---------------+---------------+---------------+---------------+---------------+-------
+DgnDbStatus PerformanceElement1::BindParams(BeSQLite::EC::ECSqlStatement& statement)
+    {
+    if ((ECSqlStatus::Success != statement.BindText(statement.GetParameterIndex("Prop1_1"), m_prop1_1.c_str(), IECSqlBinder::MakeCopy::Yes)) ||
+        (ECSqlStatus::Success != statement.BindInt64(statement.GetParameterIndex("Prop1_2"), m_prop1_2)) ||
+        (ECSqlStatus::Success != statement.BindDouble(statement.GetParameterIndex("Prop1_3"), m_prop1_3)))
+        return DgnDbStatus::BadArg;
+
+    return DgnDbStatus::Success;
+    }
+
+//---------------------------------------------------------------------------------------
+// @bsimethod                                   Carole.MacDonald            08/2015
+//---------------+---------------+---------------+---------------+---------------+-------
+DgnDbStatus PerformanceElement1::_BindInsertParams(BeSQLite::EC::ECSqlStatement& statement)
+    {
+    DgnDbStatus stat = BindParams(statement);
+    if (DgnDbStatus::Success != stat)
+        return stat;
+
+    return T_Super::_BindInsertParams(statement);
+    }
+
+/*---------------------------------------------------------------------------------**//**
+* @bsimethod                                                    Paul.Connelly   09/15
++---------------+---------------+---------------+---------------+---------------+------*/
+DgnDbStatus PerformanceElement1::_ReadSelectParams(ECSqlStatement& stmt, ECSqlClassParams const& params)
+    {
+    EXPECT_EQ (DgnDbStatus::Success, T_Super::_ReadSelectParams(stmt, params));
+    EXPECT_EQ (0, strcmp(stmt.GetValueText(params.GetSelectIndex("Prop1_1")), "Element1 - InitValue"));
+    EXPECT_EQ (10000000, stmt.GetValueInt64(params.GetSelectIndex("Prop1_2")));
+    EXPECT_EQ (-3.1415, stmt.GetValueDouble(params.GetSelectIndex("Prop1_3")));
+
+    return DgnDbStatus::Success;
+    }
+
+//---------------------------------------------------------------------------------------
+// @bsimethod                                   Carole.MacDonald            09/2015
+//---------------+---------------+---------------+---------------+---------------+-------
+DgnDbStatus PerformanceElement1::_BindUpdateParams(BeSQLite::EC::ECSqlStatement& statement)
+    {
+    DgnDbStatus status = T_Super::_BindUpdateParams(statement);
+    if (DgnDbStatus::Success != status)
+        return status;
+
+    m_prop1_1 = "Element1 - UpdatedValue";
+    m_prop1_2 = 20000000LL;
+    m_prop1_3 = -6.283;
+
+    return BindParams(statement);
+    }
+
+//---------------------------------------------------------------------------------------
+// @bsimethod                                   Carole.MacDonald            08/2015
+//---------------+---------------+---------------+---------------+---------------+-------
+PerformanceElement1Ptr PerformanceElement1::Create(Dgn::DgnDbR db, Dgn::DgnModelId modelId, Dgn::DgnClassId classId, Dgn::DgnCategoryId category, bool specifyPropertyValues)
+    {
+    if (specifyPropertyValues)
+        return new PerformanceElement1(PhysicalElement::CreateParams(db, modelId, classId, category), "Element1 - InitValue", 10000000LL, -3.1415);
+
+    return new PerformanceElement1(PhysicalElement::CreateParams(db, modelId, classId, category));
+    }
+
+//---------------------------------------------------------------------------------------
+// @bsimethod                                   Carole.MacDonald            08/2015
+//---------------+---------------+---------------+---------------+---------------+-------
+PerformanceElement1CPtr PerformanceElement1::Insert()
+    {
+    return GetDgnDb().Elements().Insert<PerformanceElement1> (*this);
+    }
+
+//---------------------------------------------------------------------------------------
+// @bsimethod                                   Carole.MacDonald            09/2015
+//---------------+---------------+---------------+---------------+---------------+-------
+PerformanceElement1CPtr PerformanceElement1::Update()
+    {
+    return GetDgnDb().Elements().Update<PerformanceElement1> (*this);
+    }
+
+/*---------------------------------------------------------------------------------**//**
+* @bsimethod                                                    Paul.Connelly   01/16
++---------------+---------------+---------------+---------------+---------------+------*/
+static bool appendEllipse3d(GeometryBuilder& builder, double cx, double cy, double cz)
+    {
+    DEllipse3d ellipseData = DEllipse3d::From(cx, cy, cz,
+        0, 0, 2,
+        0, 3, 0,
+        0.0, Angle::TwoPi());
+    ICurvePrimitivePtr ellipse = ICurvePrimitive::CreateArc(ellipseData);
+    return builder.Append(*ellipse);
+    }
+
+//---------------------------------------------------------------------------------------
+// @bsimethod                                   Majd.Uddin            01/2016
+//---------------+---------------+---------------+---------------+---------------+-------
+static bool appendSolidPrimitive(GeometryBuilder& builder, double dz, double radius)
+{
+    DgnConeDetail cylinderDetail(DPoint3d::From(0, 0, 0), DPoint3d::From(0, 0, dz), radius, radius, true);
+    ISolidPrimitivePtr solidPrimitive = ISolidPrimitive::CreateDgnCone(cylinderDetail);
+    GeometricPrimitivePtr elmGeom3 = GeometricPrimitive::Create(*solidPrimitive);
+    EXPECT_TRUE(elmGeom3.IsValid());
+    EXPECT_TRUE(GeometricPrimitive::GeometryType::SolidPrimitive == elmGeom3->GetGeometryType());
+    ISolidPrimitivePtr getAsSolid = elmGeom3->GetAsISolidPrimitive();
+    EXPECT_TRUE(getAsSolid.IsValid());
+    
+    return builder.Append(*getAsSolid);
+}
+
+/*---------------------------------------------------------------------------------**//**
+* @bsimethod                                    Sam.Wilson      06/15
++---------------+---------------+---------------+---------------+---------------+------*/
+DgnDbStatus TestMultiAspect::_LoadProperties(DgnElementCR el)
+{
+    CachedECSqlStatementPtr stmt = el.GetDgnDb().GetPreparedECSqlStatement(Utf8PrintfString("SELECT TestMultiAspectProperty FROM %s WHERE(ECInstanceId=?)", GetFullEcSqlClassName().c_str()));
+    stmt->BindId(1, GetAspectInstanceId());
+    if (BE_SQLITE_ROW != stmt->Step())
+        return DgnDbStatus::ReadError;
+    m_testMultiAspectProperty = stmt->GetValueText(0);
+    return DgnDbStatus::Success;
+}
+
+static bool useEllipse = true;
+//---------------------------------------------------------------------------------------
+// @bsimethod                                   Majd.Uddin            12/2015
+//---------------+---------------+---------------+---------------+---------------+-------
+void PerformanceElement1::AddGeomtry()
+{
+    GeometrySourceP geomElem = ToGeometrySourceP();
+    GeometryBuilderPtr builder = GeometryBuilder::Create(*GetModel(), GetCategoryId(), DPoint3d::From(0.0, 0.0, 0.0));
+    if (useEllipse)
+        ASSERT_TRUE(appendEllipse3d(*builder, 1, 2, 3));
+    else
+        ASSERT_TRUE(appendSolidPrimitive(*builder, 3.0, 1.5));
+    ASSERT_EQ(SUCCESS, builder->SetGeometryStreamAndPlacement(*geomElem));
+
+    ASSERT_TRUE(HasGeometry());
+}
+
+/*---------------------------------------------------------------------------------**//**
+* @bsimethod                                                    Paul.Connelly   01/16
++---------------+---------------+---------------+---------------+---------------+------*/
+void PerformanceElement1::ExtendGeometry()
+    {
+    GeometrySourceP geomElem = ToGeometrySourceP();
+    GeometryBuilderPtr builder = GeometryBuilder::Create(*GetModel(), GetCategoryId(), DPoint3d::From(0.0, 0.0, 0.0));
+    if (useEllipse)
+        ASSERT_TRUE(appendEllipse3d(*builder, 3, 2, 1));
+    else
+        ASSERT_TRUE(appendSolidPrimitive(*builder, 6.0, 3.0));
+
+    ASSERT_EQ(SUCCESS, builder->SetGeometryStreamAndPlacement(*geomElem));
+    ASSERT_TRUE(HasGeometry());
+    }
+
+//---------------------------------------------------------------------------------------
+// @bsimethod                                   Carole.MacDonald            09/2015
+//---------------+---------------+---------------+---------------+---------------+-------
+void PerformanceElement2::GetParams(ECSqlClassParams& params)
+    {
+    params.Add("Prop2_1");
+    params.Add("Prop2_2");
+    params.Add("Prop2_3");
+    }
+
+//---------------------------------------------------------------------------------------
+// @bsimethod                                   Carole.MacDonald            09/2015
+//---------------+---------------+---------------+---------------+---------------+-------
+DgnDbStatus PerformanceElement2::BindParams(BeSQLite::EC::ECSqlStatement& statement)
+    {
+    if ((ECSqlStatus::Success != statement.BindText(statement.GetParameterIndex("Prop2_1"), m_prop2_1.c_str(), IECSqlBinder::MakeCopy::Yes)) ||
+        (ECSqlStatus::Success != statement.BindInt64(statement.GetParameterIndex("Prop2_2"), m_prop2_2)) ||
+        (ECSqlStatus::Success != statement.BindDouble(statement.GetParameterIndex("Prop2_3"), m_prop2_3)))
+        return DgnDbStatus::BadArg;
+
+    return DgnDbStatus::Success;
+    }
+
+//---------------------------------------------------------------------------------------
+// @bsimethod                                   Carole.MacDonald            08/2015
+//---------------+---------------+---------------+---------------+---------------+-------
+DgnDbStatus PerformanceElement2::_BindInsertParams(BeSQLite::EC::ECSqlStatement& statement)
+    {
+    DgnDbStatus stat = BindParams(statement);
+    if (DgnDbStatus::Success != stat)
+        return stat;
+
+    return T_Super::_BindInsertParams(statement);
+    }
+
+/*---------------------------------------------------------------------------------**//**
+* @bsimethod                                                    Paul.Connelly   09/15
++---------------+---------------+---------------+---------------+---------------+------*/
+DgnDbStatus PerformanceElement2::_ReadSelectParams(ECSqlStatement& stmt, ECSqlClassParams const& params)
+    {
+    EXPECT_EQ (DgnDbStatus::Success, T_Super::_ReadSelectParams(stmt, params));
+    EXPECT_EQ (0, strcmp(stmt.GetValueText(params.GetSelectIndex("Prop2_1")), "Element2 - InitValue"));
+    EXPECT_EQ (20000000, stmt.GetValueInt64(params.GetSelectIndex("Prop2_2")));
+    EXPECT_EQ (2.71828, stmt.GetValueDouble(params.GetSelectIndex("Prop2_3")));
+
+    return DgnDbStatus::Success;
+    }
+
+//---------------------------------------------------------------------------------------
+// @bsimethod                                   Carole.MacDonald            09/2015
+//---------------+---------------+---------------+---------------+---------------+-------
+DgnDbStatus PerformanceElement2::_BindUpdateParams(BeSQLite::EC::ECSqlStatement& statement)
+    {
+    DgnDbStatus status = T_Super::_BindUpdateParams(statement);
+    if (DgnDbStatus::Success != status)
+        return status;
+
+    m_prop2_1 = "Element2 - UpdatedValue";
+    m_prop2_2 = 40000000LL;
+    m_prop2_3 = 5.43656;
+
+    return BindParams(statement);
+    }
+
+//---------------------------------------------------------------------------------------
+// @bsimethod                                   Carole.MacDonald            09/2015
+//---------------+---------------+---------------+---------------+---------------+-------
+PerformanceElement2Ptr PerformanceElement2::Create(Dgn::DgnDbR db, Dgn::DgnModelId modelId, Dgn::DgnClassId classId, Dgn::DgnCategoryId category, bool specifyPropertyValues)
+    {
+    if (specifyPropertyValues)
+        return new PerformanceElement2(PhysicalElement::CreateParams(db, modelId, classId, category), "Element1 - InitValue", 10000000LL, -3.1415, "Element2 - InitValue", 20000000LL, 2.71828);
+    else
+        return new PerformanceElement2(PhysicalElement::CreateParams(db, modelId, classId, category));
+    }
+
+//---------------------------------------------------------------------------------------
+// @bsimethod                                   Carole.MacDonald            09/2015
+//---------------+---------------+---------------+---------------+---------------+-------
+PerformanceElement2CPtr PerformanceElement2::Insert()
+    {
+    return GetDgnDb().Elements().Insert<PerformanceElement2> (*this);
+    }
+
+//---------------------------------------------------------------------------------------
+// @bsimethod                                   Carole.MacDonald            09/2015
+//---------------+---------------+---------------+---------------+---------------+-------
+PerformanceElement2CPtr PerformanceElement2::Update()
+    {
+    return GetDgnDb().Elements().Update<PerformanceElement2> (*this);
+    }
+
+//---------------------------------------------------------------------------------------
+// @bsimethod                                   Carole.MacDonald            09/2015
+//---------------+---------------+---------------+---------------+---------------+-------
+void PerformanceElement3::GetParams(ECSqlClassParams& params)
+    {
+    params.Add("Prop3_1");
+    params.Add("Prop3_2");
+    params.Add("Prop3_3");
+    }
+
+//---------------------------------------------------------------------------------------
+// @bsimethod                                   Carole.MacDonald            09/2015
+//---------------+---------------+---------------+---------------+---------------+-------
+DgnDbStatus PerformanceElement3::BindParams(BeSQLite::EC::ECSqlStatement& statement)
+    {
+    if ((ECSqlStatus::Success != statement.BindText(statement.GetParameterIndex("Prop3_1"), m_prop3_1.c_str(), IECSqlBinder::MakeCopy::Yes)) ||
+        (ECSqlStatus::Success != statement.BindInt64(statement.GetParameterIndex("Prop3_2"), m_prop3_2)) ||
+        (ECSqlStatus::Success != statement.BindDouble(statement.GetParameterIndex("Prop3_3"), m_prop3_3)))
+        return DgnDbStatus::BadArg;
+
+    return DgnDbStatus::Success;
+    }
+
+//---------------------------------------------------------------------------------------
+// @bsimethod                                   Carole.MacDonald            08/2015
+//---------------+---------------+---------------+---------------+---------------+-------
+DgnDbStatus PerformanceElement3::_BindInsertParams(BeSQLite::EC::ECSqlStatement& statement)
+    {
+    DgnDbStatus stat = BindParams(statement);
+    if (DgnDbStatus::Success != stat)
+        return stat;
+
+    return T_Super::_BindInsertParams(statement);
+    }
+
+/*---------------------------------------------------------------------------------**//**
+* @bsimethod                                                    Paul.Connelly   09/15
++---------------+---------------+---------------+---------------+---------------+------*/
+DgnDbStatus PerformanceElement3::_ReadSelectParams(ECSqlStatement& stmt, ECSqlClassParams const& params)
+    {
+    EXPECT_EQ (DgnDbStatus::Success, T_Super::_ReadSelectParams(stmt, params));
+    EXPECT_EQ (0, strcmp(stmt.GetValueText(params.GetSelectIndex("Prop3_1")), "Element3 - InitValue"));
+    EXPECT_EQ (30000000, stmt.GetValueInt64(params.GetSelectIndex("Prop3_2")));
+    EXPECT_EQ (1.414121, stmt.GetValueDouble(params.GetSelectIndex("Prop3_3")));
+
+    return DgnDbStatus::Success;
+    }
+
+//---------------------------------------------------------------------------------------
+// @bsimethod                                   Carole.MacDonald            09/2015
+//---------------+---------------+---------------+---------------+---------------+-------
+DgnDbStatus PerformanceElement3::_BindUpdateParams(BeSQLite::EC::ECSqlStatement& statement)
+    {
+    DgnDbStatus status = T_Super::_BindUpdateParams(statement);
+    if (DgnDbStatus::Success != status)
+        return status;
+
+    m_prop3_1 = "Element3 - UpdatedValue";
+    m_prop3_2 = 60000000LL;
+    m_prop3_3 = 2.828242;
+
+    return BindParams(statement);
+    }
+
+//---------------------------------------------------------------------------------------
+// @bsimethod                                   Carole.MacDonald            09/2015
+//---------------+---------------+---------------+---------------+---------------+-------
+PerformanceElement3Ptr PerformanceElement3::Create(Dgn::DgnDbR db, Dgn::DgnModelId modelId, Dgn::DgnClassId classId, Dgn::DgnCategoryId category, bool specifyPropertyValues)
+    {
+    if (specifyPropertyValues)
+        return new PerformanceElement3(PhysicalElement::CreateParams(db, modelId, classId, category), "Element1 - InitValue", 10000000LL, -3.1415, "Element2 - InitValue", 20000000LL, 2.71828, "Element3 - InitValue", 30000000LL, 1.414121);
+    else
+        return new PerformanceElement3(PhysicalElement::CreateParams(db, modelId, classId, category));
+    }
+
+//---------------------------------------------------------------------------------------
+// @bsimethod                                   Carole.MacDonald            09/2015
+//---------------+---------------+---------------+---------------+---------------+-------
+PerformanceElement3CPtr PerformanceElement3::Insert()
+    {
+    return GetDgnDb().Elements().Insert<PerformanceElement3> (*this);
+    }
+
+//---------------------------------------------------------------------------------------
+// @bsimethod                                   Carole.MacDonald            09/2015
+//---------------+---------------+---------------+---------------+---------------+-------
+PerformanceElement3CPtr PerformanceElement3::Update()
+    {
+    return GetDgnDb().Elements().Update<PerformanceElement3> (*this);
+    }
+
+//---------------------------------------------------------------------------------------
+// @bsimethod                                   Carole.MacDonald            09/2015
+//---------------+---------------+---------------+---------------+---------------+-------
+void PerformanceElement4::GetParams(ECSqlClassParams& params)
+    {
+    params.Add("Prop4_1");
+    params.Add("Prop4_2");
+    params.Add("Prop4_3");
+    }
+
+//---------------------------------------------------------------------------------------
+// @bsimethod                                   Carole.MacDonald            09/2015
+//---------------+---------------+---------------+---------------+---------------+-------
+DgnDbStatus PerformanceElement4::BindParams(BeSQLite::EC::ECSqlStatement& statement)
+    {
+    if ((ECSqlStatus::Success != statement.BindText(statement.GetParameterIndex("Prop4_1"), m_prop4_1.c_str(), IECSqlBinder::MakeCopy::Yes)) ||
+        (ECSqlStatus::Success != statement.BindInt64(statement.GetParameterIndex("Prop4_2"), m_prop4_2)) ||
+        (ECSqlStatus::Success != statement.BindDouble(statement.GetParameterIndex("Prop4_3"), m_prop4_3)))
+        return DgnDbStatus::BadArg;
+
+    return DgnDbStatus::Success;
+    }
+
+//---------------------------------------------------------------------------------------
+// @bsimethod                                   Carole.MacDonald            08/2015
+//---------------+---------------+---------------+---------------+---------------+-------
+DgnDbStatus PerformanceElement4::_BindInsertParams(BeSQLite::EC::ECSqlStatement& statement)
+    {
+    DgnDbStatus stat = BindParams(statement);
+    if (DgnDbStatus::Success != stat)
+        return stat;
+
+    return T_Super::_BindInsertParams(statement);
+    }
+
+/*---------------------------------------------------------------------------------**//**
+* @bsimethod                                                    Paul.Connelly   09/15
++---------------+---------------+---------------+---------------+---------------+------*/
+DgnDbStatus PerformanceElement4::_ReadSelectParams(ECSqlStatement& stmt, ECSqlClassParams const& params)
+    {
+    EXPECT_EQ (DgnDbStatus::Success, T_Super::_ReadSelectParams(stmt, params));
+    EXPECT_EQ (0, strcmp(stmt.GetValueText(params.GetSelectIndex("Prop4_1")), "Element4 - InitValue"));
+    EXPECT_EQ (40000000, stmt.GetValueInt64(params.GetSelectIndex("Prop4_2")));
+    EXPECT_EQ (1.61803398874, stmt.GetValueDouble(params.GetSelectIndex("Prop4_3")));
+
+    return DgnDbStatus::Success;
+    }
+
+//---------------------------------------------------------------------------------------
+// @bsimethod                                   Carole.MacDonald            09/2015
+//---------------+---------------+---------------+---------------+---------------+-------
+DgnDbStatus PerformanceElement4::_BindUpdateParams(BeSQLite::EC::ECSqlStatement& statement)
+    {
+    DgnDbStatus status = T_Super::_BindUpdateParams(statement);
+    if (DgnDbStatus::Success != status)
+        return status;
+
+    m_prop4_1 = "Element4 - UpdatedValue";
+    m_prop4_2 = 80000000LL;
+    m_prop4_3 = 3.23606797748;
+
+    return BindParams(statement);
+    }
+
+//---------------------------------------------------------------------------------------
+// @bsimethod                                   Carole.MacDonald            09/2015
+//---------------+---------------+---------------+---------------+---------------+-------
+PerformanceElement4Ptr PerformanceElement4::Create(Dgn::DgnDbR db, Dgn::DgnModelId modelId, Dgn::DgnClassId classId, Dgn::DgnCategoryId category, bool specifyPropertyValues)
+    {
+    if (specifyPropertyValues)
+        return new PerformanceElement4(PhysicalElement::CreateParams(db, modelId, classId, category), "Element1 - InitValue", 10000000LL, -3.1415, "Element2 - InitValue", 20000000LL, 2.71828, "Element3 - InitValue", 30000000LL, 1.414121, "Element4 - InitValue", 40000000LL, 1.61803398874);
+    else
+        return new PerformanceElement4(PhysicalElement::CreateParams(db, modelId, classId, category));
+    }
+
+//---------------------------------------------------------------------------------------
+// @bsimethod                                   Carole.MacDonald            09/2015
+//---------------+---------------+---------------+---------------+---------------+-------
+PerformanceElement4CPtr PerformanceElement4::Insert()
+    {
+    return GetDgnDb().Elements().Insert<PerformanceElement4> (*this);
+    }
+
+//---------------------------------------------------------------------------------------
+// @bsimethod                                   Carole.MacDonald            09/2015
+//---------------+---------------+---------------+---------------+---------------+-------
+PerformanceElement4CPtr PerformanceElement4::Update()
+    {
+    return GetDgnDb().Elements().Update<PerformanceElement4> (*this);
+    }
+
+//---------------------------------------------------------------------------------------
+// @bsiMethod                                      Muhammad Hassan                  10/15
+//+---------------+---------------+---------------+---------------+---------------+------
+void PerformanceElementsCRUDTestFixture::CreateElements(int numInstances, Utf8CP className, bvector<DgnElementPtr>& elements, Utf8String modelCode, bool specifyPropertyValues) const
+    {
+    DgnClassId mclassId = DgnClassId(m_db->Schemas().GetECClassId(DGN_ECSCHEMA_NAME, DGN_CLASSNAME_SpatialModel));
+    SpatialModelPtr targetModel = new SpatialModel(SpatialModel::CreateParams(*m_db, mclassId, DgnModel::CreateModelCode(modelCode)));
+    EXPECT_EQ (DgnDbStatus::Success, targetModel->Insert());       /* Insert the new model into the DgnDb */
+    DgnCategoryId catid = DgnCategory::QueryHighestCategoryId(*m_db);
+    DgnClassId classId = DgnClassId(m_db->Schemas().GetECClassId(ELEMENT_PERFORMANCE_TEST_SCHEMA_NAME, className));
+
+    bool addMultiAspect = false;
+    bool addExtKey = false;
+
+    if (0 == strcmp(className, ELEMENT_PERFORMANCE_ELEMENT1_CLASS))
+        {
+        for (int i = 0; i < numInstances; i++)
+            {
+            PerformanceElement1Ptr element = PerformanceElement1::Create(*m_db, targetModel->GetModelId(), classId, catid, specifyPropertyValues);
+            element->AddGeomtry();
+            if (addMultiAspect)
+                DgnElement::MultiAspect::AddAspect(*element, *TestMultiAspect::Create("Initial Value"));
+            if (addExtKey)
+            {
+                DgnElement::ExternalKeyAspectPtr extkeyAspect = DgnElement::ExternalKeyAspect::Create(DgnAuthorityId((uint64_t)1), "TestExtKey");
+                ASSERT_TRUE(extkeyAspect.IsValid());
+                element->AddAppData(DgnElement::ExternalKeyAspect::GetAppDataKey(), extkeyAspect.get());
+            }
+            ASSERT_TRUE (element != nullptr);
+            elements.push_back(element);
+            }
+        }
+    else if (0 == strcmp(className, ELEMENT_PERFORMANCE_ELEMENT2_CLASS))
+        {
+        for (int i = 0; i < numInstances; i++)
+            {
+            PerformanceElement2Ptr element = PerformanceElement2::Create(*m_db, targetModel->GetModelId(), classId, catid, specifyPropertyValues);
+            element->AddGeomtry();
+            if (addMultiAspect)
+                DgnElement::MultiAspect::AddAspect(*element, *TestMultiAspect::Create("Initial Value"));
+            if (addExtKey)
+            {
+                DgnElement::ExternalKeyAspectPtr extkeyAspect = DgnElement::ExternalKeyAspect::Create(DgnAuthorityId((uint64_t)1), "TestExtKey");
+                ASSERT_TRUE(extkeyAspect.IsValid());
+                element->AddAppData(DgnElement::ExternalKeyAspect::GetAppDataKey(), extkeyAspect.get());
+            }
+            ASSERT_TRUE (element != nullptr);
+            elements.push_back(element);
+            }
+        }
+    else if (0 == strcmp(className, ELEMENT_PERFORMANCE_ELEMENT3_CLASS))
+        {
+        for (int i = 0; i < numInstances; i++)
+            {
+            PerformanceElement3Ptr element = PerformanceElement3::Create(*m_db, targetModel->GetModelId(), classId, catid, specifyPropertyValues);
+            element->AddGeomtry();
+            if (addMultiAspect)
+                DgnElement::MultiAspect::AddAspect(*element, *TestMultiAspect::Create("Initial Value"));
+            if (addExtKey)
+            {
+                DgnElement::ExternalKeyAspectPtr extkeyAspect = DgnElement::ExternalKeyAspect::Create(DgnAuthorityId((uint64_t)1), "TestExtKey");
+                ASSERT_TRUE(extkeyAspect.IsValid());
+                element->AddAppData(DgnElement::ExternalKeyAspect::GetAppDataKey(), extkeyAspect.get());
+            }
+            ASSERT_TRUE (element != nullptr);
+            elements.push_back(element);
+            }
+        }
+    else if (0 == strcmp(className, ELEMENT_PERFORMANCE_ELEMENT4_CLASS))
+        {
+        for (int i = 0; i < numInstances; i++)
+            {
+            PerformanceElement4Ptr element = PerformanceElement4::Create(*m_db, targetModel->GetModelId(), classId, catid, specifyPropertyValues);
+            element->AddGeomtry();
+            if (addMultiAspect)
+                DgnElement::MultiAspect::AddAspect(*element, *TestMultiAspect::Create("Initial Value"));
+            if (addExtKey)
+            {
+                DgnElement::ExternalKeyAspectPtr extkeyAspect = DgnElement::ExternalKeyAspect::Create(DgnAuthorityId((uint64_t)1), "TestExtKey");
+                ASSERT_TRUE(extkeyAspect.IsValid());
+                element->AddAppData(DgnElement::ExternalKeyAspect::GetAppDataKey(), extkeyAspect.get());
+            }
+            ASSERT_TRUE (element != nullptr);
+            elements.push_back(element);
+            }
+        }
+    ASSERT_EQ (numInstances, (int)elements.size());
+    }
+
+//---------------------------------------------------------------------------------------
+// @bsiMethod                                      Muhammad Hassan                  10/15
+//+---------------+---------------+---------------+---------------+---------------+------
+//static
+DgnDbStatus PerformanceElementsCRUDTestFixture::BindElement1PropertyParams(BeSQLite::Statement& stmt, bool updateParams)
+    {
+    Utf8String stringVal = "Element1 - ";
+    int64_t intVal = 10000000LL;
+    double doubleVal = -3.1415;
+    if (updateParams)
+        {
+        stringVal.append("UpdatedValue");
+        intVal = intVal * 2;
+        doubleVal = doubleVal * 2;
+        }
+    else
+        {
+        stringVal.append("InitValue");
+        }
+
+    if ((DbResult::BE_SQLITE_OK != stmt.BindText(stmt.GetParameterIndex(":Prop1_1"), stringVal.c_str(), BeSQLite::Statement::MakeCopy::No)) ||
+        (DbResult::BE_SQLITE_OK != stmt.BindInt64(stmt.GetParameterIndex(":Prop1_2"), intVal)) ||
+        (DbResult::BE_SQLITE_OK != stmt.BindDouble(stmt.GetParameterIndex(":Prop1_3"), doubleVal)))
+        return DgnDbStatus::BadArg;
+
+    return DgnDbStatus::Success;
+    }
+
+//---------------------------------------------------------------------------------------
+// @bsiMethod                                      Muhammad Hassan                  10/15
+//+---------------+---------------+---------------+---------------+---------------+------
+//static
+DgnDbStatus PerformanceElementsCRUDTestFixture::BindElement2PropertyParams(BeSQLite::Statement& stmt, bool updateParams)
+    {
+    Utf8String stringVal = "Element2 - ";
+    int64_t intVal = 20000000LL;
+    double doubleVal = 2.71828;
+    if (updateParams)
+        {
+        stringVal.append("UpdatedValue");
+        intVal = intVal * 2;
+        doubleVal = doubleVal * 2;
+        }
+    else
+        {
+        stringVal.append("InitValue");
+        }
+
+    if ((DgnDbStatus::Success != BindElement1PropertyParams(stmt, updateParams)) ||
+        (DbResult::BE_SQLITE_OK != stmt.BindText(stmt.GetParameterIndex(":Prop2_1"), stringVal.c_str(), BeSQLite::Statement::MakeCopy::No)) ||
+        (DbResult::BE_SQLITE_OK != stmt.BindInt64(stmt.GetParameterIndex(":Prop2_2"), intVal)) ||
+        (DbResult::BE_SQLITE_OK != stmt.BindDouble(stmt.GetParameterIndex(":Prop2_3"), doubleVal)))
+        return DgnDbStatus::BadArg;
+
+    return DgnDbStatus::Success;
+    }
+
+//---------------------------------------------------------------------------------------
+// @bsiMethod                                      Muhammad Hassan                  10/15
+//+---------------+---------------+---------------+---------------+---------------+------
+//static
+DgnDbStatus PerformanceElementsCRUDTestFixture::BindElement3PropertyParams(BeSQLite::Statement& stmt, bool updateParams)
+    {
+    Utf8String stringVal = "Element3 - ";
+    int64_t intVal = 30000000LL;
+    double doubleVal = 1.414121;
+    if (updateParams)
+        {
+        stringVal.append("UpdatedValue");
+        intVal = intVal * 2;
+        doubleVal = doubleVal * 2;
+        }
+    else
+        {
+        stringVal.append("InitValue");
+        }
+
+    if ((DgnDbStatus::Success != BindElement2PropertyParams(stmt, updateParams)) ||
+        (DbResult::BE_SQLITE_OK != stmt.BindText(stmt.GetParameterIndex(":Prop3_1"), stringVal.c_str(), BeSQLite::Statement::MakeCopy::No)) ||
+        (DbResult::BE_SQLITE_OK != stmt.BindInt64(stmt.GetParameterIndex(":Prop3_2"), intVal)) ||
+        (DbResult::BE_SQLITE_OK != stmt.BindDouble(stmt.GetParameterIndex(":Prop3_3"), doubleVal)))
+        return DgnDbStatus::BadArg;
+
+    return DgnDbStatus::Success;
+    }
+
+//---------------------------------------------------------------------------------------
+// @bsiMethod                                      Muhammad Hassan                  10/15
+//+---------------+---------------+---------------+---------------+---------------+------
+//static
+DgnDbStatus PerformanceElementsCRUDTestFixture::BindElement4PropertyParams(BeSQLite::Statement& stmt, bool updateParams)
+    {
+    Utf8String stringVal = "Element4 - ";
+    int64_t intVal = 40000000LL;
+    double doubleVal = 1.61803398874;
+    if (updateParams)
+        {
+        stringVal.append("UpdatedValue");
+        intVal = intVal * 2;
+        doubleVal = doubleVal * 2;
+        }
+    else
+        {
+        stringVal.append("InitValue");
+        }
+
+    if ((DgnDbStatus::Success != BindElement3PropertyParams(stmt, updateParams)) ||
+        (DbResult::BE_SQLITE_OK != stmt.BindText(stmt.GetParameterIndex(":Prop4_1"), stringVal.c_str(), BeSQLite::Statement::MakeCopy::No)) ||
+        (DbResult::BE_SQLITE_OK != stmt.BindInt64(stmt.GetParameterIndex(":Prop4_2"), intVal)) ||
+        (DbResult::BE_SQLITE_OK != stmt.BindDouble(stmt.GetParameterIndex(":Prop4_3"), doubleVal)))
+        return DgnDbStatus::BadArg;
+
+    return DgnDbStatus::Success;
+    }
+
+//---------------------------------------------------------------------------------------
+// @bsiMethod                                      Muhammad Hassan                  10/15
+//+---------------+---------------+---------------+---------------+---------------+------
+//static
+void PerformanceElementsCRUDTestFixture::BindParams(DgnElementPtr& element, BeSQLite::Statement& stmt, Utf8CP className)
+    {
+    bool updateParams = false;
+    const ECInstanceId id(s_elementId++);
+    ASSERT_EQ (DbResult::BE_SQLITE_OK, stmt.BindId(stmt.GetParameterIndex(":Id"), id));
+    ASSERT_EQ (DbResult::BE_SQLITE_OK, stmt.BindId(stmt.GetParameterIndex(":ModelId"), element->GetModelId()));
+
+    DgnCode elementCode = DgnCode::CreateEmpty();
+    if (elementCode.IsEmpty())
+        {
+        ASSERT_EQ (DbResult::BE_SQLITE_OK, stmt.BindNull(stmt.GetParameterIndex(":Code_Value")));
+        }
+    else
+        {
+        ASSERT_EQ (DbResult::BE_SQLITE_OK, stmt.BindText(stmt.GetParameterIndex(":Code_Value"), elementCode.GetValue().c_str(), BeSQLite::Statement::MakeCopy::No));
+        }
+    ASSERT_EQ (DbResult::BE_SQLITE_OK, stmt.BindId(stmt.GetParameterIndex(":Code_AuthorityId"), elementCode.GetAuthority()));
+    ASSERT_EQ (DbResult::BE_SQLITE_OK, stmt.BindText(stmt.GetParameterIndex(":Code_Namespace"), elementCode.GetNamespace().c_str(), BeSQLite::Statement::MakeCopy::No));
+    
+    if (element->HasLabel())
+        {
+        ASSERT_EQ(DbResult::BE_SQLITE_OK, stmt.BindText(stmt.GetParameterIndex(":Label"), element->GetLabel(), BeSQLite::Statement::MakeCopy::No));
+        }
+    else
+        {
+        ASSERT_EQ(DbResult::BE_SQLITE_OK, stmt.BindNull(stmt.GetParameterIndex(":Label")));
+        }
+
+    ASSERT_EQ (DbResult::BE_SQLITE_OK, stmt.BindId(stmt.GetParameterIndex(":ParentId"), element->GetParentId()));
+
+    if (0 == strcmp(className, ELEMENT_PERFORMANCE_ELEMENT1_CLASS))
+        {
+        ASSERT_EQ (DgnDbStatus::Success, BindElement1PropertyParams(stmt, updateParams));
+        }
+    else if (0 == strcmp(className, ELEMENT_PERFORMANCE_ELEMENT2_CLASS))
+        {
+        ASSERT_EQ (DgnDbStatus::Success, BindElement2PropertyParams(stmt, updateParams));
+        }
+    else if (0 == strcmp(className, ELEMENT_PERFORMANCE_ELEMENT3_CLASS))
+        {
+        ASSERT_EQ (DgnDbStatus::Success, BindElement3PropertyParams(stmt, updateParams));
+        }
+    else if (0 == strcmp(className, ELEMENT_PERFORMANCE_ELEMENT4_CLASS))
+        {
+        ASSERT_EQ (DgnDbStatus::Success, BindElement4PropertyParams(stmt, updateParams));
+        }
+    }
+
+//---------------------------------------------------------------------------------------
+// @bsiMethod                                      Muhammad Hassan                  10/15
+//+---------------+---------------+---------------+---------------+---------------+------
+//static
+void PerformanceElementsCRUDTestFixture::BindUpdateParams(BeSQLite::Statement& stmt, Utf8CP className)
+    {
+    bool updateParams = true;
+    if (0 == strcmp(className, ELEMENT_PERFORMANCE_ELEMENT1_CLASS))
+        {
+        ASSERT_EQ (DgnDbStatus::Success, BindElement1PropertyParams(stmt, updateParams));
+        }
+    else if (0 == strcmp(className, ELEMENT_PERFORMANCE_ELEMENT2_CLASS))
+        {
+        ASSERT_EQ (DgnDbStatus::Success, BindElement2PropertyParams(stmt, updateParams));
+        }
+    else if (0 == strcmp(className, ELEMENT_PERFORMANCE_ELEMENT3_CLASS))
+        {
+        ASSERT_EQ (DgnDbStatus::Success, BindElement3PropertyParams(stmt, updateParams));
+        }
+    else if (0 == strcmp(className, ELEMENT_PERFORMANCE_ELEMENT4_CLASS))
+        {
+        ASSERT_EQ (DgnDbStatus::Success, BindElement4PropertyParams(stmt, updateParams));
+        }
+    }
+
+//BindParams Overloads for ECSql
+//---------------------------------------------------------------------------------------
+// @bsiMethod                                      Muhammad Hassan                  10/15
+//+---------------+---------------+---------------+---------------+---------------+------
+//static
+DgnDbStatus PerformanceElementsCRUDTestFixture::BindElement1PropertyParams(ECSqlStatement& statement, bool updateParams)
+    {
+    Utf8String stringVal = "Element1 - ";
+    int64_t intVal = 10000000LL;
+    double doubleVal = -3.1416;
+
+    if (updateParams)
+        {
+        stringVal.append("UpdatedValue");
+        intVal = intVal * 2;
+        doubleVal = doubleVal * 2;
+        }
+    else
+        {
+        stringVal.append("InitValue");
+        }
+
+    if ((ECSqlStatus::Success != statement.BindText(statement.GetParameterIndex("Prop1_1"), stringVal.c_str(), IECSqlBinder::MakeCopy::No)) ||
+        (ECSqlStatus::Success != statement.BindInt64(statement.GetParameterIndex("Prop1_2"), intVal)) ||
+        (ECSqlStatus::Success != statement.BindDouble(statement.GetParameterIndex("Prop1_3"), doubleVal)))
+        return DgnDbStatus::BadArg;
+
+    return DgnDbStatus::Success;
+    }
+
+//---------------------------------------------------------------------------------------
+// @bsiMethod                                      Muhammad Hassan                  10/15
+//+---------------+---------------+---------------+---------------+---------------+------
+//static
+DgnDbStatus PerformanceElementsCRUDTestFixture::BindElement2PropertyParams(ECSqlStatement& stmt, bool updateParams)
+    {
+    Utf8String stringVal = "Element2 - ";
+    int64_t intVal = 20000000LL;
+    double doubleVal = 2.71828;
+
+    if (updateParams)
+        {
+        stringVal.append("UpdatedValue");
+        intVal = intVal * 2;
+        doubleVal = doubleVal * 2;
+        }
+    else
+        {
+        stringVal.append("InitValue");
+        }
+
+    if ((DgnDbStatus::Success != BindElement1PropertyParams(stmt, updateParams)) ||
+        (ECSqlStatus::Success != stmt.BindText(stmt.GetParameterIndex("Prop2_1"), stringVal.c_str(), IECSqlBinder::MakeCopy::No)) ||
+        (ECSqlStatus::Success != stmt.BindInt64(stmt.GetParameterIndex("Prop2_2"), intVal)) ||
+        (ECSqlStatus::Success != stmt.BindDouble(stmt.GetParameterIndex("Prop2_3"), doubleVal)))
+        return DgnDbStatus::BadArg;
+
+    return DgnDbStatus::Success;
+    }
+
+//---------------------------------------------------------------------------------------
+// @bsiMethod                                      Muhammad Hassan                  10/15
+//+---------------+---------------+---------------+---------------+---------------+------
+//static
+DgnDbStatus PerformanceElementsCRUDTestFixture::BindElement3PropertyParams(ECSqlStatement& stmt, bool updateParams)
+    {
+    Utf8String stringVal = "Element3 - ";
+    int64_t intVal = 30000000LL;
+    double doubleVal = 1.414121;
+
+    if (updateParams)
+        {
+        stringVal.append("UpdatedValue");
+        intVal = intVal * 2;
+        doubleVal = doubleVal * 2;
+        }
+    else
+        {
+        stringVal.append("InitValue");
+        }
+
+    if ((DgnDbStatus::Success != BindElement2PropertyParams(stmt, updateParams)) ||
+        (ECSqlStatus::Success != stmt.BindText(stmt.GetParameterIndex("Prop3_1"), stringVal.c_str(), IECSqlBinder::MakeCopy::No)) ||
+        (ECSqlStatus::Success != stmt.BindInt64(stmt.GetParameterIndex("Prop3_2"), intVal)) ||
+        (ECSqlStatus::Success != stmt.BindDouble(stmt.GetParameterIndex("Prop3_3"), doubleVal)))
+        return DgnDbStatus::BadArg;
+
+    return DgnDbStatus::Success;
+    }
+
+//---------------------------------------------------------------------------------------
+// @bsiMethod                                      Muhammad Hassan                  10/15
+//+---------------+---------------+---------------+---------------+---------------+------
+//static
+DgnDbStatus PerformanceElementsCRUDTestFixture::BindElement4PropertyParams(ECSqlStatement& stmt, bool updateParams)
+    {
+    Utf8String stringVal = "Element4 - ";
+    int64_t intVal = 40000000LL;
+    double doubleVal = 1.61803398874;
+
+    if (updateParams)
+        {
+        stringVal.append("UpdatedValue");
+        intVal = intVal * 2;
+        doubleVal = doubleVal * 2;
+        }
+    else
+        {
+        stringVal.append("InitValue");
+        }
+
+    if ((DgnDbStatus::Success != BindElement3PropertyParams(stmt, updateParams)) ||
+        (ECSqlStatus::Success != stmt.BindText(stmt.GetParameterIndex("Prop4_1"), stringVal.c_str(), IECSqlBinder::MakeCopy::No)) ||
+        (ECSqlStatus::Success != stmt.BindInt64(stmt.GetParameterIndex("Prop4_2"), intVal)) ||
+        (ECSqlStatus::Success != stmt.BindDouble(stmt.GetParameterIndex("Prop4_3"), doubleVal)))
+        return DgnDbStatus::BadArg;
+
+    return DgnDbStatus::Success;
+    }
+
+#if defined (NOT_NOW_REMOVE)
+//---------------------------------------------------------------------------------------
+// @bsiclass                                      Muhammad Hassan                  01/16
+//+---------------+---------------+---------------+---------------+---------------+------
+struct GeomBlobHeader
+    {
+    enum { Signature = 0x0600, };
+
+    uint32_t m_signature;
+    uint32_t m_size;
+    GeomBlobHeader(GeometryStream const& geom) { m_signature = Signature; m_size = geom.GetSize(); }
+    GeomBlobHeader(SnappyReader& in) { uint32_t actuallyRead; in._Read((Byte*) this, sizeof (*this), actuallyRead); }
+    };
+
+//---------------------------------------------------------------------------------------
+// @bsiMethod                                      Muhammad Hassan                  10/15
+//+---------------+---------------+---------------+---------------+---------------+------
+//static
+void PerformanceElementsCRUDTestFixture::BindParams(DgnElementPtr& element, ECSqlStatement& stmt, Utf8CP className)
+    {
+    bool updateParams = false;
+    const ECInstanceId id(s_elementId++);
+    ASSERT_EQ (ECSqlStatus::Success, stmt.BindId(stmt.GetParameterIndex("ECInstanceId"), id));
+    ASSERT_EQ (ECSqlStatus::Success, stmt.BindId(stmt.GetParameterIndex("ModelId"), element->GetModelId()));
+
+    // Bind Code
+    {
+        DgnCode elementCode = DgnCode::CreateEmpty();
+    IECSqlStructBinder& codeBinder = stmt.BindStruct(stmt.GetParameterIndex("Code"));
+
+    if (elementCode.IsEmpty())
+        {
+        ASSERT_EQ (ECSqlStatus::Success, codeBinder.GetMember("Value").BindNull());
+        }
+    else
+        {
+        ASSERT_EQ (ECSqlStatus::Success, codeBinder.GetMember("Value").BindText(elementCode.GetValue().c_str(), IECSqlBinder::MakeCopy::No));
+        }
+
+    ASSERT_EQ (ECSqlStatus::Success, codeBinder.GetMember("AuthorityId").BindId(elementCode.GetAuthority()));
+    ASSERT_EQ (ECSqlStatus::Success, codeBinder.GetMember("Namespace").BindText(elementCode.GetNamespace().c_str(), IECSqlBinder::MakeCopy::No));
+    }
+
+    if (element->HasLabel())
+        {
+        ASSERT_EQ(ECSqlStatus::Success, stmt.BindText(stmt.GetParameterIndex("Label"), element->GetLabel(), IECSqlBinder::MakeCopy::No));
+        }
+    else
+        {
+        ASSERT_EQ(ECSqlStatus::Success, stmt.BindNull(stmt.GetParameterIndex("Label")));
+        }
+
+    ASSERT_EQ (ECSqlStatus::Success, stmt.BindId(stmt.GetParameterIndex("ParentId"), element->GetParentId()));
+    ASSERT_EQ (ECSqlStatus::Success, stmt.BindId(stmt.GetParameterIndex("CategoryId"), element->ToGeometrySource()->GetCategoryId()));
+
+    //bind Geometry
+    {
+    ASSERT_TRUE (element->ToGeometrySourceP ()->HasGeometry());
+
+    // Compress the serialized GeomStream
+    bool m_multiChunkGeomStream = false;
+    SnappyToBlob& snappyTo = element->GetDgnDb().Elements().GetSnappyTo();
+    snappyTo.Init();
+
+    GeometryStream geom = element->ToGeometrySource()->GetGeometryStream();
+    if (0 < geom.GetSize())
+        {
+        GeomBlobHeader header(geom);
+        snappyTo.Write((Byte const*)&header, sizeof (header));
+        snappyTo.Write(geom.GetData(), geom.GetSize());
+        }
+
+    auto geomIndex = stmt.GetParameterIndex ("GeometryStream");
+    uint32_t zipSize = snappyTo.GetCompressedSize();
+    if (0 < zipSize)
+        {
+        if (1 == snappyTo.GetCurrChunk())
+            {
+            ASSERT_EQ (ECSqlStatus::Success, stmt.BindBinary(geomIndex, snappyTo.GetChunkData(0), zipSize, IECSqlBinder::MakeCopy::No));
+            }
+        else
+            {
+            m_multiChunkGeomStream = true;
+            ASSERT_EQ (ECSqlStatus::Success, stmt.BindNull(geomIndex));
+            }
+        }
+    else
+        {
+        ASSERT_EQ (ECSqlStatus::Success, stmt.BindNull(geomIndex));
+        }
+    }
+
+    ASSERT_EQ (ECSqlStatus::Success, stmt.BindInt(stmt.GetParameterIndex("InPhysicalSpace"), CoordinateSpace::World == element->GetModel()->ToGeometricModel()->GetCoordinateSpace() ? 1 : 0));
+
+    Placement3dCR placement = element->ToGeometrySource3d()->GetPlacement();
+    if (!placement.IsValid())
+        {
+        ASSERT_EQ (ECSqlStatus::Success, stmt.BindNull(stmt.GetParameterIndex("Origin")));
+        ASSERT_EQ (ECSqlStatus::Success, stmt.BindNull(stmt.GetParameterIndex("Yaw")));
+        ASSERT_EQ (ECSqlStatus::Success, stmt.BindNull(stmt.GetParameterIndex("Pitch")));
+        ASSERT_EQ (ECSqlStatus::Success, stmt.BindNull(stmt.GetParameterIndex("Roll")));
+        ASSERT_EQ (ECSqlStatus::Success, stmt.BindNull(stmt.GetParameterIndex("BBoxLow")));
+        ASSERT_EQ (ECSqlStatus::Success, stmt.BindNull(stmt.GetParameterIndex("BBoxHigh")));
+        }
+    else
+        {
+        ASSERT_EQ (ECSqlStatus::Success, stmt.BindPoint3D (stmt.GetParameterIndex("Origin"), placement.GetOrigin()));
+        ASSERT_EQ (ECSqlStatus::Success, stmt.BindDouble(stmt.GetParameterIndex("Yaw"), placement.GetAngles().GetYaw().Degrees()));
+        ASSERT_EQ (ECSqlStatus::Success, stmt.BindDouble(stmt.GetParameterIndex("Pitch"), placement.GetAngles().GetPitch().Degrees()));
+        ASSERT_EQ (ECSqlStatus::Success, stmt.BindDouble(stmt.GetParameterIndex("Roll"), placement.GetAngles().GetRoll().Degrees()));
+        ASSERT_EQ (ECSqlStatus::Success, stmt.BindPoint3D (stmt.GetParameterIndex("BBoxLow"), placement.GetElementBox().low));
+        ASSERT_EQ (ECSqlStatus::Success, stmt.BindPoint3D (stmt.GetParameterIndex("BBoxHigh"), placement.GetElementBox().high));
+        }
+
+    if (0 == strcmp(className, ELEMENT_PERFORMANCE_ELEMENT1_CLASS))
+        {
+        ASSERT_EQ (DgnDbStatus::Success, BindElement1PropertyParams(stmt, updateParams));
+        }
+    else if (0 == strcmp(className, ELEMENT_PERFORMANCE_ELEMENT2_CLASS))
+        {
+        ASSERT_EQ (DgnDbStatus::Success, BindElement2PropertyParams(stmt, updateParams));
+        }
+    else if (0 == strcmp(className, ELEMENT_PERFORMANCE_ELEMENT3_CLASS))
+        {
+        ASSERT_EQ (DgnDbStatus::Success, BindElement3PropertyParams(stmt, updateParams));
+        }
+    else if (0 == strcmp(className, ELEMENT_PERFORMANCE_ELEMENT4_CLASS))
+        {
+        ASSERT_EQ (DgnDbStatus::Success, BindElement4PropertyParams(stmt, updateParams));
+        }
+    }
+
+//---------------------------------------------------------------------------------------
+// @bsiMethod                                      Muhammad Hassan                  10/15
+//+---------------+---------------+---------------+---------------+---------------+------
+//static
+void PerformanceElementsCRUDTestFixture::BindUpdateParams(DgnElementPtr& element, ECSqlStatement& stmt, Utf8CP className)
+    {
+    bool updateParams = true;
+    // Bind Code
+    {
+    DgnCode elementCode = element->GetCode();
+    IECSqlStructBinder& codeBinder = stmt.BindStruct(stmt.GetParameterIndex("Code"));
+    if (elementCode.IsEmpty())
+        {
+        ASSERT_EQ (ECSqlStatus::Success, codeBinder.GetMember("Value").BindNull());
+        }
+    else
+        {
+        ASSERT_EQ (ECSqlStatus::Success, codeBinder.GetMember("Value").BindText(elementCode.GetValue().c_str(), IECSqlBinder::MakeCopy::No));
+        }
+
+    ASSERT_EQ (ECSqlStatus::Success, codeBinder.GetMember("AuthorityId").BindId(elementCode.GetAuthority()));
+    ASSERT_EQ (ECSqlStatus::Success, codeBinder.GetMember("Namespace").BindText(elementCode.GetNamespace().c_str(), IECSqlBinder::MakeCopy::No));
+    }
+
+    if (element->HasLabel())
+        {
+        ASSERT_EQ (ECSqlStatus::Success, stmt.BindText(stmt.GetParameterIndex("Label"), element->GetLabel(), IECSqlBinder::MakeCopy::No));
+        }
+    else
+        {
+        ASSERT_EQ (ECSqlStatus::Success, stmt.BindNull(stmt.GetParameterIndex("Label")));
+        }
+    ASSERT_EQ (ECSqlStatus::Success, stmt.BindId(stmt.GetParameterIndex("ParentId"), element->GetParentId()));
+    ASSERT_EQ (ECSqlStatus::Success, stmt.BindId(stmt.GetParameterIndex("CategoryId"), element->ToGeometrySource()->GetCategoryId()));
+
+    //bind Geometry
+    {
+    ASSERT_TRUE (element->ToGeometrySourceP ()->HasGeometry());
+
+    // Compress the serialized GeomStream
+    bool m_multiChunkGeomStream = false;
+    SnappyToBlob& snappyTo = element->GetDgnDb().Elements().GetSnappyTo();
+    snappyTo.Init();
+
+    GeometryStream geom = element->ToGeometrySource()->GetGeometryStream();
+    if (0 < geom.GetSize())
+        {
+        GeomBlobHeader header(geom);
+        snappyTo.Write((Byte const*)&header, sizeof (header));
+        snappyTo.Write(geom.GetData(), geom.GetSize());
+        }
+
+    auto geomIndex = stmt.GetParameterIndex ("GeometryStream");
+    uint32_t zipSize = snappyTo.GetCompressedSize();
+    if (0 < zipSize)
+        {
+        if (1 == snappyTo.GetCurrChunk())
+            {
+            // Common case - only one chunk in geom stream. Bind it directly.
+            // NB: This requires that no other code uses DgnElements::SnappyToBlob() until our ECSqlStatement is executed...
+            stmt.BindBinary(geomIndex, snappyTo.GetChunkData(0), zipSize, IECSqlBinder::MakeCopy::No);
+            }
+        else
+            {
+            // More than one chunk in geom stream. Avoid expensive alloc+copy by deferring writing geom stream until ECSqlStatement executes.
+            m_multiChunkGeomStream = true;
+            stmt.BindNull(geomIndex);
+            }
+        }
+    else
+        {
+        // No geometry
+        stmt.BindNull(geomIndex);
+        }
+    }
+    ASSERT_EQ (ECSqlStatus::Success, stmt.BindInt(stmt.GetParameterIndex("InPhysicalSpace"), CoordinateSpace::World == element->GetModel()->ToGeometricModel()->GetCoordinateSpace() ? 1 : 0));
+
+    Placement3dCR placement = element->ToGeometrySource3d()->GetPlacement();
+    if (!placement.IsValid())
+        {
+        ASSERT_EQ(ECSqlStatus::Success, stmt.BindNull(stmt.GetParameterIndex("Origin")));
+        ASSERT_EQ (ECSqlStatus::Success, stmt.BindNull(stmt.GetParameterIndex("Yaw")));
+        ASSERT_EQ (ECSqlStatus::Success, stmt.BindNull(stmt.GetParameterIndex("Pitch")));
+        ASSERT_EQ (ECSqlStatus::Success, stmt.BindNull(stmt.GetParameterIndex("Roll")));
+        ASSERT_EQ (ECSqlStatus::Success, stmt.BindNull(stmt.GetParameterIndex("BBoxLow")));
+        ASSERT_EQ (ECSqlStatus::Success, stmt.BindNull(stmt.GetParameterIndex("BBoxHigh")));
+        }
+    else
+        {
+        ASSERT_EQ (ECSqlStatus::Success, stmt.BindPoint3D (stmt.GetParameterIndex("Origin"), placement.GetOrigin()));
+        ASSERT_EQ (ECSqlStatus::Success, stmt.BindDouble(stmt.GetParameterIndex("Yaw"), placement.GetAngles().GetYaw().Degrees()));
+        ASSERT_EQ (ECSqlStatus::Success, stmt.BindDouble(stmt.GetParameterIndex("Pitch"), placement.GetAngles().GetPitch().Degrees()));
+        ASSERT_EQ (ECSqlStatus::Success, stmt.BindDouble(stmt.GetParameterIndex("Roll"), placement.GetAngles().GetRoll().Degrees()));
+        ASSERT_EQ (ECSqlStatus::Success, stmt.BindPoint3D (stmt.GetParameterIndex("BBoxLow"), placement.GetElementBox().low));
+        ASSERT_EQ (ECSqlStatus::Success, stmt.BindPoint3D (stmt.GetParameterIndex("BBoxHigh"), placement.GetElementBox().high));
+        }
+
+    if (0 == strcmp(className, ELEMENT_PERFORMANCE_ELEMENT1_CLASS))
+        {
+        ASSERT_EQ (DgnDbStatus::Success, BindElement1PropertyParams(stmt, updateParams));
+        }
+    else if (0 == strcmp(className, ELEMENT_PERFORMANCE_ELEMENT2_CLASS))
+        {
+        ASSERT_EQ (DgnDbStatus::Success, BindElement2PropertyParams(stmt, updateParams));
+        }
+    else if (0 == strcmp(className, ELEMENT_PERFORMANCE_ELEMENT3_CLASS))
+        {
+        ASSERT_EQ (DgnDbStatus::Success, BindElement3PropertyParams(stmt, updateParams));
+        }
+    else if (0 == strcmp(className, ELEMENT_PERFORMANCE_ELEMENT4_CLASS))
+        {
+        ASSERT_EQ (DgnDbStatus::Success, BindElement4PropertyParams(stmt, updateParams));
+        }
+    }
+#endif
+
+//Methods to verify Business Property Values returned by Sql Statements. 
+//---------------------------------------------------------------------------------------
+// @bsiMethod                                      Muhammad Hassan                  10/15
+//+---------------+---------------+---------------+---------------+---------------+------
+//static
+DgnDbStatus PerformanceElementsCRUDTestFixture::ExtractElement1SelectParams(BeSQLite::Statement& stmt)
+    {
+    if ((0 != strcmp("Element1 - InitValue", stmt.GetValueText(7))) ||
+        (stmt.GetValueInt64(8) != 10000000) ||
+        (stmt.GetValueDouble(9) != -3.1415))
+        return DgnDbStatus::ReadError;
+
+    return DgnDbStatus::Success;
+    }
+
+//---------------------------------------------------------------------------------------
+// @bsiMethod                                      Muhammad Hassan                  10/15
+//+---------------+---------------+---------------+---------------+---------------+------
+//static
+DgnDbStatus PerformanceElementsCRUDTestFixture::ExtractElement2SelectParams(BeSQLite::Statement& stmt)
+    {
+    if ((DgnDbStatus::Success != ExtractElement1SelectParams(stmt)) ||
+        (0 != strcmp("Element2 - InitValue", stmt.GetValueText(10))) ||
+        (stmt.GetValueInt64(11) != 20000000) ||
+        (stmt.GetValueDouble(12) != 2.71828))
+        return DgnDbStatus::ReadError;
+
+    return DgnDbStatus::Success;
+    }
+
+//---------------------------------------------------------------------------------------
+// @bsiMethod                                      Muhammad Hassan                  10/15
+//+---------------+---------------+---------------+---------------+---------------+------
+//static
+DgnDbStatus PerformanceElementsCRUDTestFixture::ExtractElement3SelectParams(BeSQLite::Statement& stmt)
+    {
+    if ((DgnDbStatus::Success != ExtractElement2SelectParams(stmt)) ||
+        (0 != strcmp("Element3 - InitValue", stmt.GetValueText(13))) ||
+        (stmt.GetValueInt64(14) != 30000000) ||
+        (stmt.GetValueDouble(15) != 1.414121))
+        return DgnDbStatus::ReadError;
+
+    return DgnDbStatus::Success;
+    }
+
+//---------------------------------------------------------------------------------------
+// @bsiMethod                                      Muhammad Hassan                  10/15
+//+---------------+---------------+---------------+---------------+---------------+------
+//static
+DgnDbStatus PerformanceElementsCRUDTestFixture::ExtractElement4SelectParams(BeSQLite::Statement& stmt)
+    {
+    if ((DgnDbStatus::Success != ExtractElement3SelectParams(stmt)) ||
+        (0 != strcmp("Element4 - InitValue", stmt.GetValueText(16))) ||
+        (stmt.GetValueInt64(17) != 40000000) ||
+        (stmt.GetValueDouble(18) != 1.61803398874))
+        return DgnDbStatus::ReadError;
+
+    return DgnDbStatus::Success;
+    }
+
+//---------------------------------------------------------------------------------------
+// @bsiMethod                                      Muhammad Hassan                  10/15
+//+---------------+---------------+---------------+---------------+---------------+------
+//static
+void PerformanceElementsCRUDTestFixture::ExtractSelectParams(BeSQLite::Statement& stmt, Utf8CP className)
+    {
+    if (0 == strcmp(className, ELEMENT_PERFORMANCE_ELEMENT1_CLASS))
+        {
+        ASSERT_EQ (DgnDbStatus::Success, ExtractElement1SelectParams(stmt));
+        }
+    else if (0 == strcmp(className, ELEMENT_PERFORMANCE_ELEMENT2_CLASS))
+        {
+        ASSERT_EQ (DgnDbStatus::Success, ExtractElement2SelectParams(stmt));
+        }
+    else if (0 == strcmp(className, ELEMENT_PERFORMANCE_ELEMENT3_CLASS))
+        {
+        ASSERT_EQ (DgnDbStatus::Success, ExtractElement3SelectParams(stmt));
+        }
+    else if (0 == strcmp(className, ELEMENT_PERFORMANCE_ELEMENT4_CLASS))
+        {
+        ASSERT_EQ (DgnDbStatus::Success, ExtractElement4SelectParams(stmt));
+        }
+    }
+
+//OverLoaded Methods to Verify Business property Values returned by ECSql Statements. 
+//---------------------------------------------------------------------------------------
+// @bsiMethod                                      Muhammad Hassan                  10/15
+//+---------------+---------------+---------------+---------------+---------------+------
+//static
+DgnDbStatus PerformanceElementsCRUDTestFixture::ExtractElement1SelectParams(ECSqlStatement& stmt)
+    {
+    //printf ("\n String Prop : %s", stmt.GetValueText (14));
+    //printf ("\n int Prop : %lld", stmt.GetValueInt64 (15));
+    //printf ("\n double Prop : %f", stmt.GetValueDouble (16));
+
+    if ((0 != strcmp("Element1 - InitValue", stmt.GetValueText(14))) ||
+        (stmt.GetValueInt64(15) != 10000000) ||
+        (stmt.GetValueDouble(16) != -3.1415))
+        return DgnDbStatus::ReadError;
+
+    return DgnDbStatus::Success;
+    }
+
+//---------------------------------------------------------------------------------------
+// @bsiMethod                                      Muhammad Hassan                  10/15
+//+---------------+---------------+---------------+---------------+---------------+------
+//static
+DgnDbStatus PerformanceElementsCRUDTestFixture::ExtractElement2SelectParams(ECSqlStatement& stmt)
+    {
+    if ((DgnDbStatus::Success != ExtractElement1SelectParams(stmt)) ||
+        (0 != strcmp("Element2 - InitValue", stmt.GetValueText(17))) ||
+        (stmt.GetValueInt64(18) != 20000000) ||
+        (stmt.GetValueDouble(19) != 2.71828))
+        return DgnDbStatus::ReadError;
+
+    return DgnDbStatus::Success;
+    }
+
+//---------------------------------------------------------------------------------------
+// @bsiMethod                                      Muhammad Hassan                  10/15
+//+---------------+---------------+---------------+---------------+---------------+------
+//static
+DgnDbStatus PerformanceElementsCRUDTestFixture::ExtractElement3SelectParams(ECSqlStatement& stmt)
+    {
+    if ((DgnDbStatus::Success != ExtractElement2SelectParams(stmt)) ||
+        (0 != strcmp("Element3 - InitValue", stmt.GetValueText(20))) ||
+        (stmt.GetValueInt64(21) != 30000000) ||
+        (stmt.GetValueDouble(22) != 1.414121))
+        return DgnDbStatus::ReadError;
+
+    return DgnDbStatus::Success;
+    }
+
+//---------------------------------------------------------------------------------------
+// @bsiMethod                                      Muhammad Hassan                  10/15
+//+---------------+---------------+---------------+---------------+---------------+------
+//static
+DgnDbStatus PerformanceElementsCRUDTestFixture::ExtractElement4SelectParams(ECSqlStatement& stmt)
+    {
+    if ((DgnDbStatus::Success != ExtractElement3SelectParams(stmt)) ||
+        (0 != strcmp("Element4 - InitValue", stmt.GetValueText(23))) ||
+        (stmt.GetValueInt64(24) != 40000000) ||
+        (stmt.GetValueDouble(25) != 1.61803398874))
+        return DgnDbStatus::ReadError;
+
+    return DgnDbStatus::Success;
+    }
+
+//---------------------------------------------------------------------------------------
+// @bsiMethod                                      Muhammad Hassan                  10/15
+//+---------------+---------------+---------------+---------------+---------------+------
+//static
+void PerformanceElementsCRUDTestFixture::ExtractSelectParams(ECSqlStatement& stmt, Utf8CP className)
+    {
+    if (0 == strcmp(className, ELEMENT_PERFORMANCE_ELEMENT1_CLASS))
+        {
+        ASSERT_EQ (DgnDbStatus::Success, ExtractElement1SelectParams(stmt));
+        }
+    else if (0 == strcmp(className, ELEMENT_PERFORMANCE_ELEMENT2_CLASS))
+        {
+        ASSERT_EQ (DgnDbStatus::Success, ExtractElement2SelectParams(stmt));
+        }
+    else if (0 == strcmp(className, ELEMENT_PERFORMANCE_ELEMENT3_CLASS))
+        {
+        ASSERT_EQ (DgnDbStatus::Success, ExtractElement3SelectParams(stmt));
+        }
+    else if (0 == strcmp(className, ELEMENT_PERFORMANCE_ELEMENT4_CLASS))
+        {
+        ASSERT_EQ (DgnDbStatus::Success, ExtractElement4SelectParams(stmt));
+        }
+    }
+
+//Methods to Generate Sql CRUD statements. 
+//---------------------------------------------------------------------------------------
+// @bsiMethod                                      Muhammad Hassan                  10/15
+//+---------------+---------------+---------------+---------------+---------------+------
+void PerformanceElementsCRUDTestFixture::GetInsertSql(Utf8CP className, Utf8StringR insertSql, DgnClassId classId) const
+    {
+    ECN::ECClassCP ecClass = m_db->Schemas().GetECClass(ELEMENT_PERFORMANCE_TEST_SCHEMA_NAME, className);
+    ASSERT_TRUE(ecClass != nullptr);
+
+    insertSql = Utf8String("INSERT INTO dgn_Element ([Id], ");
+    Utf8String insertValuesSql(") VALUES (:Id, ");
+    bool isFirstItem = true;
+    for (auto prop : ecClass->GetProperties(true))
+        {
+        if (0 == strcmp("LastMod", prop->GetName().c_str()))
+            continue;
+        if (!prop->GetIsStruct())
+            {
+            if (!isFirstItem)
+                {
+                insertSql.append(", ");
+                insertValuesSql.append(", ");
+                }
+
+            insertSql.append("[").append(prop->GetName()).append("]");
+            insertValuesSql.append(":").append(prop->GetName());
+
+            isFirstItem = false;
+            }
+        else
+            {
+            for (auto structProp : prop->GetAsStructProperty()->GetType().GetProperties())
+                {
+                if (!isFirstItem)
+                    {
+                    insertSql.append(", ");
+                    insertValuesSql.append(", ");
+                    }
+
+                insertSql.append("[").append(prop->GetName()).append("_").append(structProp->GetName()).append("]");
+                insertValuesSql.append(":").append(prop->GetName()).append("_").append(structProp->GetName());
+
+                isFirstItem = false;
+                }
+            }
+        }
+
+    insertSql.append(", ECClassId");
+    insertValuesSql.append(", ");
+    Utf8String insertValues;
+    insertValues.Sprintf("%s%d", insertValuesSql.c_str(), (int)classId.GetValue());
+    insertSql.append(insertValues).append(")");
+    }
+
+//---------------------------------------------------------------------------------------
+// @bsiMethod                                      Muhammad Hassan                  10/15
+//+---------------+---------------+---------------+---------------+---------------+------
+void PerformanceElementsCRUDTestFixture::GetSelectSql(Utf8CP className, Utf8StringR selectSql, bool asTranslatedFromECSql, bool omitClassIdFilter) const
+    {
+    ECN::ECClassCP ecClass = m_db->Schemas().GetECClass(ELEMENT_PERFORMANCE_TEST_SCHEMA_NAME, className);
+    ASSERT_TRUE(ecClass != nullptr);
+
+    if (!asTranslatedFromECSql)
+        {
+        selectSql = "SELECT ";
+        bool isFirstItem = true;
+        for (auto prop : ecClass->GetProperties(true))
+            {
+            Utf8CP alias = prop->GetName().StartsWithI("Prop") ? "p." : "e.";
+
+            if (!prop->GetIsStruct())
+                {
+                if (!isFirstItem)
+                    selectSql.append(",");
+
+                selectSql.append(alias).append(prop->GetName());
+                isFirstItem = false;
+                }
+            else
+                {
+                for (auto structProp : prop->GetAsStructProperty()->GetType().GetProperties())
+                    {
+                    if (!isFirstItem)
+                        selectSql.append(",");
+
+                    selectSql.append(alias).append(prop->GetName()).append("_").append(structProp->GetName());
+                    isFirstItem = false;
+                    }
+                }
+            }
+
+        selectSql.append(" FROM dgn_Element e, dgn_SpatialElement p WHERE e.Id=p.ElementId AND e.ECClassId=p.ECClassId AND e.Id=?");
+        if (!omitClassIdFilter)
+            {
+            Utf8String classIdFilter;
+            classIdFilter.Sprintf(" AND e.ECClassId=%lld", ecClass->GetId());
+            selectSql.append(classIdFilter);
+            }
+
+        return;
+        }
+    else
+        {
+        Utf8String selectECSql;
+        GetSelectECSql(className, selectECSql, omitClassIdFilter);
+        ECSqlStatement stmt;
+        ASSERT_EQ (ECSqlStatus::Success, stmt.Prepare(*m_db, selectECSql.c_str()));
+        selectSql = stmt.GetNativeSql();
+        }
+    }
+
+//---------------------------------------------------------------------------------------
+// @bsiMethod                                      Muhammad Hassan                  10/15
+//+---------------+---------------+---------------+---------------+---------------+------
+void PerformanceElementsCRUDTestFixture::GetUpdateSql(Utf8CP className, Utf8StringR updateSql, bool omitClassIdFilter) const
+    {
+    ECN::ECClassCP ecClass = m_db->Schemas().GetECClass(ELEMENT_PERFORMANCE_TEST_SCHEMA_NAME, className);
+    ASSERT_TRUE(ecClass != nullptr);
+
+    updateSql = "UPDATE dgn_Element SET ";
+    bool isFirstItem = true;
+    for (auto prop : ecClass->GetProperties(true))
+        {
+        if (0 == strcmp("ModelId", prop->GetName().c_str()) || 0 == strcmp("Code", prop->GetName().c_str()) || 0 == strcmp("Label", prop->GetName().c_str()) || 0 == strcmp("ParentId", prop->GetName().c_str()) || 0 == strcmp("LastMod", prop->GetName().c_str()))
+            continue;
+        if (!isFirstItem)
+            {
+            updateSql.append(", ");
+            }
+        updateSql.append(prop->GetName()).append(" = :").append(prop->GetName());
+        isFirstItem = false;
+        }
+    updateSql.append(" WHERE Id = :Id");
+
+    if (!omitClassIdFilter)
+        {
+        Utf8String classIdFilter;
+        classIdFilter.Sprintf(" AND ECClassId=%lld", ecClass->GetId());
+        updateSql.append(classIdFilter);
+        }
+    }
+
+//---------------------------------------------------------------------------------------
+// @bsiMethod                                      Muhammad Hassan                  10/15
+//+---------------+---------------+---------------+---------------+---------------+------
+void PerformanceElementsCRUDTestFixture::GetDeleteSql(Utf8CP className, Utf8StringR deleteSql, bool omitClassIdFilter) const
+    {
+    deleteSql = "DELETE FROM dgn_Element WHERE Id = ?";
+
+    if (!omitClassIdFilter)
+        {
+        ECN::ECClassCP ecClass = m_db->Schemas().GetECClass(ELEMENT_PERFORMANCE_TEST_SCHEMA_NAME, className);
+        ASSERT_TRUE(ecClass != nullptr);
+        Utf8String classIdFilter;
+        classIdFilter.Sprintf(" AND ECClassId=%lld", ecClass->GetId());
+        deleteSql.append(classIdFilter);
+        }
+
+    }
+
+//Overloads to Generate ECSql statements. 
+//---------------------------------------------------------------------------------------
+// @bsiMethod                                      Muhammad Hassan                  10/15
+//+---------------+---------------+---------------+---------------+---------------+------
+void PerformanceElementsCRUDTestFixture::GetInsertECSql(Utf8CP className, Utf8StringR insertECSql) const
+    {
+    ECN::ECClassCP ecClass = m_db->Schemas().GetECClass(ELEMENT_PERFORMANCE_TEST_SCHEMA_NAME, className);
+    ASSERT_TRUE(ecClass != nullptr);
+
+    insertECSql = Utf8String("INSERT INTO ");
+    insertECSql.append(ecClass->GetECSqlName()).append(" ([ECInstanceId], ");
+    Utf8String insertValuesSql(") VALUES (:[ECInstanceId], ");
+    bool isFirstItem = true;
+    for (auto prop : ecClass->GetProperties(true))
+        {
+        if (0 == strcmp("LastMod", prop->GetName().c_str()))
+            continue;
+        if (!isFirstItem)
+            {
+            insertECSql.append(", ");
+            insertValuesSql.append(", ");
+            }
+
+        insertECSql.append("[").append(prop->GetName()).append("]");
+        insertValuesSql.append(":[").append(prop->GetName()).append("]");
+
+        isFirstItem = false;
+        }
+
+    insertECSql.append(insertValuesSql).append(")");
+    }
+
+//---------------------------------------------------------------------------------------
+// @bsiMethod                                      Muhammad Hassan                  10/15
+//+---------------+---------------+---------------+---------------+---------------+------
+void PerformanceElementsCRUDTestFixture::GetSelectECSql(Utf8CP className, Utf8StringR selectECSql, bool omitClassIdFilter) const
+    {
+    ECN::ECClassCP ecClass = m_db->Schemas().GetECClass(ELEMENT_PERFORMANCE_TEST_SCHEMA_NAME, className);
+    ASSERT_TRUE(ecClass != nullptr);
+
+    selectECSql = "SELECT ";
+    bool isFirstItem = true;
+    for (auto prop : ecClass->GetProperties(true))
+        {
+        if (!isFirstItem)
+            {
+            selectECSql.append(", ");
+            }
+        selectECSql.append(prop->GetName());
+        isFirstItem = false;
+        }
+
+    selectECSql.append(" FROM ").append(ecClass->GetECSqlName()).append(" WHERE ECInstanceId = ?");
+    if (omitClassIdFilter)
+        selectECSql.append(" ECSQLOPTIONS NoECClassIdFilter");
+    }
+
+//---------------------------------------------------------------------------------------
+// @bsiMethod                                      Muhammad Hassan                  10/15
+//+---------------+---------------+---------------+---------------+---------------+------
+void PerformanceElementsCRUDTestFixture::GetUpdateECSql(Utf8CP className, Utf8StringR updateECSql, bool omitClassIdFilter) const
+    {
+    ECN::ECClassCP ecClass = m_db->Schemas().GetECClass(ELEMENT_PERFORMANCE_TEST_SCHEMA_NAME, className);
+    ASSERT_TRUE(ecClass != nullptr);
+
+    updateECSql = "UPDATE ONLY ";
+    updateECSql.append(ecClass->GetECSqlName()).append(" SET ");
+    bool isFirstItem = true;
+    for (auto prop : ecClass->GetProperties(true))
+        {
+        if (0 == strcmp("ModelId", prop->GetName().c_str()) || 0 == strcmp("LastMod", prop->GetName().c_str()))
+            continue;
+        if (!isFirstItem)
+            {
+            updateECSql.append(", ");
+            }
+        updateECSql.append(prop->GetName()).append(" = :").append(prop->GetName());
+        isFirstItem = false;
+        }
+    updateECSql.append(" WHERE ECInstanceId = :ecInstanceId");
+    
+    if (omitClassIdFilter)
+        updateECSql.append(" ECSQLOPTIONS NoECClassIdFilter");
+
+    }
+
+//---------------------------------------------------------------------------------------
+// @bsiMethod                                      Muhammad Hassan                  10/15
+//+---------------+---------------+---------------+---------------+---------------+------
+void PerformanceElementsCRUDTestFixture::GetDeleteECSql(Utf8CP className, Utf8StringR deleteECSql, bool omitClassIdFilter) const
+    {
+    ECN::ECClassCP ecClass = m_db->Schemas().GetECClass(ELEMENT_PERFORMANCE_TEST_SCHEMA_NAME, className);
+    ASSERT_TRUE(ecClass != nullptr);
+
+    deleteECSql = "DELETE FROM ONLY ";
+    deleteECSql.append(ecClass->GetECSqlName()).append(" WHERE ").append("ECInstanceId = ?");
+
+    if (omitClassIdFilter)
+        deleteECSql.append(" ECSQLOPTIONS NoECClassIdFilter");
+    }
+
+//---------------------------------------------------------------------------------------
+// @bsiMethod                                      Muhammad Hassan                  10/15
+//+---------------+---------------+---------------+---------------+---------------+------
+void PerformanceElementsCRUDTestFixture::ApiInsertTime(Utf8CP className, int initialInstanceCount, int opCount)
+    {
+    WString wClassName;
+    wClassName.AssignUtf8(className);
+    WPrintfString dbName(L"ElementApiInsert%ls_%d.idgndb", wClassName.c_str(), opCount);
+    SetUpTestDgnDb(dbName, className, initialInstanceCount);
+
+    bvector<DgnElementPtr> testElements;
+    CreateElements(opCount, className, testElements, "ElementApiInstances", true);
+    ASSERT_EQ(opCount, (int) testElements.size());
+
+    StopWatch timer(true);
+    for (DgnElementPtr& element : testElements)
+        {
+        DgnDbStatus stat = DgnDbStatus::Success;
+        element->Insert(&stat);
+        ASSERT_EQ (DgnDbStatus::Success, stat);
+        }
+    timer.Stop();
+    LogTiming(timer, "Element API Insert", className, false, initialInstanceCount, opCount);
+    }
+
+//---------------------------------------------------------------------------------------
+// @bsiMethod                                      Muhammad Hassan                  10/15
+//+---------------+---------------+---------------+---------------+---------------+------
+void PerformanceElementsCRUDTestFixture::ApiSelectTime(Utf8CP className, int initialInstanceCount, int opCount)
+    {
+    WString wClassName;
+    wClassName.AssignUtf8(className);
+    WPrintfString dbName(L"ElementApiSelect%ls_%d.idgndb", wClassName.c_str(), opCount);
+    SetUpTestDgnDb(dbName, className, initialInstanceCount);
+
+    const int elementIdIncrement = DetermineElementIdIncrement(initialInstanceCount, opCount);
+    StopWatch timer(true);
+    for (uint64_t i = 0; i < opCount; i++)
+        {
+        const DgnElementId id(s_firstElementId + i*elementIdIncrement);
+        DgnElementCPtr element = m_db->Elements().GetElement(id);
+        ASSERT_TRUE(element != nullptr);
+        }
+    timer.Stop();
+
+    LogTiming(timer, "Element API Read", className, false, initialInstanceCount, opCount);
+    }
+
+//---------------------------------------------------------------------------------------
+// @bsiMethod                                      Muhammad Hassan                  10/15
+//+---------------+---------------+---------------+---------------+---------------+------
+void PerformanceElementsCRUDTestFixture::ApiUpdateTime(Utf8CP className, int initialInstanceCount, int opCount)
+    {
+    WPrintfString dbName(L"ElementApiUpdate%ls_%d.idgndb", WString(className, BentleyCharEncoding::Utf8).c_str(), opCount);
+    SetUpTestDgnDb(dbName, className, initialInstanceCount);
+
+    const int elementIdIncrement = DetermineElementIdIncrement(initialInstanceCount, opCount);
+
+    //First build dgnelements with modified Geomtry
+    bvector<DgnElementPtr> elements;
+    for (uint64_t i = 0; i < opCount; i++)
+        {
+        const DgnElementId id(s_firstElementId + i*elementIdIncrement);
+        PerformanceElement1Ptr element = m_db->Elements().GetForEdit<PerformanceElement1>(id);
+        ASSERT_TRUE(element != nullptr);
+
+        element->ExtendGeometry();
+        elements.push_back(element);
+        }
+    
+    //Now update and record time
+    StopWatch timer(true);
+    for (DgnElementPtr& element : elements)
+        {
+        DgnDbStatus stat = DgnDbStatus::Success;
+        element->DgnElement::Update(&stat);
+        ASSERT_EQ (DgnDbStatus::Success, stat);
+        }
+
+    timer.Stop();
+    LogTiming(timer, "Element API Update", className, false, initialInstanceCount, opCount);
+    }
+
+//---------------------------------------------------------------------------------------
+// @bsiMethod                                      Muhammad Hassan                  10/15
+//+---------------+---------------+---------------+---------------+---------------+------
+void PerformanceElementsCRUDTestFixture::ApiDeleteTime(Utf8CP className, int initialInstanceCount, int opCount)
+    {
+    WPrintfString dbName(L"ElementApiDelete%ls_%d.idgndb", WString(className, BentleyCharEncoding::Utf8).c_str(), opCount);
+    SetUpTestDgnDb(dbName, className, initialInstanceCount);
+
+    const int elementIdIncrement = DetermineElementIdIncrement(initialInstanceCount, opCount);
+
+    StopWatch timer(true);
+    for (uint64_t i = 0; i < opCount; i++)
+        {
+        const DgnElementId id(s_firstElementId + i*elementIdIncrement);
+        STATEMENT_DIAGNOSTICS_LOGCOMMENT("Elements::Delete - START");
+        const DgnDbStatus stat = m_db->Elements().Delete(id);
+        STATEMENT_DIAGNOSTICS_LOGCOMMENT("Elements::Delete - END");
+        ASSERT_EQ(DgnDbStatus::Success, stat);
+        }
+    timer.Stop();
+    LogTiming(timer, "Element API Delete", className, false, initialInstanceCount, opCount);
+    }
+
+//---------------------------------------------------------------------------------------
+// @bsiMethod                                      Muhammad Hassan                  10/15
+//+---------------+---------------+---------------+---------------+---------------+------
+void PerformanceElementsCRUDTestFixture::ECSqlInsertTime(Utf8CP className, int initialInstanceCount, int opCount)
+    {
+    WPrintfString dbName(L"ECSqlInsert%ls_%d.idgndb", WString(className, BentleyCharEncoding::Utf8).c_str(), opCount);
+    SetUpTestDgnDb(dbName, className, initialInstanceCount);
+
+    bvector<DgnElementPtr> testElements;
+    CreateElements(opCount, className, testElements, "ECSqlInstances", false);
+    ASSERT_EQ(opCount, (int) testElements.size());
+
+    ECSqlStatement stmt;
+    Utf8String insertECSql;
+    GetInsertECSql(className, insertECSql);
+    //printf ("\n Insert ECSql %s : %s \n", className, insertECSql.c_str ());
+
+    StopWatch timer(true);
+    ASSERT_EQ (ECSqlStatus::Success, stmt.Prepare(*m_db, insertECSql.c_str()));
+    //printf ("\n Native Sql: %s", stmt.GetNativeSql ());
+    for (DgnElementPtr& element : testElements)
+        {
+        BindParams(element, stmt, className);
+        if (DbResult::BE_SQLITE_DONE != stmt.Step() || m_db->GetModifiedRowCount() == 0)
+            ASSERT_TRUE (false);
+        stmt.Reset();
+        stmt.ClearBindings();
+        }
+    timer.Stop();
+    LogTiming(timer, "ECSQL INSERT", className, false, initialInstanceCount, opCount);
+    }
+
+//---------------------------------------------------------------------------------------
+// @bsiMethod                                      Muhammad Hassan                  10/15
+//+---------------+---------------+---------------+---------------+---------------+------
+void PerformanceElementsCRUDTestFixture::ECSqlSelectTime(Utf8CP className, bool omitClassIdFilter, int initialInstanceCount, int opCount)
+    {
+    WPrintfString dbName(L"ECSqlSelect%ls_%d.idgndb", WString(className, BentleyCharEncoding::Utf8).c_str(), initialInstanceCount);
+    SetUpTestDgnDb(dbName, className, initialInstanceCount);
+
+    Utf8String selectECSql;
+    GetSelectECSql(className, selectECSql, omitClassIdFilter);
+    //printf ("\n Select ECSql %s : %s \n", className, selectECSql.c_str ());
+
+    const int elementIdIncrement = DetermineElementIdIncrement(initialInstanceCount, opCount);
+
+    ECSqlStatement stmt;
+
+    StopWatch timer(true);
+    ASSERT_EQ (ECSqlStatus::Success, stmt.Prepare(*m_db, selectECSql.c_str()));
+    //printf ("\n Native Sql %s : %s \n", className, stmt.GetNativeSql());
+    //printf("Attach to profiler...\r\n");getchar();
+    for (int i = 0; i < opCount; i++)
+        {
+        const ECInstanceId id(s_firstElementId + i*elementIdIncrement);
+        ASSERT_EQ (ECSqlStatus::Success, stmt.BindId(1, id));
+        ASSERT_EQ (DbResult::BE_SQLITE_ROW, stmt.Step());
+        ExtractSelectParams(stmt, className);
+        stmt.Reset();
+        stmt.ClearBindings();
+        }
+    //printf("Detach from profiler...\r\n"); getchar();
+    timer.Stop();
+    LogTiming(timer, "ECSQL SELECT", className, omitClassIdFilter, initialInstanceCount, opCount);
+    }
+
+//---------------------------------------------------------------------------------------
+// @bsiMethod                                      Muhammad Hassan                  10/15
+//+---------------+---------------+---------------+---------------+---------------+------
+void PerformanceElementsCRUDTestFixture::ECSqlUpdateTime(Utf8CP className, bool omitClassIdFilter, int initialInstanceCount, int opCount)
+    {
+    WPrintfString dbName(L"ECSqlUpdate%ls_%d.idgndb", WString(className, BentleyCharEncoding::Utf8).c_str(), opCount);
+    SetUpTestDgnDb(dbName, className, initialInstanceCount);
+
+    ECSqlStatement stmt;
+    Utf8String updateECSql;
+    GetUpdateECSql(className, updateECSql, omitClassIdFilter);
+    //printf ("\n Update ECSql %s : %s \n", className, updateECSql.c_str ());
+
+    bvector<DgnElementPtr> elements;
+    const int elementIdIncrement = DetermineElementIdIncrement(initialInstanceCount, opCount);
+    for (uint64_t i = 0; i < opCount; i++)
+        {
+        DgnElementId id(s_firstElementId + i*elementIdIncrement);
+        PerformanceElement1Ptr element = m_db->Elements().GetForEdit<PerformanceElement1> (id);
+        ASSERT_TRUE (element != nullptr);
+
+        element->ExtendGeometry();
+        elements.push_back(element);
+        }
+
+    StopWatch timer(true);
+    ASSERT_EQ (ECSqlStatus::Success, stmt.Prepare(*m_db, updateECSql.c_str()));
+    //printf ("\n Native Sql: %s", stmt.GetNativeSql ());
+    for (DgnElementPtr& element : elements)
+        {
+        ASSERT_EQ (ECSqlStatus::Success, stmt.BindId(stmt.GetParameterIndex("ecInstanceId"), element->GetElementId()));
+        BindUpdateParams(element, stmt, className);
+        if (DbResult::BE_SQLITE_DONE != stmt.Step() || m_db->GetModifiedRowCount() == 0)
+            ASSERT_TRUE (false);
+        stmt.Reset();
+        stmt.ClearBindings();
+        }
+    timer.Stop();
+
+    LogTiming(timer, "ECSQL UPDATE", className, omitClassIdFilter, initialInstanceCount, opCount);
+    }
+
+//---------------------------------------------------------------------------------------
+// @bsiMethod                                      Muhammad Hassan                  10/15
+//+---------------+---------------+---------------+---------------+---------------+------
+void PerformanceElementsCRUDTestFixture::ECSqlDeleteTime(Utf8CP className, bool omitClassIdFilter, int initialInstanceCount, int opCount)
+    {
+    WPrintfString dbName(L"ECSqlDelete%ls_%d.idgndb", WString(className, BentleyCharEncoding::Utf8).c_str(), opCount);
+    SetUpTestDgnDb(dbName, className, initialInstanceCount);
+
+    ECSqlStatement stmt;
+    Utf8String deleteECSql;
+    GetDeleteECSql(className, deleteECSql, omitClassIdFilter);
+    //printf ("\n Delete ECSql %s : %s \n", className, deleteECSql.c_str ());
+
+    const int elementIdIncrement = DetermineElementIdIncrement(initialInstanceCount, opCount);
+
+    STATEMENT_DIAGNOSTICS_LOGCOMMENT("ECSQL DELETE - START");
+
+    StopWatch timer(true);
+    ASSERT_EQ (ECSqlStatus::Success, stmt.Prepare(*m_db, deleteECSql.c_str()));
+    for (int i = 0; i < opCount; i++)
+        {
+        const ECInstanceId id(s_firstElementId + i*elementIdIncrement);
+        ASSERT_EQ (ECSqlStatus::Success, stmt.BindId(1, id));
+        if (DbResult::BE_SQLITE_DONE != stmt.Step() || m_db->GetModifiedRowCount() == 0)
+            ASSERT_TRUE (false);
+        stmt.Reset();
+        stmt.ClearBindings();
+        }
+    timer.Stop();
+
+    STATEMENT_DIAGNOSTICS_LOGCOMMENT("ECSQL DELETE - END");
+
+    LogTiming(timer, "ECSQL DELETE", className, omitClassIdFilter, initialInstanceCount, opCount);
+    }
+
+//---------------------------------------------------------------------------------------
+// @bsiMethod                                      Muhammad Hassan                  10/15
+//+---------------+---------------+---------------+---------------+---------------+------
+void PerformanceElementsCRUDTestFixture::SqlInsertTime(Utf8CP className, int initialInstanceCount, int opCount)
+    {
+    WPrintfString dbName(L"SqlInsert%ls_%d.idgndb", WString(className, BentleyCharEncoding::Utf8).c_str(), opCount);
+    SetUpTestDgnDb(dbName, className, initialInstanceCount);
+
+    bvector<DgnElementPtr> testElements;
+    CreateElements(opCount, className, testElements, "SqlInstances", false);
+    ASSERT_EQ(opCount, (int) testElements.size());
+
+    BeSQLite::Statement stmt;
+    Utf8String insertSql;
+    DgnElementPtr firstElement = testElements.front();
+    GetInsertSql(className, insertSql, firstElement->GetElementClassId());
+    //printf ("\n Insert Sql %s : %s \n", className, insertSql.c_str ());
+
+    StopWatch timer(true);
+    ASSERT_EQ (DbResult::BE_SQLITE_OK, stmt.Prepare(*m_db, insertSql.c_str()));
+    for (DgnElementPtr& element : testElements)
+        {
+        BindParams(element, stmt, className);
+        if (DbResult::BE_SQLITE_DONE != stmt.Step() || m_db->GetModifiedRowCount() == 0)
+            ASSERT_TRUE (false);
+        stmt.Reset();
+        stmt.ClearBindings();
+        }
+    timer.Stop();
+
+    LogTiming(timer, "SQLite INSERT", className, false, initialInstanceCount, opCount);
+    }
+
+//---------------------------------------------------------------------------------------
+// @bsiMethod                                      Muhammad Hassan                  10/15
+//+---------------+---------------+---------------+---------------+---------------+------
+void PerformanceElementsCRUDTestFixture::SqlSelectTime(Utf8CP className, bool asTranslatedByECSql, bool omitClassIdFilter, int initialInstanceCount, int opCount)
+    {
+    WPrintfString dbName(L"SqlSelect%ls_%d.idgndb", WString(className, BentleyCharEncoding::Utf8).c_str(), opCount);
+    SetUpTestDgnDb(dbName, className, initialInstanceCount);
+
+    BeSQLite::Statement stmt;
+    Utf8String selectSql;
+    GetSelectSql(className, selectSql, asTranslatedByECSql, omitClassIdFilter);
+    //printf ("\n Select Sql %s : %s \n", className, selectSql.c_str ());
+
+    const int elementIdIncrement = DetermineElementIdIncrement(initialInstanceCount, opCount);
+
+    StopWatch timer(true);
+    ASSERT_EQ (BE_SQLITE_OK, stmt.Prepare(*m_db, selectSql.c_str())) << className << " As translated by ECSQL: " << asTranslatedByECSql << " Omit ECClassIdFilter: " << omitClassIdFilter << " Error: " << m_db->GetLastError().c_str();
+    for (int i = 0; i < opCount; i++)
+        {
+        const ECInstanceId id(s_firstElementId + i*elementIdIncrement);
+        ASSERT_EQ (BE_SQLITE_OK, stmt.BindId(1, id)) << className << " As translated by ECSQL: " << asTranslatedByECSql << " Omit ECClassIdFilter: " << omitClassIdFilter;
+        ASSERT_EQ (BE_SQLITE_ROW, stmt.Step()) << className << " As translated by ECSQL: " << asTranslatedByECSql << " Omit ECClassIdFilter: " << omitClassIdFilter;
+        ExtractSelectParams(stmt, className);
+        stmt.Reset();
+        stmt.ClearBindings();
+        }
+    timer.Stop();
+    Utf8CP description = asTranslatedByECSql ? "SQLite SELECT (ECSQL translation)" : "SQLite SELECT";
+    LogTiming(timer, description, className, omitClassIdFilter, initialInstanceCount, opCount);
+    }
+
+//---------------------------------------------------------------------------------------
+// @bsiMethod                                      Muhammad Hassan                  10/15
+//+---------------+---------------+---------------+---------------+---------------+------
+void PerformanceElementsCRUDTestFixture::SqlUpdateTime(Utf8CP className, bool omitClassIdFilter, int initialInstanceCount, int opCount)
+    {
+    WPrintfString dbName(L"SqlUpdate%ls_%d.idgndb", WString(className, BentleyCharEncoding::Utf8).c_str(), opCount);
+    SetUpTestDgnDb(dbName, className, initialInstanceCount);
+
+    BeSQLite::Statement stmt;
+    Utf8String updateSql;
+    GetUpdateSql(className, updateSql, omitClassIdFilter);
+    //printf ("\n Update Sql %s : %s \n", className, updateSql.c_str ());
+
+    const int elementIdIncrement = DetermineElementIdIncrement(initialInstanceCount, opCount);
+
+    StopWatch timer(true);
+    ASSERT_EQ (DbResult::BE_SQLITE_OK, stmt.Prepare(*m_db, updateSql.c_str()));
+    for (int i = 0; i < opCount; i++)
+        {
+        const ECInstanceId id(s_firstElementId + i*elementIdIncrement);
+        ASSERT_EQ (DbResult::BE_SQLITE_OK, stmt.BindId(stmt.GetParameterIndex(":Id"), id));
+        BindUpdateParams(stmt, className);
+        if (DbResult::BE_SQLITE_DONE != stmt.Step() || m_db->GetModifiedRowCount() == 0)
+            ASSERT_TRUE (false);
+        stmt.Reset();
+        stmt.ClearBindings();
+        }
+    timer.Stop();
+    LogTiming(timer, "SQLite UPDATE", className, omitClassIdFilter, initialInstanceCount, opCount);
+    }
+
+//---------------------------------------------------------------------------------------
+// @bsiMethod                                      Muhammad Hassan                  10/15
+//+---------------+---------------+---------------+---------------+---------------+------
+void PerformanceElementsCRUDTestFixture::SqlDeleteTime(Utf8CP className, bool omitClassIdFilter, int initialInstanceCount, int opCount)
+    {
+    WPrintfString dbName(L"SqlDelete%ls_%d.idgndb", WString(className, BentleyCharEncoding::Utf8).c_str(), opCount);
+    SetUpTestDgnDb(dbName, className, initialInstanceCount);
+
+    BeSQLite::Statement stmt;
+    Utf8String deleteSql;
+    GetDeleteSql(className, deleteSql, omitClassIdFilter);
+    //printf ("\n Delete Sql %s : %s \n", className, deleteSql.c_str ());
+
+    const int elementIdIncrement = DetermineElementIdIncrement(initialInstanceCount, opCount);
+
+    STATEMENT_DIAGNOSTICS_LOGCOMMENT("SQLite DELETE - START");
+
+    StopWatch timer(true);
+    ASSERT_EQ (DbResult::BE_SQLITE_OK, stmt.Prepare(*m_db, deleteSql.c_str()));
+    for (int i = 0; i < opCount; i++)
+        {
+        const ECInstanceId id(s_firstElementId + i*elementIdIncrement);
+        ASSERT_EQ (DbResult::BE_SQLITE_OK, stmt.BindId(1, id));
+        if (DbResult::BE_SQLITE_DONE != stmt.Step() || m_db->GetModifiedRowCount() == 0)
+            ASSERT_TRUE (false);
+        stmt.Reset();
+        stmt.ClearBindings();
+        }
+    timer.Stop();
+    STATEMENT_DIAGNOSTICS_LOGCOMMENT("SQLite DELETE - END");
+
+    LogTiming(timer, "SQLite DELETE", className, omitClassIdFilter, initialInstanceCount, opCount);
+    }
+
+//---------------------------------------------------------------------------------------
+// @bsiMethod                                     Krischan.Eberle                  11/15
+//+---------------+---------------+---------------+---------------+---------------+------
+void PerformanceElementsCRUDTestFixture::LogTiming(StopWatch& timer, Utf8CP description, Utf8CP testClassName, bool omitClassIdFilter, int initialInstanceCount, int opCount) const
+    {
+    Utf8CP noClassIdFilterStr = omitClassIdFilter ? "w/o ECClassId filter " : " ";
+
+    Utf8String totalDescription;
+    totalDescription.Sprintf("%s %s '%s' [Initial count: %d]", description, noClassIdFilterStr, testClassName, initialInstanceCount);
+    LOGTODB(TEST_DETAILS, timer.GetElapsedSeconds(), totalDescription.c_str(), opCount);
+#ifdef PERF_ELEM_CRUD_LOG_TO_CONSOLE
+    printf("%.8f %s\n", timer.GetElapsedSeconds(), totalDescription.c_str());
+#endif
+    }
+
+//---------------------------------------------------------------------------------------
+// @bsiMethod                                     Muhammad Hassan                  10/15
+//+---------------+---------------+---------------+---------------+---------------+------
+TEST_F (PerformanceElementsCRUDTestFixture, InsertSQLite)
+    {
+    SqlInsertTime(ELEMENT_PERFORMANCE_ELEMENT1_CLASS);
+    SqlInsertTime(ELEMENT_PERFORMANCE_ELEMENT2_CLASS);
+    SqlInsertTime(ELEMENT_PERFORMANCE_ELEMENT3_CLASS);
+    SqlInsertTime(ELEMENT_PERFORMANCE_ELEMENT4_CLASS);
+    }
+
+//---------------------------------------------------------------------------------------
+// @bsiMethod                                     Muhammad Hassan                  10/15
+//+---------------+---------------+---------------+---------------+---------------+------
+TEST_F (PerformanceElementsCRUDTestFixture, InsertECSql)
+    {
+    ECSqlInsertTime(ELEMENT_PERFORMANCE_ELEMENT1_CLASS);
+    ECSqlInsertTime(ELEMENT_PERFORMANCE_ELEMENT2_CLASS);
+    ECSqlInsertTime(ELEMENT_PERFORMANCE_ELEMENT3_CLASS);
+    ECSqlInsertTime(ELEMENT_PERFORMANCE_ELEMENT4_CLASS);
+    }
+
+//---------------------------------------------------------------------------------------
+// @bsiMethod                                     Muhammad Hassan                  10/15
+//+---------------+---------------+---------------+---------------+---------------+------
+TEST_F (PerformanceElementsCRUDTestFixture, InsertApi)
+    {
+    ApiInsertTime(ELEMENT_PERFORMANCE_ELEMENT1_CLASS);
+    ApiInsertTime(ELEMENT_PERFORMANCE_ELEMENT2_CLASS);
+    ApiInsertTime(ELEMENT_PERFORMANCE_ELEMENT3_CLASS);
+    ApiInsertTime(ELEMENT_PERFORMANCE_ELEMENT4_CLASS);
+    }
+
+//---------------------------------------------------------------------------------------
+// @bsiMethod                                     Muhammad Hassan                  10/15
+//+---------------+---------------+---------------+---------------+---------------+------
+TEST_F (PerformanceElementsCRUDTestFixture, SelectSQLite)
+    {
+    SqlSelectTime(ELEMENT_PERFORMANCE_ELEMENT1_CLASS, false /* optimal SQL */, false);
+    SqlSelectTime(ELEMENT_PERFORMANCE_ELEMENT2_CLASS, false /* optimal SQL */, false);
+    SqlSelectTime(ELEMENT_PERFORMANCE_ELEMENT3_CLASS, false /* optimal SQL */, false);
+    SqlSelectTime(ELEMENT_PERFORMANCE_ELEMENT4_CLASS, false /* optimal SQL */, false);
+    }
+
+//---------------------------------------------------------------------------------------
+// @bsiMethod                                     Muhammad Hassan                  10/15
+//+---------------+---------------+---------------+---------------+---------------+------
+TEST_F (PerformanceElementsCRUDTestFixture, SelectSQLite_NoECClassIdFilter)
+    {
+    SqlSelectTime(ELEMENT_PERFORMANCE_ELEMENT1_CLASS, false /* optimal SQL */, true);
+    SqlSelectTime(ELEMENT_PERFORMANCE_ELEMENT2_CLASS, false /* optimal SQL */, true);
+    SqlSelectTime(ELEMENT_PERFORMANCE_ELEMENT3_CLASS, false /* optimal SQL */, true);
+    SqlSelectTime(ELEMENT_PERFORMANCE_ELEMENT4_CLASS, false /* optimal SQL */, true);
+    }
+
+//---------------------------------------------------------------------------------------
+// @bsiMethod                                     Muhammad Hassan                  10/15
+//+---------------+---------------+---------------+---------------+---------------+------
+TEST_F (PerformanceElementsCRUDTestFixture, SelectSQLiteAsGeneratedByECSql)
+    {
+    SqlSelectTime(ELEMENT_PERFORMANCE_ELEMENT1_CLASS, true /* SQL as generated by ECSQL */, false);
+    SqlSelectTime(ELEMENT_PERFORMANCE_ELEMENT2_CLASS, true /* SQL as generated by ECSQL */, false);
+    SqlSelectTime(ELEMENT_PERFORMANCE_ELEMENT3_CLASS, true /* SQL as generated by ECSQL */, false);
+    SqlSelectTime(ELEMENT_PERFORMANCE_ELEMENT4_CLASS, true /* SQL as generated by ECSQL */, false);
+    }
+
+//---------------------------------------------------------------------------------------
+// @bsiMethod                                     Muhammad Hassan                  10/15
+//+---------------+---------------+---------------+---------------+---------------+------
+TEST_F (PerformanceElementsCRUDTestFixture, SelectSQLiteAsGeneratedByECSql_NoECClassIdFilter)
+    {
+    SqlSelectTime(ELEMENT_PERFORMANCE_ELEMENT1_CLASS, true /* SQL as generated by ECSQL */, true);
+    SqlSelectTime(ELEMENT_PERFORMANCE_ELEMENT2_CLASS, true /* SQL as generated by ECSQL */, true);
+    SqlSelectTime(ELEMENT_PERFORMANCE_ELEMENT3_CLASS, true /* SQL as generated by ECSQL */, true);
+    SqlSelectTime(ELEMENT_PERFORMANCE_ELEMENT4_CLASS, true /* SQL as generated by ECSQL */, true);
+    }
+
+//---------------------------------------------------------------------------------------
+// @bsiMethod                                     Muhammad Hassan                  10/15
+//+---------------+---------------+---------------+---------------+---------------+------
+TEST_F (PerformanceElementsCRUDTestFixture, SelectECSql)
+    {
+    ECSqlSelectTime(ELEMENT_PERFORMANCE_ELEMENT1_CLASS, false);
+    ECSqlSelectTime(ELEMENT_PERFORMANCE_ELEMENT2_CLASS, false);
+    ECSqlSelectTime(ELEMENT_PERFORMANCE_ELEMENT3_CLASS, false);
+    ECSqlSelectTime(ELEMENT_PERFORMANCE_ELEMENT4_CLASS, false);
+    }
+
+//---------------------------------------------------------------------------------------
+// @bsiMethod                                     Muhammad Hassan                  10/15
+//+---------------+---------------+---------------+---------------+---------------+------
+TEST_F (PerformanceElementsCRUDTestFixture, SelectECSql_NoECClassIdFilter)
+    {
+    ECSqlSelectTime(ELEMENT_PERFORMANCE_ELEMENT1_CLASS, true);
+    ECSqlSelectTime(ELEMENT_PERFORMANCE_ELEMENT2_CLASS, true);
+    ECSqlSelectTime(ELEMENT_PERFORMANCE_ELEMENT3_CLASS, true);
+    ECSqlSelectTime(ELEMENT_PERFORMANCE_ELEMENT4_CLASS, true);
+    }
+
+//---------------------------------------------------------------------------------------
+// @bsiMethod                                     Muhammad Hassan                  10/15
+//+---------------+---------------+---------------+---------------+---------------+------
+TEST_F(PerformanceElementsCRUDTestFixture, SelectApi)
+    {
+    ApiSelectTime(ELEMENT_PERFORMANCE_ELEMENT1_CLASS);
+    ApiSelectTime(ELEMENT_PERFORMANCE_ELEMENT2_CLASS);
+    ApiSelectTime(ELEMENT_PERFORMANCE_ELEMENT3_CLASS);
+    ApiSelectTime(ELEMENT_PERFORMANCE_ELEMENT4_CLASS);
+    }
+
+//---------------------------------------------------------------------------------------
+// @bsiMethod                                     Muhammad Hassan                  10/15
+//+---------------+---------------+---------------+---------------+---------------+------
+TEST_F (PerformanceElementsCRUDTestFixture, UpdateSQLite)
+    {
+    SqlUpdateTime(ELEMENT_PERFORMANCE_ELEMENT1_CLASS, false);
+    SqlUpdateTime(ELEMENT_PERFORMANCE_ELEMENT2_CLASS, false);
+    SqlUpdateTime(ELEMENT_PERFORMANCE_ELEMENT3_CLASS, false);
+    SqlUpdateTime(ELEMENT_PERFORMANCE_ELEMENT4_CLASS, false);
+    }
+
+//---------------------------------------------------------------------------------------
+// @bsiMethod                                     Muhammad Hassan                  10/15
+//+---------------+---------------+---------------+---------------+---------------+------
+TEST_F (PerformanceElementsCRUDTestFixture, UpdateSQLite_NoECClassIdFilter)
+    {
+    SqlUpdateTime(ELEMENT_PERFORMANCE_ELEMENT1_CLASS, true);
+    SqlUpdateTime(ELEMENT_PERFORMANCE_ELEMENT2_CLASS, true);
+    SqlUpdateTime(ELEMENT_PERFORMANCE_ELEMENT3_CLASS, true);
+    SqlUpdateTime(ELEMENT_PERFORMANCE_ELEMENT4_CLASS, true);
+    }
+
+//---------------------------------------------------------------------------------------
+// @bsiMethod                                     Muhammad Hassan                  10/15
+//+---------------+---------------+---------------+---------------+---------------+------
+TEST_F (PerformanceElementsCRUDTestFixture, UpdateECSql)
+    {
+    ECSqlUpdateTime(ELEMENT_PERFORMANCE_ELEMENT1_CLASS, false);
+    ECSqlUpdateTime(ELEMENT_PERFORMANCE_ELEMENT2_CLASS, false);
+    ECSqlUpdateTime(ELEMENT_PERFORMANCE_ELEMENT3_CLASS, false);
+    ECSqlUpdateTime(ELEMENT_PERFORMANCE_ELEMENT4_CLASS, false);
+    }
+
+//---------------------------------------------------------------------------------------
+// @bsiMethod                                     Muhammad Hassan                  10/15
+//+---------------+---------------+---------------+---------------+---------------+------
+TEST_F (PerformanceElementsCRUDTestFixture, UpdateECSql_NoECClassIdFilter)
+    {
+    ECSqlUpdateTime(ELEMENT_PERFORMANCE_ELEMENT1_CLASS, true);
+    ECSqlUpdateTime(ELEMENT_PERFORMANCE_ELEMENT2_CLASS, true);
+    ECSqlUpdateTime(ELEMENT_PERFORMANCE_ELEMENT3_CLASS, true);
+    ECSqlUpdateTime(ELEMENT_PERFORMANCE_ELEMENT4_CLASS, true);
+    }
+
+//---------------------------------------------------------------------------------------
+// @bsiMethod                                     Muhammad Hassan                  10/15
+//+---------------+---------------+---------------+---------------+---------------+------
+TEST_F(PerformanceElementsCRUDTestFixture, UpdateApi)
+    {
+    ApiUpdateTime(ELEMENT_PERFORMANCE_ELEMENT1_CLASS);
+    ApiUpdateTime(ELEMENT_PERFORMANCE_ELEMENT2_CLASS);
+    ApiUpdateTime(ELEMENT_PERFORMANCE_ELEMENT3_CLASS);
+    ApiUpdateTime(ELEMENT_PERFORMANCE_ELEMENT4_CLASS);
+    }
+
+//---------------------------------------------------------------------------------------
+// @bsiMethod                                     Muhammad Hassan                  10/15
+//+---------------+---------------+---------------+---------------+---------------+------
+TEST_F (PerformanceElementsCRUDTestFixture, DeleteSQLite)
+    {
+    SqlDeleteTime(ELEMENT_PERFORMANCE_ELEMENT1_CLASS, false);
+    SqlDeleteTime(ELEMENT_PERFORMANCE_ELEMENT2_CLASS, false);
+    SqlDeleteTime(ELEMENT_PERFORMANCE_ELEMENT3_CLASS, false);
+    SqlDeleteTime(ELEMENT_PERFORMANCE_ELEMENT4_CLASS, false);
+    }
+
+//---------------------------------------------------------------------------------------
+// @bsiMethod                                     Muhammad Hassan                  10/15
+//+---------------+---------------+---------------+---------------+---------------+------
+TEST_F (PerformanceElementsCRUDTestFixture, DeleteSQLite_NoECClassIdFilter)
+    {
+    SqlDeleteTime(ELEMENT_PERFORMANCE_ELEMENT1_CLASS, true);
+    SqlDeleteTime(ELEMENT_PERFORMANCE_ELEMENT2_CLASS, true);
+    SqlDeleteTime(ELEMENT_PERFORMANCE_ELEMENT3_CLASS, true);
+    SqlDeleteTime(ELEMENT_PERFORMANCE_ELEMENT4_CLASS, true);
+    }
+
+//---------------------------------------------------------------------------------------
+// @bsiMethod                                     Muhammad Hassan                  10/15
+//+---------------+---------------+---------------+---------------+---------------+------
+TEST_F (PerformanceElementsCRUDTestFixture, DeleteECSql)
+    {
+    ECSqlDeleteTime(ELEMENT_PERFORMANCE_ELEMENT1_CLASS, false);
+    ECSqlDeleteTime(ELEMENT_PERFORMANCE_ELEMENT2_CLASS, false);
+    ECSqlDeleteTime(ELEMENT_PERFORMANCE_ELEMENT3_CLASS, false);
+    ECSqlDeleteTime(ELEMENT_PERFORMANCE_ELEMENT4_CLASS, false);
+    }
+
+//---------------------------------------------------------------------------------------
+// @bsiMethod                                     Muhammad Hassan                  10/15
+//+---------------+---------------+---------------+---------------+---------------+------
+TEST_F (PerformanceElementsCRUDTestFixture, DeleteECSql_NoECClassIdFilter)
+    {
+    ECSqlDeleteTime(ELEMENT_PERFORMANCE_ELEMENT1_CLASS, true);
+    ECSqlDeleteTime(ELEMENT_PERFORMANCE_ELEMENT2_CLASS, true);
+    ECSqlDeleteTime(ELEMENT_PERFORMANCE_ELEMENT3_CLASS, true);
+    ECSqlDeleteTime(ELEMENT_PERFORMANCE_ELEMENT4_CLASS, true);
+    }
+
+//---------------------------------------------------------------------------------------
+// @bsiMethod                                     Muhammad Hassan                  10/15
+//+---------------+---------------+---------------+---------------+---------------+------
+TEST_F(PerformanceElementsCRUDTestFixture, DeleteApi)
+    {
+    ApiDeleteTime(ELEMENT_PERFORMANCE_ELEMENT1_CLASS);
+    ApiDeleteTime(ELEMENT_PERFORMANCE_ELEMENT2_CLASS);
+    ApiDeleteTime(ELEMENT_PERFORMANCE_ELEMENT3_CLASS);
+    ApiDeleteTime(ELEMENT_PERFORMANCE_ELEMENT4_CLASS);
     }