--- conflicted
+++ resolved
@@ -1,1712 +1,1708 @@
-/*--------------------------------------------------------------------------------------+
-|
-|  $Source: Tests/DgnProject/Performance/PerformanceElementsCRUDTests.cpp $
-|
-|  $Copyright: (c) 2015 Bentley Systems, Incorporated. All rights reserved. $
-|
-+--------------------------------------------------------------------------------------*/
-#include "PerformanceElementsCRUDTests.h"
-
-HANDLER_DEFINE_MEMBERS (PerformanceElement1Handler)
-HANDLER_DEFINE_MEMBERS (PerformanceElement2Handler)
-HANDLER_DEFINE_MEMBERS (PerformanceElement3Handler)
-HANDLER_DEFINE_MEMBERS (PerformanceElement4Handler)
-
-DOMAIN_DEFINE_MEMBERS (PerformanceElementTestDomain)
-
-void PerformanceElement1Handler::_GetClassParams (ECSqlClassParams& params) { T_Super::_GetClassParams (params); PerformanceElement1::GetParams (params); }
-void PerformanceElement2Handler::_GetClassParams (ECSqlClassParams& params) { T_Super::_GetClassParams (params); PerformanceElement2::GetParams (params); }
-void PerformanceElement3Handler::_GetClassParams (ECSqlClassParams& params) { T_Super::_GetClassParams (params); PerformanceElement3::GetParams (params); }
-void PerformanceElement4Handler::_GetClassParams (ECSqlClassParams& params) { T_Super::_GetClassParams (params); PerformanceElement4::GetParams (params); }
-
-//---------------------------------------------------------------------------------------
-// @bsiMethod                                     Muhammad Hassan                  10/15
-//+---------------+---------------+---------------+---------------+---------------+------
-PerformanceElementTestDomain::PerformanceElementTestDomain () : DgnDomain (ELEMENT_PERFORMANCE_TEST_SCHEMA_NAME, "Test Schema", 1)
-    {
-    RegisterHandler (PerformanceElement1Handler::GetHandler ());
-    RegisterHandler (PerformanceElement2Handler::GetHandler ());
-    RegisterHandler (PerformanceElement3Handler::GetHandler ());
-    RegisterHandler (PerformanceElement4Handler::GetHandler ());
-    }
-
-//---------------------------------------------------------------------------------------
-// @bsiMethod                                      Muhammad Hassan                  10/15
-//+---------------+---------------+---------------+---------------+---------------+------
-void PerformanceElementsCRUDTestFixture::SetUpTestDgnDb (WCharCP destFileName, Utf8CP testClassName, int initialInstanceCount)
-    {
-    WString seedFileName;
-    seedFileName.Sprintf (L"dgndb_ecsqlvssqlite_%d_%ls_seed%d.idgndb", initialInstanceCount, WString (testClassName, BentleyCharEncoding::Utf8).c_str (), DateTime::GetCurrentTimeUtc ().GetDayOfYear ());
-
-    BeFileName seedFilePath;
-    BeTest::GetHost ().GetOutputRoot (seedFilePath);
-    seedFilePath.AppendToPath (seedFileName.c_str ());
-
-    if (!seedFilePath.DoesPathExist ())
-        {
-        SetupProject (L"3dMetricGeneral.idgndb", seedFileName.c_str (), BeSQLite::Db::OpenMode::ReadWrite);
-        ECN::ECSchemaReadContextPtr schemaContext = ECN::ECSchemaReadContext::CreateContext ();
-        BeFileName searchDir;
-        BeTest::GetHost ().GetDgnPlatformAssetsDirectory (searchDir);
-        searchDir.AppendToPath (L"ECSchemas").AppendToPath (L"Dgn");
-        schemaContext->AddSchemaPath (searchDir.GetName ());
-
-        ECN::ECSchemaPtr schema = nullptr;
-<<<<<<< HEAD
-        ASSERT_EQ (ECN::SchemaReadStatus::Success, ECN::ECSchema::ReadFromXmlString (schema, s_testSchemaXml, *schemaContext));
-=======
-        ASSERT_EQ (ECN::SCHEMA_READ_STATUS_Success, ECN::ECSchema::ReadFromXmlString (schema, s_testSchemaXml, *schemaContext));
->>>>>>> ec6dd6b0
-
-        schemaContext->AddSchema (*schema);
-        DgnBaseDomain::GetDomain ().ImportSchema (*m_db, schemaContext->GetCache ());
-        ASSERT_TRUE (m_db->IsDbOpen ());
-
-        bvector<DgnElementPtr> testElements;
-        CreateElements (initialInstanceCount, testClassName, testElements, "InitialInstances", true);
-        DgnDbStatus stat = DgnDbStatus::Success;
-        for (DgnElementPtr& element : testElements)
-            {
-            element->Insert (&stat);
-            ASSERT_EQ (DgnDbStatus::Success, stat);
-            }
-
-        m_db->SaveChanges ();
-        m_db->CloseDb ();
-        }
-
-    BeFileName dgndbFilePath;
-    BeTest::GetHost ().GetOutputRoot (dgndbFilePath);
-    dgndbFilePath.AppendToPath (destFileName);
-
-    ASSERT_EQ (BeFileNameStatus::Success, BeFileName::BeCopyFile (seedFilePath, dgndbFilePath, false));
-
-    DbResult status;
-    m_db = DgnDb::OpenDgnDb (&status, dgndbFilePath, DgnDb::OpenParams (Db::OpenMode::ReadWrite));
-    EXPECT_EQ (DbResult::BE_SQLITE_OK, status) << status;
-    ASSERT_TRUE (m_db.IsValid ());
-    }
-
-Utf8CP const PerformanceElementsCRUDTestFixture::s_testSchemaXml =
-    "<ECSchema schemaName=\"TestSchema\" nameSpacePrefix=\"ts\" version=\"1.0\" xmlns=\"http://www.bentley.com/schemas/Bentley.ECXML.2.0\">"
-        "  <ECSchemaReference name = 'dgn' version = '02.00' prefix = 'dgn' />"
-        "  <ECClass typeName='Element1' >"
-        "    <ECCustomAttributes>"
-        "       <ClassHasHandler xmlns=\"dgn.02.00\" />"
-        "    </ECCustomAttributes>"
-        "    <BaseClass>dgn:PhysicalElement</BaseClass>"
-        "    <ECProperty propertyName='Prop1_1' typeName='string' />"
-        "    <ECProperty propertyName='Prop1_2' typeName='long' />"
-        "    <ECProperty propertyName='Prop1_3' typeName='double' />"
-        "  </ECClass>"
-        "  <ECClass typeName='Element2' >"
-        "    <ECCustomAttributes>"
-        "       <ClassHasHandler xmlns=\"dgn.02.00\" />"
-        "    </ECCustomAttributes>"
-        "    <BaseClass>Element1</BaseClass>"
-        "    <ECProperty propertyName='Prop2_1' typeName='string' />"
-        "    <ECProperty propertyName='Prop2_2' typeName='long' />"
-        "    <ECProperty propertyName='Prop2_3' typeName='double' />"
-        "  </ECClass>"
-        "  <ECClass typeName='Element3' >"
-        "    <ECCustomAttributes>"
-        "       <ClassHasHandler xmlns=\"dgn.02.00\" />"
-        "    </ECCustomAttributes>"
-        "    <BaseClass>Element2</BaseClass>"
-        "    <ECProperty propertyName='Prop3_1' typeName='string' />"
-        "    <ECProperty propertyName='Prop3_2' typeName='long' />"
-        "    <ECProperty propertyName='Prop3_3' typeName='double' />"
-        "  </ECClass>"
-        "  <ECClass typeName='Element4' >"
-        "    <ECCustomAttributes>"
-        "       <ClassHasHandler xmlns=\"dgn.02.00\" />"
-        "    </ECCustomAttributes>"
-        "    <BaseClass>Element3</BaseClass>"
-        "    <ECProperty propertyName='Prop4_1' typeName='string' />"
-        "    <ECProperty propertyName='Prop4_2' typeName='long' />"
-        "    <ECProperty propertyName='Prop4_3' typeName='double' />"
-        "  </ECClass>"
-        "  <ECClass typeName='Element4b' >"
-        "    <ECCustomAttributes>"
-        "       <ClassHasHandler xmlns=\"dgn.02.00\" />"
-        "    </ECCustomAttributes>"
-        "    <BaseClass>Element3</BaseClass>"
-        "    <ECProperty propertyName='Prop4b_1' typeName='string' />"
-        "    <ECProperty propertyName='Prop4b_2' typeName='long' />"
-        "    <ECProperty propertyName='Prop4b_3' typeName='double' />"
-        "    <ECProperty propertyName='Prop4b_4' typeName='point3d' />"
-        "  </ECClass>"
-        "  <ECClass typeName='SimpleElement'>"
-        "    <ECCustomAttributes>"
-        "       <ClassHasHandler xmlns=\"dgn.02.00\" />"
-        "    </ECCustomAttributes>"
-        "    <BaseClass>dgn:Element</BaseClass>"
-        "  </ECClass>"
-        "</ECSchema>";
-
-//---------------------------------------------------------------------------------------
-// @bsimethod                                   Carole.MacDonald            09/2015
-//---------------+---------------+---------------+---------------+---------------+-------
-void PerformanceElement1::GetParams (ECSqlClassParams& params)
-    {
-    params.Add ("Prop1_1");
-    params.Add ("Prop1_2");
-    params.Add ("Prop1_3");
-    }
-
-//---------------------------------------------------------------------------------------
-// @bsimethod                                   Carole.MacDonald            09/2015
-//---------------+---------------+---------------+---------------+---------------+-------
-DgnDbStatus PerformanceElement1::BindParams (BeSQLite::EC::ECSqlStatement& statement)
-    {
-    if ((ECSqlStatus::Success != statement.BindText (statement.GetParameterIndex ("Prop1_1"), m_prop1_1.c_str (), IECSqlBinder::MakeCopy::Yes)) ||
-        (ECSqlStatus::Success != statement.BindInt64 (statement.GetParameterIndex ("Prop1_2"), m_prop1_2)) ||
-        (ECSqlStatus::Success != statement.BindDouble (statement.GetParameterIndex ("Prop1_3"), m_prop1_3)))
-        return DgnDbStatus::BadArg;
-
-    return DgnDbStatus::Success;
-    }
-
-//---------------------------------------------------------------------------------------
-// @bsimethod                                   Carole.MacDonald            08/2015
-//---------------+---------------+---------------+---------------+---------------+-------
-DgnDbStatus PerformanceElement1::_BindInsertParams (BeSQLite::EC::ECSqlStatement& statement)
-    {
-    DgnDbStatus stat = BindParams (statement);
-    if (DgnDbStatus::Success != stat)
-        return stat;
-
-    return T_Super::_BindInsertParams (statement);
-    }
-
-/*---------------------------------------------------------------------------------**//**
-* @bsimethod                                                    Paul.Connelly   09/15
-+---------------+---------------+---------------+---------------+---------------+------*/
-DgnDbStatus PerformanceElement1::_ExtractSelectParams (ECSqlStatement& stmt, ECSqlClassParams const& params)
-    {
-    EXPECT_EQ (0, strcmp (stmt.GetValueText (params.GetSelectIndex ("Prop1_1")), "Element1 - InitValue"));
-    EXPECT_EQ (10000000, stmt.GetValueInt64 (params.GetSelectIndex ("Prop1_2")));
-    EXPECT_EQ (-3.1415, stmt.GetValueDouble (params.GetSelectIndex ("Prop1_3")));
-
-    return DgnDbStatus::Success;
-    }
-
-//---------------------------------------------------------------------------------------
-// @bsimethod                                   Carole.MacDonald            09/2015
-//---------------+---------------+---------------+---------------+---------------+-------
-DgnDbStatus PerformanceElement1::_BindUpdateParams (BeSQLite::EC::ECSqlStatement& statement)
-    {
-    DgnDbStatus status = T_Super::_BindUpdateParams (statement);
-    if (DgnDbStatus::Success != status)
-        return status;
-
-    m_prop1_1 = "Element1 - UpdatedValue";
-    m_prop1_2 = 20000000LL;
-    m_prop1_3 = -6.283;
-
-    return BindParams (statement);
-    }
-
-//---------------------------------------------------------------------------------------
-// @bsimethod                                   Carole.MacDonald            08/2015
-//---------------+---------------+---------------+---------------+---------------+-------
-PerformanceElement1Ptr PerformanceElement1::Create (Dgn::DgnDbR db, Dgn::DgnModelId modelId, Dgn::DgnClassId classId, Dgn::DgnCategoryId category, DgnElementId id, bool specifyProperyValues)
-    {
-    if (specifyProperyValues)
-        return new PerformanceElement1 (PhysicalElement::CreateParams (db, modelId, classId, category), "Element1 - InitValue", 10000000LL, -3.1415);
-    else
-        return new PerformanceElement1 (PhysicalElement::CreateParams (db, modelId, classId, category, Dgn::Placement3d (), Dgn::DgnElement::Code (), id, Dgn::DgnElementId ()));
-    }
-
-//---------------------------------------------------------------------------------------
-// @bsimethod                                   Carole.MacDonald            08/2015
-//---------------+---------------+---------------+---------------+---------------+-------
-PerformanceElement1CPtr PerformanceElement1::Insert ()
-    {
-    return GetDgnDb ().Elements ().Insert<PerformanceElement1> (*this);
-    }
-
-//---------------------------------------------------------------------------------------
-// @bsimethod                                   Carole.MacDonald            09/2015
-//---------------+---------------+---------------+---------------+---------------+-------
-PerformanceElement1CPtr PerformanceElement1::Update ()
-    {
-    return GetDgnDb ().Elements ().Update<PerformanceElement1> (*this);
-    }
-
-//---------------------------------------------------------------------------------------
-// @bsimethod                                   Carole.MacDonald            09/2015
-//---------------+---------------+---------------+---------------+---------------+-------
-void PerformanceElement2::GetParams (ECSqlClassParams& params)
-    {
-    params.Add ("Prop2_1");
-    params.Add ("Prop2_2");
-    params.Add ("Prop2_3");
-    }
-
-//---------------------------------------------------------------------------------------
-// @bsimethod                                   Carole.MacDonald            09/2015
-//---------------+---------------+---------------+---------------+---------------+-------
-DgnDbStatus PerformanceElement2::BindParams (BeSQLite::EC::ECSqlStatement& statement)
-    {
-    if ((ECSqlStatus::Success != statement.BindText (statement.GetParameterIndex ("Prop2_1"), m_prop2_1.c_str (), IECSqlBinder::MakeCopy::Yes)) ||
-        (ECSqlStatus::Success != statement.BindInt64 (statement.GetParameterIndex ("Prop2_2"), m_prop2_2)) ||
-        (ECSqlStatus::Success != statement.BindDouble (statement.GetParameterIndex ("Prop2_3"), m_prop2_3)))
-        return DgnDbStatus::BadArg;
-
-    return DgnDbStatus::Success;
-    }
-
-//---------------------------------------------------------------------------------------
-// @bsimethod                                   Carole.MacDonald            08/2015
-//---------------+---------------+---------------+---------------+---------------+-------
-DgnDbStatus PerformanceElement2::_BindInsertParams (BeSQLite::EC::ECSqlStatement& statement)
-    {
-    DgnDbStatus stat = BindParams (statement);
-    if (DgnDbStatus::Success != stat)
-        return stat;
-
-    return T_Super::_BindInsertParams (statement);
-    }
-
-/*---------------------------------------------------------------------------------**//**
-* @bsimethod                                                    Paul.Connelly   09/15
-+---------------+---------------+---------------+---------------+---------------+------*/
-DgnDbStatus PerformanceElement2::_ExtractSelectParams (ECSqlStatement& stmt, ECSqlClassParams const& params)
-    {
-    EXPECT_EQ (DgnDbStatus::Success, T_Super::_ExtractSelectParams (stmt, params));
-    EXPECT_EQ (0, strcmp (stmt.GetValueText (params.GetSelectIndex ("Prop2_1")), "Element2 - InitValue"));
-    EXPECT_EQ (20000000, stmt.GetValueInt64 (params.GetSelectIndex ("Prop2_2")));
-    EXPECT_EQ (2.71828, stmt.GetValueDouble (params.GetSelectIndex ("Prop2_3")));
-
-    return DgnDbStatus::Success;
-    }
-
-//---------------------------------------------------------------------------------------
-// @bsimethod                                   Carole.MacDonald            09/2015
-//---------------+---------------+---------------+---------------+---------------+-------
-DgnDbStatus PerformanceElement2::_BindUpdateParams (BeSQLite::EC::ECSqlStatement& statement)
-    {
-    DgnDbStatus status = T_Super::_BindUpdateParams (statement);
-    if (DgnDbStatus::Success != status)
-        return status;
-
-    m_prop2_1 = "Element2 - UpdatedValue";
-    m_prop2_2 = 40000000LL;
-    m_prop2_3 = 5.43656;
-
-    return BindParams (statement);
-    }
-
-//---------------------------------------------------------------------------------------
-// @bsimethod                                   Carole.MacDonald            09/2015
-//---------------+---------------+---------------+---------------+---------------+-------
-PerformanceElement2Ptr PerformanceElement2::Create (Dgn::DgnDbR db, Dgn::DgnModelId modelId, Dgn::DgnClassId classId, Dgn::DgnCategoryId category, DgnElementId id, bool specifyProperyValues)
-    {
-    if (specifyProperyValues)
-        return new PerformanceElement2 (PhysicalElement::CreateParams (db, modelId, classId, category), "Element1 - InitValue", 10000000LL, -3.1415, "Element2 - InitValue", 20000000LL, 2.71828);
-    else
-        return new PerformanceElement2 (PhysicalElement::CreateParams (db, modelId, classId, category, Dgn::Placement3d (), Dgn::DgnElement::Code (), id, Dgn::DgnElementId ()));
-    }
-
-//---------------------------------------------------------------------------------------
-// @bsimethod                                   Carole.MacDonald            09/2015
-//---------------+---------------+---------------+---------------+---------------+-------
-PerformanceElement2CPtr PerformanceElement2::Insert ()
-    {
-    return GetDgnDb ().Elements ().Insert<PerformanceElement2> (*this);
-    }
-
-//---------------------------------------------------------------------------------------
-// @bsimethod                                   Carole.MacDonald            09/2015
-//---------------+---------------+---------------+---------------+---------------+-------
-PerformanceElement2CPtr PerformanceElement2::Update ()
-    {
-    return GetDgnDb ().Elements ().Update<PerformanceElement2> (*this);
-    }
-
-//---------------------------------------------------------------------------------------
-// @bsimethod                                   Carole.MacDonald            09/2015
-//---------------+---------------+---------------+---------------+---------------+-------
-void PerformanceElement3::GetParams (ECSqlClassParams& params)
-    {
-    params.Add ("Prop3_1");
-    params.Add ("Prop3_2");
-    params.Add ("Prop3_3");
-    }
-
-//---------------------------------------------------------------------------------------
-// @bsimethod                                   Carole.MacDonald            09/2015
-//---------------+---------------+---------------+---------------+---------------+-------
-DgnDbStatus PerformanceElement3::BindParams (BeSQLite::EC::ECSqlStatement& statement)
-    {
-    if ((ECSqlStatus::Success != statement.BindText (statement.GetParameterIndex ("Prop3_1"), m_prop3_1.c_str (), IECSqlBinder::MakeCopy::Yes)) ||
-        (ECSqlStatus::Success != statement.BindInt64 (statement.GetParameterIndex ("Prop3_2"), m_prop3_2)) ||
-        (ECSqlStatus::Success != statement.BindDouble (statement.GetParameterIndex ("Prop3_3"), m_prop3_3)))
-        return DgnDbStatus::BadArg;
-
-    return DgnDbStatus::Success;
-    }
-
-//---------------------------------------------------------------------------------------
-// @bsimethod                                   Carole.MacDonald            08/2015
-//---------------+---------------+---------------+---------------+---------------+-------
-DgnDbStatus PerformanceElement3::_BindInsertParams (BeSQLite::EC::ECSqlStatement& statement)
-    {
-    DgnDbStatus stat = BindParams (statement);
-    if (DgnDbStatus::Success != stat)
-        return stat;
-
-    return T_Super::_BindInsertParams (statement);
-    }
-
-/*---------------------------------------------------------------------------------**//**
-* @bsimethod                                                    Paul.Connelly   09/15
-+---------------+---------------+---------------+---------------+---------------+------*/
-DgnDbStatus PerformanceElement3::_ExtractSelectParams (ECSqlStatement& stmt, ECSqlClassParams const& params)
-    {
-    EXPECT_EQ (DgnDbStatus::Success, T_Super::_ExtractSelectParams (stmt, params));
-    EXPECT_EQ (0, strcmp (stmt.GetValueText (params.GetSelectIndex ("Prop3_1")), "Element3 - InitValue"));
-    EXPECT_EQ (30000000, stmt.GetValueInt64 (params.GetSelectIndex ("Prop3_2")));
-    EXPECT_EQ (1.414121, stmt.GetValueDouble (params.GetSelectIndex ("Prop3_3")));
-
-    return DgnDbStatus::Success;
-    }
-
-//---------------------------------------------------------------------------------------
-// @bsimethod                                   Carole.MacDonald            09/2015
-//---------------+---------------+---------------+---------------+---------------+-------
-DgnDbStatus PerformanceElement3::_BindUpdateParams (BeSQLite::EC::ECSqlStatement& statement)
-    {
-    DgnDbStatus status = T_Super::_BindUpdateParams (statement);
-    if (DgnDbStatus::Success != status)
-        return status;
-
-    m_prop3_1 = "Element3 - UpdatedValue";
-    m_prop3_2 = 60000000LL;
-    m_prop3_3 = 2.828242;
-
-    return BindParams (statement);
-    }
-
-//---------------------------------------------------------------------------------------
-// @bsimethod                                   Carole.MacDonald            09/2015
-//---------------+---------------+---------------+---------------+---------------+-------
-PerformanceElement3Ptr PerformanceElement3::Create (Dgn::DgnDbR db, Dgn::DgnModelId modelId, Dgn::DgnClassId classId, Dgn::DgnCategoryId category, DgnElementId id, bool specifyProperyValues)
-    {
-    if (specifyProperyValues)
-        return new PerformanceElement3 (PhysicalElement::CreateParams (db, modelId, classId, category), "Element1 - InitValue", 10000000LL, -3.1415, "Element2 - InitValue", 20000000LL, 2.71828, "Element3 - InitValue", 30000000LL, 1.414121);
-    else
-        return new PerformanceElement3 (PhysicalElement::CreateParams (db, modelId, classId, category, Dgn::Placement3d (), Dgn::DgnElement::Code (), id, Dgn::DgnElementId ()));
-    }
-
-//---------------------------------------------------------------------------------------
-// @bsimethod                                   Carole.MacDonald            09/2015
-//---------------+---------------+---------------+---------------+---------------+-------
-PerformanceElement3CPtr PerformanceElement3::Insert ()
-    {
-    return GetDgnDb ().Elements ().Insert<PerformanceElement3> (*this);
-    }
-
-//---------------------------------------------------------------------------------------
-// @bsimethod                                   Carole.MacDonald            09/2015
-//---------------+---------------+---------------+---------------+---------------+-------
-PerformanceElement3CPtr PerformanceElement3::Update ()
-    {
-    return GetDgnDb ().Elements ().Update<PerformanceElement3> (*this);
-    }
-
-//---------------------------------------------------------------------------------------
-// @bsimethod                                   Carole.MacDonald            09/2015
-//---------------+---------------+---------------+---------------+---------------+-------
-void PerformanceElement4::GetParams (ECSqlClassParams& params)
-    {
-    params.Add ("Prop4_1");
-    params.Add ("Prop4_2");
-    params.Add ("Prop4_3");
-    }
-
-//---------------------------------------------------------------------------------------
-// @bsimethod                                   Carole.MacDonald            09/2015
-//---------------+---------------+---------------+---------------+---------------+-------
-DgnDbStatus PerformanceElement4::BindParams (BeSQLite::EC::ECSqlStatement& statement)
-    {
-    if ((ECSqlStatus::Success != statement.BindText (statement.GetParameterIndex ("Prop4_1"), m_prop4_1.c_str (), IECSqlBinder::MakeCopy::Yes)) ||
-        (ECSqlStatus::Success != statement.BindInt64 (statement.GetParameterIndex ("Prop4_2"), m_prop4_2)) ||
-        (ECSqlStatus::Success != statement.BindDouble (statement.GetParameterIndex ("Prop4_3"), m_prop4_3)))
-        return DgnDbStatus::BadArg;
-
-    return DgnDbStatus::Success;
-    }
-
-//---------------------------------------------------------------------------------------
-// @bsimethod                                   Carole.MacDonald            08/2015
-//---------------+---------------+---------------+---------------+---------------+-------
-DgnDbStatus PerformanceElement4::_BindInsertParams (BeSQLite::EC::ECSqlStatement& statement)
-    {
-    DgnDbStatus stat = BindParams (statement);
-    if (DgnDbStatus::Success != stat)
-        return stat;
-
-    return T_Super::_BindInsertParams (statement);
-    }
-
-/*---------------------------------------------------------------------------------**//**
-* @bsimethod                                                    Paul.Connelly   09/15
-+---------------+---------------+---------------+---------------+---------------+------*/
-DgnDbStatus PerformanceElement4::_ExtractSelectParams (ECSqlStatement& stmt, ECSqlClassParams const& params)
-    {
-    EXPECT_EQ (DgnDbStatus::Success, T_Super::_ExtractSelectParams (stmt, params));
-    EXPECT_EQ (0, strcmp (stmt.GetValueText (params.GetSelectIndex ("Prop4_1")), "Element4 - InitValue"));
-    EXPECT_EQ (40000000, stmt.GetValueInt64 (params.GetSelectIndex ("Prop4_2")));
-    EXPECT_EQ (1.61803398874, stmt.GetValueDouble (params.GetSelectIndex ("Prop4_3")));
-
-    return DgnDbStatus::Success;
-    }
-
-//---------------------------------------------------------------------------------------
-// @bsimethod                                   Carole.MacDonald            09/2015
-//---------------+---------------+---------------+---------------+---------------+-------
-DgnDbStatus PerformanceElement4::_BindUpdateParams (BeSQLite::EC::ECSqlStatement& statement)
-    {
-    DgnDbStatus status = T_Super::_BindUpdateParams (statement);
-    if (DgnDbStatus::Success != status)
-        return status;
-
-    m_prop4_1 = "Element4 - UpdatedValue";
-    m_prop4_2 = 80000000LL;
-    m_prop4_3 = 3.23606797748;
-
-    return BindParams (statement);
-    }
-
-//---------------------------------------------------------------------------------------
-// @bsimethod                                   Carole.MacDonald            09/2015
-//---------------+---------------+---------------+---------------+---------------+-------
-PerformanceElement4Ptr PerformanceElement4::Create (Dgn::DgnDbR db, Dgn::DgnModelId modelId, Dgn::DgnClassId classId, Dgn::DgnCategoryId category, DgnElementId id, bool specifyProperyValues)
-    {
-    if (specifyProperyValues)
-        return new PerformanceElement4 (PhysicalElement::CreateParams (db, modelId, classId, category), "Element1 - InitValue", 10000000LL, -3.1415, "Element2 - InitValue", 20000000LL, 2.71828, "Element3 - InitValue", 30000000LL, 1.414121, "Element4 - InitValue", 40000000LL, 1.61803398874);
-    else
-        return new PerformanceElement4 (PhysicalElement::CreateParams (db, modelId, classId, category, Dgn::Placement3d (), Dgn::DgnElement::Code (), id, Dgn::DgnElementId ()));
-    }
-
-//---------------------------------------------------------------------------------------
-// @bsimethod                                   Carole.MacDonald            09/2015
-//---------------+---------------+---------------+---------------+---------------+-------
-PerformanceElement4CPtr PerformanceElement4::Insert ()
-    {
-    return GetDgnDb ().Elements ().Insert<PerformanceElement4> (*this);
-    }
-
-//---------------------------------------------------------------------------------------
-// @bsimethod                                   Carole.MacDonald            09/2015
-//---------------+---------------+---------------+---------------+---------------+-------
-PerformanceElement4CPtr PerformanceElement4::Update ()
-    {
-    return GetDgnDb ().Elements ().Update<PerformanceElement4> (*this);
-    }
-
-//---------------------------------------------------------------------------------------
-// @bsiMethod                                      Muhammad Hassan                  10/15
-//+---------------+---------------+---------------+---------------+---------------+------
-void PerformanceElementsCRUDTestFixture::CreateElements (int numInstances, Utf8CP className, bvector<DgnElementPtr>& elements, Utf8String modelCode, bool specifyProperyValues)
-    {
-    DgnClassId mclassId = DgnClassId (m_db->Schemas ().GetECClassId (DGN_ECSCHEMA_NAME, DGN_CLASSNAME_PhysicalModel));
-    PhysicalModelPtr targetModel = new PhysicalModel (PhysicalModel::CreateParams (*m_db, mclassId, DgnModel::CreateModelCode (modelCode)));
-    EXPECT_EQ (DgnDbStatus::Success, targetModel->Insert ());       /* Insert the new model into the DgnDb */
-    DgnCategoryId catid = DgnCategory::QueryHighestCategoryId (*m_db);
-    DgnClassId classId = DgnClassId (m_db->Schemas ().GetECClassId (ELEMENT_PERFORMANCE_TEST_SCHEMA_NAME, className));
-
-    if (0 == strcmp (className, ELEMENT_PERFORMANCE_ELEMENT1_CLASS))
-        {
-        for (int i = 0; i < numInstances; i++)
-            {
-            DgnElementId id = DgnElementId ((uint64_t)(2000000 + i));
-            PerformanceElement1Ptr element = PerformanceElement1::Create (*m_db, targetModel->GetModelId (), classId, catid, id, specifyProperyValues);
-            ASSERT_TRUE (element != nullptr);
-            elements.push_back (element);
-            }
-        }
-    else if (0 == strcmp (className, ELEMENT_PERFORMANCE_ELEMENT2_CLASS))
-        {
-        for (int i = 0; i < numInstances; i++)
-            {
-            DgnElementId id = DgnElementId ((uint64_t)(2000000 + i));
-            PerformanceElement2Ptr element = PerformanceElement2::Create (*m_db, targetModel->GetModelId (), classId, catid, id, specifyProperyValues);
-            ASSERT_TRUE (element != nullptr);
-            elements.push_back (element);
-            }
-        }
-    else if (0 == strcmp (className, ELEMENT_PERFORMANCE_ELEMENT3_CLASS))
-        {
-        for (int i = 0; i < numInstances; i++)
-            {
-            DgnElementId id = DgnElementId ((uint64_t)(2000000 + i));
-            PerformanceElement3Ptr element = PerformanceElement3::Create (*m_db, targetModel->GetModelId (), classId, catid, id, specifyProperyValues);
-            ASSERT_TRUE (element != nullptr);
-            elements.push_back (element);
-            }
-        }
-    else if (0 == strcmp (className, ELEMENT_PERFORMANCE_ELEMENT4_CLASS))
-        {
-        for (int i = 0; i < numInstances; i++)
-            {
-            DgnElementId id = DgnElementId ((uint64_t)(2000000 + i));
-            PerformanceElement4Ptr element = PerformanceElement4::Create (*m_db, targetModel->GetModelId (), classId, catid, id, specifyProperyValues);
-            ASSERT_TRUE (element != nullptr);
-            elements.push_back (element);
-            }
-        }
-    ASSERT_EQ (numInstances, (int)elements.size ());
-    }
-
-//---------------------------------------------------------------------------------------
-// @bsiMethod                                      Muhammad Hassan                  10/15
-//+---------------+---------------+---------------+---------------+---------------+------
-DgnDbStatus PerformanceElementsCRUDTestFixture::BindElement1PropertyParams (BeSQLite::Statement& stmt, bool updateParams)
-    {
-    Utf8String stringVal = "Element1 - ";
-    int64_t intVal = 10000000LL;
-    double doubleVal = -3.1415;
-    if (updateParams)
-        {
-        stringVal.append ("UpdatedValue");
-        intVal = intVal * 2;
-        doubleVal = doubleVal * 2;
-        }
-    else
-        {
-        stringVal.append ("InitValue");
-        }
-
-    if ((DbResult::BE_SQLITE_OK != stmt.BindText (stmt.GetParameterIndex (":Prop1_1"), stringVal.c_str (), BeSQLite::Statement::MakeCopy::No)) ||
-        (DbResult::BE_SQLITE_OK != stmt.BindInt64 (stmt.GetParameterIndex (":Prop1_2"), intVal)) ||
-        (DbResult::BE_SQLITE_OK != stmt.BindDouble (stmt.GetParameterIndex (":Prop1_3"), doubleVal)))
-        return DgnDbStatus::BadArg;
-
-    return DgnDbStatus::Success;
-    }
-
-//---------------------------------------------------------------------------------------
-// @bsiMethod                                      Muhammad Hassan                  10/15
-//+---------------+---------------+---------------+---------------+---------------+------
-DgnDbStatus PerformanceElementsCRUDTestFixture::BindElement2PropertyParams (BeSQLite::Statement& stmt, bool updateParams)
-    {
-    Utf8String stringVal = "Element2 - ";
-    int64_t intVal = 20000000LL;
-    double doubleVal = 2.71828;
-    if (updateParams)
-        {
-        stringVal.append ("UpdatedValue");
-        intVal = intVal * 2;
-        doubleVal = doubleVal * 2;
-        }
-    else
-        {
-        stringVal.append ("InitValue");
-        }
-
-    if ((DgnDbStatus::Success != BindElement1PropertyParams (stmt, updateParams)) ||
-        (DbResult::BE_SQLITE_OK != stmt.BindText (stmt.GetParameterIndex (":Prop2_1"), stringVal.c_str (), BeSQLite::Statement::MakeCopy::No)) ||
-        (DbResult::BE_SQLITE_OK != stmt.BindInt64 (stmt.GetParameterIndex (":Prop2_2"), intVal)) ||
-        (DbResult::BE_SQLITE_OK != stmt.BindDouble (stmt.GetParameterIndex (":Prop2_3"), doubleVal)))
-        return DgnDbStatus::BadArg;
-
-    return DgnDbStatus::Success;
-    }
-
-//---------------------------------------------------------------------------------------
-// @bsiMethod                                      Muhammad Hassan                  10/15
-//+---------------+---------------+---------------+---------------+---------------+------
-DgnDbStatus PerformanceElementsCRUDTestFixture::BindElement3PropertyParams (BeSQLite::Statement& stmt, bool updateParams)
-    {
-    Utf8String stringVal = "Element3 - ";
-    int64_t intVal = 30000000LL;
-    double doubleVal = 1.414121;
-    if (updateParams)
-        {
-        stringVal.append ("UpdatedValue");
-        intVal = intVal * 2;
-        doubleVal = doubleVal * 2;
-        }
-    else
-        {
-        stringVal.append ("InitValue");
-        }
-
-    if ((DgnDbStatus::Success != BindElement2PropertyParams (stmt, updateParams)) ||
-        (DbResult::BE_SQLITE_OK != stmt.BindText (stmt.GetParameterIndex (":Prop3_1"), stringVal.c_str (), BeSQLite::Statement::MakeCopy::No)) ||
-        (DbResult::BE_SQLITE_OK != stmt.BindInt64 (stmt.GetParameterIndex (":Prop3_2"), intVal)) ||
-        (DbResult::BE_SQLITE_OK != stmt.BindDouble (stmt.GetParameterIndex (":Prop3_3"), doubleVal)))
-        return DgnDbStatus::BadArg;
-
-    return DgnDbStatus::Success;
-    }
-
-//---------------------------------------------------------------------------------------
-// @bsiMethod                                      Muhammad Hassan                  10/15
-//+---------------+---------------+---------------+---------------+---------------+------
-DgnDbStatus PerformanceElementsCRUDTestFixture::BindElement4PropertyParams (BeSQLite::Statement& stmt, bool updateParams)
-    {
-    Utf8String stringVal = "Element4 - ";
-    int64_t intVal = 40000000LL;
-    double doubleVal = 1.61803398874;
-    if (updateParams)
-        {
-        stringVal.append ("UpdatedValue");
-        intVal = intVal * 2;
-        doubleVal = doubleVal * 2;
-        }
-    else
-        {
-        stringVal.append ("InitValue");
-        }
-
-    if ((DgnDbStatus::Success != BindElement3PropertyParams (stmt, updateParams)) ||
-        (DbResult::BE_SQLITE_OK != stmt.BindText (stmt.GetParameterIndex (":Prop4_1"), stringVal.c_str (), BeSQLite::Statement::MakeCopy::No)) ||
-        (DbResult::BE_SQLITE_OK != stmt.BindInt64 (stmt.GetParameterIndex (":Prop4_2"), intVal)) ||
-        (DbResult::BE_SQLITE_OK != stmt.BindDouble (stmt.GetParameterIndex (":Prop4_3"), doubleVal)))
-        return DgnDbStatus::BadArg;
-
-    return DgnDbStatus::Success;
-    }
-
-//---------------------------------------------------------------------------------------
-// @bsiMethod                                      Muhammad Hassan                  10/15
-//+---------------+---------------+---------------+---------------+---------------+------
-void PerformanceElementsCRUDTestFixture::BindParams (DgnElementPtr& element, BeSQLite::Statement& stmt, Utf8CP className)
-    {
-    bool updateParams = false;
-    ASSERT_EQ (DbResult::BE_SQLITE_OK, stmt.BindId (stmt.GetParameterIndex (":Id"), element->GetElementId ()));
-    ASSERT_EQ (DbResult::BE_SQLITE_OK, stmt.BindId (stmt.GetParameterIndex (":ModelId"), element->GetModelId ()));
-    DgnAuthority::Code elementCode = DgnAuthority::CreateDefaultCode ();
-    if (elementCode.IsEmpty ())
-        {
-        ASSERT_EQ (DbResult::BE_SQLITE_OK, stmt.BindNull (stmt.GetParameterIndex (":Code")));
-        }
-    else
-        {
-        ASSERT_EQ (DbResult::BE_SQLITE_OK, stmt.BindText (stmt.GetParameterIndex (":Code"), elementCode.GetValue ().c_str (), BeSQLite::Statement::MakeCopy::No));
-        }
-    ASSERT_EQ (DbResult::BE_SQLITE_OK, stmt.BindId (stmt.GetParameterIndex (":CodeAuthorityId"), elementCode.GetAuthority ()));
-    ASSERT_EQ (DbResult::BE_SQLITE_OK, stmt.BindText (stmt.GetParameterIndex (":CodeNameSpace"), elementCode.GetNameSpace ().c_str (), BeSQLite::Statement::MakeCopy::No));
-    ASSERT_EQ (DbResult::BE_SQLITE_OK, stmt.BindId (stmt.GetParameterIndex (":ParentId"), element->GetParentId ()));
-
-    if (0 == strcmp (className, ELEMENT_PERFORMANCE_ELEMENT1_CLASS))
-        {
-        ASSERT_EQ (DgnDbStatus::Success, BindElement1PropertyParams (stmt, updateParams));
-        }
-    else if (0 == strcmp (className, ELEMENT_PERFORMANCE_ELEMENT2_CLASS))
-        {
-        ASSERT_EQ (DgnDbStatus::Success, BindElement2PropertyParams (stmt, updateParams));
-        }
-    else if (0 == strcmp (className, ELEMENT_PERFORMANCE_ELEMENT3_CLASS))
-        {
-        ASSERT_EQ (DgnDbStatus::Success, BindElement3PropertyParams (stmt, updateParams));
-        }
-    else if (0 == strcmp (className, ELEMENT_PERFORMANCE_ELEMENT4_CLASS))
-        {
-        ASSERT_EQ (DgnDbStatus::Success, BindElement4PropertyParams (stmt, updateParams));
-        }
-    }
-
-//---------------------------------------------------------------------------------------
-// @bsiMethod                                      Muhammad Hassan                  10/15
-//+---------------+---------------+---------------+---------------+---------------+------
-void PerformanceElementsCRUDTestFixture::BindUpdateParams (BeSQLite::Statement& stmt, Utf8CP className)
-    {
-    bool updateParams = true;
-    if (0 == strcmp (className, ELEMENT_PERFORMANCE_ELEMENT1_CLASS))
-        {
-        ASSERT_EQ (DgnDbStatus::Success, BindElement1PropertyParams (stmt, updateParams));
-        }
-    else if (0 == strcmp (className, ELEMENT_PERFORMANCE_ELEMENT2_CLASS))
-        {
-        ASSERT_EQ (DgnDbStatus::Success, BindElement2PropertyParams (stmt, updateParams));
-        }
-    else if (0 == strcmp (className, ELEMENT_PERFORMANCE_ELEMENT3_CLASS))
-        {
-        ASSERT_EQ (DgnDbStatus::Success, BindElement3PropertyParams (stmt, updateParams));
-        }
-    else if (0 == strcmp (className, ELEMENT_PERFORMANCE_ELEMENT4_CLASS))
-        {
-        ASSERT_EQ (DgnDbStatus::Success, BindElement4PropertyParams (stmt, updateParams));
-        }
-    }
-
-//BindParams Overloads for ECSql
-//---------------------------------------------------------------------------------------
-// @bsiMethod                                      Muhammad Hassan                  10/15
-//+---------------+---------------+---------------+---------------+---------------+------
-DgnDbStatus PerformanceElementsCRUDTestFixture::BindElement1PropertyParams (ECSqlStatement& statement, bool updateParams)
-    {
-    Utf8String stringVal = "Element1 - ";
-    int64_t intVal = 10000000LL;
-    double doubleVal = -3.1416;
-
-    if (updateParams)
-        {
-        stringVal.append ("UpdatedValue");
-        intVal = intVal * 2;
-        doubleVal = doubleVal * 2;
-        }
-    else
-        {
-        stringVal.append ("InitValue");
-        }
-
-    if ((ECSqlStatus::Success != statement.BindText (statement.GetParameterIndex ("Prop1_1"), stringVal.c_str (), IECSqlBinder::MakeCopy::No)) ||
-        (ECSqlStatus::Success != statement.BindInt64 (statement.GetParameterIndex ("Prop1_2"), intVal)) ||
-        (ECSqlStatus::Success != statement.BindDouble (statement.GetParameterIndex ("Prop1_3"), doubleVal)))
-        return DgnDbStatus::BadArg;
-
-    return DgnDbStatus::Success;
-    }
-
-//---------------------------------------------------------------------------------------
-// @bsiMethod                                      Muhammad Hassan                  10/15
-//+---------------+---------------+---------------+---------------+---------------+------
-DgnDbStatus PerformanceElementsCRUDTestFixture::BindElement2PropertyParams (ECSqlStatement& stmt, bool updateParams)
-    {
-    Utf8String stringVal = "Element2 - ";
-    int64_t intVal = 20000000LL;
-    double doubleVal = 2.71828;
-
-    if (updateParams)
-        {
-        stringVal.append ("UpdatedValue");
-        intVal = intVal * 2;
-        doubleVal = doubleVal * 2;
-        }
-    else
-        {
-        stringVal.append ("InitValue");
-        }
-
-    if ((DgnDbStatus::Success != BindElement1PropertyParams (stmt, updateParams)) ||
-        (ECSqlStatus::Success != stmt.BindText (stmt.GetParameterIndex ("Prop2_1"), stringVal.c_str (), IECSqlBinder::MakeCopy::No)) ||
-        (ECSqlStatus::Success != stmt.BindInt64 (stmt.GetParameterIndex ("Prop2_2"), intVal)) ||
-        (ECSqlStatus::Success != stmt.BindDouble (stmt.GetParameterIndex ("Prop2_3"), doubleVal)))
-        return DgnDbStatus::BadArg;
-
-    return DgnDbStatus::Success;
-    }
-
-//---------------------------------------------------------------------------------------
-// @bsiMethod                                      Muhammad Hassan                  10/15
-//+---------------+---------------+---------------+---------------+---------------+------
-DgnDbStatus PerformanceElementsCRUDTestFixture::BindElement3PropertyParams (ECSqlStatement& stmt, bool updateParams)
-    {
-    Utf8String stringVal = "Element3 - ";
-    int64_t intVal = 30000000LL;
-    double doubleVal = 1.414121;
-
-    if (updateParams)
-        {
-        stringVal.append ("UpdatedValue");
-        intVal = intVal * 2;
-        doubleVal = doubleVal * 2;
-        }
-    else
-        {
-        stringVal.append ("InitValue");
-        }
-
-    if ((DgnDbStatus::Success != BindElement2PropertyParams (stmt, updateParams)) ||
-        (ECSqlStatus::Success != stmt.BindText (stmt.GetParameterIndex ("Prop3_1"), stringVal.c_str (), IECSqlBinder::MakeCopy::No)) ||
-        (ECSqlStatus::Success != stmt.BindInt64 (stmt.GetParameterIndex ("Prop3_2"), intVal)) ||
-        (ECSqlStatus::Success != stmt.BindDouble (stmt.GetParameterIndex ("Prop3_3"), doubleVal)))
-        return DgnDbStatus::BadArg;
-
-    return DgnDbStatus::Success;
-    }
-
-//---------------------------------------------------------------------------------------
-// @bsiMethod                                      Muhammad Hassan                  10/15
-//+---------------+---------------+---------------+---------------+---------------+------
-DgnDbStatus PerformanceElementsCRUDTestFixture::BindElement4PropertyParams (ECSqlStatement& stmt, bool updateParams)
-    {
-    Utf8String stringVal = "Element4 - ";
-    int64_t intVal = 40000000LL;
-    double doubleVal = 1.61803398874;
-
-    if (updateParams)
-        {
-        stringVal.append ("UpdatedValue");
-        intVal = intVal * 2;
-        doubleVal = doubleVal * 2;
-        }
-    else
-        {
-        stringVal.append ("InitValue");
-        }
-
-    if ((DgnDbStatus::Success != BindElement3PropertyParams (stmt, updateParams)) ||
-        (ECSqlStatus::Success != stmt.BindText (stmt.GetParameterIndex ("Prop4_1"), stringVal.c_str (), IECSqlBinder::MakeCopy::No)) ||
-        (ECSqlStatus::Success != stmt.BindInt64 (stmt.GetParameterIndex ("Prop4_2"), intVal)) ||
-        (ECSqlStatus::Success != stmt.BindDouble (stmt.GetParameterIndex ("Prop4_3"), doubleVal)))
-        return DgnDbStatus::BadArg;
-
-    return DgnDbStatus::Success;
-    }
-
-//---------------------------------------------------------------------------------------
-// @bsiMethod                                      Muhammad Hassan                  10/15
-//+---------------+---------------+---------------+---------------+---------------+------
-void PerformanceElementsCRUDTestFixture::BindParams (DgnElementPtr& element, ECSqlStatement& stmt, Utf8CP className)
-    {
-    bool updateParams = false;
-    ASSERT_EQ (ECSqlStatus::Success, stmt.BindId (stmt.GetParameterIndex ("ECInstanceId"), element->GetElementId ()));
-    ASSERT_EQ (ECSqlStatus::Success, stmt.BindId (stmt.GetParameterIndex ("ModelId"), element->GetModelId ()));
-    DgnAuthority::Code elementCode = DgnAuthority::CreateDefaultCode ();
-    if (elementCode.IsEmpty ())
-        {
-        ASSERT_EQ (ECSqlStatus::Success, stmt.BindNull (stmt.GetParameterIndex ("Code")));
-        }
-    else
-        {
-        ASSERT_EQ (ECSqlStatus::Success, stmt.BindText (stmt.GetParameterIndex ("Code"), elementCode.GetValue ().c_str (), IECSqlBinder::MakeCopy::No));
-        }
-    ASSERT_EQ (ECSqlStatus::Success, stmt.BindId (stmt.GetParameterIndex ("CodeAuthorityId"), elementCode.GetAuthority ()));
-    ASSERT_EQ (ECSqlStatus::Success, stmt.BindText (stmt.GetParameterIndex ("CodeNameSpace"), elementCode.GetNameSpace ().c_str (), IECSqlBinder::MakeCopy::No));
-    ASSERT_EQ (ECSqlStatus::Success, stmt.BindId (stmt.GetParameterIndex ("ParentId"), element->GetParentId ()));
-
-    if (0 == strcmp (className, ELEMENT_PERFORMANCE_ELEMENT1_CLASS))
-        {
-        ASSERT_EQ (DgnDbStatus::Success, BindElement1PropertyParams (stmt, updateParams));
-        }
-    else if (0 == strcmp (className, ELEMENT_PERFORMANCE_ELEMENT2_CLASS))
-        {
-        ASSERT_EQ (DgnDbStatus::Success, BindElement2PropertyParams (stmt, updateParams));
-        }
-    else if (0 == strcmp (className, ELEMENT_PERFORMANCE_ELEMENT3_CLASS))
-        {
-        ASSERT_EQ (DgnDbStatus::Success, BindElement3PropertyParams (stmt, updateParams));
-        }
-    else if (0 == strcmp (className, ELEMENT_PERFORMANCE_ELEMENT4_CLASS))
-        {
-        ASSERT_EQ (DgnDbStatus::Success, BindElement4PropertyParams (stmt, updateParams));
-        }
-    }
-
-//---------------------------------------------------------------------------------------
-// @bsiMethod                                      Muhammad Hassan                  10/15
-//+---------------+---------------+---------------+---------------+---------------+------
-void PerformanceElementsCRUDTestFixture::BindUpdateParams (ECSqlStatement& stmt, Utf8CP className)
-    {
-    bool updateParams = true;
-    if (0 == strcmp (className, ELEMENT_PERFORMANCE_ELEMENT1_CLASS))
-        {
-        ASSERT_EQ (DgnDbStatus::Success, BindElement1PropertyParams (stmt, updateParams));
-        }
-    else if (0 == strcmp (className, ELEMENT_PERFORMANCE_ELEMENT2_CLASS))
-        {
-        ASSERT_EQ (DgnDbStatus::Success, BindElement2PropertyParams (stmt, updateParams));
-        }
-    else if (0 == strcmp (className, ELEMENT_PERFORMANCE_ELEMENT3_CLASS))
-        {
-        ASSERT_EQ (DgnDbStatus::Success, BindElement3PropertyParams (stmt, updateParams));
-        }
-    else if (0 == strcmp (className, ELEMENT_PERFORMANCE_ELEMENT4_CLASS))
-        {
-        ASSERT_EQ (DgnDbStatus::Success, BindElement4PropertyParams (stmt, updateParams));
-        }
-    }
-
-//Methods to verify Business Property Values returned by Sql Statements. 
-//---------------------------------------------------------------------------------------
-// @bsiMethod                                      Muhammad Hassan                  10/15
-//+---------------+---------------+---------------+---------------+---------------+------
-DgnDbStatus PerformanceElementsCRUDTestFixture::ExtractElement1SelectParams (BeSQLite::Statement& stmt)
-    {
-    if ((0 != strcmp ("Element1 - InitValue", stmt.GetValueText (6))) ||
-        (stmt.GetValueInt64 (7) != 10000000) ||
-        (stmt.GetValueDouble (8) != -3.1415))
-        return DgnDbStatus::ReadError;
-
-    return DgnDbStatus::Success;
-    }
-
-//---------------------------------------------------------------------------------------
-// @bsiMethod                                      Muhammad Hassan                  10/15
-//+---------------+---------------+---------------+---------------+---------------+------
-DgnDbStatus PerformanceElementsCRUDTestFixture::ExtractElement2SelectParams (BeSQLite::Statement& stmt)
-    {
-    if ((DgnDbStatus::Success != ExtractElement1SelectParams (stmt)) ||
-        (0 != strcmp ("Element2 - InitValue", stmt.GetValueText (9))) ||
-        (stmt.GetValueInt64 (10) != 20000000) ||
-        (stmt.GetValueDouble (11) != 2.71828))
-        return DgnDbStatus::ReadError;
-
-    return DgnDbStatus::Success;
-    }
-
-//---------------------------------------------------------------------------------------
-// @bsiMethod                                      Muhammad Hassan                  10/15
-//+---------------+---------------+---------------+---------------+---------------+------
-DgnDbStatus PerformanceElementsCRUDTestFixture::ExtractElement3SelectParams (BeSQLite::Statement& stmt)
-    {
-    if ((DgnDbStatus::Success != ExtractElement2SelectParams (stmt)) ||
-        (0 != strcmp ("Element3 - InitValue", stmt.GetValueText (12))) ||
-        (stmt.GetValueInt64 (13) != 30000000) ||
-        (stmt.GetValueDouble (14) != 1.414121))
-        return DgnDbStatus::ReadError;
-
-    return DgnDbStatus::Success;
-    }
-
-//---------------------------------------------------------------------------------------
-// @bsiMethod                                      Muhammad Hassan                  10/15
-//+---------------+---------------+---------------+---------------+---------------+------
-DgnDbStatus PerformanceElementsCRUDTestFixture::ExtractElement4SelectParams (BeSQLite::Statement& stmt)
-    {
-    if ((DgnDbStatus::Success != ExtractElement3SelectParams (stmt)) ||
-        (0 != strcmp ("Element4 - InitValue", stmt.GetValueText (15))) ||
-        (stmt.GetValueInt64 (16) != 40000000) ||
-        (stmt.GetValueDouble (17) != 1.61803398874))
-        return DgnDbStatus::ReadError;
-
-    return DgnDbStatus::Success;
-    }
-
-//---------------------------------------------------------------------------------------
-// @bsiMethod                                      Muhammad Hassan                  10/15
-//+---------------+---------------+---------------+---------------+---------------+------
-void PerformanceElementsCRUDTestFixture::ExtractSelectParams (BeSQLite::Statement& stmt, Utf8CP className)
-    {
-    if (0 == strcmp (className, ELEMENT_PERFORMANCE_ELEMENT1_CLASS))
-        {
-        ASSERT_EQ (DgnDbStatus::Success, ExtractElement1SelectParams (stmt));
-        }
-    else if (0 == strcmp (className, ELEMENT_PERFORMANCE_ELEMENT2_CLASS))
-        {
-        ASSERT_EQ (DgnDbStatus::Success, ExtractElement2SelectParams (stmt));
-        }
-    else if (0 == strcmp (className, ELEMENT_PERFORMANCE_ELEMENT3_CLASS))
-        {
-        ASSERT_EQ (DgnDbStatus::Success, ExtractElement3SelectParams (stmt));
-        }
-    else if (0 == strcmp (className, ELEMENT_PERFORMANCE_ELEMENT4_CLASS))
-        {
-        ASSERT_EQ (DgnDbStatus::Success, ExtractElement4SelectParams (stmt));
-        }
-    }
-
-//OverLoaded Methods to Verify Business property Values returned by ECSql Statements. 
-//---------------------------------------------------------------------------------------
-// @bsiMethod                                      Muhammad Hassan                  10/15
-//+---------------+---------------+---------------+---------------+---------------+------
-DgnDbStatus PerformanceElementsCRUDTestFixture::ExtractElement1SelectParams (ECSqlStatement& stmt)
-    {
-    if ((0 != strcmp ("Element1 - InitValue", stmt.GetValueText (6))) ||
-        (stmt.GetValueInt64 (7) != 10000000) ||
-        (stmt.GetValueDouble (8) != -3.1415))
-        return DgnDbStatus::ReadError;
-
-    return DgnDbStatus::Success;
-    }
-
-//---------------------------------------------------------------------------------------
-// @bsiMethod                                      Muhammad Hassan                  10/15
-//+---------------+---------------+---------------+---------------+---------------+------
-DgnDbStatus PerformanceElementsCRUDTestFixture::ExtractElement2SelectParams (ECSqlStatement& stmt)
-    {
-    if ((DgnDbStatus::Success != ExtractElement1SelectParams (stmt)) ||
-        (0 != strcmp ("Element2 - InitValue", stmt.GetValueText (9))) ||
-        (stmt.GetValueInt64 (10) != 20000000) ||
-        (stmt.GetValueDouble (11) != 2.71828))
-        return DgnDbStatus::ReadError;
-
-    return DgnDbStatus::Success;
-    }
-
-//---------------------------------------------------------------------------------------
-// @bsiMethod                                      Muhammad Hassan                  10/15
-//+---------------+---------------+---------------+---------------+---------------+------
-DgnDbStatus PerformanceElementsCRUDTestFixture::ExtractElement3SelectParams (ECSqlStatement& stmt)
-    {
-    if ((DgnDbStatus::Success != ExtractElement2SelectParams (stmt)) ||
-        (0 != strcmp ("Element3 - InitValue", stmt.GetValueText (12))) ||
-        (stmt.GetValueInt64 (13) != 30000000) ||
-        (stmt.GetValueDouble (14) != 1.414121))
-        return DgnDbStatus::ReadError;
-
-    return DgnDbStatus::Success;
-    }
-
-//---------------------------------------------------------------------------------------
-// @bsiMethod                                      Muhammad Hassan                  10/15
-//+---------------+---------------+---------------+---------------+---------------+------
-DgnDbStatus PerformanceElementsCRUDTestFixture::ExtractElement4SelectParams (ECSqlStatement& stmt)
-    {
-    if ((DgnDbStatus::Success != ExtractElement3SelectParams (stmt)) ||
-        (0 != strcmp ("Element4 - InitValue", stmt.GetValueText (15))) ||
-        (stmt.GetValueInt64 (16) != 40000000) ||
-        (stmt.GetValueDouble (17) != 1.61803398874))
-        return DgnDbStatus::ReadError;
-
-    return DgnDbStatus::Success;
-    }
-
-//---------------------------------------------------------------------------------------
-// @bsiMethod                                      Muhammad Hassan                  10/15
-//+---------------+---------------+---------------+---------------+---------------+------
-void PerformanceElementsCRUDTestFixture::ExtractSelectParams (ECSqlStatement& stmt, Utf8CP className)
-    {
-    if (0 == strcmp (className, ELEMENT_PERFORMANCE_ELEMENT1_CLASS))
-        {
-        ASSERT_EQ (DgnDbStatus::Success, ExtractElement1SelectParams (stmt));
-        }
-    else if (0 == strcmp (className, ELEMENT_PERFORMANCE_ELEMENT2_CLASS))
-        {
-        ASSERT_EQ (DgnDbStatus::Success, ExtractElement2SelectParams (stmt));
-        }
-    else if (0 == strcmp (className, ELEMENT_PERFORMANCE_ELEMENT3_CLASS))
-        {
-        ASSERT_EQ (DgnDbStatus::Success, ExtractElement3SelectParams (stmt));
-        }
-    else if (0 == strcmp (className, ELEMENT_PERFORMANCE_ELEMENT4_CLASS))
-        {
-        ASSERT_EQ (DgnDbStatus::Success, ExtractElement4SelectParams (stmt));
-        }
-    }
-
-//Methods to Generate Sql CRUD statements. 
-//---------------------------------------------------------------------------------------
-// @bsiMethod                                      Muhammad Hassan                  10/15
-//+---------------+---------------+---------------+---------------+---------------+------
-void PerformanceElementsCRUDTestFixture::GetInsertSql (Utf8CP className, Utf8StringR insertSql, DgnClassId classId)
-    {
-    ECN::ECClassCP ecClass = m_db->Schemas ().GetECClass (ELEMENT_PERFORMANCE_TEST_SCHEMA_NAME, className);
-
-    insertSql = Utf8String ("INSERT INTO dgn_Element ([Id], ");
-    Utf8String insertValuesSql (") VALUES (:Id, ");
-    bool isFirstItem = true;
-    for (auto prop : ecClass->GetProperties (true))
-        {
-        if (0 == strcmp ("LastMod", prop->GetName ().c_str ()))
-            continue;
-        if (!isFirstItem)
-            {
-            insertSql.append (", ");
-            insertValuesSql.append (", ");
-            }
-
-        insertSql.append ("[").append (prop->GetName ()).append ("]");
-        insertValuesSql.append (":").append (prop->GetName ());
-
-        isFirstItem = false;
-        }
-
-    insertSql.append (", ECClassId");
-    insertValuesSql.append (", ");
-    Utf8String insertValues;
-    insertValues.Sprintf ("%s%d", insertValuesSql.c_str (), (int)classId.GetValue ());
-    insertSql.append (insertValues).append (")");
-    }
-
-//---------------------------------------------------------------------------------------
-// @bsiMethod                                      Muhammad Hassan                  10/15
-//+---------------+---------------+---------------+---------------+---------------+------
-void PerformanceElementsCRUDTestFixture::GetSelectSql (Utf8CP className, Utf8StringR selectSql)
-    {
-    ECN::ECClassCP ecClass = m_db->Schemas ().GetECClass (ELEMENT_PERFORMANCE_TEST_SCHEMA_NAME, className);
-    selectSql = "SELECT ";
-    bool isFirstItem = true;
-    for (auto prop : ecClass->GetProperties (true))
-        {
-        if (!isFirstItem)
-            {
-            selectSql.append (", ");
-            }
-        selectSql.append (prop->GetName ());
-        isFirstItem = false;
-        }
-    selectSql.append (" FROM dgn_Element WHERE Id = ?");
-    }
-
-//---------------------------------------------------------------------------------------
-// @bsiMethod                                      Muhammad Hassan                  10/15
-//+---------------+---------------+---------------+---------------+---------------+------
-void PerformanceElementsCRUDTestFixture::GetUpdateSql (Utf8CP className, Utf8StringR updateSql)
-    {
-    ECN::ECClassCP ecClass = m_db->Schemas ().GetECClass (ELEMENT_PERFORMANCE_TEST_SCHEMA_NAME, className);
-    updateSql = "UPDATE dgn_Element SET ";
-    bool isFirstItem = true;
-    for (auto prop : ecClass->GetProperties (true))
-        {
-        if (0 == strcmp ("ModelId", prop->GetName ().c_str ()) || 0 == strcmp ("Code", prop->GetName ().c_str ()) || 0 == strcmp ("CodeAuthorityId", prop->GetName ().c_str ()) || 0 == strcmp ("CodeNameSpace", prop->GetName ().c_str ()) || 0 == strcmp ("ParentId", prop->GetName ().c_str ()) || 0 == strcmp ("LastMod", prop->GetName ().c_str ()))
-            continue;
-        if (!isFirstItem)
-            {
-            updateSql.append (", ");
-            }
-        updateSql.append (prop->GetName ()).append (" = :").append (prop->GetName ());
-        isFirstItem = false;
-        }
-    updateSql.append (" WHERE Id = :Id");
-    }
-
-//---------------------------------------------------------------------------------------
-// @bsiMethod                                      Muhammad Hassan                  10/15
-//+---------------+---------------+---------------+---------------+---------------+------
-void PerformanceElementsCRUDTestFixture::GetDeleteSql (Utf8StringR deleteSql)
-    {
-    deleteSql = "DELETE FROM dgn_Element WHERE Id = ?";
-    }
-
-//Overloads to Generate ECSql statements. 
-//---------------------------------------------------------------------------------------
-// @bsiMethod                                      Muhammad Hassan                  10/15
-//+---------------+---------------+---------------+---------------+---------------+------
-void PerformanceElementsCRUDTestFixture::GetInsertECSql (Utf8CP className, Utf8StringR insertECSql)
-    {
-    ECN::ECClassCP ecClass = m_db->Schemas ().GetECClass (ELEMENT_PERFORMANCE_TEST_SCHEMA_NAME, className);
-    Utf8String ecClassName = ECSqlBuilder::ToECSqlSnippet (*ecClass);
-
-    insertECSql = Utf8String ("INSERT INTO ");
-    insertECSql.append (ecClassName).append (" ([ECInstanceId], ");
-    Utf8String insertValuesSql (") VALUES (:[ECInstanceId], ");
-    bool isFirstItem = true;
-    for (auto prop : ecClass->GetProperties (true))
-        {
-        if (0 == strcmp ("LastMod", prop->GetName ().c_str ()))
-            continue;
-        if (!isFirstItem)
-            {
-            insertECSql.append (", ");
-            insertValuesSql.append (", ");
-            }
-
-        insertECSql.append ("[").append (prop->GetName ()).append ("]");
-        insertValuesSql.append (":[").append (prop->GetName ()).append ("]");
-
-        isFirstItem = false;
-        }
-
-    insertECSql.append (insertValuesSql).append (")");
-    }
-
-//---------------------------------------------------------------------------------------
-// @bsiMethod                                      Muhammad Hassan                  10/15
-//+---------------+---------------+---------------+---------------+---------------+------
-void PerformanceElementsCRUDTestFixture::GetSelectECSql (Utf8CP className, Utf8StringR selectECSql)
-    {
-    ECN::ECClassCP ecClass = m_db->Schemas ().GetECClass (ELEMENT_PERFORMANCE_TEST_SCHEMA_NAME, className);
-
-    Utf8String ecClassName = ECSqlBuilder::ToECSqlSnippet (*ecClass);
-    selectECSql = "SELECT ";
-    bool isFirstItem = true;
-    for (auto prop : ecClass->GetProperties (true))
-        {
-        if (!isFirstItem)
-            {
-            selectECSql.append (", ");
-            }
-        selectECSql.append (prop->GetName ());
-        isFirstItem = false;
-        }
-
-    selectECSql.append (" FROM ").append (ecClassName).append (" WHERE ECInstanceId = ?");
-    }
-
-//---------------------------------------------------------------------------------------
-// @bsiMethod                                      Muhammad Hassan                  10/15
-//+---------------+---------------+---------------+---------------+---------------+------
-void PerformanceElementsCRUDTestFixture::GetUpdateECSql (Utf8CP className, Utf8StringR updateECSql)
-    {
-    ECN::ECClassCP ecClass = m_db->Schemas ().GetECClass (ELEMENT_PERFORMANCE_TEST_SCHEMA_NAME, className);
-    Utf8String ecClassName = ECSqlBuilder::ToECSqlSnippet (*ecClass);
-    updateECSql = "UPDATE ";
-    updateECSql.append (ecClassName).append (" SET ");
-    bool isFirstItem = true;
-    for (auto prop : ecClass->GetProperties (true))
-        {
-        if (0 == strcmp ("ModelId", prop->GetName ().c_str ()) || 0 == strcmp ("Code", prop->GetName ().c_str ()) || 0 == strcmp ("CodeAuthorityId", prop->GetName ().c_str ()) || 0 == strcmp ("CodeNameSpace", prop->GetName ().c_str ()) || 0 == strcmp ("ParentId", prop->GetName ().c_str ()) || 0 == strcmp ("LastMod", prop->GetName ().c_str ()))
-            continue;
-        if (!isFirstItem)
-            {
-            updateECSql.append (", ");
-            }
-        updateECSql.append (prop->GetName ()).append (" = :").append (prop->GetName ());
-        isFirstItem = false;
-        }
-    updateECSql.append (" WHERE ECInstanceId = :ecInstanceId");
-    }
-
-//---------------------------------------------------------------------------------------
-// @bsiMethod                                      Muhammad Hassan                  10/15
-//+---------------+---------------+---------------+---------------+---------------+------
-void PerformanceElementsCRUDTestFixture::GetDeleteECSql (Utf8CP className, Utf8StringR deleteECSql)
-    {
-    ECN::ECClassCP ecClass = m_db->Schemas ().GetECClass (ELEMENT_PERFORMANCE_TEST_SCHEMA_NAME, className);
-    Utf8String ecClassName = ECSqlBuilder::ToECSqlSnippet (*ecClass);
-    deleteECSql = "DELETE FROM ONLY ";
-    deleteECSql.append (ecClassName).append (" WHERE ").append ("ECInstanceId = ?");
-    }
-
-//---------------------------------------------------------------------------------------
-// @bsiMethod                                      Muhammad Hassan                  10/15
-//+---------------+---------------+---------------+---------------+---------------+------
-void PerformanceElementsCRUDTestFixture::DgnApiIsertTime (int instanceCount, Utf8CP className, int initialInstanceCount)
-    {
-    WString wClassName;
-    wClassName.AssignUtf8 (className);
-    WPrintfString dbName (L"DgnApiInsert%ls_%d.idgndb", wClassName.c_str (), instanceCount);
-    SetUpTestDgnDb (dbName, className, initialInstanceCount);
-
-    bvector<DgnElementPtr> testElements;
-    CreateElements (instanceCount, className, testElements, "DgnApiInstances", true);
-
-    DgnDbStatus stat = DgnDbStatus::Success;
-    StopWatch timer (true);
-    for (DgnElementPtr& element : testElements)
-        {
-        element->Insert (&stat);
-        ASSERT_EQ (DgnDbStatus::Success, stat);
-        }
-    timer.Stop ();
-    LOGTODB (TEST_DETAILS, timer.GetElapsedSeconds (), Utf8PrintfString ("DgnApi Insert Time %s_%d", className, initialInstanceCount).c_str (), (int)testElements.size ());
-    }
-
-//---------------------------------------------------------------------------------------
-// @bsiMethod                                      Muhammad Hassan                  10/15
-//+---------------+---------------+---------------+---------------+---------------+------
-void PerformanceElementsCRUDTestFixture::DgnApiSelectTime (Utf8CP className, int initialInstanceCount)
-    {
-    WString wClassName;
-    wClassName.AssignUtf8 (className);
-    WPrintfString dbName (L"DgnApiSelect%ls_%d.idgndb", wClassName.c_str (), initialInstanceCount);
-    SetUpTestDgnDb (dbName, className, initialInstanceCount);
-
-    DgnModelId id ((uint64_t)3);
-    DgnModelPtr model = m_db->Models ().GetModel (id);
-    ASSERT_TRUE (model->IsEmpty ());
-
-    StopWatch timer (true);
-    model->FillModel ();
-    timer.Stop ();
-    ASSERT_TRUE (model->IsFilled ());
-    LOGTODB (TEST_DETAILS, timer.GetElapsedSeconds (), Utf8PrintfString ("DgnApi Read Time %s_%d", className, initialInstanceCount).c_str (), initialInstanceCount);
-    }
-
-//---------------------------------------------------------------------------------------
-// @bsiMethod                                      Muhammad Hassan                  10/15
-//+---------------+---------------+---------------+---------------+---------------+------
-void PerformanceElementsCRUDTestFixture::DgnApiUpdateTime (int instanceCount, Utf8CP className, int initialInstanceCount)
-    {
-    WPrintfString dbName (L"DgnApiUpdate%ls_%d.idgndb", WString (className, BentleyCharEncoding::Utf8).c_str (), instanceCount);
-    SetUpTestDgnDb (dbName, className, initialInstanceCount);
-
-    bvector <DgnElementPtr> testElements;
-    //First get Ids that we need to Delete
-    bvector <DgnElementId> elementIds;
-    for (uint64_t i = 0; i < instanceCount; i++)
-        elementIds.push_back (DgnElementId (s_firstInstanceId + i));
-
-    for (DgnElementId id : elementIds)
-        {
-        DgnElementPtr element = m_db->Elements ().GetForEdit<DgnElement> (id);
-        ASSERT_TRUE (element != nullptr);
-        testElements.push_back (element);
-        }
-
-    DgnDbStatus stat = DgnDbStatus::Success;
-    StopWatch timer (true);
-    for (DgnElementPtr& element : testElements)
-        {
-        element->Update (&stat);
-        ASSERT_EQ (DgnDbStatus::Success, stat);
-        }
-    timer.Stop ();
-    LOGTODB (TEST_DETAILS, timer.GetElapsedSeconds (), Utf8PrintfString ("DgnApi Update Time %s_%d", className, initialInstanceCount).c_str (), (int)testElements.size ());
-    }
-
-//---------------------------------------------------------------------------------------
-// @bsiMethod                                      Muhammad Hassan                  10/15
-//+---------------+---------------+---------------+---------------+---------------+------
-void PerformanceElementsCRUDTestFixture::DgnApiDeleteTime (int instanceCount, Utf8CP className, int initialInstanceCount)
-    {
-    WPrintfString dbName (L"DgnApiDelete%ls_%d.idgndb", WString (className, BentleyCharEncoding::Utf8).c_str (), instanceCount);
-    SetUpTestDgnDb (dbName, className, initialInstanceCount);
-
-    //First get Ids that we need to Delete
-    bvector <DgnElementId> elementIds;
-    for (uint64_t i = 0; i < instanceCount; i++)
-        elementIds.push_back (DgnElementId (s_firstInstanceId + i));
-
-    DgnDbStatus stat = DgnDbStatus::Success;
-    StopWatch timer (true);
-    for (DgnElementId Id : elementIds)
-        {
-        stat = m_db->Elements ().Delete (Id);
-        ASSERT_EQ (DgnDbStatus::Success, stat);
-        }
-    timer.Stop ();
-    LOGTODB (TEST_DETAILS, timer.GetElapsedSeconds (), Utf8PrintfString ("DgnApi Delete Time %s_%d", className, initialInstanceCount).c_str (), (int)elementIds.size ());
-    }
-
-//---------------------------------------------------------------------------------------
-// @bsiMethod                                      Muhammad Hassan                  10/15
-//+---------------+---------------+---------------+---------------+---------------+------
-void PerformanceElementsCRUDTestFixture::ECSqlInsertTime (int instanceCount, Utf8CP className, int initialInstanceCount)
-    {
-    WPrintfString dbName (L"ECSqlInsert%ls_%d.idgndb", WString (className, BentleyCharEncoding::Utf8).c_str (), instanceCount);
-    SetUpTestDgnDb (dbName, className, initialInstanceCount);
-
-    bvector<DgnElementPtr> testElements;
-    CreateElements (instanceCount, className, testElements, "ECSqlInstances", false);
-
-    ECSqlStatement stmt;
-    Utf8String insertECSql;
-    GetInsertECSql (className, insertECSql);
-    //printf ("\n Insert ECSql %s : %s \n", className, insertECSql.c_str ());
-
-    StopWatch timer (true);
-    ASSERT_EQ (ECSqlStatus::Success, stmt.Prepare (*m_db, insertECSql.c_str ()));
-    for (DgnElementPtr& element : testElements)
-        {
-        BindParams (element, stmt, className);
-        if (DbResult::BE_SQLITE_DONE != stmt.Step () || m_db->GetModifiedRowCount () == 0)
-            ASSERT_TRUE (false);
-        stmt.Reset ();
-        stmt.ClearBindings ();
-        }
-    timer.Stop ();
-    LOGTODB (TEST_DETAILS, timer.GetElapsedSeconds (), Utf8PrintfString ("ECSql Insert Time %s_%d", className, initialInstanceCount).c_str (), (int)testElements.size ());
-    }
-
-//---------------------------------------------------------------------------------------
-// @bsiMethod                                      Muhammad Hassan                  10/15
-//+---------------+---------------+---------------+---------------+---------------+------
-void PerformanceElementsCRUDTestFixture::ECSqlSelectTime (Utf8CP className, int initialInstanceCount)
-    {
-    WPrintfString dbName (L"ECSqlSelect%ls_%d.idgndb", WString (className, BentleyCharEncoding::Utf8).c_str (), initialInstanceCount);
-    SetUpTestDgnDb (dbName, className, initialInstanceCount);
-
-    ECSqlStatement stmt;
-    Utf8String selectECSql;
-    GetSelectECSql (className, selectECSql);
-    //printf ("\n Select ECSql %s : %s \n", className, selectECSql.c_str ());
-
-    StopWatch timer (true);
-    ASSERT_EQ (ECSqlStatus::Success, stmt.Prepare (*m_db, selectECSql.c_str ()));
-    //printf ("\n Native Sql %s : %s \n", className, stmt.GetNativeSql());
-    for (int i = 0; i < initialInstanceCount; i++)
-        {
-        ECInstanceId id (s_firstInstanceId + i);
-        ASSERT_EQ (ECSqlStatus::Success, stmt.BindId (1, id));
-        ASSERT_EQ (DbResult::BE_SQLITE_ROW, stmt.Step ());
-        ExtractSelectParams (stmt, className);
-        stmt.Reset ();
-        stmt.ClearBindings ();
-        }
-    timer.Stop ();
-    LOGTODB (TEST_DETAILS, timer.GetElapsedSeconds (), Utf8PrintfString ("ECSql Read Time %s_%d", className, initialInstanceCount).c_str (), initialInstanceCount);
-    }
-
-//---------------------------------------------------------------------------------------
-// @bsiMethod                                      Muhammad Hassan                  10/15
-//+---------------+---------------+---------------+---------------+---------------+------
-void PerformanceElementsCRUDTestFixture::ECSqlUpdateTime (int instanceCount, Utf8CP className, int initialInstanceCount)
-    {
-    WPrintfString dbName (L"ECSqlUpdate%ls_%d.idgndb", WString (className, BentleyCharEncoding::Utf8).c_str (), instanceCount);
-    SetUpTestDgnDb (dbName, className, initialInstanceCount);
-
-    ECSqlStatement stmt;
-    Utf8String updateECSql;
-    GetUpdateECSql (className, updateECSql);
-    //printf ("\n Update ECSql %s : %s \n", className, updateECSql.c_str ());
-
-    StopWatch timer (true);
-    ASSERT_EQ (ECSqlStatus::Success, stmt.Prepare (*m_db, updateECSql.c_str ()));
-    for (int i = 0; i < instanceCount; i++)
-        {
-        ECInstanceId id (s_firstInstanceId + i);
-        ASSERT_EQ (ECSqlStatus::Success, stmt.BindId (stmt.GetParameterIndex ("ecInstanceId"), id));
-        BindUpdateParams (stmt, className);
-        if (DbResult::BE_SQLITE_DONE != stmt.Step () || m_db->GetModifiedRowCount () == 0)
-            ASSERT_TRUE (false);
-        stmt.Reset ();
-        stmt.ClearBindings ();
-        }
-    timer.Stop ();
-    LOGTODB (TEST_DETAILS, timer.GetElapsedSeconds (), Utf8PrintfString ("ECSql Update Time %s_%d", className, initialInstanceCount).c_str (), instanceCount);
-    }
-
-//---------------------------------------------------------------------------------------
-// @bsiMethod                                      Muhammad Hassan                  10/15
-//+---------------+---------------+---------------+---------------+---------------+------
-void PerformanceElementsCRUDTestFixture::ECSqlDeleteTime (int instanceCount, Utf8CP className, int initialInstanceCount)
-    {
-    WPrintfString dbName (L"ECSqlDelete%ls_%d.idgndb", WString (className, BentleyCharEncoding::Utf8).c_str (), instanceCount);
-    SetUpTestDgnDb (dbName, className, initialInstanceCount);
-
-    ECSqlStatement stmt;
-    Utf8String deleteECSql;
-    GetDeleteECSql (className, deleteECSql);
-    //printf ("\n Delete ECSql %s : %s \n", className, deleteECSql.c_str ());
-
-    StopWatch timer (true);
-    ASSERT_EQ (ECSqlStatus::Success, stmt.Prepare (*m_db, deleteECSql.c_str ()));
-    for (int i = 0; i <= instanceCount; i++)
-        {
-        ECInstanceId id (s_firstInstanceId + i);
-        ASSERT_EQ (ECSqlStatus::Success, stmt.BindId (1, id));
-        if (DbResult::BE_SQLITE_DONE != stmt.Step () || m_db->GetModifiedRowCount () == 0)
-            ASSERT_TRUE (false);
-        stmt.Reset ();
-        stmt.ClearBindings ();
-        }
-    timer.Stop ();
-    LOGTODB (TEST_DETAILS, timer.GetElapsedSeconds (), Utf8PrintfString ("ECSql Delete Time %s_%d", className, initialInstanceCount).c_str (), instanceCount);
-    }
-
-//---------------------------------------------------------------------------------------
-// @bsiMethod                                      Muhammad Hassan                  10/15
-//+---------------+---------------+---------------+---------------+---------------+------
-void PerformanceElementsCRUDTestFixture::SqlInsertTime (int instanceCount, Utf8CP className, int initialInstanceCount)
-    {
-    WPrintfString dbName (L"SqlInsert%ls_%d.idgndb", WString (className, BentleyCharEncoding::Utf8).c_str (), instanceCount);
-    SetUpTestDgnDb (dbName, className, initialInstanceCount);
-
-    bvector<DgnElementPtr> testElements;
-    CreateElements (instanceCount, className, testElements, "SqlInstances", false);
-
-    BeSQLite::Statement stmt;
-    Utf8String insertSql;
-    DgnElementPtr firstElement = testElements.front ();
-    GetInsertSql (className, insertSql, firstElement->GetElementClassId ());
-    //printf ("\n Insert Sql %s : %s \n", className, insertSql.c_str ());
-
-    StopWatch timer (true);
-    ASSERT_EQ (DbResult::BE_SQLITE_OK, stmt.Prepare (*m_db, insertSql.c_str ()));
-    for (DgnElementPtr& element : testElements)
-        {
-        BindParams (element, stmt, className);
-        if (DbResult::BE_SQLITE_DONE != stmt.Step () || m_db->GetModifiedRowCount () == 0)
-            ASSERT_TRUE (false);
-        stmt.Reset ();
-        stmt.ClearBindings ();
-        }
-    timer.Stop ();
-    LOGTODB (TEST_DETAILS, timer.GetElapsedSeconds (), Utf8PrintfString ("Sql Insert Time %s_%d", className, initialInstanceCount).c_str (), (int)testElements.size ());
-    }
-
-//---------------------------------------------------------------------------------------
-// @bsiMethod                                      Muhammad Hassan                  10/15
-//+---------------+---------------+---------------+---------------+---------------+------
-void PerformanceElementsCRUDTestFixture::SqlSelectTime (Utf8CP className, int initialInstanceCount)
-    {
-    WPrintfString dbName (L"SqlSelect%ls_%d.idgndb", WString (className, BentleyCharEncoding::Utf8).c_str (), initialInstanceCount);
-    SetUpTestDgnDb (dbName, className, initialInstanceCount);
-
-    BeSQLite::Statement stmt;
-    Utf8String selectSql;
-    GetSelectSql (className, selectSql);
-    //printf ("\n Select Sql %s : %s \n", className, selectSql.c_str ());
-
-    StopWatch timer (true);
-    ASSERT_EQ (DbResult::BE_SQLITE_OK, stmt.Prepare (*m_db, selectSql.c_str ()));
-    for (int i = 0; i < initialInstanceCount; i++)
-        {
-        ECInstanceId id (s_firstInstanceId + i);
-        ASSERT_EQ (DbResult::BE_SQLITE_OK, stmt.BindId (1, id));
-        ASSERT_EQ (DbResult::BE_SQLITE_ROW, stmt.Step ());
-        ExtractSelectParams (stmt, className);
-        stmt.Reset ();
-        stmt.ClearBindings ();
-        }
-    timer.Stop ();
-    LOGTODB (TEST_DETAILS, timer.GetElapsedSeconds (), Utf8PrintfString ("Sql Read Time %s_%d", className, initialInstanceCount).c_str (), initialInstanceCount);
-    }
-
-//---------------------------------------------------------------------------------------
-// @bsiMethod                                      Muhammad Hassan                  10/15
-//+---------------+---------------+---------------+---------------+---------------+------
-void PerformanceElementsCRUDTestFixture::SqlUpdateTime (int instanceCount, Utf8CP className, int initialInstanceCount)
-    {
-    WPrintfString dbName (L"SqlUpdate%ls_%d.idgndb", WString (className, BentleyCharEncoding::Utf8).c_str (), instanceCount);
-    SetUpTestDgnDb (dbName, className, initialInstanceCount);
-
-    BeSQLite::Statement stmt;
-    Utf8String updateSql;
-    GetUpdateSql (className, updateSql);
-    //printf ("\n Update Sql %s : %s \n", className, updateSql.c_str ());
-
-    StopWatch timer (true);
-    ASSERT_EQ (DbResult::BE_SQLITE_OK, stmt.Prepare (*m_db, updateSql.c_str ()));
-    for (int i = 0; i < instanceCount; i++)
-        {
-        ECInstanceId id (s_firstInstanceId + i);
-        ASSERT_EQ (DbResult::BE_SQLITE_OK, stmt.BindId (stmt.GetParameterIndex (":Id"), id));
-        BindUpdateParams (stmt, className);
-        if (DbResult::BE_SQLITE_DONE != stmt.Step () || m_db->GetModifiedRowCount () == 0)
-            ASSERT_TRUE (false);
-        stmt.Reset ();
-        stmt.ClearBindings ();
-        }
-    timer.Stop ();
-    LOGTODB (TEST_DETAILS, timer.GetElapsedSeconds (), Utf8PrintfString ("Sql Update Time %s_%d", className, initialInstanceCount).c_str (), instanceCount);
-    }
-
-//---------------------------------------------------------------------------------------
-// @bsiMethod                                      Muhammad Hassan                  10/15
-//+---------------+---------------+---------------+---------------+---------------+------
-void PerformanceElementsCRUDTestFixture::SqlDeleteTime (int instanceCount, Utf8CP className, int initialInstanceCount)
-    {
-    WPrintfString dbName (L"SqlDelete%ls_%d.idgndb", WString (className, BentleyCharEncoding::Utf8).c_str (), instanceCount);
-    SetUpTestDgnDb (dbName, className, initialInstanceCount);
-
-    BeSQLite::Statement stmt;
-    Utf8String deleteSql;
-    GetDeleteSql (deleteSql);
-    //printf ("\n Delete Sql %s : %s \n", className, deleteSql.c_str ());
-
-    StopWatch timer (true);
-    ASSERT_EQ (DbResult::BE_SQLITE_OK, stmt.Prepare (*m_db, deleteSql.c_str ()));
-    for (int i = 0; i < instanceCount; i++)
-        {
-        ECInstanceId id (s_firstInstanceId + i);
-        ASSERT_EQ (DbResult::BE_SQLITE_OK, stmt.BindId (1, id));
-        if (DbResult::BE_SQLITE_DONE != stmt.Step () || m_db->GetModifiedRowCount () == 0)
-            ASSERT_TRUE (false);
-        stmt.Reset ();
-        stmt.ClearBindings ();
-        }
-    timer.Stop ();
-    LOGTODB (TEST_DETAILS, timer.GetElapsedSeconds (), Utf8PrintfString ("Sql Delete Time %s_%d", className, initialInstanceCount).c_str (), instanceCount);
-    }
-
-//---------------------------------------------------------------------------------------
-// @bsiMethod                                     Muhammad Hassan                  10/15
-//+---------------+---------------+---------------+---------------+---------------+------
-TEST_F (PerformanceElementsCRUDTestFixture, ElementsInsertSql)
-    {
-    SqlInsertTime (s_opCount, ELEMENT_PERFORMANCE_ELEMENT1_CLASS, s_initialInstanceCount);
-    SqlInsertTime (s_opCount, ELEMENT_PERFORMANCE_ELEMENT2_CLASS, s_initialInstanceCount);
-    SqlInsertTime (s_opCount, ELEMENT_PERFORMANCE_ELEMENT3_CLASS, s_initialInstanceCount);
-    SqlInsertTime (s_opCount, ELEMENT_PERFORMANCE_ELEMENT4_CLASS, s_initialInstanceCount);
-    }
-
-//---------------------------------------------------------------------------------------
-// @bsiMethod                                     Muhammad Hassan                  10/15
-//+---------------+---------------+---------------+---------------+---------------+------
-TEST_F (PerformanceElementsCRUDTestFixture, ElementsInsertECSql)
-    {
-    ECSqlInsertTime (s_opCount, ELEMENT_PERFORMANCE_ELEMENT1_CLASS, s_initialInstanceCount);
-    ECSqlInsertTime (s_opCount, ELEMENT_PERFORMANCE_ELEMENT2_CLASS, s_initialInstanceCount);
-    ECSqlInsertTime (s_opCount, ELEMENT_PERFORMANCE_ELEMENT3_CLASS, s_initialInstanceCount);
-    ECSqlInsertTime (s_opCount, ELEMENT_PERFORMANCE_ELEMENT4_CLASS, s_initialInstanceCount);
-    }
-
-//---------------------------------------------------------------------------------------
-// @bsiMethod                                     Muhammad Hassan                  10/15
-//+---------------+---------------+---------------+---------------+---------------+------
-TEST_F (PerformanceElementsCRUDTestFixture, ElementsInsertDgnApi)
-    {
-    DgnApiIsertTime (s_opCount, ELEMENT_PERFORMANCE_ELEMENT1_CLASS, s_initialInstanceCount);
-    DgnApiIsertTime (s_opCount, ELEMENT_PERFORMANCE_ELEMENT2_CLASS, s_initialInstanceCount);
-    DgnApiIsertTime (s_opCount, ELEMENT_PERFORMANCE_ELEMENT3_CLASS, s_initialInstanceCount);
-    DgnApiIsertTime (s_opCount, ELEMENT_PERFORMANCE_ELEMENT4_CLASS, s_initialInstanceCount);
-    }
-
-//---------------------------------------------------------------------------------------
-// @bsiMethod                                     Muhammad Hassan                  10/15
-//+---------------+---------------+---------------+---------------+---------------+------
-TEST_F (PerformanceElementsCRUDTestFixture, ElementsReadSql)
-    {
-    SqlSelectTime (ELEMENT_PERFORMANCE_ELEMENT1_CLASS, s_initialInstanceCount);
-    SqlSelectTime (ELEMENT_PERFORMANCE_ELEMENT2_CLASS, s_initialInstanceCount);
-    SqlSelectTime (ELEMENT_PERFORMANCE_ELEMENT3_CLASS, s_initialInstanceCount);
-    SqlSelectTime (ELEMENT_PERFORMANCE_ELEMENT4_CLASS, s_initialInstanceCount);
-    }
-
-//---------------------------------------------------------------------------------------
-// @bsiMethod                                     Muhammad Hassan                  10/15
-//+---------------+---------------+---------------+---------------+---------------+------
-TEST_F (PerformanceElementsCRUDTestFixture, ElementsReadECSql)
-    {
-    ECSqlSelectTime (ELEMENT_PERFORMANCE_ELEMENT1_CLASS, s_initialInstanceCount);
-    ECSqlSelectTime (ELEMENT_PERFORMANCE_ELEMENT2_CLASS, s_initialInstanceCount);
-    ECSqlSelectTime (ELEMENT_PERFORMANCE_ELEMENT3_CLASS, s_initialInstanceCount);
-    ECSqlSelectTime (ELEMENT_PERFORMANCE_ELEMENT4_CLASS, s_initialInstanceCount);
-    }
-
-//---------------------------------------------------------------------------------------
-// @bsiMethod                                     Muhammad Hassan                  10/15
-//+---------------+---------------+---------------+---------------+---------------+------
-TEST_F (PerformanceElementsCRUDTestFixture, ElementsReadDgnApi)
-    {
-    DgnApiSelectTime (ELEMENT_PERFORMANCE_ELEMENT1_CLASS, s_initialInstanceCount);
-    DgnApiSelectTime (ELEMENT_PERFORMANCE_ELEMENT2_CLASS, s_initialInstanceCount);
-    DgnApiSelectTime (ELEMENT_PERFORMANCE_ELEMENT3_CLASS, s_initialInstanceCount);
-    DgnApiSelectTime (ELEMENT_PERFORMANCE_ELEMENT4_CLASS, s_initialInstanceCount);
-    }
-
-//---------------------------------------------------------------------------------------
-// @bsiMethod                                     Muhammad Hassan                  10/15
-//+---------------+---------------+---------------+---------------+---------------+------
-TEST_F (PerformanceElementsCRUDTestFixture, ElementsUpdateSql)
-    {
-    SqlUpdateTime (s_opCount, ELEMENT_PERFORMANCE_ELEMENT1_CLASS, s_initialInstanceCount);
-    SqlUpdateTime (s_opCount, ELEMENT_PERFORMANCE_ELEMENT2_CLASS, s_initialInstanceCount);
-    SqlUpdateTime (s_opCount, ELEMENT_PERFORMANCE_ELEMENT3_CLASS, s_initialInstanceCount);
-    SqlUpdateTime (s_opCount, ELEMENT_PERFORMANCE_ELEMENT4_CLASS, s_initialInstanceCount);
-    }
-
-//---------------------------------------------------------------------------------------
-// @bsiMethod                                     Muhammad Hassan                  10/15
-//+---------------+---------------+---------------+---------------+---------------+------
-TEST_F (PerformanceElementsCRUDTestFixture, ElementsUpdateECSql)
-    {
-    ECSqlUpdateTime (s_opCount, ELEMENT_PERFORMANCE_ELEMENT1_CLASS, s_initialInstanceCount);
-    ECSqlUpdateTime (s_opCount, ELEMENT_PERFORMANCE_ELEMENT2_CLASS, s_initialInstanceCount);
-    ECSqlUpdateTime (s_opCount, ELEMENT_PERFORMANCE_ELEMENT3_CLASS, s_initialInstanceCount);
-    ECSqlUpdateTime (s_opCount, ELEMENT_PERFORMANCE_ELEMENT4_CLASS, s_initialInstanceCount);
-    }
-
-//---------------------------------------------------------------------------------------
-// @bsiMethod                                     Muhammad Hassan                  10/15
-//+---------------+---------------+---------------+---------------+---------------+------
-TEST_F (PerformanceElementsCRUDTestFixture, ElementsUpdateDgnApi)
-    {
-    DgnApiUpdateTime (s_opCount, ELEMENT_PERFORMANCE_ELEMENT1_CLASS, s_initialInstanceCount);
-    DgnApiUpdateTime (s_opCount, ELEMENT_PERFORMANCE_ELEMENT2_CLASS, s_initialInstanceCount);
-    DgnApiUpdateTime (s_opCount, ELEMENT_PERFORMANCE_ELEMENT3_CLASS, s_initialInstanceCount);
-    DgnApiUpdateTime (s_opCount, ELEMENT_PERFORMANCE_ELEMENT4_CLASS, s_initialInstanceCount);
-    }
-
-//---------------------------------------------------------------------------------------
-// @bsiMethod                                     Muhammad Hassan                  10/15
-//+---------------+---------------+---------------+---------------+---------------+------
-TEST_F (PerformanceElementsCRUDTestFixture, ElementsDeleteSql)
-    {
-    SqlDeleteTime (s_opCount, ELEMENT_PERFORMANCE_ELEMENT1_CLASS, s_initialInstanceCount);
-    SqlDeleteTime (s_opCount, ELEMENT_PERFORMANCE_ELEMENT2_CLASS, s_initialInstanceCount);
-    SqlDeleteTime (s_opCount, ELEMENT_PERFORMANCE_ELEMENT3_CLASS, s_initialInstanceCount);
-    SqlDeleteTime (s_opCount, ELEMENT_PERFORMANCE_ELEMENT4_CLASS, s_initialInstanceCount);
-    }
-
-//---------------------------------------------------------------------------------------
-// @bsiMethod                                     Muhammad Hassan                  10/15
-//+---------------+---------------+---------------+---------------+---------------+------
-TEST_F (PerformanceElementsCRUDTestFixture, ElementsDeleteECSql)
-    {
-    ECSqlDeleteTime (s_opCount, ELEMENT_PERFORMANCE_ELEMENT1_CLASS, s_initialInstanceCount);
-    ECSqlDeleteTime (s_opCount, ELEMENT_PERFORMANCE_ELEMENT2_CLASS, s_initialInstanceCount);
-    ECSqlDeleteTime (s_opCount, ELEMENT_PERFORMANCE_ELEMENT3_CLASS, s_initialInstanceCount);
-    ECSqlDeleteTime (s_opCount, ELEMENT_PERFORMANCE_ELEMENT4_CLASS, s_initialInstanceCount);
-    }
-
-//---------------------------------------------------------------------------------------
-// @bsiMethod                                     Muhammad Hassan                  10/15
-//+---------------+---------------+---------------+---------------+---------------+------
-TEST_F (PerformanceElementsCRUDTestFixture, ElementsDeleteDgnApi)
-    {
-    DgnApiDeleteTime (s_opCount, ELEMENT_PERFORMANCE_ELEMENT1_CLASS, s_initialInstanceCount);
-    DgnApiDeleteTime (s_opCount, ELEMENT_PERFORMANCE_ELEMENT2_CLASS, s_initialInstanceCount);
-    DgnApiDeleteTime (s_opCount, ELEMENT_PERFORMANCE_ELEMENT3_CLASS, s_initialInstanceCount);
-    DgnApiDeleteTime (s_opCount, ELEMENT_PERFORMANCE_ELEMENT4_CLASS, s_initialInstanceCount);
+/*--------------------------------------------------------------------------------------+
+|
+|  $Source: Tests/DgnProject/Performance/PerformanceElementsCRUDTests.cpp $
+|
+|  $Copyright: (c) 2015 Bentley Systems, Incorporated. All rights reserved. $
+|
++--------------------------------------------------------------------------------------*/
+#include "PerformanceElementsCRUDTests.h"
+
+HANDLER_DEFINE_MEMBERS (PerformanceElement1Handler)
+HANDLER_DEFINE_MEMBERS (PerformanceElement2Handler)
+HANDLER_DEFINE_MEMBERS (PerformanceElement3Handler)
+HANDLER_DEFINE_MEMBERS (PerformanceElement4Handler)
+
+DOMAIN_DEFINE_MEMBERS (PerformanceElementTestDomain)
+
+void PerformanceElement1Handler::_GetClassParams (ECSqlClassParams& params) { T_Super::_GetClassParams (params); PerformanceElement1::GetParams (params); }
+void PerformanceElement2Handler::_GetClassParams (ECSqlClassParams& params) { T_Super::_GetClassParams (params); PerformanceElement2::GetParams (params); }
+void PerformanceElement3Handler::_GetClassParams (ECSqlClassParams& params) { T_Super::_GetClassParams (params); PerformanceElement3::GetParams (params); }
+void PerformanceElement4Handler::_GetClassParams (ECSqlClassParams& params) { T_Super::_GetClassParams (params); PerformanceElement4::GetParams (params); }
+
+//---------------------------------------------------------------------------------------
+// @bsiMethod                                     Muhammad Hassan                  10/15
+//+---------------+---------------+---------------+---------------+---------------+------
+PerformanceElementTestDomain::PerformanceElementTestDomain () : DgnDomain (ELEMENT_PERFORMANCE_TEST_SCHEMA_NAME, "Test Schema", 1)
+    {
+    RegisterHandler (PerformanceElement1Handler::GetHandler ());
+    RegisterHandler (PerformanceElement2Handler::GetHandler ());
+    RegisterHandler (PerformanceElement3Handler::GetHandler ());
+    RegisterHandler (PerformanceElement4Handler::GetHandler ());
+    }
+
+//---------------------------------------------------------------------------------------
+// @bsiMethod                                      Muhammad Hassan                  10/15
+//+---------------+---------------+---------------+---------------+---------------+------
+void PerformanceElementsCRUDTestFixture::SetUpTestDgnDb (WCharCP destFileName, Utf8CP testClassName, int initialInstanceCount)
+    {
+    WString seedFileName;
+    seedFileName.Sprintf (L"dgndb_ecsqlvssqlite_%d_%ls_seed%d.idgndb", initialInstanceCount, WString (testClassName, BentleyCharEncoding::Utf8).c_str (), DateTime::GetCurrentTimeUtc ().GetDayOfYear ());
+
+    BeFileName seedFilePath;
+    BeTest::GetHost ().GetOutputRoot (seedFilePath);
+    seedFilePath.AppendToPath (seedFileName.c_str ());
+
+    if (!seedFilePath.DoesPathExist ())
+        {
+        SetupProject (L"3dMetricGeneral.idgndb", seedFileName.c_str (), BeSQLite::Db::OpenMode::ReadWrite);
+        ECN::ECSchemaReadContextPtr schemaContext = ECN::ECSchemaReadContext::CreateContext ();
+        BeFileName searchDir;
+        BeTest::GetHost ().GetDgnPlatformAssetsDirectory (searchDir);
+        searchDir.AppendToPath (L"ECSchemas").AppendToPath (L"Dgn");
+        schemaContext->AddSchemaPath (searchDir.GetName ());
+
+        ECN::ECSchemaPtr schema = nullptr;
+        ASSERT_EQ (ECN::SchemaReadStatus::Success, ECN::ECSchema::ReadFromXmlString (schema, s_testSchemaXml, *schemaContext));
+
+        schemaContext->AddSchema (*schema);
+        DgnBaseDomain::GetDomain ().ImportSchema (*m_db, schemaContext->GetCache ());
+        ASSERT_TRUE (m_db->IsDbOpen ());
+
+        bvector<DgnElementPtr> testElements;
+        CreateElements (initialInstanceCount, testClassName, testElements, "InitialInstances", true);
+        DgnDbStatus stat = DgnDbStatus::Success;
+        for (DgnElementPtr& element : testElements)
+            {
+            element->Insert (&stat);
+            ASSERT_EQ (DgnDbStatus::Success, stat);
+            }
+
+        m_db->SaveChanges ();
+        m_db->CloseDb ();
+        }
+
+    BeFileName dgndbFilePath;
+    BeTest::GetHost ().GetOutputRoot (dgndbFilePath);
+    dgndbFilePath.AppendToPath (destFileName);
+
+    ASSERT_EQ (BeFileNameStatus::Success, BeFileName::BeCopyFile (seedFilePath, dgndbFilePath, false));
+
+    DbResult status;
+    m_db = DgnDb::OpenDgnDb (&status, dgndbFilePath, DgnDb::OpenParams (Db::OpenMode::ReadWrite));
+    EXPECT_EQ (DbResult::BE_SQLITE_OK, status) << status;
+    ASSERT_TRUE (m_db.IsValid ());
+    }
+
+Utf8CP const PerformanceElementsCRUDTestFixture::s_testSchemaXml =
+    "<ECSchema schemaName=\"TestSchema\" nameSpacePrefix=\"ts\" version=\"1.0\" xmlns=\"http://www.bentley.com/schemas/Bentley.ECXML.2.0\">"
+        "  <ECSchemaReference name = 'dgn' version = '02.00' prefix = 'dgn' />"
+        "  <ECClass typeName='Element1' >"
+        "    <ECCustomAttributes>"
+        "       <ClassHasHandler xmlns=\"dgn.02.00\" />"
+        "    </ECCustomAttributes>"
+        "    <BaseClass>dgn:PhysicalElement</BaseClass>"
+        "    <ECProperty propertyName='Prop1_1' typeName='string' />"
+        "    <ECProperty propertyName='Prop1_2' typeName='long' />"
+        "    <ECProperty propertyName='Prop1_3' typeName='double' />"
+        "  </ECClass>"
+        "  <ECClass typeName='Element2' >"
+        "    <ECCustomAttributes>"
+        "       <ClassHasHandler xmlns=\"dgn.02.00\" />"
+        "    </ECCustomAttributes>"
+        "    <BaseClass>Element1</BaseClass>"
+        "    <ECProperty propertyName='Prop2_1' typeName='string' />"
+        "    <ECProperty propertyName='Prop2_2' typeName='long' />"
+        "    <ECProperty propertyName='Prop2_3' typeName='double' />"
+        "  </ECClass>"
+        "  <ECClass typeName='Element3' >"
+        "    <ECCustomAttributes>"
+        "       <ClassHasHandler xmlns=\"dgn.02.00\" />"
+        "    </ECCustomAttributes>"
+        "    <BaseClass>Element2</BaseClass>"
+        "    <ECProperty propertyName='Prop3_1' typeName='string' />"
+        "    <ECProperty propertyName='Prop3_2' typeName='long' />"
+        "    <ECProperty propertyName='Prop3_3' typeName='double' />"
+        "  </ECClass>"
+        "  <ECClass typeName='Element4' >"
+        "    <ECCustomAttributes>"
+        "       <ClassHasHandler xmlns=\"dgn.02.00\" />"
+        "    </ECCustomAttributes>"
+        "    <BaseClass>Element3</BaseClass>"
+        "    <ECProperty propertyName='Prop4_1' typeName='string' />"
+        "    <ECProperty propertyName='Prop4_2' typeName='long' />"
+        "    <ECProperty propertyName='Prop4_3' typeName='double' />"
+        "  </ECClass>"
+        "  <ECClass typeName='Element4b' >"
+        "    <ECCustomAttributes>"
+        "       <ClassHasHandler xmlns=\"dgn.02.00\" />"
+        "    </ECCustomAttributes>"
+        "    <BaseClass>Element3</BaseClass>"
+        "    <ECProperty propertyName='Prop4b_1' typeName='string' />"
+        "    <ECProperty propertyName='Prop4b_2' typeName='long' />"
+        "    <ECProperty propertyName='Prop4b_3' typeName='double' />"
+        "    <ECProperty propertyName='Prop4b_4' typeName='point3d' />"
+        "  </ECClass>"
+        "  <ECClass typeName='SimpleElement'>"
+        "    <ECCustomAttributes>"
+        "       <ClassHasHandler xmlns=\"dgn.02.00\" />"
+        "    </ECCustomAttributes>"
+        "    <BaseClass>dgn:Element</BaseClass>"
+        "  </ECClass>"
+        "</ECSchema>";
+
+//---------------------------------------------------------------------------------------
+// @bsimethod                                   Carole.MacDonald            09/2015
+//---------------+---------------+---------------+---------------+---------------+-------
+void PerformanceElement1::GetParams (ECSqlClassParams& params)
+    {
+    params.Add ("Prop1_1");
+    params.Add ("Prop1_2");
+    params.Add ("Prop1_3");
+    }
+
+//---------------------------------------------------------------------------------------
+// @bsimethod                                   Carole.MacDonald            09/2015
+//---------------+---------------+---------------+---------------+---------------+-------
+DgnDbStatus PerformanceElement1::BindParams (BeSQLite::EC::ECSqlStatement& statement)
+    {
+    if ((ECSqlStatus::Success != statement.BindText (statement.GetParameterIndex ("Prop1_1"), m_prop1_1.c_str (), IECSqlBinder::MakeCopy::Yes)) ||
+        (ECSqlStatus::Success != statement.BindInt64 (statement.GetParameterIndex ("Prop1_2"), m_prop1_2)) ||
+        (ECSqlStatus::Success != statement.BindDouble (statement.GetParameterIndex ("Prop1_3"), m_prop1_3)))
+        return DgnDbStatus::BadArg;
+
+    return DgnDbStatus::Success;
+    }
+
+//---------------------------------------------------------------------------------------
+// @bsimethod                                   Carole.MacDonald            08/2015
+//---------------+---------------+---------------+---------------+---------------+-------
+DgnDbStatus PerformanceElement1::_BindInsertParams (BeSQLite::EC::ECSqlStatement& statement)
+    {
+    DgnDbStatus stat = BindParams (statement);
+    if (DgnDbStatus::Success != stat)
+        return stat;
+
+    return T_Super::_BindInsertParams (statement);
+    }
+
+/*---------------------------------------------------------------------------------**//**
+* @bsimethod                                                    Paul.Connelly   09/15
++---------------+---------------+---------------+---------------+---------------+------*/
+DgnDbStatus PerformanceElement1::_ExtractSelectParams (ECSqlStatement& stmt, ECSqlClassParams const& params)
+    {
+    EXPECT_EQ (0, strcmp (stmt.GetValueText (params.GetSelectIndex ("Prop1_1")), "Element1 - InitValue"));
+    EXPECT_EQ (10000000, stmt.GetValueInt64 (params.GetSelectIndex ("Prop1_2")));
+    EXPECT_EQ (-3.1415, stmt.GetValueDouble (params.GetSelectIndex ("Prop1_3")));
+
+    return DgnDbStatus::Success;
+    }
+
+//---------------------------------------------------------------------------------------
+// @bsimethod                                   Carole.MacDonald            09/2015
+//---------------+---------------+---------------+---------------+---------------+-------
+DgnDbStatus PerformanceElement1::_BindUpdateParams (BeSQLite::EC::ECSqlStatement& statement)
+    {
+    DgnDbStatus status = T_Super::_BindUpdateParams (statement);
+    if (DgnDbStatus::Success != status)
+        return status;
+
+    m_prop1_1 = "Element1 - UpdatedValue";
+    m_prop1_2 = 20000000LL;
+    m_prop1_3 = -6.283;
+
+    return BindParams (statement);
+    }
+
+//---------------------------------------------------------------------------------------
+// @bsimethod                                   Carole.MacDonald            08/2015
+//---------------+---------------+---------------+---------------+---------------+-------
+PerformanceElement1Ptr PerformanceElement1::Create (Dgn::DgnDbR db, Dgn::DgnModelId modelId, Dgn::DgnClassId classId, Dgn::DgnCategoryId category, DgnElementId id, bool specifyProperyValues)
+    {
+    if (specifyProperyValues)
+        return new PerformanceElement1 (PhysicalElement::CreateParams (db, modelId, classId, category), "Element1 - InitValue", 10000000LL, -3.1415);
+    else
+        return new PerformanceElement1 (PhysicalElement::CreateParams (db, modelId, classId, category, Dgn::Placement3d (), Dgn::DgnElement::Code (), id, Dgn::DgnElementId ()));
+    }
+
+//---------------------------------------------------------------------------------------
+// @bsimethod                                   Carole.MacDonald            08/2015
+//---------------+---------------+---------------+---------------+---------------+-------
+PerformanceElement1CPtr PerformanceElement1::Insert ()
+    {
+    return GetDgnDb ().Elements ().Insert<PerformanceElement1> (*this);
+    }
+
+//---------------------------------------------------------------------------------------
+// @bsimethod                                   Carole.MacDonald            09/2015
+//---------------+---------------+---------------+---------------+---------------+-------
+PerformanceElement1CPtr PerformanceElement1::Update ()
+    {
+    return GetDgnDb ().Elements ().Update<PerformanceElement1> (*this);
+    }
+
+//---------------------------------------------------------------------------------------
+// @bsimethod                                   Carole.MacDonald            09/2015
+//---------------+---------------+---------------+---------------+---------------+-------
+void PerformanceElement2::GetParams (ECSqlClassParams& params)
+    {
+    params.Add ("Prop2_1");
+    params.Add ("Prop2_2");
+    params.Add ("Prop2_3");
+    }
+
+//---------------------------------------------------------------------------------------
+// @bsimethod                                   Carole.MacDonald            09/2015
+//---------------+---------------+---------------+---------------+---------------+-------
+DgnDbStatus PerformanceElement2::BindParams (BeSQLite::EC::ECSqlStatement& statement)
+    {
+    if ((ECSqlStatus::Success != statement.BindText (statement.GetParameterIndex ("Prop2_1"), m_prop2_1.c_str (), IECSqlBinder::MakeCopy::Yes)) ||
+        (ECSqlStatus::Success != statement.BindInt64 (statement.GetParameterIndex ("Prop2_2"), m_prop2_2)) ||
+        (ECSqlStatus::Success != statement.BindDouble (statement.GetParameterIndex ("Prop2_3"), m_prop2_3)))
+        return DgnDbStatus::BadArg;
+
+    return DgnDbStatus::Success;
+    }
+
+//---------------------------------------------------------------------------------------
+// @bsimethod                                   Carole.MacDonald            08/2015
+//---------------+---------------+---------------+---------------+---------------+-------
+DgnDbStatus PerformanceElement2::_BindInsertParams (BeSQLite::EC::ECSqlStatement& statement)
+    {
+    DgnDbStatus stat = BindParams (statement);
+    if (DgnDbStatus::Success != stat)
+        return stat;
+
+    return T_Super::_BindInsertParams (statement);
+    }
+
+/*---------------------------------------------------------------------------------**//**
+* @bsimethod                                                    Paul.Connelly   09/15
++---------------+---------------+---------------+---------------+---------------+------*/
+DgnDbStatus PerformanceElement2::_ExtractSelectParams (ECSqlStatement& stmt, ECSqlClassParams const& params)
+    {
+    EXPECT_EQ (DgnDbStatus::Success, T_Super::_ExtractSelectParams (stmt, params));
+    EXPECT_EQ (0, strcmp (stmt.GetValueText (params.GetSelectIndex ("Prop2_1")), "Element2 - InitValue"));
+    EXPECT_EQ (20000000, stmt.GetValueInt64 (params.GetSelectIndex ("Prop2_2")));
+    EXPECT_EQ (2.71828, stmt.GetValueDouble (params.GetSelectIndex ("Prop2_3")));
+
+    return DgnDbStatus::Success;
+    }
+
+//---------------------------------------------------------------------------------------
+// @bsimethod                                   Carole.MacDonald            09/2015
+//---------------+---------------+---------------+---------------+---------------+-------
+DgnDbStatus PerformanceElement2::_BindUpdateParams (BeSQLite::EC::ECSqlStatement& statement)
+    {
+    DgnDbStatus status = T_Super::_BindUpdateParams (statement);
+    if (DgnDbStatus::Success != status)
+        return status;
+
+    m_prop2_1 = "Element2 - UpdatedValue";
+    m_prop2_2 = 40000000LL;
+    m_prop2_3 = 5.43656;
+
+    return BindParams (statement);
+    }
+
+//---------------------------------------------------------------------------------------
+// @bsimethod                                   Carole.MacDonald            09/2015
+//---------------+---------------+---------------+---------------+---------------+-------
+PerformanceElement2Ptr PerformanceElement2::Create (Dgn::DgnDbR db, Dgn::DgnModelId modelId, Dgn::DgnClassId classId, Dgn::DgnCategoryId category, DgnElementId id, bool specifyProperyValues)
+    {
+    if (specifyProperyValues)
+        return new PerformanceElement2 (PhysicalElement::CreateParams (db, modelId, classId, category), "Element1 - InitValue", 10000000LL, -3.1415, "Element2 - InitValue", 20000000LL, 2.71828);
+    else
+        return new PerformanceElement2 (PhysicalElement::CreateParams (db, modelId, classId, category, Dgn::Placement3d (), Dgn::DgnElement::Code (), id, Dgn::DgnElementId ()));
+    }
+
+//---------------------------------------------------------------------------------------
+// @bsimethod                                   Carole.MacDonald            09/2015
+//---------------+---------------+---------------+---------------+---------------+-------
+PerformanceElement2CPtr PerformanceElement2::Insert ()
+    {
+    return GetDgnDb ().Elements ().Insert<PerformanceElement2> (*this);
+    }
+
+//---------------------------------------------------------------------------------------
+// @bsimethod                                   Carole.MacDonald            09/2015
+//---------------+---------------+---------------+---------------+---------------+-------
+PerformanceElement2CPtr PerformanceElement2::Update ()
+    {
+    return GetDgnDb ().Elements ().Update<PerformanceElement2> (*this);
+    }
+
+//---------------------------------------------------------------------------------------
+// @bsimethod                                   Carole.MacDonald            09/2015
+//---------------+---------------+---------------+---------------+---------------+-------
+void PerformanceElement3::GetParams (ECSqlClassParams& params)
+    {
+    params.Add ("Prop3_1");
+    params.Add ("Prop3_2");
+    params.Add ("Prop3_3");
+    }
+
+//---------------------------------------------------------------------------------------
+// @bsimethod                                   Carole.MacDonald            09/2015
+//---------------+---------------+---------------+---------------+---------------+-------
+DgnDbStatus PerformanceElement3::BindParams (BeSQLite::EC::ECSqlStatement& statement)
+    {
+    if ((ECSqlStatus::Success != statement.BindText (statement.GetParameterIndex ("Prop3_1"), m_prop3_1.c_str (), IECSqlBinder::MakeCopy::Yes)) ||
+        (ECSqlStatus::Success != statement.BindInt64 (statement.GetParameterIndex ("Prop3_2"), m_prop3_2)) ||
+        (ECSqlStatus::Success != statement.BindDouble (statement.GetParameterIndex ("Prop3_3"), m_prop3_3)))
+        return DgnDbStatus::BadArg;
+
+    return DgnDbStatus::Success;
+    }
+
+//---------------------------------------------------------------------------------------
+// @bsimethod                                   Carole.MacDonald            08/2015
+//---------------+---------------+---------------+---------------+---------------+-------
+DgnDbStatus PerformanceElement3::_BindInsertParams (BeSQLite::EC::ECSqlStatement& statement)
+    {
+    DgnDbStatus stat = BindParams (statement);
+    if (DgnDbStatus::Success != stat)
+        return stat;
+
+    return T_Super::_BindInsertParams (statement);
+    }
+
+/*---------------------------------------------------------------------------------**//**
+* @bsimethod                                                    Paul.Connelly   09/15
++---------------+---------------+---------------+---------------+---------------+------*/
+DgnDbStatus PerformanceElement3::_ExtractSelectParams (ECSqlStatement& stmt, ECSqlClassParams const& params)
+    {
+    EXPECT_EQ (DgnDbStatus::Success, T_Super::_ExtractSelectParams (stmt, params));
+    EXPECT_EQ (0, strcmp (stmt.GetValueText (params.GetSelectIndex ("Prop3_1")), "Element3 - InitValue"));
+    EXPECT_EQ (30000000, stmt.GetValueInt64 (params.GetSelectIndex ("Prop3_2")));
+    EXPECT_EQ (1.414121, stmt.GetValueDouble (params.GetSelectIndex ("Prop3_3")));
+
+    return DgnDbStatus::Success;
+    }
+
+//---------------------------------------------------------------------------------------
+// @bsimethod                                   Carole.MacDonald            09/2015
+//---------------+---------------+---------------+---------------+---------------+-------
+DgnDbStatus PerformanceElement3::_BindUpdateParams (BeSQLite::EC::ECSqlStatement& statement)
+    {
+    DgnDbStatus status = T_Super::_BindUpdateParams (statement);
+    if (DgnDbStatus::Success != status)
+        return status;
+
+    m_prop3_1 = "Element3 - UpdatedValue";
+    m_prop3_2 = 60000000LL;
+    m_prop3_3 = 2.828242;
+
+    return BindParams (statement);
+    }
+
+//---------------------------------------------------------------------------------------
+// @bsimethod                                   Carole.MacDonald            09/2015
+//---------------+---------------+---------------+---------------+---------------+-------
+PerformanceElement3Ptr PerformanceElement3::Create (Dgn::DgnDbR db, Dgn::DgnModelId modelId, Dgn::DgnClassId classId, Dgn::DgnCategoryId category, DgnElementId id, bool specifyProperyValues)
+    {
+    if (specifyProperyValues)
+        return new PerformanceElement3 (PhysicalElement::CreateParams (db, modelId, classId, category), "Element1 - InitValue", 10000000LL, -3.1415, "Element2 - InitValue", 20000000LL, 2.71828, "Element3 - InitValue", 30000000LL, 1.414121);
+    else
+        return new PerformanceElement3 (PhysicalElement::CreateParams (db, modelId, classId, category, Dgn::Placement3d (), Dgn::DgnElement::Code (), id, Dgn::DgnElementId ()));
+    }
+
+//---------------------------------------------------------------------------------------
+// @bsimethod                                   Carole.MacDonald            09/2015
+//---------------+---------------+---------------+---------------+---------------+-------
+PerformanceElement3CPtr PerformanceElement3::Insert ()
+    {
+    return GetDgnDb ().Elements ().Insert<PerformanceElement3> (*this);
+    }
+
+//---------------------------------------------------------------------------------------
+// @bsimethod                                   Carole.MacDonald            09/2015
+//---------------+---------------+---------------+---------------+---------------+-------
+PerformanceElement3CPtr PerformanceElement3::Update ()
+    {
+    return GetDgnDb ().Elements ().Update<PerformanceElement3> (*this);
+    }
+
+//---------------------------------------------------------------------------------------
+// @bsimethod                                   Carole.MacDonald            09/2015
+//---------------+---------------+---------------+---------------+---------------+-------
+void PerformanceElement4::GetParams (ECSqlClassParams& params)
+    {
+    params.Add ("Prop4_1");
+    params.Add ("Prop4_2");
+    params.Add ("Prop4_3");
+    }
+
+//---------------------------------------------------------------------------------------
+// @bsimethod                                   Carole.MacDonald            09/2015
+//---------------+---------------+---------------+---------------+---------------+-------
+DgnDbStatus PerformanceElement4::BindParams (BeSQLite::EC::ECSqlStatement& statement)
+    {
+    if ((ECSqlStatus::Success != statement.BindText (statement.GetParameterIndex ("Prop4_1"), m_prop4_1.c_str (), IECSqlBinder::MakeCopy::Yes)) ||
+        (ECSqlStatus::Success != statement.BindInt64 (statement.GetParameterIndex ("Prop4_2"), m_prop4_2)) ||
+        (ECSqlStatus::Success != statement.BindDouble (statement.GetParameterIndex ("Prop4_3"), m_prop4_3)))
+        return DgnDbStatus::BadArg;
+
+    return DgnDbStatus::Success;
+    }
+
+//---------------------------------------------------------------------------------------
+// @bsimethod                                   Carole.MacDonald            08/2015
+//---------------+---------------+---------------+---------------+---------------+-------
+DgnDbStatus PerformanceElement4::_BindInsertParams (BeSQLite::EC::ECSqlStatement& statement)
+    {
+    DgnDbStatus stat = BindParams (statement);
+    if (DgnDbStatus::Success != stat)
+        return stat;
+
+    return T_Super::_BindInsertParams (statement);
+    }
+
+/*---------------------------------------------------------------------------------**//**
+* @bsimethod                                                    Paul.Connelly   09/15
++---------------+---------------+---------------+---------------+---------------+------*/
+DgnDbStatus PerformanceElement4::_ExtractSelectParams (ECSqlStatement& stmt, ECSqlClassParams const& params)
+    {
+    EXPECT_EQ (DgnDbStatus::Success, T_Super::_ExtractSelectParams (stmt, params));
+    EXPECT_EQ (0, strcmp (stmt.GetValueText (params.GetSelectIndex ("Prop4_1")), "Element4 - InitValue"));
+    EXPECT_EQ (40000000, stmt.GetValueInt64 (params.GetSelectIndex ("Prop4_2")));
+    EXPECT_EQ (1.61803398874, stmt.GetValueDouble (params.GetSelectIndex ("Prop4_3")));
+
+    return DgnDbStatus::Success;
+    }
+
+//---------------------------------------------------------------------------------------
+// @bsimethod                                   Carole.MacDonald            09/2015
+//---------------+---------------+---------------+---------------+---------------+-------
+DgnDbStatus PerformanceElement4::_BindUpdateParams (BeSQLite::EC::ECSqlStatement& statement)
+    {
+    DgnDbStatus status = T_Super::_BindUpdateParams (statement);
+    if (DgnDbStatus::Success != status)
+        return status;
+
+    m_prop4_1 = "Element4 - UpdatedValue";
+    m_prop4_2 = 80000000LL;
+    m_prop4_3 = 3.23606797748;
+
+    return BindParams (statement);
+    }
+
+//---------------------------------------------------------------------------------------
+// @bsimethod                                   Carole.MacDonald            09/2015
+//---------------+---------------+---------------+---------------+---------------+-------
+PerformanceElement4Ptr PerformanceElement4::Create (Dgn::DgnDbR db, Dgn::DgnModelId modelId, Dgn::DgnClassId classId, Dgn::DgnCategoryId category, DgnElementId id, bool specifyProperyValues)
+    {
+    if (specifyProperyValues)
+        return new PerformanceElement4 (PhysicalElement::CreateParams (db, modelId, classId, category), "Element1 - InitValue", 10000000LL, -3.1415, "Element2 - InitValue", 20000000LL, 2.71828, "Element3 - InitValue", 30000000LL, 1.414121, "Element4 - InitValue", 40000000LL, 1.61803398874);
+    else
+        return new PerformanceElement4 (PhysicalElement::CreateParams (db, modelId, classId, category, Dgn::Placement3d (), Dgn::DgnElement::Code (), id, Dgn::DgnElementId ()));
+    }
+
+//---------------------------------------------------------------------------------------
+// @bsimethod                                   Carole.MacDonald            09/2015
+//---------------+---------------+---------------+---------------+---------------+-------
+PerformanceElement4CPtr PerformanceElement4::Insert ()
+    {
+    return GetDgnDb ().Elements ().Insert<PerformanceElement4> (*this);
+    }
+
+//---------------------------------------------------------------------------------------
+// @bsimethod                                   Carole.MacDonald            09/2015
+//---------------+---------------+---------------+---------------+---------------+-------
+PerformanceElement4CPtr PerformanceElement4::Update ()
+    {
+    return GetDgnDb ().Elements ().Update<PerformanceElement4> (*this);
+    }
+
+//---------------------------------------------------------------------------------------
+// @bsiMethod                                      Muhammad Hassan                  10/15
+//+---------------+---------------+---------------+---------------+---------------+------
+void PerformanceElementsCRUDTestFixture::CreateElements (int numInstances, Utf8CP className, bvector<DgnElementPtr>& elements, Utf8String modelCode, bool specifyProperyValues)
+    {
+    DgnClassId mclassId = DgnClassId (m_db->Schemas ().GetECClassId (DGN_ECSCHEMA_NAME, DGN_CLASSNAME_PhysicalModel));
+    PhysicalModelPtr targetModel = new PhysicalModel (PhysicalModel::CreateParams (*m_db, mclassId, DgnModel::CreateModelCode (modelCode)));
+    EXPECT_EQ (DgnDbStatus::Success, targetModel->Insert ());       /* Insert the new model into the DgnDb */
+    DgnCategoryId catid = DgnCategory::QueryHighestCategoryId (*m_db);
+    DgnClassId classId = DgnClassId (m_db->Schemas ().GetECClassId (ELEMENT_PERFORMANCE_TEST_SCHEMA_NAME, className));
+
+    if (0 == strcmp (className, ELEMENT_PERFORMANCE_ELEMENT1_CLASS))
+        {
+        for (int i = 0; i < numInstances; i++)
+            {
+            DgnElementId id = DgnElementId ((uint64_t)(2000000 + i));
+            PerformanceElement1Ptr element = PerformanceElement1::Create (*m_db, targetModel->GetModelId (), classId, catid, id, specifyProperyValues);
+            ASSERT_TRUE (element != nullptr);
+            elements.push_back (element);
+            }
+        }
+    else if (0 == strcmp (className, ELEMENT_PERFORMANCE_ELEMENT2_CLASS))
+        {
+        for (int i = 0; i < numInstances; i++)
+            {
+            DgnElementId id = DgnElementId ((uint64_t)(2000000 + i));
+            PerformanceElement2Ptr element = PerformanceElement2::Create (*m_db, targetModel->GetModelId (), classId, catid, id, specifyProperyValues);
+            ASSERT_TRUE (element != nullptr);
+            elements.push_back (element);
+            }
+        }
+    else if (0 == strcmp (className, ELEMENT_PERFORMANCE_ELEMENT3_CLASS))
+        {
+        for (int i = 0; i < numInstances; i++)
+            {
+            DgnElementId id = DgnElementId ((uint64_t)(2000000 + i));
+            PerformanceElement3Ptr element = PerformanceElement3::Create (*m_db, targetModel->GetModelId (), classId, catid, id, specifyProperyValues);
+            ASSERT_TRUE (element != nullptr);
+            elements.push_back (element);
+            }
+        }
+    else if (0 == strcmp (className, ELEMENT_PERFORMANCE_ELEMENT4_CLASS))
+        {
+        for (int i = 0; i < numInstances; i++)
+            {
+            DgnElementId id = DgnElementId ((uint64_t)(2000000 + i));
+            PerformanceElement4Ptr element = PerformanceElement4::Create (*m_db, targetModel->GetModelId (), classId, catid, id, specifyProperyValues);
+            ASSERT_TRUE (element != nullptr);
+            elements.push_back (element);
+            }
+        }
+    ASSERT_EQ (numInstances, (int)elements.size ());
+    }
+
+//---------------------------------------------------------------------------------------
+// @bsiMethod                                      Muhammad Hassan                  10/15
+//+---------------+---------------+---------------+---------------+---------------+------
+DgnDbStatus PerformanceElementsCRUDTestFixture::BindElement1PropertyParams (BeSQLite::Statement& stmt, bool updateParams)
+    {
+    Utf8String stringVal = "Element1 - ";
+    int64_t intVal = 10000000LL;
+    double doubleVal = -3.1415;
+    if (updateParams)
+        {
+        stringVal.append ("UpdatedValue");
+        intVal = intVal * 2;
+        doubleVal = doubleVal * 2;
+        }
+    else
+        {
+        stringVal.append ("InitValue");
+        }
+
+    if ((DbResult::BE_SQLITE_OK != stmt.BindText (stmt.GetParameterIndex (":Prop1_1"), stringVal.c_str (), BeSQLite::Statement::MakeCopy::No)) ||
+        (DbResult::BE_SQLITE_OK != stmt.BindInt64 (stmt.GetParameterIndex (":Prop1_2"), intVal)) ||
+        (DbResult::BE_SQLITE_OK != stmt.BindDouble (stmt.GetParameterIndex (":Prop1_3"), doubleVal)))
+        return DgnDbStatus::BadArg;
+
+    return DgnDbStatus::Success;
+    }
+
+//---------------------------------------------------------------------------------------
+// @bsiMethod                                      Muhammad Hassan                  10/15
+//+---------------+---------------+---------------+---------------+---------------+------
+DgnDbStatus PerformanceElementsCRUDTestFixture::BindElement2PropertyParams (BeSQLite::Statement& stmt, bool updateParams)
+    {
+    Utf8String stringVal = "Element2 - ";
+    int64_t intVal = 20000000LL;
+    double doubleVal = 2.71828;
+    if (updateParams)
+        {
+        stringVal.append ("UpdatedValue");
+        intVal = intVal * 2;
+        doubleVal = doubleVal * 2;
+        }
+    else
+        {
+        stringVal.append ("InitValue");
+        }
+
+    if ((DgnDbStatus::Success != BindElement1PropertyParams (stmt, updateParams)) ||
+        (DbResult::BE_SQLITE_OK != stmt.BindText (stmt.GetParameterIndex (":Prop2_1"), stringVal.c_str (), BeSQLite::Statement::MakeCopy::No)) ||
+        (DbResult::BE_SQLITE_OK != stmt.BindInt64 (stmt.GetParameterIndex (":Prop2_2"), intVal)) ||
+        (DbResult::BE_SQLITE_OK != stmt.BindDouble (stmt.GetParameterIndex (":Prop2_3"), doubleVal)))
+        return DgnDbStatus::BadArg;
+
+    return DgnDbStatus::Success;
+    }
+
+//---------------------------------------------------------------------------------------
+// @bsiMethod                                      Muhammad Hassan                  10/15
+//+---------------+---------------+---------------+---------------+---------------+------
+DgnDbStatus PerformanceElementsCRUDTestFixture::BindElement3PropertyParams (BeSQLite::Statement& stmt, bool updateParams)
+    {
+    Utf8String stringVal = "Element3 - ";
+    int64_t intVal = 30000000LL;
+    double doubleVal = 1.414121;
+    if (updateParams)
+        {
+        stringVal.append ("UpdatedValue");
+        intVal = intVal * 2;
+        doubleVal = doubleVal * 2;
+        }
+    else
+        {
+        stringVal.append ("InitValue");
+        }
+
+    if ((DgnDbStatus::Success != BindElement2PropertyParams (stmt, updateParams)) ||
+        (DbResult::BE_SQLITE_OK != stmt.BindText (stmt.GetParameterIndex (":Prop3_1"), stringVal.c_str (), BeSQLite::Statement::MakeCopy::No)) ||
+        (DbResult::BE_SQLITE_OK != stmt.BindInt64 (stmt.GetParameterIndex (":Prop3_2"), intVal)) ||
+        (DbResult::BE_SQLITE_OK != stmt.BindDouble (stmt.GetParameterIndex (":Prop3_3"), doubleVal)))
+        return DgnDbStatus::BadArg;
+
+    return DgnDbStatus::Success;
+    }
+
+//---------------------------------------------------------------------------------------
+// @bsiMethod                                      Muhammad Hassan                  10/15
+//+---------------+---------------+---------------+---------------+---------------+------
+DgnDbStatus PerformanceElementsCRUDTestFixture::BindElement4PropertyParams (BeSQLite::Statement& stmt, bool updateParams)
+    {
+    Utf8String stringVal = "Element4 - ";
+    int64_t intVal = 40000000LL;
+    double doubleVal = 1.61803398874;
+    if (updateParams)
+        {
+        stringVal.append ("UpdatedValue");
+        intVal = intVal * 2;
+        doubleVal = doubleVal * 2;
+        }
+    else
+        {
+        stringVal.append ("InitValue");
+        }
+
+    if ((DgnDbStatus::Success != BindElement3PropertyParams (stmt, updateParams)) ||
+        (DbResult::BE_SQLITE_OK != stmt.BindText (stmt.GetParameterIndex (":Prop4_1"), stringVal.c_str (), BeSQLite::Statement::MakeCopy::No)) ||
+        (DbResult::BE_SQLITE_OK != stmt.BindInt64 (stmt.GetParameterIndex (":Prop4_2"), intVal)) ||
+        (DbResult::BE_SQLITE_OK != stmt.BindDouble (stmt.GetParameterIndex (":Prop4_3"), doubleVal)))
+        return DgnDbStatus::BadArg;
+
+    return DgnDbStatus::Success;
+    }
+
+//---------------------------------------------------------------------------------------
+// @bsiMethod                                      Muhammad Hassan                  10/15
+//+---------------+---------------+---------------+---------------+---------------+------
+void PerformanceElementsCRUDTestFixture::BindParams (DgnElementPtr& element, BeSQLite::Statement& stmt, Utf8CP className)
+    {
+    bool updateParams = false;
+    ASSERT_EQ (DbResult::BE_SQLITE_OK, stmt.BindId (stmt.GetParameterIndex (":Id"), element->GetElementId ()));
+    ASSERT_EQ (DbResult::BE_SQLITE_OK, stmt.BindId (stmt.GetParameterIndex (":ModelId"), element->GetModelId ()));
+    DgnAuthority::Code elementCode = DgnAuthority::CreateDefaultCode ();
+    if (elementCode.IsEmpty ())
+        {
+        ASSERT_EQ (DbResult::BE_SQLITE_OK, stmt.BindNull (stmt.GetParameterIndex (":Code")));
+        }
+    else
+        {
+        ASSERT_EQ (DbResult::BE_SQLITE_OK, stmt.BindText (stmt.GetParameterIndex (":Code"), elementCode.GetValue ().c_str (), BeSQLite::Statement::MakeCopy::No));
+        }
+    ASSERT_EQ (DbResult::BE_SQLITE_OK, stmt.BindId (stmt.GetParameterIndex (":CodeAuthorityId"), elementCode.GetAuthority ()));
+    ASSERT_EQ (DbResult::BE_SQLITE_OK, stmt.BindText (stmt.GetParameterIndex (":CodeNameSpace"), elementCode.GetNameSpace ().c_str (), BeSQLite::Statement::MakeCopy::No));
+    ASSERT_EQ (DbResult::BE_SQLITE_OK, stmt.BindId (stmt.GetParameterIndex (":ParentId"), element->GetParentId ()));
+
+    if (0 == strcmp (className, ELEMENT_PERFORMANCE_ELEMENT1_CLASS))
+        {
+        ASSERT_EQ (DgnDbStatus::Success, BindElement1PropertyParams (stmt, updateParams));
+        }
+    else if (0 == strcmp (className, ELEMENT_PERFORMANCE_ELEMENT2_CLASS))
+        {
+        ASSERT_EQ (DgnDbStatus::Success, BindElement2PropertyParams (stmt, updateParams));
+        }
+    else if (0 == strcmp (className, ELEMENT_PERFORMANCE_ELEMENT3_CLASS))
+        {
+        ASSERT_EQ (DgnDbStatus::Success, BindElement3PropertyParams (stmt, updateParams));
+        }
+    else if (0 == strcmp (className, ELEMENT_PERFORMANCE_ELEMENT4_CLASS))
+        {
+        ASSERT_EQ (DgnDbStatus::Success, BindElement4PropertyParams (stmt, updateParams));
+        }
+    }
+
+//---------------------------------------------------------------------------------------
+// @bsiMethod                                      Muhammad Hassan                  10/15
+//+---------------+---------------+---------------+---------------+---------------+------
+void PerformanceElementsCRUDTestFixture::BindUpdateParams (BeSQLite::Statement& stmt, Utf8CP className)
+    {
+    bool updateParams = true;
+    if (0 == strcmp (className, ELEMENT_PERFORMANCE_ELEMENT1_CLASS))
+        {
+        ASSERT_EQ (DgnDbStatus::Success, BindElement1PropertyParams (stmt, updateParams));
+        }
+    else if (0 == strcmp (className, ELEMENT_PERFORMANCE_ELEMENT2_CLASS))
+        {
+        ASSERT_EQ (DgnDbStatus::Success, BindElement2PropertyParams (stmt, updateParams));
+        }
+    else if (0 == strcmp (className, ELEMENT_PERFORMANCE_ELEMENT3_CLASS))
+        {
+        ASSERT_EQ (DgnDbStatus::Success, BindElement3PropertyParams (stmt, updateParams));
+        }
+    else if (0 == strcmp (className, ELEMENT_PERFORMANCE_ELEMENT4_CLASS))
+        {
+        ASSERT_EQ (DgnDbStatus::Success, BindElement4PropertyParams (stmt, updateParams));
+        }
+    }
+
+//BindParams Overloads for ECSql
+//---------------------------------------------------------------------------------------
+// @bsiMethod                                      Muhammad Hassan                  10/15
+//+---------------+---------------+---------------+---------------+---------------+------
+DgnDbStatus PerformanceElementsCRUDTestFixture::BindElement1PropertyParams (ECSqlStatement& statement, bool updateParams)
+    {
+    Utf8String stringVal = "Element1 - ";
+    int64_t intVal = 10000000LL;
+    double doubleVal = -3.1416;
+
+    if (updateParams)
+        {
+        stringVal.append ("UpdatedValue");
+        intVal = intVal * 2;
+        doubleVal = doubleVal * 2;
+        }
+    else
+        {
+        stringVal.append ("InitValue");
+        }
+
+    if ((ECSqlStatus::Success != statement.BindText (statement.GetParameterIndex ("Prop1_1"), stringVal.c_str (), IECSqlBinder::MakeCopy::No)) ||
+        (ECSqlStatus::Success != statement.BindInt64 (statement.GetParameterIndex ("Prop1_2"), intVal)) ||
+        (ECSqlStatus::Success != statement.BindDouble (statement.GetParameterIndex ("Prop1_3"), doubleVal)))
+        return DgnDbStatus::BadArg;
+
+    return DgnDbStatus::Success;
+    }
+
+//---------------------------------------------------------------------------------------
+// @bsiMethod                                      Muhammad Hassan                  10/15
+//+---------------+---------------+---------------+---------------+---------------+------
+DgnDbStatus PerformanceElementsCRUDTestFixture::BindElement2PropertyParams (ECSqlStatement& stmt, bool updateParams)
+    {
+    Utf8String stringVal = "Element2 - ";
+    int64_t intVal = 20000000LL;
+    double doubleVal = 2.71828;
+
+    if (updateParams)
+        {
+        stringVal.append ("UpdatedValue");
+        intVal = intVal * 2;
+        doubleVal = doubleVal * 2;
+        }
+    else
+        {
+        stringVal.append ("InitValue");
+        }
+
+    if ((DgnDbStatus::Success != BindElement1PropertyParams (stmt, updateParams)) ||
+        (ECSqlStatus::Success != stmt.BindText (stmt.GetParameterIndex ("Prop2_1"), stringVal.c_str (), IECSqlBinder::MakeCopy::No)) ||
+        (ECSqlStatus::Success != stmt.BindInt64 (stmt.GetParameterIndex ("Prop2_2"), intVal)) ||
+        (ECSqlStatus::Success != stmt.BindDouble (stmt.GetParameterIndex ("Prop2_3"), doubleVal)))
+        return DgnDbStatus::BadArg;
+
+    return DgnDbStatus::Success;
+    }
+
+//---------------------------------------------------------------------------------------
+// @bsiMethod                                      Muhammad Hassan                  10/15
+//+---------------+---------------+---------------+---------------+---------------+------
+DgnDbStatus PerformanceElementsCRUDTestFixture::BindElement3PropertyParams (ECSqlStatement& stmt, bool updateParams)
+    {
+    Utf8String stringVal = "Element3 - ";
+    int64_t intVal = 30000000LL;
+    double doubleVal = 1.414121;
+
+    if (updateParams)
+        {
+        stringVal.append ("UpdatedValue");
+        intVal = intVal * 2;
+        doubleVal = doubleVal * 2;
+        }
+    else
+        {
+        stringVal.append ("InitValue");
+        }
+
+    if ((DgnDbStatus::Success != BindElement2PropertyParams (stmt, updateParams)) ||
+        (ECSqlStatus::Success != stmt.BindText (stmt.GetParameterIndex ("Prop3_1"), stringVal.c_str (), IECSqlBinder::MakeCopy::No)) ||
+        (ECSqlStatus::Success != stmt.BindInt64 (stmt.GetParameterIndex ("Prop3_2"), intVal)) ||
+        (ECSqlStatus::Success != stmt.BindDouble (stmt.GetParameterIndex ("Prop3_3"), doubleVal)))
+        return DgnDbStatus::BadArg;
+
+    return DgnDbStatus::Success;
+    }
+
+//---------------------------------------------------------------------------------------
+// @bsiMethod                                      Muhammad Hassan                  10/15
+//+---------------+---------------+---------------+---------------+---------------+------
+DgnDbStatus PerformanceElementsCRUDTestFixture::BindElement4PropertyParams (ECSqlStatement& stmt, bool updateParams)
+    {
+    Utf8String stringVal = "Element4 - ";
+    int64_t intVal = 40000000LL;
+    double doubleVal = 1.61803398874;
+
+    if (updateParams)
+        {
+        stringVal.append ("UpdatedValue");
+        intVal = intVal * 2;
+        doubleVal = doubleVal * 2;
+        }
+    else
+        {
+        stringVal.append ("InitValue");
+        }
+
+    if ((DgnDbStatus::Success != BindElement3PropertyParams (stmt, updateParams)) ||
+        (ECSqlStatus::Success != stmt.BindText (stmt.GetParameterIndex ("Prop4_1"), stringVal.c_str (), IECSqlBinder::MakeCopy::No)) ||
+        (ECSqlStatus::Success != stmt.BindInt64 (stmt.GetParameterIndex ("Prop4_2"), intVal)) ||
+        (ECSqlStatus::Success != stmt.BindDouble (stmt.GetParameterIndex ("Prop4_3"), doubleVal)))
+        return DgnDbStatus::BadArg;
+
+    return DgnDbStatus::Success;
+    }
+
+//---------------------------------------------------------------------------------------
+// @bsiMethod                                      Muhammad Hassan                  10/15
+//+---------------+---------------+---------------+---------------+---------------+------
+void PerformanceElementsCRUDTestFixture::BindParams (DgnElementPtr& element, ECSqlStatement& stmt, Utf8CP className)
+    {
+    bool updateParams = false;
+    ASSERT_EQ (ECSqlStatus::Success, stmt.BindId (stmt.GetParameterIndex ("ECInstanceId"), element->GetElementId ()));
+    ASSERT_EQ (ECSqlStatus::Success, stmt.BindId (stmt.GetParameterIndex ("ModelId"), element->GetModelId ()));
+    DgnAuthority::Code elementCode = DgnAuthority::CreateDefaultCode ();
+    if (elementCode.IsEmpty ())
+        {
+        ASSERT_EQ (ECSqlStatus::Success, stmt.BindNull (stmt.GetParameterIndex ("Code")));
+        }
+    else
+        {
+        ASSERT_EQ (ECSqlStatus::Success, stmt.BindText (stmt.GetParameterIndex ("Code"), elementCode.GetValue ().c_str (), IECSqlBinder::MakeCopy::No));
+        }
+    ASSERT_EQ (ECSqlStatus::Success, stmt.BindId (stmt.GetParameterIndex ("CodeAuthorityId"), elementCode.GetAuthority ()));
+    ASSERT_EQ (ECSqlStatus::Success, stmt.BindText (stmt.GetParameterIndex ("CodeNameSpace"), elementCode.GetNameSpace ().c_str (), IECSqlBinder::MakeCopy::No));
+    ASSERT_EQ (ECSqlStatus::Success, stmt.BindId (stmt.GetParameterIndex ("ParentId"), element->GetParentId ()));
+
+    if (0 == strcmp (className, ELEMENT_PERFORMANCE_ELEMENT1_CLASS))
+        {
+        ASSERT_EQ (DgnDbStatus::Success, BindElement1PropertyParams (stmt, updateParams));
+        }
+    else if (0 == strcmp (className, ELEMENT_PERFORMANCE_ELEMENT2_CLASS))
+        {
+        ASSERT_EQ (DgnDbStatus::Success, BindElement2PropertyParams (stmt, updateParams));
+        }
+    else if (0 == strcmp (className, ELEMENT_PERFORMANCE_ELEMENT3_CLASS))
+        {
+        ASSERT_EQ (DgnDbStatus::Success, BindElement3PropertyParams (stmt, updateParams));
+        }
+    else if (0 == strcmp (className, ELEMENT_PERFORMANCE_ELEMENT4_CLASS))
+        {
+        ASSERT_EQ (DgnDbStatus::Success, BindElement4PropertyParams (stmt, updateParams));
+        }
+    }
+
+//---------------------------------------------------------------------------------------
+// @bsiMethod                                      Muhammad Hassan                  10/15
+//+---------------+---------------+---------------+---------------+---------------+------
+void PerformanceElementsCRUDTestFixture::BindUpdateParams (ECSqlStatement& stmt, Utf8CP className)
+    {
+    bool updateParams = true;
+    if (0 == strcmp (className, ELEMENT_PERFORMANCE_ELEMENT1_CLASS))
+        {
+        ASSERT_EQ (DgnDbStatus::Success, BindElement1PropertyParams (stmt, updateParams));
+        }
+    else if (0 == strcmp (className, ELEMENT_PERFORMANCE_ELEMENT2_CLASS))
+        {
+        ASSERT_EQ (DgnDbStatus::Success, BindElement2PropertyParams (stmt, updateParams));
+        }
+    else if (0 == strcmp (className, ELEMENT_PERFORMANCE_ELEMENT3_CLASS))
+        {
+        ASSERT_EQ (DgnDbStatus::Success, BindElement3PropertyParams (stmt, updateParams));
+        }
+    else if (0 == strcmp (className, ELEMENT_PERFORMANCE_ELEMENT4_CLASS))
+        {
+        ASSERT_EQ (DgnDbStatus::Success, BindElement4PropertyParams (stmt, updateParams));
+        }
+    }
+
+//Methods to verify Business Property Values returned by Sql Statements. 
+//---------------------------------------------------------------------------------------
+// @bsiMethod                                      Muhammad Hassan                  10/15
+//+---------------+---------------+---------------+---------------+---------------+------
+DgnDbStatus PerformanceElementsCRUDTestFixture::ExtractElement1SelectParams (BeSQLite::Statement& stmt)
+    {
+    if ((0 != strcmp ("Element1 - InitValue", stmt.GetValueText (6))) ||
+        (stmt.GetValueInt64 (7) != 10000000) ||
+        (stmt.GetValueDouble (8) != -3.1415))
+        return DgnDbStatus::ReadError;
+
+    return DgnDbStatus::Success;
+    }
+
+//---------------------------------------------------------------------------------------
+// @bsiMethod                                      Muhammad Hassan                  10/15
+//+---------------+---------------+---------------+---------------+---------------+------
+DgnDbStatus PerformanceElementsCRUDTestFixture::ExtractElement2SelectParams (BeSQLite::Statement& stmt)
+    {
+    if ((DgnDbStatus::Success != ExtractElement1SelectParams (stmt)) ||
+        (0 != strcmp ("Element2 - InitValue", stmt.GetValueText (9))) ||
+        (stmt.GetValueInt64 (10) != 20000000) ||
+        (stmt.GetValueDouble (11) != 2.71828))
+        return DgnDbStatus::ReadError;
+
+    return DgnDbStatus::Success;
+    }
+
+//---------------------------------------------------------------------------------------
+// @bsiMethod                                      Muhammad Hassan                  10/15
+//+---------------+---------------+---------------+---------------+---------------+------
+DgnDbStatus PerformanceElementsCRUDTestFixture::ExtractElement3SelectParams (BeSQLite::Statement& stmt)
+    {
+    if ((DgnDbStatus::Success != ExtractElement2SelectParams (stmt)) ||
+        (0 != strcmp ("Element3 - InitValue", stmt.GetValueText (12))) ||
+        (stmt.GetValueInt64 (13) != 30000000) ||
+        (stmt.GetValueDouble (14) != 1.414121))
+        return DgnDbStatus::ReadError;
+
+    return DgnDbStatus::Success;
+    }
+
+//---------------------------------------------------------------------------------------
+// @bsiMethod                                      Muhammad Hassan                  10/15
+//+---------------+---------------+---------------+---------------+---------------+------
+DgnDbStatus PerformanceElementsCRUDTestFixture::ExtractElement4SelectParams (BeSQLite::Statement& stmt)
+    {
+    if ((DgnDbStatus::Success != ExtractElement3SelectParams (stmt)) ||
+        (0 != strcmp ("Element4 - InitValue", stmt.GetValueText (15))) ||
+        (stmt.GetValueInt64 (16) != 40000000) ||
+        (stmt.GetValueDouble (17) != 1.61803398874))
+        return DgnDbStatus::ReadError;
+
+    return DgnDbStatus::Success;
+    }
+
+//---------------------------------------------------------------------------------------
+// @bsiMethod                                      Muhammad Hassan                  10/15
+//+---------------+---------------+---------------+---------------+---------------+------
+void PerformanceElementsCRUDTestFixture::ExtractSelectParams (BeSQLite::Statement& stmt, Utf8CP className)
+    {
+    if (0 == strcmp (className, ELEMENT_PERFORMANCE_ELEMENT1_CLASS))
+        {
+        ASSERT_EQ (DgnDbStatus::Success, ExtractElement1SelectParams (stmt));
+        }
+    else if (0 == strcmp (className, ELEMENT_PERFORMANCE_ELEMENT2_CLASS))
+        {
+        ASSERT_EQ (DgnDbStatus::Success, ExtractElement2SelectParams (stmt));
+        }
+    else if (0 == strcmp (className, ELEMENT_PERFORMANCE_ELEMENT3_CLASS))
+        {
+        ASSERT_EQ (DgnDbStatus::Success, ExtractElement3SelectParams (stmt));
+        }
+    else if (0 == strcmp (className, ELEMENT_PERFORMANCE_ELEMENT4_CLASS))
+        {
+        ASSERT_EQ (DgnDbStatus::Success, ExtractElement4SelectParams (stmt));
+        }
+    }
+
+//OverLoaded Methods to Verify Business property Values returned by ECSql Statements. 
+//---------------------------------------------------------------------------------------
+// @bsiMethod                                      Muhammad Hassan                  10/15
+//+---------------+---------------+---------------+---------------+---------------+------
+DgnDbStatus PerformanceElementsCRUDTestFixture::ExtractElement1SelectParams (ECSqlStatement& stmt)
+    {
+    if ((0 != strcmp ("Element1 - InitValue", stmt.GetValueText (6))) ||
+        (stmt.GetValueInt64 (7) != 10000000) ||
+        (stmt.GetValueDouble (8) != -3.1415))
+        return DgnDbStatus::ReadError;
+
+    return DgnDbStatus::Success;
+    }
+
+//---------------------------------------------------------------------------------------
+// @bsiMethod                                      Muhammad Hassan                  10/15
+//+---------------+---------------+---------------+---------------+---------------+------
+DgnDbStatus PerformanceElementsCRUDTestFixture::ExtractElement2SelectParams (ECSqlStatement& stmt)
+    {
+    if ((DgnDbStatus::Success != ExtractElement1SelectParams (stmt)) ||
+        (0 != strcmp ("Element2 - InitValue", stmt.GetValueText (9))) ||
+        (stmt.GetValueInt64 (10) != 20000000) ||
+        (stmt.GetValueDouble (11) != 2.71828))
+        return DgnDbStatus::ReadError;
+
+    return DgnDbStatus::Success;
+    }
+
+//---------------------------------------------------------------------------------------
+// @bsiMethod                                      Muhammad Hassan                  10/15
+//+---------------+---------------+---------------+---------------+---------------+------
+DgnDbStatus PerformanceElementsCRUDTestFixture::ExtractElement3SelectParams (ECSqlStatement& stmt)
+    {
+    if ((DgnDbStatus::Success != ExtractElement2SelectParams (stmt)) ||
+        (0 != strcmp ("Element3 - InitValue", stmt.GetValueText (12))) ||
+        (stmt.GetValueInt64 (13) != 30000000) ||
+        (stmt.GetValueDouble (14) != 1.414121))
+        return DgnDbStatus::ReadError;
+
+    return DgnDbStatus::Success;
+    }
+
+//---------------------------------------------------------------------------------------
+// @bsiMethod                                      Muhammad Hassan                  10/15
+//+---------------+---------------+---------------+---------------+---------------+------
+DgnDbStatus PerformanceElementsCRUDTestFixture::ExtractElement4SelectParams (ECSqlStatement& stmt)
+    {
+    if ((DgnDbStatus::Success != ExtractElement3SelectParams (stmt)) ||
+        (0 != strcmp ("Element4 - InitValue", stmt.GetValueText (15))) ||
+        (stmt.GetValueInt64 (16) != 40000000) ||
+        (stmt.GetValueDouble (17) != 1.61803398874))
+        return DgnDbStatus::ReadError;
+
+    return DgnDbStatus::Success;
+    }
+
+//---------------------------------------------------------------------------------------
+// @bsiMethod                                      Muhammad Hassan                  10/15
+//+---------------+---------------+---------------+---------------+---------------+------
+void PerformanceElementsCRUDTestFixture::ExtractSelectParams (ECSqlStatement& stmt, Utf8CP className)
+    {
+    if (0 == strcmp (className, ELEMENT_PERFORMANCE_ELEMENT1_CLASS))
+        {
+        ASSERT_EQ (DgnDbStatus::Success, ExtractElement1SelectParams (stmt));
+        }
+    else if (0 == strcmp (className, ELEMENT_PERFORMANCE_ELEMENT2_CLASS))
+        {
+        ASSERT_EQ (DgnDbStatus::Success, ExtractElement2SelectParams (stmt));
+        }
+    else if (0 == strcmp (className, ELEMENT_PERFORMANCE_ELEMENT3_CLASS))
+        {
+        ASSERT_EQ (DgnDbStatus::Success, ExtractElement3SelectParams (stmt));
+        }
+    else if (0 == strcmp (className, ELEMENT_PERFORMANCE_ELEMENT4_CLASS))
+        {
+        ASSERT_EQ (DgnDbStatus::Success, ExtractElement4SelectParams (stmt));
+        }
+    }
+
+//Methods to Generate Sql CRUD statements. 
+//---------------------------------------------------------------------------------------
+// @bsiMethod                                      Muhammad Hassan                  10/15
+//+---------------+---------------+---------------+---------------+---------------+------
+void PerformanceElementsCRUDTestFixture::GetInsertSql (Utf8CP className, Utf8StringR insertSql, DgnClassId classId)
+    {
+    ECN::ECClassCP ecClass = m_db->Schemas ().GetECClass (ELEMENT_PERFORMANCE_TEST_SCHEMA_NAME, className);
+
+    insertSql = Utf8String ("INSERT INTO dgn_Element ([Id], ");
+    Utf8String insertValuesSql (") VALUES (:Id, ");
+    bool isFirstItem = true;
+    for (auto prop : ecClass->GetProperties (true))
+        {
+        if (0 == strcmp ("LastMod", prop->GetName ().c_str ()))
+            continue;
+        if (!isFirstItem)
+            {
+            insertSql.append (", ");
+            insertValuesSql.append (", ");
+            }
+
+        insertSql.append ("[").append (prop->GetName ()).append ("]");
+        insertValuesSql.append (":").append (prop->GetName ());
+
+        isFirstItem = false;
+        }
+
+    insertSql.append (", ECClassId");
+    insertValuesSql.append (", ");
+    Utf8String insertValues;
+    insertValues.Sprintf ("%s%d", insertValuesSql.c_str (), (int)classId.GetValue ());
+    insertSql.append (insertValues).append (")");
+    }
+
+//---------------------------------------------------------------------------------------
+// @bsiMethod                                      Muhammad Hassan                  10/15
+//+---------------+---------------+---------------+---------------+---------------+------
+void PerformanceElementsCRUDTestFixture::GetSelectSql (Utf8CP className, Utf8StringR selectSql)
+    {
+    ECN::ECClassCP ecClass = m_db->Schemas ().GetECClass (ELEMENT_PERFORMANCE_TEST_SCHEMA_NAME, className);
+    selectSql = "SELECT ";
+    bool isFirstItem = true;
+    for (auto prop : ecClass->GetProperties (true))
+        {
+        if (!isFirstItem)
+            {
+            selectSql.append (", ");
+            }
+        selectSql.append (prop->GetName ());
+        isFirstItem = false;
+        }
+    selectSql.append (" FROM dgn_Element WHERE Id = ?");
+    }
+
+//---------------------------------------------------------------------------------------
+// @bsiMethod                                      Muhammad Hassan                  10/15
+//+---------------+---------------+---------------+---------------+---------------+------
+void PerformanceElementsCRUDTestFixture::GetUpdateSql (Utf8CP className, Utf8StringR updateSql)
+    {
+    ECN::ECClassCP ecClass = m_db->Schemas ().GetECClass (ELEMENT_PERFORMANCE_TEST_SCHEMA_NAME, className);
+    updateSql = "UPDATE dgn_Element SET ";
+    bool isFirstItem = true;
+    for (auto prop : ecClass->GetProperties (true))
+        {
+        if (0 == strcmp ("ModelId", prop->GetName ().c_str ()) || 0 == strcmp ("Code", prop->GetName ().c_str ()) || 0 == strcmp ("CodeAuthorityId", prop->GetName ().c_str ()) || 0 == strcmp ("CodeNameSpace", prop->GetName ().c_str ()) || 0 == strcmp ("ParentId", prop->GetName ().c_str ()) || 0 == strcmp ("LastMod", prop->GetName ().c_str ()))
+            continue;
+        if (!isFirstItem)
+            {
+            updateSql.append (", ");
+            }
+        updateSql.append (prop->GetName ()).append (" = :").append (prop->GetName ());
+        isFirstItem = false;
+        }
+    updateSql.append (" WHERE Id = :Id");
+    }
+
+//---------------------------------------------------------------------------------------
+// @bsiMethod                                      Muhammad Hassan                  10/15
+//+---------------+---------------+---------------+---------------+---------------+------
+void PerformanceElementsCRUDTestFixture::GetDeleteSql (Utf8StringR deleteSql)
+    {
+    deleteSql = "DELETE FROM dgn_Element WHERE Id = ?";
+    }
+
+//Overloads to Generate ECSql statements. 
+//---------------------------------------------------------------------------------------
+// @bsiMethod                                      Muhammad Hassan                  10/15
+//+---------------+---------------+---------------+---------------+---------------+------
+void PerformanceElementsCRUDTestFixture::GetInsertECSql (Utf8CP className, Utf8StringR insertECSql)
+    {
+    ECN::ECClassCP ecClass = m_db->Schemas ().GetECClass (ELEMENT_PERFORMANCE_TEST_SCHEMA_NAME, className);
+    Utf8String ecClassName = ECSqlBuilder::ToECSqlSnippet (*ecClass);
+
+    insertECSql = Utf8String ("INSERT INTO ");
+    insertECSql.append (ecClassName).append (" ([ECInstanceId], ");
+    Utf8String insertValuesSql (") VALUES (:[ECInstanceId], ");
+    bool isFirstItem = true;
+    for (auto prop : ecClass->GetProperties (true))
+        {
+        if (0 == strcmp ("LastMod", prop->GetName ().c_str ()))
+            continue;
+        if (!isFirstItem)
+            {
+            insertECSql.append (", ");
+            insertValuesSql.append (", ");
+            }
+
+        insertECSql.append ("[").append (prop->GetName ()).append ("]");
+        insertValuesSql.append (":[").append (prop->GetName ()).append ("]");
+
+        isFirstItem = false;
+        }
+
+    insertECSql.append (insertValuesSql).append (")");
+    }
+
+//---------------------------------------------------------------------------------------
+// @bsiMethod                                      Muhammad Hassan                  10/15
+//+---------------+---------------+---------------+---------------+---------------+------
+void PerformanceElementsCRUDTestFixture::GetSelectECSql (Utf8CP className, Utf8StringR selectECSql)
+    {
+    ECN::ECClassCP ecClass = m_db->Schemas ().GetECClass (ELEMENT_PERFORMANCE_TEST_SCHEMA_NAME, className);
+
+    Utf8String ecClassName = ECSqlBuilder::ToECSqlSnippet (*ecClass);
+    selectECSql = "SELECT ";
+    bool isFirstItem = true;
+    for (auto prop : ecClass->GetProperties (true))
+        {
+        if (!isFirstItem)
+            {
+            selectECSql.append (", ");
+            }
+        selectECSql.append (prop->GetName ());
+        isFirstItem = false;
+        }
+
+    selectECSql.append (" FROM ").append (ecClassName).append (" WHERE ECInstanceId = ?");
+    }
+
+//---------------------------------------------------------------------------------------
+// @bsiMethod                                      Muhammad Hassan                  10/15
+//+---------------+---------------+---------------+---------------+---------------+------
+void PerformanceElementsCRUDTestFixture::GetUpdateECSql (Utf8CP className, Utf8StringR updateECSql)
+    {
+    ECN::ECClassCP ecClass = m_db->Schemas ().GetECClass (ELEMENT_PERFORMANCE_TEST_SCHEMA_NAME, className);
+    Utf8String ecClassName = ECSqlBuilder::ToECSqlSnippet (*ecClass);
+    updateECSql = "UPDATE ";
+    updateECSql.append (ecClassName).append (" SET ");
+    bool isFirstItem = true;
+    for (auto prop : ecClass->GetProperties (true))
+        {
+        if (0 == strcmp ("ModelId", prop->GetName ().c_str ()) || 0 == strcmp ("Code", prop->GetName ().c_str ()) || 0 == strcmp ("CodeAuthorityId", prop->GetName ().c_str ()) || 0 == strcmp ("CodeNameSpace", prop->GetName ().c_str ()) || 0 == strcmp ("ParentId", prop->GetName ().c_str ()) || 0 == strcmp ("LastMod", prop->GetName ().c_str ()))
+            continue;
+        if (!isFirstItem)
+            {
+            updateECSql.append (", ");
+            }
+        updateECSql.append (prop->GetName ()).append (" = :").append (prop->GetName ());
+        isFirstItem = false;
+        }
+    updateECSql.append (" WHERE ECInstanceId = :ecInstanceId");
+    }
+
+//---------------------------------------------------------------------------------------
+// @bsiMethod                                      Muhammad Hassan                  10/15
+//+---------------+---------------+---------------+---------------+---------------+------
+void PerformanceElementsCRUDTestFixture::GetDeleteECSql (Utf8CP className, Utf8StringR deleteECSql)
+    {
+    ECN::ECClassCP ecClass = m_db->Schemas ().GetECClass (ELEMENT_PERFORMANCE_TEST_SCHEMA_NAME, className);
+    Utf8String ecClassName = ECSqlBuilder::ToECSqlSnippet (*ecClass);
+    deleteECSql = "DELETE FROM ONLY ";
+    deleteECSql.append (ecClassName).append (" WHERE ").append ("ECInstanceId = ?");
+    }
+
+//---------------------------------------------------------------------------------------
+// @bsiMethod                                      Muhammad Hassan                  10/15
+//+---------------+---------------+---------------+---------------+---------------+------
+void PerformanceElementsCRUDTestFixture::DgnApiIsertTime (int instanceCount, Utf8CP className, int initialInstanceCount)
+    {
+    WString wClassName;
+    wClassName.AssignUtf8 (className);
+    WPrintfString dbName (L"DgnApiInsert%ls_%d.idgndb", wClassName.c_str (), instanceCount);
+    SetUpTestDgnDb (dbName, className, initialInstanceCount);
+
+    bvector<DgnElementPtr> testElements;
+    CreateElements (instanceCount, className, testElements, "DgnApiInstances", true);
+
+    DgnDbStatus stat = DgnDbStatus::Success;
+    StopWatch timer (true);
+    for (DgnElementPtr& element : testElements)
+        {
+        element->Insert (&stat);
+        ASSERT_EQ (DgnDbStatus::Success, stat);
+        }
+    timer.Stop ();
+    LOGTODB (TEST_DETAILS, timer.GetElapsedSeconds (), Utf8PrintfString ("DgnApi Insert Time %s_%d", className, initialInstanceCount).c_str (), (int)testElements.size ());
+    }
+
+//---------------------------------------------------------------------------------------
+// @bsiMethod                                      Muhammad Hassan                  10/15
+//+---------------+---------------+---------------+---------------+---------------+------
+void PerformanceElementsCRUDTestFixture::DgnApiSelectTime (Utf8CP className, int initialInstanceCount)
+    {
+    WString wClassName;
+    wClassName.AssignUtf8 (className);
+    WPrintfString dbName (L"DgnApiSelect%ls_%d.idgndb", wClassName.c_str (), initialInstanceCount);
+    SetUpTestDgnDb (dbName, className, initialInstanceCount);
+
+    DgnModelId id ((uint64_t)3);
+    DgnModelPtr model = m_db->Models ().GetModel (id);
+    ASSERT_TRUE (model->IsEmpty ());
+
+    StopWatch timer (true);
+    model->FillModel ();
+    timer.Stop ();
+    ASSERT_TRUE (model->IsFilled ());
+    LOGTODB (TEST_DETAILS, timer.GetElapsedSeconds (), Utf8PrintfString ("DgnApi Read Time %s_%d", className, initialInstanceCount).c_str (), initialInstanceCount);
+    }
+
+//---------------------------------------------------------------------------------------
+// @bsiMethod                                      Muhammad Hassan                  10/15
+//+---------------+---------------+---------------+---------------+---------------+------
+void PerformanceElementsCRUDTestFixture::DgnApiUpdateTime (int instanceCount, Utf8CP className, int initialInstanceCount)
+    {
+    WPrintfString dbName (L"DgnApiUpdate%ls_%d.idgndb", WString (className, BentleyCharEncoding::Utf8).c_str (), instanceCount);
+    SetUpTestDgnDb (dbName, className, initialInstanceCount);
+
+    bvector <DgnElementPtr> testElements;
+    //First get Ids that we need to Delete
+    bvector <DgnElementId> elementIds;
+    for (uint64_t i = 0; i < instanceCount; i++)
+        elementIds.push_back (DgnElementId (s_firstInstanceId + i));
+
+    for (DgnElementId id : elementIds)
+        {
+        DgnElementPtr element = m_db->Elements ().GetForEdit<DgnElement> (id);
+        ASSERT_TRUE (element != nullptr);
+        testElements.push_back (element);
+        }
+
+    DgnDbStatus stat = DgnDbStatus::Success;
+    StopWatch timer (true);
+    for (DgnElementPtr& element : testElements)
+        {
+        element->Update (&stat);
+        ASSERT_EQ (DgnDbStatus::Success, stat);
+        }
+    timer.Stop ();
+    LOGTODB (TEST_DETAILS, timer.GetElapsedSeconds (), Utf8PrintfString ("DgnApi Update Time %s_%d", className, initialInstanceCount).c_str (), (int)testElements.size ());
+    }
+
+//---------------------------------------------------------------------------------------
+// @bsiMethod                                      Muhammad Hassan                  10/15
+//+---------------+---------------+---------------+---------------+---------------+------
+void PerformanceElementsCRUDTestFixture::DgnApiDeleteTime (int instanceCount, Utf8CP className, int initialInstanceCount)
+    {
+    WPrintfString dbName (L"DgnApiDelete%ls_%d.idgndb", WString (className, BentleyCharEncoding::Utf8).c_str (), instanceCount);
+    SetUpTestDgnDb (dbName, className, initialInstanceCount);
+
+    //First get Ids that we need to Delete
+    bvector <DgnElementId> elementIds;
+    for (uint64_t i = 0; i < instanceCount; i++)
+        elementIds.push_back (DgnElementId (s_firstInstanceId + i));
+
+    DgnDbStatus stat = DgnDbStatus::Success;
+    StopWatch timer (true);
+    for (DgnElementId Id : elementIds)
+        {
+        stat = m_db->Elements ().Delete (Id);
+        ASSERT_EQ (DgnDbStatus::Success, stat);
+        }
+    timer.Stop ();
+    LOGTODB (TEST_DETAILS, timer.GetElapsedSeconds (), Utf8PrintfString ("DgnApi Delete Time %s_%d", className, initialInstanceCount).c_str (), (int)elementIds.size ());
+    }
+
+//---------------------------------------------------------------------------------------
+// @bsiMethod                                      Muhammad Hassan                  10/15
+//+---------------+---------------+---------------+---------------+---------------+------
+void PerformanceElementsCRUDTestFixture::ECSqlInsertTime (int instanceCount, Utf8CP className, int initialInstanceCount)
+    {
+    WPrintfString dbName (L"ECSqlInsert%ls_%d.idgndb", WString (className, BentleyCharEncoding::Utf8).c_str (), instanceCount);
+    SetUpTestDgnDb (dbName, className, initialInstanceCount);
+
+    bvector<DgnElementPtr> testElements;
+    CreateElements (instanceCount, className, testElements, "ECSqlInstances", false);
+
+    ECSqlStatement stmt;
+    Utf8String insertECSql;
+    GetInsertECSql (className, insertECSql);
+    //printf ("\n Insert ECSql %s : %s \n", className, insertECSql.c_str ());
+
+    StopWatch timer (true);
+    ASSERT_EQ (ECSqlStatus::Success, stmt.Prepare (*m_db, insertECSql.c_str ()));
+    for (DgnElementPtr& element : testElements)
+        {
+        BindParams (element, stmt, className);
+        if (DbResult::BE_SQLITE_DONE != stmt.Step () || m_db->GetModifiedRowCount () == 0)
+            ASSERT_TRUE (false);
+        stmt.Reset ();
+        stmt.ClearBindings ();
+        }
+    timer.Stop ();
+    LOGTODB (TEST_DETAILS, timer.GetElapsedSeconds (), Utf8PrintfString ("ECSql Insert Time %s_%d", className, initialInstanceCount).c_str (), (int)testElements.size ());
+    }
+
+//---------------------------------------------------------------------------------------
+// @bsiMethod                                      Muhammad Hassan                  10/15
+//+---------------+---------------+---------------+---------------+---------------+------
+void PerformanceElementsCRUDTestFixture::ECSqlSelectTime (Utf8CP className, int initialInstanceCount)
+    {
+    WPrintfString dbName (L"ECSqlSelect%ls_%d.idgndb", WString (className, BentleyCharEncoding::Utf8).c_str (), initialInstanceCount);
+    SetUpTestDgnDb (dbName, className, initialInstanceCount);
+
+    ECSqlStatement stmt;
+    Utf8String selectECSql;
+    GetSelectECSql (className, selectECSql);
+    //printf ("\n Select ECSql %s : %s \n", className, selectECSql.c_str ());
+
+    StopWatch timer (true);
+    ASSERT_EQ (ECSqlStatus::Success, stmt.Prepare (*m_db, selectECSql.c_str ()));
+    //printf ("\n Native Sql %s : %s \n", className, stmt.GetNativeSql());
+    for (int i = 0; i < initialInstanceCount; i++)
+        {
+        ECInstanceId id (s_firstInstanceId + i);
+        ASSERT_EQ (ECSqlStatus::Success, stmt.BindId (1, id));
+        ASSERT_EQ (DbResult::BE_SQLITE_ROW, stmt.Step ());
+        ExtractSelectParams (stmt, className);
+        stmt.Reset ();
+        stmt.ClearBindings ();
+        }
+    timer.Stop ();
+    LOGTODB (TEST_DETAILS, timer.GetElapsedSeconds (), Utf8PrintfString ("ECSql Read Time %s_%d", className, initialInstanceCount).c_str (), initialInstanceCount);
+    }
+
+//---------------------------------------------------------------------------------------
+// @bsiMethod                                      Muhammad Hassan                  10/15
+//+---------------+---------------+---------------+---------------+---------------+------
+void PerformanceElementsCRUDTestFixture::ECSqlUpdateTime (int instanceCount, Utf8CP className, int initialInstanceCount)
+    {
+    WPrintfString dbName (L"ECSqlUpdate%ls_%d.idgndb", WString (className, BentleyCharEncoding::Utf8).c_str (), instanceCount);
+    SetUpTestDgnDb (dbName, className, initialInstanceCount);
+
+    ECSqlStatement stmt;
+    Utf8String updateECSql;
+    GetUpdateECSql (className, updateECSql);
+    //printf ("\n Update ECSql %s : %s \n", className, updateECSql.c_str ());
+
+    StopWatch timer (true);
+    ASSERT_EQ (ECSqlStatus::Success, stmt.Prepare (*m_db, updateECSql.c_str ()));
+    for (int i = 0; i < instanceCount; i++)
+        {
+        ECInstanceId id (s_firstInstanceId + i);
+        ASSERT_EQ (ECSqlStatus::Success, stmt.BindId (stmt.GetParameterIndex ("ecInstanceId"), id));
+        BindUpdateParams (stmt, className);
+        if (DbResult::BE_SQLITE_DONE != stmt.Step () || m_db->GetModifiedRowCount () == 0)
+            ASSERT_TRUE (false);
+        stmt.Reset ();
+        stmt.ClearBindings ();
+        }
+    timer.Stop ();
+    LOGTODB (TEST_DETAILS, timer.GetElapsedSeconds (), Utf8PrintfString ("ECSql Update Time %s_%d", className, initialInstanceCount).c_str (), instanceCount);
+    }
+
+//---------------------------------------------------------------------------------------
+// @bsiMethod                                      Muhammad Hassan                  10/15
+//+---------------+---------------+---------------+---------------+---------------+------
+void PerformanceElementsCRUDTestFixture::ECSqlDeleteTime (int instanceCount, Utf8CP className, int initialInstanceCount)
+    {
+    WPrintfString dbName (L"ECSqlDelete%ls_%d.idgndb", WString (className, BentleyCharEncoding::Utf8).c_str (), instanceCount);
+    SetUpTestDgnDb (dbName, className, initialInstanceCount);
+
+    ECSqlStatement stmt;
+    Utf8String deleteECSql;
+    GetDeleteECSql (className, deleteECSql);
+    //printf ("\n Delete ECSql %s : %s \n", className, deleteECSql.c_str ());
+
+    StopWatch timer (true);
+    ASSERT_EQ (ECSqlStatus::Success, stmt.Prepare (*m_db, deleteECSql.c_str ()));
+    for (int i = 0; i <= instanceCount; i++)
+        {
+        ECInstanceId id (s_firstInstanceId + i);
+        ASSERT_EQ (ECSqlStatus::Success, stmt.BindId (1, id));
+        if (DbResult::BE_SQLITE_DONE != stmt.Step () || m_db->GetModifiedRowCount () == 0)
+            ASSERT_TRUE (false);
+        stmt.Reset ();
+        stmt.ClearBindings ();
+        }
+    timer.Stop ();
+    LOGTODB (TEST_DETAILS, timer.GetElapsedSeconds (), Utf8PrintfString ("ECSql Delete Time %s_%d", className, initialInstanceCount).c_str (), instanceCount);
+    }
+
+//---------------------------------------------------------------------------------------
+// @bsiMethod                                      Muhammad Hassan                  10/15
+//+---------------+---------------+---------------+---------------+---------------+------
+void PerformanceElementsCRUDTestFixture::SqlInsertTime (int instanceCount, Utf8CP className, int initialInstanceCount)
+    {
+    WPrintfString dbName (L"SqlInsert%ls_%d.idgndb", WString (className, BentleyCharEncoding::Utf8).c_str (), instanceCount);
+    SetUpTestDgnDb (dbName, className, initialInstanceCount);
+
+    bvector<DgnElementPtr> testElements;
+    CreateElements (instanceCount, className, testElements, "SqlInstances", false);
+
+    BeSQLite::Statement stmt;
+    Utf8String insertSql;
+    DgnElementPtr firstElement = testElements.front ();
+    GetInsertSql (className, insertSql, firstElement->GetElementClassId ());
+    //printf ("\n Insert Sql %s : %s \n", className, insertSql.c_str ());
+
+    StopWatch timer (true);
+    ASSERT_EQ (DbResult::BE_SQLITE_OK, stmt.Prepare (*m_db, insertSql.c_str ()));
+    for (DgnElementPtr& element : testElements)
+        {
+        BindParams (element, stmt, className);
+        if (DbResult::BE_SQLITE_DONE != stmt.Step () || m_db->GetModifiedRowCount () == 0)
+            ASSERT_TRUE (false);
+        stmt.Reset ();
+        stmt.ClearBindings ();
+        }
+    timer.Stop ();
+    LOGTODB (TEST_DETAILS, timer.GetElapsedSeconds (), Utf8PrintfString ("Sql Insert Time %s_%d", className, initialInstanceCount).c_str (), (int)testElements.size ());
+    }
+
+//---------------------------------------------------------------------------------------
+// @bsiMethod                                      Muhammad Hassan                  10/15
+//+---------------+---------------+---------------+---------------+---------------+------
+void PerformanceElementsCRUDTestFixture::SqlSelectTime (Utf8CP className, int initialInstanceCount)
+    {
+    WPrintfString dbName (L"SqlSelect%ls_%d.idgndb", WString (className, BentleyCharEncoding::Utf8).c_str (), initialInstanceCount);
+    SetUpTestDgnDb (dbName, className, initialInstanceCount);
+
+    BeSQLite::Statement stmt;
+    Utf8String selectSql;
+    GetSelectSql (className, selectSql);
+    //printf ("\n Select Sql %s : %s \n", className, selectSql.c_str ());
+
+    StopWatch timer (true);
+    ASSERT_EQ (DbResult::BE_SQLITE_OK, stmt.Prepare (*m_db, selectSql.c_str ()));
+    for (int i = 0; i < initialInstanceCount; i++)
+        {
+        ECInstanceId id (s_firstInstanceId + i);
+        ASSERT_EQ (DbResult::BE_SQLITE_OK, stmt.BindId (1, id));
+        ASSERT_EQ (DbResult::BE_SQLITE_ROW, stmt.Step ());
+        ExtractSelectParams (stmt, className);
+        stmt.Reset ();
+        stmt.ClearBindings ();
+        }
+    timer.Stop ();
+    LOGTODB (TEST_DETAILS, timer.GetElapsedSeconds (), Utf8PrintfString ("Sql Read Time %s_%d", className, initialInstanceCount).c_str (), initialInstanceCount);
+    }
+
+//---------------------------------------------------------------------------------------
+// @bsiMethod                                      Muhammad Hassan                  10/15
+//+---------------+---------------+---------------+---------------+---------------+------
+void PerformanceElementsCRUDTestFixture::SqlUpdateTime (int instanceCount, Utf8CP className, int initialInstanceCount)
+    {
+    WPrintfString dbName (L"SqlUpdate%ls_%d.idgndb", WString (className, BentleyCharEncoding::Utf8).c_str (), instanceCount);
+    SetUpTestDgnDb (dbName, className, initialInstanceCount);
+
+    BeSQLite::Statement stmt;
+    Utf8String updateSql;
+    GetUpdateSql (className, updateSql);
+    //printf ("\n Update Sql %s : %s \n", className, updateSql.c_str ());
+
+    StopWatch timer (true);
+    ASSERT_EQ (DbResult::BE_SQLITE_OK, stmt.Prepare (*m_db, updateSql.c_str ()));
+    for (int i = 0; i < instanceCount; i++)
+        {
+        ECInstanceId id (s_firstInstanceId + i);
+        ASSERT_EQ (DbResult::BE_SQLITE_OK, stmt.BindId (stmt.GetParameterIndex (":Id"), id));
+        BindUpdateParams (stmt, className);
+        if (DbResult::BE_SQLITE_DONE != stmt.Step () || m_db->GetModifiedRowCount () == 0)
+            ASSERT_TRUE (false);
+        stmt.Reset ();
+        stmt.ClearBindings ();
+        }
+    timer.Stop ();
+    LOGTODB (TEST_DETAILS, timer.GetElapsedSeconds (), Utf8PrintfString ("Sql Update Time %s_%d", className, initialInstanceCount).c_str (), instanceCount);
+    }
+
+//---------------------------------------------------------------------------------------
+// @bsiMethod                                      Muhammad Hassan                  10/15
+//+---------------+---------------+---------------+---------------+---------------+------
+void PerformanceElementsCRUDTestFixture::SqlDeleteTime (int instanceCount, Utf8CP className, int initialInstanceCount)
+    {
+    WPrintfString dbName (L"SqlDelete%ls_%d.idgndb", WString (className, BentleyCharEncoding::Utf8).c_str (), instanceCount);
+    SetUpTestDgnDb (dbName, className, initialInstanceCount);
+
+    BeSQLite::Statement stmt;
+    Utf8String deleteSql;
+    GetDeleteSql (deleteSql);
+    //printf ("\n Delete Sql %s : %s \n", className, deleteSql.c_str ());
+
+    StopWatch timer (true);
+    ASSERT_EQ (DbResult::BE_SQLITE_OK, stmt.Prepare (*m_db, deleteSql.c_str ()));
+    for (int i = 0; i < instanceCount; i++)
+        {
+        ECInstanceId id (s_firstInstanceId + i);
+        ASSERT_EQ (DbResult::BE_SQLITE_OK, stmt.BindId (1, id));
+        if (DbResult::BE_SQLITE_DONE != stmt.Step () || m_db->GetModifiedRowCount () == 0)
+            ASSERT_TRUE (false);
+        stmt.Reset ();
+        stmt.ClearBindings ();
+        }
+    timer.Stop ();
+    LOGTODB (TEST_DETAILS, timer.GetElapsedSeconds (), Utf8PrintfString ("Sql Delete Time %s_%d", className, initialInstanceCount).c_str (), instanceCount);
+    }
+
+//---------------------------------------------------------------------------------------
+// @bsiMethod                                     Muhammad Hassan                  10/15
+//+---------------+---------------+---------------+---------------+---------------+------
+TEST_F (PerformanceElementsCRUDTestFixture, ElementsInsertSql)
+    {
+    SqlInsertTime (s_opCount, ELEMENT_PERFORMANCE_ELEMENT1_CLASS, s_initialInstanceCount);
+    SqlInsertTime (s_opCount, ELEMENT_PERFORMANCE_ELEMENT2_CLASS, s_initialInstanceCount);
+    SqlInsertTime (s_opCount, ELEMENT_PERFORMANCE_ELEMENT3_CLASS, s_initialInstanceCount);
+    SqlInsertTime (s_opCount, ELEMENT_PERFORMANCE_ELEMENT4_CLASS, s_initialInstanceCount);
+    }
+
+//---------------------------------------------------------------------------------------
+// @bsiMethod                                     Muhammad Hassan                  10/15
+//+---------------+---------------+---------------+---------------+---------------+------
+TEST_F (PerformanceElementsCRUDTestFixture, ElementsInsertECSql)
+    {
+    ECSqlInsertTime (s_opCount, ELEMENT_PERFORMANCE_ELEMENT1_CLASS, s_initialInstanceCount);
+    ECSqlInsertTime (s_opCount, ELEMENT_PERFORMANCE_ELEMENT2_CLASS, s_initialInstanceCount);
+    ECSqlInsertTime (s_opCount, ELEMENT_PERFORMANCE_ELEMENT3_CLASS, s_initialInstanceCount);
+    ECSqlInsertTime (s_opCount, ELEMENT_PERFORMANCE_ELEMENT4_CLASS, s_initialInstanceCount);
+    }
+
+//---------------------------------------------------------------------------------------
+// @bsiMethod                                     Muhammad Hassan                  10/15
+//+---------------+---------------+---------------+---------------+---------------+------
+TEST_F (PerformanceElementsCRUDTestFixture, ElementsInsertDgnApi)
+    {
+    DgnApiIsertTime (s_opCount, ELEMENT_PERFORMANCE_ELEMENT1_CLASS, s_initialInstanceCount);
+    DgnApiIsertTime (s_opCount, ELEMENT_PERFORMANCE_ELEMENT2_CLASS, s_initialInstanceCount);
+    DgnApiIsertTime (s_opCount, ELEMENT_PERFORMANCE_ELEMENT3_CLASS, s_initialInstanceCount);
+    DgnApiIsertTime (s_opCount, ELEMENT_PERFORMANCE_ELEMENT4_CLASS, s_initialInstanceCount);
+    }
+
+//---------------------------------------------------------------------------------------
+// @bsiMethod                                     Muhammad Hassan                  10/15
+//+---------------+---------------+---------------+---------------+---------------+------
+TEST_F (PerformanceElementsCRUDTestFixture, ElementsReadSql)
+    {
+    SqlSelectTime (ELEMENT_PERFORMANCE_ELEMENT1_CLASS, s_initialInstanceCount);
+    SqlSelectTime (ELEMENT_PERFORMANCE_ELEMENT2_CLASS, s_initialInstanceCount);
+    SqlSelectTime (ELEMENT_PERFORMANCE_ELEMENT3_CLASS, s_initialInstanceCount);
+    SqlSelectTime (ELEMENT_PERFORMANCE_ELEMENT4_CLASS, s_initialInstanceCount);
+    }
+
+//---------------------------------------------------------------------------------------
+// @bsiMethod                                     Muhammad Hassan                  10/15
+//+---------------+---------------+---------------+---------------+---------------+------
+TEST_F (PerformanceElementsCRUDTestFixture, ElementsReadECSql)
+    {
+    ECSqlSelectTime (ELEMENT_PERFORMANCE_ELEMENT1_CLASS, s_initialInstanceCount);
+    ECSqlSelectTime (ELEMENT_PERFORMANCE_ELEMENT2_CLASS, s_initialInstanceCount);
+    ECSqlSelectTime (ELEMENT_PERFORMANCE_ELEMENT3_CLASS, s_initialInstanceCount);
+    ECSqlSelectTime (ELEMENT_PERFORMANCE_ELEMENT4_CLASS, s_initialInstanceCount);
+    }
+
+//---------------------------------------------------------------------------------------
+// @bsiMethod                                     Muhammad Hassan                  10/15
+//+---------------+---------------+---------------+---------------+---------------+------
+TEST_F (PerformanceElementsCRUDTestFixture, ElementsReadDgnApi)
+    {
+    DgnApiSelectTime (ELEMENT_PERFORMANCE_ELEMENT1_CLASS, s_initialInstanceCount);
+    DgnApiSelectTime (ELEMENT_PERFORMANCE_ELEMENT2_CLASS, s_initialInstanceCount);
+    DgnApiSelectTime (ELEMENT_PERFORMANCE_ELEMENT3_CLASS, s_initialInstanceCount);
+    DgnApiSelectTime (ELEMENT_PERFORMANCE_ELEMENT4_CLASS, s_initialInstanceCount);
+    }
+
+//---------------------------------------------------------------------------------------
+// @bsiMethod                                     Muhammad Hassan                  10/15
+//+---------------+---------------+---------------+---------------+---------------+------
+TEST_F (PerformanceElementsCRUDTestFixture, ElementsUpdateSql)
+    {
+    SqlUpdateTime (s_opCount, ELEMENT_PERFORMANCE_ELEMENT1_CLASS, s_initialInstanceCount);
+    SqlUpdateTime (s_opCount, ELEMENT_PERFORMANCE_ELEMENT2_CLASS, s_initialInstanceCount);
+    SqlUpdateTime (s_opCount, ELEMENT_PERFORMANCE_ELEMENT3_CLASS, s_initialInstanceCount);
+    SqlUpdateTime (s_opCount, ELEMENT_PERFORMANCE_ELEMENT4_CLASS, s_initialInstanceCount);
+    }
+
+//---------------------------------------------------------------------------------------
+// @bsiMethod                                     Muhammad Hassan                  10/15
+//+---------------+---------------+---------------+---------------+---------------+------
+TEST_F (PerformanceElementsCRUDTestFixture, ElementsUpdateECSql)
+    {
+    ECSqlUpdateTime (s_opCount, ELEMENT_PERFORMANCE_ELEMENT1_CLASS, s_initialInstanceCount);
+    ECSqlUpdateTime (s_opCount, ELEMENT_PERFORMANCE_ELEMENT2_CLASS, s_initialInstanceCount);
+    ECSqlUpdateTime (s_opCount, ELEMENT_PERFORMANCE_ELEMENT3_CLASS, s_initialInstanceCount);
+    ECSqlUpdateTime (s_opCount, ELEMENT_PERFORMANCE_ELEMENT4_CLASS, s_initialInstanceCount);
+    }
+
+//---------------------------------------------------------------------------------------
+// @bsiMethod                                     Muhammad Hassan                  10/15
+//+---------------+---------------+---------------+---------------+---------------+------
+TEST_F (PerformanceElementsCRUDTestFixture, ElementsUpdateDgnApi)
+    {
+    DgnApiUpdateTime (s_opCount, ELEMENT_PERFORMANCE_ELEMENT1_CLASS, s_initialInstanceCount);
+    DgnApiUpdateTime (s_opCount, ELEMENT_PERFORMANCE_ELEMENT2_CLASS, s_initialInstanceCount);
+    DgnApiUpdateTime (s_opCount, ELEMENT_PERFORMANCE_ELEMENT3_CLASS, s_initialInstanceCount);
+    DgnApiUpdateTime (s_opCount, ELEMENT_PERFORMANCE_ELEMENT4_CLASS, s_initialInstanceCount);
+    }
+
+//---------------------------------------------------------------------------------------
+// @bsiMethod                                     Muhammad Hassan                  10/15
+//+---------------+---------------+---------------+---------------+---------------+------
+TEST_F (PerformanceElementsCRUDTestFixture, ElementsDeleteSql)
+    {
+    SqlDeleteTime (s_opCount, ELEMENT_PERFORMANCE_ELEMENT1_CLASS, s_initialInstanceCount);
+    SqlDeleteTime (s_opCount, ELEMENT_PERFORMANCE_ELEMENT2_CLASS, s_initialInstanceCount);
+    SqlDeleteTime (s_opCount, ELEMENT_PERFORMANCE_ELEMENT3_CLASS, s_initialInstanceCount);
+    SqlDeleteTime (s_opCount, ELEMENT_PERFORMANCE_ELEMENT4_CLASS, s_initialInstanceCount);
+    }
+
+//---------------------------------------------------------------------------------------
+// @bsiMethod                                     Muhammad Hassan                  10/15
+//+---------------+---------------+---------------+---------------+---------------+------
+TEST_F (PerformanceElementsCRUDTestFixture, ElementsDeleteECSql)
+    {
+    ECSqlDeleteTime (s_opCount, ELEMENT_PERFORMANCE_ELEMENT1_CLASS, s_initialInstanceCount);
+    ECSqlDeleteTime (s_opCount, ELEMENT_PERFORMANCE_ELEMENT2_CLASS, s_initialInstanceCount);
+    ECSqlDeleteTime (s_opCount, ELEMENT_PERFORMANCE_ELEMENT3_CLASS, s_initialInstanceCount);
+    ECSqlDeleteTime (s_opCount, ELEMENT_PERFORMANCE_ELEMENT4_CLASS, s_initialInstanceCount);
+    }
+
+//---------------------------------------------------------------------------------------
+// @bsiMethod                                     Muhammad Hassan                  10/15
+//+---------------+---------------+---------------+---------------+---------------+------
+TEST_F (PerformanceElementsCRUDTestFixture, ElementsDeleteDgnApi)
+    {
+    DgnApiDeleteTime (s_opCount, ELEMENT_PERFORMANCE_ELEMENT1_CLASS, s_initialInstanceCount);
+    DgnApiDeleteTime (s_opCount, ELEMENT_PERFORMANCE_ELEMENT2_CLASS, s_initialInstanceCount);
+    DgnApiDeleteTime (s_opCount, ELEMENT_PERFORMANCE_ELEMENT3_CLASS, s_initialInstanceCount);
+    DgnApiDeleteTime (s_opCount, ELEMENT_PERFORMANCE_ELEMENT4_CLASS, s_initialInstanceCount);
     }