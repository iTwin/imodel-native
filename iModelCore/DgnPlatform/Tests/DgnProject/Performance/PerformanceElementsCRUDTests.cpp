--- conflicted
+++ resolved
@@ -1,764 +1,681 @@
-/*--------------------------------------------------------------------------------------+
-|
-|  $Source: Tests/DgnProject/Performance/PerformanceElementsCRUDTests.cpp $
-|
-|  $Copyright: (c) 2017 Bentley Systems, Incorporated. All rights reserved. $
-|
-+--------------------------------------------------------------------------------------*/
-#include "PerformanceElementsCRUDTests.h"
-
-// Uncomment this if you want elapsed time of each test case logged to console in addition to the log file.
-// #define PERF_ELEM_CRUD_LOG_TO_CONSOLE 1
-
-//---------------------------------------------------------------------------------------
-// @bsimethod                                      Muhammad Hassan                  10/15
-//+---------------+---------------+---------------+---------------+---------------+------
-void PerformanceElementsCRUDTestFixture::SetUpTestDgnDb(WCharCP destFileName, Utf8CP testClassName, int initialInstanceCount)
-    {
-    WString seedFileName;
-    seedFileName.Sprintf(L"dgndb_ecsqlvssqlite_%d_%ls_seed%d.ibim", initialInstanceCount, WString(testClassName, BentleyCharEncoding::Utf8).c_str(), DateTime::GetCurrentTimeUtc().GetDayOfYear());
-
-    BeFileName seedFilePath;
-    BeTest::GetHost().GetOutputRoot(seedFilePath);
-    seedFilePath.AppendToPath(BeFileName(BeTest::GetNameOfCurrentTestCase()));
-    seedFilePath.AppendToPath(seedFileName.c_str());
-    if (!seedFilePath.DoesPathExist())
-        {
-        SetupSeedProject(seedFileName.c_str());
-        ASSERT_TRUE(m_db->IsDbOpen());
-        //m_db->Schemas().CreateECClassViewsInDb();
-        {
-        bvector<DgnElementPtr> testElements;
-        CreateElements(initialInstanceCount, testClassName, testElements, "InitialInstances");
-        DgnDbStatus stat = DgnDbStatus::Success;
-        for (DgnElementPtr& element : testElements)
-            {
-            element->Insert(&stat);
-            ASSERT_EQ(DgnDbStatus::Success, stat);
-            ASSERT_TRUE(element.IsValid());
-            }
-        }
-
-        m_db->CloseDb();
-        }
-
-    BeFileName dgndbFilePath;
-    BeTest::GetHost().GetOutputRoot(dgndbFilePath);
-    dgndbFilePath.AppendToPath(destFileName);
-
-    ASSERT_EQ(BeFileNameStatus::Success, BeFileName::BeCopyFile(seedFilePath, dgndbFilePath, false));
-
-    DbResult status;
-    m_db = DgnDb::OpenDgnDb(&status, dgndbFilePath, DgnDb::OpenParams(Db::OpenMode::ReadWrite));
-    EXPECT_EQ(DbResult::BE_SQLITE_OK, status) << status;
-    ASSERT_TRUE(m_db.IsValid());
-    }
-
-/*---------------------------------------------------------------------------------**//**
-* @bsimethod                                                    Paul.Connelly   01/16
-+---------------+---------------+---------------+---------------+---------------+------*/
-static bool appendEllipse3d(GeometryBuilder& builder, double cx, double cy, double cz)
-    {
-    DEllipse3d ellipseData = DEllipse3d::From(cx, cy, cz,
-                                              0, 0, 2,
-                                              0, 3, 0,
-                                              0.0, Angle::TwoPi());
-    ICurvePrimitivePtr ellipse = ICurvePrimitive::CreateArc(ellipseData);
-    return builder.Append(*ellipse);
-    }
-
-//---------------------------------------------------------------------------------------
-// @bsimethod                                   Majd.Uddin            01/2016
-//---------------+---------------+---------------+---------------+---------------+-------
-static bool appendSolidPrimitive(GeometryBuilder& builder, double dz, double radius)
-    {
-    DgnConeDetail cylinderDetail(DPoint3d::From(0, 0, 0), DPoint3d::From(0, 0, dz), radius, radius, true);
-    ISolidPrimitivePtr solidPrimitive = ISolidPrimitive::CreateDgnCone(cylinderDetail);
-    GeometricPrimitivePtr elmGeom3 = GeometricPrimitive::Create(*solidPrimitive);
-    EXPECT_TRUE(elmGeom3.IsValid());
-    EXPECT_TRUE(GeometricPrimitive::GeometryType::SolidPrimitive == elmGeom3->GetGeometryType());
-    ISolidPrimitivePtr getAsSolid = elmGeom3->GetAsISolidPrimitive();
-    EXPECT_TRUE(getAsSolid.IsValid());
-
-    return builder.Append(*getAsSolid);
-    }
-
-//---------------------------------------------------------------------------------------
-// @bsimethod                                      Muhammad Hassan                  11/16
-//+---------------+---------------+---------------+---------------+---------------+------
-static bool useEllipse = true;
-void PerformanceElementsCRUDTestFixture::AddGeometry(DgnElementPtr element) const
-    {
-    GeometrySourceP geomElem = element->ToGeometrySourceP();
-    GeometryBuilderPtr builder = GeometryBuilder::Create(*element->GetModel(), geomElem->GetCategoryId(), DPoint3d::From(0.0, 0.0, 0.0));
-    if (useEllipse)
-        ASSERT_TRUE(appendEllipse3d(*builder, 1, 2, 3));
-    else
-        ASSERT_TRUE(appendSolidPrimitive(*builder, 3.0, 1.5));
-    ASSERT_EQ(SUCCESS, builder->Finish(*geomElem));
-
-    ASSERT_TRUE(geomElem->HasGeometry());
-    }
-
-//---------------------------------------------------------------------------------------
-// @bsimethod                                      Muhammad Hassan                  11/16
-//+---------------+---------------+---------------+---------------+---------------+------
-void PerformanceElementsCRUDTestFixture::ExtendGeometry(DgnElementPtr element) const
-    {
-    GeometrySourceP geomElem = element->ToGeometrySourceP();
-    GeometryBuilderPtr builder = GeometryBuilder::Create(*element->GetModel(), geomElem->GetCategoryId(), DPoint3d::From(0.0, 0.0, 0.0));
-    if (useEllipse)
-        ASSERT_TRUE(appendEllipse3d(*builder, 3, 2, 1));
-    else
-        ASSERT_TRUE(appendSolidPrimitive(*builder, 6.0, 3.0));
-
-    ASSERT_EQ(SUCCESS, builder->Finish(*geomElem));
-    ASSERT_TRUE(geomElem->HasGeometry());
-    }
-
-//---------------------------------------------------------------------------------------
-// @bsimethod                                      Muhammad Hassan                  11/16
-//+---------------+---------------+---------------+---------------+---------------+------
-DgnDbStatus PerformanceElementsCRUDTestFixture::SetPerfElementPropertyValues(DgnElementPtr element, bool update) const
-    {
-    Utf8String stringVal = "PerfElement - ";
-    uint64_t longVal = 10000000LL;
-    double doubleVal = -3.1416;
-
-    if (update)
-        {
-        stringVal.append("UpdatedValue");
-        longVal = longVal * 2;
-        doubleVal = doubleVal * 2;
-        }
-    else
-        {
-        stringVal.append("InitValue");
-        }
-
-    if ((DgnDbStatus::Success == element->SetPropertyValue("BaseStr", stringVal.c_str())) &&
-        (DgnDbStatus::Success == element->SetPropertyValue("BaseLong", ECN::ECValue(longVal))) &&
-        (DgnDbStatus::Success == element->SetPropertyValue("BaseDouble", doubleVal)))
-        return DgnDbStatus::Success;
-
-    return DgnDbStatus::WriteError;
-    }
-
-//---------------------------------------------------------------------------------------
-// @bsimethod                                      Muhammad Hassan                  11/16
-//+---------------+---------------+---------------+---------------+---------------+------
-DgnDbStatus PerformanceElementsCRUDTestFixture::SetPerfElementSub1PropertyValues(DgnElementPtr element, bool update) const
-    {
-    Utf8String stringVal = "PerfElementSub1 - ";
-    uint64_t longVal = 20000000LL;
-    double doubleVal = 2.71828;
-
-    if (update)
-        {
-        stringVal.append("UpdatedValue");
-        longVal = longVal * 2;
-        doubleVal = doubleVal * 2;
-        }
-    else
-        {
-        stringVal.append("InitValue");
-        }
-
-    if ((DgnDbStatus::Success == SetPerfElementPropertyValues(element, update)) &&
-        (DgnDbStatus::Success == element->SetPropertyValue("Sub1Str", stringVal.c_str())) &&
-        (DgnDbStatus::Success == element->SetPropertyValue("Sub1Long", ECN::ECValue(longVal))) &&
-        (DgnDbStatus::Success == element->SetPropertyValue("Sub1Double", doubleVal)))
-        return DgnDbStatus::Success;
-
-    return DgnDbStatus::WriteError;
-    }
-
-//---------------------------------------------------------------------------------------
-// @bsimethod                                      Muhammad Hassan                  11/16
-//+---------------+---------------+---------------+---------------+---------------+------
-DgnDbStatus PerformanceElementsCRUDTestFixture::SetPerfElementSub2PropertyValues(DgnElementPtr element, bool update) const
-    {
-    Utf8String stringVal = "PerfElementSub2 - ";
-    uint64_t longVal = 30000000LL;
-    double doubleVal = 1.414121;
-
-    if (update)
-        {
-        stringVal.append("UpdatedValue");
-        longVal = longVal * 2;
-        doubleVal = doubleVal * 2;
-        }
-    else
-        {
-        stringVal.append("InitValue");
-        }
-
-    if ((DgnDbStatus::Success == SetPerfElementSub1PropertyValues(element, update)) &&
-        (DgnDbStatus::Success == element->SetPropertyValue("Sub2Str", stringVal.c_str())) &&
-        (DgnDbStatus::Success == element->SetPropertyValue("Sub2Long", ECN::ECValue(longVal))) &&
-        (DgnDbStatus::Success == element->SetPropertyValue("Sub2Double", doubleVal)))
-        return DgnDbStatus::Success;
-
-    return DgnDbStatus::WriteError;
-    }
-
-//---------------------------------------------------------------------------------------
-// @bsimethod                                      Muhammad Hassan                  11/16
-//+---------------+---------------+---------------+---------------+---------------+------
-DgnDbStatus PerformanceElementsCRUDTestFixture::SetPerfElementSub3PropertyValues(DgnElementPtr element, bool update) const
-    {
-    Utf8String stringVal = "PerfElementSub3 - ";
-    uint64_t longVal = 40000000LL;
-    double doubleVal = 1.61803398874;
-
-    if (update)
-        {
-        stringVal.append("UpdatedValue");
-        longVal = longVal * 2;
-        doubleVal = doubleVal * 2;
-        }
-    else
-        {
-        stringVal.append("InitValue");
-        }
-
-    if ((DgnDbStatus::Success == SetPerfElementSub2PropertyValues(element, update)) &&
-        (DgnDbStatus::Success == element->SetPropertyValue("Sub3Str", stringVal.c_str())) &&
-        (DgnDbStatus::Success == element->SetPropertyValue("Sub3Long", ECN::ECValue(longVal))) &&
-        (DgnDbStatus::Success == element->SetPropertyValue("Sub3Double", doubleVal)))
-        return DgnDbStatus::Success;
-
-    return DgnDbStatus::WriteError;
-    }
-
-//---------------------------------------------------------------------------------------
-// @bsimethod                                      Muhammad Hassan                  11/16
-//+---------------+---------------+---------------+---------------+---------------+------
-DgnDbStatus PerformanceElementsCRUDTestFixture::SetPropertyValues(Utf8CP className, DgnElementPtr element, bool update) const
-    {
-    if (0 == strcmp(className, PERF_TEST_PERFELEMENT_CLASS_NAME) || 0 == strcmp(className, PERF_TEST_PERFELEMENTCHBASE_CLASS_NAME))
-        return SetPerfElementPropertyValues(element, update);
-    if (0 == strcmp(className, PERF_TEST_PERFELEMENTSUB1_CLASS_NAME) || 0 == strcmp(className, PERF_TEST_PERFELEMENTCHSUB1_CLASS_NAME))
-        return SetPerfElementSub1PropertyValues(element, update);
-    if (0 == strcmp(className, PERF_TEST_PERFELEMENTSUB2_CLASS_NAME) || 0 == strcmp(className, PERF_TEST_PERFELEMENTCHSUB2_CLASS_NAME))
-        return SetPerfElementSub2PropertyValues(element, update);
-    if (0 == strcmp(className, PERF_TEST_PERFELEMENTSUB3_CLASS_NAME) || 0 == strcmp(className, PERF_TEST_PERFELEMENTCHSUB3_CLASS_NAME))
-        return SetPerfElementSub3PropertyValues(element, update);
-
-    return DgnDbStatus::BadElement;
-    }
-
-//---------------------------------------------------------------------------------------
-// @bsimethod                                      Sam.Wilson                       01/17
-//+---------------+---------------+---------------+---------------+---------------+------
-Dgn::PhysicalElementPtr PerformanceElementsCRUDTestFixture::CreatePerfElement(Utf8CP className, DgnModelR targetModel, DgnCategoryId catId) const
-    {
-    if (0 == strcmp(className, PERF_TEST_PERFELEMENT_CLASS_NAME))
-        return PerfElement::Create(*m_db, targetModel.GetModelId(), catId);
-    if (0 == strcmp(className, PERF_TEST_PERFELEMENTSUB1_CLASS_NAME))
-        return PerfElementSub1::Create(*m_db, targetModel.GetModelId(), catId);
-    if (0 == strcmp(className, PERF_TEST_PERFELEMENTSUB2_CLASS_NAME))
-        return PerfElementSub2::Create(*m_db, targetModel.GetModelId(), catId);
-    if (0 == strcmp(className, PERF_TEST_PERFELEMENTSUB3_CLASS_NAME))
-        return PerfElementSub3::Create(*m_db, targetModel.GetModelId(), catId);
-    if (0 == strcmp(className, PERF_TEST_PERFELEMENTCHBASE_CLASS_NAME))
-        return PerfElementCHBase::Create(*m_db, targetModel.GetModelId(), catId);
-    if (0 == strcmp(className, PERF_TEST_PERFELEMENTCHSUB1_CLASS_NAME))
-        return PerfElementCHSub1::Create(*m_db, targetModel.GetModelId(), catId);
-    if (0 == strcmp(className, PERF_TEST_PERFELEMENTCHSUB2_CLASS_NAME))
-        return PerfElementCHSub2::Create(*m_db, targetModel.GetModelId(), catId);
-    if (0 == strcmp(className, PERF_TEST_PERFELEMENTCHSUB3_CLASS_NAME))
-        return PerfElementCHSub3::Create(*m_db, targetModel.GetModelId(), catId);
-    return nullptr;
-    }
-
-//---------------------------------------------------------------------------------------
-// @bsimethod                                      Muhammad Hassan                  11/16
-//+---------------+---------------+---------------+---------------+---------------+------
-void PerformanceElementsCRUDTestFixture::CreateElements(int numInstances, Utf8CP className, bvector<DgnElementPtr>& elements, Utf8CP modelName) const
-    {
-    PhysicalModelPtr targetModel = DgnDbTestUtils::InsertPhysicalModel(*m_db, modelName);
-    Utf8String categoryName;
-    categoryName.Sprintf("%s_Category", modelName);
-    DgnCategoryId catId = DgnDbTestUtils::InsertSpatialCategory(*m_db, categoryName.c_str());
-
-    bool addMultiAspect = false;
-    bool addExtKey = false;
-
-    for (int i = 0; i < numInstances; i++)
-        {
-<<<<<<< HEAD
-        for (int i = 0; i < numInstances; i++)
-            {
-            PerfElementPtr element = PerfElement::Create(*m_db, targetModel->GetModelId(), catId);
-            ASSERT_EQ(DgnDbStatus::Success, SetPropertyValues(className, element));
-            ASSERT_TRUE(element != nullptr);
-
-            AddGeometry(element);
-            if (addMultiAspect)
-                DgnElement::MultiAspect::AddAspect(*element, *TestMultiAspect::Create("Initial Value"));
-            if (addExtKey)
-                {
-                DgnElement::ExternalKeyAspectPtr extkeyAspect = DgnElement::ExternalKeyAspect::Create(CodeSpecId((uint64_t) 1), "TestExtKey");
-                ASSERT_TRUE(extkeyAspect.IsValid());
-                element->AddAppData(DgnElement::ExternalKeyAspect::GetAppDataKey(), extkeyAspect.get());
-                }
-
-            elements.push_back(element);
-            }
-        }
-    else if (0 == strcmp(className, PERF_TEST_PERFELEMENTSUB1_CLASS_NAME))
-        {
-        for (int i = 0; i < numInstances; i++)
-            {
-            PerfElementSub1Ptr element = PerfElementSub1::Create(*m_db, targetModel->GetModelId(), catId);
-            ASSERT_EQ(DgnDbStatus::Success, SetPropertyValues(className, element));
-            ASSERT_TRUE(element != nullptr);
-
-            AddGeometry(element);
-            if (addMultiAspect)
-                DgnElement::MultiAspect::AddAspect(*element, *TestMultiAspect::Create("Initial Value"));
-            if (addExtKey)
-                {
-                DgnElement::ExternalKeyAspectPtr extkeyAspect = DgnElement::ExternalKeyAspect::Create(CodeSpecId((uint64_t) 1), "TestExtKey");
-                ASSERT_TRUE(extkeyAspect.IsValid());
-                element->AddAppData(DgnElement::ExternalKeyAspect::GetAppDataKey(), extkeyAspect.get());
-                }
-
-            elements.push_back(element);
-            }
-        }
-    else if (0 == strcmp(className, PERF_TEST_PERFELEMENTSUB2_CLASS_NAME))
-        {
-        for (int i = 0; i < numInstances; i++)
-            {
-            PerfElementSub2Ptr element = PerfElementSub2::Create(*m_db, targetModel->GetModelId(), catId);
-            ASSERT_EQ(DgnDbStatus::Success, SetPropertyValues(className, element));
-            ASSERT_TRUE(element != nullptr);
-
-            AddGeometry(element);
-            if (addMultiAspect)
-                DgnElement::MultiAspect::AddAspect(*element, *TestMultiAspect::Create("Initial Value"));
-            if (addExtKey)
-                {
-                DgnElement::ExternalKeyAspectPtr extkeyAspect = DgnElement::ExternalKeyAspect::Create(CodeSpecId((uint64_t) 1), "TestExtKey");
-                ASSERT_TRUE(extkeyAspect.IsValid());
-                element->AddAppData(DgnElement::ExternalKeyAspect::GetAppDataKey(), extkeyAspect.get());
-                }
-
-            elements.push_back(element);
-            }
-        }
-    else if (0 == strcmp(className, PERF_TEST_PERFELEMENTSUB3_CLASS_NAME))
-        {
-        for (int i = 0; i < numInstances; i++)
-            {
-            PerfElementSub3Ptr element = PerfElementSub3::Create(*m_db, targetModel->GetModelId(), catId);
-            ASSERT_EQ(DgnDbStatus::Success, SetPropertyValues(className, element));
-            ASSERT_TRUE(element != nullptr);
-
-            AddGeometry(element);
-            if (addMultiAspect)
-                DgnElement::MultiAspect::AddAspect(*element, *TestMultiAspect::Create("Initial Value"));
-            if (addExtKey)
-                {
-                DgnElement::ExternalKeyAspectPtr extkeyAspect = DgnElement::ExternalKeyAspect::Create(CodeSpecId((uint64_t) 1), "TestExtKey");
-                ASSERT_TRUE(extkeyAspect.IsValid());
-                element->AddAppData(DgnElement::ExternalKeyAspect::GetAppDataKey(), extkeyAspect.get());
-                }
-
-            elements.push_back(element);
-=======
-        Dgn::PhysicalElementPtr element = CreatePerfElement(className, *targetModel, catId);
-        ASSERT_EQ(DgnDbStatus::Success, SetPropertyValues(className, element));
-        ASSERT_TRUE(element != nullptr);
-
-        AddGeometry(element);
-        if (addMultiAspect)
-            DgnElement::MultiAspect::AddAspect(*element, *TestMultiAspect::Create("Initial Value"));
-        if (addExtKey)
-            {
-            DgnElement::ExternalKeyAspectPtr extkeyAspect = DgnElement::ExternalKeyAspect::Create(DgnAuthorityId((uint64_t) 1), "TestExtKey");
-            ASSERT_TRUE(extkeyAspect.IsValid());
-            element->AddAppData(DgnElement::ExternalKeyAspect::GetAppDataKey(), extkeyAspect.get());
->>>>>>> 230d7e1d
-            }
-
-        elements.push_back(element);
-        }
-    ASSERT_EQ(numInstances, (int) elements.size());
-    }
-
-//---------------------------------------------------------------------------------------
-// @bsimethod                                      Muhammad Hassan                  11/16
-//+---------------+---------------+---------------+---------------+---------------+------
-DgnDbStatus PerformanceElementsCRUDTestFixture::VerifyPerfElementSelectParams(DgnElementCR element)
-    {
-    if (0 != strcmp("PerfElement - InitValue", element.GetPropertyValueString("BaseStr").c_str()) ||
-        (10000000 != element.GetPropertyValueUInt64("BaseLong")) ||
-        (-3.1416 != element.GetPropertyValueDouble("BaseDouble")))
-        return DgnDbStatus::ReadError;
-
-    return DgnDbStatus::Success;
-    }
-
-//---------------------------------------------------------------------------------------
-// @bsimethod                                      Muhammad Hassan                  11/16
-//+---------------+---------------+---------------+---------------+---------------+------
-DgnDbStatus PerformanceElementsCRUDTestFixture::VerifyPerfElementSub1SelectParams(DgnElementCR element)
-    {
-    if ((DgnDbStatus::Success != VerifyPerfElementSelectParams(element)) ||
-        0 != strcmp("PerfElementSub1 - InitValue", element.GetPropertyValueString("Sub1Str").c_str()) ||
-        (20000000 != element.GetPropertyValueUInt64("Sub1Long")) ||
-        (2.71828 != element.GetPropertyValueDouble("Sub1Double")))
-        return DgnDbStatus::ReadError;
-
-    return DgnDbStatus::Success;
-    }
-
-//---------------------------------------------------------------------------------------
-// @bsimethod                                      Muhammad Hassan                  11/16
-//+---------------+---------------+---------------+---------------+---------------+------
-DgnDbStatus PerformanceElementsCRUDTestFixture::VerifyPerfElementSub2SelectParams(DgnElementCR element)
-    {
-    if ((DgnDbStatus::Success != VerifyPerfElementSub1SelectParams(element)) ||
-        0 != strcmp("PerfElementSub2 - InitValue", element.GetPropertyValueString("Sub2Str").c_str()) ||
-        (30000000 != element.GetPropertyValueUInt64("Sub2Long")) ||
-        (1.414121 != element.GetPropertyValueDouble("Sub2Double")))
-        return DgnDbStatus::ReadError;
-
-    return DgnDbStatus::Success;
-    }
-
-//---------------------------------------------------------------------------------------
-// @bsimethod                                      Muhammad Hassan                  11/16
-//+---------------+---------------+---------------+---------------+---------------+------
-DgnDbStatus PerformanceElementsCRUDTestFixture::VerifyPerfElementSub3SelectParams(DgnElementCR element)
-    {
-    if ((DgnDbStatus::Success != VerifyPerfElementSub2SelectParams(element)) ||
-        0 != strcmp("PerfElementSub3 - InitValue", element.GetPropertyValueString("Sub3Str").c_str()) ||
-        (40000000 != element.GetPropertyValueUInt64("Sub3Long")) ||
-        (1.61803398874 != element.GetPropertyValueDouble("Sub3Double")))
-        return DgnDbStatus::ReadError;
-
-    return DgnDbStatus::Success;
-    }
-
-//---------------------------------------------------------------------------------------
-// @bsimethod                                      Muhammad Hassan                  11/16
-//+---------------+---------------+---------------+---------------+---------------+------
-DgnDbStatus PerformanceElementsCRUDTestFixture::GetPropertyValues(DgnElementCR element, Utf8CP className)
-    {
-    if (0 == strcmp(className, PERF_TEST_PERFELEMENT_CLASS_NAME))
-        return VerifyPerfElementSelectParams(element);
-    else if (0 == strcmp(className, PERF_TEST_PERFELEMENTSUB1_CLASS_NAME))
-        return VerifyPerfElementSub1SelectParams(element);
-    else if (0 == strcmp(className, PERF_TEST_PERFELEMENTSUB2_CLASS_NAME))
-        return VerifyPerfElementSub2SelectParams(element);
-    else if (0 == strcmp(className, PERF_TEST_PERFELEMENTSUB3_CLASS_NAME))
-        return VerifyPerfElementSub3SelectParams(element);
-
-    return DgnDbStatus::BadElement;
-    }
-
-//---------------------------------------------------------------------------------------
-// @bsimethod                                   Shaun.Sewall                    09/2016
-//---------------------------------------------------------------------------------------
-DgnElementId PerformanceElementsCRUDTestFixture::generateTimeBasedId(int counter)
-    {
-    uint64_t part1 = BeTimeUtilities::QueryMillisecondsCounter() << 12;
-    uint64_t part2 = counter & 0xFFF;
-    return DgnElementId(part1 + part2);
-    }
-
-//---------------------------------------------------------------------------------------
-// @bsimethod                                   Shaun.Sewall                    09/2016
-//---------------------------------------------------------------------------------------
-DgnElementId PerformanceElementsCRUDTestFixture::generateAlternatingBriefcaseId(int counter)
-    {
-    BeBriefcaseId briefcaseId((counter / 100) % 10 + 2);
-    return DgnElementId(BeBriefcaseBasedId(briefcaseId, counter).GetValue());
-    }
-
-//---------------------------------------------------------------------------------------
-// @bsimethod                                      Muhammad Hassan                  10/15
-//+---------------+---------------+---------------+---------------+---------------+------
-void PerformanceElementsCRUDTestFixture::ApiInsertTime(Utf8CP className, int initialInstanceCount, int opCount, bool setFederationGuid, int idStrategy)
-    {
-    WString wClassName;
-    wClassName.AssignUtf8(className);
-    WPrintfString dbName(L"ElementApiInsert%ls_%d.ibim", wClassName.c_str(), opCount);
-    SetUpTestDgnDb(dbName.c_str(), className, initialInstanceCount);
-
-    bvector<DgnElementPtr> testElements;
-    CreateElements(opCount, className, testElements, "ElementApiInstances");
-    ASSERT_EQ(opCount, (int) testElements.size());
-
-    int i = 0;
-    StopWatch timer(true);
-    for (DgnElementPtr& element : testElements)
-        {
-        // optionally allow FederationGuid to be set as part of the performance test
-        if (setFederationGuid)
-            element->SetFederationGuid(BeGuid(true));
-
-        // optionally allow a different ID allocation strategy for performance comparison purposes
-        if (1 == idStrategy)
-            element->ForceElementIdForInsert(generateTimeBasedId(++i));
-        else if (2 == idStrategy)
-            element->ForceElementIdForInsert(generateAlternatingBriefcaseId(++i));
-
-        DgnDbStatus stat = DgnDbStatus::Success;
-        element->Insert(&stat);
-        ASSERT_EQ(DgnDbStatus::Success, stat);
-        }
-
-    timer.Stop();
-    m_db->SaveChanges();
-    LogTiming(timer, "Element API Insert", className, false, initialInstanceCount, opCount);
-    }
-
-//---------------------------------------------------------------------------------------
-// @bsimethod                                      Muhammad Hassan                  10/15
-//+---------------+---------------+---------------+---------------+---------------+------
-void PerformanceElementsCRUDTestFixture::ApiSelectTime(Utf8CP className, int initialInstanceCount, int opCount)
-    {
-    WString wClassName;
-    wClassName.AssignUtf8(className);
-    WPrintfString dbName(L"ElementApiSelect%ls_%d.ibim", wClassName.c_str(), opCount);
-    SetUpTestDgnDb(dbName.c_str(), className, initialInstanceCount);
-
-    const int elementIdIncrement = DetermineElementIdIncrement(initialInstanceCount, opCount);
-    StopWatch timer(true);
-    for (uint64_t i = 0; i < opCount; i++)
-        {
-        const DgnElementId id(s_firstElementId + i*elementIdIncrement);
-        DgnElementCPtr element = m_db->Elements().GetElement(id);
-        ASSERT_TRUE(element != nullptr);
-        ASSERT_EQ(DgnDbStatus::Success, GetPropertyValues(*element, className));
-        }
-
-    timer.Stop();
-    m_db->SaveChanges();
-    LogTiming(timer, "Element API Read", className, false, initialInstanceCount, opCount);
-    }
-
-//---------------------------------------------------------------------------------------
-// @bsimethod                                      Muhammad Hassan                  10/15
-//+---------------+---------------+---------------+---------------+---------------+------
-void PerformanceElementsCRUDTestFixture::ApiUpdateTime(Utf8CP className, int initialInstanceCount, int opCount)
-    {
-    WPrintfString dbName(L"ElementApiUpdate%ls_%d.ibim", WString(className, BentleyCharEncoding::Utf8).c_str(), opCount);
-    SetUpTestDgnDb(dbName.c_str(), className, initialInstanceCount);
-
-    const int elementIdIncrement = DetermineElementIdIncrement(initialInstanceCount, opCount);
-
-    //First build dgnelements with modified Geomtry
-    bvector<DgnElementPtr> elements;
-    for (uint64_t i = 0; i < opCount; i++)
-        {
-        const DgnElementId id(s_firstElementId + i*elementIdIncrement);
-        DgnElementPtr element = m_db->Elements().GetForEdit<DgnElement>(id);
-        ASSERT_TRUE(element != nullptr);
-
-        ASSERT_EQ(DgnDbStatus::Success, SetPropertyValues(className, element, true));
-
-        ExtendGeometry(element);
-        elements.push_back(element);
-        }
-
-    //Now update and record time
-    StopWatch timer(true);
-    for (DgnElementPtr& element : elements)
-        {
-        DgnDbStatus stat = DgnDbStatus::Success;
-        element->DgnElement::Update(&stat);
-        ASSERT_EQ(DgnDbStatus::Success, stat);
-        }
-
-    timer.Stop();
-    m_db->SaveChanges();
-    LogTiming(timer, "Element API Update", className, false, initialInstanceCount, opCount);
-    }
-
-//---------------------------------------------------------------------------------------
-// @bsimethod                                      Muhammad Hassan                  10/15
-//+---------------+---------------+---------------+---------------+---------------+------
-void PerformanceElementsCRUDTestFixture::ApiDeleteTime(Utf8CP className, int initialInstanceCount, int opCount)
-    {
-    WPrintfString dbName(L"ElementApiDelete%ls_%d.ibim", WString(className, BentleyCharEncoding::Utf8).c_str(), opCount);
-    SetUpTestDgnDb(dbName.c_str(), className, initialInstanceCount);
-
-    const int elementIdIncrement = DetermineElementIdIncrement(initialInstanceCount, opCount);
-
-    StopWatch timer(true);
-    for (uint64_t i = 0; i < opCount; i++)
-        {
-        const DgnElementId id(s_firstElementId + i*elementIdIncrement);
-        STATEMENT_DIAGNOSTICS_LOGCOMMENT("Elements::Delete - START");
-        const DgnDbStatus stat = m_db->Elements().Delete(id);
-        STATEMENT_DIAGNOSTICS_LOGCOMMENT("Elements::Delete - END");
-        ASSERT_EQ(DgnDbStatus::Success, stat);
-        }
-
-    timer.Stop();
-    m_db->SaveChanges();
-    LogTiming(timer, "Element API Delete", className, false, initialInstanceCount, opCount);
-    }
-
-//---------------------------------------------------------------------------------------
-// @bsimethod                                     Krischan.Eberle                  11/15
-//+---------------+---------------+---------------+---------------+---------------+------
-void PerformanceElementsCRUDTestFixture::LogTiming(StopWatch& timer, Utf8CP description, Utf8CP testClassName, bool omitClassIdFilter, int initialInstanceCount, int opCount) const
-    {
-    Utf8CP noClassIdFilterStr = omitClassIdFilter ? "w/o ECClassId filter " : " ";
-
-    Utf8String totalDescription;
-    totalDescription.Sprintf("%s %s '%s' [Initial count: %d]", description, noClassIdFilterStr, testClassName, initialInstanceCount);
-    LOGTODB(TEST_DETAILS, timer.GetElapsedSeconds(), totalDescription.c_str(), opCount);
-#ifdef PERF_ELEM_CRUD_LOG_TO_CONSOLE
-    printf("%.8f %s\n", timer.GetElapsedSeconds(), totalDescription.c_str());
-#endif
-    }
-
-/*******************************************************Class Hierarchy For Performance Tests***********************************************************************************
-
----------------------------------------------------------------PerfElement(Str, Long, Double)
---------------------------------------------------------------------|
--------------------------------------------------------------PerfElementSub1(Sub1Str, Sub1Long, Sub1Double)
---------------------------------------------------------------------|
--------------------------------------------------------------PerfElementSub2(Sub2Str, Sub2Long, Sub2Double)
---------------------------------------------------------------------|
--------------------------------------------------------------PerfElementSub3(Sub3Str, Sub3Long, Sub3Double)
-
-********************************************************************************************************************************************************************************/
-
-//---------------------------------------------------------------------------------------
-// @bsimethod                                     Muhammad Hassan                  10/15
-//+---------------+---------------+---------------+---------------+---------------+------
-TEST_F(PerformanceElementsCRUDTestFixture, InsertApi)
-    {
-    ApiInsertTime(PERF_TEST_PERFELEMENT_CLASS_NAME);
-    ApiInsertTime(PERF_TEST_PERFELEMENTSUB1_CLASS_NAME);
-    ApiInsertTime(PERF_TEST_PERFELEMENTSUB2_CLASS_NAME);
-    ApiInsertTime(PERF_TEST_PERFELEMENTSUB3_CLASS_NAME);
-    }
-
-//---------------------------------------------------------------------------------------
-// @bsimethod                                     Sam.Wilson                      01/17
-//+---------------+---------------+---------------+---------------+---------------+------
-TEST_F(PerformanceElementsCRUDTestFixture, InsertApiCH)
-    {
-    ApiInsertTime(PERF_TEST_PERFELEMENTCHBASE_CLASS_NAME);
-    ApiInsertTime(PERF_TEST_PERFELEMENTCHSUB1_CLASS_NAME);
-    ApiInsertTime(PERF_TEST_PERFELEMENTCHSUB2_CLASS_NAME);
-    ApiInsertTime(PERF_TEST_PERFELEMENTCHSUB3_CLASS_NAME);
-    }
-
-//---------------------------------------------------------------------------------------
-// @bsimethod                                     Muhammad Hassan                  10/15
-//+---------------+---------------+---------------+---------------+---------------+------
-TEST_F(PerformanceElementsCRUDTestFixture, SelectApi)
-    {
-    ApiSelectTime(PERF_TEST_PERFELEMENT_CLASS_NAME);
-    ApiSelectTime(PERF_TEST_PERFELEMENTSUB1_CLASS_NAME);
-    ApiSelectTime(PERF_TEST_PERFELEMENTSUB2_CLASS_NAME);
-    ApiSelectTime(PERF_TEST_PERFELEMENTSUB3_CLASS_NAME);
-    }
-
-//---------------------------------------------------------------------------------------
-// @bsimethod                                     Muhammad Hassan                  10/15
-//+---------------+---------------+---------------+---------------+---------------+------
-TEST_F(PerformanceElementsCRUDTestFixture, UpdateApi)
-    {
-    ApiUpdateTime(PERF_TEST_PERFELEMENT_CLASS_NAME);
-    ApiUpdateTime(PERF_TEST_PERFELEMENTSUB1_CLASS_NAME);
-    ApiUpdateTime(PERF_TEST_PERFELEMENTSUB2_CLASS_NAME);
-    ApiUpdateTime(PERF_TEST_PERFELEMENTSUB3_CLASS_NAME);
-    }
-
-//---------------------------------------------------------------------------------------
-// @bsimethod                                     Muhammad Hassan                  10/15
-//+---------------+---------------+---------------+---------------+---------------+------
-TEST_F(PerformanceElementsCRUDTestFixture, DeleteApi)
-    {
-    ApiDeleteTime(PERF_TEST_PERFELEMENT_CLASS_NAME);
-    ApiDeleteTime(PERF_TEST_PERFELEMENTSUB1_CLASS_NAME);
-    ApiDeleteTime(PERF_TEST_PERFELEMENTSUB2_CLASS_NAME);
-    ApiDeleteTime(PERF_TEST_PERFELEMENTSUB3_CLASS_NAME);
-    }
-
-// Uncomment this to profile ElementLocksPerformanceTest
-// #define PROFILE_ELEMENT_LOCKS_TEST 1
-// Uncomment this to output timings of ElementLocksPerformanceTest runs
-// #define PRINT_ELEMENT_LOCKS_TEST 1
-
-//=======================================================================================
-// @bsistruct                                                   Paul.Connelly   04/16
-//=======================================================================================
-struct ElementLocksPerformanceTest : PerformanceElementsCRUDTestFixture
-    {
-    void TestInsert(bool asBriefcase, Utf8CP className, int numElems)
-        {
-        auto dbName = asBriefcase ? L"LocksBriefcase.ibim" : L"LocksRepository.ibim";
-        SetUpTestDgnDb(dbName, className, 0);
-        if (asBriefcase)
-            TestDataManager::MustBeBriefcase(m_db, Db::OpenMode::ReadWrite);
-
-        bvector<DgnElementPtr> elems;
-        elems.reserve(numElems);
-        CreateElements(numElems, className, elems, "MyModel");
-
-#ifdef PROFILE_ELEMENT_LOCKS_TEST
-        printf("Attach profiler...\n");
-        getchar();
-#endif
-        StopWatch timer(true);
-        for (auto& elem : elems)
-            {
-            DgnDbStatus stat;
-            elem->Insert(&stat);
-            EXPECT_EQ(DgnDbStatus::Success, stat);
-            }
-
-        timer.Stop();
-#ifdef PRINT_ELEMENT_LOCKS_TEST
-        printf("%ls (%d): %f\n", dbName, m_db->GetBriefcaseId().GetValue(), timer.GetElapsedSeconds());
-#endif
-
-        m_db->SaveChanges();
-        }
-
-    void TestInsert(bool asBriefcase, int nElems) { TestInsert(asBriefcase, PERF_TEST_PERFELEMENTSUB3_CLASS_NAME, nElems); }
-    };
-
-/*---------------------------------------------------------------------------------**//**
-* @bsimethod                                                    Paul.Connelly   04/16
-+---------------+---------------+---------------+---------------+---------------+------*/
-TEST_F(ElementLocksPerformanceTest, Master_Insert100) { TestInsert(false, 100); }
-
-/*---------------------------------------------------------------------------------**//**
-* @bsimethod                                                    Paul.Connelly   04/16
-+---------------+---------------+---------------+---------------+---------------+------*/
-TEST_F(ElementLocksPerformanceTest, Master_Insert1000) { TestInsert(false, 1000); }
-
-/*---------------------------------------------------------------------------------**//**
-* @bsimethod                                                    Paul.Connelly   04/16
-+---------------+---------------+---------------+---------------+---------------+------*/
-TEST_F(ElementLocksPerformanceTest, Master_Insert10000) { TestInsert(false, 10000); }
-
-/*---------------------------------------------------------------------------------**//**
-* @bsimethod                                                    Paul.Connelly   04/16
-+---------------+---------------+---------------+---------------+---------------+------*/
-TEST_F(ElementLocksPerformanceTest, Briefcase_Insert100) { TestInsert(true, 100); }
-
-/*---------------------------------------------------------------------------------**//**
-* @bsimethod                                                    Paul.Connelly   04/16
-+---------------+---------------+---------------+---------------+---------------+------*/
-TEST_F(ElementLocksPerformanceTest, Briefcase_Insert1000) { TestInsert(true, 1000); }
-
-/*---------------------------------------------------------------------------------**//**
-* @bsimethod                                                    Paul.Connelly   04/16
-+---------------+---------------+---------------+---------------+---------------+------*/
-TEST_F(ElementLocksPerformanceTest, Briefcase_Insert10000) { TestInsert(true, 10000); }
-
+/*--------------------------------------------------------------------------------------+
+|
+|  $Source: Tests/DgnProject/Performance/PerformanceElementsCRUDTests.cpp $
+|
+|  $Copyright: (c) 2017 Bentley Systems, Incorporated. All rights reserved. $
+|
++--------------------------------------------------------------------------------------*/
+#include "PerformanceElementsCRUDTests.h"
+
+// Uncomment this if you want elapsed time of each test case logged to console in addition to the log file.
+// #define PERF_ELEM_CRUD_LOG_TO_CONSOLE 1
+
+//---------------------------------------------------------------------------------------
+// @bsimethod                                      Muhammad Hassan                  10/15
+//+---------------+---------------+---------------+---------------+---------------+------
+void PerformanceElementsCRUDTestFixture::SetUpTestDgnDb(WCharCP destFileName, Utf8CP testClassName, int initialInstanceCount)
+    {
+    WString seedFileName;
+    seedFileName.Sprintf(L"dgndb_ecsqlvssqlite_%d_%ls_seed%d.ibim", initialInstanceCount, WString(testClassName, BentleyCharEncoding::Utf8).c_str(), DateTime::GetCurrentTimeUtc().GetDayOfYear());
+
+    BeFileName seedFilePath;
+    BeTest::GetHost().GetOutputRoot(seedFilePath);
+    seedFilePath.AppendToPath(BeFileName(BeTest::GetNameOfCurrentTestCase()));
+    seedFilePath.AppendToPath(seedFileName.c_str());
+    if (!seedFilePath.DoesPathExist())
+        {
+        SetupSeedProject(seedFileName.c_str());
+        ASSERT_TRUE(m_db->IsDbOpen());
+        //m_db->Schemas().CreateECClassViewsInDb();
+        {
+        bvector<DgnElementPtr> testElements;
+        CreateElements(initialInstanceCount, testClassName, testElements, "InitialInstances");
+        DgnDbStatus stat = DgnDbStatus::Success;
+        for (DgnElementPtr& element : testElements)
+            {
+            element->Insert(&stat);
+            ASSERT_EQ(DgnDbStatus::Success, stat);
+            ASSERT_TRUE(element.IsValid());
+            }
+        }
+
+        m_db->CloseDb();
+        }
+
+    BeFileName dgndbFilePath;
+    BeTest::GetHost().GetOutputRoot(dgndbFilePath);
+    dgndbFilePath.AppendToPath(destFileName);
+
+    ASSERT_EQ(BeFileNameStatus::Success, BeFileName::BeCopyFile(seedFilePath, dgndbFilePath, false));
+
+    DbResult status;
+    m_db = DgnDb::OpenDgnDb(&status, dgndbFilePath, DgnDb::OpenParams(Db::OpenMode::ReadWrite));
+    EXPECT_EQ(DbResult::BE_SQLITE_OK, status) << status;
+    ASSERT_TRUE(m_db.IsValid());
+    }
+
+/*---------------------------------------------------------------------------------**//**
+* @bsimethod                                                    Paul.Connelly   01/16
++---------------+---------------+---------------+---------------+---------------+------*/
+static bool appendEllipse3d(GeometryBuilder& builder, double cx, double cy, double cz)
+    {
+    DEllipse3d ellipseData = DEllipse3d::From(cx, cy, cz,
+                                              0, 0, 2,
+                                              0, 3, 0,
+                                              0.0, Angle::TwoPi());
+    ICurvePrimitivePtr ellipse = ICurvePrimitive::CreateArc(ellipseData);
+    return builder.Append(*ellipse);
+    }
+
+//---------------------------------------------------------------------------------------
+// @bsimethod                                   Majd.Uddin            01/2016
+//---------------+---------------+---------------+---------------+---------------+-------
+static bool appendSolidPrimitive(GeometryBuilder& builder, double dz, double radius)
+    {
+    DgnConeDetail cylinderDetail(DPoint3d::From(0, 0, 0), DPoint3d::From(0, 0, dz), radius, radius, true);
+    ISolidPrimitivePtr solidPrimitive = ISolidPrimitive::CreateDgnCone(cylinderDetail);
+    GeometricPrimitivePtr elmGeom3 = GeometricPrimitive::Create(*solidPrimitive);
+    EXPECT_TRUE(elmGeom3.IsValid());
+    EXPECT_TRUE(GeometricPrimitive::GeometryType::SolidPrimitive == elmGeom3->GetGeometryType());
+    ISolidPrimitivePtr getAsSolid = elmGeom3->GetAsISolidPrimitive();
+    EXPECT_TRUE(getAsSolid.IsValid());
+
+    return builder.Append(*getAsSolid);
+    }
+
+//---------------------------------------------------------------------------------------
+// @bsimethod                                      Muhammad Hassan                  11/16
+//+---------------+---------------+---------------+---------------+---------------+------
+static bool useEllipse = true;
+void PerformanceElementsCRUDTestFixture::AddGeometry(DgnElementPtr element) const
+    {
+    GeometrySourceP geomElem = element->ToGeometrySourceP();
+    GeometryBuilderPtr builder = GeometryBuilder::Create(*element->GetModel(), geomElem->GetCategoryId(), DPoint3d::From(0.0, 0.0, 0.0));
+    if (useEllipse)
+        ASSERT_TRUE(appendEllipse3d(*builder, 1, 2, 3));
+    else
+        ASSERT_TRUE(appendSolidPrimitive(*builder, 3.0, 1.5));
+    ASSERT_EQ(SUCCESS, builder->Finish(*geomElem));
+
+    ASSERT_TRUE(geomElem->HasGeometry());
+    }
+
+//---------------------------------------------------------------------------------------
+// @bsimethod                                      Muhammad Hassan                  11/16
+//+---------------+---------------+---------------+---------------+---------------+------
+void PerformanceElementsCRUDTestFixture::ExtendGeometry(DgnElementPtr element) const
+    {
+    GeometrySourceP geomElem = element->ToGeometrySourceP();
+    GeometryBuilderPtr builder = GeometryBuilder::Create(*element->GetModel(), geomElem->GetCategoryId(), DPoint3d::From(0.0, 0.0, 0.0));
+    if (useEllipse)
+        ASSERT_TRUE(appendEllipse3d(*builder, 3, 2, 1));
+    else
+        ASSERT_TRUE(appendSolidPrimitive(*builder, 6.0, 3.0));
+
+    ASSERT_EQ(SUCCESS, builder->Finish(*geomElem));
+    ASSERT_TRUE(geomElem->HasGeometry());
+    }
+
+//---------------------------------------------------------------------------------------
+// @bsimethod                                      Muhammad Hassan                  11/16
+//+---------------+---------------+---------------+---------------+---------------+------
+DgnDbStatus PerformanceElementsCRUDTestFixture::SetPerfElementPropertyValues(DgnElementPtr element, bool update) const
+    {
+    Utf8String stringVal = "PerfElement - ";
+    uint64_t longVal = 10000000LL;
+    double doubleVal = -3.1416;
+
+    if (update)
+        {
+        stringVal.append("UpdatedValue");
+        longVal = longVal * 2;
+        doubleVal = doubleVal * 2;
+        }
+    else
+        {
+        stringVal.append("InitValue");
+        }
+
+    if ((DgnDbStatus::Success == element->SetPropertyValue("BaseStr", stringVal.c_str())) &&
+        (DgnDbStatus::Success == element->SetPropertyValue("BaseLong", ECN::ECValue(longVal))) &&
+        (DgnDbStatus::Success == element->SetPropertyValue("BaseDouble", doubleVal)))
+        return DgnDbStatus::Success;
+
+    return DgnDbStatus::WriteError;
+    }
+
+//---------------------------------------------------------------------------------------
+// @bsimethod                                      Muhammad Hassan                  11/16
+//+---------------+---------------+---------------+---------------+---------------+------
+DgnDbStatus PerformanceElementsCRUDTestFixture::SetPerfElementSub1PropertyValues(DgnElementPtr element, bool update) const
+    {
+    Utf8String stringVal = "PerfElementSub1 - ";
+    uint64_t longVal = 20000000LL;
+    double doubleVal = 2.71828;
+
+    if (update)
+        {
+        stringVal.append("UpdatedValue");
+        longVal = longVal * 2;
+        doubleVal = doubleVal * 2;
+        }
+    else
+        {
+        stringVal.append("InitValue");
+        }
+
+    if ((DgnDbStatus::Success == SetPerfElementPropertyValues(element, update)) &&
+        (DgnDbStatus::Success == element->SetPropertyValue("Sub1Str", stringVal.c_str())) &&
+        (DgnDbStatus::Success == element->SetPropertyValue("Sub1Long", ECN::ECValue(longVal))) &&
+        (DgnDbStatus::Success == element->SetPropertyValue("Sub1Double", doubleVal)))
+        return DgnDbStatus::Success;
+
+    return DgnDbStatus::WriteError;
+    }
+
+//---------------------------------------------------------------------------------------
+// @bsimethod                                      Muhammad Hassan                  11/16
+//+---------------+---------------+---------------+---------------+---------------+------
+DgnDbStatus PerformanceElementsCRUDTestFixture::SetPerfElementSub2PropertyValues(DgnElementPtr element, bool update) const
+    {
+    Utf8String stringVal = "PerfElementSub2 - ";
+    uint64_t longVal = 30000000LL;
+    double doubleVal = 1.414121;
+
+    if (update)
+        {
+        stringVal.append("UpdatedValue");
+        longVal = longVal * 2;
+        doubleVal = doubleVal * 2;
+        }
+    else
+        {
+        stringVal.append("InitValue");
+        }
+
+    if ((DgnDbStatus::Success == SetPerfElementSub1PropertyValues(element, update)) &&
+        (DgnDbStatus::Success == element->SetPropertyValue("Sub2Str", stringVal.c_str())) &&
+        (DgnDbStatus::Success == element->SetPropertyValue("Sub2Long", ECN::ECValue(longVal))) &&
+        (DgnDbStatus::Success == element->SetPropertyValue("Sub2Double", doubleVal)))
+        return DgnDbStatus::Success;
+
+    return DgnDbStatus::WriteError;
+    }
+
+//---------------------------------------------------------------------------------------
+// @bsimethod                                      Muhammad Hassan                  11/16
+//+---------------+---------------+---------------+---------------+---------------+------
+DgnDbStatus PerformanceElementsCRUDTestFixture::SetPerfElementSub3PropertyValues(DgnElementPtr element, bool update) const
+    {
+    Utf8String stringVal = "PerfElementSub3 - ";
+    uint64_t longVal = 40000000LL;
+    double doubleVal = 1.61803398874;
+
+    if (update)
+        {
+        stringVal.append("UpdatedValue");
+        longVal = longVal * 2;
+        doubleVal = doubleVal * 2;
+        }
+    else
+        {
+        stringVal.append("InitValue");
+        }
+
+    if ((DgnDbStatus::Success == SetPerfElementSub2PropertyValues(element, update)) &&
+        (DgnDbStatus::Success == element->SetPropertyValue("Sub3Str", stringVal.c_str())) &&
+        (DgnDbStatus::Success == element->SetPropertyValue("Sub3Long", ECN::ECValue(longVal))) &&
+        (DgnDbStatus::Success == element->SetPropertyValue("Sub3Double", doubleVal)))
+        return DgnDbStatus::Success;
+
+    return DgnDbStatus::WriteError;
+    }
+
+//---------------------------------------------------------------------------------------
+// @bsimethod                                      Muhammad Hassan                  11/16
+//+---------------+---------------+---------------+---------------+---------------+------
+DgnDbStatus PerformanceElementsCRUDTestFixture::SetPropertyValues(Utf8CP className, DgnElementPtr element, bool update) const
+    {
+    if (0 == strcmp(className, PERF_TEST_PERFELEMENT_CLASS_NAME) || 0 == strcmp(className, PERF_TEST_PERFELEMENTCHBASE_CLASS_NAME))
+        return SetPerfElementPropertyValues(element, update);
+    if (0 == strcmp(className, PERF_TEST_PERFELEMENTSUB1_CLASS_NAME) || 0 == strcmp(className, PERF_TEST_PERFELEMENTCHSUB1_CLASS_NAME))
+        return SetPerfElementSub1PropertyValues(element, update);
+    if (0 == strcmp(className, PERF_TEST_PERFELEMENTSUB2_CLASS_NAME) || 0 == strcmp(className, PERF_TEST_PERFELEMENTCHSUB2_CLASS_NAME))
+        return SetPerfElementSub2PropertyValues(element, update);
+    if (0 == strcmp(className, PERF_TEST_PERFELEMENTSUB3_CLASS_NAME) || 0 == strcmp(className, PERF_TEST_PERFELEMENTCHSUB3_CLASS_NAME))
+        return SetPerfElementSub3PropertyValues(element, update);
+
+    return DgnDbStatus::BadElement;
+    }
+
+//---------------------------------------------------------------------------------------
+// @bsimethod                                      Sam.Wilson                       01/17
+//+---------------+---------------+---------------+---------------+---------------+------
+Dgn::PhysicalElementPtr PerformanceElementsCRUDTestFixture::CreatePerfElement(Utf8CP className, DgnModelR targetModel, DgnCategoryId catId) const
+    {
+    if (0 == strcmp(className, PERF_TEST_PERFELEMENT_CLASS_NAME))
+        return PerfElement::Create(*m_db, targetModel.GetModelId(), catId);
+    if (0 == strcmp(className, PERF_TEST_PERFELEMENTSUB1_CLASS_NAME))
+        return PerfElementSub1::Create(*m_db, targetModel.GetModelId(), catId);
+    if (0 == strcmp(className, PERF_TEST_PERFELEMENTSUB2_CLASS_NAME))
+        return PerfElementSub2::Create(*m_db, targetModel.GetModelId(), catId);
+    if (0 == strcmp(className, PERF_TEST_PERFELEMENTSUB3_CLASS_NAME))
+        return PerfElementSub3::Create(*m_db, targetModel.GetModelId(), catId);
+    if (0 == strcmp(className, PERF_TEST_PERFELEMENTCHBASE_CLASS_NAME))
+        return PerfElementCHBase::Create(*m_db, targetModel.GetModelId(), catId);
+    if (0 == strcmp(className, PERF_TEST_PERFELEMENTCHSUB1_CLASS_NAME))
+        return PerfElementCHSub1::Create(*m_db, targetModel.GetModelId(), catId);
+    if (0 == strcmp(className, PERF_TEST_PERFELEMENTCHSUB2_CLASS_NAME))
+        return PerfElementCHSub2::Create(*m_db, targetModel.GetModelId(), catId);
+    if (0 == strcmp(className, PERF_TEST_PERFELEMENTCHSUB3_CLASS_NAME))
+        return PerfElementCHSub3::Create(*m_db, targetModel.GetModelId(), catId);
+    return nullptr;
+    }
+
+//---------------------------------------------------------------------------------------
+// @bsimethod                                      Muhammad Hassan                  11/16
+//+---------------+---------------+---------------+---------------+---------------+------
+void PerformanceElementsCRUDTestFixture::CreateElements(int numInstances, Utf8CP className, bvector<DgnElementPtr>& elements, Utf8CP modelName) const
+    {
+    PhysicalModelPtr targetModel = DgnDbTestUtils::InsertPhysicalModel(*m_db, modelName);
+    Utf8String categoryName;
+    categoryName.Sprintf("%s_Category", modelName);
+    DgnCategoryId catId = DgnDbTestUtils::InsertSpatialCategory(*m_db, categoryName.c_str());
+
+    bool addMultiAspect = false;
+    bool addExtKey = false;
+
+    for (int i = 0; i < numInstances; i++)
+        {
+        Dgn::PhysicalElementPtr element = CreatePerfElement(className, *targetModel, catId);
+        ASSERT_EQ(DgnDbStatus::Success, SetPropertyValues(className, element));
+        ASSERT_TRUE(element != nullptr);
+
+        AddGeometry(element);
+        if (addMultiAspect)
+            DgnElement::MultiAspect::AddAspect(*element, *TestMultiAspect::Create("Initial Value"));
+        if (addExtKey)
+            {
+            DgnElement::ExternalKeyAspectPtr extkeyAspect = DgnElement::ExternalKeyAspect::Create(CodeSpecId((uint64_t) 1), "TestExtKey");
+            ASSERT_TRUE(extkeyAspect.IsValid());
+            element->AddAppData(DgnElement::ExternalKeyAspect::GetAppDataKey(), extkeyAspect.get());
+            }
+
+        elements.push_back(element);
+        }
+    ASSERT_EQ(numInstances, (int) elements.size());
+    }
+
+//---------------------------------------------------------------------------------------
+// @bsimethod                                      Muhammad Hassan                  11/16
+//+---------------+---------------+---------------+---------------+---------------+------
+DgnDbStatus PerformanceElementsCRUDTestFixture::VerifyPerfElementSelectParams(DgnElementCR element)
+    {
+    if (0 != strcmp("PerfElement - InitValue", element.GetPropertyValueString("BaseStr").c_str()) ||
+        (10000000 != element.GetPropertyValueUInt64("BaseLong")) ||
+        (-3.1416 != element.GetPropertyValueDouble("BaseDouble")))
+        return DgnDbStatus::ReadError;
+
+    return DgnDbStatus::Success;
+    }
+
+//---------------------------------------------------------------------------------------
+// @bsimethod                                      Muhammad Hassan                  11/16
+//+---------------+---------------+---------------+---------------+---------------+------
+DgnDbStatus PerformanceElementsCRUDTestFixture::VerifyPerfElementSub1SelectParams(DgnElementCR element)
+    {
+    if ((DgnDbStatus::Success != VerifyPerfElementSelectParams(element)) ||
+        0 != strcmp("PerfElementSub1 - InitValue", element.GetPropertyValueString("Sub1Str").c_str()) ||
+        (20000000 != element.GetPropertyValueUInt64("Sub1Long")) ||
+        (2.71828 != element.GetPropertyValueDouble("Sub1Double")))
+        return DgnDbStatus::ReadError;
+
+    return DgnDbStatus::Success;
+    }
+
+//---------------------------------------------------------------------------------------
+// @bsimethod                                      Muhammad Hassan                  11/16
+//+---------------+---------------+---------------+---------------+---------------+------
+DgnDbStatus PerformanceElementsCRUDTestFixture::VerifyPerfElementSub2SelectParams(DgnElementCR element)
+    {
+    if ((DgnDbStatus::Success != VerifyPerfElementSub1SelectParams(element)) ||
+        0 != strcmp("PerfElementSub2 - InitValue", element.GetPropertyValueString("Sub2Str").c_str()) ||
+        (30000000 != element.GetPropertyValueUInt64("Sub2Long")) ||
+        (1.414121 != element.GetPropertyValueDouble("Sub2Double")))
+        return DgnDbStatus::ReadError;
+
+    return DgnDbStatus::Success;
+    }
+
+//---------------------------------------------------------------------------------------
+// @bsimethod                                      Muhammad Hassan                  11/16
+//+---------------+---------------+---------------+---------------+---------------+------
+DgnDbStatus PerformanceElementsCRUDTestFixture::VerifyPerfElementSub3SelectParams(DgnElementCR element)
+    {
+    if ((DgnDbStatus::Success != VerifyPerfElementSub2SelectParams(element)) ||
+        0 != strcmp("PerfElementSub3 - InitValue", element.GetPropertyValueString("Sub3Str").c_str()) ||
+        (40000000 != element.GetPropertyValueUInt64("Sub3Long")) ||
+        (1.61803398874 != element.GetPropertyValueDouble("Sub3Double")))
+        return DgnDbStatus::ReadError;
+
+    return DgnDbStatus::Success;
+    }
+
+//---------------------------------------------------------------------------------------
+// @bsimethod                                      Muhammad Hassan                  11/16
+//+---------------+---------------+---------------+---------------+---------------+------
+DgnDbStatus PerformanceElementsCRUDTestFixture::GetPropertyValues(DgnElementCR element, Utf8CP className)
+    {
+    if (0 == strcmp(className, PERF_TEST_PERFELEMENT_CLASS_NAME))
+        return VerifyPerfElementSelectParams(element);
+    else if (0 == strcmp(className, PERF_TEST_PERFELEMENTSUB1_CLASS_NAME))
+        return VerifyPerfElementSub1SelectParams(element);
+    else if (0 == strcmp(className, PERF_TEST_PERFELEMENTSUB2_CLASS_NAME))
+        return VerifyPerfElementSub2SelectParams(element);
+    else if (0 == strcmp(className, PERF_TEST_PERFELEMENTSUB3_CLASS_NAME))
+        return VerifyPerfElementSub3SelectParams(element);
+
+    return DgnDbStatus::BadElement;
+    }
+
+//---------------------------------------------------------------------------------------
+// @bsimethod                                   Shaun.Sewall                    09/2016
+//---------------------------------------------------------------------------------------
+DgnElementId PerformanceElementsCRUDTestFixture::generateTimeBasedId(int counter)
+    {
+    uint64_t part1 = BeTimeUtilities::QueryMillisecondsCounter() << 12;
+    uint64_t part2 = counter & 0xFFF;
+    return DgnElementId(part1 + part2);
+    }
+
+//---------------------------------------------------------------------------------------
+// @bsimethod                                   Shaun.Sewall                    09/2016
+//---------------------------------------------------------------------------------------
+DgnElementId PerformanceElementsCRUDTestFixture::generateAlternatingBriefcaseId(int counter)
+    {
+    BeBriefcaseId briefcaseId((counter / 100) % 10 + 2);
+    return DgnElementId(BeBriefcaseBasedId(briefcaseId, counter).GetValue());
+    }
+
+//---------------------------------------------------------------------------------------
+// @bsimethod                                      Muhammad Hassan                  10/15
+//+---------------+---------------+---------------+---------------+---------------+------
+void PerformanceElementsCRUDTestFixture::ApiInsertTime(Utf8CP className, int initialInstanceCount, int opCount, bool setFederationGuid, int idStrategy)
+    {
+    WString wClassName;
+    wClassName.AssignUtf8(className);
+    WPrintfString dbName(L"ElementApiInsert%ls_%d.ibim", wClassName.c_str(), opCount);
+    SetUpTestDgnDb(dbName.c_str(), className, initialInstanceCount);
+
+    bvector<DgnElementPtr> testElements;
+    CreateElements(opCount, className, testElements, "ElementApiInstances");
+    ASSERT_EQ(opCount, (int) testElements.size());
+
+    int i = 0;
+    StopWatch timer(true);
+    for (DgnElementPtr& element : testElements)
+        {
+        // optionally allow FederationGuid to be set as part of the performance test
+        if (setFederationGuid)
+            element->SetFederationGuid(BeGuid(true));
+
+        // optionally allow a different ID allocation strategy for performance comparison purposes
+        if (1 == idStrategy)
+            element->ForceElementIdForInsert(generateTimeBasedId(++i));
+        else if (2 == idStrategy)
+            element->ForceElementIdForInsert(generateAlternatingBriefcaseId(++i));
+
+        DgnDbStatus stat = DgnDbStatus::Success;
+        element->Insert(&stat);
+        ASSERT_EQ(DgnDbStatus::Success, stat);
+        }
+
+    timer.Stop();
+    m_db->SaveChanges();
+    LogTiming(timer, "Element API Insert", className, false, initialInstanceCount, opCount);
+    }
+
+//---------------------------------------------------------------------------------------
+// @bsimethod                                      Muhammad Hassan                  10/15
+//+---------------+---------------+---------------+---------------+---------------+------
+void PerformanceElementsCRUDTestFixture::ApiSelectTime(Utf8CP className, int initialInstanceCount, int opCount)
+    {
+    WString wClassName;
+    wClassName.AssignUtf8(className);
+    WPrintfString dbName(L"ElementApiSelect%ls_%d.ibim", wClassName.c_str(), opCount);
+    SetUpTestDgnDb(dbName.c_str(), className, initialInstanceCount);
+
+    const int elementIdIncrement = DetermineElementIdIncrement(initialInstanceCount, opCount);
+    StopWatch timer(true);
+    for (uint64_t i = 0; i < opCount; i++)
+        {
+        const DgnElementId id(s_firstElementId + i*elementIdIncrement);
+        DgnElementCPtr element = m_db->Elements().GetElement(id);
+        ASSERT_TRUE(element != nullptr);
+        ASSERT_EQ(DgnDbStatus::Success, GetPropertyValues(*element, className));
+        }
+
+    timer.Stop();
+    m_db->SaveChanges();
+    LogTiming(timer, "Element API Read", className, false, initialInstanceCount, opCount);
+    }
+
+//---------------------------------------------------------------------------------------
+// @bsimethod                                      Muhammad Hassan                  10/15
+//+---------------+---------------+---------------+---------------+---------------+------
+void PerformanceElementsCRUDTestFixture::ApiUpdateTime(Utf8CP className, int initialInstanceCount, int opCount)
+    {
+    WPrintfString dbName(L"ElementApiUpdate%ls_%d.ibim", WString(className, BentleyCharEncoding::Utf8).c_str(), opCount);
+    SetUpTestDgnDb(dbName.c_str(), className, initialInstanceCount);
+
+    const int elementIdIncrement = DetermineElementIdIncrement(initialInstanceCount, opCount);
+
+    //First build dgnelements with modified Geomtry
+    bvector<DgnElementPtr> elements;
+    for (uint64_t i = 0; i < opCount; i++)
+        {
+        const DgnElementId id(s_firstElementId + i*elementIdIncrement);
+        DgnElementPtr element = m_db->Elements().GetForEdit<DgnElement>(id);
+        ASSERT_TRUE(element != nullptr);
+
+        ASSERT_EQ(DgnDbStatus::Success, SetPropertyValues(className, element, true));
+
+        ExtendGeometry(element);
+        elements.push_back(element);
+        }
+
+    //Now update and record time
+    StopWatch timer(true);
+    for (DgnElementPtr& element : elements)
+        {
+        DgnDbStatus stat = DgnDbStatus::Success;
+        element->DgnElement::Update(&stat);
+        ASSERT_EQ(DgnDbStatus::Success, stat);
+        }
+
+    timer.Stop();
+    m_db->SaveChanges();
+    LogTiming(timer, "Element API Update", className, false, initialInstanceCount, opCount);
+    }
+
+//---------------------------------------------------------------------------------------
+// @bsimethod                                      Muhammad Hassan                  10/15
+//+---------------+---------------+---------------+---------------+---------------+------
+void PerformanceElementsCRUDTestFixture::ApiDeleteTime(Utf8CP className, int initialInstanceCount, int opCount)
+    {
+    WPrintfString dbName(L"ElementApiDelete%ls_%d.ibim", WString(className, BentleyCharEncoding::Utf8).c_str(), opCount);
+    SetUpTestDgnDb(dbName.c_str(), className, initialInstanceCount);
+
+    const int elementIdIncrement = DetermineElementIdIncrement(initialInstanceCount, opCount);
+
+    StopWatch timer(true);
+    for (uint64_t i = 0; i < opCount; i++)
+        {
+        const DgnElementId id(s_firstElementId + i*elementIdIncrement);
+        STATEMENT_DIAGNOSTICS_LOGCOMMENT("Elements::Delete - START");
+        const DgnDbStatus stat = m_db->Elements().Delete(id);
+        STATEMENT_DIAGNOSTICS_LOGCOMMENT("Elements::Delete - END");
+        ASSERT_EQ(DgnDbStatus::Success, stat);
+        }
+
+    timer.Stop();
+    m_db->SaveChanges();
+    LogTiming(timer, "Element API Delete", className, false, initialInstanceCount, opCount);
+    }
+
+//---------------------------------------------------------------------------------------
+// @bsimethod                                     Krischan.Eberle                  11/15
+//+---------------+---------------+---------------+---------------+---------------+------
+void PerformanceElementsCRUDTestFixture::LogTiming(StopWatch& timer, Utf8CP description, Utf8CP testClassName, bool omitClassIdFilter, int initialInstanceCount, int opCount) const
+    {
+    Utf8CP noClassIdFilterStr = omitClassIdFilter ? "w/o ECClassId filter " : " ";
+
+    Utf8String totalDescription;
+    totalDescription.Sprintf("%s %s '%s' [Initial count: %d]", description, noClassIdFilterStr, testClassName, initialInstanceCount);
+    LOGTODB(TEST_DETAILS, timer.GetElapsedSeconds(), totalDescription.c_str(), opCount);
+#ifdef PERF_ELEM_CRUD_LOG_TO_CONSOLE
+    printf("%.8f %s\n", timer.GetElapsedSeconds(), totalDescription.c_str());
+#endif
+    }
+
+/*******************************************************Class Hierarchy For Performance Tests***********************************************************************************
+
+---------------------------------------------------------------PerfElement(Str, Long, Double)
+--------------------------------------------------------------------|
+-------------------------------------------------------------PerfElementSub1(Sub1Str, Sub1Long, Sub1Double)
+--------------------------------------------------------------------|
+-------------------------------------------------------------PerfElementSub2(Sub2Str, Sub2Long, Sub2Double)
+--------------------------------------------------------------------|
+-------------------------------------------------------------PerfElementSub3(Sub3Str, Sub3Long, Sub3Double)
+
+********************************************************************************************************************************************************************************/
+
+//---------------------------------------------------------------------------------------
+// @bsimethod                                     Muhammad Hassan                  10/15
+//+---------------+---------------+---------------+---------------+---------------+------
+TEST_F(PerformanceElementsCRUDTestFixture, InsertApi)
+    {
+    ApiInsertTime(PERF_TEST_PERFELEMENT_CLASS_NAME);
+    ApiInsertTime(PERF_TEST_PERFELEMENTSUB1_CLASS_NAME);
+    ApiInsertTime(PERF_TEST_PERFELEMENTSUB2_CLASS_NAME);
+    ApiInsertTime(PERF_TEST_PERFELEMENTSUB3_CLASS_NAME);
+    }
+
+//---------------------------------------------------------------------------------------
+// @bsimethod                                     Sam.Wilson                      01/17
+//+---------------+---------------+---------------+---------------+---------------+------
+TEST_F(PerformanceElementsCRUDTestFixture, InsertApiCH)
+    {
+    ApiInsertTime(PERF_TEST_PERFELEMENTCHBASE_CLASS_NAME);
+    ApiInsertTime(PERF_TEST_PERFELEMENTCHSUB1_CLASS_NAME);
+    ApiInsertTime(PERF_TEST_PERFELEMENTCHSUB2_CLASS_NAME);
+    ApiInsertTime(PERF_TEST_PERFELEMENTCHSUB3_CLASS_NAME);
+    }
+
+//---------------------------------------------------------------------------------------
+// @bsimethod                                     Muhammad Hassan                  10/15
+//+---------------+---------------+---------------+---------------+---------------+------
+TEST_F(PerformanceElementsCRUDTestFixture, SelectApi)
+    {
+    ApiSelectTime(PERF_TEST_PERFELEMENT_CLASS_NAME);
+    ApiSelectTime(PERF_TEST_PERFELEMENTSUB1_CLASS_NAME);
+    ApiSelectTime(PERF_TEST_PERFELEMENTSUB2_CLASS_NAME);
+    ApiSelectTime(PERF_TEST_PERFELEMENTSUB3_CLASS_NAME);
+    }
+
+//---------------------------------------------------------------------------------------
+// @bsimethod                                     Muhammad Hassan                  10/15
+//+---------------+---------------+---------------+---------------+---------------+------
+TEST_F(PerformanceElementsCRUDTestFixture, UpdateApi)
+    {
+    ApiUpdateTime(PERF_TEST_PERFELEMENT_CLASS_NAME);
+    ApiUpdateTime(PERF_TEST_PERFELEMENTSUB1_CLASS_NAME);
+    ApiUpdateTime(PERF_TEST_PERFELEMENTSUB2_CLASS_NAME);
+    ApiUpdateTime(PERF_TEST_PERFELEMENTSUB3_CLASS_NAME);
+    }
+
+//---------------------------------------------------------------------------------------
+// @bsimethod                                     Muhammad Hassan                  10/15
+//+---------------+---------------+---------------+---------------+---------------+------
+TEST_F(PerformanceElementsCRUDTestFixture, DeleteApi)
+    {
+    ApiDeleteTime(PERF_TEST_PERFELEMENT_CLASS_NAME);
+    ApiDeleteTime(PERF_TEST_PERFELEMENTSUB1_CLASS_NAME);
+    ApiDeleteTime(PERF_TEST_PERFELEMENTSUB2_CLASS_NAME);
+    ApiDeleteTime(PERF_TEST_PERFELEMENTSUB3_CLASS_NAME);
+    }
+
+// Uncomment this to profile ElementLocksPerformanceTest
+// #define PROFILE_ELEMENT_LOCKS_TEST 1
+// Uncomment this to output timings of ElementLocksPerformanceTest runs
+// #define PRINT_ELEMENT_LOCKS_TEST 1
+
+//=======================================================================================
+// @bsistruct                                                   Paul.Connelly   04/16
+//=======================================================================================
+struct ElementLocksPerformanceTest : PerformanceElementsCRUDTestFixture
+    {
+    void TestInsert(bool asBriefcase, Utf8CP className, int numElems)
+        {
+        auto dbName = asBriefcase ? L"LocksBriefcase.ibim" : L"LocksRepository.ibim";
+        SetUpTestDgnDb(dbName, className, 0);
+        if (asBriefcase)
+            TestDataManager::MustBeBriefcase(m_db, Db::OpenMode::ReadWrite);
+
+        bvector<DgnElementPtr> elems;
+        elems.reserve(numElems);
+        CreateElements(numElems, className, elems, "MyModel");
+
+#ifdef PROFILE_ELEMENT_LOCKS_TEST
+        printf("Attach profiler...\n");
+        getchar();
+#endif
+        StopWatch timer(true);
+        for (auto& elem : elems)
+            {
+            DgnDbStatus stat;
+            elem->Insert(&stat);
+            EXPECT_EQ(DgnDbStatus::Success, stat);
+            }
+
+        timer.Stop();
+#ifdef PRINT_ELEMENT_LOCKS_TEST
+        printf("%ls (%d): %f\n", dbName, m_db->GetBriefcaseId().GetValue(), timer.GetElapsedSeconds());
+#endif
+
+        m_db->SaveChanges();
+        }
+
+    void TestInsert(bool asBriefcase, int nElems) { TestInsert(asBriefcase, PERF_TEST_PERFELEMENTSUB3_CLASS_NAME, nElems); }
+    };
+
+/*---------------------------------------------------------------------------------**//**
+* @bsimethod                                                    Paul.Connelly   04/16
++---------------+---------------+---------------+---------------+---------------+------*/
+TEST_F(ElementLocksPerformanceTest, Master_Insert100) { TestInsert(false, 100); }
+
+/*---------------------------------------------------------------------------------**//**
+* @bsimethod                                                    Paul.Connelly   04/16
++---------------+---------------+---------------+---------------+---------------+------*/
+TEST_F(ElementLocksPerformanceTest, Master_Insert1000) { TestInsert(false, 1000); }
+
+/*---------------------------------------------------------------------------------**//**
+* @bsimethod                                                    Paul.Connelly   04/16
++---------------+---------------+---------------+---------------+---------------+------*/
+TEST_F(ElementLocksPerformanceTest, Master_Insert10000) { TestInsert(false, 10000); }
+
+/*---------------------------------------------------------------------------------**//**
+* @bsimethod                                                    Paul.Connelly   04/16
++---------------+---------------+---------------+---------------+---------------+------*/
+TEST_F(ElementLocksPerformanceTest, Briefcase_Insert100) { TestInsert(true, 100); }
+
+/*---------------------------------------------------------------------------------**//**
+* @bsimethod                                                    Paul.Connelly   04/16
++---------------+---------------+---------------+---------------+---------------+------*/
+TEST_F(ElementLocksPerformanceTest, Briefcase_Insert1000) { TestInsert(true, 1000); }
+
+/*---------------------------------------------------------------------------------**//**
+* @bsimethod                                                    Paul.Connelly   04/16
++---------------+---------------+---------------+---------------+---------------+------*/
+TEST_F(ElementLocksPerformanceTest, Briefcase_Insert10000) { TestInsert(true, 10000); }
+