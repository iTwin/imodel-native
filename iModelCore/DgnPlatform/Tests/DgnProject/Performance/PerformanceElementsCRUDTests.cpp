/*--------------------------------------------------------------------------------------+
|
|  $Source: Tests/DgnProject/Performance/PerformanceElementsCRUDTests.cpp $
|
|  $Copyright: (c) 2018 Bentley Systems, Incorporated. All rights reserved. $
|
+--------------------------------------------------------------------------------------*/
#include "PerformanceElementsCRUDTests.h"
#define INFO_SQL R"(with 
	pr_application_id as (select 1 id, application_id from pragma_application_id()),
	pr_auto_vacuum as (select 1 id, case auto_vacuum when 0 then 'false' else 'true' end  auto_vacuum from pragma_auto_vacuum()),
	pr_cache_size as (select 1 id, cache_size from pragma_cache_size()),
	pr_collation_list as (select 1 id, json('[' || group_concat( '"' ||name ||'"',',') || ']') collation_list from pragma_collation_list()),
	pr_encoding as (select 1 id, encoding from pragma_encoding()), 
	pr_foreign_keys as (select 1 id, foreign_keys from pragma_foreign_keys()),
	pr_freelist_count as (select 1 id, freelist_count from pragma_freelist_count()),
	pr_journal_mode as (select 1 id, journal_mode from pragma_journal_mode()),
	pr_journal_size_limit as (select 1 id, journal_size_limit from pragma_journal_size_limit()),
	pr_legacy_file_format as (select 1 id, case legacy_file_format when 0 then 'true' else 'false' end legacy_file_format from pragma_legacy_file_format()),
	pr_max_page_count as (select 1 id, max_page_count from pragma_max_page_count()),
	pr_page_count as (select 1 id, page_count from pragma_page_count()),
	pr_page_size as (select 1 id, page_size from pragma_page_size()),
	pr_schema_version as (select 1 id, schema_version from pragma_schema_version()),
	pr_user_version as (select 1 id, user_version from pragma_user_version()),
	pr_writable_schema as (select 1 id, case writable_schema when 0 then 'false' else 'true' end writable_schema from pragma_writable_schema()), 
	ss_cell_size_check as (select 1 id, case cell_size_check when 0 then 'false' else 'true' end cell_size_check from pragma_cell_size_check()),
	ss_checkpoint_fullfsync as (select 1 id, case checkpoint_fullfsync when 0 then 'false' else 'true' end checkpoint_fullfsync from pragma_checkpoint_fullfsync()),
	ss_defer_foreign_keys as (select 1 id, case defer_foreign_keys when 0 then 'false' else 'true' end defer_foreign_keys from pragma_defer_foreign_keys()),
	ss_fullfsync as (select 1 id, case fullfsync  when 0 then 'false' else 'true' end fullfsync from pragma_fullfsync()),
	ss_ignore_check_constraints as (select 1 id, case ignore_check_constraints when 0 then 'false' else 'true' end ignore_check_constraints from pragma_ignore_check_constraints()),
	ss_query_only as (select 1 id, case query_only when 0 then 'false' else 'true' end query_only from pragma_query_only()),
	ss_read_uncommitted as (select 1 id, case read_uncommitted when 0 then 'false' else 'true' end read_uncommitted from pragma_read_uncommitted()),
	ss_recursive_triggers as (select 1 id, case recursive_triggers when 0 then 'false' else 'true' end recursive_triggers from pragma_recursive_triggers()),
	ss_reverse_unordered_selects as (select 1 id, case reverse_unordered_selects when 0 then 'false' else 'true' end reverse_unordered_selects from pragma_reverse_unordered_selects()),
	ss_secure_delete as (select 1 id, case secure_delete when 0 then 'false' else 'true' end secure_delete from pragma_secure_delete()),
	ss_automatic_index as (select 1 id, case automatic_index when 0 then 'false' else 'true' end automatic_index from pragma_automatic_index()),
	ss_busy_timeout as (select 1 id, timeout from pragma_busy_timeout()),
	ss_cache_spill as (select 1 id, cache_spill from pragma_cache_spill()),
	ss_data_version as (select 1 id, data_version from pragma_data_version()),
	ss_soft_heap_limit as (select 1 id, soft_heap_limit from pragma_soft_heap_limit()),
	ss_threads as (select 1 id, threads from pragma_threads()),
	ss_locking_mode as (select 1 id, locking_mode from pragma_locking_mode()),
	ss_synchronous as (select 1 id, case synchronous when 0 then 'off' when 1 then 'normal' when 2 then 'full' when 3 then 'extra' end synchronous from pragma_synchronous()),
	ss_temp_store as (select 1 id, case temp_store when 0 then 'default' when 1 then 'file' when 2 then 'memory' end temp_store from pragma_temp_store()) ,
	ss_compile_options as (select 1 id, json('[' || group_concat( '"' ||compile_options ||'"',',') || ']') compile_options from pragma_compile_options())
select 
	json_object(
	'application_id', application_id,
	'auto_vacuum', auto_vacuum,
	'cache_size', cache_size,
	'collation_list', json(collation_list),
	'encoding', encoding,
	'foreign_keys', foreign_keys,
	'freelist_count', freelist_count,
	'journal_mode', journal_mode,
	'journal_size_limit', journal_size_limit,
	'legacy_file_format', legacy_file_format,
	'max_page_count', max_page_count,
	'page_count', page_count,
	'page_size', page_size,
	'schema_version', schema_version,
	'user_version', user_version,
	'writable_schema', writable_schema,
	'cell_size_check', cell_size_check,
	'checkpoint_fullfsync', checkpoint_fullfsync,
	'defer_foreign_keys', defer_foreign_keys,
	'fullfsync', fullfsync,
	'ignore_check_constraints', ignore_check_constraints,
	'query_only', query_only,
	'read_uncommitted', read_uncommitted,
	'recursive_triggers', recursive_triggers,
	'reverse_unordered_selects', reverse_unordered_selects,
	'secure_delete', secure_delete,
	'automatic_index', automatic_index,
	'busy_timeout', timeout,
	'cache_spill', cache_spill,
	'data_version', data_version,
	'soft_heap_limit', soft_heap_limit,
	'threads', threads,
	'locking_mode', locking_mode,
	'synchronous', synchronous,
	'temp_store', temp_store,
	'compile_options', json(compile_options)) settings
from pr_application_id
	join pr_auto_vacuum using (id)
	join pr_cache_size using (id)
	join pr_encoding using (id)
	join pr_foreign_keys using (id)
	join pr_collation_list using (id)
	join pr_freelist_count using (id)
	join pr_journal_mode using (id)
	join pr_journal_size_limit using (id)
	join pr_legacy_file_format using (id)
	join pr_max_page_count using (id)
	join pr_page_count using (id)
	join pr_page_size using (id)
	join pr_schema_version using (id)
	join pr_user_version using (id)
	join pr_writable_schema using (id)
	join ss_cell_size_check using (id)
	join ss_checkpoint_fullfsync using (id)
	join ss_defer_foreign_keys using (id)
	join ss_fullfsync using (id)
	join ss_ignore_check_constraints using (id)
	join ss_query_only using (id)
	join ss_read_uncommitted using (id)
	join ss_recursive_triggers using (id)
	join ss_reverse_unordered_selects using (id)
	join ss_secure_delete using (id)
	join ss_automatic_index using (id)
	join ss_busy_timeout using (id)
	join ss_cache_spill using (id)
	join ss_data_version using (id)
	join ss_soft_heap_limit using(id)
	join ss_threads using(id)
	join ss_locking_mode using(id)
	join ss_synchronous using(id)
	join ss_temp_store using(id)
	join ss_compile_options using(id))"

Utf8String PerformanceElementsCRUDTestFixture::GetDbSettings() const
    {
    if (m_db.IsValid())
        {
        Statement stmt;
        stmt.Prepare(*m_db, INFO_SQL);
        stmt.Step();
        return Utf8String(stmt.GetValueText(0));
        }
    return "<null>";
    }
void PerformanceElementsCRUDTestFixture::ApplyPragmas(Db& db)
    {
    for (Utf8StringCR pragmaCmd : m_pragms)
        {
        //printf("%s\n", pragmaCmd.c_str());
        auto rc = db.ExecuteSql(pragmaCmd.c_str());
        if (BE_SQLITE_OK != rc)
            {
            printf("Error: %s\n", db.GetLastError().c_str());
            }
        ASSERT_EQ(BE_SQLITE_OK, rc) << "Failed to execute PRAGMA > " << pragmaCmd.c_str();
        }
    }
// Uncomment this if you want elapsed time of each test case logged to console in addition to the log file.
// #define PERF_ELEM_CRUD_LOG_TO_CONSOLE 1
//---------------------------------------------------------------------------------------
// @bsimethod                                      Muhammad Hassan                  10/15
//+---------------+---------------+---------------+---------------+---------------+------
void PerformanceElementsCRUDTestFixture::SetUpTestDgnDb(WCharCP destFileName, Utf8CP testClassName, int initialInstanceCount)
    {
    WString seedFileName;
    BeFileName seedFilePath;
    seedFileName.Sprintf(L"dgndb_ecsqlvssqlite_%d_%ls_seed%d.ibim", initialInstanceCount, WString(testClassName, BentleyCharEncoding::Utf8).c_str(), DateTime::GetCurrentTimeUtc().GetDayOfYear());
    BeTest::GetHost().GetOutputRoot(seedFilePath);
    seedFilePath.AppendToPath(BeFileName(BeTest::GetNameOfCurrentTestCase()));
    seedFilePath.AppendToPath(seedFileName.c_str());
    if (!seedFilePath.DoesPathExist())
        {
        SetupSeedProject(seedFileName.c_str());
        ASSERT_EQ(SchemaStatus::Success, PerfTestDomain::GetDomain().ImportSchema(*m_db));
        ASSERT_TRUE(m_db->IsDbOpen());
        ApplyPragmas(*m_db);
<<<<<<< HEAD
        CreateElementsAndInsert(initialInstanceCount, testClassName, "InitialInstances");
=======
        CreateElementsAndInsert(initialInstanceCount, testClassName, "InitialInstances");        
>>>>>>> 4015d413
        m_db->ExecuteSql("analyze");
        m_db->CloseDb();
        }

    BeFileName dgndbFilePath;
    BeTest::GetHost().GetOutputRoot(dgndbFilePath);
    dgndbFilePath.AppendToPath(destFileName);
    ASSERT_EQ(BeFileNameStatus::Success, BeFileName::BeCopyFile(seedFilePath, dgndbFilePath, false));
    DbResult status;
    m_db = DgnDb::OpenDgnDb(&status, dgndbFilePath, DgnDb::OpenParams(Db::OpenMode::ReadWrite));
    ApplyPragmas(*m_db);
    EXPECT_EQ(DbResult::BE_SQLITE_OK, status) << status;
    ASSERT_TRUE(m_db.IsValid());
    }

/*---------------------------------------------------------------------------------**//**
* @bsimethod                                                    Paul.Connelly   01/16
+---------------+---------------+---------------+---------------+---------------+------*/
static bool appendEllipse3d(GeometryBuilder& builder, double cx, double cy, double cz)
    {
    DEllipse3d ellipseData = DEllipse3d::From(cx, cy, cz,
                                              0, 0, 2,
                                              0, 3, 0,
                                              0.0, Angle::TwoPi());
    ICurvePrimitivePtr ellipse = ICurvePrimitive::CreateArc(ellipseData);
    return builder.Append(*ellipse);
    }

//---------------------------------------------------------------------------------------
// @bsimethod                                   Majd.Uddin            01/2016
//---------------+---------------+---------------+---------------+---------------+-------
static bool appendSolidPrimitive(GeometryBuilder& builder, double dz, double radius)
    {
    DgnConeDetail cylinderDetail(DPoint3d::From(0, 0, 0), DPoint3d::From(0, 0, dz), radius, radius, true);
    ISolidPrimitivePtr solidPrimitive = ISolidPrimitive::CreateDgnCone(cylinderDetail);
    GeometricPrimitivePtr elmGeom3 = GeometricPrimitive::Create(*solidPrimitive);
    EXPECT_TRUE(elmGeom3.IsValid());
    EXPECT_TRUE(GeometricPrimitive::GeometryType::SolidPrimitive == elmGeom3->GetGeometryType());
    ISolidPrimitivePtr getAsSolid = elmGeom3->GetAsISolidPrimitive();
    EXPECT_TRUE(getAsSolid.IsValid());

    return builder.Append(*getAsSolid);
    }

//---------------------------------------------------------------------------------------
// @bsimethod                                      Muhammad Hassan                  11/16
//+---------------+---------------+---------------+---------------+---------------+------
static bool useEllipse = true;
void PerformanceElementsCRUDTestFixture::AddGeometry(DgnElementPtr element) const
    {
    GeometrySourceP geomElem = element->ToGeometrySourceP();
    GeometryBuilderPtr builder = GeometryBuilder::Create(*element->GetModel(), geomElem->GetCategoryId(), DPoint3d::From(0.0, 0.0, 0.0));
    if (useEllipse)
        ASSERT_TRUE(appendEllipse3d(*builder, 1, 2, 3));
    else
        ASSERT_TRUE(appendSolidPrimitive(*builder, 3.0, 1.5));
    ASSERT_EQ(SUCCESS, builder->Finish(*geomElem));

    ASSERT_TRUE(geomElem->HasGeometry());
    }

//---------------------------------------------------------------------------------------
// @bsimethod                                      Muhammad Hassan                  11/16
//+---------------+---------------+---------------+---------------+---------------+------
void PerformanceElementsCRUDTestFixture::ExtendGeometry(DgnElementPtr element) const
    {
    GeometrySourceP geomElem = element->ToGeometrySourceP();
    GeometryBuilderPtr builder = GeometryBuilder::Create(*element->GetModel(), geomElem->GetCategoryId(), DPoint3d::From(0.0, 0.0, 0.0));
    if (useEllipse)
        ASSERT_TRUE(appendEllipse3d(*builder, 3, 2, 1));
    else
        ASSERT_TRUE(appendSolidPrimitive(*builder, 6.0, 3.0));

    ASSERT_EQ(SUCCESS, builder->Finish(*geomElem));
    ASSERT_TRUE(geomElem->HasGeometry());
    }

//---------------------------------------------------------------------------------------
// @bsimethod                                      Muhammad Hassan                  11/16
//+---------------+---------------+---------------+---------------+---------------+------
DgnDbStatus PerformanceElementsCRUDTestFixture::SetPerfElementPropertyValues(DgnElementPtr element, bool update) const
    {
    Utf8String stringVal = "PerfElement - ";
    uint64_t longVal = 10000000LL;
    double doubleVal = -3.1416;

    if (update)
        {
        stringVal.append("UpdatedValue");
        longVal = longVal * 2;
        doubleVal = doubleVal * 2;
        }
    else
        {
        stringVal.append("InitValue");
        }

    if ((DgnDbStatus::Success == element->SetPropertyValue("BaseStr", stringVal.c_str())) &&
        (DgnDbStatus::Success == element->SetPropertyValue("BaseLong", ECN::ECValue(longVal))) &&
        (DgnDbStatus::Success == element->SetPropertyValue("BaseDouble", doubleVal)))
        return DgnDbStatus::Success;

    return DgnDbStatus::WriteError;
    }

//---------------------------------------------------------------------------------------
// @bsimethod                                      Muhammad Hassan                  11/16
//+---------------+---------------+---------------+---------------+---------------+------
DgnDbStatus PerformanceElementsCRUDTestFixture::SetPerfElementSub1PropertyValues(DgnElementPtr element, bool update) const
    {
    Utf8String stringVal = "PerfElementSub1 - ";
    uint64_t longVal = 20000000LL;
    double doubleVal = 2.71828;

    if (update)
        {
        stringVal.append("UpdatedValue");
        longVal = longVal * 2;
        doubleVal = doubleVal * 2;
        }
    else
        {
        stringVal.append("InitValue");
        }

    if ((DgnDbStatus::Success == SetPerfElementPropertyValues(element, update)) &&
        (DgnDbStatus::Success == element->SetPropertyValue("Sub1Str", stringVal.c_str())) &&
        (DgnDbStatus::Success == element->SetPropertyValue("Sub1Long", ECN::ECValue(longVal))) &&
        (DgnDbStatus::Success == element->SetPropertyValue("Sub1Double", doubleVal)))
        return DgnDbStatus::Success;

    return DgnDbStatus::WriteError;
    }

//---------------------------------------------------------------------------------------
// @bsimethod                                      Muhammad Hassan                  11/16
//+---------------+---------------+---------------+---------------+---------------+------
DgnDbStatus PerformanceElementsCRUDTestFixture::SetPerfElementSub2PropertyValues(DgnElementPtr element, bool update) const
    {
    Utf8String stringVal = "PerfElementSub2 - ";
    uint64_t longVal = 30000000LL;
    double doubleVal = 1.414121;

    if (update)
        {
        stringVal.append("UpdatedValue");
        longVal = longVal * 2;
        doubleVal = doubleVal * 2;
        }
    else
        {
        stringVal.append("InitValue");
        }

    if ((DgnDbStatus::Success == SetPerfElementSub1PropertyValues(element, update)) &&
        (DgnDbStatus::Success == element->SetPropertyValue("Sub2Str", stringVal.c_str())) &&
        (DgnDbStatus::Success == element->SetPropertyValue("Sub2Long", ECN::ECValue(longVal))) &&
        (DgnDbStatus::Success == element->SetPropertyValue("Sub2Double", doubleVal)))
        return DgnDbStatus::Success;

    return DgnDbStatus::WriteError;
    }

//---------------------------------------------------------------------------------------
// @bsimethod                                      Muhammad Hassan                  11/16
//+---------------+---------------+---------------+---------------+---------------+------
DgnDbStatus PerformanceElementsCRUDTestFixture::SetPerfElementSub3PropertyValues(DgnElementPtr element, bool update) const
    {
    Utf8String stringVal = "PerfElementSub3 - ";
    uint64_t longVal = 40000000LL;
    double doubleVal = 1.61803398874;

    if (update)
        {
        stringVal.append("UpdatedValue");
        longVal = longVal * 2;
        doubleVal = doubleVal * 2;
        }
    else
        {
        stringVal.append("InitValue");
        }

    if ((DgnDbStatus::Success == SetPerfElementSub2PropertyValues(element, update)) &&
        (DgnDbStatus::Success == element->SetPropertyValue("Sub3Str", stringVal.c_str())) &&
        (DgnDbStatus::Success == element->SetPropertyValue("Sub3Long", ECN::ECValue(longVal))) &&
        (DgnDbStatus::Success == element->SetPropertyValue("Sub3Double", doubleVal)))
        return DgnDbStatus::Success;

    return DgnDbStatus::WriteError;
    }

//---------------------------------------------------------------------------------------
// @bsimethod                                      Muhammad Hassan                  11/16
//+---------------+---------------+---------------+---------------+---------------+------
DgnDbStatus PerformanceElementsCRUDTestFixture::SetPropertyValues(Utf8CP className, DgnElementPtr element, bool update) const
    {
    if (0 == strcmp(className, PERF_TEST_PERFELEMENT_CLASS_NAME) || 0 == strcmp(className, PERF_TEST_PERFELEMENTCHBASE_CLASS_NAME))
        return SetPerfElementPropertyValues(element, update);
    if (0 == strcmp(className, PERF_TEST_PERFELEMENTSUB1_CLASS_NAME) || 0 == strcmp(className, PERF_TEST_PERFELEMENTCHSUB1_CLASS_NAME))
        return SetPerfElementSub1PropertyValues(element, update);
    if (0 == strcmp(className, PERF_TEST_PERFELEMENTSUB2_CLASS_NAME) || 0 == strcmp(className, PERF_TEST_PERFELEMENTCHSUB2_CLASS_NAME))
        return SetPerfElementSub2PropertyValues(element, update);
    if (0 == strcmp(className, PERF_TEST_PERFELEMENTSUB3_CLASS_NAME) || 0 == strcmp(className, PERF_TEST_PERFELEMENTCHSUB3_CLASS_NAME))
        return SetPerfElementSub3PropertyValues(element, update);

    return DgnDbStatus::BadElement;
    }

//---------------------------------------------------------------------------------------
// @bsimethod                                      Affan.Khan                       09/17
//+---------------+---------------+---------------+---------------+---------------+------
std::function<DgnDbStatus(Dgn::PhysicalElementPtr& element, bool)> PerformanceElementsCRUDTestFixture::SetPropertyValuesMethod(Utf8CP className) const
    {
    if (0 == strcmp(className, PERF_TEST_PERFELEMENT_CLASS_NAME) || 0 == strcmp(className, PERF_TEST_PERFELEMENTCHBASE_CLASS_NAME))
        return [&] (Dgn::PhysicalElementPtr& element, bool update) { return SetPerfElementPropertyValues(element, update); };
    if (0 == strcmp(className, PERF_TEST_PERFELEMENTSUB1_CLASS_NAME) || 0 == strcmp(className, PERF_TEST_PERFELEMENTCHSUB1_CLASS_NAME))
        return [&] (Dgn::PhysicalElementPtr& element, bool update) { return SetPerfElementSub1PropertyValues(element, update); };
    if (0 == strcmp(className, PERF_TEST_PERFELEMENTSUB2_CLASS_NAME) || 0 == strcmp(className, PERF_TEST_PERFELEMENTCHSUB2_CLASS_NAME))
        return [&] (Dgn::PhysicalElementPtr& element, bool update) { return SetPerfElementSub2PropertyValues(element, update); };
    if (0 == strcmp(className, PERF_TEST_PERFELEMENTSUB3_CLASS_NAME) || 0 == strcmp(className, PERF_TEST_PERFELEMENTCHSUB3_CLASS_NAME))
        return [&] (Dgn::PhysicalElementPtr& element, bool update) { return SetPerfElementSub3PropertyValues(element, update); };

    return nullptr;
    }
//---------------------------------------------------------------------------------------
// @bsimethod                                      Sam.Wilson                       01/17
//+---------------+---------------+---------------+---------------+---------------+------
Dgn::PhysicalElementPtr PerformanceElementsCRUDTestFixture::CreatePerfElement(Utf8CP className, DgnModelR targetModel, DgnCategoryId catId, DgnElementId parent, DgnClassId dgnClassId) const
    {
    if (0 == strcmp(className, PERF_TEST_PERFELEMENT_CLASS_NAME))
        return PerfElement::Create(*m_db, targetModel.GetModelId(), catId, parent, dgnClassId);
    if (0 == strcmp(className, PERF_TEST_PERFELEMENTSUB1_CLASS_NAME))
        return PerfElementSub1::Create(*m_db, targetModel.GetModelId(), catId, parent, dgnClassId);
    if (0 == strcmp(className, PERF_TEST_PERFELEMENTSUB2_CLASS_NAME))
        return PerfElementSub2::Create(*m_db, targetModel.GetModelId(), catId, parent, dgnClassId);
    if (0 == strcmp(className, PERF_TEST_PERFELEMENTSUB3_CLASS_NAME))
        return PerfElementSub3::Create(*m_db, targetModel.GetModelId(), catId, parent, dgnClassId);
    if (0 == strcmp(className, PERF_TEST_PERFELEMENTCHBASE_CLASS_NAME))
        return PerfElementCHBase::Create(*m_db, targetModel.GetModelId(), catId);
    if (0 == strcmp(className, PERF_TEST_PERFELEMENTCHSUB1_CLASS_NAME))
        return PerfElementCHSub1::Create(*m_db, targetModel.GetModelId(), catId);
    if (0 == strcmp(className, PERF_TEST_PERFELEMENTCHSUB2_CLASS_NAME))
        return PerfElementCHSub2::Create(*m_db, targetModel.GetModelId(), catId);
    if (0 == strcmp(className, PERF_TEST_PERFELEMENTCHSUB3_CLASS_NAME))
        return PerfElementCHSub3::Create(*m_db, targetModel.GetModelId(), catId);
    return nullptr;
    }

//---------------------------------------------------------------------------------------
// @bsimethod                                      Sam.Wilson                       01/17
//+---------------+---------------+---------------+---------------+---------------+------
std::function<PhysicalElementPtr(void)> PerformanceElementsCRUDTestFixture::CreatePerfElementMethod(Utf8CP className, DgnModelR targetModel, DgnCategoryId catId, DgnElementId parent, DgnClassId dgnClassId) const
    {
    if (0 == strcmp(className, PERF_TEST_PERFELEMENT_CLASS_NAME))
        return [&] () { return PerfElement::Create(*m_db, targetModel.GetModelId(), catId, parent, dgnClassId); };
    if (0 == strcmp(className, PERF_TEST_PERFELEMENTSUB1_CLASS_NAME))
        return [&] () { return PerfElementSub1::Create(*m_db, targetModel.GetModelId(), catId, parent, dgnClassId); };
    if (0 == strcmp(className, PERF_TEST_PERFELEMENTSUB2_CLASS_NAME))
        return [&] () { return  PerfElementSub2::Create(*m_db, targetModel.GetModelId(), catId, parent, dgnClassId); };
    if (0 == strcmp(className, PERF_TEST_PERFELEMENTSUB3_CLASS_NAME))
        return [&] () { return PerfElementSub3::Create(*m_db, targetModel.GetModelId(), catId, parent, dgnClassId); };
    if (0 == strcmp(className, PERF_TEST_PERFELEMENTCHBASE_CLASS_NAME))
        return [&] () { return PerfElementCHBase::Create(*m_db, targetModel.GetModelId(), catId); };
    if (0 == strcmp(className, PERF_TEST_PERFELEMENTCHSUB1_CLASS_NAME))
        return [&] () { return PerfElementCHSub1::Create(*m_db, targetModel.GetModelId(), catId); };
    if (0 == strcmp(className, PERF_TEST_PERFELEMENTCHSUB2_CLASS_NAME))
        return [&] () { return PerfElementCHSub2::Create(*m_db, targetModel.GetModelId(), catId); };
    if (0 == strcmp(className, PERF_TEST_PERFELEMENTCHSUB3_CLASS_NAME))
        return [&] () { return PerfElementCHSub3::Create(*m_db, targetModel.GetModelId(), catId); };
    return nullptr;
    }
//---------------------------------------------------------------------------------------
// @bsimethod                                      Affan Khan                       09/167
//+---------------+---------------+---------------+---------------+---------------+------
void PerformanceElementsCRUDTestFixture::CreateElementsAndInsert(int numInstances, Utf8CP className, Utf8CP modelName) const
    {
    ASSERT_TRUE(m_db != nullptr);
    PhysicalModelPtr targetModel = DgnDbTestUtils::InsertPhysicalModel(*m_db, modelName);
    Utf8String categoryName;
    categoryName.Sprintf("%s_Category", modelName);
    DgnCategoryId catId = DgnDbTestUtils::InsertSpatialCategory(*m_db, categoryName.c_str());
    DgnDbStatus stat = DgnDbStatus::Success;
    std::function<PhysicalElementPtr(void)> createPerfElementMethod = CreatePerfElementMethod(className, *targetModel, catId);
    std::function<DgnDbStatus(Dgn::PhysicalElementPtr& element,bool)> setPropertyValuesMethod =SetPropertyValuesMethod(className);

    for (int i = 0; i < numInstances; i++)
        {
        Dgn::PhysicalElementPtr element = createPerfElementMethod();
        ASSERT_TRUE(element != nullptr);
        ASSERT_EQ(DgnDbStatus::Success, setPropertyValuesMethod(element, false));
        AddGeometry(element);
        element->Insert(&stat);
        ASSERT_EQ(DgnDbStatus::Success, stat);
        ASSERT_TRUE(element.IsValid());
        }
    }


//---------------------------------------------------------------------------------------
// @bsimethod                                      Muhammad Hassan                  11/16
//+---------------+---------------+---------------+---------------+---------------+------
void PerformanceElementsCRUDTestFixture::CreateElements(int numInstances, Utf8CP className, bvector<DgnElementPtr>& elements, Utf8CP modelName) const
    {
    PhysicalModelPtr targetModel = DgnDbTestUtils::InsertPhysicalModel(*m_db, modelName);
    Utf8String categoryName;
    categoryName.Sprintf("%s_Category", modelName);
    DgnCategoryId catId = DgnDbTestUtils::InsertSpatialCategory(*m_db, categoryName.c_str());

    bool addMultiAspect = false;

    for (int i = 0; i < numInstances; i++)
        {
        Dgn::PhysicalElementPtr element = CreatePerfElement(className, *targetModel, catId);
        ASSERT_EQ(DgnDbStatus::Success, SetPropertyValues(className, element));
        ASSERT_TRUE(element != nullptr);

        AddGeometry(element);
        if (addMultiAspect)
            DgnElement::MultiAspect::AddAspect(*element, *TestMultiAspect::Create("Initial Value"));

        elements.push_back(element);
        }
    ASSERT_EQ(numInstances, (int) elements.size());
    }

//---------------------------------------------------------------------------------------
// @bsimethod                                      Muhammad Hassan                  11/16
//+---------------+---------------+---------------+---------------+---------------+------
DgnDbStatus PerformanceElementsCRUDTestFixture::VerifyPerfElementSelectParams(DgnElementCR element)
    {
    if (0 != strcmp("PerfElement - InitValue", element.GetPropertyValueString("BaseStr").c_str()))
        return DgnDbStatus::ReadError;

    if (10000000 != element.GetPropertyValueUInt64("BaseLong"))
        return DgnDbStatus::ReadError;

    if (-3.1416 != element.GetPropertyValueDouble("BaseDouble"))
        return DgnDbStatus::ReadError;

    return DgnDbStatus::Success;
    }

//---------------------------------------------------------------------------------------
// @bsimethod                                      Muhammad Hassan                  11/16
//+---------------+---------------+---------------+---------------+---------------+------
DgnDbStatus PerformanceElementsCRUDTestFixture::VerifyPerfElementSub1SelectParams(DgnElementCR element)
    {
    if (DgnDbStatus::Success != VerifyPerfElementSelectParams(element))
        return DgnDbStatus::ReadError;;

    if (0 != strcmp("PerfElementSub1 - InitValue", element.GetPropertyValueString("Sub1Str").c_str()))
        return DgnDbStatus::ReadError;

    if (20000000 != element.GetPropertyValueUInt64("Sub1Long"))
        return DgnDbStatus::ReadError;

    if (2.71828 != element.GetPropertyValueDouble("Sub1Double"))
        return DgnDbStatus::ReadError;

    return DgnDbStatus::Success;
    }

//---------------------------------------------------------------------------------------
// @bsimethod                                      Muhammad Hassan                  11/16
//+---------------+---------------+---------------+---------------+---------------+------
DgnDbStatus PerformanceElementsCRUDTestFixture::VerifyPerfElementSub2SelectParams(DgnElementCR element)
    {
    if (DgnDbStatus::Success != VerifyPerfElementSub1SelectParams(element))
        return DgnDbStatus::ReadError;;
    
    if (0 != strcmp("PerfElementSub2 - InitValue", element.GetPropertyValueString("Sub2Str").c_str()))
        return DgnDbStatus::ReadError;
    
    if (30000000 != element.GetPropertyValueUInt64("Sub2Long"))
        return DgnDbStatus::ReadError;
    
    if (1.414121 != element.GetPropertyValueDouble("Sub2Double"))
        return DgnDbStatus::ReadError;

    return DgnDbStatus::Success;
    }

//---------------------------------------------------------------------------------------
// @bsimethod                                      Muhammad Hassan                  11/16
//+---------------+---------------+---------------+---------------+---------------+------
DgnDbStatus PerformanceElementsCRUDTestFixture::VerifyPerfElementSub3SelectParams(DgnElementCR element)
    {
    if ((DgnDbStatus::Success != VerifyPerfElementSub2SelectParams(element)) ||
        0 != strcmp("PerfElementSub3 - InitValue", element.GetPropertyValueString("Sub3Str").c_str()) ||
        (40000000 != element.GetPropertyValueUInt64("Sub3Long")) ||
        (1.61803398874 != element.GetPropertyValueDouble("Sub3Double")))
        return DgnDbStatus::ReadError;

    return DgnDbStatus::Success;
    }

//---------------------------------------------------------------------------------------
// @bsimethod                                      Muhammad Hassan                  11/16
//+---------------+---------------+---------------+---------------+---------------+------
DgnDbStatus PerformanceElementsCRUDTestFixture::GetPropertyValues(DgnElementCR element, Utf8CP className)
    {
    if (0 == strcmp(className, PERF_TEST_PERFELEMENT_CLASS_NAME))
        return VerifyPerfElementSelectParams(element);
    else if (0 == strcmp(className, PERF_TEST_PERFELEMENTSUB1_CLASS_NAME))
        return VerifyPerfElementSub1SelectParams(element);
    else if (0 == strcmp(className, PERF_TEST_PERFELEMENTSUB2_CLASS_NAME))
        return VerifyPerfElementSub2SelectParams(element);
    else if (0 == strcmp(className, PERF_TEST_PERFELEMENTSUB3_CLASS_NAME))
        return VerifyPerfElementSub3SelectParams(element);

    return DgnDbStatus::BadElement;
    }

//---------------------------------------------------------------------------------------
// @bsimethod                                   Shaun.Sewall                    09/2016
//---------------------------------------------------------------------------------------
DgnElementId PerformanceElementsCRUDTestFixture::generateTimeBasedId(int counter)
    {
    uint64_t part1 = BeTimeUtilities::QueryMillisecondsCounter() << 12;
    uint64_t part2 = counter & 0xFFF;
    return DgnElementId(part1 + part2);
    }

//---------------------------------------------------------------------------------------
// @bsimethod                                   Shaun.Sewall                    09/2016
//---------------------------------------------------------------------------------------
DgnElementId PerformanceElementsCRUDTestFixture::generateAlternatingBriefcaseId(int counter)
    {
    BeBriefcaseId briefcaseId((counter / 100) % 10 + 2);
    return DgnElementId(BeBriefcaseBasedId(briefcaseId, counter).GetValue());
    }

//---------------------------------------------------------------------------------------
// @bsimethod                                      Muhammad Hassan                  10/15
//+---------------+---------------+---------------+---------------+---------------+------
void PerformanceElementsCRUDTestFixture::ApiInsertTime(Utf8CP className, int initialInstanceCount, int opCount, bool setFederationGuid, int idStrategy)
    {
    WString wClassName;
    wClassName.AssignUtf8(className);
    WPrintfString dbName(L"ElementApiInsert%ls_%d.ibim", wClassName.c_str(), opCount);
    SetUpTestDgnDb(dbName.c_str(), className, initialInstanceCount);

    bvector<DgnElementPtr> testElements;
    testElements.reserve(opCount);
    CreateElements(opCount, className, testElements, "ElementApiInstances");
    ASSERT_EQ(opCount, (int) testElements.size());
    int i = 0;
    WaitForUserInputIfAny();
    StopWatch timer(true);
    for (DgnElementPtr& element : testElements)
        {
        // optionally allow FederationGuid to be set as part of the performance test
        if (setFederationGuid)
            element->SetFederationGuid(BeGuid(true));

        // optionally allow a different ID allocation strategy for performance comparison purposes
        if (1 == idStrategy)
            element->ForceElementIdForInsert(generateTimeBasedId(++i));
        else if (2 == idStrategy)
            element->ForceElementIdForInsert(generateAlternatingBriefcaseId(++i));

        DgnDbStatus stat = DgnDbStatus::Success;
        element->Insert(&stat);
        ASSERT_EQ(DgnDbStatus::Success, stat);
        }

    timer.Stop();
    m_db->SaveChanges();
    LogTiming(timer, "Element API Insert", className, false, initialInstanceCount, opCount);
    }

//---------------------------------------------------------------------------------------
// @bsimethod                                      Muhammad Hassan                  10/15
//+---------------+---------------+---------------+---------------+---------------+------
void PerformanceElementsCRUDTestFixture::ApiSelectTime(Utf8CP className, int initialInstanceCount, int opCount)
    {
    WString wClassName;
    wClassName.AssignUtf8(className);
    WPrintfString dbName(L"ElementApiSelect%ls_%d.ibim", wClassName.c_str(), opCount);
    SetUpTestDgnDb(dbName.c_str(), className, initialInstanceCount);

    int minElemId = GetfirstElementId(className);
    const int elementIdIncrement = DetermineElementIdIncrement(initialInstanceCount, opCount);
    WaitForUserInputIfAny();
    StopWatch timer(true);
    for (uint64_t i = 0; i < opCount; i++)
        {
        const DgnElementId id(minElemId + i*elementIdIncrement);
        DgnElementCPtr element = m_db->Elements().GetElement(id);
        ASSERT_TRUE(element != nullptr);
        ASSERT_EQ(DgnDbStatus::Success, GetPropertyValues(*element, className));
        }

    timer.Stop();
    m_db->SaveChanges();
    LogTiming(timer, "Element API Read", className, false, initialInstanceCount, opCount);
    }

//---------------------------------------------------------------------------------------
// @bsimethod                                      Muhammad Hassan                  10/15
//+---------------+---------------+---------------+---------------+---------------+------
void PerformanceElementsCRUDTestFixture::ApiUpdateTime(Utf8CP className, int initialInstanceCount, int opCount)
    {
    WPrintfString dbName(L"ElementApiUpdate%ls_%d.ibim", WString(className, BentleyCharEncoding::Utf8).c_str(), opCount);
    SetUpTestDgnDb(dbName.c_str(), className, initialInstanceCount);

    int minElemId = GetfirstElementId(className);
    const int elementIdIncrement = DetermineElementIdIncrement(initialInstanceCount, opCount);

    //First build dgnelements with modified Geomtry
    bvector<DgnElementPtr> elements;
    elements.reserve(opCount);
    for (uint64_t i = 0; i < opCount; i++)
        {
        const DgnElementId id(minElemId + i*elementIdIncrement);
        DgnElementPtr element = m_db->Elements().GetForEdit<DgnElement>(id);
        ASSERT_TRUE(element != nullptr);

        ASSERT_EQ(DgnDbStatus::Success, SetPropertyValues(className, element, true));

        ExtendGeometry(element);
        elements.push_back(element);
        }

    WaitForUserInputIfAny();
    //Now update and record time
    StopWatch timer(true);
    for (DgnElementPtr& element : elements)
        {
        DgnDbStatus stat = DgnDbStatus::Success;
        element->DgnElement::Update(&stat);
        ASSERT_EQ(DgnDbStatus::Success, stat);
        }

    timer.Stop();
    m_db->SaveChanges();
    LogTiming(timer, "Element API Update", className, false, initialInstanceCount, opCount);
    }

//---------------------------------------------------------------------------------------
// @bsimethod                                      Muhammad Hassan                  10/15
//+---------------+---------------+---------------+---------------+---------------+------
//
void PerformanceElementsCRUDTestFixture::ApiDeleteTime(Utf8CP className, int initialInstanceCount, int opCount)
    {
    WPrintfString dbName(L"ElementApiDelete%ls_%d.ibim", WString(className, BentleyCharEncoding::Utf8).c_str(), opCount);
    SetUpTestDgnDb(dbName.c_str(), className, initialInstanceCount);

    int minElemId = GetfirstElementId(className);
    const int elementIdIncrement = DetermineElementIdIncrement(initialInstanceCount, opCount);
    //<<<<<=======================================
    //              Warm up cache
    for (uint64_t i = 0; i < opCount; i++)
        {
        const DgnElementId id(minElemId + i*elementIdIncrement);
        DgnElementCPtr element = m_db->Elements().GetElement(id);
        ASSERT_TRUE(element != nullptr);
        }
    //=========================================>>>>
    WaitForUserInputIfAny();
    StopWatch timer(true);
    for (uint64_t i = 0; i < opCount; i++)
        {
        const DgnElementId id(minElemId + i*elementIdIncrement);
        const DgnDbStatus stat = m_db->Elements().Delete(id);
        ASSERT_EQ(DgnDbStatus::Success, stat);
        }

    timer.Stop();
    WaitForUserInputIfAny();
    m_db->SaveChanges();
    LogTiming(timer, "Element API Delete", className, false, initialInstanceCount, opCount);
    }

//---------------------------------------------------------------------------------------
// @bsimethod                                     Krischan.Eberle                  11/15
//+---------------+---------------+---------------+---------------+---------------+------
void PerformanceElementsCRUDTestFixture::LogTiming(StopWatch& timer, Utf8CP description, Utf8CP testClassName, bool omitClassIdFilter, int initialInstanceCount, int opCount) const
    {
    Utf8CP noClassIdFilterStr = omitClassIdFilter ? "w/o ECClassId filter " : " ";

    Utf8String totalDescription;
    totalDescription.Sprintf("%s %s '%s' [Initial count: %d]", description, noClassIdFilterStr, testClassName, initialInstanceCount);
    Utf8String desc;
    desc.Sprintf("%s", description);
    int pos = desc.find("API");
    Utf8String opType = desc.substr(pos + 4);
    LOGTODB(TEST_DETAILS, timer.GetElapsedSeconds(), opCount, totalDescription.c_str(), totalDescription.c_str(), opType.ToUpper(), initialInstanceCount);
#ifdef PERF_ELEM_CRUD_LOG_TO_CONSOLE
    printf("%.8f %s\n", timer.GetElapsedSeconds(), totalDescription.c_str());
#endif
    }
//---------------------------------------------------------------------------------------
// @bsimethod                                     Majd.Uddin                  06/17
//+---------------+---------------+---------------+---------------+---------------+------
int  PerformanceElementsCRUDTestFixture::GetfirstElementId(Utf8CP className)
{
    uint64_t firstElemId = s_firstElementId;
    const DgnElementId id(firstElemId);
    DgnElementCPtr element = m_db->Elements().GetElement(id);
    if (!element.IsValid())
    {// Get the minimum Id from bis_Element table.
        Statement stat1;
        DgnClassId classId = m_db->Schemas().GetClassId(PTEST_SCHEMA_NAME, className);
        
        DbResult result = stat1.Prepare(*m_db, "SELECT min(Id) from bis_Element where ECClassId=?");
        stat1.BindId(1, classId);
        EXPECT_EQ(result, BE_SQLITE_OK);
        EXPECT_TRUE(stat1.IsPrepared());

        EXPECT_EQ(BE_SQLITE_ROW, stat1.Step());
        firstElemId = stat1.GetValueInt(0);
        const DgnElementId id2(firstElemId);
        DgnElementCPtr element2 = m_db->Elements().GetElement(id2);
        EXPECT_TRUE(element2.IsValid());
    }
    return firstElemId;
}


/*******************************************************Class Hierarchy For Performance Tests***********************************************************************************

---------------------------------------------------------------PerfElement(Str, Long, Double)
--------------------------------------------------------------------|
-------------------------------------------------------------PerfElementSub1(Sub1Str, Sub1Long, Sub1Double)
--------------------------------------------------------------------|
-------------------------------------------------------------PerfElementSub2(Sub2Str, Sub2Long, Sub2Double)
--------------------------------------------------------------------|
-------------------------------------------------------------PerfElementSub3(Sub3Str, Sub3Long, Sub3Double)

********************************************************************************************************************************************************************************/

//---------------------------------------------------------------------------------------
// @bsimethod                                     Muhammad Hassan                  10/15
//+---------------+---------------+---------------+---------------+---------------+------
TEST_F(PerformanceElementsCRUDTestFixture, InsertApi)
    {
    ApiInsertTime(PERF_TEST_PERFELEMENT_CLASS_NAME);
    ApiInsertTime(PERF_TEST_PERFELEMENTSUB1_CLASS_NAME);
    ApiInsertTime(PERF_TEST_PERFELEMENTSUB2_CLASS_NAME);
    ApiInsertTime(PERF_TEST_PERFELEMENTSUB3_CLASS_NAME);
    }

//---------------------------------------------------------------------------------------
// @bsimethod                                     Sam.Wilson                      01/17
//+---------------+---------------+---------------+---------------+---------------+------
TEST_F(PerformanceElementsCRUDTestFixture, InsertApiCH)
    {
    ApiInsertTime(PERF_TEST_PERFELEMENTCHBASE_CLASS_NAME);
    ApiInsertTime(PERF_TEST_PERFELEMENTCHSUB1_CLASS_NAME);
    ApiInsertTime(PERF_TEST_PERFELEMENTCHSUB2_CLASS_NAME);
    ApiInsertTime(PERF_TEST_PERFELEMENTCHSUB3_CLASS_NAME);
    }

//---------------------------------------------------------------------------------------
// @bsimethod                                     Muhammad Hassan                  10/15
//+---------------+---------------+---------------+---------------+---------------+------
TEST_F(PerformanceElementsCRUDTestFixture, SelectApi)
    {
    ApiSelectTime(PERF_TEST_PERFELEMENT_CLASS_NAME);
    ApiSelectTime(PERF_TEST_PERFELEMENTSUB1_CLASS_NAME);
    ApiSelectTime(PERF_TEST_PERFELEMENTSUB2_CLASS_NAME);
    ApiSelectTime(PERF_TEST_PERFELEMENTSUB3_CLASS_NAME);
    }

//---------------------------------------------------------------------------------------
// @bsimethod                                     Muhammad Hassan                  10/15
//+---------------+---------------+---------------+---------------+---------------+------
TEST_F(PerformanceElementsCRUDTestFixture, UpdateApi)
    {
    ApiUpdateTime(PERF_TEST_PERFELEMENT_CLASS_NAME);
    ApiUpdateTime(PERF_TEST_PERFELEMENTSUB1_CLASS_NAME);
    ApiUpdateTime(PERF_TEST_PERFELEMENTSUB2_CLASS_NAME);
    ApiUpdateTime(PERF_TEST_PERFELEMENTSUB3_CLASS_NAME);
    }

//---------------------------------------------------------------------------------------
// @bsimethod                                     Muhammad Hassan                  10/15
//+---------------+---------------+---------------+---------------+---------------+------
TEST_F(PerformanceElementsCRUDTestFixture, DeleteApi)
    {
    ApiDeleteTime(PERF_TEST_PERFELEMENT_CLASS_NAME);
    ApiDeleteTime(PERF_TEST_PERFELEMENTSUB1_CLASS_NAME);
    ApiDeleteTime(PERF_TEST_PERFELEMENTSUB2_CLASS_NAME);
    ApiDeleteTime(PERF_TEST_PERFELEMENTSUB3_CLASS_NAME);
    }

// Uncomment this to profile ElementLocksPerformanceTest
// #define PROFILE_ELEMENT_LOCKS_TEST 1
// Uncomment this to output timings of ElementLocksPerformanceTest runs
// #define PRINT_ELEMENT_LOCKS_TEST 1

//=======================================================================================
// @bsistruct                                                   Paul.Connelly   04/16
//=======================================================================================
struct ElementLocksPerformanceTest : PerformanceElementsCRUDTestFixture
    {
    void TestInsert(bool asBriefcase, Utf8CP className, int numElems)
        {
        auto dbName = asBriefcase ? L"LocksBriefcase.ibim" : L"LocksRepository.ibim";
        SetUpTestDgnDb(dbName, className, 0);
        if (asBriefcase)
            TestDataManager::MustBeBriefcase(m_db, Db::OpenMode::ReadWrite);

        bvector<DgnElementPtr> elems;
        elems.reserve(numElems);
        CreateElements(numElems, className, elems, "MyModel");

#ifdef PROFILE_ELEMENT_LOCKS_TEST
        printf("Attach profiler...\n");
        getchar();
#endif
        StopWatch timer(true);
        for (auto& elem : elems)
            {
            DgnDbStatus stat;
            elem->Insert(&stat);
            EXPECT_EQ(DgnDbStatus::Success, stat);
            }

        timer.Stop();
#ifdef PRINT_ELEMENT_LOCKS_TEST
        printf("%ls (%d): %f\n", dbName, m_db->GetBriefcaseId().GetValue(), timer.GetElapsedSeconds());
#endif

        m_db->SaveChanges();
        }

    void TestInsert(bool asBriefcase, int nElems) { TestInsert(asBriefcase, PERF_TEST_PERFELEMENTSUB3_CLASS_NAME, nElems); }
    };

/*---------------------------------------------------------------------------------**//**
* @bsimethod                                                    Paul.Connelly   04/16
+---------------+---------------+---------------+---------------+---------------+------*/
TEST_F(ElementLocksPerformanceTest, Master_Insert100) { TestInsert(false, 100); }

/*---------------------------------------------------------------------------------**//**
* @bsimethod                                                    Paul.Connelly   04/16
+---------------+---------------+---------------+---------------+---------------+------*/
TEST_F(ElementLocksPerformanceTest, Master_Insert1000) { TestInsert(false, 1000); }

/*---------------------------------------------------------------------------------**//**
* @bsimethod                                                    Paul.Connelly   04/16
+---------------+---------------+---------------+---------------+---------------+------*/
TEST_F(ElementLocksPerformanceTest, Master_Insert10000) { TestInsert(false, 10000); }

/*---------------------------------------------------------------------------------**//**
* @bsimethod                                                    Paul.Connelly   04/16
+---------------+---------------+---------------+---------------+---------------+------*/
TEST_F(ElementLocksPerformanceTest, Briefcase_Insert100) { TestInsert(true, 100); }

/*---------------------------------------------------------------------------------**//**
* @bsimethod                                                    Paul.Connelly   04/16
+---------------+---------------+---------------+---------------+---------------+------*/
TEST_F(ElementLocksPerformanceTest, Briefcase_Insert1000) { TestInsert(true, 1000); }

/*---------------------------------------------------------------------------------**//**
* @bsimethod                                                    Paul.Connelly   04/16
+---------------+---------------+---------------+---------------+---------------+------*/
TEST_F(ElementLocksPerformanceTest, Briefcase_Insert10000) { TestInsert(true, 10000); }

//=======================================================================================
// @bsistruct                                                   Paul.Connelly   02/17
//=======================================================================================
struct QueryCategoryIdPerformanceTest : PerformanceElementsCRUDTestFixture
{
    DgnSubCategoryId    m_subCategoryId;

    void Initialize();

    template<typename T> double TimeStatement(T& stmt, uint32_t nIterations, Utf8CP sql)
        {
        StopWatch timer(true);
        for (uint32_t i = 0; i < nIterations; i++)
            {
            stmt.BindId(1, m_subCategoryId);
            stmt.Step();
            stmt.Reset();
            }

        double elapsed = timer.GetCurrentSeconds();
#if defined(QUERY_CATEGORY_ID_OUTPUT_RESULTS)
        printf("%f seconds to execute %u iterations of statement: %s\n", elapsed, nIterations, sql);
#endif
        return elapsed;
        }

    double TimeSQLStatement(Utf8CP sql, uint32_t nIterations) { return TimeStatement(*m_db->GetCachedStatement(sql), nIterations, sql); }
    double TimeECSqlStatement(Utf8CP ecsql, uint32_t nIterations)
        {
        auto stmt = m_db->GetPreparedECSqlStatement(ecsql);
        double elapsed = TimeStatement(*stmt, nIterations, ecsql);

#if defined(QUERY_CATEGORY_ID_EXPLAIN_QUERY)
        printf("Native SQL: %s\n", stmt->GetNativeSql());
        auto exp1 = m_db->ExplainQuery(stmt->GetNativeSql(), false),
             exp2 = m_db->ExplainQuery(stmt->GetNativeSql(), true);

        printf("ExplainQuery(false) =>\n%s\n", exp1.c_str());
        printf("ExplainQuery(true) => \n%s\n", exp2.c_str());
#endif

        return elapsed;
        }
};

/*---------------------------------------------------------------------------------**//**
* @bsimethod                                                    Paul.Connelly   02/17
+---------------+---------------+---------------+---------------+---------------+------*/
void QueryCategoryIdPerformanceTest::Initialize()
    {
    SetUpTestDgnDb(L"QueryCategoryIdsPerf.ibim", PERF_TEST_PERFELEMENTSUB3_CLASS_NAME, 0);
    m_subCategoryId = DgnCategory::GetDefaultSubCategoryId(m_defaultCategoryId);
    }

/*---------------------------------------------------------------------------------**//**
* @bsimethod                                                    Paul.Connelly   02/17
+---------------+---------------+---------------+---------------+---------------+------*/
TEST_F(QueryCategoryIdPerformanceTest, TimeStatements)
    {
    Initialize();

    constexpr uint32_t nIterations = 500000;
    TimeSQLStatement("SELECT ParentId from bis_Element WHERE Id=?", nIterations);
    TimeECSqlStatement("SELECT Parent.Id FROM " BIS_SCHEMA(BIS_CLASS_SubCategory) " WHERE ECInstanceId=?", nIterations);
    TimeECSqlStatement("SELECT Parent.Id FROM " BIS_SCHEMA(BIS_CLASS_SubCategory) " WHERE ECInstanceId=? ECSqlOptions NoECClassIdFilter", nIterations);
    TimeECSqlStatement("SELECT Parent.Id FROM bis.Element WHERE ECInstanceId=?", nIterations);
    TimeECSqlStatement("SELECT Parent.Id FROM bis.Element WHERE ECInstanceId=? ECSqlOptions NoECClassIdFilter", nIterations);
    }
<|MERGE_RESOLUTION|>--- conflicted
+++ resolved
@@ -1,998 +1,994 @@
-/*--------------------------------------------------------------------------------------+
-|
-|  $Source: Tests/DgnProject/Performance/PerformanceElementsCRUDTests.cpp $
-|
-|  $Copyright: (c) 2018 Bentley Systems, Incorporated. All rights reserved. $
-|
-+--------------------------------------------------------------------------------------*/
-#include "PerformanceElementsCRUDTests.h"
-#define INFO_SQL R"(with 
-	pr_application_id as (select 1 id, application_id from pragma_application_id()),
-	pr_auto_vacuum as (select 1 id, case auto_vacuum when 0 then 'false' else 'true' end  auto_vacuum from pragma_auto_vacuum()),
-	pr_cache_size as (select 1 id, cache_size from pragma_cache_size()),
-	pr_collation_list as (select 1 id, json('[' || group_concat( '"' ||name ||'"',',') || ']') collation_list from pragma_collation_list()),
-	pr_encoding as (select 1 id, encoding from pragma_encoding()), 
-	pr_foreign_keys as (select 1 id, foreign_keys from pragma_foreign_keys()),
-	pr_freelist_count as (select 1 id, freelist_count from pragma_freelist_count()),
-	pr_journal_mode as (select 1 id, journal_mode from pragma_journal_mode()),
-	pr_journal_size_limit as (select 1 id, journal_size_limit from pragma_journal_size_limit()),
-	pr_legacy_file_format as (select 1 id, case legacy_file_format when 0 then 'true' else 'false' end legacy_file_format from pragma_legacy_file_format()),
-	pr_max_page_count as (select 1 id, max_page_count from pragma_max_page_count()),
-	pr_page_count as (select 1 id, page_count from pragma_page_count()),
-	pr_page_size as (select 1 id, page_size from pragma_page_size()),
-	pr_schema_version as (select 1 id, schema_version from pragma_schema_version()),
-	pr_user_version as (select 1 id, user_version from pragma_user_version()),
-	pr_writable_schema as (select 1 id, case writable_schema when 0 then 'false' else 'true' end writable_schema from pragma_writable_schema()), 
-	ss_cell_size_check as (select 1 id, case cell_size_check when 0 then 'false' else 'true' end cell_size_check from pragma_cell_size_check()),
-	ss_checkpoint_fullfsync as (select 1 id, case checkpoint_fullfsync when 0 then 'false' else 'true' end checkpoint_fullfsync from pragma_checkpoint_fullfsync()),
-	ss_defer_foreign_keys as (select 1 id, case defer_foreign_keys when 0 then 'false' else 'true' end defer_foreign_keys from pragma_defer_foreign_keys()),
-	ss_fullfsync as (select 1 id, case fullfsync  when 0 then 'false' else 'true' end fullfsync from pragma_fullfsync()),
-	ss_ignore_check_constraints as (select 1 id, case ignore_check_constraints when 0 then 'false' else 'true' end ignore_check_constraints from pragma_ignore_check_constraints()),
-	ss_query_only as (select 1 id, case query_only when 0 then 'false' else 'true' end query_only from pragma_query_only()),
-	ss_read_uncommitted as (select 1 id, case read_uncommitted when 0 then 'false' else 'true' end read_uncommitted from pragma_read_uncommitted()),
-	ss_recursive_triggers as (select 1 id, case recursive_triggers when 0 then 'false' else 'true' end recursive_triggers from pragma_recursive_triggers()),
-	ss_reverse_unordered_selects as (select 1 id, case reverse_unordered_selects when 0 then 'false' else 'true' end reverse_unordered_selects from pragma_reverse_unordered_selects()),
-	ss_secure_delete as (select 1 id, case secure_delete when 0 then 'false' else 'true' end secure_delete from pragma_secure_delete()),
-	ss_automatic_index as (select 1 id, case automatic_index when 0 then 'false' else 'true' end automatic_index from pragma_automatic_index()),
-	ss_busy_timeout as (select 1 id, timeout from pragma_busy_timeout()),
-	ss_cache_spill as (select 1 id, cache_spill from pragma_cache_spill()),
-	ss_data_version as (select 1 id, data_version from pragma_data_version()),
-	ss_soft_heap_limit as (select 1 id, soft_heap_limit from pragma_soft_heap_limit()),
-	ss_threads as (select 1 id, threads from pragma_threads()),
-	ss_locking_mode as (select 1 id, locking_mode from pragma_locking_mode()),
-	ss_synchronous as (select 1 id, case synchronous when 0 then 'off' when 1 then 'normal' when 2 then 'full' when 3 then 'extra' end synchronous from pragma_synchronous()),
-	ss_temp_store as (select 1 id, case temp_store when 0 then 'default' when 1 then 'file' when 2 then 'memory' end temp_store from pragma_temp_store()) ,
-	ss_compile_options as (select 1 id, json('[' || group_concat( '"' ||compile_options ||'"',',') || ']') compile_options from pragma_compile_options())
-select 
-	json_object(
-	'application_id', application_id,
-	'auto_vacuum', auto_vacuum,
-	'cache_size', cache_size,
-	'collation_list', json(collation_list),
-	'encoding', encoding,
-	'foreign_keys', foreign_keys,
-	'freelist_count', freelist_count,
-	'journal_mode', journal_mode,
-	'journal_size_limit', journal_size_limit,
-	'legacy_file_format', legacy_file_format,
-	'max_page_count', max_page_count,
-	'page_count', page_count,
-	'page_size', page_size,
-	'schema_version', schema_version,
-	'user_version', user_version,
-	'writable_schema', writable_schema,
-	'cell_size_check', cell_size_check,
-	'checkpoint_fullfsync', checkpoint_fullfsync,
-	'defer_foreign_keys', defer_foreign_keys,
-	'fullfsync', fullfsync,
-	'ignore_check_constraints', ignore_check_constraints,
-	'query_only', query_only,
-	'read_uncommitted', read_uncommitted,
-	'recursive_triggers', recursive_triggers,
-	'reverse_unordered_selects', reverse_unordered_selects,
-	'secure_delete', secure_delete,
-	'automatic_index', automatic_index,
-	'busy_timeout', timeout,
-	'cache_spill', cache_spill,
-	'data_version', data_version,
-	'soft_heap_limit', soft_heap_limit,
-	'threads', threads,
-	'locking_mode', locking_mode,
-	'synchronous', synchronous,
-	'temp_store', temp_store,
-	'compile_options', json(compile_options)) settings
-from pr_application_id
-	join pr_auto_vacuum using (id)
-	join pr_cache_size using (id)
-	join pr_encoding using (id)
-	join pr_foreign_keys using (id)
-	join pr_collation_list using (id)
-	join pr_freelist_count using (id)
-	join pr_journal_mode using (id)
-	join pr_journal_size_limit using (id)
-	join pr_legacy_file_format using (id)
-	join pr_max_page_count using (id)
-	join pr_page_count using (id)
-	join pr_page_size using (id)
-	join pr_schema_version using (id)
-	join pr_user_version using (id)
-	join pr_writable_schema using (id)
-	join ss_cell_size_check using (id)
-	join ss_checkpoint_fullfsync using (id)
-	join ss_defer_foreign_keys using (id)
-	join ss_fullfsync using (id)
-	join ss_ignore_check_constraints using (id)
-	join ss_query_only using (id)
-	join ss_read_uncommitted using (id)
-	join ss_recursive_triggers using (id)
-	join ss_reverse_unordered_selects using (id)
-	join ss_secure_delete using (id)
-	join ss_automatic_index using (id)
-	join ss_busy_timeout using (id)
-	join ss_cache_spill using (id)
-	join ss_data_version using (id)
-	join ss_soft_heap_limit using(id)
-	join ss_threads using(id)
-	join ss_locking_mode using(id)
-	join ss_synchronous using(id)
-	join ss_temp_store using(id)
-	join ss_compile_options using(id))"
-
-Utf8String PerformanceElementsCRUDTestFixture::GetDbSettings() const
-    {
-    if (m_db.IsValid())
-        {
-        Statement stmt;
-        stmt.Prepare(*m_db, INFO_SQL);
-        stmt.Step();
-        return Utf8String(stmt.GetValueText(0));
-        }
-    return "<null>";
-    }
-void PerformanceElementsCRUDTestFixture::ApplyPragmas(Db& db)
-    {
-    for (Utf8StringCR pragmaCmd : m_pragms)
-        {
-        //printf("%s\n", pragmaCmd.c_str());
-        auto rc = db.ExecuteSql(pragmaCmd.c_str());
-        if (BE_SQLITE_OK != rc)
-            {
-            printf("Error: %s\n", db.GetLastError().c_str());
-            }
-        ASSERT_EQ(BE_SQLITE_OK, rc) << "Failed to execute PRAGMA > " << pragmaCmd.c_str();
-        }
-    }
-// Uncomment this if you want elapsed time of each test case logged to console in addition to the log file.
-// #define PERF_ELEM_CRUD_LOG_TO_CONSOLE 1
-//---------------------------------------------------------------------------------------
-// @bsimethod                                      Muhammad Hassan                  10/15
-//+---------------+---------------+---------------+---------------+---------------+------
-void PerformanceElementsCRUDTestFixture::SetUpTestDgnDb(WCharCP destFileName, Utf8CP testClassName, int initialInstanceCount)
-    {
-    WString seedFileName;
-    BeFileName seedFilePath;
-    seedFileName.Sprintf(L"dgndb_ecsqlvssqlite_%d_%ls_seed%d.ibim", initialInstanceCount, WString(testClassName, BentleyCharEncoding::Utf8).c_str(), DateTime::GetCurrentTimeUtc().GetDayOfYear());
-    BeTest::GetHost().GetOutputRoot(seedFilePath);
-    seedFilePath.AppendToPath(BeFileName(BeTest::GetNameOfCurrentTestCase()));
-    seedFilePath.AppendToPath(seedFileName.c_str());
-    if (!seedFilePath.DoesPathExist())
-        {
-        SetupSeedProject(seedFileName.c_str());
-        ASSERT_EQ(SchemaStatus::Success, PerfTestDomain::GetDomain().ImportSchema(*m_db));
-        ASSERT_TRUE(m_db->IsDbOpen());
-        ApplyPragmas(*m_db);
-<<<<<<< HEAD
-        CreateElementsAndInsert(initialInstanceCount, testClassName, "InitialInstances");
-=======
-        CreateElementsAndInsert(initialInstanceCount, testClassName, "InitialInstances");        
->>>>>>> 4015d413
-        m_db->ExecuteSql("analyze");
-        m_db->CloseDb();
-        }
-
-    BeFileName dgndbFilePath;
-    BeTest::GetHost().GetOutputRoot(dgndbFilePath);
-    dgndbFilePath.AppendToPath(destFileName);
-    ASSERT_EQ(BeFileNameStatus::Success, BeFileName::BeCopyFile(seedFilePath, dgndbFilePath, false));
-    DbResult status;
-    m_db = DgnDb::OpenDgnDb(&status, dgndbFilePath, DgnDb::OpenParams(Db::OpenMode::ReadWrite));
-    ApplyPragmas(*m_db);
-    EXPECT_EQ(DbResult::BE_SQLITE_OK, status) << status;
-    ASSERT_TRUE(m_db.IsValid());
-    }
-
-/*---------------------------------------------------------------------------------**//**
-* @bsimethod                                                    Paul.Connelly   01/16
-+---------------+---------------+---------------+---------------+---------------+------*/
-static bool appendEllipse3d(GeometryBuilder& builder, double cx, double cy, double cz)
-    {
-    DEllipse3d ellipseData = DEllipse3d::From(cx, cy, cz,
-                                              0, 0, 2,
-                                              0, 3, 0,
-                                              0.0, Angle::TwoPi());
-    ICurvePrimitivePtr ellipse = ICurvePrimitive::CreateArc(ellipseData);
-    return builder.Append(*ellipse);
-    }
-
-//---------------------------------------------------------------------------------------
-// @bsimethod                                   Majd.Uddin            01/2016
-//---------------+---------------+---------------+---------------+---------------+-------
-static bool appendSolidPrimitive(GeometryBuilder& builder, double dz, double radius)
-    {
-    DgnConeDetail cylinderDetail(DPoint3d::From(0, 0, 0), DPoint3d::From(0, 0, dz), radius, radius, true);
-    ISolidPrimitivePtr solidPrimitive = ISolidPrimitive::CreateDgnCone(cylinderDetail);
-    GeometricPrimitivePtr elmGeom3 = GeometricPrimitive::Create(*solidPrimitive);
-    EXPECT_TRUE(elmGeom3.IsValid());
-    EXPECT_TRUE(GeometricPrimitive::GeometryType::SolidPrimitive == elmGeom3->GetGeometryType());
-    ISolidPrimitivePtr getAsSolid = elmGeom3->GetAsISolidPrimitive();
-    EXPECT_TRUE(getAsSolid.IsValid());
-
-    return builder.Append(*getAsSolid);
-    }
-
-//---------------------------------------------------------------------------------------
-// @bsimethod                                      Muhammad Hassan                  11/16
-//+---------------+---------------+---------------+---------------+---------------+------
-static bool useEllipse = true;
-void PerformanceElementsCRUDTestFixture::AddGeometry(DgnElementPtr element) const
-    {
-    GeometrySourceP geomElem = element->ToGeometrySourceP();
-    GeometryBuilderPtr builder = GeometryBuilder::Create(*element->GetModel(), geomElem->GetCategoryId(), DPoint3d::From(0.0, 0.0, 0.0));
-    if (useEllipse)
-        ASSERT_TRUE(appendEllipse3d(*builder, 1, 2, 3));
-    else
-        ASSERT_TRUE(appendSolidPrimitive(*builder, 3.0, 1.5));
-    ASSERT_EQ(SUCCESS, builder->Finish(*geomElem));
-
-    ASSERT_TRUE(geomElem->HasGeometry());
-    }
-
-//---------------------------------------------------------------------------------------
-// @bsimethod                                      Muhammad Hassan                  11/16
-//+---------------+---------------+---------------+---------------+---------------+------
-void PerformanceElementsCRUDTestFixture::ExtendGeometry(DgnElementPtr element) const
-    {
-    GeometrySourceP geomElem = element->ToGeometrySourceP();
-    GeometryBuilderPtr builder = GeometryBuilder::Create(*element->GetModel(), geomElem->GetCategoryId(), DPoint3d::From(0.0, 0.0, 0.0));
-    if (useEllipse)
-        ASSERT_TRUE(appendEllipse3d(*builder, 3, 2, 1));
-    else
-        ASSERT_TRUE(appendSolidPrimitive(*builder, 6.0, 3.0));
-
-    ASSERT_EQ(SUCCESS, builder->Finish(*geomElem));
-    ASSERT_TRUE(geomElem->HasGeometry());
-    }
-
-//---------------------------------------------------------------------------------------
-// @bsimethod                                      Muhammad Hassan                  11/16
-//+---------------+---------------+---------------+---------------+---------------+------
-DgnDbStatus PerformanceElementsCRUDTestFixture::SetPerfElementPropertyValues(DgnElementPtr element, bool update) const
-    {
-    Utf8String stringVal = "PerfElement - ";
-    uint64_t longVal = 10000000LL;
-    double doubleVal = -3.1416;
-
-    if (update)
-        {
-        stringVal.append("UpdatedValue");
-        longVal = longVal * 2;
-        doubleVal = doubleVal * 2;
-        }
-    else
-        {
-        stringVal.append("InitValue");
-        }
-
-    if ((DgnDbStatus::Success == element->SetPropertyValue("BaseStr", stringVal.c_str())) &&
-        (DgnDbStatus::Success == element->SetPropertyValue("BaseLong", ECN::ECValue(longVal))) &&
-        (DgnDbStatus::Success == element->SetPropertyValue("BaseDouble", doubleVal)))
-        return DgnDbStatus::Success;
-
-    return DgnDbStatus::WriteError;
-    }
-
-//---------------------------------------------------------------------------------------
-// @bsimethod                                      Muhammad Hassan                  11/16
-//+---------------+---------------+---------------+---------------+---------------+------
-DgnDbStatus PerformanceElementsCRUDTestFixture::SetPerfElementSub1PropertyValues(DgnElementPtr element, bool update) const
-    {
-    Utf8String stringVal = "PerfElementSub1 - ";
-    uint64_t longVal = 20000000LL;
-    double doubleVal = 2.71828;
-
-    if (update)
-        {
-        stringVal.append("UpdatedValue");
-        longVal = longVal * 2;
-        doubleVal = doubleVal * 2;
-        }
-    else
-        {
-        stringVal.append("InitValue");
-        }
-
-    if ((DgnDbStatus::Success == SetPerfElementPropertyValues(element, update)) &&
-        (DgnDbStatus::Success == element->SetPropertyValue("Sub1Str", stringVal.c_str())) &&
-        (DgnDbStatus::Success == element->SetPropertyValue("Sub1Long", ECN::ECValue(longVal))) &&
-        (DgnDbStatus::Success == element->SetPropertyValue("Sub1Double", doubleVal)))
-        return DgnDbStatus::Success;
-
-    return DgnDbStatus::WriteError;
-    }
-
-//---------------------------------------------------------------------------------------
-// @bsimethod                                      Muhammad Hassan                  11/16
-//+---------------+---------------+---------------+---------------+---------------+------
-DgnDbStatus PerformanceElementsCRUDTestFixture::SetPerfElementSub2PropertyValues(DgnElementPtr element, bool update) const
-    {
-    Utf8String stringVal = "PerfElementSub2 - ";
-    uint64_t longVal = 30000000LL;
-    double doubleVal = 1.414121;
-
-    if (update)
-        {
-        stringVal.append("UpdatedValue");
-        longVal = longVal * 2;
-        doubleVal = doubleVal * 2;
-        }
-    else
-        {
-        stringVal.append("InitValue");
-        }
-
-    if ((DgnDbStatus::Success == SetPerfElementSub1PropertyValues(element, update)) &&
-        (DgnDbStatus::Success == element->SetPropertyValue("Sub2Str", stringVal.c_str())) &&
-        (DgnDbStatus::Success == element->SetPropertyValue("Sub2Long", ECN::ECValue(longVal))) &&
-        (DgnDbStatus::Success == element->SetPropertyValue("Sub2Double", doubleVal)))
-        return DgnDbStatus::Success;
-
-    return DgnDbStatus::WriteError;
-    }
-
-//---------------------------------------------------------------------------------------
-// @bsimethod                                      Muhammad Hassan                  11/16
-//+---------------+---------------+---------------+---------------+---------------+------
-DgnDbStatus PerformanceElementsCRUDTestFixture::SetPerfElementSub3PropertyValues(DgnElementPtr element, bool update) const
-    {
-    Utf8String stringVal = "PerfElementSub3 - ";
-    uint64_t longVal = 40000000LL;
-    double doubleVal = 1.61803398874;
-
-    if (update)
-        {
-        stringVal.append("UpdatedValue");
-        longVal = longVal * 2;
-        doubleVal = doubleVal * 2;
-        }
-    else
-        {
-        stringVal.append("InitValue");
-        }
-
-    if ((DgnDbStatus::Success == SetPerfElementSub2PropertyValues(element, update)) &&
-        (DgnDbStatus::Success == element->SetPropertyValue("Sub3Str", stringVal.c_str())) &&
-        (DgnDbStatus::Success == element->SetPropertyValue("Sub3Long", ECN::ECValue(longVal))) &&
-        (DgnDbStatus::Success == element->SetPropertyValue("Sub3Double", doubleVal)))
-        return DgnDbStatus::Success;
-
-    return DgnDbStatus::WriteError;
-    }
-
-//---------------------------------------------------------------------------------------
-// @bsimethod                                      Muhammad Hassan                  11/16
-//+---------------+---------------+---------------+---------------+---------------+------
-DgnDbStatus PerformanceElementsCRUDTestFixture::SetPropertyValues(Utf8CP className, DgnElementPtr element, bool update) const
-    {
-    if (0 == strcmp(className, PERF_TEST_PERFELEMENT_CLASS_NAME) || 0 == strcmp(className, PERF_TEST_PERFELEMENTCHBASE_CLASS_NAME))
-        return SetPerfElementPropertyValues(element, update);
-    if (0 == strcmp(className, PERF_TEST_PERFELEMENTSUB1_CLASS_NAME) || 0 == strcmp(className, PERF_TEST_PERFELEMENTCHSUB1_CLASS_NAME))
-        return SetPerfElementSub1PropertyValues(element, update);
-    if (0 == strcmp(className, PERF_TEST_PERFELEMENTSUB2_CLASS_NAME) || 0 == strcmp(className, PERF_TEST_PERFELEMENTCHSUB2_CLASS_NAME))
-        return SetPerfElementSub2PropertyValues(element, update);
-    if (0 == strcmp(className, PERF_TEST_PERFELEMENTSUB3_CLASS_NAME) || 0 == strcmp(className, PERF_TEST_PERFELEMENTCHSUB3_CLASS_NAME))
-        return SetPerfElementSub3PropertyValues(element, update);
-
-    return DgnDbStatus::BadElement;
-    }
-
-//---------------------------------------------------------------------------------------
-// @bsimethod                                      Affan.Khan                       09/17
-//+---------------+---------------+---------------+---------------+---------------+------
-std::function<DgnDbStatus(Dgn::PhysicalElementPtr& element, bool)> PerformanceElementsCRUDTestFixture::SetPropertyValuesMethod(Utf8CP className) const
-    {
-    if (0 == strcmp(className, PERF_TEST_PERFELEMENT_CLASS_NAME) || 0 == strcmp(className, PERF_TEST_PERFELEMENTCHBASE_CLASS_NAME))
-        return [&] (Dgn::PhysicalElementPtr& element, bool update) { return SetPerfElementPropertyValues(element, update); };
-    if (0 == strcmp(className, PERF_TEST_PERFELEMENTSUB1_CLASS_NAME) || 0 == strcmp(className, PERF_TEST_PERFELEMENTCHSUB1_CLASS_NAME))
-        return [&] (Dgn::PhysicalElementPtr& element, bool update) { return SetPerfElementSub1PropertyValues(element, update); };
-    if (0 == strcmp(className, PERF_TEST_PERFELEMENTSUB2_CLASS_NAME) || 0 == strcmp(className, PERF_TEST_PERFELEMENTCHSUB2_CLASS_NAME))
-        return [&] (Dgn::PhysicalElementPtr& element, bool update) { return SetPerfElementSub2PropertyValues(element, update); };
-    if (0 == strcmp(className, PERF_TEST_PERFELEMENTSUB3_CLASS_NAME) || 0 == strcmp(className, PERF_TEST_PERFELEMENTCHSUB3_CLASS_NAME))
-        return [&] (Dgn::PhysicalElementPtr& element, bool update) { return SetPerfElementSub3PropertyValues(element, update); };
-
-    return nullptr;
-    }
-//---------------------------------------------------------------------------------------
-// @bsimethod                                      Sam.Wilson                       01/17
-//+---------------+---------------+---------------+---------------+---------------+------
-Dgn::PhysicalElementPtr PerformanceElementsCRUDTestFixture::CreatePerfElement(Utf8CP className, DgnModelR targetModel, DgnCategoryId catId, DgnElementId parent, DgnClassId dgnClassId) const
-    {
-    if (0 == strcmp(className, PERF_TEST_PERFELEMENT_CLASS_NAME))
-        return PerfElement::Create(*m_db, targetModel.GetModelId(), catId, parent, dgnClassId);
-    if (0 == strcmp(className, PERF_TEST_PERFELEMENTSUB1_CLASS_NAME))
-        return PerfElementSub1::Create(*m_db, targetModel.GetModelId(), catId, parent, dgnClassId);
-    if (0 == strcmp(className, PERF_TEST_PERFELEMENTSUB2_CLASS_NAME))
-        return PerfElementSub2::Create(*m_db, targetModel.GetModelId(), catId, parent, dgnClassId);
-    if (0 == strcmp(className, PERF_TEST_PERFELEMENTSUB3_CLASS_NAME))
-        return PerfElementSub3::Create(*m_db, targetModel.GetModelId(), catId, parent, dgnClassId);
-    if (0 == strcmp(className, PERF_TEST_PERFELEMENTCHBASE_CLASS_NAME))
-        return PerfElementCHBase::Create(*m_db, targetModel.GetModelId(), catId);
-    if (0 == strcmp(className, PERF_TEST_PERFELEMENTCHSUB1_CLASS_NAME))
-        return PerfElementCHSub1::Create(*m_db, targetModel.GetModelId(), catId);
-    if (0 == strcmp(className, PERF_TEST_PERFELEMENTCHSUB2_CLASS_NAME))
-        return PerfElementCHSub2::Create(*m_db, targetModel.GetModelId(), catId);
-    if (0 == strcmp(className, PERF_TEST_PERFELEMENTCHSUB3_CLASS_NAME))
-        return PerfElementCHSub3::Create(*m_db, targetModel.GetModelId(), catId);
-    return nullptr;
-    }
-
-//---------------------------------------------------------------------------------------
-// @bsimethod                                      Sam.Wilson                       01/17
-//+---------------+---------------+---------------+---------------+---------------+------
-std::function<PhysicalElementPtr(void)> PerformanceElementsCRUDTestFixture::CreatePerfElementMethod(Utf8CP className, DgnModelR targetModel, DgnCategoryId catId, DgnElementId parent, DgnClassId dgnClassId) const
-    {
-    if (0 == strcmp(className, PERF_TEST_PERFELEMENT_CLASS_NAME))
-        return [&] () { return PerfElement::Create(*m_db, targetModel.GetModelId(), catId, parent, dgnClassId); };
-    if (0 == strcmp(className, PERF_TEST_PERFELEMENTSUB1_CLASS_NAME))
-        return [&] () { return PerfElementSub1::Create(*m_db, targetModel.GetModelId(), catId, parent, dgnClassId); };
-    if (0 == strcmp(className, PERF_TEST_PERFELEMENTSUB2_CLASS_NAME))
-        return [&] () { return  PerfElementSub2::Create(*m_db, targetModel.GetModelId(), catId, parent, dgnClassId); };
-    if (0 == strcmp(className, PERF_TEST_PERFELEMENTSUB3_CLASS_NAME))
-        return [&] () { return PerfElementSub3::Create(*m_db, targetModel.GetModelId(), catId, parent, dgnClassId); };
-    if (0 == strcmp(className, PERF_TEST_PERFELEMENTCHBASE_CLASS_NAME))
-        return [&] () { return PerfElementCHBase::Create(*m_db, targetModel.GetModelId(), catId); };
-    if (0 == strcmp(className, PERF_TEST_PERFELEMENTCHSUB1_CLASS_NAME))
-        return [&] () { return PerfElementCHSub1::Create(*m_db, targetModel.GetModelId(), catId); };
-    if (0 == strcmp(className, PERF_TEST_PERFELEMENTCHSUB2_CLASS_NAME))
-        return [&] () { return PerfElementCHSub2::Create(*m_db, targetModel.GetModelId(), catId); };
-    if (0 == strcmp(className, PERF_TEST_PERFELEMENTCHSUB3_CLASS_NAME))
-        return [&] () { return PerfElementCHSub3::Create(*m_db, targetModel.GetModelId(), catId); };
-    return nullptr;
-    }
-//---------------------------------------------------------------------------------------
-// @bsimethod                                      Affan Khan                       09/167
-//+---------------+---------------+---------------+---------------+---------------+------
-void PerformanceElementsCRUDTestFixture::CreateElementsAndInsert(int numInstances, Utf8CP className, Utf8CP modelName) const
-    {
-    ASSERT_TRUE(m_db != nullptr);
-    PhysicalModelPtr targetModel = DgnDbTestUtils::InsertPhysicalModel(*m_db, modelName);
-    Utf8String categoryName;
-    categoryName.Sprintf("%s_Category", modelName);
-    DgnCategoryId catId = DgnDbTestUtils::InsertSpatialCategory(*m_db, categoryName.c_str());
-    DgnDbStatus stat = DgnDbStatus::Success;
-    std::function<PhysicalElementPtr(void)> createPerfElementMethod = CreatePerfElementMethod(className, *targetModel, catId);
-    std::function<DgnDbStatus(Dgn::PhysicalElementPtr& element,bool)> setPropertyValuesMethod =SetPropertyValuesMethod(className);
-
-    for (int i = 0; i < numInstances; i++)
-        {
-        Dgn::PhysicalElementPtr element = createPerfElementMethod();
-        ASSERT_TRUE(element != nullptr);
-        ASSERT_EQ(DgnDbStatus::Success, setPropertyValuesMethod(element, false));
-        AddGeometry(element);
-        element->Insert(&stat);
-        ASSERT_EQ(DgnDbStatus::Success, stat);
-        ASSERT_TRUE(element.IsValid());
-        }
-    }
-
-
-//---------------------------------------------------------------------------------------
-// @bsimethod                                      Muhammad Hassan                  11/16
-//+---------------+---------------+---------------+---------------+---------------+------
-void PerformanceElementsCRUDTestFixture::CreateElements(int numInstances, Utf8CP className, bvector<DgnElementPtr>& elements, Utf8CP modelName) const
-    {
-    PhysicalModelPtr targetModel = DgnDbTestUtils::InsertPhysicalModel(*m_db, modelName);
-    Utf8String categoryName;
-    categoryName.Sprintf("%s_Category", modelName);
-    DgnCategoryId catId = DgnDbTestUtils::InsertSpatialCategory(*m_db, categoryName.c_str());
-
-    bool addMultiAspect = false;
-
-    for (int i = 0; i < numInstances; i++)
-        {
-        Dgn::PhysicalElementPtr element = CreatePerfElement(className, *targetModel, catId);
-        ASSERT_EQ(DgnDbStatus::Success, SetPropertyValues(className, element));
-        ASSERT_TRUE(element != nullptr);
-
-        AddGeometry(element);
-        if (addMultiAspect)
-            DgnElement::MultiAspect::AddAspect(*element, *TestMultiAspect::Create("Initial Value"));
-
-        elements.push_back(element);
-        }
-    ASSERT_EQ(numInstances, (int) elements.size());
-    }
-
-//---------------------------------------------------------------------------------------
-// @bsimethod                                      Muhammad Hassan                  11/16
-//+---------------+---------------+---------------+---------------+---------------+------
-DgnDbStatus PerformanceElementsCRUDTestFixture::VerifyPerfElementSelectParams(DgnElementCR element)
-    {
-    if (0 != strcmp("PerfElement - InitValue", element.GetPropertyValueString("BaseStr").c_str()))
-        return DgnDbStatus::ReadError;
-
-    if (10000000 != element.GetPropertyValueUInt64("BaseLong"))
-        return DgnDbStatus::ReadError;
-
-    if (-3.1416 != element.GetPropertyValueDouble("BaseDouble"))
-        return DgnDbStatus::ReadError;
-
-    return DgnDbStatus::Success;
-    }
-
-//---------------------------------------------------------------------------------------
-// @bsimethod                                      Muhammad Hassan                  11/16
-//+---------------+---------------+---------------+---------------+---------------+------
-DgnDbStatus PerformanceElementsCRUDTestFixture::VerifyPerfElementSub1SelectParams(DgnElementCR element)
-    {
-    if (DgnDbStatus::Success != VerifyPerfElementSelectParams(element))
-        return DgnDbStatus::ReadError;;
-
-    if (0 != strcmp("PerfElementSub1 - InitValue", element.GetPropertyValueString("Sub1Str").c_str()))
-        return DgnDbStatus::ReadError;
-
-    if (20000000 != element.GetPropertyValueUInt64("Sub1Long"))
-        return DgnDbStatus::ReadError;
-
-    if (2.71828 != element.GetPropertyValueDouble("Sub1Double"))
-        return DgnDbStatus::ReadError;
-
-    return DgnDbStatus::Success;
-    }
-
-//---------------------------------------------------------------------------------------
-// @bsimethod                                      Muhammad Hassan                  11/16
-//+---------------+---------------+---------------+---------------+---------------+------
-DgnDbStatus PerformanceElementsCRUDTestFixture::VerifyPerfElementSub2SelectParams(DgnElementCR element)
-    {
-    if (DgnDbStatus::Success != VerifyPerfElementSub1SelectParams(element))
-        return DgnDbStatus::ReadError;;
-    
-    if (0 != strcmp("PerfElementSub2 - InitValue", element.GetPropertyValueString("Sub2Str").c_str()))
-        return DgnDbStatus::ReadError;
-    
-    if (30000000 != element.GetPropertyValueUInt64("Sub2Long"))
-        return DgnDbStatus::ReadError;
-    
-    if (1.414121 != element.GetPropertyValueDouble("Sub2Double"))
-        return DgnDbStatus::ReadError;
-
-    return DgnDbStatus::Success;
-    }
-
-//---------------------------------------------------------------------------------------
-// @bsimethod                                      Muhammad Hassan                  11/16
-//+---------------+---------------+---------------+---------------+---------------+------
-DgnDbStatus PerformanceElementsCRUDTestFixture::VerifyPerfElementSub3SelectParams(DgnElementCR element)
-    {
-    if ((DgnDbStatus::Success != VerifyPerfElementSub2SelectParams(element)) ||
-        0 != strcmp("PerfElementSub3 - InitValue", element.GetPropertyValueString("Sub3Str").c_str()) ||
-        (40000000 != element.GetPropertyValueUInt64("Sub3Long")) ||
-        (1.61803398874 != element.GetPropertyValueDouble("Sub3Double")))
-        return DgnDbStatus::ReadError;
-
-    return DgnDbStatus::Success;
-    }
-
-//---------------------------------------------------------------------------------------
-// @bsimethod                                      Muhammad Hassan                  11/16
-//+---------------+---------------+---------------+---------------+---------------+------
-DgnDbStatus PerformanceElementsCRUDTestFixture::GetPropertyValues(DgnElementCR element, Utf8CP className)
-    {
-    if (0 == strcmp(className, PERF_TEST_PERFELEMENT_CLASS_NAME))
-        return VerifyPerfElementSelectParams(element);
-    else if (0 == strcmp(className, PERF_TEST_PERFELEMENTSUB1_CLASS_NAME))
-        return VerifyPerfElementSub1SelectParams(element);
-    else if (0 == strcmp(className, PERF_TEST_PERFELEMENTSUB2_CLASS_NAME))
-        return VerifyPerfElementSub2SelectParams(element);
-    else if (0 == strcmp(className, PERF_TEST_PERFELEMENTSUB3_CLASS_NAME))
-        return VerifyPerfElementSub3SelectParams(element);
-
-    return DgnDbStatus::BadElement;
-    }
-
-//---------------------------------------------------------------------------------------
-// @bsimethod                                   Shaun.Sewall                    09/2016
-//---------------------------------------------------------------------------------------
-DgnElementId PerformanceElementsCRUDTestFixture::generateTimeBasedId(int counter)
-    {
-    uint64_t part1 = BeTimeUtilities::QueryMillisecondsCounter() << 12;
-    uint64_t part2 = counter & 0xFFF;
-    return DgnElementId(part1 + part2);
-    }
-
-//---------------------------------------------------------------------------------------
-// @bsimethod                                   Shaun.Sewall                    09/2016
-//---------------------------------------------------------------------------------------
-DgnElementId PerformanceElementsCRUDTestFixture::generateAlternatingBriefcaseId(int counter)
-    {
-    BeBriefcaseId briefcaseId((counter / 100) % 10 + 2);
-    return DgnElementId(BeBriefcaseBasedId(briefcaseId, counter).GetValue());
-    }
-
-//---------------------------------------------------------------------------------------
-// @bsimethod                                      Muhammad Hassan                  10/15
-//+---------------+---------------+---------------+---------------+---------------+------
-void PerformanceElementsCRUDTestFixture::ApiInsertTime(Utf8CP className, int initialInstanceCount, int opCount, bool setFederationGuid, int idStrategy)
-    {
-    WString wClassName;
-    wClassName.AssignUtf8(className);
-    WPrintfString dbName(L"ElementApiInsert%ls_%d.ibim", wClassName.c_str(), opCount);
-    SetUpTestDgnDb(dbName.c_str(), className, initialInstanceCount);
-
-    bvector<DgnElementPtr> testElements;
-    testElements.reserve(opCount);
-    CreateElements(opCount, className, testElements, "ElementApiInstances");
-    ASSERT_EQ(opCount, (int) testElements.size());
-    int i = 0;
-    WaitForUserInputIfAny();
-    StopWatch timer(true);
-    for (DgnElementPtr& element : testElements)
-        {
-        // optionally allow FederationGuid to be set as part of the performance test
-        if (setFederationGuid)
-            element->SetFederationGuid(BeGuid(true));
-
-        // optionally allow a different ID allocation strategy for performance comparison purposes
-        if (1 == idStrategy)
-            element->ForceElementIdForInsert(generateTimeBasedId(++i));
-        else if (2 == idStrategy)
-            element->ForceElementIdForInsert(generateAlternatingBriefcaseId(++i));
-
-        DgnDbStatus stat = DgnDbStatus::Success;
-        element->Insert(&stat);
-        ASSERT_EQ(DgnDbStatus::Success, stat);
-        }
-
-    timer.Stop();
-    m_db->SaveChanges();
-    LogTiming(timer, "Element API Insert", className, false, initialInstanceCount, opCount);
-    }
-
-//---------------------------------------------------------------------------------------
-// @bsimethod                                      Muhammad Hassan                  10/15
-//+---------------+---------------+---------------+---------------+---------------+------
-void PerformanceElementsCRUDTestFixture::ApiSelectTime(Utf8CP className, int initialInstanceCount, int opCount)
-    {
-    WString wClassName;
-    wClassName.AssignUtf8(className);
-    WPrintfString dbName(L"ElementApiSelect%ls_%d.ibim", wClassName.c_str(), opCount);
-    SetUpTestDgnDb(dbName.c_str(), className, initialInstanceCount);
-
-    int minElemId = GetfirstElementId(className);
-    const int elementIdIncrement = DetermineElementIdIncrement(initialInstanceCount, opCount);
-    WaitForUserInputIfAny();
-    StopWatch timer(true);
-    for (uint64_t i = 0; i < opCount; i++)
-        {
-        const DgnElementId id(minElemId + i*elementIdIncrement);
-        DgnElementCPtr element = m_db->Elements().GetElement(id);
-        ASSERT_TRUE(element != nullptr);
-        ASSERT_EQ(DgnDbStatus::Success, GetPropertyValues(*element, className));
-        }
-
-    timer.Stop();
-    m_db->SaveChanges();
-    LogTiming(timer, "Element API Read", className, false, initialInstanceCount, opCount);
-    }
-
-//---------------------------------------------------------------------------------------
-// @bsimethod                                      Muhammad Hassan                  10/15
-//+---------------+---------------+---------------+---------------+---------------+------
-void PerformanceElementsCRUDTestFixture::ApiUpdateTime(Utf8CP className, int initialInstanceCount, int opCount)
-    {
-    WPrintfString dbName(L"ElementApiUpdate%ls_%d.ibim", WString(className, BentleyCharEncoding::Utf8).c_str(), opCount);
-    SetUpTestDgnDb(dbName.c_str(), className, initialInstanceCount);
-
-    int minElemId = GetfirstElementId(className);
-    const int elementIdIncrement = DetermineElementIdIncrement(initialInstanceCount, opCount);
-
-    //First build dgnelements with modified Geomtry
-    bvector<DgnElementPtr> elements;
-    elements.reserve(opCount);
-    for (uint64_t i = 0; i < opCount; i++)
-        {
-        const DgnElementId id(minElemId + i*elementIdIncrement);
-        DgnElementPtr element = m_db->Elements().GetForEdit<DgnElement>(id);
-        ASSERT_TRUE(element != nullptr);
-
-        ASSERT_EQ(DgnDbStatus::Success, SetPropertyValues(className, element, true));
-
-        ExtendGeometry(element);
-        elements.push_back(element);
-        }
-
-    WaitForUserInputIfAny();
-    //Now update and record time
-    StopWatch timer(true);
-    for (DgnElementPtr& element : elements)
-        {
-        DgnDbStatus stat = DgnDbStatus::Success;
-        element->DgnElement::Update(&stat);
-        ASSERT_EQ(DgnDbStatus::Success, stat);
-        }
-
-    timer.Stop();
-    m_db->SaveChanges();
-    LogTiming(timer, "Element API Update", className, false, initialInstanceCount, opCount);
-    }
-
-//---------------------------------------------------------------------------------------
-// @bsimethod                                      Muhammad Hassan                  10/15
-//+---------------+---------------+---------------+---------------+---------------+------
-//
-void PerformanceElementsCRUDTestFixture::ApiDeleteTime(Utf8CP className, int initialInstanceCount, int opCount)
-    {
-    WPrintfString dbName(L"ElementApiDelete%ls_%d.ibim", WString(className, BentleyCharEncoding::Utf8).c_str(), opCount);
-    SetUpTestDgnDb(dbName.c_str(), className, initialInstanceCount);
-
-    int minElemId = GetfirstElementId(className);
-    const int elementIdIncrement = DetermineElementIdIncrement(initialInstanceCount, opCount);
-    //<<<<<=======================================
-    //              Warm up cache
-    for (uint64_t i = 0; i < opCount; i++)
-        {
-        const DgnElementId id(minElemId + i*elementIdIncrement);
-        DgnElementCPtr element = m_db->Elements().GetElement(id);
-        ASSERT_TRUE(element != nullptr);
-        }
-    //=========================================>>>>
-    WaitForUserInputIfAny();
-    StopWatch timer(true);
-    for (uint64_t i = 0; i < opCount; i++)
-        {
-        const DgnElementId id(minElemId + i*elementIdIncrement);
-        const DgnDbStatus stat = m_db->Elements().Delete(id);
-        ASSERT_EQ(DgnDbStatus::Success, stat);
-        }
-
-    timer.Stop();
-    WaitForUserInputIfAny();
-    m_db->SaveChanges();
-    LogTiming(timer, "Element API Delete", className, false, initialInstanceCount, opCount);
-    }
-
-//---------------------------------------------------------------------------------------
-// @bsimethod                                     Krischan.Eberle                  11/15
-//+---------------+---------------+---------------+---------------+---------------+------
-void PerformanceElementsCRUDTestFixture::LogTiming(StopWatch& timer, Utf8CP description, Utf8CP testClassName, bool omitClassIdFilter, int initialInstanceCount, int opCount) const
-    {
-    Utf8CP noClassIdFilterStr = omitClassIdFilter ? "w/o ECClassId filter " : " ";
-
-    Utf8String totalDescription;
-    totalDescription.Sprintf("%s %s '%s' [Initial count: %d]", description, noClassIdFilterStr, testClassName, initialInstanceCount);
-    Utf8String desc;
-    desc.Sprintf("%s", description);
-    int pos = desc.find("API");
-    Utf8String opType = desc.substr(pos + 4);
-    LOGTODB(TEST_DETAILS, timer.GetElapsedSeconds(), opCount, totalDescription.c_str(), totalDescription.c_str(), opType.ToUpper(), initialInstanceCount);
-#ifdef PERF_ELEM_CRUD_LOG_TO_CONSOLE
-    printf("%.8f %s\n", timer.GetElapsedSeconds(), totalDescription.c_str());
-#endif
-    }
-//---------------------------------------------------------------------------------------
-// @bsimethod                                     Majd.Uddin                  06/17
-//+---------------+---------------+---------------+---------------+---------------+------
-int  PerformanceElementsCRUDTestFixture::GetfirstElementId(Utf8CP className)
-{
-    uint64_t firstElemId = s_firstElementId;
-    const DgnElementId id(firstElemId);
-    DgnElementCPtr element = m_db->Elements().GetElement(id);
-    if (!element.IsValid())
-    {// Get the minimum Id from bis_Element table.
-        Statement stat1;
-        DgnClassId classId = m_db->Schemas().GetClassId(PTEST_SCHEMA_NAME, className);
-        
-        DbResult result = stat1.Prepare(*m_db, "SELECT min(Id) from bis_Element where ECClassId=?");
-        stat1.BindId(1, classId);
-        EXPECT_EQ(result, BE_SQLITE_OK);
-        EXPECT_TRUE(stat1.IsPrepared());
-
-        EXPECT_EQ(BE_SQLITE_ROW, stat1.Step());
-        firstElemId = stat1.GetValueInt(0);
-        const DgnElementId id2(firstElemId);
-        DgnElementCPtr element2 = m_db->Elements().GetElement(id2);
-        EXPECT_TRUE(element2.IsValid());
-    }
-    return firstElemId;
-}
-
-
-/*******************************************************Class Hierarchy For Performance Tests***********************************************************************************
-
----------------------------------------------------------------PerfElement(Str, Long, Double)
---------------------------------------------------------------------|
--------------------------------------------------------------PerfElementSub1(Sub1Str, Sub1Long, Sub1Double)
---------------------------------------------------------------------|
--------------------------------------------------------------PerfElementSub2(Sub2Str, Sub2Long, Sub2Double)
---------------------------------------------------------------------|
--------------------------------------------------------------PerfElementSub3(Sub3Str, Sub3Long, Sub3Double)
-
-********************************************************************************************************************************************************************************/
-
-//---------------------------------------------------------------------------------------
-// @bsimethod                                     Muhammad Hassan                  10/15
-//+---------------+---------------+---------------+---------------+---------------+------
-TEST_F(PerformanceElementsCRUDTestFixture, InsertApi)
-    {
-    ApiInsertTime(PERF_TEST_PERFELEMENT_CLASS_NAME);
-    ApiInsertTime(PERF_TEST_PERFELEMENTSUB1_CLASS_NAME);
-    ApiInsertTime(PERF_TEST_PERFELEMENTSUB2_CLASS_NAME);
-    ApiInsertTime(PERF_TEST_PERFELEMENTSUB3_CLASS_NAME);
-    }
-
-//---------------------------------------------------------------------------------------
-// @bsimethod                                     Sam.Wilson                      01/17
-//+---------------+---------------+---------------+---------------+---------------+------
-TEST_F(PerformanceElementsCRUDTestFixture, InsertApiCH)
-    {
-    ApiInsertTime(PERF_TEST_PERFELEMENTCHBASE_CLASS_NAME);
-    ApiInsertTime(PERF_TEST_PERFELEMENTCHSUB1_CLASS_NAME);
-    ApiInsertTime(PERF_TEST_PERFELEMENTCHSUB2_CLASS_NAME);
-    ApiInsertTime(PERF_TEST_PERFELEMENTCHSUB3_CLASS_NAME);
-    }
-
-//---------------------------------------------------------------------------------------
-// @bsimethod                                     Muhammad Hassan                  10/15
-//+---------------+---------------+---------------+---------------+---------------+------
-TEST_F(PerformanceElementsCRUDTestFixture, SelectApi)
-    {
-    ApiSelectTime(PERF_TEST_PERFELEMENT_CLASS_NAME);
-    ApiSelectTime(PERF_TEST_PERFELEMENTSUB1_CLASS_NAME);
-    ApiSelectTime(PERF_TEST_PERFELEMENTSUB2_CLASS_NAME);
-    ApiSelectTime(PERF_TEST_PERFELEMENTSUB3_CLASS_NAME);
-    }
-
-//---------------------------------------------------------------------------------------
-// @bsimethod                                     Muhammad Hassan                  10/15
-//+---------------+---------------+---------------+---------------+---------------+------
-TEST_F(PerformanceElementsCRUDTestFixture, UpdateApi)
-    {
-    ApiUpdateTime(PERF_TEST_PERFELEMENT_CLASS_NAME);
-    ApiUpdateTime(PERF_TEST_PERFELEMENTSUB1_CLASS_NAME);
-    ApiUpdateTime(PERF_TEST_PERFELEMENTSUB2_CLASS_NAME);
-    ApiUpdateTime(PERF_TEST_PERFELEMENTSUB3_CLASS_NAME);
-    }
-
-//---------------------------------------------------------------------------------------
-// @bsimethod                                     Muhammad Hassan                  10/15
-//+---------------+---------------+---------------+---------------+---------------+------
-TEST_F(PerformanceElementsCRUDTestFixture, DeleteApi)
-    {
-    ApiDeleteTime(PERF_TEST_PERFELEMENT_CLASS_NAME);
-    ApiDeleteTime(PERF_TEST_PERFELEMENTSUB1_CLASS_NAME);
-    ApiDeleteTime(PERF_TEST_PERFELEMENTSUB2_CLASS_NAME);
-    ApiDeleteTime(PERF_TEST_PERFELEMENTSUB3_CLASS_NAME);
-    }
-
-// Uncomment this to profile ElementLocksPerformanceTest
-// #define PROFILE_ELEMENT_LOCKS_TEST 1
-// Uncomment this to output timings of ElementLocksPerformanceTest runs
-// #define PRINT_ELEMENT_LOCKS_TEST 1
-
-//=======================================================================================
-// @bsistruct                                                   Paul.Connelly   04/16
-//=======================================================================================
-struct ElementLocksPerformanceTest : PerformanceElementsCRUDTestFixture
-    {
-    void TestInsert(bool asBriefcase, Utf8CP className, int numElems)
-        {
-        auto dbName = asBriefcase ? L"LocksBriefcase.ibim" : L"LocksRepository.ibim";
-        SetUpTestDgnDb(dbName, className, 0);
-        if (asBriefcase)
-            TestDataManager::MustBeBriefcase(m_db, Db::OpenMode::ReadWrite);
-
-        bvector<DgnElementPtr> elems;
-        elems.reserve(numElems);
-        CreateElements(numElems, className, elems, "MyModel");
-
-#ifdef PROFILE_ELEMENT_LOCKS_TEST
-        printf("Attach profiler...\n");
-        getchar();
-#endif
-        StopWatch timer(true);
-        for (auto& elem : elems)
-            {
-            DgnDbStatus stat;
-            elem->Insert(&stat);
-            EXPECT_EQ(DgnDbStatus::Success, stat);
-            }
-
-        timer.Stop();
-#ifdef PRINT_ELEMENT_LOCKS_TEST
-        printf("%ls (%d): %f\n", dbName, m_db->GetBriefcaseId().GetValue(), timer.GetElapsedSeconds());
-#endif
-
-        m_db->SaveChanges();
-        }
-
-    void TestInsert(bool asBriefcase, int nElems) { TestInsert(asBriefcase, PERF_TEST_PERFELEMENTSUB3_CLASS_NAME, nElems); }
-    };
-
-/*---------------------------------------------------------------------------------**//**
-* @bsimethod                                                    Paul.Connelly   04/16
-+---------------+---------------+---------------+---------------+---------------+------*/
-TEST_F(ElementLocksPerformanceTest, Master_Insert100) { TestInsert(false, 100); }
-
-/*---------------------------------------------------------------------------------**//**
-* @bsimethod                                                    Paul.Connelly   04/16
-+---------------+---------------+---------------+---------------+---------------+------*/
-TEST_F(ElementLocksPerformanceTest, Master_Insert1000) { TestInsert(false, 1000); }
-
-/*---------------------------------------------------------------------------------**//**
-* @bsimethod                                                    Paul.Connelly   04/16
-+---------------+---------------+---------------+---------------+---------------+------*/
-TEST_F(ElementLocksPerformanceTest, Master_Insert10000) { TestInsert(false, 10000); }
-
-/*---------------------------------------------------------------------------------**//**
-* @bsimethod                                                    Paul.Connelly   04/16
-+---------------+---------------+---------------+---------------+---------------+------*/
-TEST_F(ElementLocksPerformanceTest, Briefcase_Insert100) { TestInsert(true, 100); }
-
-/*---------------------------------------------------------------------------------**//**
-* @bsimethod                                                    Paul.Connelly   04/16
-+---------------+---------------+---------------+---------------+---------------+------*/
-TEST_F(ElementLocksPerformanceTest, Briefcase_Insert1000) { TestInsert(true, 1000); }
-
-/*---------------------------------------------------------------------------------**//**
-* @bsimethod                                                    Paul.Connelly   04/16
-+---------------+---------------+---------------+---------------+---------------+------*/
-TEST_F(ElementLocksPerformanceTest, Briefcase_Insert10000) { TestInsert(true, 10000); }
-
-//=======================================================================================
-// @bsistruct                                                   Paul.Connelly   02/17
-//=======================================================================================
-struct QueryCategoryIdPerformanceTest : PerformanceElementsCRUDTestFixture
-{
-    DgnSubCategoryId    m_subCategoryId;
-
-    void Initialize();
-
-    template<typename T> double TimeStatement(T& stmt, uint32_t nIterations, Utf8CP sql)
-        {
-        StopWatch timer(true);
-        for (uint32_t i = 0; i < nIterations; i++)
-            {
-            stmt.BindId(1, m_subCategoryId);
-            stmt.Step();
-            stmt.Reset();
-            }
-
-        double elapsed = timer.GetCurrentSeconds();
-#if defined(QUERY_CATEGORY_ID_OUTPUT_RESULTS)
-        printf("%f seconds to execute %u iterations of statement: %s\n", elapsed, nIterations, sql);
-#endif
-        return elapsed;
-        }
-
-    double TimeSQLStatement(Utf8CP sql, uint32_t nIterations) { return TimeStatement(*m_db->GetCachedStatement(sql), nIterations, sql); }
-    double TimeECSqlStatement(Utf8CP ecsql, uint32_t nIterations)
-        {
-        auto stmt = m_db->GetPreparedECSqlStatement(ecsql);
-        double elapsed = TimeStatement(*stmt, nIterations, ecsql);
-
-#if defined(QUERY_CATEGORY_ID_EXPLAIN_QUERY)
-        printf("Native SQL: %s\n", stmt->GetNativeSql());
-        auto exp1 = m_db->ExplainQuery(stmt->GetNativeSql(), false),
-             exp2 = m_db->ExplainQuery(stmt->GetNativeSql(), true);
-
-        printf("ExplainQuery(false) =>\n%s\n", exp1.c_str());
-        printf("ExplainQuery(true) => \n%s\n", exp2.c_str());
-#endif
-
-        return elapsed;
-        }
-};
-
-/*---------------------------------------------------------------------------------**//**
-* @bsimethod                                                    Paul.Connelly   02/17
-+---------------+---------------+---------------+---------------+---------------+------*/
-void QueryCategoryIdPerformanceTest::Initialize()
-    {
-    SetUpTestDgnDb(L"QueryCategoryIdsPerf.ibim", PERF_TEST_PERFELEMENTSUB3_CLASS_NAME, 0);
-    m_subCategoryId = DgnCategory::GetDefaultSubCategoryId(m_defaultCategoryId);
-    }
-
-/*---------------------------------------------------------------------------------**//**
-* @bsimethod                                                    Paul.Connelly   02/17
-+---------------+---------------+---------------+---------------+---------------+------*/
-TEST_F(QueryCategoryIdPerformanceTest, TimeStatements)
-    {
-    Initialize();
-
-    constexpr uint32_t nIterations = 500000;
-    TimeSQLStatement("SELECT ParentId from bis_Element WHERE Id=?", nIterations);
-    TimeECSqlStatement("SELECT Parent.Id FROM " BIS_SCHEMA(BIS_CLASS_SubCategory) " WHERE ECInstanceId=?", nIterations);
-    TimeECSqlStatement("SELECT Parent.Id FROM " BIS_SCHEMA(BIS_CLASS_SubCategory) " WHERE ECInstanceId=? ECSqlOptions NoECClassIdFilter", nIterations);
-    TimeECSqlStatement("SELECT Parent.Id FROM bis.Element WHERE ECInstanceId=?", nIterations);
-    TimeECSqlStatement("SELECT Parent.Id FROM bis.Element WHERE ECInstanceId=? ECSqlOptions NoECClassIdFilter", nIterations);
-    }
+/*--------------------------------------------------------------------------------------+
+|
+|  $Source: Tests/DgnProject/Performance/PerformanceElementsCRUDTests.cpp $
+|
+|  $Copyright: (c) 2018 Bentley Systems, Incorporated. All rights reserved. $
+|
++--------------------------------------------------------------------------------------*/
+#include "PerformanceElementsCRUDTests.h"
+#define INFO_SQL R"(with 
+	pr_application_id as (select 1 id, application_id from pragma_application_id()),
+	pr_auto_vacuum as (select 1 id, case auto_vacuum when 0 then 'false' else 'true' end  auto_vacuum from pragma_auto_vacuum()),
+	pr_cache_size as (select 1 id, cache_size from pragma_cache_size()),
+	pr_collation_list as (select 1 id, json('[' || group_concat( '"' ||name ||'"',',') || ']') collation_list from pragma_collation_list()),
+	pr_encoding as (select 1 id, encoding from pragma_encoding()), 
+	pr_foreign_keys as (select 1 id, foreign_keys from pragma_foreign_keys()),
+	pr_freelist_count as (select 1 id, freelist_count from pragma_freelist_count()),
+	pr_journal_mode as (select 1 id, journal_mode from pragma_journal_mode()),
+	pr_journal_size_limit as (select 1 id, journal_size_limit from pragma_journal_size_limit()),
+	pr_legacy_file_format as (select 1 id, case legacy_file_format when 0 then 'true' else 'false' end legacy_file_format from pragma_legacy_file_format()),
+	pr_max_page_count as (select 1 id, max_page_count from pragma_max_page_count()),
+	pr_page_count as (select 1 id, page_count from pragma_page_count()),
+	pr_page_size as (select 1 id, page_size from pragma_page_size()),
+	pr_schema_version as (select 1 id, schema_version from pragma_schema_version()),
+	pr_user_version as (select 1 id, user_version from pragma_user_version()),
+	pr_writable_schema as (select 1 id, case writable_schema when 0 then 'false' else 'true' end writable_schema from pragma_writable_schema()), 
+	ss_cell_size_check as (select 1 id, case cell_size_check when 0 then 'false' else 'true' end cell_size_check from pragma_cell_size_check()),
+	ss_checkpoint_fullfsync as (select 1 id, case checkpoint_fullfsync when 0 then 'false' else 'true' end checkpoint_fullfsync from pragma_checkpoint_fullfsync()),
+	ss_defer_foreign_keys as (select 1 id, case defer_foreign_keys when 0 then 'false' else 'true' end defer_foreign_keys from pragma_defer_foreign_keys()),
+	ss_fullfsync as (select 1 id, case fullfsync  when 0 then 'false' else 'true' end fullfsync from pragma_fullfsync()),
+	ss_ignore_check_constraints as (select 1 id, case ignore_check_constraints when 0 then 'false' else 'true' end ignore_check_constraints from pragma_ignore_check_constraints()),
+	ss_query_only as (select 1 id, case query_only when 0 then 'false' else 'true' end query_only from pragma_query_only()),
+	ss_read_uncommitted as (select 1 id, case read_uncommitted when 0 then 'false' else 'true' end read_uncommitted from pragma_read_uncommitted()),
+	ss_recursive_triggers as (select 1 id, case recursive_triggers when 0 then 'false' else 'true' end recursive_triggers from pragma_recursive_triggers()),
+	ss_reverse_unordered_selects as (select 1 id, case reverse_unordered_selects when 0 then 'false' else 'true' end reverse_unordered_selects from pragma_reverse_unordered_selects()),
+	ss_secure_delete as (select 1 id, case secure_delete when 0 then 'false' else 'true' end secure_delete from pragma_secure_delete()),
+	ss_automatic_index as (select 1 id, case automatic_index when 0 then 'false' else 'true' end automatic_index from pragma_automatic_index()),
+	ss_busy_timeout as (select 1 id, timeout from pragma_busy_timeout()),
+	ss_cache_spill as (select 1 id, cache_spill from pragma_cache_spill()),
+	ss_data_version as (select 1 id, data_version from pragma_data_version()),
+	ss_soft_heap_limit as (select 1 id, soft_heap_limit from pragma_soft_heap_limit()),
+	ss_threads as (select 1 id, threads from pragma_threads()),
+	ss_locking_mode as (select 1 id, locking_mode from pragma_locking_mode()),
+	ss_synchronous as (select 1 id, case synchronous when 0 then 'off' when 1 then 'normal' when 2 then 'full' when 3 then 'extra' end synchronous from pragma_synchronous()),
+	ss_temp_store as (select 1 id, case temp_store when 0 then 'default' when 1 then 'file' when 2 then 'memory' end temp_store from pragma_temp_store()) ,
+	ss_compile_options as (select 1 id, json('[' || group_concat( '"' ||compile_options ||'"',',') || ']') compile_options from pragma_compile_options())
+select 
+	json_object(
+	'application_id', application_id,
+	'auto_vacuum', auto_vacuum,
+	'cache_size', cache_size,
+	'collation_list', json(collation_list),
+	'encoding', encoding,
+	'foreign_keys', foreign_keys,
+	'freelist_count', freelist_count,
+	'journal_mode', journal_mode,
+	'journal_size_limit', journal_size_limit,
+	'legacy_file_format', legacy_file_format,
+	'max_page_count', max_page_count,
+	'page_count', page_count,
+	'page_size', page_size,
+	'schema_version', schema_version,
+	'user_version', user_version,
+	'writable_schema', writable_schema,
+	'cell_size_check', cell_size_check,
+	'checkpoint_fullfsync', checkpoint_fullfsync,
+	'defer_foreign_keys', defer_foreign_keys,
+	'fullfsync', fullfsync,
+	'ignore_check_constraints', ignore_check_constraints,
+	'query_only', query_only,
+	'read_uncommitted', read_uncommitted,
+	'recursive_triggers', recursive_triggers,
+	'reverse_unordered_selects', reverse_unordered_selects,
+	'secure_delete', secure_delete,
+	'automatic_index', automatic_index,
+	'busy_timeout', timeout,
+	'cache_spill', cache_spill,
+	'data_version', data_version,
+	'soft_heap_limit', soft_heap_limit,
+	'threads', threads,
+	'locking_mode', locking_mode,
+	'synchronous', synchronous,
+	'temp_store', temp_store,
+	'compile_options', json(compile_options)) settings
+from pr_application_id
+	join pr_auto_vacuum using (id)
+	join pr_cache_size using (id)
+	join pr_encoding using (id)
+	join pr_foreign_keys using (id)
+	join pr_collation_list using (id)
+	join pr_freelist_count using (id)
+	join pr_journal_mode using (id)
+	join pr_journal_size_limit using (id)
+	join pr_legacy_file_format using (id)
+	join pr_max_page_count using (id)
+	join pr_page_count using (id)
+	join pr_page_size using (id)
+	join pr_schema_version using (id)
+	join pr_user_version using (id)
+	join pr_writable_schema using (id)
+	join ss_cell_size_check using (id)
+	join ss_checkpoint_fullfsync using (id)
+	join ss_defer_foreign_keys using (id)
+	join ss_fullfsync using (id)
+	join ss_ignore_check_constraints using (id)
+	join ss_query_only using (id)
+	join ss_read_uncommitted using (id)
+	join ss_recursive_triggers using (id)
+	join ss_reverse_unordered_selects using (id)
+	join ss_secure_delete using (id)
+	join ss_automatic_index using (id)
+	join ss_busy_timeout using (id)
+	join ss_cache_spill using (id)
+	join ss_data_version using (id)
+	join ss_soft_heap_limit using(id)
+	join ss_threads using(id)
+	join ss_locking_mode using(id)
+	join ss_synchronous using(id)
+	join ss_temp_store using(id)
+	join ss_compile_options using(id))"
+
+Utf8String PerformanceElementsCRUDTestFixture::GetDbSettings() const
+    {
+    if (m_db.IsValid())
+        {
+        Statement stmt;
+        stmt.Prepare(*m_db, INFO_SQL);
+        stmt.Step();
+        return Utf8String(stmt.GetValueText(0));
+        }
+    return "<null>";
+    }
+void PerformanceElementsCRUDTestFixture::ApplyPragmas(Db& db)
+    {
+    for (Utf8StringCR pragmaCmd : m_pragms)
+        {
+        //printf("%s\n", pragmaCmd.c_str());
+        auto rc = db.ExecuteSql(pragmaCmd.c_str());
+        if (BE_SQLITE_OK != rc)
+            {
+            printf("Error: %s\n", db.GetLastError().c_str());
+            }
+        ASSERT_EQ(BE_SQLITE_OK, rc) << "Failed to execute PRAGMA > " << pragmaCmd.c_str();
+        }
+    }
+// Uncomment this if you want elapsed time of each test case logged to console in addition to the log file.
+// #define PERF_ELEM_CRUD_LOG_TO_CONSOLE 1
+//---------------------------------------------------------------------------------------
+// @bsimethod                                      Muhammad Hassan                  10/15
+//+---------------+---------------+---------------+---------------+---------------+------
+void PerformanceElementsCRUDTestFixture::SetUpTestDgnDb(WCharCP destFileName, Utf8CP testClassName, int initialInstanceCount)
+    {
+    WString seedFileName;
+    BeFileName seedFilePath;
+    seedFileName.Sprintf(L"dgndb_ecsqlvssqlite_%d_%ls_seed%d.ibim", initialInstanceCount, WString(testClassName, BentleyCharEncoding::Utf8).c_str(), DateTime::GetCurrentTimeUtc().GetDayOfYear());
+    BeTest::GetHost().GetOutputRoot(seedFilePath);
+    seedFilePath.AppendToPath(BeFileName(BeTest::GetNameOfCurrentTestCase()));
+    seedFilePath.AppendToPath(seedFileName.c_str());
+    if (!seedFilePath.DoesPathExist())
+        {
+        SetupSeedProject(seedFileName.c_str());
+        ASSERT_EQ(SchemaStatus::Success, PerfTestDomain::GetDomain().ImportSchema(*m_db));
+        ASSERT_TRUE(m_db->IsDbOpen());
+        ApplyPragmas(*m_db);
+        CreateElementsAndInsert(initialInstanceCount, testClassName, "InitialInstances");        
+        m_db->ExecuteSql("analyze");
+        m_db->CloseDb();
+        }
+
+    BeFileName dgndbFilePath;
+    BeTest::GetHost().GetOutputRoot(dgndbFilePath);
+    dgndbFilePath.AppendToPath(destFileName);
+    ASSERT_EQ(BeFileNameStatus::Success, BeFileName::BeCopyFile(seedFilePath, dgndbFilePath, false));
+    DbResult status;
+    m_db = DgnDb::OpenDgnDb(&status, dgndbFilePath, DgnDb::OpenParams(Db::OpenMode::ReadWrite));
+    ApplyPragmas(*m_db);
+    EXPECT_EQ(DbResult::BE_SQLITE_OK, status) << status;
+    ASSERT_TRUE(m_db.IsValid());
+    }
+
+/*---------------------------------------------------------------------------------**//**
+* @bsimethod                                                    Paul.Connelly   01/16
++---------------+---------------+---------------+---------------+---------------+------*/
+static bool appendEllipse3d(GeometryBuilder& builder, double cx, double cy, double cz)
+    {
+    DEllipse3d ellipseData = DEllipse3d::From(cx, cy, cz,
+                                              0, 0, 2,
+                                              0, 3, 0,
+                                              0.0, Angle::TwoPi());
+    ICurvePrimitivePtr ellipse = ICurvePrimitive::CreateArc(ellipseData);
+    return builder.Append(*ellipse);
+    }
+
+//---------------------------------------------------------------------------------------
+// @bsimethod                                   Majd.Uddin            01/2016
+//---------------+---------------+---------------+---------------+---------------+-------
+static bool appendSolidPrimitive(GeometryBuilder& builder, double dz, double radius)
+    {
+    DgnConeDetail cylinderDetail(DPoint3d::From(0, 0, 0), DPoint3d::From(0, 0, dz), radius, radius, true);
+    ISolidPrimitivePtr solidPrimitive = ISolidPrimitive::CreateDgnCone(cylinderDetail);
+    GeometricPrimitivePtr elmGeom3 = GeometricPrimitive::Create(*solidPrimitive);
+    EXPECT_TRUE(elmGeom3.IsValid());
+    EXPECT_TRUE(GeometricPrimitive::GeometryType::SolidPrimitive == elmGeom3->GetGeometryType());
+    ISolidPrimitivePtr getAsSolid = elmGeom3->GetAsISolidPrimitive();
+    EXPECT_TRUE(getAsSolid.IsValid());
+
+    return builder.Append(*getAsSolid);
+    }
+
+//---------------------------------------------------------------------------------------
+// @bsimethod                                      Muhammad Hassan                  11/16
+//+---------------+---------------+---------------+---------------+---------------+------
+static bool useEllipse = true;
+void PerformanceElementsCRUDTestFixture::AddGeometry(DgnElementPtr element) const
+    {
+    GeometrySourceP geomElem = element->ToGeometrySourceP();
+    GeometryBuilderPtr builder = GeometryBuilder::Create(*element->GetModel(), geomElem->GetCategoryId(), DPoint3d::From(0.0, 0.0, 0.0));
+    if (useEllipse)
+        ASSERT_TRUE(appendEllipse3d(*builder, 1, 2, 3));
+    else
+        ASSERT_TRUE(appendSolidPrimitive(*builder, 3.0, 1.5));
+    ASSERT_EQ(SUCCESS, builder->Finish(*geomElem));
+
+    ASSERT_TRUE(geomElem->HasGeometry());
+    }
+
+//---------------------------------------------------------------------------------------
+// @bsimethod                                      Muhammad Hassan                  11/16
+//+---------------+---------------+---------------+---------------+---------------+------
+void PerformanceElementsCRUDTestFixture::ExtendGeometry(DgnElementPtr element) const
+    {
+    GeometrySourceP geomElem = element->ToGeometrySourceP();
+    GeometryBuilderPtr builder = GeometryBuilder::Create(*element->GetModel(), geomElem->GetCategoryId(), DPoint3d::From(0.0, 0.0, 0.0));
+    if (useEllipse)
+        ASSERT_TRUE(appendEllipse3d(*builder, 3, 2, 1));
+    else
+        ASSERT_TRUE(appendSolidPrimitive(*builder, 6.0, 3.0));
+
+    ASSERT_EQ(SUCCESS, builder->Finish(*geomElem));
+    ASSERT_TRUE(geomElem->HasGeometry());
+    }
+
+//---------------------------------------------------------------------------------------
+// @bsimethod                                      Muhammad Hassan                  11/16
+//+---------------+---------------+---------------+---------------+---------------+------
+DgnDbStatus PerformanceElementsCRUDTestFixture::SetPerfElementPropertyValues(DgnElementPtr element, bool update) const
+    {
+    Utf8String stringVal = "PerfElement - ";
+    uint64_t longVal = 10000000LL;
+    double doubleVal = -3.1416;
+
+    if (update)
+        {
+        stringVal.append("UpdatedValue");
+        longVal = longVal * 2;
+        doubleVal = doubleVal * 2;
+        }
+    else
+        {
+        stringVal.append("InitValue");
+        }
+
+    if ((DgnDbStatus::Success == element->SetPropertyValue("BaseStr", stringVal.c_str())) &&
+        (DgnDbStatus::Success == element->SetPropertyValue("BaseLong", ECN::ECValue(longVal))) &&
+        (DgnDbStatus::Success == element->SetPropertyValue("BaseDouble", doubleVal)))
+        return DgnDbStatus::Success;
+
+    return DgnDbStatus::WriteError;
+    }
+
+//---------------------------------------------------------------------------------------
+// @bsimethod                                      Muhammad Hassan                  11/16
+//+---------------+---------------+---------------+---------------+---------------+------
+DgnDbStatus PerformanceElementsCRUDTestFixture::SetPerfElementSub1PropertyValues(DgnElementPtr element, bool update) const
+    {
+    Utf8String stringVal = "PerfElementSub1 - ";
+    uint64_t longVal = 20000000LL;
+    double doubleVal = 2.71828;
+
+    if (update)
+        {
+        stringVal.append("UpdatedValue");
+        longVal = longVal * 2;
+        doubleVal = doubleVal * 2;
+        }
+    else
+        {
+        stringVal.append("InitValue");
+        }
+
+    if ((DgnDbStatus::Success == SetPerfElementPropertyValues(element, update)) &&
+        (DgnDbStatus::Success == element->SetPropertyValue("Sub1Str", stringVal.c_str())) &&
+        (DgnDbStatus::Success == element->SetPropertyValue("Sub1Long", ECN::ECValue(longVal))) &&
+        (DgnDbStatus::Success == element->SetPropertyValue("Sub1Double", doubleVal)))
+        return DgnDbStatus::Success;
+
+    return DgnDbStatus::WriteError;
+    }
+
+//---------------------------------------------------------------------------------------
+// @bsimethod                                      Muhammad Hassan                  11/16
+//+---------------+---------------+---------------+---------------+---------------+------
+DgnDbStatus PerformanceElementsCRUDTestFixture::SetPerfElementSub2PropertyValues(DgnElementPtr element, bool update) const
+    {
+    Utf8String stringVal = "PerfElementSub2 - ";
+    uint64_t longVal = 30000000LL;
+    double doubleVal = 1.414121;
+
+    if (update)
+        {
+        stringVal.append("UpdatedValue");
+        longVal = longVal * 2;
+        doubleVal = doubleVal * 2;
+        }
+    else
+        {
+        stringVal.append("InitValue");
+        }
+
+    if ((DgnDbStatus::Success == SetPerfElementSub1PropertyValues(element, update)) &&
+        (DgnDbStatus::Success == element->SetPropertyValue("Sub2Str", stringVal.c_str())) &&
+        (DgnDbStatus::Success == element->SetPropertyValue("Sub2Long", ECN::ECValue(longVal))) &&
+        (DgnDbStatus::Success == element->SetPropertyValue("Sub2Double", doubleVal)))
+        return DgnDbStatus::Success;
+
+    return DgnDbStatus::WriteError;
+    }
+
+//---------------------------------------------------------------------------------------
+// @bsimethod                                      Muhammad Hassan                  11/16
+//+---------------+---------------+---------------+---------------+---------------+------
+DgnDbStatus PerformanceElementsCRUDTestFixture::SetPerfElementSub3PropertyValues(DgnElementPtr element, bool update) const
+    {
+    Utf8String stringVal = "PerfElementSub3 - ";
+    uint64_t longVal = 40000000LL;
+    double doubleVal = 1.61803398874;
+
+    if (update)
+        {
+        stringVal.append("UpdatedValue");
+        longVal = longVal * 2;
+        doubleVal = doubleVal * 2;
+        }
+    else
+        {
+        stringVal.append("InitValue");
+        }
+
+    if ((DgnDbStatus::Success == SetPerfElementSub2PropertyValues(element, update)) &&
+        (DgnDbStatus::Success == element->SetPropertyValue("Sub3Str", stringVal.c_str())) &&
+        (DgnDbStatus::Success == element->SetPropertyValue("Sub3Long", ECN::ECValue(longVal))) &&
+        (DgnDbStatus::Success == element->SetPropertyValue("Sub3Double", doubleVal)))
+        return DgnDbStatus::Success;
+
+    return DgnDbStatus::WriteError;
+    }
+
+//---------------------------------------------------------------------------------------
+// @bsimethod                                      Muhammad Hassan                  11/16
+//+---------------+---------------+---------------+---------------+---------------+------
+DgnDbStatus PerformanceElementsCRUDTestFixture::SetPropertyValues(Utf8CP className, DgnElementPtr element, bool update) const
+    {
+    if (0 == strcmp(className, PERF_TEST_PERFELEMENT_CLASS_NAME) || 0 == strcmp(className, PERF_TEST_PERFELEMENTCHBASE_CLASS_NAME))
+        return SetPerfElementPropertyValues(element, update);
+    if (0 == strcmp(className, PERF_TEST_PERFELEMENTSUB1_CLASS_NAME) || 0 == strcmp(className, PERF_TEST_PERFELEMENTCHSUB1_CLASS_NAME))
+        return SetPerfElementSub1PropertyValues(element, update);
+    if (0 == strcmp(className, PERF_TEST_PERFELEMENTSUB2_CLASS_NAME) || 0 == strcmp(className, PERF_TEST_PERFELEMENTCHSUB2_CLASS_NAME))
+        return SetPerfElementSub2PropertyValues(element, update);
+    if (0 == strcmp(className, PERF_TEST_PERFELEMENTSUB3_CLASS_NAME) || 0 == strcmp(className, PERF_TEST_PERFELEMENTCHSUB3_CLASS_NAME))
+        return SetPerfElementSub3PropertyValues(element, update);
+
+    return DgnDbStatus::BadElement;
+    }
+
+//---------------------------------------------------------------------------------------
+// @bsimethod                                      Affan.Khan                       09/17
+//+---------------+---------------+---------------+---------------+---------------+------
+std::function<DgnDbStatus(Dgn::PhysicalElementPtr& element, bool)> PerformanceElementsCRUDTestFixture::SetPropertyValuesMethod(Utf8CP className) const
+    {
+    if (0 == strcmp(className, PERF_TEST_PERFELEMENT_CLASS_NAME) || 0 == strcmp(className, PERF_TEST_PERFELEMENTCHBASE_CLASS_NAME))
+        return [&] (Dgn::PhysicalElementPtr& element, bool update) { return SetPerfElementPropertyValues(element, update); };
+    if (0 == strcmp(className, PERF_TEST_PERFELEMENTSUB1_CLASS_NAME) || 0 == strcmp(className, PERF_TEST_PERFELEMENTCHSUB1_CLASS_NAME))
+        return [&] (Dgn::PhysicalElementPtr& element, bool update) { return SetPerfElementSub1PropertyValues(element, update); };
+    if (0 == strcmp(className, PERF_TEST_PERFELEMENTSUB2_CLASS_NAME) || 0 == strcmp(className, PERF_TEST_PERFELEMENTCHSUB2_CLASS_NAME))
+        return [&] (Dgn::PhysicalElementPtr& element, bool update) { return SetPerfElementSub2PropertyValues(element, update); };
+    if (0 == strcmp(className, PERF_TEST_PERFELEMENTSUB3_CLASS_NAME) || 0 == strcmp(className, PERF_TEST_PERFELEMENTCHSUB3_CLASS_NAME))
+        return [&] (Dgn::PhysicalElementPtr& element, bool update) { return SetPerfElementSub3PropertyValues(element, update); };
+
+    return nullptr;
+    }
+//---------------------------------------------------------------------------------------
+// @bsimethod                                      Sam.Wilson                       01/17
+//+---------------+---------------+---------------+---------------+---------------+------
+Dgn::PhysicalElementPtr PerformanceElementsCRUDTestFixture::CreatePerfElement(Utf8CP className, DgnModelR targetModel, DgnCategoryId catId, DgnElementId parent, DgnClassId dgnClassId) const
+    {
+    if (0 == strcmp(className, PERF_TEST_PERFELEMENT_CLASS_NAME))
+        return PerfElement::Create(*m_db, targetModel.GetModelId(), catId, parent, dgnClassId);
+    if (0 == strcmp(className, PERF_TEST_PERFELEMENTSUB1_CLASS_NAME))
+        return PerfElementSub1::Create(*m_db, targetModel.GetModelId(), catId, parent, dgnClassId);
+    if (0 == strcmp(className, PERF_TEST_PERFELEMENTSUB2_CLASS_NAME))
+        return PerfElementSub2::Create(*m_db, targetModel.GetModelId(), catId, parent, dgnClassId);
+    if (0 == strcmp(className, PERF_TEST_PERFELEMENTSUB3_CLASS_NAME))
+        return PerfElementSub3::Create(*m_db, targetModel.GetModelId(), catId, parent, dgnClassId);
+    if (0 == strcmp(className, PERF_TEST_PERFELEMENTCHBASE_CLASS_NAME))
+        return PerfElementCHBase::Create(*m_db, targetModel.GetModelId(), catId);
+    if (0 == strcmp(className, PERF_TEST_PERFELEMENTCHSUB1_CLASS_NAME))
+        return PerfElementCHSub1::Create(*m_db, targetModel.GetModelId(), catId);
+    if (0 == strcmp(className, PERF_TEST_PERFELEMENTCHSUB2_CLASS_NAME))
+        return PerfElementCHSub2::Create(*m_db, targetModel.GetModelId(), catId);
+    if (0 == strcmp(className, PERF_TEST_PERFELEMENTCHSUB3_CLASS_NAME))
+        return PerfElementCHSub3::Create(*m_db, targetModel.GetModelId(), catId);
+    return nullptr;
+    }
+
+//---------------------------------------------------------------------------------------
+// @bsimethod                                      Sam.Wilson                       01/17
+//+---------------+---------------+---------------+---------------+---------------+------
+std::function<PhysicalElementPtr(void)> PerformanceElementsCRUDTestFixture::CreatePerfElementMethod(Utf8CP className, DgnModelR targetModel, DgnCategoryId catId, DgnElementId parent, DgnClassId dgnClassId) const
+    {
+    if (0 == strcmp(className, PERF_TEST_PERFELEMENT_CLASS_NAME))
+        return [&] () { return PerfElement::Create(*m_db, targetModel.GetModelId(), catId, parent, dgnClassId); };
+    if (0 == strcmp(className, PERF_TEST_PERFELEMENTSUB1_CLASS_NAME))
+        return [&] () { return PerfElementSub1::Create(*m_db, targetModel.GetModelId(), catId, parent, dgnClassId); };
+    if (0 == strcmp(className, PERF_TEST_PERFELEMENTSUB2_CLASS_NAME))
+        return [&] () { return  PerfElementSub2::Create(*m_db, targetModel.GetModelId(), catId, parent, dgnClassId); };
+    if (0 == strcmp(className, PERF_TEST_PERFELEMENTSUB3_CLASS_NAME))
+        return [&] () { return PerfElementSub3::Create(*m_db, targetModel.GetModelId(), catId, parent, dgnClassId); };
+    if (0 == strcmp(className, PERF_TEST_PERFELEMENTCHBASE_CLASS_NAME))
+        return [&] () { return PerfElementCHBase::Create(*m_db, targetModel.GetModelId(), catId); };
+    if (0 == strcmp(className, PERF_TEST_PERFELEMENTCHSUB1_CLASS_NAME))
+        return [&] () { return PerfElementCHSub1::Create(*m_db, targetModel.GetModelId(), catId); };
+    if (0 == strcmp(className, PERF_TEST_PERFELEMENTCHSUB2_CLASS_NAME))
+        return [&] () { return PerfElementCHSub2::Create(*m_db, targetModel.GetModelId(), catId); };
+    if (0 == strcmp(className, PERF_TEST_PERFELEMENTCHSUB3_CLASS_NAME))
+        return [&] () { return PerfElementCHSub3::Create(*m_db, targetModel.GetModelId(), catId); };
+    return nullptr;
+    }
+//---------------------------------------------------------------------------------------
+// @bsimethod                                      Affan Khan                       09/167
+//+---------------+---------------+---------------+---------------+---------------+------
+void PerformanceElementsCRUDTestFixture::CreateElementsAndInsert(int numInstances, Utf8CP className, Utf8CP modelName) const
+    {
+    ASSERT_TRUE(m_db != nullptr);
+    PhysicalModelPtr targetModel = DgnDbTestUtils::InsertPhysicalModel(*m_db, modelName);
+    Utf8String categoryName;
+    categoryName.Sprintf("%s_Category", modelName);
+    DgnCategoryId catId = DgnDbTestUtils::InsertSpatialCategory(*m_db, categoryName.c_str());
+    DgnDbStatus stat = DgnDbStatus::Success;
+    std::function<PhysicalElementPtr(void)> createPerfElementMethod = CreatePerfElementMethod(className, *targetModel, catId);
+    std::function<DgnDbStatus(Dgn::PhysicalElementPtr& element,bool)> setPropertyValuesMethod =SetPropertyValuesMethod(className);
+
+    for (int i = 0; i < numInstances; i++)
+        {
+        Dgn::PhysicalElementPtr element = createPerfElementMethod();
+        ASSERT_TRUE(element != nullptr);
+        ASSERT_EQ(DgnDbStatus::Success, setPropertyValuesMethod(element, false));
+        AddGeometry(element);
+        element->Insert(&stat);
+        ASSERT_EQ(DgnDbStatus::Success, stat);
+        ASSERT_TRUE(element.IsValid());
+        }
+    }
+
+
+//---------------------------------------------------------------------------------------
+// @bsimethod                                      Muhammad Hassan                  11/16
+//+---------------+---------------+---------------+---------------+---------------+------
+void PerformanceElementsCRUDTestFixture::CreateElements(int numInstances, Utf8CP className, bvector<DgnElementPtr>& elements, Utf8CP modelName) const
+    {
+    PhysicalModelPtr targetModel = DgnDbTestUtils::InsertPhysicalModel(*m_db, modelName);
+    Utf8String categoryName;
+    categoryName.Sprintf("%s_Category", modelName);
+    DgnCategoryId catId = DgnDbTestUtils::InsertSpatialCategory(*m_db, categoryName.c_str());
+
+    bool addMultiAspect = false;
+
+    for (int i = 0; i < numInstances; i++)
+        {
+        Dgn::PhysicalElementPtr element = CreatePerfElement(className, *targetModel, catId);
+        ASSERT_EQ(DgnDbStatus::Success, SetPropertyValues(className, element));
+        ASSERT_TRUE(element != nullptr);
+
+        AddGeometry(element);
+        if (addMultiAspect)
+            DgnElement::MultiAspect::AddAspect(*element, *TestMultiAspect::Create("Initial Value"));
+
+        elements.push_back(element);
+        }
+    ASSERT_EQ(numInstances, (int) elements.size());
+    }
+
+//---------------------------------------------------------------------------------------
+// @bsimethod                                      Muhammad Hassan                  11/16
+//+---------------+---------------+---------------+---------------+---------------+------
+DgnDbStatus PerformanceElementsCRUDTestFixture::VerifyPerfElementSelectParams(DgnElementCR element)
+    {
+    if (0 != strcmp("PerfElement - InitValue", element.GetPropertyValueString("BaseStr").c_str()))
+        return DgnDbStatus::ReadError;
+
+    if (10000000 != element.GetPropertyValueUInt64("BaseLong"))
+        return DgnDbStatus::ReadError;
+
+    if (-3.1416 != element.GetPropertyValueDouble("BaseDouble"))
+        return DgnDbStatus::ReadError;
+
+    return DgnDbStatus::Success;
+    }
+
+//---------------------------------------------------------------------------------------
+// @bsimethod                                      Muhammad Hassan                  11/16
+//+---------------+---------------+---------------+---------------+---------------+------
+DgnDbStatus PerformanceElementsCRUDTestFixture::VerifyPerfElementSub1SelectParams(DgnElementCR element)
+    {
+    if (DgnDbStatus::Success != VerifyPerfElementSelectParams(element))
+        return DgnDbStatus::ReadError;;
+
+    if (0 != strcmp("PerfElementSub1 - InitValue", element.GetPropertyValueString("Sub1Str").c_str()))
+        return DgnDbStatus::ReadError;
+
+    if (20000000 != element.GetPropertyValueUInt64("Sub1Long"))
+        return DgnDbStatus::ReadError;
+
+    if (2.71828 != element.GetPropertyValueDouble("Sub1Double"))
+        return DgnDbStatus::ReadError;
+
+    return DgnDbStatus::Success;
+    }
+
+//---------------------------------------------------------------------------------------
+// @bsimethod                                      Muhammad Hassan                  11/16
+//+---------------+---------------+---------------+---------------+---------------+------
+DgnDbStatus PerformanceElementsCRUDTestFixture::VerifyPerfElementSub2SelectParams(DgnElementCR element)
+    {
+    if (DgnDbStatus::Success != VerifyPerfElementSub1SelectParams(element))
+        return DgnDbStatus::ReadError;;
+    
+    if (0 != strcmp("PerfElementSub2 - InitValue", element.GetPropertyValueString("Sub2Str").c_str()))
+        return DgnDbStatus::ReadError;
+    
+    if (30000000 != element.GetPropertyValueUInt64("Sub2Long"))
+        return DgnDbStatus::ReadError;
+    
+    if (1.414121 != element.GetPropertyValueDouble("Sub2Double"))
+        return DgnDbStatus::ReadError;
+
+    return DgnDbStatus::Success;
+    }
+
+//---------------------------------------------------------------------------------------
+// @bsimethod                                      Muhammad Hassan                  11/16
+//+---------------+---------------+---------------+---------------+---------------+------
+DgnDbStatus PerformanceElementsCRUDTestFixture::VerifyPerfElementSub3SelectParams(DgnElementCR element)
+    {
+    if ((DgnDbStatus::Success != VerifyPerfElementSub2SelectParams(element)) ||
+        0 != strcmp("PerfElementSub3 - InitValue", element.GetPropertyValueString("Sub3Str").c_str()) ||
+        (40000000 != element.GetPropertyValueUInt64("Sub3Long")) ||
+        (1.61803398874 != element.GetPropertyValueDouble("Sub3Double")))
+        return DgnDbStatus::ReadError;
+
+    return DgnDbStatus::Success;
+    }
+
+//---------------------------------------------------------------------------------------
+// @bsimethod                                      Muhammad Hassan                  11/16
+//+---------------+---------------+---------------+---------------+---------------+------
+DgnDbStatus PerformanceElementsCRUDTestFixture::GetPropertyValues(DgnElementCR element, Utf8CP className)
+    {
+    if (0 == strcmp(className, PERF_TEST_PERFELEMENT_CLASS_NAME))
+        return VerifyPerfElementSelectParams(element);
+    else if (0 == strcmp(className, PERF_TEST_PERFELEMENTSUB1_CLASS_NAME))
+        return VerifyPerfElementSub1SelectParams(element);
+    else if (0 == strcmp(className, PERF_TEST_PERFELEMENTSUB2_CLASS_NAME))
+        return VerifyPerfElementSub2SelectParams(element);
+    else if (0 == strcmp(className, PERF_TEST_PERFELEMENTSUB3_CLASS_NAME))
+        return VerifyPerfElementSub3SelectParams(element);
+
+    return DgnDbStatus::BadElement;
+    }
+
+//---------------------------------------------------------------------------------------
+// @bsimethod                                   Shaun.Sewall                    09/2016
+//---------------------------------------------------------------------------------------
+DgnElementId PerformanceElementsCRUDTestFixture::generateTimeBasedId(int counter)
+    {
+    uint64_t part1 = BeTimeUtilities::QueryMillisecondsCounter() << 12;
+    uint64_t part2 = counter & 0xFFF;
+    return DgnElementId(part1 + part2);
+    }
+
+//---------------------------------------------------------------------------------------
+// @bsimethod                                   Shaun.Sewall                    09/2016
+//---------------------------------------------------------------------------------------
+DgnElementId PerformanceElementsCRUDTestFixture::generateAlternatingBriefcaseId(int counter)
+    {
+    BeBriefcaseId briefcaseId((counter / 100) % 10 + 2);
+    return DgnElementId(BeBriefcaseBasedId(briefcaseId, counter).GetValue());
+    }
+
+//---------------------------------------------------------------------------------------
+// @bsimethod                                      Muhammad Hassan                  10/15
+//+---------------+---------------+---------------+---------------+---------------+------
+void PerformanceElementsCRUDTestFixture::ApiInsertTime(Utf8CP className, int initialInstanceCount, int opCount, bool setFederationGuid, int idStrategy)
+    {
+    WString wClassName;
+    wClassName.AssignUtf8(className);
+    WPrintfString dbName(L"ElementApiInsert%ls_%d.ibim", wClassName.c_str(), opCount);
+    SetUpTestDgnDb(dbName.c_str(), className, initialInstanceCount);
+
+    bvector<DgnElementPtr> testElements;
+    testElements.reserve(opCount);
+    CreateElements(opCount, className, testElements, "ElementApiInstances");
+    ASSERT_EQ(opCount, (int) testElements.size());
+    int i = 0;
+    WaitForUserInputIfAny();
+    StopWatch timer(true);
+    for (DgnElementPtr& element : testElements)
+        {
+        // optionally allow FederationGuid to be set as part of the performance test
+        if (setFederationGuid)
+            element->SetFederationGuid(BeGuid(true));
+
+        // optionally allow a different ID allocation strategy for performance comparison purposes
+        if (1 == idStrategy)
+            element->ForceElementIdForInsert(generateTimeBasedId(++i));
+        else if (2 == idStrategy)
+            element->ForceElementIdForInsert(generateAlternatingBriefcaseId(++i));
+
+        DgnDbStatus stat = DgnDbStatus::Success;
+        element->Insert(&stat);
+        ASSERT_EQ(DgnDbStatus::Success, stat);
+        }
+
+    timer.Stop();
+    m_db->SaveChanges();
+    LogTiming(timer, "Element API Insert", className, false, initialInstanceCount, opCount);
+    }
+
+//---------------------------------------------------------------------------------------
+// @bsimethod                                      Muhammad Hassan                  10/15
+//+---------------+---------------+---------------+---------------+---------------+------
+void PerformanceElementsCRUDTestFixture::ApiSelectTime(Utf8CP className, int initialInstanceCount, int opCount)
+    {
+    WString wClassName;
+    wClassName.AssignUtf8(className);
+    WPrintfString dbName(L"ElementApiSelect%ls_%d.ibim", wClassName.c_str(), opCount);
+    SetUpTestDgnDb(dbName.c_str(), className, initialInstanceCount);
+
+    int minElemId = GetfirstElementId(className);
+    const int elementIdIncrement = DetermineElementIdIncrement(initialInstanceCount, opCount);
+    WaitForUserInputIfAny();
+    StopWatch timer(true);
+    for (uint64_t i = 0; i < opCount; i++)
+        {
+        const DgnElementId id(minElemId + i*elementIdIncrement);
+        DgnElementCPtr element = m_db->Elements().GetElement(id);
+        ASSERT_TRUE(element != nullptr);
+        ASSERT_EQ(DgnDbStatus::Success, GetPropertyValues(*element, className));
+        }
+
+    timer.Stop();
+    m_db->SaveChanges();
+    LogTiming(timer, "Element API Read", className, false, initialInstanceCount, opCount);
+    }
+
+//---------------------------------------------------------------------------------------
+// @bsimethod                                      Muhammad Hassan                  10/15
+//+---------------+---------------+---------------+---------------+---------------+------
+void PerformanceElementsCRUDTestFixture::ApiUpdateTime(Utf8CP className, int initialInstanceCount, int opCount)
+    {
+    WPrintfString dbName(L"ElementApiUpdate%ls_%d.ibim", WString(className, BentleyCharEncoding::Utf8).c_str(), opCount);
+    SetUpTestDgnDb(dbName.c_str(), className, initialInstanceCount);
+
+    int minElemId = GetfirstElementId(className);
+    const int elementIdIncrement = DetermineElementIdIncrement(initialInstanceCount, opCount);
+
+    //First build dgnelements with modified Geomtry
+    bvector<DgnElementPtr> elements;
+    elements.reserve(opCount);
+    for (uint64_t i = 0; i < opCount; i++)
+        {
+        const DgnElementId id(minElemId + i*elementIdIncrement);
+        DgnElementPtr element = m_db->Elements().GetForEdit<DgnElement>(id);
+        ASSERT_TRUE(element != nullptr);
+
+        ASSERT_EQ(DgnDbStatus::Success, SetPropertyValues(className, element, true));
+
+        ExtendGeometry(element);
+        elements.push_back(element);
+        }
+
+    WaitForUserInputIfAny();
+    //Now update and record time
+    StopWatch timer(true);
+    for (DgnElementPtr& element : elements)
+        {
+        DgnDbStatus stat = DgnDbStatus::Success;
+        element->DgnElement::Update(&stat);
+        ASSERT_EQ(DgnDbStatus::Success, stat);
+        }
+
+    timer.Stop();
+    m_db->SaveChanges();
+    LogTiming(timer, "Element API Update", className, false, initialInstanceCount, opCount);
+    }
+
+//---------------------------------------------------------------------------------------
+// @bsimethod                                      Muhammad Hassan                  10/15
+//+---------------+---------------+---------------+---------------+---------------+------
+//
+void PerformanceElementsCRUDTestFixture::ApiDeleteTime(Utf8CP className, int initialInstanceCount, int opCount)
+    {
+    WPrintfString dbName(L"ElementApiDelete%ls_%d.ibim", WString(className, BentleyCharEncoding::Utf8).c_str(), opCount);
+    SetUpTestDgnDb(dbName.c_str(), className, initialInstanceCount);
+
+    int minElemId = GetfirstElementId(className);
+    const int elementIdIncrement = DetermineElementIdIncrement(initialInstanceCount, opCount);
+    //<<<<<=======================================
+    //              Warm up cache
+    for (uint64_t i = 0; i < opCount; i++)
+        {
+        const DgnElementId id(minElemId + i*elementIdIncrement);
+        DgnElementCPtr element = m_db->Elements().GetElement(id);
+        ASSERT_TRUE(element != nullptr);
+        }
+    //=========================================>>>>
+    WaitForUserInputIfAny();
+    StopWatch timer(true);
+    for (uint64_t i = 0; i < opCount; i++)
+        {
+        const DgnElementId id(minElemId + i*elementIdIncrement);
+        const DgnDbStatus stat = m_db->Elements().Delete(id);
+        ASSERT_EQ(DgnDbStatus::Success, stat);
+        }
+
+    timer.Stop();
+    WaitForUserInputIfAny();
+    m_db->SaveChanges();
+    LogTiming(timer, "Element API Delete", className, false, initialInstanceCount, opCount);
+    }
+
+//---------------------------------------------------------------------------------------
+// @bsimethod                                     Krischan.Eberle                  11/15
+//+---------------+---------------+---------------+---------------+---------------+------
+void PerformanceElementsCRUDTestFixture::LogTiming(StopWatch& timer, Utf8CP description, Utf8CP testClassName, bool omitClassIdFilter, int initialInstanceCount, int opCount) const
+    {
+    Utf8CP noClassIdFilterStr = omitClassIdFilter ? "w/o ECClassId filter " : " ";
+
+    Utf8String totalDescription;
+    totalDescription.Sprintf("%s %s '%s' [Initial count: %d]", description, noClassIdFilterStr, testClassName, initialInstanceCount);
+    Utf8String desc;
+    desc.Sprintf("%s", description);
+    int pos = desc.find("API");
+    Utf8String opType = desc.substr(pos + 4);
+    LOGTODB(TEST_DETAILS, timer.GetElapsedSeconds(), opCount, totalDescription.c_str(), totalDescription.c_str(), opType.ToUpper(), initialInstanceCount);
+#ifdef PERF_ELEM_CRUD_LOG_TO_CONSOLE
+    printf("%.8f %s\n", timer.GetElapsedSeconds(), totalDescription.c_str());
+#endif
+    }
+//---------------------------------------------------------------------------------------
+// @bsimethod                                     Majd.Uddin                  06/17
+//+---------------+---------------+---------------+---------------+---------------+------
+int  PerformanceElementsCRUDTestFixture::GetfirstElementId(Utf8CP className)
+{
+    uint64_t firstElemId = s_firstElementId;
+    const DgnElementId id(firstElemId);
+    DgnElementCPtr element = m_db->Elements().GetElement(id);
+    if (!element.IsValid())
+    {// Get the minimum Id from bis_Element table.
+        Statement stat1;
+        DgnClassId classId = m_db->Schemas().GetClassId(PTEST_SCHEMA_NAME, className);
+        
+        DbResult result = stat1.Prepare(*m_db, "SELECT min(Id) from bis_Element where ECClassId=?");
+        stat1.BindId(1, classId);
+        EXPECT_EQ(result, BE_SQLITE_OK);
+        EXPECT_TRUE(stat1.IsPrepared());
+
+        EXPECT_EQ(BE_SQLITE_ROW, stat1.Step());
+        firstElemId = stat1.GetValueInt(0);
+        const DgnElementId id2(firstElemId);
+        DgnElementCPtr element2 = m_db->Elements().GetElement(id2);
+        EXPECT_TRUE(element2.IsValid());
+    }
+    return firstElemId;
+}
+
+
+/*******************************************************Class Hierarchy For Performance Tests***********************************************************************************
+
+---------------------------------------------------------------PerfElement(Str, Long, Double)
+--------------------------------------------------------------------|
+-------------------------------------------------------------PerfElementSub1(Sub1Str, Sub1Long, Sub1Double)
+--------------------------------------------------------------------|
+-------------------------------------------------------------PerfElementSub2(Sub2Str, Sub2Long, Sub2Double)
+--------------------------------------------------------------------|
+-------------------------------------------------------------PerfElementSub3(Sub3Str, Sub3Long, Sub3Double)
+
+********************************************************************************************************************************************************************************/
+
+//---------------------------------------------------------------------------------------
+// @bsimethod                                     Muhammad Hassan                  10/15
+//+---------------+---------------+---------------+---------------+---------------+------
+TEST_F(PerformanceElementsCRUDTestFixture, InsertApi)
+    {
+    ApiInsertTime(PERF_TEST_PERFELEMENT_CLASS_NAME);
+    ApiInsertTime(PERF_TEST_PERFELEMENTSUB1_CLASS_NAME);
+    ApiInsertTime(PERF_TEST_PERFELEMENTSUB2_CLASS_NAME);
+    ApiInsertTime(PERF_TEST_PERFELEMENTSUB3_CLASS_NAME);
+    }
+
+//---------------------------------------------------------------------------------------
+// @bsimethod                                     Sam.Wilson                      01/17
+//+---------------+---------------+---------------+---------------+---------------+------
+TEST_F(PerformanceElementsCRUDTestFixture, InsertApiCH)
+    {
+    ApiInsertTime(PERF_TEST_PERFELEMENTCHBASE_CLASS_NAME);
+    ApiInsertTime(PERF_TEST_PERFELEMENTCHSUB1_CLASS_NAME);
+    ApiInsertTime(PERF_TEST_PERFELEMENTCHSUB2_CLASS_NAME);
+    ApiInsertTime(PERF_TEST_PERFELEMENTCHSUB3_CLASS_NAME);
+    }
+
+//---------------------------------------------------------------------------------------
+// @bsimethod                                     Muhammad Hassan                  10/15
+//+---------------+---------------+---------------+---------------+---------------+------
+TEST_F(PerformanceElementsCRUDTestFixture, SelectApi)
+    {
+    ApiSelectTime(PERF_TEST_PERFELEMENT_CLASS_NAME);
+    ApiSelectTime(PERF_TEST_PERFELEMENTSUB1_CLASS_NAME);
+    ApiSelectTime(PERF_TEST_PERFELEMENTSUB2_CLASS_NAME);
+    ApiSelectTime(PERF_TEST_PERFELEMENTSUB3_CLASS_NAME);
+    }
+
+//---------------------------------------------------------------------------------------
+// @bsimethod                                     Muhammad Hassan                  10/15
+//+---------------+---------------+---------------+---------------+---------------+------
+TEST_F(PerformanceElementsCRUDTestFixture, UpdateApi)
+    {
+    ApiUpdateTime(PERF_TEST_PERFELEMENT_CLASS_NAME);
+    ApiUpdateTime(PERF_TEST_PERFELEMENTSUB1_CLASS_NAME);
+    ApiUpdateTime(PERF_TEST_PERFELEMENTSUB2_CLASS_NAME);
+    ApiUpdateTime(PERF_TEST_PERFELEMENTSUB3_CLASS_NAME);
+    }
+
+//---------------------------------------------------------------------------------------
+// @bsimethod                                     Muhammad Hassan                  10/15
+//+---------------+---------------+---------------+---------------+---------------+------
+TEST_F(PerformanceElementsCRUDTestFixture, DeleteApi)
+    {
+    ApiDeleteTime(PERF_TEST_PERFELEMENT_CLASS_NAME);
+    ApiDeleteTime(PERF_TEST_PERFELEMENTSUB1_CLASS_NAME);
+    ApiDeleteTime(PERF_TEST_PERFELEMENTSUB2_CLASS_NAME);
+    ApiDeleteTime(PERF_TEST_PERFELEMENTSUB3_CLASS_NAME);
+    }
+
+// Uncomment this to profile ElementLocksPerformanceTest
+// #define PROFILE_ELEMENT_LOCKS_TEST 1
+// Uncomment this to output timings of ElementLocksPerformanceTest runs
+// #define PRINT_ELEMENT_LOCKS_TEST 1
+
+//=======================================================================================
+// @bsistruct                                                   Paul.Connelly   04/16
+//=======================================================================================
+struct ElementLocksPerformanceTest : PerformanceElementsCRUDTestFixture
+    {
+    void TestInsert(bool asBriefcase, Utf8CP className, int numElems)
+        {
+        auto dbName = asBriefcase ? L"LocksBriefcase.ibim" : L"LocksRepository.ibim";
+        SetUpTestDgnDb(dbName, className, 0);
+        if (asBriefcase)
+            TestDataManager::MustBeBriefcase(m_db, Db::OpenMode::ReadWrite);
+
+        bvector<DgnElementPtr> elems;
+        elems.reserve(numElems);
+        CreateElements(numElems, className, elems, "MyModel");
+
+#ifdef PROFILE_ELEMENT_LOCKS_TEST
+        printf("Attach profiler...\n");
+        getchar();
+#endif
+        StopWatch timer(true);
+        for (auto& elem : elems)
+            {
+            DgnDbStatus stat;
+            elem->Insert(&stat);
+            EXPECT_EQ(DgnDbStatus::Success, stat);
+            }
+
+        timer.Stop();
+#ifdef PRINT_ELEMENT_LOCKS_TEST
+        printf("%ls (%d): %f\n", dbName, m_db->GetBriefcaseId().GetValue(), timer.GetElapsedSeconds());
+#endif
+
+        m_db->SaveChanges();
+        }
+
+    void TestInsert(bool asBriefcase, int nElems) { TestInsert(asBriefcase, PERF_TEST_PERFELEMENTSUB3_CLASS_NAME, nElems); }
+    };
+
+/*---------------------------------------------------------------------------------**//**
+* @bsimethod                                                    Paul.Connelly   04/16
++---------------+---------------+---------------+---------------+---------------+------*/
+TEST_F(ElementLocksPerformanceTest, Master_Insert100) { TestInsert(false, 100); }
+
+/*---------------------------------------------------------------------------------**//**
+* @bsimethod                                                    Paul.Connelly   04/16
++---------------+---------------+---------------+---------------+---------------+------*/
+TEST_F(ElementLocksPerformanceTest, Master_Insert1000) { TestInsert(false, 1000); }
+
+/*---------------------------------------------------------------------------------**//**
+* @bsimethod                                                    Paul.Connelly   04/16
++---------------+---------------+---------------+---------------+---------------+------*/
+TEST_F(ElementLocksPerformanceTest, Master_Insert10000) { TestInsert(false, 10000); }
+
+/*---------------------------------------------------------------------------------**//**
+* @bsimethod                                                    Paul.Connelly   04/16
++---------------+---------------+---------------+---------------+---------------+------*/
+TEST_F(ElementLocksPerformanceTest, Briefcase_Insert100) { TestInsert(true, 100); }
+
+/*---------------------------------------------------------------------------------**//**
+* @bsimethod                                                    Paul.Connelly   04/16
++---------------+---------------+---------------+---------------+---------------+------*/
+TEST_F(ElementLocksPerformanceTest, Briefcase_Insert1000) { TestInsert(true, 1000); }
+
+/*---------------------------------------------------------------------------------**//**
+* @bsimethod                                                    Paul.Connelly   04/16
++---------------+---------------+---------------+---------------+---------------+------*/
+TEST_F(ElementLocksPerformanceTest, Briefcase_Insert10000) { TestInsert(true, 10000); }
+
+//=======================================================================================
+// @bsistruct                                                   Paul.Connelly   02/17
+//=======================================================================================
+struct QueryCategoryIdPerformanceTest : PerformanceElementsCRUDTestFixture
+{
+    DgnSubCategoryId    m_subCategoryId;
+
+    void Initialize();
+
+    template<typename T> double TimeStatement(T& stmt, uint32_t nIterations, Utf8CP sql)
+        {
+        StopWatch timer(true);
+        for (uint32_t i = 0; i < nIterations; i++)
+            {
+            stmt.BindId(1, m_subCategoryId);
+            stmt.Step();
+            stmt.Reset();
+            }
+
+        double elapsed = timer.GetCurrentSeconds();
+#if defined(QUERY_CATEGORY_ID_OUTPUT_RESULTS)
+        printf("%f seconds to execute %u iterations of statement: %s\n", elapsed, nIterations, sql);
+#endif
+        return elapsed;
+        }
+
+    double TimeSQLStatement(Utf8CP sql, uint32_t nIterations) { return TimeStatement(*m_db->GetCachedStatement(sql), nIterations, sql); }
+    double TimeECSqlStatement(Utf8CP ecsql, uint32_t nIterations)
+        {
+        auto stmt = m_db->GetPreparedECSqlStatement(ecsql);
+        double elapsed = TimeStatement(*stmt, nIterations, ecsql);
+
+#if defined(QUERY_CATEGORY_ID_EXPLAIN_QUERY)
+        printf("Native SQL: %s\n", stmt->GetNativeSql());
+        auto exp1 = m_db->ExplainQuery(stmt->GetNativeSql(), false),
+             exp2 = m_db->ExplainQuery(stmt->GetNativeSql(), true);
+
+        printf("ExplainQuery(false) =>\n%s\n", exp1.c_str());
+        printf("ExplainQuery(true) => \n%s\n", exp2.c_str());
+#endif
+
+        return elapsed;
+        }
+};
+
+/*---------------------------------------------------------------------------------**//**
+* @bsimethod                                                    Paul.Connelly   02/17
++---------------+---------------+---------------+---------------+---------------+------*/
+void QueryCategoryIdPerformanceTest::Initialize()
+    {
+    SetUpTestDgnDb(L"QueryCategoryIdsPerf.ibim", PERF_TEST_PERFELEMENTSUB3_CLASS_NAME, 0);
+    m_subCategoryId = DgnCategory::GetDefaultSubCategoryId(m_defaultCategoryId);
+    }
+
+/*---------------------------------------------------------------------------------**//**
+* @bsimethod                                                    Paul.Connelly   02/17
++---------------+---------------+---------------+---------------+---------------+------*/
+TEST_F(QueryCategoryIdPerformanceTest, TimeStatements)
+    {
+    Initialize();
+
+    constexpr uint32_t nIterations = 500000;
+    TimeSQLStatement("SELECT ParentId from bis_Element WHERE Id=?", nIterations);
+    TimeECSqlStatement("SELECT Parent.Id FROM " BIS_SCHEMA(BIS_CLASS_SubCategory) " WHERE ECInstanceId=?", nIterations);
+    TimeECSqlStatement("SELECT Parent.Id FROM " BIS_SCHEMA(BIS_CLASS_SubCategory) " WHERE ECInstanceId=? ECSqlOptions NoECClassIdFilter", nIterations);
+    TimeECSqlStatement("SELECT Parent.Id FROM bis.Element WHERE ECInstanceId=?", nIterations);
+    TimeECSqlStatement("SELECT Parent.Id FROM bis.Element WHERE ECInstanceId=? ECSqlOptions NoECClassIdFilter", nIterations);
+    }