/*--------------------------------------------------------------------------------------+
|
|  $Source: Tests/DgnProject/Performance/ElementInsertPerformance.cpp $
|
|  $Copyright: (c) 2015 Bentley Systems, Incorporated. All rights reserved. $
|
+--------------------------------------------------------------------------------------*/

#include <DgnPlatform/DgnPlatformApi.h>
#include <DgnPlatform/DgnPlatformLib.h>
#include <Bentley/BeTest.h>
#include <Bentley/BeTimeUtilities.h>
#include <ECDb/ECDbApi.h>
#include "PerformanceTestFixture.h"

<<<<<<< HEAD
#include <Logging/bentleylogging.h>

#define LOG (*NativeLogging::LoggingManager::GetLogger (L"DgnDbPerformance"))

USING_NAMESPACE_BENTLEY_DGN
=======
USING_NAMESPACE_BENTLEY_DGNPLATFORM
>>>>>>> f5c78d5e
USING_NAMESPACE_BENTLEY_SQLITE
USING_NAMESPACE_BENTLEY_SQLITE_EC
USING_DGNDB_UNIT_TESTS_NAMESPACE

//=======================================================================================
// @bsiclass                                                     Krischan.Eberle      06/15
//=======================================================================================
struct PerformanceElementTestFixture : public DgnDbTestFixture
    {
    protected:
        static const DgnCategoryId s_catId;
        static const DgnAuthorityId s_codeAuthorityId;
        static const int s_instanceCount = 100000;
        static Utf8CP const s_textVal;
        static const int64_t s_int64Val = 20000000LL;
        static const double s_doubleVal;
        Utf8CP const s_testSchemaXml =
            "<ECSchema schemaName=\"TestSchema\" nameSpacePrefix=\"ts\" version=\"1.0\" xmlns=\"http://www.bentley.com/schemas/Bentley.ECXML.2.0\">"
                 "  <ECSchemaReference name = 'dgn' version = '02.00' prefix = 'dgn' />"
                 "  <ECClass typeName='Element1' >"
                 "    <ECCustomAttributes>"
                 "       <ClassHasHandler xmlns=\"dgn.02.00\" />"
                 "    </ECCustomAttributes>"
                 "    <BaseClass>dgn:PhysicalElement</BaseClass>"
                 "    <ECProperty propertyName='Prop1_1' typeName='string' />"
                 "    <ECProperty propertyName='Prop1_2' typeName='long' />"
                 "    <ECProperty propertyName='Prop1_3' typeName='double' />"
                 "  </ECClass>"
                 "  <ECClass typeName='Element2' >"
                 "    <ECCustomAttributes>"
                 "       <ClassHasHandler xmlns=\"dgn.02.00\" />"
                 "    </ECCustomAttributes>"
                 "    <BaseClass>Element1</BaseClass>"
                 "    <ECProperty propertyName='Prop2_1' typeName='string' />"
                 "    <ECProperty propertyName='Prop2_2' typeName='long' />"
                 "    <ECProperty propertyName='Prop2_3' typeName='double' />"
                 "  </ECClass>"
                 "  <ECClass typeName='Element3' >"
                 "    <ECCustomAttributes>"
                 "       <ClassHasHandler xmlns=\"dgn.02.00\" />"
                 "    </ECCustomAttributes>"
                 "    <BaseClass>Element2</BaseClass>"
                 "    <ECProperty propertyName='Prop3_1' typeName='string' />"
                 "    <ECProperty propertyName='Prop3_2' typeName='long' />"
                 "    <ECProperty propertyName='Prop3_3' typeName='double' />"
                 "  </ECClass>"
                 "  <ECClass typeName='Element4' >"
                 "    <ECCustomAttributes>"
                 "       <ClassHasHandler xmlns=\"dgn.02.00\" />"
                 "    </ECCustomAttributes>"
                 "    <BaseClass>Element3</BaseClass>"
                 "    <ECProperty propertyName='Prop4_1' typeName='string' />"
                 "    <ECProperty propertyName='Prop4_2' typeName='long' />"
                 "    <ECProperty propertyName='Prop4_3' typeName='double' />"
                 "  </ECClass>"
                 "  <ECClass typeName='Element4b' >"
                 "    <ECCustomAttributes>"
                 "       <ClassHasHandler xmlns=\"dgn.02.00\" />"
                 "    </ECCustomAttributes>"
                 "    <BaseClass>Element3</BaseClass>"
                 "    <ECProperty propertyName='Prop4b_1' typeName='string' />"
                 "    <ECProperty propertyName='Prop4b_2' typeName='long' />"
                 "    <ECProperty propertyName='Prop4b_3' typeName='double' />"
                 "    <ECProperty propertyName='Prop4b_4' typeName='point3d' />"
                 "  </ECClass>"
                 "  <ECClass typeName='SimpleElement'>"
                 "    <ECCustomAttributes>"
                 "       <ClassHasHandler xmlns=\"dgn.02.00\" />"
                 "    </ECCustomAttributes>"
                 "    <BaseClass>dgn:Element</BaseClass>"
                 "  </ECClass>"
                 "</ECSchema>";

        BentleyStatus ImportTestSchema () const;
        PhysicalModelPtr CreatePhysicalModel () const;
    };

//static
const DgnCategoryId PerformanceElementTestFixture::s_catId = DgnCategoryId ((uint64_t)123);
const DgnAuthorityId PerformanceElementTestFixture::s_codeAuthorityId = DgnAuthorityId ((uint64_t)1);
Utf8CP const PerformanceElementTestFixture::s_textVal = "bla bla";
const double PerformanceElementTestFixture::s_doubleVal = -3.1415;

//--------------------------------------------------------------------------------------
// @bsimethod                                   Krischan.Eberle                  06/15
//+---------------+---------------+---------------+---------------+---------------+------
BentleyStatus PerformanceElementTestFixture::ImportTestSchema () const
    {
    ECN::ECSchemaReadContextPtr schemaContext = ECN::ECSchemaReadContext::CreateContext ();
    BeFileName searchDir;
    BeTest::GetHost ().GetDgnPlatformAssetsDirectory (searchDir);
    searchDir.AppendToPath (L"ECSchemas").AppendToPath (L"Dgn");
    schemaContext->AddSchemaPath (searchDir.GetName ());

    ECN::ECSchemaPtr schema = nullptr;
    if (ECN::SCHEMA_READ_STATUS_Success != ECN::ECSchema::ReadFromXmlString (schema, s_testSchemaXml, *schemaContext))
        return ERROR;

    if (SUCCESS != m_db->Schemas ().ImportECSchemas (schemaContext->GetCache ()))
        return ERROR;

    m_db->ClearECDbCache ();

    return SUCCESS;
    }

//---------------------------------------------------------------------------------------
// @bsimethod                                   Carole.MacDonald            08/2015
//---------------+---------------+---------------+---------------+---------------+-------
PhysicalModelPtr PerformanceElementTestFixture::CreatePhysicalModel () const
    {
    DgnClassId mclassId = DgnClassId (m_db->Schemas ().GetECClassId (DGN_ECSCHEMA_NAME, DGN_CLASSNAME_PhysicalModel));
    PhysicalModelPtr targetModel = new PhysicalModel (PhysicalModel::CreateParams (*m_db, mclassId, DgnModel::CreateModelCode ("Instances")));
    EXPECT_EQ (DgnDbStatus::Success, targetModel->Insert ());       /* Insert the new model into the DgnDb */
    return targetModel;
    }

//--------------------------------------------------------------------------------------
// @bsimethod                                   Krischan.Eberle                  06/15
//+---------------+---------------+---------------+---------------+---------------+------
TEST_F (PerformanceElementTestFixture, ElementInsertInDbWithSingleInsertApproach)
    {
    SetupProject (L"3dMetricGeneral.idgndb", L"ElementInsertPerformanceSingleInsertNumberedParams.idgndb", BeSQLite::Db::OpenMode::ReadWrite);
    ASSERT_EQ (SUCCESS, ImportTestSchema ());

    PhysicalModelPtr model = CreatePhysicalModel ();
    ASSERT_TRUE (model != nullptr);
    DgnModelId modelId = model->GetModelId ();
    ASSERT_TRUE (modelId.IsValid ());

    StopWatch timer (true);

    Utf8String code;
    for (int i = 0; i < s_instanceCount; i++)
        {
        //Call GetPreparedECSqlStatement for each instance (instead of once before) to insert as this is closer to the real world scenario
        CachedECSqlStatementPtr insertStmt = m_db->GetPreparedECSqlStatement ("INSERT INTO ts.Element4 (ModelId,CategoryId,CodeAuthorityId,Code,CodeNameSpace,"
                                                                              "Prop1_1,Prop1_2,Prop1_3,"
                                                                              "Prop2_1,Prop2_2,Prop2_3,"
                                                                              "Prop3_1,Prop3_2,Prop3_3,"
                                                                              "Prop4_1,Prop4_2,Prop4_3) "
                                                                              "VALUES (?,?,?,?,'',?,?,?,?,?,?,?,?,?,?,?,?)");
        ASSERT_TRUE (insertStmt != nullptr);
        CachedECSqlStatement& stmt = *insertStmt;

        stmt.BindId (1, modelId);
        stmt.BindId (2, s_catId);
        stmt.BindId (3, s_codeAuthorityId);
        code.Sprintf ("Id-%d", i);
        stmt.BindText (4, code.c_str (), IECSqlBinder::MakeCopy::No);

        stmt.BindText (5, s_textVal, IECSqlBinder::MakeCopy::No);
        stmt.BindInt64 (6, s_int64Val);
        stmt.BindDouble (7, s_doubleVal);

        stmt.BindText (8, s_textVal, IECSqlBinder::MakeCopy::No);
        stmt.BindInt64 (9, s_int64Val);
        stmt.BindDouble (10, s_doubleVal);

        stmt.BindText (11, s_textVal, IECSqlBinder::MakeCopy::No);
        stmt.BindInt64 (12, s_int64Val);
        stmt.BindDouble (13, s_doubleVal);

        stmt.BindText (14, s_textVal, IECSqlBinder::MakeCopy::No);
        stmt.BindInt64 (15, s_int64Val);
        stmt.BindDouble (16, s_doubleVal);

        ASSERT_EQ (BE_SQLITE_DONE, stmt.Step ());

        stmt.Reset ();
        stmt.ClearBindings ();
        }

    timer.Stop ();
    LOGTODB (TEST_DETAILS, timer.GetElapsedSeconds (), "Single Insert (numeric parameters)", s_instanceCount);
    }

//--------------------------------------------------------------------------------------
// @bsimethod                                   Krischan.Eberle                  06/15
//+---------------+---------------+---------------+---------------+---------------+------
TEST_F (PerformanceElementTestFixture, ElementInsertInDbWithInsertUpdateApproach)
    {
    SetupProject (L"3dMetricGeneral.idgndb", L"ElementInsertPerformanceInsertUpdateApproach.idgndb", BeSQLite::Db::OpenMode::ReadWrite);
    ASSERT_EQ (SUCCESS, ImportTestSchema ());

    PhysicalModelPtr model = CreatePhysicalModel ();
    ASSERT_TRUE (model != nullptr);
    DgnModelId modelId = model->GetModelId ();
    ASSERT_TRUE (modelId.IsValid ());

    StopWatch timer (true);

    Utf8String code;
    for (int i = 0; i < s_instanceCount; i++)
        {
        //Call GetPreparedECSqlStatement for each instance (instead of once before) to insert as this is closer to the real world scenario
        CachedECSqlStatementPtr insertStmt = m_db->GetPreparedECSqlStatement ("INSERT INTO ts.Element4 (ModelId,CategoryId,CodeAuthorityId,Code,CodeNameSpace) VALUES (?,?,?,?,'')");
        ASSERT_TRUE (insertStmt != nullptr);

        std::vector<CachedECSqlStatementPtr> updateStmts;
        CachedECSqlStatementPtr updateStmt = m_db->GetPreparedECSqlStatement ("UPDATE ONLY ts.Element1 SET Prop1_1 = ?, Prop1_2 = ?, Prop1_3 = ? WHERE ECInstanceId=?");
        ASSERT_TRUE (updateStmt != nullptr);
        updateStmts.push_back (updateStmt);

        updateStmt = m_db->GetPreparedECSqlStatement ("UPDATE ONLY ts.Element2 SET Prop2_1 = ?, Prop2_2 = ?, Prop2_3 = ? WHERE ECInstanceId=?");
        ASSERT_TRUE (updateStmt != nullptr);
        updateStmts.push_back (updateStmt);

        updateStmt = m_db->GetPreparedECSqlStatement ("UPDATE ONLY ts.Element3 SET Prop3_1 = ?, Prop3_2 = ?, Prop3_3 = ? WHERE ECInstanceId=?");
        ASSERT_TRUE (updateStmt != nullptr);
        updateStmts.push_back (updateStmt);

        updateStmt = m_db->GetPreparedECSqlStatement ("UPDATE ONLY ts.Element4 SET Prop4_1 = ?, Prop4_2 = ?, Prop4_3 = ? WHERE ECInstanceId=?");
        ASSERT_TRUE (updateStmt != nullptr);
        updateStmts.push_back (updateStmt);

        insertStmt->BindId (1, modelId);
        insertStmt->BindId (2, s_catId);
        insertStmt->BindId (3, s_codeAuthorityId);
        code.Sprintf ("Id-%d", i);
        insertStmt->BindText (4, code.c_str (), IECSqlBinder::MakeCopy::No);

        ECInstanceKey newKey;
        ASSERT_EQ (BE_SQLITE_DONE, insertStmt->Step (newKey));
        insertStmt->Reset ();
        insertStmt->ClearBindings ();

        for (CachedECSqlStatementPtr& updateStmt : updateStmts)
            {
            updateStmt->BindText (1, s_textVal, IECSqlBinder::MakeCopy::No);
            updateStmt->BindInt64 (2, s_int64Val);
            updateStmt->BindDouble (3, s_doubleVal);
            updateStmt->BindId (4, newKey.GetECInstanceId ());
            ASSERT_EQ (BE_SQLITE_DONE, updateStmt->Step ());
            updateStmt->Reset ();
            updateStmt->ClearBindings ();
            }
        }

    timer.Stop ();
    LOGTODB (TEST_DETAILS, timer.GetElapsedSeconds (), "Insert & Update sub props", s_instanceCount);
    }

//--------------------------------------------------------------------------------------
// @bsimethod                                   Krischan.Eberle                  06/15
//+---------------+---------------+---------------+---------------+---------------+------
TEST_F (PerformanceElementTestFixture, ElementInsertInDbWithSingleInsertApproachNamedParameters)
    {
    SetupProject (L"3dMetricGeneral.idgndb", L"ElementInsertPerformanceSingleInsertNamedParams.idgndb", BeSQLite::Db::OpenMode::ReadWrite);
    ASSERT_EQ (SUCCESS, ImportTestSchema ());

    PhysicalModelPtr model = CreatePhysicalModel ();
    ASSERT_TRUE (model != nullptr);
    DgnModelId modelId = model->GetModelId ();
    ASSERT_TRUE (modelId.IsValid ());

    StopWatch timer (true);
    Utf8String code;
    for (int i = 0; i < s_instanceCount; i++)
        {
        //Call GetPreparedECSqlStatement for each instance (instead of once before) to insert as this is closer to the real world scenario
        CachedECSqlStatementPtr insertStmt = m_db->GetPreparedECSqlStatement ("INSERT INTO ts.Element4 (ModelId,CategoryId,CodeAuthorityId,Code,CodeNameSpace,"
                                                                              "Prop1_1,Prop1_2,Prop1_3,"
                                                                              "Prop2_1,Prop2_2,Prop2_3,"
                                                                              "Prop3_1,Prop3_2,Prop3_3,"
                                                                              "Prop4_1,Prop4_2,Prop4_3) "
                                                                              "VALUES (:modelid,:catid,:authorityid,:code,'',"
                                                                              ":p11,:p12,:p13,"
                                                                              ":p21,:p22,:p23,"
                                                                              ":p31,:p32,:p33,"
                                                                              ":p41,:p42,:p43)");
        ASSERT_TRUE (insertStmt != nullptr);

        CachedECSqlStatement& stmt = *insertStmt;

        stmt.BindId (stmt.GetParameterIndex ("modelid"), modelId);
        stmt.BindId (stmt.GetParameterIndex ("catid"), s_catId);
        stmt.BindId (stmt.GetParameterIndex ("authorityid"), s_codeAuthorityId);
        code.Sprintf ("Id-%d", i);
        stmt.BindText (stmt.GetParameterIndex ("code"), code.c_str (), IECSqlBinder::MakeCopy::No);

        stmt.BindText (stmt.GetParameterIndex ("p11"), s_textVal, IECSqlBinder::MakeCopy::No);
        stmt.BindInt64 (stmt.GetParameterIndex ("p12"), s_int64Val);
        stmt.BindDouble (stmt.GetParameterIndex ("p13"), s_doubleVal);

        stmt.BindText (stmt.GetParameterIndex ("p21"), s_textVal, IECSqlBinder::MakeCopy::No);
        stmt.BindInt64 (stmt.GetParameterIndex ("p22"), s_int64Val);
        stmt.BindDouble (stmt.GetParameterIndex ("p23"), s_doubleVal);

        stmt.BindText (stmt.GetParameterIndex ("p31"), s_textVal, IECSqlBinder::MakeCopy::No);
        stmt.BindInt64 (stmt.GetParameterIndex ("p32"), s_int64Val);
        stmt.BindDouble (stmt.GetParameterIndex ("p33"), s_doubleVal);

        stmt.BindText (stmt.GetParameterIndex ("p41"), s_textVal, IECSqlBinder::MakeCopy::No);
        stmt.BindInt64 (stmt.GetParameterIndex ("p42"), s_int64Val);
        stmt.BindDouble (stmt.GetParameterIndex ("p43"), s_doubleVal);

        ASSERT_EQ (BE_SQLITE_DONE, stmt.Step ());

        stmt.Reset ();
        stmt.ClearBindings ();
        }

    timer.Stop ();
    LOGTODB (TEST_DETAILS, timer.GetElapsedSeconds (), "Single Insert (named parameters)", s_instanceCount);
    }
<|MERGE_RESOLUTION|>--- conflicted
+++ resolved
@@ -1,330 +1,322 @@
-/*--------------------------------------------------------------------------------------+
-|
-|  $Source: Tests/DgnProject/Performance/ElementInsertPerformance.cpp $
-|
-|  $Copyright: (c) 2015 Bentley Systems, Incorporated. All rights reserved. $
-|
-+--------------------------------------------------------------------------------------*/
-
-#include <DgnPlatform/DgnPlatformApi.h>
-#include <DgnPlatform/DgnPlatformLib.h>
-#include <Bentley/BeTest.h>
-#include <Bentley/BeTimeUtilities.h>
-#include <ECDb/ECDbApi.h>
-#include "PerformanceTestFixture.h"
-
-<<<<<<< HEAD
-#include <Logging/bentleylogging.h>
-
-#define LOG (*NativeLogging::LoggingManager::GetLogger (L"DgnDbPerformance"))
-
-USING_NAMESPACE_BENTLEY_DGN
-=======
-USING_NAMESPACE_BENTLEY_DGNPLATFORM
->>>>>>> f5c78d5e
-USING_NAMESPACE_BENTLEY_SQLITE
-USING_NAMESPACE_BENTLEY_SQLITE_EC
-USING_DGNDB_UNIT_TESTS_NAMESPACE
-
-//=======================================================================================
-// @bsiclass                                                     Krischan.Eberle      06/15
-//=======================================================================================
-struct PerformanceElementTestFixture : public DgnDbTestFixture
-    {
-    protected:
-        static const DgnCategoryId s_catId;
-        static const DgnAuthorityId s_codeAuthorityId;
-        static const int s_instanceCount = 100000;
-        static Utf8CP const s_textVal;
-        static const int64_t s_int64Val = 20000000LL;
-        static const double s_doubleVal;
-        Utf8CP const s_testSchemaXml =
-            "<ECSchema schemaName=\"TestSchema\" nameSpacePrefix=\"ts\" version=\"1.0\" xmlns=\"http://www.bentley.com/schemas/Bentley.ECXML.2.0\">"
-                 "  <ECSchemaReference name = 'dgn' version = '02.00' prefix = 'dgn' />"
-                 "  <ECClass typeName='Element1' >"
-                 "    <ECCustomAttributes>"
-                 "       <ClassHasHandler xmlns=\"dgn.02.00\" />"
-                 "    </ECCustomAttributes>"
-                 "    <BaseClass>dgn:PhysicalElement</BaseClass>"
-                 "    <ECProperty propertyName='Prop1_1' typeName='string' />"
-                 "    <ECProperty propertyName='Prop1_2' typeName='long' />"
-                 "    <ECProperty propertyName='Prop1_3' typeName='double' />"
-                 "  </ECClass>"
-                 "  <ECClass typeName='Element2' >"
-                 "    <ECCustomAttributes>"
-                 "       <ClassHasHandler xmlns=\"dgn.02.00\" />"
-                 "    </ECCustomAttributes>"
-                 "    <BaseClass>Element1</BaseClass>"
-                 "    <ECProperty propertyName='Prop2_1' typeName='string' />"
-                 "    <ECProperty propertyName='Prop2_2' typeName='long' />"
-                 "    <ECProperty propertyName='Prop2_3' typeName='double' />"
-                 "  </ECClass>"
-                 "  <ECClass typeName='Element3' >"
-                 "    <ECCustomAttributes>"
-                 "       <ClassHasHandler xmlns=\"dgn.02.00\" />"
-                 "    </ECCustomAttributes>"
-                 "    <BaseClass>Element2</BaseClass>"
-                 "    <ECProperty propertyName='Prop3_1' typeName='string' />"
-                 "    <ECProperty propertyName='Prop3_2' typeName='long' />"
-                 "    <ECProperty propertyName='Prop3_3' typeName='double' />"
-                 "  </ECClass>"
-                 "  <ECClass typeName='Element4' >"
-                 "    <ECCustomAttributes>"
-                 "       <ClassHasHandler xmlns=\"dgn.02.00\" />"
-                 "    </ECCustomAttributes>"
-                 "    <BaseClass>Element3</BaseClass>"
-                 "    <ECProperty propertyName='Prop4_1' typeName='string' />"
-                 "    <ECProperty propertyName='Prop4_2' typeName='long' />"
-                 "    <ECProperty propertyName='Prop4_3' typeName='double' />"
-                 "  </ECClass>"
-                 "  <ECClass typeName='Element4b' >"
-                 "    <ECCustomAttributes>"
-                 "       <ClassHasHandler xmlns=\"dgn.02.00\" />"
-                 "    </ECCustomAttributes>"
-                 "    <BaseClass>Element3</BaseClass>"
-                 "    <ECProperty propertyName='Prop4b_1' typeName='string' />"
-                 "    <ECProperty propertyName='Prop4b_2' typeName='long' />"
-                 "    <ECProperty propertyName='Prop4b_3' typeName='double' />"
-                 "    <ECProperty propertyName='Prop4b_4' typeName='point3d' />"
-                 "  </ECClass>"
-                 "  <ECClass typeName='SimpleElement'>"
-                 "    <ECCustomAttributes>"
-                 "       <ClassHasHandler xmlns=\"dgn.02.00\" />"
-                 "    </ECCustomAttributes>"
-                 "    <BaseClass>dgn:Element</BaseClass>"
-                 "  </ECClass>"
-                 "</ECSchema>";
-
-        BentleyStatus ImportTestSchema () const;
-        PhysicalModelPtr CreatePhysicalModel () const;
-    };
-
-//static
-const DgnCategoryId PerformanceElementTestFixture::s_catId = DgnCategoryId ((uint64_t)123);
-const DgnAuthorityId PerformanceElementTestFixture::s_codeAuthorityId = DgnAuthorityId ((uint64_t)1);
-Utf8CP const PerformanceElementTestFixture::s_textVal = "bla bla";
-const double PerformanceElementTestFixture::s_doubleVal = -3.1415;
-
-//--------------------------------------------------------------------------------------
-// @bsimethod                                   Krischan.Eberle                  06/15
-//+---------------+---------------+---------------+---------------+---------------+------
-BentleyStatus PerformanceElementTestFixture::ImportTestSchema () const
-    {
-    ECN::ECSchemaReadContextPtr schemaContext = ECN::ECSchemaReadContext::CreateContext ();
-    BeFileName searchDir;
-    BeTest::GetHost ().GetDgnPlatformAssetsDirectory (searchDir);
-    searchDir.AppendToPath (L"ECSchemas").AppendToPath (L"Dgn");
-    schemaContext->AddSchemaPath (searchDir.GetName ());
-
-    ECN::ECSchemaPtr schema = nullptr;
-    if (ECN::SCHEMA_READ_STATUS_Success != ECN::ECSchema::ReadFromXmlString (schema, s_testSchemaXml, *schemaContext))
-        return ERROR;
-
-    if (SUCCESS != m_db->Schemas ().ImportECSchemas (schemaContext->GetCache ()))
-        return ERROR;
-
-    m_db->ClearECDbCache ();
-
-    return SUCCESS;
-    }
-
-//---------------------------------------------------------------------------------------
-// @bsimethod                                   Carole.MacDonald            08/2015
-//---------------+---------------+---------------+---------------+---------------+-------
-PhysicalModelPtr PerformanceElementTestFixture::CreatePhysicalModel () const
-    {
-    DgnClassId mclassId = DgnClassId (m_db->Schemas ().GetECClassId (DGN_ECSCHEMA_NAME, DGN_CLASSNAME_PhysicalModel));
-    PhysicalModelPtr targetModel = new PhysicalModel (PhysicalModel::CreateParams (*m_db, mclassId, DgnModel::CreateModelCode ("Instances")));
-    EXPECT_EQ (DgnDbStatus::Success, targetModel->Insert ());       /* Insert the new model into the DgnDb */
-    return targetModel;
-    }
-
-//--------------------------------------------------------------------------------------
-// @bsimethod                                   Krischan.Eberle                  06/15
-//+---------------+---------------+---------------+---------------+---------------+------
-TEST_F (PerformanceElementTestFixture, ElementInsertInDbWithSingleInsertApproach)
-    {
-    SetupProject (L"3dMetricGeneral.idgndb", L"ElementInsertPerformanceSingleInsertNumberedParams.idgndb", BeSQLite::Db::OpenMode::ReadWrite);
-    ASSERT_EQ (SUCCESS, ImportTestSchema ());
-
-    PhysicalModelPtr model = CreatePhysicalModel ();
-    ASSERT_TRUE (model != nullptr);
-    DgnModelId modelId = model->GetModelId ();
-    ASSERT_TRUE (modelId.IsValid ());
-
-    StopWatch timer (true);
-
-    Utf8String code;
-    for (int i = 0; i < s_instanceCount; i++)
-        {
-        //Call GetPreparedECSqlStatement for each instance (instead of once before) to insert as this is closer to the real world scenario
-        CachedECSqlStatementPtr insertStmt = m_db->GetPreparedECSqlStatement ("INSERT INTO ts.Element4 (ModelId,CategoryId,CodeAuthorityId,Code,CodeNameSpace,"
-                                                                              "Prop1_1,Prop1_2,Prop1_3,"
-                                                                              "Prop2_1,Prop2_2,Prop2_3,"
-                                                                              "Prop3_1,Prop3_2,Prop3_3,"
-                                                                              "Prop4_1,Prop4_2,Prop4_3) "
-                                                                              "VALUES (?,?,?,?,'',?,?,?,?,?,?,?,?,?,?,?,?)");
-        ASSERT_TRUE (insertStmt != nullptr);
-        CachedECSqlStatement& stmt = *insertStmt;
-
-        stmt.BindId (1, modelId);
-        stmt.BindId (2, s_catId);
-        stmt.BindId (3, s_codeAuthorityId);
-        code.Sprintf ("Id-%d", i);
-        stmt.BindText (4, code.c_str (), IECSqlBinder::MakeCopy::No);
-
-        stmt.BindText (5, s_textVal, IECSqlBinder::MakeCopy::No);
-        stmt.BindInt64 (6, s_int64Val);
-        stmt.BindDouble (7, s_doubleVal);
-
-        stmt.BindText (8, s_textVal, IECSqlBinder::MakeCopy::No);
-        stmt.BindInt64 (9, s_int64Val);
-        stmt.BindDouble (10, s_doubleVal);
-
-        stmt.BindText (11, s_textVal, IECSqlBinder::MakeCopy::No);
-        stmt.BindInt64 (12, s_int64Val);
-        stmt.BindDouble (13, s_doubleVal);
-
-        stmt.BindText (14, s_textVal, IECSqlBinder::MakeCopy::No);
-        stmt.BindInt64 (15, s_int64Val);
-        stmt.BindDouble (16, s_doubleVal);
-
-        ASSERT_EQ (BE_SQLITE_DONE, stmt.Step ());
-
-        stmt.Reset ();
-        stmt.ClearBindings ();
-        }
-
-    timer.Stop ();
-    LOGTODB (TEST_DETAILS, timer.GetElapsedSeconds (), "Single Insert (numeric parameters)", s_instanceCount);
-    }
-
-//--------------------------------------------------------------------------------------
-// @bsimethod                                   Krischan.Eberle                  06/15
-//+---------------+---------------+---------------+---------------+---------------+------
-TEST_F (PerformanceElementTestFixture, ElementInsertInDbWithInsertUpdateApproach)
-    {
-    SetupProject (L"3dMetricGeneral.idgndb", L"ElementInsertPerformanceInsertUpdateApproach.idgndb", BeSQLite::Db::OpenMode::ReadWrite);
-    ASSERT_EQ (SUCCESS, ImportTestSchema ());
-
-    PhysicalModelPtr model = CreatePhysicalModel ();
-    ASSERT_TRUE (model != nullptr);
-    DgnModelId modelId = model->GetModelId ();
-    ASSERT_TRUE (modelId.IsValid ());
-
-    StopWatch timer (true);
-
-    Utf8String code;
-    for (int i = 0; i < s_instanceCount; i++)
-        {
-        //Call GetPreparedECSqlStatement for each instance (instead of once before) to insert as this is closer to the real world scenario
-        CachedECSqlStatementPtr insertStmt = m_db->GetPreparedECSqlStatement ("INSERT INTO ts.Element4 (ModelId,CategoryId,CodeAuthorityId,Code,CodeNameSpace) VALUES (?,?,?,?,'')");
-        ASSERT_TRUE (insertStmt != nullptr);
-
-        std::vector<CachedECSqlStatementPtr> updateStmts;
-        CachedECSqlStatementPtr updateStmt = m_db->GetPreparedECSqlStatement ("UPDATE ONLY ts.Element1 SET Prop1_1 = ?, Prop1_2 = ?, Prop1_3 = ? WHERE ECInstanceId=?");
-        ASSERT_TRUE (updateStmt != nullptr);
-        updateStmts.push_back (updateStmt);
-
-        updateStmt = m_db->GetPreparedECSqlStatement ("UPDATE ONLY ts.Element2 SET Prop2_1 = ?, Prop2_2 = ?, Prop2_3 = ? WHERE ECInstanceId=?");
-        ASSERT_TRUE (updateStmt != nullptr);
-        updateStmts.push_back (updateStmt);
-
-        updateStmt = m_db->GetPreparedECSqlStatement ("UPDATE ONLY ts.Element3 SET Prop3_1 = ?, Prop3_2 = ?, Prop3_3 = ? WHERE ECInstanceId=?");
-        ASSERT_TRUE (updateStmt != nullptr);
-        updateStmts.push_back (updateStmt);
-
-        updateStmt = m_db->GetPreparedECSqlStatement ("UPDATE ONLY ts.Element4 SET Prop4_1 = ?, Prop4_2 = ?, Prop4_3 = ? WHERE ECInstanceId=?");
-        ASSERT_TRUE (updateStmt != nullptr);
-        updateStmts.push_back (updateStmt);
-
-        insertStmt->BindId (1, modelId);
-        insertStmt->BindId (2, s_catId);
-        insertStmt->BindId (3, s_codeAuthorityId);
-        code.Sprintf ("Id-%d", i);
-        insertStmt->BindText (4, code.c_str (), IECSqlBinder::MakeCopy::No);
-
-        ECInstanceKey newKey;
-        ASSERT_EQ (BE_SQLITE_DONE, insertStmt->Step (newKey));
-        insertStmt->Reset ();
-        insertStmt->ClearBindings ();
-
-        for (CachedECSqlStatementPtr& updateStmt : updateStmts)
-            {
-            updateStmt->BindText (1, s_textVal, IECSqlBinder::MakeCopy::No);
-            updateStmt->BindInt64 (2, s_int64Val);
-            updateStmt->BindDouble (3, s_doubleVal);
-            updateStmt->BindId (4, newKey.GetECInstanceId ());
-            ASSERT_EQ (BE_SQLITE_DONE, updateStmt->Step ());
-            updateStmt->Reset ();
-            updateStmt->ClearBindings ();
-            }
-        }
-
-    timer.Stop ();
-    LOGTODB (TEST_DETAILS, timer.GetElapsedSeconds (), "Insert & Update sub props", s_instanceCount);
-    }
-
-//--------------------------------------------------------------------------------------
-// @bsimethod                                   Krischan.Eberle                  06/15
-//+---------------+---------------+---------------+---------------+---------------+------
-TEST_F (PerformanceElementTestFixture, ElementInsertInDbWithSingleInsertApproachNamedParameters)
-    {
-    SetupProject (L"3dMetricGeneral.idgndb", L"ElementInsertPerformanceSingleInsertNamedParams.idgndb", BeSQLite::Db::OpenMode::ReadWrite);
-    ASSERT_EQ (SUCCESS, ImportTestSchema ());
-
-    PhysicalModelPtr model = CreatePhysicalModel ();
-    ASSERT_TRUE (model != nullptr);
-    DgnModelId modelId = model->GetModelId ();
-    ASSERT_TRUE (modelId.IsValid ());
-
-    StopWatch timer (true);
-    Utf8String code;
-    for (int i = 0; i < s_instanceCount; i++)
-        {
-        //Call GetPreparedECSqlStatement for each instance (instead of once before) to insert as this is closer to the real world scenario
-        CachedECSqlStatementPtr insertStmt = m_db->GetPreparedECSqlStatement ("INSERT INTO ts.Element4 (ModelId,CategoryId,CodeAuthorityId,Code,CodeNameSpace,"
-                                                                              "Prop1_1,Prop1_2,Prop1_3,"
-                                                                              "Prop2_1,Prop2_2,Prop2_3,"
-                                                                              "Prop3_1,Prop3_2,Prop3_3,"
-                                                                              "Prop4_1,Prop4_2,Prop4_3) "
-                                                                              "VALUES (:modelid,:catid,:authorityid,:code,'',"
-                                                                              ":p11,:p12,:p13,"
-                                                                              ":p21,:p22,:p23,"
-                                                                              ":p31,:p32,:p33,"
-                                                                              ":p41,:p42,:p43)");
-        ASSERT_TRUE (insertStmt != nullptr);
-
-        CachedECSqlStatement& stmt = *insertStmt;
-
-        stmt.BindId (stmt.GetParameterIndex ("modelid"), modelId);
-        stmt.BindId (stmt.GetParameterIndex ("catid"), s_catId);
-        stmt.BindId (stmt.GetParameterIndex ("authorityid"), s_codeAuthorityId);
-        code.Sprintf ("Id-%d", i);
-        stmt.BindText (stmt.GetParameterIndex ("code"), code.c_str (), IECSqlBinder::MakeCopy::No);
-
-        stmt.BindText (stmt.GetParameterIndex ("p11"), s_textVal, IECSqlBinder::MakeCopy::No);
-        stmt.BindInt64 (stmt.GetParameterIndex ("p12"), s_int64Val);
-        stmt.BindDouble (stmt.GetParameterIndex ("p13"), s_doubleVal);
-
-        stmt.BindText (stmt.GetParameterIndex ("p21"), s_textVal, IECSqlBinder::MakeCopy::No);
-        stmt.BindInt64 (stmt.GetParameterIndex ("p22"), s_int64Val);
-        stmt.BindDouble (stmt.GetParameterIndex ("p23"), s_doubleVal);
-
-        stmt.BindText (stmt.GetParameterIndex ("p31"), s_textVal, IECSqlBinder::MakeCopy::No);
-        stmt.BindInt64 (stmt.GetParameterIndex ("p32"), s_int64Val);
-        stmt.BindDouble (stmt.GetParameterIndex ("p33"), s_doubleVal);
-
-        stmt.BindText (stmt.GetParameterIndex ("p41"), s_textVal, IECSqlBinder::MakeCopy::No);
-        stmt.BindInt64 (stmt.GetParameterIndex ("p42"), s_int64Val);
-        stmt.BindDouble (stmt.GetParameterIndex ("p43"), s_doubleVal);
-
-        ASSERT_EQ (BE_SQLITE_DONE, stmt.Step ());
-
-        stmt.Reset ();
-        stmt.ClearBindings ();
-        }
-
-    timer.Stop ();
-    LOGTODB (TEST_DETAILS, timer.GetElapsedSeconds (), "Single Insert (named parameters)", s_instanceCount);
-    }
+/*--------------------------------------------------------------------------------------+
+|
+|  $Source: Tests/DgnProject/Performance/ElementInsertPerformance.cpp $
+|
+|  $Copyright: (c) 2015 Bentley Systems, Incorporated. All rights reserved. $
+|
++--------------------------------------------------------------------------------------*/
+
+#include <DgnPlatform/DgnPlatformApi.h>
+#include <DgnPlatform/DgnPlatformLib.h>
+#include <Bentley/BeTest.h>
+#include <Bentley/BeTimeUtilities.h>
+#include <ECDb/ECDbApi.h>
+#include "PerformanceTestFixture.h"
+
+USING_NAMESPACE_BENTLEY_DGN
+USING_NAMESPACE_BENTLEY_SQLITE
+USING_NAMESPACE_BENTLEY_SQLITE_EC
+USING_DGNDB_UNIT_TESTS_NAMESPACE
+
+//=======================================================================================
+// @bsiclass                                                     Krischan.Eberle      06/15
+//=======================================================================================
+struct PerformanceElementTestFixture : public DgnDbTestFixture
+    {
+    protected:
+        static const DgnCategoryId s_catId;
+        static const DgnAuthorityId s_codeAuthorityId;
+        static const int s_instanceCount = 100000;
+        static Utf8CP const s_textVal;
+        static const int64_t s_int64Val = 20000000LL;
+        static const double s_doubleVal;
+        Utf8CP const s_testSchemaXml =
+            "<ECSchema schemaName=\"TestSchema\" nameSpacePrefix=\"ts\" version=\"1.0\" xmlns=\"http://www.bentley.com/schemas/Bentley.ECXML.2.0\">"
+                 "  <ECSchemaReference name = 'dgn' version = '02.00' prefix = 'dgn' />"
+                 "  <ECClass typeName='Element1' >"
+                 "    <ECCustomAttributes>"
+                 "       <ClassHasHandler xmlns=\"dgn.02.00\" />"
+                 "    </ECCustomAttributes>"
+                 "    <BaseClass>dgn:PhysicalElement</BaseClass>"
+                 "    <ECProperty propertyName='Prop1_1' typeName='string' />"
+                 "    <ECProperty propertyName='Prop1_2' typeName='long' />"
+                 "    <ECProperty propertyName='Prop1_3' typeName='double' />"
+                 "  </ECClass>"
+                 "  <ECClass typeName='Element2' >"
+                 "    <ECCustomAttributes>"
+                 "       <ClassHasHandler xmlns=\"dgn.02.00\" />"
+                 "    </ECCustomAttributes>"
+                 "    <BaseClass>Element1</BaseClass>"
+                 "    <ECProperty propertyName='Prop2_1' typeName='string' />"
+                 "    <ECProperty propertyName='Prop2_2' typeName='long' />"
+                 "    <ECProperty propertyName='Prop2_3' typeName='double' />"
+                 "  </ECClass>"
+                 "  <ECClass typeName='Element3' >"
+                 "    <ECCustomAttributes>"
+                 "       <ClassHasHandler xmlns=\"dgn.02.00\" />"
+                 "    </ECCustomAttributes>"
+                 "    <BaseClass>Element2</BaseClass>"
+                 "    <ECProperty propertyName='Prop3_1' typeName='string' />"
+                 "    <ECProperty propertyName='Prop3_2' typeName='long' />"
+                 "    <ECProperty propertyName='Prop3_3' typeName='double' />"
+                 "  </ECClass>"
+                 "  <ECClass typeName='Element4' >"
+                 "    <ECCustomAttributes>"
+                 "       <ClassHasHandler xmlns=\"dgn.02.00\" />"
+                 "    </ECCustomAttributes>"
+                 "    <BaseClass>Element3</BaseClass>"
+                 "    <ECProperty propertyName='Prop4_1' typeName='string' />"
+                 "    <ECProperty propertyName='Prop4_2' typeName='long' />"
+                 "    <ECProperty propertyName='Prop4_3' typeName='double' />"
+                 "  </ECClass>"
+                 "  <ECClass typeName='Element4b' >"
+                 "    <ECCustomAttributes>"
+                 "       <ClassHasHandler xmlns=\"dgn.02.00\" />"
+                 "    </ECCustomAttributes>"
+                 "    <BaseClass>Element3</BaseClass>"
+                 "    <ECProperty propertyName='Prop4b_1' typeName='string' />"
+                 "    <ECProperty propertyName='Prop4b_2' typeName='long' />"
+                 "    <ECProperty propertyName='Prop4b_3' typeName='double' />"
+                 "    <ECProperty propertyName='Prop4b_4' typeName='point3d' />"
+                 "  </ECClass>"
+                 "  <ECClass typeName='SimpleElement'>"
+                 "    <ECCustomAttributes>"
+                 "       <ClassHasHandler xmlns=\"dgn.02.00\" />"
+                 "    </ECCustomAttributes>"
+                 "    <BaseClass>dgn:Element</BaseClass>"
+                 "  </ECClass>"
+                 "</ECSchema>";
+
+        BentleyStatus ImportTestSchema () const;
+        PhysicalModelPtr CreatePhysicalModel () const;
+    };
+
+//static
+const DgnCategoryId PerformanceElementTestFixture::s_catId = DgnCategoryId ((uint64_t)123);
+const DgnAuthorityId PerformanceElementTestFixture::s_codeAuthorityId = DgnAuthorityId ((uint64_t)1);
+Utf8CP const PerformanceElementTestFixture::s_textVal = "bla bla";
+const double PerformanceElementTestFixture::s_doubleVal = -3.1415;
+
+//--------------------------------------------------------------------------------------
+// @bsimethod                                   Krischan.Eberle                  06/15
+//+---------------+---------------+---------------+---------------+---------------+------
+BentleyStatus PerformanceElementTestFixture::ImportTestSchema () const
+    {
+    ECN::ECSchemaReadContextPtr schemaContext = ECN::ECSchemaReadContext::CreateContext ();
+    BeFileName searchDir;
+    BeTest::GetHost ().GetDgnPlatformAssetsDirectory (searchDir);
+    searchDir.AppendToPath (L"ECSchemas").AppendToPath (L"Dgn");
+    schemaContext->AddSchemaPath (searchDir.GetName ());
+
+    ECN::ECSchemaPtr schema = nullptr;
+    if (ECN::SCHEMA_READ_STATUS_Success != ECN::ECSchema::ReadFromXmlString (schema, s_testSchemaXml, *schemaContext))
+        return ERROR;
+
+    if (SUCCESS != m_db->Schemas ().ImportECSchemas (schemaContext->GetCache ()))
+        return ERROR;
+
+    m_db->ClearECDbCache ();
+
+    return SUCCESS;
+    }
+
+//---------------------------------------------------------------------------------------
+// @bsimethod                                   Carole.MacDonald            08/2015
+//---------------+---------------+---------------+---------------+---------------+-------
+PhysicalModelPtr PerformanceElementTestFixture::CreatePhysicalModel () const
+    {
+    DgnClassId mclassId = DgnClassId (m_db->Schemas ().GetECClassId (DGN_ECSCHEMA_NAME, DGN_CLASSNAME_PhysicalModel));
+    PhysicalModelPtr targetModel = new PhysicalModel (PhysicalModel::CreateParams (*m_db, mclassId, DgnModel::CreateModelCode ("Instances")));
+    EXPECT_EQ (DgnDbStatus::Success, targetModel->Insert ());       /* Insert the new model into the DgnDb */
+    return targetModel;
+    }
+
+//--------------------------------------------------------------------------------------
+// @bsimethod                                   Krischan.Eberle                  06/15
+//+---------------+---------------+---------------+---------------+---------------+------
+TEST_F (PerformanceElementTestFixture, ElementInsertInDbWithSingleInsertApproach)
+    {
+    SetupProject (L"3dMetricGeneral.idgndb", L"ElementInsertPerformanceSingleInsertNumberedParams.idgndb", BeSQLite::Db::OpenMode::ReadWrite);
+    ASSERT_EQ (SUCCESS, ImportTestSchema ());
+
+    PhysicalModelPtr model = CreatePhysicalModel ();
+    ASSERT_TRUE (model != nullptr);
+    DgnModelId modelId = model->GetModelId ();
+    ASSERT_TRUE (modelId.IsValid ());
+
+    StopWatch timer (true);
+
+    Utf8String code;
+    for (int i = 0; i < s_instanceCount; i++)
+        {
+        //Call GetPreparedECSqlStatement for each instance (instead of once before) to insert as this is closer to the real world scenario
+        CachedECSqlStatementPtr insertStmt = m_db->GetPreparedECSqlStatement ("INSERT INTO ts.Element4 (ModelId,CategoryId,CodeAuthorityId,Code,CodeNameSpace,"
+                                                                              "Prop1_1,Prop1_2,Prop1_3,"
+                                                                              "Prop2_1,Prop2_2,Prop2_3,"
+                                                                              "Prop3_1,Prop3_2,Prop3_3,"
+                                                                              "Prop4_1,Prop4_2,Prop4_3) "
+                                                                              "VALUES (?,?,?,?,'',?,?,?,?,?,?,?,?,?,?,?,?)");
+        ASSERT_TRUE (insertStmt != nullptr);
+        CachedECSqlStatement& stmt = *insertStmt;
+
+        stmt.BindId (1, modelId);
+        stmt.BindId (2, s_catId);
+        stmt.BindId (3, s_codeAuthorityId);
+        code.Sprintf ("Id-%d", i);
+        stmt.BindText (4, code.c_str (), IECSqlBinder::MakeCopy::No);
+
+        stmt.BindText (5, s_textVal, IECSqlBinder::MakeCopy::No);
+        stmt.BindInt64 (6, s_int64Val);
+        stmt.BindDouble (7, s_doubleVal);
+
+        stmt.BindText (8, s_textVal, IECSqlBinder::MakeCopy::No);
+        stmt.BindInt64 (9, s_int64Val);
+        stmt.BindDouble (10, s_doubleVal);
+
+        stmt.BindText (11, s_textVal, IECSqlBinder::MakeCopy::No);
+        stmt.BindInt64 (12, s_int64Val);
+        stmt.BindDouble (13, s_doubleVal);
+
+        stmt.BindText (14, s_textVal, IECSqlBinder::MakeCopy::No);
+        stmt.BindInt64 (15, s_int64Val);
+        stmt.BindDouble (16, s_doubleVal);
+
+        ASSERT_EQ (BE_SQLITE_DONE, stmt.Step ());
+
+        stmt.Reset ();
+        stmt.ClearBindings ();
+        }
+
+    timer.Stop ();
+    LOGTODB (TEST_DETAILS, timer.GetElapsedSeconds (), "Single Insert (numeric parameters)", s_instanceCount);
+    }
+
+//--------------------------------------------------------------------------------------
+// @bsimethod                                   Krischan.Eberle                  06/15
+//+---------------+---------------+---------------+---------------+---------------+------
+TEST_F (PerformanceElementTestFixture, ElementInsertInDbWithInsertUpdateApproach)
+    {
+    SetupProject (L"3dMetricGeneral.idgndb", L"ElementInsertPerformanceInsertUpdateApproach.idgndb", BeSQLite::Db::OpenMode::ReadWrite);
+    ASSERT_EQ (SUCCESS, ImportTestSchema ());
+
+    PhysicalModelPtr model = CreatePhysicalModel ();
+    ASSERT_TRUE (model != nullptr);
+    DgnModelId modelId = model->GetModelId ();
+    ASSERT_TRUE (modelId.IsValid ());
+
+    StopWatch timer (true);
+
+    Utf8String code;
+    for (int i = 0; i < s_instanceCount; i++)
+        {
+        //Call GetPreparedECSqlStatement for each instance (instead of once before) to insert as this is closer to the real world scenario
+        CachedECSqlStatementPtr insertStmt = m_db->GetPreparedECSqlStatement ("INSERT INTO ts.Element4 (ModelId,CategoryId,CodeAuthorityId,Code,CodeNameSpace) VALUES (?,?,?,?,'')");
+        ASSERT_TRUE (insertStmt != nullptr);
+
+        std::vector<CachedECSqlStatementPtr> updateStmts;
+        CachedECSqlStatementPtr updateStmt = m_db->GetPreparedECSqlStatement ("UPDATE ONLY ts.Element1 SET Prop1_1 = ?, Prop1_2 = ?, Prop1_3 = ? WHERE ECInstanceId=?");
+        ASSERT_TRUE (updateStmt != nullptr);
+        updateStmts.push_back (updateStmt);
+
+        updateStmt = m_db->GetPreparedECSqlStatement ("UPDATE ONLY ts.Element2 SET Prop2_1 = ?, Prop2_2 = ?, Prop2_3 = ? WHERE ECInstanceId=?");
+        ASSERT_TRUE (updateStmt != nullptr);
+        updateStmts.push_back (updateStmt);
+
+        updateStmt = m_db->GetPreparedECSqlStatement ("UPDATE ONLY ts.Element3 SET Prop3_1 = ?, Prop3_2 = ?, Prop3_3 = ? WHERE ECInstanceId=?");
+        ASSERT_TRUE (updateStmt != nullptr);
+        updateStmts.push_back (updateStmt);
+
+        updateStmt = m_db->GetPreparedECSqlStatement ("UPDATE ONLY ts.Element4 SET Prop4_1 = ?, Prop4_2 = ?, Prop4_3 = ? WHERE ECInstanceId=?");
+        ASSERT_TRUE (updateStmt != nullptr);
+        updateStmts.push_back (updateStmt);
+
+        insertStmt->BindId (1, modelId);
+        insertStmt->BindId (2, s_catId);
+        insertStmt->BindId (3, s_codeAuthorityId);
+        code.Sprintf ("Id-%d", i);
+        insertStmt->BindText (4, code.c_str (), IECSqlBinder::MakeCopy::No);
+
+        ECInstanceKey newKey;
+        ASSERT_EQ (BE_SQLITE_DONE, insertStmt->Step (newKey));
+        insertStmt->Reset ();
+        insertStmt->ClearBindings ();
+
+        for (CachedECSqlStatementPtr& updateStmt : updateStmts)
+            {
+            updateStmt->BindText (1, s_textVal, IECSqlBinder::MakeCopy::No);
+            updateStmt->BindInt64 (2, s_int64Val);
+            updateStmt->BindDouble (3, s_doubleVal);
+            updateStmt->BindId (4, newKey.GetECInstanceId ());
+            ASSERT_EQ (BE_SQLITE_DONE, updateStmt->Step ());
+            updateStmt->Reset ();
+            updateStmt->ClearBindings ();
+            }
+        }
+
+    timer.Stop ();
+    LOGTODB (TEST_DETAILS, timer.GetElapsedSeconds (), "Insert & Update sub props", s_instanceCount);
+    }
+
+//--------------------------------------------------------------------------------------
+// @bsimethod                                   Krischan.Eberle                  06/15
+//+---------------+---------------+---------------+---------------+---------------+------
+TEST_F (PerformanceElementTestFixture, ElementInsertInDbWithSingleInsertApproachNamedParameters)
+    {
+    SetupProject (L"3dMetricGeneral.idgndb", L"ElementInsertPerformanceSingleInsertNamedParams.idgndb", BeSQLite::Db::OpenMode::ReadWrite);
+    ASSERT_EQ (SUCCESS, ImportTestSchema ());
+
+    PhysicalModelPtr model = CreatePhysicalModel ();
+    ASSERT_TRUE (model != nullptr);
+    DgnModelId modelId = model->GetModelId ();
+    ASSERT_TRUE (modelId.IsValid ());
+
+    StopWatch timer (true);
+    Utf8String code;
+    for (int i = 0; i < s_instanceCount; i++)
+        {
+        //Call GetPreparedECSqlStatement for each instance (instead of once before) to insert as this is closer to the real world scenario
+        CachedECSqlStatementPtr insertStmt = m_db->GetPreparedECSqlStatement ("INSERT INTO ts.Element4 (ModelId,CategoryId,CodeAuthorityId,Code,CodeNameSpace,"
+                                                                              "Prop1_1,Prop1_2,Prop1_3,"
+                                                                              "Prop2_1,Prop2_2,Prop2_3,"
+                                                                              "Prop3_1,Prop3_2,Prop3_3,"
+                                                                              "Prop4_1,Prop4_2,Prop4_3) "
+                                                                              "VALUES (:modelid,:catid,:authorityid,:code,'',"
+                                                                              ":p11,:p12,:p13,"
+                                                                              ":p21,:p22,:p23,"
+                                                                              ":p31,:p32,:p33,"
+                                                                              ":p41,:p42,:p43)");
+        ASSERT_TRUE (insertStmt != nullptr);
+
+        CachedECSqlStatement& stmt = *insertStmt;
+
+        stmt.BindId (stmt.GetParameterIndex ("modelid"), modelId);
+        stmt.BindId (stmt.GetParameterIndex ("catid"), s_catId);
+        stmt.BindId (stmt.GetParameterIndex ("authorityid"), s_codeAuthorityId);
+        code.Sprintf ("Id-%d", i);
+        stmt.BindText (stmt.GetParameterIndex ("code"), code.c_str (), IECSqlBinder::MakeCopy::No);
+
+        stmt.BindText (stmt.GetParameterIndex ("p11"), s_textVal, IECSqlBinder::MakeCopy::No);
+        stmt.BindInt64 (stmt.GetParameterIndex ("p12"), s_int64Val);
+        stmt.BindDouble (stmt.GetParameterIndex ("p13"), s_doubleVal);
+
+        stmt.BindText (stmt.GetParameterIndex ("p21"), s_textVal, IECSqlBinder::MakeCopy::No);
+        stmt.BindInt64 (stmt.GetParameterIndex ("p22"), s_int64Val);
+        stmt.BindDouble (stmt.GetParameterIndex ("p23"), s_doubleVal);
+
+        stmt.BindText (stmt.GetParameterIndex ("p31"), s_textVal, IECSqlBinder::MakeCopy::No);
+        stmt.BindInt64 (stmt.GetParameterIndex ("p32"), s_int64Val);
+        stmt.BindDouble (stmt.GetParameterIndex ("p33"), s_doubleVal);
+
+        stmt.BindText (stmt.GetParameterIndex ("p41"), s_textVal, IECSqlBinder::MakeCopy::No);
+        stmt.BindInt64 (stmt.GetParameterIndex ("p42"), s_int64Val);
+        stmt.BindDouble (stmt.GetParameterIndex ("p43"), s_doubleVal);
+
+        ASSERT_EQ (BE_SQLITE_DONE, stmt.Step ());
+
+        stmt.Reset ();
+        stmt.ClearBindings ();
+        }
+
+    timer.Stop ();
+    LOGTODB (TEST_DETAILS, timer.GetElapsedSeconds (), "Single Insert (named parameters)", s_instanceCount);
+    }