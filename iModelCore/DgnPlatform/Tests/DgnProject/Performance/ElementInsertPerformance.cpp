/*--------------------------------------------------------------------------------------+
|
|  $Source: Tests/DgnProject/Performance/ElementInsertPerformance.cpp $
|
|  $Copyright: (c) 2015 Bentley Systems, Incorporated. All rights reserved. $
|
+--------------------------------------------------------------------------------------*/

#include <DgnPlatform/DgnPlatformApi.h>
#include <DgnPlatform/DgnPlatformLib.h>
#include <Bentley/BeTest.h>
#include <Bentley/BeTimeUtilities.h>
#include <ECDb/ECDbApi.h>
#include "PerformanceTestFixture.h"

#include <Logging/bentleylogging.h>

#define LOG (*NativeLogging::LoggingManager::GetLogger (L"DgnDbPerformance"))

USING_NAMESPACE_BENTLEY_DGNPLATFORM
USING_NAMESPACE_BENTLEY_SQLITE
USING_NAMESPACE_BENTLEY_SQLITE_EC
USING_DGNDB_UNIT_TESTS_NAMESPACE

//=======================================================================================
//! Test Fixture for tests
// @bsiclass                                                     Majd.Uddin      06/15
//=======================================================================================
struct PerformanceElementItem : public DgnDbTestFixture
{

};

/*---------------------------------------------------------------------------------**//**
* Test to measure time of Insert, Select, Update and Delete of an Element Item
* @bsimethod                                    Majd.Uddin      05/15
+---------------+---------------+---------------+---------------+---------------+------*/
TEST_F(PerformanceElementItem, CRUD)
{
    //Read from ecdb: the start, maximum and increment number to run the test
    int startCount, maxCount,increment;
    if (! PerformanceResultRecorder::getCounters(startCount, maxCount, increment))
        {
        startCount = increment = 100;
        maxCount = 1000;
        }

    StopWatch elementTimer("Insert Element", false);

    SetupProject(L"3dMetricGeneral.idgndb", L"ElementInsertPerformanceTests.idgndb", BeSQLite::Db::OpenMode::ReadWrite);

    int counter;
    double insertTime, selectTime, updateTime, deleteTime;
    DgnDbStatus status;

    for (counter = startCount; counter <= maxCount; counter = counter + increment)
    {
        insertTime = selectTime = updateTime = deleteTime = 0.0;
        for (int i = 1; i <= counter; i++)
        {
            //First insert the Element
            elementTimer.Start();
            DgnElementCPtr el = InsertElement(DgnElement::Code());
            EXPECT_TRUE(el.IsValid());
            elementTimer.Stop();
            insertTime = insertTime + elementTimer.GetElapsedSeconds();
            EXPECT_EQ(&el->GetElementHandler(), &TestElementHandler::GetHandler());

            //Time to select a single ElementItem
            elementTimer.Start();
            EXPECT_TRUE(SelectElementItem(el->GetElementId()));
            elementTimer.Stop();
            selectTime = selectTime + elementTimer.GetElapsedSeconds();

            //Now Update data and measure time for Update
            TestElementPtr mod = m_db->Elements().GetForEdit<TestElement>(el->GetElementId());
            EXPECT_TRUE(mod.IsValid());
            mod->SetTestItemProperty("Test - New");
            elementTimer.Start();
            mod->Update(&status);
            elementTimer.Stop();
            updateTime = updateTime + elementTimer.GetElapsedSeconds();

            //Now delete data and measure time for Delete
            elementTimer.Start();
            DgnDbStatus status2 = el->Delete();
            EXPECT_EQ(DgnDbStatus::Success, status2);
            elementTimer.Stop();
            deleteTime = deleteTime + elementTimer.GetElapsedSeconds();

        }

        //Write results to Db for analysis
        LOGTODB(TEST_DETAILS, insertTime, "Insert", counter);
        LOGTODB(TEST_DETAILS, selectTime, "Select", counter);
        LOGTODB(TEST_DETAILS, updateTime, "Update", counter);
        LOGTODB(TEST_DETAILS, deleteTime, "Delete", counter);
    }

}

//static
const DgnCategoryId PerformanceElementTestFixture::s_catId = DgnCategoryId((int64_t)123);
const DgnAuthorityId PerformanceElementTestFixture::s_codeAuthorityId = DgnAuthorityId((int64_t) 1);
Utf8CP const PerformanceElementTestFixture::s_textVal = "bla bla";
const double PerformanceElementTestFixture::s_doubleVal = -3.1415;
Utf8CP const PerformanceElementTestFixture::s_testSchemaXml =
    "<ECSchema schemaName=\"TestSchema\" nameSpacePrefix=\"ts\" version=\"1.0\" xmlns=\"http://www.bentley.com/schemas/Bentley.ECXML.2.0\">"
    "  <ECSchemaReference name = 'dgn' version = '02.00' prefix = 'dgn' />"
    "  <ECClass typeName='Element1' >"
    "    <BaseClass>dgn:GeometricElement</BaseClass>"
    "    <ECProperty propertyName='Prop1_1' typeName='string' />"
    "    <ECProperty propertyName='Prop1_2' typeName='long' />"
    "    <ECProperty propertyName='Prop1_3' typeName='double' />"
    "  </ECClass>"
    "  <ECClass typeName='Element2' >"
    "    <BaseClass>Element1</BaseClass>"
    "    <ECProperty propertyName='Prop2_1' typeName='string' />"
    "    <ECProperty propertyName='Prop2_2' typeName='long' />"
    "    <ECProperty propertyName='Prop2_3' typeName='double' />"
    "  </ECClass>"
    "  <ECClass typeName='Element3' >"
    "    <BaseClass>Element2</BaseClass>"
    "    <ECProperty propertyName='Prop3_1' typeName='string' />"
    "    <ECProperty propertyName='Prop3_2' typeName='long' />"
    "    <ECProperty propertyName='Prop3_3' typeName='double' />"
    "  </ECClass>"
    "  <ECClass typeName='Element4' >"
    "    <BaseClass>Element3</BaseClass>"
    "    <ECProperty propertyName='Prop4_1' typeName='string' />"
    "    <ECProperty propertyName='Prop4_2' typeName='long' />"
    "    <ECProperty propertyName='Prop4_3' typeName='double' />"
    "  </ECClass>"
    "  <ECClass typeName='Element4b' >"
    "    <BaseClass>Element3</BaseClass>"
    "    <ECProperty propertyName='Prop4b_1' typeName='string' />"
    "    <ECProperty propertyName='Prop4b_2' typeName='long' />"
    "    <ECProperty propertyName='Prop4b_3' typeName='double' />"
    "    <ECProperty propertyName='Prop4b_4' typeName='point3d' />"
    "  </ECClass>"
    "  <ECClass typeName='SimpleElement'>"
    "    <BaseClass>dgn:Element</BaseClass>"
    "  </ECClass>"
    "</ECSchema>";

//--------------------------------------------------------------------------------------
// @bsimethod                                   Krischan.Eberle                  06/15
//+---------------+---------------+---------------+---------------+---------------+------
BentleyStatus PerformanceElementTestFixture::ImportTestSchema() const
    {
    ECN::ECSchemaReadContextPtr schemaContext = ECN::ECSchemaReadContext::CreateContext();
    BeFileName searchDir;
    BeTest::GetHost().GetDgnPlatformAssetsDirectory(searchDir);
    searchDir.AppendToPath(L"ECSchemas").AppendToPath(L"Dgn");
    schemaContext->AddSchemaPath(searchDir.GetName ());

    ECN::ECSchemaPtr schema = nullptr;
    if (ECN::SCHEMA_READ_STATUS_Success != ECN::ECSchema::ReadFromXmlString(schema, s_testSchemaXml, *schemaContext))
        return ERROR;

    if (SUCCESS != m_db->Schemas().ImportECSchemas(schemaContext->GetCache()))
        return ERROR;

    m_db->ClearECDbCache();

    return SUCCESS;
    }


//---------------------------------------------------------------------------------------
// @bsimethod                                   Carole.MacDonald            08/2015
//---------------+---------------+---------------+---------------+---------------+-------
PhysicalModelPtr PerformanceElementTestFixture::CreatePhysicalModel() const
    {
    DgnClassId mclassId = DgnClassId(m_db->Schemas().GetECClassId(DGN_ECSCHEMA_NAME, DGN_CLASSNAME_PhysicalModel));
    PhysicalModelPtr targetModel = new PhysicalModel(PhysicalModel::CreateParams(*m_db, mclassId, "Instances"));
    EXPECT_EQ( DgnDbStatus::Success , targetModel->Insert() );       /* Insert the new model into the DgnDb */
    return targetModel;
    }
//--------------------------------------------------------------------------------------
// @bsimethod                                   Krischan.Eberle                  06/15
//+---------------+---------------+---------------+---------------+---------------+------
void PerformanceElementTestFixture::CommitAndLogTiming(StopWatch& timer, Utf8CP scenario, Utf8String testcaseName, Utf8String testName) const
    {
    StopWatch commitTimer(true);
    ASSERT_EQ(BE_SQLITE_OK, m_db->SaveChanges());
    commitTimer.Stop();
    LOG.infov("%s> Inserting %d instances (5 inheritence levels, 3 properties per class) took %.4f seconds. Commit time: %.4f seconds", scenario, s_instanceCount,
                            timer.GetElapsedSeconds(),
                            commitTimer.GetElapsedSeconds ());
    LOGTODB(testcaseName, testName, timer.GetElapsedSeconds(), scenario, s_instanceCount);
    }


//--------------------------------------------------------------------------------------
// @bsimethod                                   Krischan.Eberle                  06/15
//+---------------+---------------+---------------+---------------+---------------+------
TEST_F(PerformanceElementTestFixture, ElementInsertInDbWithSingleInsertApproach)
    {
    SetupProject(L"3dMetricGeneral.idgndb", L"ElementInsertPerformanceSingleInsertNumberedParams.idgndb", BeSQLite::Db::OpenMode::ReadWrite);
    ASSERT_EQ(SUCCESS, ImportTestSchema());

    PhysicalModelPtr model = CreatePhysicalModel();
    ASSERT_TRUE(model != nullptr);
    DgnModelId modelId = model->GetModelId();
    ASSERT_TRUE(modelId.IsValid());

    StopWatch timer(true);

    Utf8String code;
    for (int i = 0; i < s_instanceCount; i++)
        {
        //Call GetPreparedECSqlStatement for each instance (instead of once before) to insert as this is closer to the real world scenario
        CachedECSqlStatementPtr insertStmt = m_db->GetPreparedECSqlStatement("INSERT INTO ts.Element4 (ModelId,CategoryId,CodeAuthorityId,Code,"
                                                                             "Prop1_1,Prop1_2,Prop1_3,"
                                                                             "Prop2_1,Prop2_2,Prop2_3,"
                                                                             "Prop3_1,Prop3_2,Prop3_3,"
                                                                             "Prop4_1,Prop4_2,Prop4_3) "
                                                                             "VALUES (?,?,?,?,?,?,?,?,?,?,?,?,?,?,?,?)");
        ASSERT_TRUE(insertStmt != nullptr);
        CachedECSqlStatement& stmt = *insertStmt;

        stmt.BindId(1, modelId);
        stmt.BindId(2, s_catId);
        stmt.BindId(3, s_codeAuthorityId);
        code.Sprintf("Id-%d", i);
        stmt.BindText(4, code.c_str(), IECSqlBinder::MakeCopy::No);

        stmt.BindText(5, s_textVal, IECSqlBinder::MakeCopy::No);
        stmt.BindInt64(6, s_int64Val);
        stmt.BindDouble(7, s_doubleVal);

        stmt.BindText(8, s_textVal, IECSqlBinder::MakeCopy::No);
        stmt.BindInt64(9, s_int64Val);
        stmt.BindDouble(10, s_doubleVal);

        stmt.BindText(11, s_textVal, IECSqlBinder::MakeCopy::No);
        stmt.BindInt64(12, s_int64Val);
        stmt.BindDouble(13, s_doubleVal);

        stmt.BindText(14, s_textVal, IECSqlBinder::MakeCopy::No);
        stmt.BindInt64(15, s_int64Val);
        stmt.BindDouble(16, s_doubleVal);

        ASSERT_EQ(ECSqlStepStatus::Done, stmt.Step());

        stmt.Reset();
        stmt.ClearBindings();
        }

    timer.Stop();
    CommitAndLogTiming(timer, "Single Insert (numeric parameters)", TEST_DETAILS);
    }

//--------------------------------------------------------------------------------------
// @bsimethod                                   Krischan.Eberle                  06/15
//+---------------+---------------+---------------+---------------+---------------+------
TEST_F(PerformanceElementTestFixture, ElementInsertInDbWithInsertUpdateApproach)
    {
    SetupProject(L"3dMetricGeneral.idgndb", L"ElementInsertPerformanceInsertUpdateApproach.idgndb", BeSQLite::Db::OpenMode::ReadWrite);
    ASSERT_EQ(SUCCESS, ImportTestSchema());

    PhysicalModelPtr model = CreatePhysicalModel();
    ASSERT_TRUE(model != nullptr);
    DgnModelId modelId = model->GetModelId();
    ASSERT_TRUE(modelId.IsValid());

    StopWatch timer(true);

    Utf8String code;
    for (int i = 0; i < s_instanceCount; i++)
        {
        //Call GetPreparedECSqlStatement for each instance (instead of once before) to insert as this is closer to the real world scenario
        CachedECSqlStatementPtr insertStmt = m_db->GetPreparedECSqlStatement("INSERT INTO ts.Element4 (ModelId,CategoryId,CodeAuthorityId,Code) VALUES (?,?,?,?)");
        ASSERT_TRUE(insertStmt != nullptr);

        std::vector<CachedECSqlStatementPtr> updateStmts;
        CachedECSqlStatementPtr updateStmt = m_db->GetPreparedECSqlStatement("UPDATE ONLY ts.Element1 SET Prop1_1 = ?, Prop1_2 = ?, Prop1_3 = ? WHERE ECInstanceId=?");
        ASSERT_TRUE(updateStmt != nullptr);
        updateStmts.push_back(updateStmt);

        updateStmt = m_db->GetPreparedECSqlStatement("UPDATE ONLY ts.Element2 SET Prop2_1 = ?, Prop2_2 = ?, Prop2_3 = ? WHERE ECInstanceId=?");
        ASSERT_TRUE(updateStmt != nullptr);
        updateStmts.push_back(updateStmt);

        updateStmt = m_db->GetPreparedECSqlStatement("UPDATE ONLY ts.Element3 SET Prop3_1 = ?, Prop3_2 = ?, Prop3_3 = ? WHERE ECInstanceId=?");
        ASSERT_TRUE(updateStmt != nullptr);
        updateStmts.push_back(updateStmt);

        updateStmt = m_db->GetPreparedECSqlStatement("UPDATE ONLY ts.Element4 SET Prop4_1 = ?, Prop4_2 = ?, Prop4_3 = ? WHERE ECInstanceId=?");
        ASSERT_TRUE(updateStmt != nullptr);
        updateStmts.push_back(updateStmt);

        insertStmt->BindId(1, modelId);
        insertStmt->BindId(2, s_catId);
        insertStmt->BindId(3, s_codeAuthorityId);
        code.Sprintf("Id-%d", i);
        insertStmt->BindText(4, code.c_str(), IECSqlBinder::MakeCopy::No);

        ECInstanceKey newKey;
        ASSERT_EQ(ECSqlStepStatus::Done, insertStmt->Step(newKey));
        insertStmt->Reset();
        insertStmt->ClearBindings();

        for (CachedECSqlStatementPtr& updateStmt : updateStmts)
            {
            updateStmt->BindText(1, s_textVal, IECSqlBinder::MakeCopy::No);
            updateStmt->BindInt64(2, s_int64Val);
            updateStmt->BindDouble(3, s_doubleVal);
            updateStmt->BindId(4, newKey.GetECInstanceId());
            ASSERT_EQ(ECSqlStepStatus::Done, updateStmt->Step());
            updateStmt->Reset();
            updateStmt->ClearBindings();
            }
        }

    timer.Stop();
    CommitAndLogTiming(timer, "Insert & Update sub props", TEST_DETAILS);
    }
//--------------------------------------------------------------------------------------
// @bsimethod                                   Krischan.Eberle                  06/15
//+---------------+---------------+---------------+---------------+---------------+------
TEST_F(PerformanceElementTestFixture, ElementInsertInDbWithSingleInsertApproachNamedParameters)
    {
    SetupProject(L"3dMetricGeneral.idgndb", L"ElementInsertPerformanceSingleInsertNamedParams.idgndb", BeSQLite::Db::OpenMode::ReadWrite);
    ASSERT_EQ(SUCCESS, ImportTestSchema());

    PhysicalModelPtr model = CreatePhysicalModel();
    ASSERT_TRUE(model != nullptr);
    DgnModelId modelId = model->GetModelId();
    ASSERT_TRUE(modelId.IsValid());

    StopWatch timer(true);
    Utf8String code;
    for (int i = 0; i < s_instanceCount; i++)
        {
        //Call GetPreparedECSqlStatement for each instance (instead of once before) to insert as this is closer to the real world scenario
        CachedECSqlStatementPtr insertStmt = m_db->GetPreparedECSqlStatement("INSERT INTO ts.Element4 (ModelId,CategoryId,CodeAuthorityId,Code,"
                                                                             "Prop1_1,Prop1_2,Prop1_3,"
                                                                             "Prop2_1,Prop2_2,Prop2_3,"
                                                                             "Prop3_1,Prop3_2,Prop3_3,"
                                                                             "Prop4_1,Prop4_2,Prop4_3) "
                                                                             "VALUES (:modelid,:catid,:authorityid,:code,"
                                                                             ":p11,:p12,:p13,"
                                                                             ":p21,:p22,:p23,"
                                                                             ":p31,:p32,:p33,"
                                                                             ":p41,:p42,:p43)");
        ASSERT_TRUE(insertStmt != nullptr);

        CachedECSqlStatement& stmt = *insertStmt;

        stmt.BindId(stmt.GetParameterIndex("modelid"), modelId);
        stmt.BindId(stmt.GetParameterIndex("catid"), s_catId);
        stmt.BindId(stmt.GetParameterIndex("authorityid"), s_codeAuthorityId);
        code.Sprintf("Id-%d", i);
        stmt.BindText(stmt.GetParameterIndex("code"), code.c_str(), IECSqlBinder::MakeCopy::No);

        stmt.BindText(stmt.GetParameterIndex("p11"), s_textVal, IECSqlBinder::MakeCopy::No);
        stmt.BindInt64(stmt.GetParameterIndex("p12"), s_int64Val);
        stmt.BindDouble(stmt.GetParameterIndex("p13"), s_doubleVal);

        stmt.BindText(stmt.GetParameterIndex("p21"), s_textVal, IECSqlBinder::MakeCopy::No);
        stmt.BindInt64(stmt.GetParameterIndex("p22"), s_int64Val);
        stmt.BindDouble(stmt.GetParameterIndex("p23"), s_doubleVal);

        stmt.BindText(stmt.GetParameterIndex("p31"), s_textVal, IECSqlBinder::MakeCopy::No);
        stmt.BindInt64(stmt.GetParameterIndex("p32"), s_int64Val);
        stmt.BindDouble(stmt.GetParameterIndex("p33"), s_doubleVal);

        stmt.BindText(stmt.GetParameterIndex("p41"), s_textVal, IECSqlBinder::MakeCopy::No);
        stmt.BindInt64(stmt.GetParameterIndex("p42"), s_int64Val);
        stmt.BindDouble(stmt.GetParameterIndex("p43"), s_doubleVal);

        ASSERT_EQ(ECSqlStepStatus::Done, stmt.Step());

        stmt.Reset();
        stmt.ClearBindings();
        }

    timer.Stop();
<<<<<<< HEAD
    CommitAndLogTiming(timer, "Single Insert (named parameters)");
    }

TEST_F(PerformanceElementTestFixture, ElementInsertInDbWithSingleInsertWithElementClass)
    {
    TimeInsertion(1000, ELEMENT_PERFORMANCE_TEST_SCHEMA_NAME, ELEMENT_PERFORMANCE_SIMPLEELEMENT_CLASS);
    TimeInsertion(10000, ELEMENT_PERFORMANCE_TEST_SCHEMA_NAME, ELEMENT_PERFORMANCE_SIMPLEELEMENT_CLASS);
    TimeInsertion(100000, ELEMENT_PERFORMANCE_TEST_SCHEMA_NAME, ELEMENT_PERFORMANCE_SIMPLEELEMENT_CLASS);
    TimeInsertion(1000, ELEMENT_PERFORMANCE_TEST_SCHEMA_NAME, ELEMENT_PERFORMANCE_ELEMENT1_CLASS);
    TimeInsertion(10000, ELEMENT_PERFORMANCE_TEST_SCHEMA_NAME, ELEMENT_PERFORMANCE_ELEMENT1_CLASS);
    TimeInsertion(100000, ELEMENT_PERFORMANCE_TEST_SCHEMA_NAME, ELEMENT_PERFORMANCE_ELEMENT1_CLASS);
    TimeInsertion(1000, ELEMENT_PERFORMANCE_TEST_SCHEMA_NAME, ELEMENT_PERFORMANCE_ELEMENT4b_CLASS);
    TimeInsertion(10000, ELEMENT_PERFORMANCE_TEST_SCHEMA_NAME, ELEMENT_PERFORMANCE_ELEMENT4b_CLASS);
    TimeInsertion(100000, ELEMENT_PERFORMANCE_TEST_SCHEMA_NAME, ELEMENT_PERFORMANCE_ELEMENT4b_CLASS);
    TimeInsertion(1000, DGN_ECSCHEMA_NAME, DGN_CLASSNAME_PhysicalElement);
    TimeInsertion(10000, DGN_ECSCHEMA_NAME, DGN_CLASSNAME_PhysicalElement);
    TimeInsertion(100000, DGN_ECSCHEMA_NAME, DGN_CLASSNAME_PhysicalElement);
=======
    CommitAndLogTiming(timer, "Single Insert (named parameters)", TEST_DETAILS);
>>>>>>> ff8c5224
    }
<|MERGE_RESOLUTION|>--- conflicted
+++ resolved
@@ -1,402 +1,383 @@
-/*--------------------------------------------------------------------------------------+
-|
-|  $Source: Tests/DgnProject/Performance/ElementInsertPerformance.cpp $
-|
-|  $Copyright: (c) 2015 Bentley Systems, Incorporated. All rights reserved. $
-|
-+--------------------------------------------------------------------------------------*/
-
-#include <DgnPlatform/DgnPlatformApi.h>
-#include <DgnPlatform/DgnPlatformLib.h>
-#include <Bentley/BeTest.h>
-#include <Bentley/BeTimeUtilities.h>
-#include <ECDb/ECDbApi.h>
-#include "PerformanceTestFixture.h"
-
-#include <Logging/bentleylogging.h>
-
-#define LOG (*NativeLogging::LoggingManager::GetLogger (L"DgnDbPerformance"))
-
-USING_NAMESPACE_BENTLEY_DGNPLATFORM
-USING_NAMESPACE_BENTLEY_SQLITE
-USING_NAMESPACE_BENTLEY_SQLITE_EC
-USING_DGNDB_UNIT_TESTS_NAMESPACE
-
-//=======================================================================================
-//! Test Fixture for tests
-// @bsiclass                                                     Majd.Uddin      06/15
-//=======================================================================================
-struct PerformanceElementItem : public DgnDbTestFixture
-{
-
-};
-
-/*---------------------------------------------------------------------------------**//**
-* Test to measure time of Insert, Select, Update and Delete of an Element Item
-* @bsimethod                                    Majd.Uddin      05/15
-+---------------+---------------+---------------+---------------+---------------+------*/
-TEST_F(PerformanceElementItem, CRUD)
-{
-    //Read from ecdb: the start, maximum and increment number to run the test
-    int startCount, maxCount,increment;
-    if (! PerformanceResultRecorder::getCounters(startCount, maxCount, increment))
-        {
-        startCount = increment = 100;
-        maxCount = 1000;
-        }
-
-    StopWatch elementTimer("Insert Element", false);
-
-    SetupProject(L"3dMetricGeneral.idgndb", L"ElementInsertPerformanceTests.idgndb", BeSQLite::Db::OpenMode::ReadWrite);
-
-    int counter;
-    double insertTime, selectTime, updateTime, deleteTime;
-    DgnDbStatus status;
-
-    for (counter = startCount; counter <= maxCount; counter = counter + increment)
-    {
-        insertTime = selectTime = updateTime = deleteTime = 0.0;
-        for (int i = 1; i <= counter; i++)
-        {
-            //First insert the Element
-            elementTimer.Start();
-            DgnElementCPtr el = InsertElement(DgnElement::Code());
-            EXPECT_TRUE(el.IsValid());
-            elementTimer.Stop();
-            insertTime = insertTime + elementTimer.GetElapsedSeconds();
-            EXPECT_EQ(&el->GetElementHandler(), &TestElementHandler::GetHandler());
-
-            //Time to select a single ElementItem
-            elementTimer.Start();
-            EXPECT_TRUE(SelectElementItem(el->GetElementId()));
-            elementTimer.Stop();
-            selectTime = selectTime + elementTimer.GetElapsedSeconds();
-
-            //Now Update data and measure time for Update
-            TestElementPtr mod = m_db->Elements().GetForEdit<TestElement>(el->GetElementId());
-            EXPECT_TRUE(mod.IsValid());
-            mod->SetTestItemProperty("Test - New");
-            elementTimer.Start();
-            mod->Update(&status);
-            elementTimer.Stop();
-            updateTime = updateTime + elementTimer.GetElapsedSeconds();
-
-            //Now delete data and measure time for Delete
-            elementTimer.Start();
-            DgnDbStatus status2 = el->Delete();
-            EXPECT_EQ(DgnDbStatus::Success, status2);
-            elementTimer.Stop();
-            deleteTime = deleteTime + elementTimer.GetElapsedSeconds();
-
-        }
-
-        //Write results to Db for analysis
-        LOGTODB(TEST_DETAILS, insertTime, "Insert", counter);
-        LOGTODB(TEST_DETAILS, selectTime, "Select", counter);
-        LOGTODB(TEST_DETAILS, updateTime, "Update", counter);
-        LOGTODB(TEST_DETAILS, deleteTime, "Delete", counter);
-    }
-
-}
-
-//static
-const DgnCategoryId PerformanceElementTestFixture::s_catId = DgnCategoryId((int64_t)123);
-const DgnAuthorityId PerformanceElementTestFixture::s_codeAuthorityId = DgnAuthorityId((int64_t) 1);
-Utf8CP const PerformanceElementTestFixture::s_textVal = "bla bla";
-const double PerformanceElementTestFixture::s_doubleVal = -3.1415;
-Utf8CP const PerformanceElementTestFixture::s_testSchemaXml =
-    "<ECSchema schemaName=\"TestSchema\" nameSpacePrefix=\"ts\" version=\"1.0\" xmlns=\"http://www.bentley.com/schemas/Bentley.ECXML.2.0\">"
-    "  <ECSchemaReference name = 'dgn' version = '02.00' prefix = 'dgn' />"
-    "  <ECClass typeName='Element1' >"
-    "    <BaseClass>dgn:GeometricElement</BaseClass>"
-    "    <ECProperty propertyName='Prop1_1' typeName='string' />"
-    "    <ECProperty propertyName='Prop1_2' typeName='long' />"
-    "    <ECProperty propertyName='Prop1_3' typeName='double' />"
-    "  </ECClass>"
-    "  <ECClass typeName='Element2' >"
-    "    <BaseClass>Element1</BaseClass>"
-    "    <ECProperty propertyName='Prop2_1' typeName='string' />"
-    "    <ECProperty propertyName='Prop2_2' typeName='long' />"
-    "    <ECProperty propertyName='Prop2_3' typeName='double' />"
-    "  </ECClass>"
-    "  <ECClass typeName='Element3' >"
-    "    <BaseClass>Element2</BaseClass>"
-    "    <ECProperty propertyName='Prop3_1' typeName='string' />"
-    "    <ECProperty propertyName='Prop3_2' typeName='long' />"
-    "    <ECProperty propertyName='Prop3_3' typeName='double' />"
-    "  </ECClass>"
-    "  <ECClass typeName='Element4' >"
-    "    <BaseClass>Element3</BaseClass>"
-    "    <ECProperty propertyName='Prop4_1' typeName='string' />"
-    "    <ECProperty propertyName='Prop4_2' typeName='long' />"
-    "    <ECProperty propertyName='Prop4_3' typeName='double' />"
-    "  </ECClass>"
-    "  <ECClass typeName='Element4b' >"
-    "    <BaseClass>Element3</BaseClass>"
-    "    <ECProperty propertyName='Prop4b_1' typeName='string' />"
-    "    <ECProperty propertyName='Prop4b_2' typeName='long' />"
-    "    <ECProperty propertyName='Prop4b_3' typeName='double' />"
-    "    <ECProperty propertyName='Prop4b_4' typeName='point3d' />"
-    "  </ECClass>"
-    "  <ECClass typeName='SimpleElement'>"
-    "    <BaseClass>dgn:Element</BaseClass>"
-    "  </ECClass>"
-    "</ECSchema>";
-
-//--------------------------------------------------------------------------------------
-// @bsimethod                                   Krischan.Eberle                  06/15
-//+---------------+---------------+---------------+---------------+---------------+------
-BentleyStatus PerformanceElementTestFixture::ImportTestSchema() const
-    {
-    ECN::ECSchemaReadContextPtr schemaContext = ECN::ECSchemaReadContext::CreateContext();
-    BeFileName searchDir;
-    BeTest::GetHost().GetDgnPlatformAssetsDirectory(searchDir);
-    searchDir.AppendToPath(L"ECSchemas").AppendToPath(L"Dgn");
-    schemaContext->AddSchemaPath(searchDir.GetName ());
-
-    ECN::ECSchemaPtr schema = nullptr;
-    if (ECN::SCHEMA_READ_STATUS_Success != ECN::ECSchema::ReadFromXmlString(schema, s_testSchemaXml, *schemaContext))
-        return ERROR;
-
-    if (SUCCESS != m_db->Schemas().ImportECSchemas(schemaContext->GetCache()))
-        return ERROR;
-
-    m_db->ClearECDbCache();
-
-    return SUCCESS;
-    }
-
-
-//---------------------------------------------------------------------------------------
-// @bsimethod                                   Carole.MacDonald            08/2015
-//---------------+---------------+---------------+---------------+---------------+-------
-PhysicalModelPtr PerformanceElementTestFixture::CreatePhysicalModel() const
-    {
-    DgnClassId mclassId = DgnClassId(m_db->Schemas().GetECClassId(DGN_ECSCHEMA_NAME, DGN_CLASSNAME_PhysicalModel));
-    PhysicalModelPtr targetModel = new PhysicalModel(PhysicalModel::CreateParams(*m_db, mclassId, "Instances"));
-    EXPECT_EQ( DgnDbStatus::Success , targetModel->Insert() );       /* Insert the new model into the DgnDb */
-    return targetModel;
-    }
-//--------------------------------------------------------------------------------------
-// @bsimethod                                   Krischan.Eberle                  06/15
-//+---------------+---------------+---------------+---------------+---------------+------
-void PerformanceElementTestFixture::CommitAndLogTiming(StopWatch& timer, Utf8CP scenario, Utf8String testcaseName, Utf8String testName) const
-    {
-    StopWatch commitTimer(true);
-    ASSERT_EQ(BE_SQLITE_OK, m_db->SaveChanges());
-    commitTimer.Stop();
-    LOG.infov("%s> Inserting %d instances (5 inheritence levels, 3 properties per class) took %.4f seconds. Commit time: %.4f seconds", scenario, s_instanceCount,
-                            timer.GetElapsedSeconds(),
-                            commitTimer.GetElapsedSeconds ());
-    LOGTODB(testcaseName, testName, timer.GetElapsedSeconds(), scenario, s_instanceCount);
-    }
-
-
-//--------------------------------------------------------------------------------------
-// @bsimethod                                   Krischan.Eberle                  06/15
-//+---------------+---------------+---------------+---------------+---------------+------
-TEST_F(PerformanceElementTestFixture, ElementInsertInDbWithSingleInsertApproach)
-    {
-    SetupProject(L"3dMetricGeneral.idgndb", L"ElementInsertPerformanceSingleInsertNumberedParams.idgndb", BeSQLite::Db::OpenMode::ReadWrite);
-    ASSERT_EQ(SUCCESS, ImportTestSchema());
-
-    PhysicalModelPtr model = CreatePhysicalModel();
-    ASSERT_TRUE(model != nullptr);
-    DgnModelId modelId = model->GetModelId();
-    ASSERT_TRUE(modelId.IsValid());
-
-    StopWatch timer(true);
-
-    Utf8String code;
-    for (int i = 0; i < s_instanceCount; i++)
-        {
-        //Call GetPreparedECSqlStatement for each instance (instead of once before) to insert as this is closer to the real world scenario
-        CachedECSqlStatementPtr insertStmt = m_db->GetPreparedECSqlStatement("INSERT INTO ts.Element4 (ModelId,CategoryId,CodeAuthorityId,Code,"
-                                                                             "Prop1_1,Prop1_2,Prop1_3,"
-                                                                             "Prop2_1,Prop2_2,Prop2_3,"
-                                                                             "Prop3_1,Prop3_2,Prop3_3,"
-                                                                             "Prop4_1,Prop4_2,Prop4_3) "
-                                                                             "VALUES (?,?,?,?,?,?,?,?,?,?,?,?,?,?,?,?)");
-        ASSERT_TRUE(insertStmt != nullptr);
-        CachedECSqlStatement& stmt = *insertStmt;
-
-        stmt.BindId(1, modelId);
-        stmt.BindId(2, s_catId);
-        stmt.BindId(3, s_codeAuthorityId);
-        code.Sprintf("Id-%d", i);
-        stmt.BindText(4, code.c_str(), IECSqlBinder::MakeCopy::No);
-
-        stmt.BindText(5, s_textVal, IECSqlBinder::MakeCopy::No);
-        stmt.BindInt64(6, s_int64Val);
-        stmt.BindDouble(7, s_doubleVal);
-
-        stmt.BindText(8, s_textVal, IECSqlBinder::MakeCopy::No);
-        stmt.BindInt64(9, s_int64Val);
-        stmt.BindDouble(10, s_doubleVal);
-
-        stmt.BindText(11, s_textVal, IECSqlBinder::MakeCopy::No);
-        stmt.BindInt64(12, s_int64Val);
-        stmt.BindDouble(13, s_doubleVal);
-
-        stmt.BindText(14, s_textVal, IECSqlBinder::MakeCopy::No);
-        stmt.BindInt64(15, s_int64Val);
-        stmt.BindDouble(16, s_doubleVal);
-
-        ASSERT_EQ(ECSqlStepStatus::Done, stmt.Step());
-
-        stmt.Reset();
-        stmt.ClearBindings();
-        }
-
-    timer.Stop();
-    CommitAndLogTiming(timer, "Single Insert (numeric parameters)", TEST_DETAILS);
-    }
-
-//--------------------------------------------------------------------------------------
-// @bsimethod                                   Krischan.Eberle                  06/15
-//+---------------+---------------+---------------+---------------+---------------+------
-TEST_F(PerformanceElementTestFixture, ElementInsertInDbWithInsertUpdateApproach)
-    {
-    SetupProject(L"3dMetricGeneral.idgndb", L"ElementInsertPerformanceInsertUpdateApproach.idgndb", BeSQLite::Db::OpenMode::ReadWrite);
-    ASSERT_EQ(SUCCESS, ImportTestSchema());
-
-    PhysicalModelPtr model = CreatePhysicalModel();
-    ASSERT_TRUE(model != nullptr);
-    DgnModelId modelId = model->GetModelId();
-    ASSERT_TRUE(modelId.IsValid());
-
-    StopWatch timer(true);
-
-    Utf8String code;
-    for (int i = 0; i < s_instanceCount; i++)
-        {
-        //Call GetPreparedECSqlStatement for each instance (instead of once before) to insert as this is closer to the real world scenario
-        CachedECSqlStatementPtr insertStmt = m_db->GetPreparedECSqlStatement("INSERT INTO ts.Element4 (ModelId,CategoryId,CodeAuthorityId,Code) VALUES (?,?,?,?)");
-        ASSERT_TRUE(insertStmt != nullptr);
-
-        std::vector<CachedECSqlStatementPtr> updateStmts;
-        CachedECSqlStatementPtr updateStmt = m_db->GetPreparedECSqlStatement("UPDATE ONLY ts.Element1 SET Prop1_1 = ?, Prop1_2 = ?, Prop1_3 = ? WHERE ECInstanceId=?");
-        ASSERT_TRUE(updateStmt != nullptr);
-        updateStmts.push_back(updateStmt);
-
-        updateStmt = m_db->GetPreparedECSqlStatement("UPDATE ONLY ts.Element2 SET Prop2_1 = ?, Prop2_2 = ?, Prop2_3 = ? WHERE ECInstanceId=?");
-        ASSERT_TRUE(updateStmt != nullptr);
-        updateStmts.push_back(updateStmt);
-
-        updateStmt = m_db->GetPreparedECSqlStatement("UPDATE ONLY ts.Element3 SET Prop3_1 = ?, Prop3_2 = ?, Prop3_3 = ? WHERE ECInstanceId=?");
-        ASSERT_TRUE(updateStmt != nullptr);
-        updateStmts.push_back(updateStmt);
-
-        updateStmt = m_db->GetPreparedECSqlStatement("UPDATE ONLY ts.Element4 SET Prop4_1 = ?, Prop4_2 = ?, Prop4_3 = ? WHERE ECInstanceId=?");
-        ASSERT_TRUE(updateStmt != nullptr);
-        updateStmts.push_back(updateStmt);
-
-        insertStmt->BindId(1, modelId);
-        insertStmt->BindId(2, s_catId);
-        insertStmt->BindId(3, s_codeAuthorityId);
-        code.Sprintf("Id-%d", i);
-        insertStmt->BindText(4, code.c_str(), IECSqlBinder::MakeCopy::No);
-
-        ECInstanceKey newKey;
-        ASSERT_EQ(ECSqlStepStatus::Done, insertStmt->Step(newKey));
-        insertStmt->Reset();
-        insertStmt->ClearBindings();
-
-        for (CachedECSqlStatementPtr& updateStmt : updateStmts)
-            {
-            updateStmt->BindText(1, s_textVal, IECSqlBinder::MakeCopy::No);
-            updateStmt->BindInt64(2, s_int64Val);
-            updateStmt->BindDouble(3, s_doubleVal);
-            updateStmt->BindId(4, newKey.GetECInstanceId());
-            ASSERT_EQ(ECSqlStepStatus::Done, updateStmt->Step());
-            updateStmt->Reset();
-            updateStmt->ClearBindings();
-            }
-        }
-
-    timer.Stop();
-    CommitAndLogTiming(timer, "Insert & Update sub props", TEST_DETAILS);
-    }
-//--------------------------------------------------------------------------------------
-// @bsimethod                                   Krischan.Eberle                  06/15
-//+---------------+---------------+---------------+---------------+---------------+------
-TEST_F(PerformanceElementTestFixture, ElementInsertInDbWithSingleInsertApproachNamedParameters)
-    {
-    SetupProject(L"3dMetricGeneral.idgndb", L"ElementInsertPerformanceSingleInsertNamedParams.idgndb", BeSQLite::Db::OpenMode::ReadWrite);
-    ASSERT_EQ(SUCCESS, ImportTestSchema());
-
-    PhysicalModelPtr model = CreatePhysicalModel();
-    ASSERT_TRUE(model != nullptr);
-    DgnModelId modelId = model->GetModelId();
-    ASSERT_TRUE(modelId.IsValid());
-
-    StopWatch timer(true);
-    Utf8String code;
-    for (int i = 0; i < s_instanceCount; i++)
-        {
-        //Call GetPreparedECSqlStatement for each instance (instead of once before) to insert as this is closer to the real world scenario
-        CachedECSqlStatementPtr insertStmt = m_db->GetPreparedECSqlStatement("INSERT INTO ts.Element4 (ModelId,CategoryId,CodeAuthorityId,Code,"
-                                                                             "Prop1_1,Prop1_2,Prop1_3,"
-                                                                             "Prop2_1,Prop2_2,Prop2_3,"
-                                                                             "Prop3_1,Prop3_2,Prop3_3,"
-                                                                             "Prop4_1,Prop4_2,Prop4_3) "
-                                                                             "VALUES (:modelid,:catid,:authorityid,:code,"
-                                                                             ":p11,:p12,:p13,"
-                                                                             ":p21,:p22,:p23,"
-                                                                             ":p31,:p32,:p33,"
-                                                                             ":p41,:p42,:p43)");
-        ASSERT_TRUE(insertStmt != nullptr);
-
-        CachedECSqlStatement& stmt = *insertStmt;
-
-        stmt.BindId(stmt.GetParameterIndex("modelid"), modelId);
-        stmt.BindId(stmt.GetParameterIndex("catid"), s_catId);
-        stmt.BindId(stmt.GetParameterIndex("authorityid"), s_codeAuthorityId);
-        code.Sprintf("Id-%d", i);
-        stmt.BindText(stmt.GetParameterIndex("code"), code.c_str(), IECSqlBinder::MakeCopy::No);
-
-        stmt.BindText(stmt.GetParameterIndex("p11"), s_textVal, IECSqlBinder::MakeCopy::No);
-        stmt.BindInt64(stmt.GetParameterIndex("p12"), s_int64Val);
-        stmt.BindDouble(stmt.GetParameterIndex("p13"), s_doubleVal);
-
-        stmt.BindText(stmt.GetParameterIndex("p21"), s_textVal, IECSqlBinder::MakeCopy::No);
-        stmt.BindInt64(stmt.GetParameterIndex("p22"), s_int64Val);
-        stmt.BindDouble(stmt.GetParameterIndex("p23"), s_doubleVal);
-
-        stmt.BindText(stmt.GetParameterIndex("p31"), s_textVal, IECSqlBinder::MakeCopy::No);
-        stmt.BindInt64(stmt.GetParameterIndex("p32"), s_int64Val);
-        stmt.BindDouble(stmt.GetParameterIndex("p33"), s_doubleVal);
-
-        stmt.BindText(stmt.GetParameterIndex("p41"), s_textVal, IECSqlBinder::MakeCopy::No);
-        stmt.BindInt64(stmt.GetParameterIndex("p42"), s_int64Val);
-        stmt.BindDouble(stmt.GetParameterIndex("p43"), s_doubleVal);
-
-        ASSERT_EQ(ECSqlStepStatus::Done, stmt.Step());
-
-        stmt.Reset();
-        stmt.ClearBindings();
-        }
-
-    timer.Stop();
-<<<<<<< HEAD
-    CommitAndLogTiming(timer, "Single Insert (named parameters)");
-    }
-
-TEST_F(PerformanceElementTestFixture, ElementInsertInDbWithSingleInsertWithElementClass)
-    {
-    TimeInsertion(1000, ELEMENT_PERFORMANCE_TEST_SCHEMA_NAME, ELEMENT_PERFORMANCE_SIMPLEELEMENT_CLASS);
-    TimeInsertion(10000, ELEMENT_PERFORMANCE_TEST_SCHEMA_NAME, ELEMENT_PERFORMANCE_SIMPLEELEMENT_CLASS);
-    TimeInsertion(100000, ELEMENT_PERFORMANCE_TEST_SCHEMA_NAME, ELEMENT_PERFORMANCE_SIMPLEELEMENT_CLASS);
-    TimeInsertion(1000, ELEMENT_PERFORMANCE_TEST_SCHEMA_NAME, ELEMENT_PERFORMANCE_ELEMENT1_CLASS);
-    TimeInsertion(10000, ELEMENT_PERFORMANCE_TEST_SCHEMA_NAME, ELEMENT_PERFORMANCE_ELEMENT1_CLASS);
-    TimeInsertion(100000, ELEMENT_PERFORMANCE_TEST_SCHEMA_NAME, ELEMENT_PERFORMANCE_ELEMENT1_CLASS);
-    TimeInsertion(1000, ELEMENT_PERFORMANCE_TEST_SCHEMA_NAME, ELEMENT_PERFORMANCE_ELEMENT4b_CLASS);
-    TimeInsertion(10000, ELEMENT_PERFORMANCE_TEST_SCHEMA_NAME, ELEMENT_PERFORMANCE_ELEMENT4b_CLASS);
-    TimeInsertion(100000, ELEMENT_PERFORMANCE_TEST_SCHEMA_NAME, ELEMENT_PERFORMANCE_ELEMENT4b_CLASS);
-    TimeInsertion(1000, DGN_ECSCHEMA_NAME, DGN_CLASSNAME_PhysicalElement);
-    TimeInsertion(10000, DGN_ECSCHEMA_NAME, DGN_CLASSNAME_PhysicalElement);
-    TimeInsertion(100000, DGN_ECSCHEMA_NAME, DGN_CLASSNAME_PhysicalElement);
-=======
-    CommitAndLogTiming(timer, "Single Insert (named parameters)", TEST_DETAILS);
->>>>>>> ff8c5224
-    }
+/*--------------------------------------------------------------------------------------+
+|
+|  $Source: Tests/DgnProject/Performance/ElementInsertPerformance.cpp $
+|
+|  $Copyright: (c) 2015 Bentley Systems, Incorporated. All rights reserved. $
+|
++--------------------------------------------------------------------------------------*/
+
+#include <DgnPlatform/DgnPlatformApi.h>
+#include <DgnPlatform/DgnPlatformLib.h>
+#include <Bentley/BeTest.h>
+#include <Bentley/BeTimeUtilities.h>
+#include <ECDb/ECDbApi.h>
+#include "PerformanceTestFixture.h"
+
+#include <Logging/bentleylogging.h>
+
+#define LOG (*NativeLogging::LoggingManager::GetLogger (L"DgnDbPerformance"))
+
+USING_NAMESPACE_BENTLEY_DGNPLATFORM
+USING_NAMESPACE_BENTLEY_SQLITE
+USING_NAMESPACE_BENTLEY_SQLITE_EC
+USING_DGNDB_UNIT_TESTS_NAMESPACE
+
+//=======================================================================================
+//! Test Fixture for tests
+// @bsiclass                                                     Majd.Uddin      06/15
+//=======================================================================================
+struct PerformanceElementItem : public DgnDbTestFixture
+{
+
+};
+
+/*---------------------------------------------------------------------------------**//**
+* Test to measure time of Insert, Select, Update and Delete of an Element Item
+* @bsimethod                                    Majd.Uddin      05/15
++---------------+---------------+---------------+---------------+---------------+------*/
+TEST_F(PerformanceElementItem, CRUD)
+{
+    //Read from ecdb: the start, maximum and increment number to run the test
+    int startCount, maxCount,increment;
+    if (! PerformanceResultRecorder::getCounters(startCount, maxCount, increment))
+        {
+        startCount = increment = 100;
+        maxCount = 1000;
+        }
+
+    StopWatch elementTimer("Insert Element", false);
+
+    SetupProject(L"3dMetricGeneral.idgndb", L"ElementInsertPerformanceTests.idgndb", BeSQLite::Db::OpenMode::ReadWrite);
+
+    int counter;
+    double insertTime, selectTime, updateTime, deleteTime;
+    DgnDbStatus status;
+
+    for (counter = startCount; counter <= maxCount; counter = counter + increment)
+    {
+        insertTime = selectTime = updateTime = deleteTime = 0.0;
+        for (int i = 1; i <= counter; i++)
+        {
+            //First insert the Element
+            elementTimer.Start();
+            DgnElementCPtr el = InsertElement(DgnElement::Code());
+            EXPECT_TRUE(el.IsValid());
+            elementTimer.Stop();
+            insertTime = insertTime + elementTimer.GetElapsedSeconds();
+            EXPECT_EQ(&el->GetElementHandler(), &TestElementHandler::GetHandler());
+
+            //Time to select a single ElementItem
+            elementTimer.Start();
+            EXPECT_TRUE(SelectElementItem(el->GetElementId()));
+            elementTimer.Stop();
+            selectTime = selectTime + elementTimer.GetElapsedSeconds();
+
+            //Now Update data and measure time for Update
+            TestElementPtr mod = m_db->Elements().GetForEdit<TestElement>(el->GetElementId());
+            EXPECT_TRUE(mod.IsValid());
+            mod->SetTestItemProperty("Test - New");
+            elementTimer.Start();
+            mod->Update(&status);
+            elementTimer.Stop();
+            updateTime = updateTime + elementTimer.GetElapsedSeconds();
+
+            //Now delete data and measure time for Delete
+            elementTimer.Start();
+            DgnDbStatus status2 = el->Delete();
+            EXPECT_EQ(DgnDbStatus::Success, status2);
+            elementTimer.Stop();
+            deleteTime = deleteTime + elementTimer.GetElapsedSeconds();
+
+        }
+
+        //Write results to Db for analysis
+        LOGTODB(TEST_DETAILS, insertTime, "Insert", counter);
+        LOGTODB(TEST_DETAILS, selectTime, "Select", counter);
+        LOGTODB(TEST_DETAILS, updateTime, "Update", counter);
+        LOGTODB(TEST_DETAILS, deleteTime, "Delete", counter);
+    }
+
+}
+
+//static
+const DgnCategoryId PerformanceElementTestFixture::s_catId = DgnCategoryId((int64_t)123);
+const DgnAuthorityId PerformanceElementTestFixture::s_codeAuthorityId = DgnAuthorityId((int64_t) 1);
+Utf8CP const PerformanceElementTestFixture::s_textVal = "bla bla";
+const double PerformanceElementTestFixture::s_doubleVal = -3.1415;
+Utf8CP const PerformanceElementTestFixture::s_testSchemaXml =
+    "<ECSchema schemaName=\"TestSchema\" nameSpacePrefix=\"ts\" version=\"1.0\" xmlns=\"http://www.bentley.com/schemas/Bentley.ECXML.2.0\">"
+    "  <ECSchemaReference name = 'dgn' version = '02.00' prefix = 'dgn' />"
+    "  <ECClass typeName='Element1' >"
+    "    <BaseClass>dgn:GeometricElement</BaseClass>"
+    "    <ECProperty propertyName='Prop1_1' typeName='string' />"
+    "    <ECProperty propertyName='Prop1_2' typeName='long' />"
+    "    <ECProperty propertyName='Prop1_3' typeName='double' />"
+    "  </ECClass>"
+    "  <ECClass typeName='Element2' >"
+    "    <BaseClass>Element1</BaseClass>"
+    "    <ECProperty propertyName='Prop2_1' typeName='string' />"
+    "    <ECProperty propertyName='Prop2_2' typeName='long' />"
+    "    <ECProperty propertyName='Prop2_3' typeName='double' />"
+    "  </ECClass>"
+    "  <ECClass typeName='Element3' >"
+    "    <BaseClass>Element2</BaseClass>"
+    "    <ECProperty propertyName='Prop3_1' typeName='string' />"
+    "    <ECProperty propertyName='Prop3_2' typeName='long' />"
+    "    <ECProperty propertyName='Prop3_3' typeName='double' />"
+    "  </ECClass>"
+    "  <ECClass typeName='Element4' >"
+    "    <BaseClass>Element3</BaseClass>"
+    "    <ECProperty propertyName='Prop4_1' typeName='string' />"
+    "    <ECProperty propertyName='Prop4_2' typeName='long' />"
+    "    <ECProperty propertyName='Prop4_3' typeName='double' />"
+    "  </ECClass>"
+    "  <ECClass typeName='Element4b' >"
+    "    <BaseClass>Element3</BaseClass>"
+    "    <ECProperty propertyName='Prop4b_1' typeName='string' />"
+    "    <ECProperty propertyName='Prop4b_2' typeName='long' />"
+    "    <ECProperty propertyName='Prop4b_3' typeName='double' />"
+    "    <ECProperty propertyName='Prop4b_4' typeName='point3d' />"
+    "  </ECClass>"
+    "  <ECClass typeName='SimpleElement'>"
+    "    <BaseClass>dgn:Element</BaseClass>"
+    "  </ECClass>"
+    "</ECSchema>";
+
+//--------------------------------------------------------------------------------------
+// @bsimethod                                   Krischan.Eberle                  06/15
+//+---------------+---------------+---------------+---------------+---------------+------
+BentleyStatus PerformanceElementTestFixture::ImportTestSchema() const
+    {
+    ECN::ECSchemaReadContextPtr schemaContext = ECN::ECSchemaReadContext::CreateContext();
+    BeFileName searchDir;
+    BeTest::GetHost().GetDgnPlatformAssetsDirectory(searchDir);
+    searchDir.AppendToPath(L"ECSchemas").AppendToPath(L"Dgn");
+    schemaContext->AddSchemaPath(searchDir.GetName ());
+
+    ECN::ECSchemaPtr schema = nullptr;
+    if (ECN::SCHEMA_READ_STATUS_Success != ECN::ECSchema::ReadFromXmlString(schema, s_testSchemaXml, *schemaContext))
+        return ERROR;
+
+    if (SUCCESS != m_db->Schemas().ImportECSchemas(schemaContext->GetCache()))
+        return ERROR;
+
+    m_db->ClearECDbCache();
+
+    return SUCCESS;
+    }
+
+
+//---------------------------------------------------------------------------------------
+// @bsimethod                                   Carole.MacDonald            08/2015
+//---------------+---------------+---------------+---------------+---------------+-------
+PhysicalModelPtr PerformanceElementTestFixture::CreatePhysicalModel() const
+    {
+    DgnClassId mclassId = DgnClassId(m_db->Schemas().GetECClassId(DGN_ECSCHEMA_NAME, DGN_CLASSNAME_PhysicalModel));
+    PhysicalModelPtr targetModel = new PhysicalModel(PhysicalModel::CreateParams(*m_db, mclassId, "Instances"));
+    EXPECT_EQ( DgnDbStatus::Success , targetModel->Insert() );       /* Insert the new model into the DgnDb */
+    return targetModel;
+    }
+//--------------------------------------------------------------------------------------
+// @bsimethod                                   Krischan.Eberle                  06/15
+//+---------------+---------------+---------------+---------------+---------------+------
+void PerformanceElementTestFixture::CommitAndLogTiming(StopWatch& timer, Utf8CP scenario, Utf8String testcaseName, Utf8String testName) const
+    {
+    StopWatch commitTimer(true);
+    ASSERT_EQ(BE_SQLITE_OK, m_db->SaveChanges());
+    commitTimer.Stop();
+    LOG.infov("%s> Inserting %d instances (5 inheritence levels, 3 properties per class) took %.4f seconds. Commit time: %.4f seconds", scenario, s_instanceCount,
+                            timer.GetElapsedSeconds(),
+                            commitTimer.GetElapsedSeconds ());
+    LOGTODB(testcaseName, testName, timer.GetElapsedSeconds(), scenario, s_instanceCount);
+    }
+
+
+//--------------------------------------------------------------------------------------
+// @bsimethod                                   Krischan.Eberle                  06/15
+//+---------------+---------------+---------------+---------------+---------------+------
+TEST_F(PerformanceElementTestFixture, ElementInsertInDbWithSingleInsertApproach)
+    {
+    SetupProject(L"3dMetricGeneral.idgndb", L"ElementInsertPerformanceSingleInsertNumberedParams.idgndb", BeSQLite::Db::OpenMode::ReadWrite);
+    ASSERT_EQ(SUCCESS, ImportTestSchema());
+
+    PhysicalModelPtr model = CreatePhysicalModel();
+    ASSERT_TRUE(model != nullptr);
+    DgnModelId modelId = model->GetModelId();
+    ASSERT_TRUE(modelId.IsValid());
+
+    StopWatch timer(true);
+
+    Utf8String code;
+    for (int i = 0; i < s_instanceCount; i++)
+        {
+        //Call GetPreparedECSqlStatement for each instance (instead of once before) to insert as this is closer to the real world scenario
+        CachedECSqlStatementPtr insertStmt = m_db->GetPreparedECSqlStatement("INSERT INTO ts.Element4 (ModelId,CategoryId,CodeAuthorityId,Code,"
+                                                                             "Prop1_1,Prop1_2,Prop1_3,"
+                                                                             "Prop2_1,Prop2_2,Prop2_3,"
+                                                                             "Prop3_1,Prop3_2,Prop3_3,"
+                                                                             "Prop4_1,Prop4_2,Prop4_3) "
+                                                                             "VALUES (?,?,?,?,?,?,?,?,?,?,?,?,?,?,?,?)");
+        ASSERT_TRUE(insertStmt != nullptr);
+        CachedECSqlStatement& stmt = *insertStmt;
+
+        stmt.BindId(1, modelId);
+        stmt.BindId(2, s_catId);
+        stmt.BindId(3, s_codeAuthorityId);
+        code.Sprintf("Id-%d", i);
+        stmt.BindText(4, code.c_str(), IECSqlBinder::MakeCopy::No);
+
+        stmt.BindText(5, s_textVal, IECSqlBinder::MakeCopy::No);
+        stmt.BindInt64(6, s_int64Val);
+        stmt.BindDouble(7, s_doubleVal);
+
+        stmt.BindText(8, s_textVal, IECSqlBinder::MakeCopy::No);
+        stmt.BindInt64(9, s_int64Val);
+        stmt.BindDouble(10, s_doubleVal);
+
+        stmt.BindText(11, s_textVal, IECSqlBinder::MakeCopy::No);
+        stmt.BindInt64(12, s_int64Val);
+        stmt.BindDouble(13, s_doubleVal);
+
+        stmt.BindText(14, s_textVal, IECSqlBinder::MakeCopy::No);
+        stmt.BindInt64(15, s_int64Val);
+        stmt.BindDouble(16, s_doubleVal);
+
+        ASSERT_EQ(ECSqlStepStatus::Done, stmt.Step());
+
+        stmt.Reset();
+        stmt.ClearBindings();
+        }
+
+    timer.Stop();
+    CommitAndLogTiming(timer, "Single Insert (numeric parameters)", TEST_DETAILS);
+    }
+
+//--------------------------------------------------------------------------------------
+// @bsimethod                                   Krischan.Eberle                  06/15
+//+---------------+---------------+---------------+---------------+---------------+------
+TEST_F(PerformanceElementTestFixture, ElementInsertInDbWithInsertUpdateApproach)
+    {
+    SetupProject(L"3dMetricGeneral.idgndb", L"ElementInsertPerformanceInsertUpdateApproach.idgndb", BeSQLite::Db::OpenMode::ReadWrite);
+    ASSERT_EQ(SUCCESS, ImportTestSchema());
+
+    PhysicalModelPtr model = CreatePhysicalModel();
+    ASSERT_TRUE(model != nullptr);
+    DgnModelId modelId = model->GetModelId();
+    ASSERT_TRUE(modelId.IsValid());
+
+    StopWatch timer(true);
+
+    Utf8String code;
+    for (int i = 0; i < s_instanceCount; i++)
+        {
+        //Call GetPreparedECSqlStatement for each instance (instead of once before) to insert as this is closer to the real world scenario
+        CachedECSqlStatementPtr insertStmt = m_db->GetPreparedECSqlStatement("INSERT INTO ts.Element4 (ModelId,CategoryId,CodeAuthorityId,Code) VALUES (?,?,?,?)");
+        ASSERT_TRUE(insertStmt != nullptr);
+
+        std::vector<CachedECSqlStatementPtr> updateStmts;
+        CachedECSqlStatementPtr updateStmt = m_db->GetPreparedECSqlStatement("UPDATE ONLY ts.Element1 SET Prop1_1 = ?, Prop1_2 = ?, Prop1_3 = ? WHERE ECInstanceId=?");
+        ASSERT_TRUE(updateStmt != nullptr);
+        updateStmts.push_back(updateStmt);
+
+        updateStmt = m_db->GetPreparedECSqlStatement("UPDATE ONLY ts.Element2 SET Prop2_1 = ?, Prop2_2 = ?, Prop2_3 = ? WHERE ECInstanceId=?");
+        ASSERT_TRUE(updateStmt != nullptr);
+        updateStmts.push_back(updateStmt);
+
+        updateStmt = m_db->GetPreparedECSqlStatement("UPDATE ONLY ts.Element3 SET Prop3_1 = ?, Prop3_2 = ?, Prop3_3 = ? WHERE ECInstanceId=?");
+        ASSERT_TRUE(updateStmt != nullptr);
+        updateStmts.push_back(updateStmt);
+
+        updateStmt = m_db->GetPreparedECSqlStatement("UPDATE ONLY ts.Element4 SET Prop4_1 = ?, Prop4_2 = ?, Prop4_3 = ? WHERE ECInstanceId=?");
+        ASSERT_TRUE(updateStmt != nullptr);
+        updateStmts.push_back(updateStmt);
+
+        insertStmt->BindId(1, modelId);
+        insertStmt->BindId(2, s_catId);
+        insertStmt->BindId(3, s_codeAuthorityId);
+        code.Sprintf("Id-%d", i);
+        insertStmt->BindText(4, code.c_str(), IECSqlBinder::MakeCopy::No);
+
+        ECInstanceKey newKey;
+        ASSERT_EQ(ECSqlStepStatus::Done, insertStmt->Step(newKey));
+        insertStmt->Reset();
+        insertStmt->ClearBindings();
+
+        for (CachedECSqlStatementPtr& updateStmt : updateStmts)
+            {
+            updateStmt->BindText(1, s_textVal, IECSqlBinder::MakeCopy::No);
+            updateStmt->BindInt64(2, s_int64Val);
+            updateStmt->BindDouble(3, s_doubleVal);
+            updateStmt->BindId(4, newKey.GetECInstanceId());
+            ASSERT_EQ(ECSqlStepStatus::Done, updateStmt->Step());
+            updateStmt->Reset();
+            updateStmt->ClearBindings();
+            }
+        }
+
+    timer.Stop();
+    CommitAndLogTiming(timer, "Insert & Update sub props", TEST_DETAILS);
+    }
+//--------------------------------------------------------------------------------------
+// @bsimethod                                   Krischan.Eberle                  06/15
+//+---------------+---------------+---------------+---------------+---------------+------
+TEST_F(PerformanceElementTestFixture, ElementInsertInDbWithSingleInsertApproachNamedParameters)
+    {
+    SetupProject(L"3dMetricGeneral.idgndb", L"ElementInsertPerformanceSingleInsertNamedParams.idgndb", BeSQLite::Db::OpenMode::ReadWrite);
+    ASSERT_EQ(SUCCESS, ImportTestSchema());
+
+    PhysicalModelPtr model = CreatePhysicalModel();
+    ASSERT_TRUE(model != nullptr);
+    DgnModelId modelId = model->GetModelId();
+    ASSERT_TRUE(modelId.IsValid());
+
+    StopWatch timer(true);
+    Utf8String code;
+    for (int i = 0; i < s_instanceCount; i++)
+        {
+        //Call GetPreparedECSqlStatement for each instance (instead of once before) to insert as this is closer to the real world scenario
+        CachedECSqlStatementPtr insertStmt = m_db->GetPreparedECSqlStatement("INSERT INTO ts.Element4 (ModelId,CategoryId,CodeAuthorityId,Code,"
+                                                                             "Prop1_1,Prop1_2,Prop1_3,"
+                                                                             "Prop2_1,Prop2_2,Prop2_3,"
+                                                                             "Prop3_1,Prop3_2,Prop3_3,"
+                                                                             "Prop4_1,Prop4_2,Prop4_3) "
+                                                                             "VALUES (:modelid,:catid,:authorityid,:code,"
+                                                                             ":p11,:p12,:p13,"
+                                                                             ":p21,:p22,:p23,"
+                                                                             ":p31,:p32,:p33,"
+                                                                             ":p41,:p42,:p43)");
+        ASSERT_TRUE(insertStmt != nullptr);
+
+        CachedECSqlStatement& stmt = *insertStmt;
+
+        stmt.BindId(stmt.GetParameterIndex("modelid"), modelId);
+        stmt.BindId(stmt.GetParameterIndex("catid"), s_catId);
+        stmt.BindId(stmt.GetParameterIndex("authorityid"), s_codeAuthorityId);
+        code.Sprintf("Id-%d", i);
+        stmt.BindText(stmt.GetParameterIndex("code"), code.c_str(), IECSqlBinder::MakeCopy::No);
+
+        stmt.BindText(stmt.GetParameterIndex("p11"), s_textVal, IECSqlBinder::MakeCopy::No);
+        stmt.BindInt64(stmt.GetParameterIndex("p12"), s_int64Val);
+        stmt.BindDouble(stmt.GetParameterIndex("p13"), s_doubleVal);
+
+        stmt.BindText(stmt.GetParameterIndex("p21"), s_textVal, IECSqlBinder::MakeCopy::No);
+        stmt.BindInt64(stmt.GetParameterIndex("p22"), s_int64Val);
+        stmt.BindDouble(stmt.GetParameterIndex("p23"), s_doubleVal);
+
+        stmt.BindText(stmt.GetParameterIndex("p31"), s_textVal, IECSqlBinder::MakeCopy::No);
+        stmt.BindInt64(stmt.GetParameterIndex("p32"), s_int64Val);
+        stmt.BindDouble(stmt.GetParameterIndex("p33"), s_doubleVal);
+
+        stmt.BindText(stmt.GetParameterIndex("p41"), s_textVal, IECSqlBinder::MakeCopy::No);
+        stmt.BindInt64(stmt.GetParameterIndex("p42"), s_int64Val);
+        stmt.BindDouble(stmt.GetParameterIndex("p43"), s_doubleVal);
+
+        ASSERT_EQ(ECSqlStepStatus::Done, stmt.Step());
+
+        stmt.Reset();
+        stmt.ClearBindings();
+        }
+
+    timer.Stop();
+    CommitAndLogTiming(timer, "Single Insert (named parameters)", TEST_DETAILS);
+    }
+