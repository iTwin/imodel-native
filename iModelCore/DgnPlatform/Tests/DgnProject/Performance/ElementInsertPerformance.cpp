--- conflicted
+++ resolved
@@ -1,637 +1,332 @@
-/*--------------------------------------------------------------------------------------+
-|
-|  Copyright (c) Bentley Systems, Incorporated. All rights reserved.
-|
-+--------------------------------------------------------------------------------------*/
-#include "PerformanceTestFixture.h"
-#include "PerformanceElementsCRUDTests.h"
-#include <array>
-<<<<<<< HEAD
-
-//=======================================================================================
-// @bsiclass                                                     Krischan.Eberle      06/15
-//=======================================================================================
-struct PerformanceElementTestFixture : public DgnDbTestFixture
-    {
-    protected:
-        static const CodeSpecId s_codeSpecId;
-        static const int s_instanceCount = 50000;
-        static Utf8CP const s_textVal;
-        static const int64_t s_int64Val = 20000000LL;
-        static const double s_doubleVal;
-        Utf8CP const s_testSchemaXml =
-            "<ECSchema schemaName=\"TestSchema\" nameSpacePrefix=\"ts\" version=\"1.0\" xmlns=\"http://www.bentley.com/schemas/Bentley.ECXML.2.0\">"
-            "  <ECSchemaReference name = 'BisCore' version = '01.00' prefix = 'bis' />"
-            "  <ECClass typeName='Element1' >"
-            "    <ECCustomAttributes>"
-            "       <ClassHasHandler xmlns=\"BisCore.01.00\" />"
-            "    </ECCustomAttributes>"
-            "    <BaseClass>bis:PhysicalElement</BaseClass>"
-            "    <ECProperty propertyName='Prop1_1' typeName='string' />"
-            "    <ECProperty propertyName='Prop1_2' typeName='long' />"
-            "    <ECProperty propertyName='Prop1_3' typeName='double' />"
-            "  </ECClass>"
-            "  <ECClass typeName='Element2' >"
-            "    <ECCustomAttributes>"
-            "       <ClassHasHandler xmlns=\"BisCore.01.00\" />"
-            "    </ECCustomAttributes>"
-            "    <BaseClass>Element1</BaseClass>"
-            "    <ECProperty propertyName='Prop2_1' typeName='string' />"
-            "    <ECProperty propertyName='Prop2_2' typeName='long' />"
-            "    <ECProperty propertyName='Prop2_3' typeName='double' />"
-            "  </ECClass>"
-            "  <ECClass typeName='Element3' >"
-            "    <ECCustomAttributes>"
-            "       <ClassHasHandler xmlns=\"BisCore.01.00\" />"
-            "    </ECCustomAttributes>"
-            "    <BaseClass>Element2</BaseClass>"
-            "    <ECProperty propertyName='Prop3_1' typeName='string' />"
-            "    <ECProperty propertyName='Prop3_2' typeName='long' />"
-            "    <ECProperty propertyName='Prop3_3' typeName='double' />"
-            "  </ECClass>"
-            "  <ECClass typeName='Element4' >"
-            "    <ECCustomAttributes>"
-            "       <ClassHasHandler xmlns=\"BisCore.01.00\" />"
-            "    </ECCustomAttributes>"
-            "    <BaseClass>Element3</BaseClass>"
-            "    <ECProperty propertyName='Prop4_1' typeName='string' />"
-            "    <ECProperty propertyName='Prop4_2' typeName='long' />"
-            "    <ECProperty propertyName='Prop4_3' typeName='double' />"
-            "  </ECClass>"
-            "  <ECClass typeName='Element4b' >"
-            "    <ECCustomAttributes>"
-            "       <ClassHasHandler xmlns=\"BisCore.01.00\" />"
-            "    </ECCustomAttributes>"
-            "    <BaseClass>Element3</BaseClass>"
-            "    <ECProperty propertyName='Prop4b_1' typeName='string' />"
-            "    <ECProperty propertyName='Prop4b_2' typeName='long' />"
-            "    <ECProperty propertyName='Prop4b_3' typeName='double' />"
-            "    <ECProperty propertyName='Prop4b_4' typeName='point3d' />"
-            "  </ECClass>"
-            "  <ECClass typeName='SimpleElement'>"
-            "    <ECCustomAttributes>"
-            "       <ClassHasHandler xmlns=\"BisCore.01.00\" />"
-            "    </ECCustomAttributes>"
-            "    <BaseClass>bis:Element</BaseClass>"
-            "  </ECClass>"
-            "</ECSchema>";
-
-        BentleyStatus ImportTestSchema() const;
-    };
-
-//static
-const CodeSpecId PerformanceElementTestFixture::s_codeSpecId = CodeSpecId((uint64_t) 1);
-Utf8CP const PerformanceElementTestFixture::s_textVal = "bla bla";
-const double PerformanceElementTestFixture::s_doubleVal = -3.1415;
-
-//--------------------------------------------------------------------------------------
-// @bsimethod                                   Krischan.Eberle                  06/15
-//+---------------+---------------+---------------+---------------+---------------+------
-BentleyStatus PerformanceElementTestFixture::ImportTestSchema() const
-    {
-    ECN::ECSchemaReadContextPtr schemaContext = ECN::ECSchemaReadContext::CreateContext();
-    schemaContext->AddSchemaLocater(m_db->GetSchemaLocater());
-
-    BeFileName searchDir;
-    BeTest::GetHost().GetDgnPlatformAssetsDirectory(searchDir);
-    searchDir.AppendToPath(L"ECSchemas").AppendToPath(L"Dgn");
-    schemaContext->AddSchemaPath(searchDir.GetName());
-
-    ECN::ECSchemaPtr schema = nullptr;
-    if (ECN::SchemaReadStatus::Success != ECN::ECSchema::ReadFromXmlString(schema, s_testSchemaXml, *schemaContext))
-        return ERROR;
-
-    if (SchemaStatus::Success != m_db->ImportSchemas(schemaContext->GetCache().GetSchemas()))
-        return ERROR;
-
-    m_db->SaveChanges();
-    return SUCCESS;
-    }
-
-//--------------------------------------------------------------------------------------
-// @bsimethod                                   Krischan.Eberle                  06/15
-//+---------------+---------------+---------------+---------------+---------------+------
-TEST_F(PerformanceElementTestFixture, ElementInsertInDbWithSingleInsertApproach)
-    {
-    SetupSeedProject();
-    ASSERT_EQ(SUCCESS, ImportTestSchema());
-
-    PhysicalModelPtr model = DgnDbTestUtils::InsertPhysicalModel(*m_db, "Instances");
-    DgnModelId modelId = model->GetModelId();
-    ASSERT_TRUE(modelId.IsValid());
-
-    DgnCategoryId catid = DgnDbTestUtils::InsertSpatialCategory(*m_db, TEST_NAME);
-
-    StopWatch timer(true);
-
-    Utf8String code;
-    for (int i = 0; i < s_instanceCount; i++)
-        {
-        //Call GetPreparedECSqlStatement for each instance (instead of once before) to insert as this is closer to the real world scenario
-        CachedECSqlStatementPtr insertStmt = m_db->GetPreparedECSqlStatement("INSERT INTO ts.Element4 (ECInstanceId,Model.Id,CodeSpec.Id,CodeValue,CodeScope,Category.Id,"
-                                                                             "Prop1_1,Prop1_2,Prop1_3,"
-                                                                             "Prop2_1,Prop2_2,Prop2_3,"
-                                                                             "Prop3_1,Prop3_2,Prop3_3,"
-                                                                             "Prop4_1,Prop4_2,Prop4_3) "
-                                                                             "VALUES (?,?,?,?,'',?,?,?,?,?,?,?,?,?,?,?,?,?)");
-        ASSERT_TRUE(insertStmt != nullptr);
-        CachedECSqlStatement& stmt = *insertStmt;
-
-        const ECInstanceId id((uint64_t) (i + 100));
-        stmt.BindId(1, id);
-        stmt.BindId(2, modelId);
-        stmt.BindId(3, s_codeSpecId);
-        code.Sprintf("Id-%d", i);
-        stmt.BindText(4, code.c_str(), IECSqlBinder::MakeCopy::No);
-        stmt.BindId(5, catid);
-
-        stmt.BindText(6, s_textVal, IECSqlBinder::MakeCopy::No);
-        stmt.BindInt64(7, s_int64Val);
-        stmt.BindDouble(8, s_doubleVal);
-
-        stmt.BindText(9, s_textVal, IECSqlBinder::MakeCopy::No);
-        stmt.BindInt64(10, s_int64Val);
-        stmt.BindDouble(11, s_doubleVal);
-
-        stmt.BindText(12, s_textVal, IECSqlBinder::MakeCopy::No);
-        stmt.BindInt64(13, s_int64Val);
-        stmt.BindDouble(14, s_doubleVal);
-
-        stmt.BindText(15, s_textVal, IECSqlBinder::MakeCopy::No);
-        stmt.BindInt64(16, s_int64Val);
-        stmt.BindDouble(17, s_doubleVal);
-
-        ASSERT_EQ(BE_SQLITE_DONE, stmt.Step());
-
-        stmt.Reset();
-        stmt.ClearBindings();
-        }
-
-    timer.Stop();
-    LOGTODB(TEST_DETAILS, timer.GetElapsedSeconds(), s_instanceCount, "Single Insert (numeric parameters)");
-    }
-
-
-//--------------------------------------------------------------------------------------
-// @bsimethod                                   Krischan.Eberle                  06/15
-//+---------------+---------------+---------------+---------------+---------------+------
-TEST_F(PerformanceElementTestFixture, ElementInsertInDbWithInsertUpdateApproach)
-    {
-    SetupSeedProject();
-    ASSERT_EQ(SUCCESS, ImportTestSchema());
-
-    PhysicalModelPtr model = DgnDbTestUtils::InsertPhysicalModel(*m_db, "Instances");
-    DgnModelId modelId = model->GetModelId();
-    ASSERT_TRUE(modelId.IsValid());
-
-    DgnCategoryId catid = DgnDbTestUtils::InsertSpatialCategory(*m_db, TEST_NAME);
-
-    StopWatch timer(true);
-
-    Utf8String code;
-    for (int i = 0; i < s_instanceCount; i++)
-        {
-        //Call GetPreparedECSqlStatement for each instance (instead of once before) to insert as this is closer to the real world scenario
-        CachedECSqlStatementPtr insertStmt = m_db->GetPreparedECSqlStatement("INSERT INTO ts.Element4 (ECInstanceId,Model.Id,CodeSpec.Id,CodeValue,CodeScope, Category.Id) VALUES (?,?,?,?,'',?)");
-        ASSERT_TRUE(insertStmt != nullptr);
-
-        std::vector<CachedECSqlStatementPtr> updateStmts;
-        CachedECSqlStatementPtr updateStmt = m_db->GetPreparedECSqlStatement("UPDATE ONLY ts.Element1 SET Prop1_1 = ?, Prop1_2 = ?, Prop1_3 = ? WHERE ECInstanceId=?");
-        ASSERT_TRUE(updateStmt != nullptr);
-        updateStmts.push_back(updateStmt);
-
-        updateStmt = m_db->GetPreparedECSqlStatement("UPDATE ONLY ts.Element2 SET Prop2_1 = ?, Prop2_2 = ?, Prop2_3 = ? WHERE ECInstanceId=?");
-        ASSERT_TRUE(updateStmt != nullptr);
-        updateStmts.push_back(updateStmt);
-
-        updateStmt = m_db->GetPreparedECSqlStatement("UPDATE ONLY ts.Element3 SET Prop3_1 = ?, Prop3_2 = ?, Prop3_3 = ? WHERE ECInstanceId=?");
-        ASSERT_TRUE(updateStmt != nullptr);
-        updateStmts.push_back(updateStmt);
-
-        updateStmt = m_db->GetPreparedECSqlStatement("UPDATE ONLY ts.Element4 SET Prop4_1 = ?, Prop4_2 = ?, Prop4_3 = ? WHERE ECInstanceId=?");
-        ASSERT_TRUE(updateStmt != nullptr);
-        updateStmts.push_back(updateStmt);
-
-        const ECInstanceId id((uint64_t) (i + 100));
-        insertStmt->BindId(1, id);
-        insertStmt->BindId(2, modelId);
-        insertStmt->BindId(3, s_codeSpecId);
-        code.Sprintf("Id-%d", i);
-        insertStmt->BindText(4, code.c_str(), IECSqlBinder::MakeCopy::No);
-
-        insertStmt->BindId(5, catid);
-
-        ECInstanceKey newKey;
-        ASSERT_EQ(BE_SQLITE_DONE, insertStmt->Step(newKey));
-        insertStmt->Reset();
-        insertStmt->ClearBindings();
-        m_db->SaveChanges();//Save changes to Db otherwise Update operations will simply be performed In-Memory
-
-        for (CachedECSqlStatementPtr& updateStmt : updateStmts)
-            {
-            updateStmt->BindText(1, s_textVal, IECSqlBinder::MakeCopy::No);
-            updateStmt->BindInt64(2, s_int64Val);
-            updateStmt->BindDouble(3, s_doubleVal);
-            updateStmt->BindId(4, newKey.GetInstanceId());
-            ASSERT_EQ(BE_SQLITE_DONE, updateStmt->Step());
-            updateStmt->Reset();
-            updateStmt->ClearBindings();
-            }
-        }
-
-    timer.Stop();
-    LOGTODB(TEST_DETAILS, timer.GetElapsedSeconds(), s_instanceCount, "Insert and Update sub props");
-    }
-
-//--------------------------------------------------------------------------------------
-// @bsimethod                                   Krischan.Eberle                  06/15
-//+---------------+---------------+---------------+---------------+---------------+------
-TEST_F(PerformanceElementTestFixture, ElementInsertInDbWithSingleInsertApproachNamedParameters)
-    {
-    SetupSeedProject();
-    ASSERT_EQ(SUCCESS, ImportTestSchema());
-
-    PhysicalModelPtr model = DgnDbTestUtils::InsertPhysicalModel(*m_db, "Instances");
-    DgnModelId modelId = model->GetModelId();
-    ASSERT_TRUE(modelId.IsValid());
-
-    DgnCategoryId catid = DgnDbTestUtils::InsertSpatialCategory(*m_db, TEST_NAME);
-
-    StopWatch timer(true);
-    Utf8String code;
-    for (int i = 0; i < s_instanceCount; i++)
-        {
-        //Call GetPreparedECSqlStatement for each instance (instead of once before) to insert as this is closer to the real world scenario
-        CachedECSqlStatementPtr insertStmt = m_db->GetPreparedECSqlStatement("INSERT INTO ts.Element4 (ECInstanceId,Model.Id,CodeSpec.Id,CodeValue,CodeScope,Category.Id,"
-                                                                             "Prop1_1,Prop1_2,Prop1_3,"
-                                                                             "Prop2_1,Prop2_2,Prop2_3,"
-                                                                             "Prop3_1,Prop3_2,Prop3_3,"
-                                                                             "Prop4_1,Prop4_2,Prop4_3) "
-                                                                             "VALUES (:ecinstanceid,:modelid,:codespecid,:code,'',:categoryid,"
-                                                                             ":p11,:p12,:p13,"
-                                                                             ":p21,:p22,:p23,"
-                                                                             ":p31,:p32,:p33,"
-                                                                             ":p41,:p42,:p43)");
-        ASSERT_TRUE(insertStmt != nullptr);
-
-        CachedECSqlStatement& stmt = *insertStmt;
-
-        const ECInstanceId id((uint64_t) (i + 100));
-        stmt.BindId(stmt.GetParameterIndex("ecinstanceid"), id);
-        stmt.BindId(stmt.GetParameterIndex("modelid"), modelId);
-        stmt.BindId(stmt.GetParameterIndex("codespecid"), s_codeSpecId);
-        code.Sprintf("Id-%d", i);
-        stmt.BindText(stmt.GetParameterIndex("code"), code.c_str(), IECSqlBinder::MakeCopy::No);
-        stmt.BindId(stmt.GetParameterIndex("categoryid"), catid);
-
-        stmt.BindText(stmt.GetParameterIndex("p11"), s_textVal, IECSqlBinder::MakeCopy::No);
-        stmt.BindInt64(stmt.GetParameterIndex("p12"), s_int64Val);
-        stmt.BindDouble(stmt.GetParameterIndex("p13"), s_doubleVal);
-
-        stmt.BindText(stmt.GetParameterIndex("p21"), s_textVal, IECSqlBinder::MakeCopy::No);
-        stmt.BindInt64(stmt.GetParameterIndex("p22"), s_int64Val);
-        stmt.BindDouble(stmt.GetParameterIndex("p23"), s_doubleVal);
-
-        stmt.BindText(stmt.GetParameterIndex("p31"), s_textVal, IECSqlBinder::MakeCopy::No);
-        stmt.BindInt64(stmt.GetParameterIndex("p32"), s_int64Val);
-        stmt.BindDouble(stmt.GetParameterIndex("p33"), s_doubleVal);
-
-        stmt.BindText(stmt.GetParameterIndex("p41"), s_textVal, IECSqlBinder::MakeCopy::No);
-        stmt.BindInt64(stmt.GetParameterIndex("p42"), s_int64Val);
-        stmt.BindDouble(stmt.GetParameterIndex("p43"), s_doubleVal);
-
-        ASSERT_EQ(BE_SQLITE_DONE, stmt.Step());
-
-        stmt.Reset();
-        stmt.ClearBindings();
-        }
-
-    timer.Stop();
-    LOGTODB(TEST_DETAILS, timer.GetElapsedSeconds(), s_instanceCount, "Single Insert (named parameters)");
-    }
-=======
->>>>>>> 6783e70c
-
-struct PerformanceElementsTests : PerformanceElementsCRUDTestFixture
-    {
-    enum class Op
-        {
-        Select,
-        Insert,
-        Update,
-        Delete
-        };
-
-    static std::vector<Utf8String> GetClasses()
-        {
-        std::vector<Utf8String> classes;
-        classes.push_back(PERF_TEST_PERFELEMENT_CLASS_NAME);
-        classes.push_back(PERF_TEST_PERFELEMENTSUB1_CLASS_NAME);
-        classes.push_back(PERF_TEST_PERFELEMENTSUB2_CLASS_NAME);
-        classes.push_back(PERF_TEST_PERFELEMENTSUB3_CLASS_NAME);
-        return classes;
-        }
-    static std::array<int, 3> GetInitalInstanceCount()
-        {
-        return  {10000, 100000, 1000000};
-        }
-    static std::array<int, 3> GetOpCount() { return  {1000, 2000, 3000}; }
-    void Execute(Op op)
-        {
-        //WaitForUserInput();
-        for (int initalInstanceCount : GetInitalInstanceCount())
-            {
-            if (initalInstanceCount <= 0)
-                continue;
-
-            for (int opCount : GetOpCount())
-                {
-                if (opCount <= 0)
-                    continue;
-
-                for (Utf8StringCR perfClass : GetClasses())
-                    {
-                    if (perfClass.empty())
-                        continue;
-
-                    if (op == Op::Select)
-                        ApiSelectTime(perfClass.c_str(), initalInstanceCount, opCount);
-                    else if (op == Op::Insert)
-                        ApiInsertTime(perfClass.c_str(), initalInstanceCount, opCount);
-                    else if (op == Op::Update)
-                        ApiUpdateTime(perfClass.c_str(), initalInstanceCount, opCount);
-                    else if (op == Op::Delete)
-                        ApiDeleteTime(perfClass.c_str(), initalInstanceCount, opCount);
-                    else
-                        {
-                        ASSERT_TRUE(false);
-                        }
-                    }
-                }
-
-            //printf("%s\n", GetDbSettings().c_str());
-            }
-        }
-    };
-
-#if 0
-//---------------------------------------------------------------------------------------
-// @bsimethod                                   Shaun.Sewall                    10/2016
-//---------------------------------------------------------------------------------------
-TEST_F(PerformanceElementsTests, ElementsInsertStrategies)
-    {
-    ApiInsertTime(PERF_TEST_PERFELEMENTSUB3_CLASS_NAME, 0, 500 * 1000 + 0, false, 0); // null FederationGuid, sequential IDs
-    ApiInsertTime(PERF_TEST_PERFELEMENTSUB3_CLASS_NAME, 0, 500 * 1000 + 1, true, 0); // random FederationGuid, sequential IDs
-    ApiInsertTime(PERF_TEST_PERFELEMENTSUB3_CLASS_NAME, 0, 500 * 1000 + 2, false, 1); // null FederationGuid, time-based IDs
-    ApiInsertTime(PERF_TEST_PERFELEMENTSUB3_CLASS_NAME, 0, 500 * 1000 + 3, true, 1); // random FederationGuid, time-based IDs
-    ApiInsertTime(PERF_TEST_PERFELEMENTSUB3_CLASS_NAME, 0, 500 * 1000 + 4, false, 2); // null FederationGuid, alternating briefcase IDs
-    ApiInsertTime(PERF_TEST_PERFELEMENTSUB3_CLASS_NAME, 0, 500 * 1000 + 5, true, 2); // random FederationGuid, alternating briefcase IDs
-    }
-#endif
-
-//Pragma("cache_size=200000");
-//Pragma("temp_store=MEMORY");
-
-/*---------------------------------------------------------------------------------**//**
-// @betest                                     Affan.Khan                       10/2017
-+---------------+---------------+---------------+---------------+---------------+------*/
-TEST_F(PerformanceElementsTests, ElementsInsert) { Execute(Op::Insert); }
-/*---------------------------------------------------------------------------------**//**
-// @betest                                     Affan.Khan                       10/2017
-+---------------+---------------+---------------+---------------+---------------+------*/
-TEST_F(PerformanceElementsTests, ElementsRead)   { Execute(Op::Select); }
-/*---------------------------------------------------------------------------------**//**
-// @betest                                     Affan.Khan                       10/2017
-+---------------+---------------+---------------+---------------+---------------+------*/
-TEST_F(PerformanceElementsTests, ElementsUpdate) { Execute(Op::Update); }
-/*---------------------------------------------------------------------------------**//**
-// @betest                                     Affan.Khan                       10/2017
-+---------------+---------------+---------------+---------------+---------------+------*/
-TEST_F(PerformanceElementsTests, ElementsDelete) { Execute(Op::Delete); }
-
-#define CACHE_SPILL Pragma ("cache_spill = off")
-#define CACHE_SIZE  Pragma (SqlPrintfString ("cache_size = %d", 300000));
-
-/*---------------------------------------------------------------------------------**//**
-// @betest                                     Affan.Khan                       10/2017
-+---------------+---------------+---------------+---------------+---------------+------*/
-TEST_F(PerformanceElementsTests, ServerElementsInsert) 
-    { 
-    CACHE_SPILL;
-    CACHE_SIZE;
-    Execute(Op::Insert); 
-    }
-
-/*---------------------------------------------------------------------------------**//**
-// @betest                                     Affan.Khan                       10/2017
-+---------------+---------------+---------------+---------------+---------------+------*/
-TEST_F(PerformanceElementsTests, ServerElementsRead)   
-    { 
-    CACHE_SPILL;
-    CACHE_SIZE;
-    Execute(Op::Select);
-    }
-
-/*---------------------------------------------------------------------------------**//**
-// @betest                                     Affan.Khan                       10/2017
-+---------------+---------------+---------------+---------------+---------------+------*/
-TEST_F(PerformanceElementsTests, ServerElementsUpdate) 
-    { 
-    CACHE_SPILL;
-    CACHE_SIZE;
-    Execute(Op::Update);
-    }
-
-/*---------------------------------------------------------------------------------**//**
-// @betest                                     Affan.Khan                       10/2017
-+---------------+---------------+---------------+---------------+---------------+------*/
-TEST_F(PerformanceElementsTests, ServerElementsDelete) 
-    { 
-    CACHE_SPILL;
-    CACHE_SIZE;
-    Execute(Op::Delete);
-    }
-
-
-/*---------------------------------------------------------------------------------**//**
-// @beClass                                     Maha Nasir                       05/2018
-+---------------+---------------+---------------+---------------+---------------+------*/
-struct PerformanceFixtureCRUD : PerformanceElementsCRUDTestFixture
-    {
-    enum class Op
-        {
-        Select,
-        Insert,
-        Update,
-        Delete
-        };
-
-    static std::vector<Utf8String> GetClasses()
-        {
-        std::vector<Utf8String> classes;
-        classes.push_back(PERF_TEST_PERFELEMENT_CLASS_NAME);
-        classes.push_back(PERF_TEST_PERFELEMENTSUB1_CLASS_NAME);
-        classes.push_back(PERF_TEST_PERFELEMENTSUB2_CLASS_NAME);
-        classes.push_back(PERF_TEST_PERFELEMENTSUB3_CLASS_NAME);
-        return classes;
-        }
-
-    /*---------------------------------------------------------------------------------**//**
-    //                                    Maha Nasir                       05/2018
-    +---------------+---------------+---------------+---------------+---------------+------*/
-
-    void Execute(Op op, int percentageOfInitialCount, int initalInstanceCount)
-        {
-
-        ASSERT_NE(0, initalInstanceCount) << "InitialCount should be greater than zero for the test to execute.";
-
-        ASSERT_NE(0, percentageOfInitialCount) << "Percentage of the initial count should not be zero.";
-
-        //Calculating the %age of the initial count to be used as OperationCount
-        int opCount = initalInstanceCount * percentageOfInitialCount / 100;
-
-        for (Utf8StringCR perfClass : GetClasses())
-            {
-            if (perfClass.empty())
-                continue;
-
-            if (op == Op::Select)
-                ApiSelectTime(perfClass.c_str(), initalInstanceCount, opCount);
-            else if (op == Op::Insert)
-                ApiInsertTime(perfClass.c_str(), initalInstanceCount, opCount);
-            else if (op == Op::Update)
-                ApiUpdateTime(perfClass.c_str(), initalInstanceCount, opCount);
-            else if (op == Op::Delete)
-                ApiDeleteTime(perfClass.c_str(), initalInstanceCount, opCount);
-            else
-                {
-                ASSERT_TRUE(false);
-                }
-            }
-
-        }
-
-    /*---------------------------------------------------------------------------------**//**
-    //                                     Maha Nasir                       05/2018
-    +---------------+---------------+---------------+---------------+---------------+------*/
-    void ParseJsonAndRunTest(BeFileName jsonFilePath, Op op)
-        {
-        BeFile file;
-        if (BeFileStatus::Success != file.Open(jsonFilePath.c_str(), BeFileAccess::Read))
-            return;
-
-        ByteStream byteStream;
-        if (BeFileStatus::Success != file.ReadEntireFile(byteStream))
-            return;
-
-        Utf8String json((Utf8CP)byteStream.GetData(), byteStream.GetSize());
-        file.Close();
-
-        Json::Reader reader;
-        Json::Value value;
-
-        if (reader.Parse(json, value))
-            {
-            auto requirements = value["CrudTestRequirement"];
-
-            for (auto iter : requirements)
-                {
-                auto InitialCount = iter["InitialCount"].asInt();
-                for (auto percentage : iter["InitialCountPercentage"])
-                    {
-                    switch (op) {
-
-                        case Op::Insert:
-                            Execute(Op::Insert, percentage.asInt(), InitialCount);
-                            break;
-
-                        case Op::Delete:
-                            Execute(Op::Delete, percentage.asInt(), InitialCount);
-                            break;
-
-                        case Op::Select:
-                            Execute(Op::Select, percentage.asInt(), InitialCount);
-                            break;
-
-                        case Op::Update:
-                            Execute(Op::Update, percentage.asInt(), InitialCount);
-                            break;
-
-                        default:
-                            printf("Invalid operation.");
-                        }
-                    }
-                }
-            }
-        }
-
-    };
-
-
-/*---------------------------------------------------------------------------------**//**
-// @betest                                     Maha Nasir                       05/2018
-+---------------+---------------+---------------+---------------+---------------+------*/
-TEST_F(PerformanceFixtureCRUD, ElementsInsert)
-    {
-    WString jsonFile;
-    jsonFile.Sprintf(L"ElementCrud.json");
-
-    BeFileName jsonFilePath;
-    BeTest::GetHost().GetDgnPlatformAssetsDirectory(jsonFilePath);
-    jsonFilePath.AppendToPath(L"PerformanceTestData");
-    jsonFilePath.AppendToPath(jsonFile.c_str());
-    ASSERT_TRUE(jsonFilePath.DoesPathExist());
-
-    ParseJsonAndRunTest(jsonFilePath, Op::Insert);
-    }
-
-/*---------------------------------------------------------------------------------**//**
-// @betest                                     Maha Nasir                       05/2018
-+---------------+---------------+---------------+---------------+---------------+------*/
-TEST_F(PerformanceFixtureCRUD, ElementsDelete)
-    {
-    WString jsonFile;
-    jsonFile.Sprintf(L"ElementCrud.json");
-
-    BeFileName jsonFilePath;
-    BeTest::GetHost().GetDgnPlatformAssetsDirectory(jsonFilePath);
-    jsonFilePath.AppendToPath(L"PerformanceTestData");
-    jsonFilePath.AppendToPath(jsonFile.c_str());
-    ASSERT_TRUE(jsonFilePath.DoesPathExist());
-
-    ParseJsonAndRunTest(jsonFilePath, Op::Delete);
-    }
-
-/*---------------------------------------------------------------------------------**//**
-// @betest                                     Maha Nasir                       05/2018
-+---------------+---------------+---------------+---------------+---------------+------*/
-TEST_F(PerformanceFixtureCRUD, ElementsUpdate)
-    {
-    WString jsonFile;
-    jsonFile.Sprintf(L"ElementCrud.json");
-
-    BeFileName jsonFilePath;
-    BeTest::GetHost().GetDgnPlatformAssetsDirectory(jsonFilePath);
-    jsonFilePath.AppendToPath(L"PerformanceTestData");
-    jsonFilePath.AppendToPath(jsonFile.c_str());
-    ASSERT_TRUE(jsonFilePath.DoesPathExist());
-
-    ParseJsonAndRunTest(jsonFilePath, Op::Update);
-    }
-
-/*---------------------------------------------------------------------------------**//**
-// @betest                                     Maha Nasir                       05/2018
-+---------------+---------------+---------------+---------------+---------------+------*/
-TEST_F(PerformanceFixtureCRUD, ElementsSelect)
-    {
-    WString jsonFile;
-    jsonFile.Sprintf(L"ElementCrud.json");
-
-    BeFileName jsonFilePath;
-    BeTest::GetHost().GetDgnPlatformAssetsDirectory(jsonFilePath);
-    jsonFilePath.AppendToPath(L"PerformanceTestData");
-    jsonFilePath.AppendToPath(jsonFile.c_str());
-    ASSERT_TRUE(jsonFilePath.DoesPathExist());
-
-    ParseJsonAndRunTest(jsonFilePath, Op::Select);
-    }
+/*--------------------------------------------------------------------------------------+
+|
+|  Copyright (c) Bentley Systems, Incorporated. All rights reserved.
+|
++--------------------------------------------------------------------------------------*/
+#include "PerformanceTestFixture.h"
+#include "PerformanceElementsCRUDTests.h"
+#include <array>
+
+struct PerformanceElementsTests : PerformanceElementsCRUDTestFixture
+    {
+    enum class Op
+        {
+        Select,
+        Insert,
+        Update,
+        Delete
+        };
+
+    static std::vector<Utf8String> GetClasses()
+        {
+        std::vector<Utf8String> classes;
+        classes.push_back(PERF_TEST_PERFELEMENT_CLASS_NAME);
+        classes.push_back(PERF_TEST_PERFELEMENTSUB1_CLASS_NAME);
+        classes.push_back(PERF_TEST_PERFELEMENTSUB2_CLASS_NAME);
+        classes.push_back(PERF_TEST_PERFELEMENTSUB3_CLASS_NAME);
+        return classes;
+        }
+    static std::array<int, 3> GetInitalInstanceCount()
+        {
+        return  {10000, 100000, 1000000};
+        }
+    static std::array<int, 3> GetOpCount() { return  {1000, 2000, 3000}; }
+    void Execute(Op op)
+        {
+        //WaitForUserInput();
+        for (int initalInstanceCount : GetInitalInstanceCount())
+            {
+            if (initalInstanceCount <= 0)
+                continue;
+
+            for (int opCount : GetOpCount())
+                {
+                if (opCount <= 0)
+                    continue;
+
+                for (Utf8StringCR perfClass : GetClasses())
+                    {
+                    if (perfClass.empty())
+                        continue;
+
+                    if (op == Op::Select)
+                        ApiSelectTime(perfClass.c_str(), initalInstanceCount, opCount);
+                    else if (op == Op::Insert)
+                        ApiInsertTime(perfClass.c_str(), initalInstanceCount, opCount);
+                    else if (op == Op::Update)
+                        ApiUpdateTime(perfClass.c_str(), initalInstanceCount, opCount);
+                    else if (op == Op::Delete)
+                        ApiDeleteTime(perfClass.c_str(), initalInstanceCount, opCount);
+                    else
+                        {
+                        ASSERT_TRUE(false);
+                        }
+                    }
+                }
+
+            //printf("%s\n", GetDbSettings().c_str());
+            }
+        }
+    };
+
+#if 0
+//---------------------------------------------------------------------------------------
+// @bsimethod                                   Shaun.Sewall                    10/2016
+//---------------------------------------------------------------------------------------
+TEST_F(PerformanceElementsTests, ElementsInsertStrategies)
+    {
+    ApiInsertTime(PERF_TEST_PERFELEMENTSUB3_CLASS_NAME, 0, 500 * 1000 + 0, false, 0); // null FederationGuid, sequential IDs
+    ApiInsertTime(PERF_TEST_PERFELEMENTSUB3_CLASS_NAME, 0, 500 * 1000 + 1, true, 0); // random FederationGuid, sequential IDs
+    ApiInsertTime(PERF_TEST_PERFELEMENTSUB3_CLASS_NAME, 0, 500 * 1000 + 2, false, 1); // null FederationGuid, time-based IDs
+    ApiInsertTime(PERF_TEST_PERFELEMENTSUB3_CLASS_NAME, 0, 500 * 1000 + 3, true, 1); // random FederationGuid, time-based IDs
+    ApiInsertTime(PERF_TEST_PERFELEMENTSUB3_CLASS_NAME, 0, 500 * 1000 + 4, false, 2); // null FederationGuid, alternating briefcase IDs
+    ApiInsertTime(PERF_TEST_PERFELEMENTSUB3_CLASS_NAME, 0, 500 * 1000 + 5, true, 2); // random FederationGuid, alternating briefcase IDs
+    }
+#endif
+
+//Pragma("cache_size=200000");
+//Pragma("temp_store=MEMORY");
+
+/*---------------------------------------------------------------------------------**//**
+// @betest                                     Affan.Khan                       10/2017
++---------------+---------------+---------------+---------------+---------------+------*/
+TEST_F(PerformanceElementsTests, ElementsInsert) { Execute(Op::Insert); }
+/*---------------------------------------------------------------------------------**//**
+// @betest                                     Affan.Khan                       10/2017
++---------------+---------------+---------------+---------------+---------------+------*/
+TEST_F(PerformanceElementsTests, ElementsRead)   { Execute(Op::Select); }
+/*---------------------------------------------------------------------------------**//**
+// @betest                                     Affan.Khan                       10/2017
++---------------+---------------+---------------+---------------+---------------+------*/
+TEST_F(PerformanceElementsTests, ElementsUpdate) { Execute(Op::Update); }
+/*---------------------------------------------------------------------------------**//**
+// @betest                                     Affan.Khan                       10/2017
++---------------+---------------+---------------+---------------+---------------+------*/
+TEST_F(PerformanceElementsTests, ElementsDelete) { Execute(Op::Delete); }
+
+#define CACHE_SPILL Pragma ("cache_spill = off")
+#define CACHE_SIZE  Pragma (SqlPrintfString ("cache_size = %d", 300000));
+
+/*---------------------------------------------------------------------------------**//**
+// @betest                                     Affan.Khan                       10/2017
++---------------+---------------+---------------+---------------+---------------+------*/
+TEST_F(PerformanceElementsTests, ServerElementsInsert) 
+    { 
+    CACHE_SPILL;
+    CACHE_SIZE;
+    Execute(Op::Insert); 
+    }
+
+/*---------------------------------------------------------------------------------**//**
+// @betest                                     Affan.Khan                       10/2017
++---------------+---------------+---------------+---------------+---------------+------*/
+TEST_F(PerformanceElementsTests, ServerElementsRead)   
+    { 
+    CACHE_SPILL;
+    CACHE_SIZE;
+    Execute(Op::Select);
+    }
+
+/*---------------------------------------------------------------------------------**//**
+// @betest                                     Affan.Khan                       10/2017
++---------------+---------------+---------------+---------------+---------------+------*/
+TEST_F(PerformanceElementsTests, ServerElementsUpdate) 
+    { 
+    CACHE_SPILL;
+    CACHE_SIZE;
+    Execute(Op::Update);
+    }
+
+/*---------------------------------------------------------------------------------**//**
+// @betest                                     Affan.Khan                       10/2017
++---------------+---------------+---------------+---------------+---------------+------*/
+TEST_F(PerformanceElementsTests, ServerElementsDelete) 
+    { 
+    CACHE_SPILL;
+    CACHE_SIZE;
+    Execute(Op::Delete);
+    }
+
+
+/*---------------------------------------------------------------------------------**//**
+// @beClass                                     Maha Nasir                       05/2018
++---------------+---------------+---------------+---------------+---------------+------*/
+struct PerformanceFixtureCRUD : PerformanceElementsCRUDTestFixture
+    {
+    enum class Op
+        {
+        Select,
+        Insert,
+        Update,
+        Delete
+        };
+
+    static std::vector<Utf8String> GetClasses()
+        {
+        std::vector<Utf8String> classes;
+        classes.push_back(PERF_TEST_PERFELEMENT_CLASS_NAME);
+        classes.push_back(PERF_TEST_PERFELEMENTSUB1_CLASS_NAME);
+        classes.push_back(PERF_TEST_PERFELEMENTSUB2_CLASS_NAME);
+        classes.push_back(PERF_TEST_PERFELEMENTSUB3_CLASS_NAME);
+        return classes;
+        }
+
+    /*---------------------------------------------------------------------------------**//**
+    //                                    Maha Nasir                       05/2018
+    +---------------+---------------+---------------+---------------+---------------+------*/
+
+    void Execute(Op op, int percentageOfInitialCount, int initalInstanceCount)
+        {
+
+        ASSERT_NE(0, initalInstanceCount) << "InitialCount should be greater than zero for the test to execute.";
+
+        ASSERT_NE(0, percentageOfInitialCount) << "Percentage of the initial count should not be zero.";
+
+        //Calculating the %age of the initial count to be used as OperationCount
+        int opCount = initalInstanceCount * percentageOfInitialCount / 100;
+
+        for (Utf8StringCR perfClass : GetClasses())
+            {
+            if (perfClass.empty())
+                continue;
+
+            if (op == Op::Select)
+                ApiSelectTime(perfClass.c_str(), initalInstanceCount, opCount);
+            else if (op == Op::Insert)
+                ApiInsertTime(perfClass.c_str(), initalInstanceCount, opCount);
+            else if (op == Op::Update)
+                ApiUpdateTime(perfClass.c_str(), initalInstanceCount, opCount);
+            else if (op == Op::Delete)
+                ApiDeleteTime(perfClass.c_str(), initalInstanceCount, opCount);
+            else
+                {
+                ASSERT_TRUE(false);
+                }
+            }
+
+        }
+
+    /*---------------------------------------------------------------------------------**//**
+    //                                     Maha Nasir                       05/2018
+    +---------------+---------------+---------------+---------------+---------------+------*/
+    void ParseJsonAndRunTest(BeFileName jsonFilePath, Op op)
+        {
+        BeFile file;
+        if (BeFileStatus::Success != file.Open(jsonFilePath.c_str(), BeFileAccess::Read))
+            return;
+
+        ByteStream byteStream;
+        if (BeFileStatus::Success != file.ReadEntireFile(byteStream))
+            return;
+
+        Utf8String json((Utf8CP)byteStream.GetData(), byteStream.GetSize());
+        file.Close();
+
+        Json::Reader reader;
+        Json::Value value;
+
+        if (reader.Parse(json, value))
+            {
+            auto requirements = value["CrudTestRequirement"];
+
+            for (auto iter : requirements)
+                {
+                auto InitialCount = iter["InitialCount"].asInt();
+                for (auto percentage : iter["InitialCountPercentage"])
+                    {
+                    switch (op) {
+
+                        case Op::Insert:
+                            Execute(Op::Insert, percentage.asInt(), InitialCount);
+                            break;
+
+                        case Op::Delete:
+                            Execute(Op::Delete, percentage.asInt(), InitialCount);
+                            break;
+
+                        case Op::Select:
+                            Execute(Op::Select, percentage.asInt(), InitialCount);
+                            break;
+
+                        case Op::Update:
+                            Execute(Op::Update, percentage.asInt(), InitialCount);
+                            break;
+
+                        default:
+                            printf("Invalid operation.");
+                        }
+                    }
+                }
+            }
+        }
+
+    };
+
+
+/*---------------------------------------------------------------------------------**//**
+// @betest                                     Maha Nasir                       05/2018
++---------------+---------------+---------------+---------------+---------------+------*/
+TEST_F(PerformanceFixtureCRUD, ElementsInsert)
+    {
+    WString jsonFile;
+    jsonFile.Sprintf(L"ElementCrud.json");
+
+    BeFileName jsonFilePath;
+    BeTest::GetHost().GetDgnPlatformAssetsDirectory(jsonFilePath);
+    jsonFilePath.AppendToPath(L"PerformanceTestData");
+    jsonFilePath.AppendToPath(jsonFile.c_str());
+    ASSERT_TRUE(jsonFilePath.DoesPathExist());
+
+    ParseJsonAndRunTest(jsonFilePath, Op::Insert);
+    }
+
+/*---------------------------------------------------------------------------------**//**
+// @betest                                     Maha Nasir                       05/2018
++---------------+---------------+---------------+---------------+---------------+------*/
+TEST_F(PerformanceFixtureCRUD, ElementsDelete)
+    {
+    WString jsonFile;
+    jsonFile.Sprintf(L"ElementCrud.json");
+
+    BeFileName jsonFilePath;
+    BeTest::GetHost().GetDgnPlatformAssetsDirectory(jsonFilePath);
+    jsonFilePath.AppendToPath(L"PerformanceTestData");
+    jsonFilePath.AppendToPath(jsonFile.c_str());
+    ASSERT_TRUE(jsonFilePath.DoesPathExist());
+
+    ParseJsonAndRunTest(jsonFilePath, Op::Delete);
+    }
+
+/*---------------------------------------------------------------------------------**//**
+// @betest                                     Maha Nasir                       05/2018
++---------------+---------------+---------------+---------------+---------------+------*/
+TEST_F(PerformanceFixtureCRUD, ElementsUpdate)
+    {
+    WString jsonFile;
+    jsonFile.Sprintf(L"ElementCrud.json");
+
+    BeFileName jsonFilePath;
+    BeTest::GetHost().GetDgnPlatformAssetsDirectory(jsonFilePath);
+    jsonFilePath.AppendToPath(L"PerformanceTestData");
+    jsonFilePath.AppendToPath(jsonFile.c_str());
+    ASSERT_TRUE(jsonFilePath.DoesPathExist());
+
+    ParseJsonAndRunTest(jsonFilePath, Op::Update);
+    }
+
+/*---------------------------------------------------------------------------------**//**
+// @betest                                     Maha Nasir                       05/2018
++---------------+---------------+---------------+---------------+---------------+------*/
+TEST_F(PerformanceFixtureCRUD, ElementsSelect)
+    {
+    WString jsonFile;
+    jsonFile.Sprintf(L"ElementCrud.json");
+
+    BeFileName jsonFilePath;
+    BeTest::GetHost().GetDgnPlatformAssetsDirectory(jsonFilePath);
+    jsonFilePath.AppendToPath(L"PerformanceTestData");
+    jsonFilePath.AppendToPath(jsonFile.c_str());
+    ASSERT_TRUE(jsonFilePath.DoesPathExist());
+
+    ParseJsonAndRunTest(jsonFilePath, Op::Select);
+    }