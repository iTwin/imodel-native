/*--------------------------------------------------------------------------------------+
|
|  $Source: Tests/DgnProject/Performance/ElementInsertPerformance.cpp $
|
|  $Copyright: (c) 2015 Bentley Systems, Incorporated. All rights reserved. $
|
+--------------------------------------------------------------------------------------*/

#include <DgnPlatform/DgnPlatformApi.h>
#include <Bentley/BeTest.h>
#include <Bentley/BeTimeUtilities.h>
#include <ECDb/ECDbApi.h>
#include "PerformanceTestFixture.h"
#include "..\TestFixture\DgnDbTestFixtures.h"

USING_NAMESPACE_BENTLEY_DGNPLATFORM
USING_NAMESPACE_BENTLEY_SQLITE
USING_NAMESPACE_BENTLEY_SQLITE_EC
USING_DGNDB_UNIT_TESTS_NAMESPACE

<<<<<<< HEAD
#define TMTEST_SCHEMA_NAME                               "DgnPlatformTest"
#define TMTEST_SCHEMA_NAMEW                             L"DgnPlatformTest"
#define TMTEST_TEST_ELEMENT_CLASS_NAME                   "TestElement"
#define TMTEST_TEST_ELEMENT_DRIVES_ELEMENT_CLASS_NAME    "TestElementDrivesElement"
#define TMTEST_TEST_ELEMENT_TestElementProperty         L"TestElementProperty"
#define TMTEST_TEST_ITEM_CLASS_NAME                       "TestItem"
#define TMTEST_TEST_ITEM_TestItemProperty               L"TestItemProperty"
#define TMTEST_TEST_ITEM_TestItemPropertyA               "TestItemProperty"


namespace {

static bool s_ptShouldFail;

//=======================================================================================
//! A test IDgnElementDependencyHandler
// @bsiclass                                                     Sam.Wilson      01/15
//=======================================================================================
struct PTHandler : DgnPlatform::DgnElementDependencyHandler
{
    DOMAINHANDLER_DECLARE_MEMBERS(TMTEST_TEST_ELEMENT_DRIVES_ELEMENT_CLASS_NAME, PTHandler, DgnPlatform::DgnDomain::Handler, )

    bvector<EC::ECInstanceId> m_relIds;

    virtual void _GetLocalizedDescription(Utf8StringR descr, uint32_t desiredLength) override { descr = "The PT rule"; }

    void _OnRootChanged(DgnDbR db, BeSQLite::EC::ECInstanceId relationshipId, DgnElementId source, DgnElementId target, TxnSummaryR summary) override
    {
        if (s_ptShouldFail)
            summary.ReportError(*new TxnSummary::ValidationError(TxnSummary::ValidationError::Severity::Warning, "PT failed"));
        m_relIds.push_back(relationshipId);
    }

    void Clear() { m_relIds.clear(); }
};

HANDLER_DEFINE_MEMBERS(PTHandler)

struct PTShouldFail
{
    PTShouldFail() { s_ptShouldFail = true; }
    ~PTShouldFail() { s_ptShouldFail = false; }
};

struct PTestElementHandler;

//=======================================================================================
//! A test Element
// @bsiclass                                                     Sam.Wilson      04/15
//=======================================================================================
struct PTestElement : DgnPlatform::PhysicalElement
{
    DEFINE_T_SUPER(DgnPlatform::PhysicalElement)

private:
    friend struct PTestElementHandler;

    PTestElement(CreateParams const& params) : T_Super(params) {}
};

//---------------------------------------------------------------------------------------
// @bsimethod                                                   BentleySystems
//---------------------------------------------------------------------------------------
static CurveVectorPtr computeShape()
{
    static const double PLANE_LEN = 100;

    DPoint3d pts[6];
    pts[0] = DPoint3d::From(-PLANE_LEN, -PLANE_LEN);
    pts[1] = DPoint3d::From(+PLANE_LEN, -PLANE_LEN);
    pts[2] = DPoint3d::From(+PLANE_LEN, +PLANE_LEN);
    pts[3] = DPoint3d::From(-PLANE_LEN, +PLANE_LEN);
    pts[4] = pts[0];
    pts[5] = pts[0];
    pts[5].z = 1;

    return CurveVector::CreateLinear(pts, _countof(pts), CurveVector::BOUNDARY_TYPE_Open);
}

//=======================================================================================
//! A test ElementHandler
// @bsiclass                                                     Sam.Wilson      01/15
//=======================================================================================
struct PTestElementHandler : dgn_ElementHandler::Element
{
    ELEMENTHANDLER_DECLARE_MEMBERS("TestElement", PTestElement, PTestElementHandler, dgn_ElementHandler::Element, )


    ECN::ECClassCP GetTestElementECClass(DgnDbR db)
    {
        return db.Schemas().GetECClass(TMTEST_SCHEMA_NAME, TMTEST_TEST_ELEMENT_CLASS_NAME);
    }

    DgnElementKey InsertElement(DgnDbR db, DgnModelId mid, DgnCategoryId categoryId, Utf8CP elementCode)
    {
        DgnModelP model = db.Models().GetModel(mid);
        DgnElementPtr testElement = PTestElementHandler::Create(PTestElement::CreateParams(*model, DgnClassId(GetTestElementECClass(db)->GetId()), categoryId, Placement3d(), elementCode));
        GeometricElementP geomElem = const_cast<GeometricElementP>(testElement->ToGeometricElement());

        ElementGeometryBuilderPtr builder = ElementGeometryBuilder::CreateWorld(*geomElem);

        builder->Append(*computeShape());

        if (SUCCESS != builder->SetGeomStreamAndPlacement(*geomElem))
            return DgnElementKey();

        return db.Elements().Insert(*testElement)->GetElementKey();
    }

    DgnDbStatus DeleteElement(DgnDbR db, DgnElementId eid)
    {
        return db.Elements().Delete(eid);
    }
};

HANDLER_DEFINE_MEMBERS(PTestElementHandler)

=======
>>>>>>> 1025e17c
//=======================================================================================
//! Test Fixtrue for tests
// @bsiclass                                                     Majd.Uddin      06/15
//=======================================================================================
struct PerformanceElementItem : public DgnDbTestFixture
{
public:
    PerformanceTestingFrameWork     m_testObj;

};

/*---------------------------------------------------------------------------------**//**
* Test to measure time of Insert, Select, Update and Delete of an Element Item
* @bsimethod                                    Majd.Uddin      05/15
+---------------+---------------+---------------+---------------+---------------+------*/
TEST_F(PerformanceElementItem, CRUD)
{
    //Read from ecdb: the start, maximum and increment number to run the test
    int startCount = m_testObj.getStartNum();
    int maxCount = m_testObj.getEndNum();
    int increment = m_testObj.getIncrement();

    StopWatch elementTimer("Insert Element", false);

    SetupProject(L"3dMetricGeneral.idgndb", L"ElementInsertPerformanceTests.idgndb", BeSQLite::Db::OPEN_ReadWrite);

    int counter;
    double elementTime, elementItemTime, selectTime, updateTime, deleteTime, deleteElementTime;
    for (counter = startCount; counter <= maxCount; counter = counter + increment)
    {
        elementTime = elementItemTime = selectTime = updateTime = deleteTime = deleteElementTime = 0.0;
        for (int i = 1; i <= counter; i++)
        {
            //First insert the Element
            elementTimer.Start();
            auto key1 = InsertElement(Utf8PrintfString("E%d", i));
            //m_db->SaveChanges();
            elementTimer.Stop();
            elementTime = elementTime + elementTimer.GetElapsedSeconds();

            EXPECT_TRUE(key1.GetElementId().IsValid());
            GeometricElementCPtr el = m_db->Elements().GetElement(key1.GetElementId())->ToGeometricElement();
            EXPECT_TRUE(el != nullptr);
            EXPECT_EQ(&el->GetElementHandler(), &TestElementHandler::GetHandler());

            // ECSQL to add ElementItem
            elementTimer.Start();
            EXPECT_TRUE(InsertElementItem(el->GetElementId(), L"Test"));
            //m_db->SaveChanges();
            elementTimer.Stop();
            elementItemTime = elementItemTime + elementTimer.GetElapsedSeconds();

            //Time to select a single ElementItem
            elementTimer.Start();
            EXPECT_TRUE(SelectElementItem(el->GetElementId()));
            //m_db->SaveChanges();
            elementTimer.Stop();
            selectTime = selectTime + elementTimer.GetElapsedSeconds();

            //Now Update data and measure time for Update
            elementTimer.Start();
            EXPECT_TRUE(UpdateElementItem(el->GetElementId(), L"Test - New"));
            //m_db->SaveChanges();
            elementTimer.Stop();
            updateTime = updateTime + elementTimer.GetElapsedSeconds();

            //Now delete data and measure time for Delete
            elementTimer.Start();
            EXPECT_TRUE(DeleteElementItem(el->GetElementId()));
            //m_db->SaveChanges();
            elementTimer.Stop();
            deleteTime = deleteTime + elementTimer.GetElapsedSeconds();

            //Now delete the Element
            elementTimer.Start();
            EXPECT_EQ(DgnDbStatus::Success, TestElementHandler::GetHandler().DeleteElement(*m_db, el->GetElementId()));
            //m_db->SaveChanges();
            elementTimer.Stop();
            deleteElementTime = deleteElementTime + elementTimer.GetElapsedSeconds();

        }
        //m_db->SaveChanges();

        //Write results to Db for analysis
        m_testObj.writeTodb(elementTime, "ElementCRUDPerformance,InsertElementItem_Element", "", counter);
        m_testObj.writeTodb(elementItemTime, "ElementCRUDPerformance,InsertElementItem_Item", "", counter);
        m_testObj.writeTodb(elementTime + elementItemTime, "ElementCRUDPerformance,InsertElementItem_Total", "", counter);
        m_testObj.writeTodb(selectTime, "ElementCRUDPerformance,SelectSignleElementItem", "", counter);
        m_testObj.writeTodb(updateTime, "ElementCRUDPerformance,UpdateElementItem", "", counter);
        m_testObj.writeTodb(deleteTime, "ElementCRUDPerformance,DeleteElementItem", "", counter);
        m_testObj.writeTodb(deleteElementTime, "ElementCRUDPerformance,DeleteElement", "", counter);
        m_testObj.writeTodb(deleteTime + deleteElementTime, "ElementCRUDPerformance,DeleteElementItem_Total", "", counter);

    }

}

<|MERGE_RESOLUTION|>--- conflicted
+++ resolved
@@ -1,237 +1,117 @@
-/*--------------------------------------------------------------------------------------+
-|
-|  $Source: Tests/DgnProject/Performance/ElementInsertPerformance.cpp $
-|
-|  $Copyright: (c) 2015 Bentley Systems, Incorporated. All rights reserved. $
-|
-+--------------------------------------------------------------------------------------*/
-
-#include <DgnPlatform/DgnPlatformApi.h>
-#include <Bentley/BeTest.h>
-#include <Bentley/BeTimeUtilities.h>
-#include <ECDb/ECDbApi.h>
-#include "PerformanceTestFixture.h"
-#include "..\TestFixture\DgnDbTestFixtures.h"
-
-USING_NAMESPACE_BENTLEY_DGNPLATFORM
-USING_NAMESPACE_BENTLEY_SQLITE
-USING_NAMESPACE_BENTLEY_SQLITE_EC
-USING_DGNDB_UNIT_TESTS_NAMESPACE
-
-<<<<<<< HEAD
-#define TMTEST_SCHEMA_NAME                               "DgnPlatformTest"
-#define TMTEST_SCHEMA_NAMEW                             L"DgnPlatformTest"
-#define TMTEST_TEST_ELEMENT_CLASS_NAME                   "TestElement"
-#define TMTEST_TEST_ELEMENT_DRIVES_ELEMENT_CLASS_NAME    "TestElementDrivesElement"
-#define TMTEST_TEST_ELEMENT_TestElementProperty         L"TestElementProperty"
-#define TMTEST_TEST_ITEM_CLASS_NAME                       "TestItem"
-#define TMTEST_TEST_ITEM_TestItemProperty               L"TestItemProperty"
-#define TMTEST_TEST_ITEM_TestItemPropertyA               "TestItemProperty"
-
-
-namespace {
-
-static bool s_ptShouldFail;
-
-//=======================================================================================
-//! A test IDgnElementDependencyHandler
-// @bsiclass                                                     Sam.Wilson      01/15
-//=======================================================================================
-struct PTHandler : DgnPlatform::DgnElementDependencyHandler
-{
-    DOMAINHANDLER_DECLARE_MEMBERS(TMTEST_TEST_ELEMENT_DRIVES_ELEMENT_CLASS_NAME, PTHandler, DgnPlatform::DgnDomain::Handler, )
-
-    bvector<EC::ECInstanceId> m_relIds;
-
-    virtual void _GetLocalizedDescription(Utf8StringR descr, uint32_t desiredLength) override { descr = "The PT rule"; }
-
-    void _OnRootChanged(DgnDbR db, BeSQLite::EC::ECInstanceId relationshipId, DgnElementId source, DgnElementId target, TxnSummaryR summary) override
-    {
-        if (s_ptShouldFail)
-            summary.ReportError(*new TxnSummary::ValidationError(TxnSummary::ValidationError::Severity::Warning, "PT failed"));
-        m_relIds.push_back(relationshipId);
-    }
-
-    void Clear() { m_relIds.clear(); }
-};
-
-HANDLER_DEFINE_MEMBERS(PTHandler)
-
-struct PTShouldFail
-{
-    PTShouldFail() { s_ptShouldFail = true; }
-    ~PTShouldFail() { s_ptShouldFail = false; }
-};
-
-struct PTestElementHandler;
-
-//=======================================================================================
-//! A test Element
-// @bsiclass                                                     Sam.Wilson      04/15
-//=======================================================================================
-struct PTestElement : DgnPlatform::PhysicalElement
-{
-    DEFINE_T_SUPER(DgnPlatform::PhysicalElement)
-
-private:
-    friend struct PTestElementHandler;
-
-    PTestElement(CreateParams const& params) : T_Super(params) {}
-};
-
-//---------------------------------------------------------------------------------------
-// @bsimethod                                                   BentleySystems
-//---------------------------------------------------------------------------------------
-static CurveVectorPtr computeShape()
-{
-    static const double PLANE_LEN = 100;
-
-    DPoint3d pts[6];
-    pts[0] = DPoint3d::From(-PLANE_LEN, -PLANE_LEN);
-    pts[1] = DPoint3d::From(+PLANE_LEN, -PLANE_LEN);
-    pts[2] = DPoint3d::From(+PLANE_LEN, +PLANE_LEN);
-    pts[3] = DPoint3d::From(-PLANE_LEN, +PLANE_LEN);
-    pts[4] = pts[0];
-    pts[5] = pts[0];
-    pts[5].z = 1;
-
-    return CurveVector::CreateLinear(pts, _countof(pts), CurveVector::BOUNDARY_TYPE_Open);
-}
-
-//=======================================================================================
-//! A test ElementHandler
-// @bsiclass                                                     Sam.Wilson      01/15
-//=======================================================================================
-struct PTestElementHandler : dgn_ElementHandler::Element
-{
-    ELEMENTHANDLER_DECLARE_MEMBERS("TestElement", PTestElement, PTestElementHandler, dgn_ElementHandler::Element, )
-
-
-    ECN::ECClassCP GetTestElementECClass(DgnDbR db)
-    {
-        return db.Schemas().GetECClass(TMTEST_SCHEMA_NAME, TMTEST_TEST_ELEMENT_CLASS_NAME);
-    }
-
-    DgnElementKey InsertElement(DgnDbR db, DgnModelId mid, DgnCategoryId categoryId, Utf8CP elementCode)
-    {
-        DgnModelP model = db.Models().GetModel(mid);
-        DgnElementPtr testElement = PTestElementHandler::Create(PTestElement::CreateParams(*model, DgnClassId(GetTestElementECClass(db)->GetId()), categoryId, Placement3d(), elementCode));
-        GeometricElementP geomElem = const_cast<GeometricElementP>(testElement->ToGeometricElement());
-
-        ElementGeometryBuilderPtr builder = ElementGeometryBuilder::CreateWorld(*geomElem);
-
-        builder->Append(*computeShape());
-
-        if (SUCCESS != builder->SetGeomStreamAndPlacement(*geomElem))
-            return DgnElementKey();
-
-        return db.Elements().Insert(*testElement)->GetElementKey();
-    }
-
-    DgnDbStatus DeleteElement(DgnDbR db, DgnElementId eid)
-    {
-        return db.Elements().Delete(eid);
-    }
-};
-
-HANDLER_DEFINE_MEMBERS(PTestElementHandler)
-
-=======
->>>>>>> 1025e17c
-//=======================================================================================
-//! Test Fixtrue for tests
-// @bsiclass                                                     Majd.Uddin      06/15
-//=======================================================================================
-struct PerformanceElementItem : public DgnDbTestFixture
-{
-public:
-    PerformanceTestingFrameWork     m_testObj;
-
-};
-
-/*---------------------------------------------------------------------------------**//**
-* Test to measure time of Insert, Select, Update and Delete of an Element Item
-* @bsimethod                                    Majd.Uddin      05/15
-+---------------+---------------+---------------+---------------+---------------+------*/
-TEST_F(PerformanceElementItem, CRUD)
-{
-    //Read from ecdb: the start, maximum and increment number to run the test
-    int startCount = m_testObj.getStartNum();
-    int maxCount = m_testObj.getEndNum();
-    int increment = m_testObj.getIncrement();
-
-    StopWatch elementTimer("Insert Element", false);
-
-    SetupProject(L"3dMetricGeneral.idgndb", L"ElementInsertPerformanceTests.idgndb", BeSQLite::Db::OPEN_ReadWrite);
-
-    int counter;
-    double elementTime, elementItemTime, selectTime, updateTime, deleteTime, deleteElementTime;
-    for (counter = startCount; counter <= maxCount; counter = counter + increment)
-    {
-        elementTime = elementItemTime = selectTime = updateTime = deleteTime = deleteElementTime = 0.0;
-        for (int i = 1; i <= counter; i++)
-        {
-            //First insert the Element
-            elementTimer.Start();
-            auto key1 = InsertElement(Utf8PrintfString("E%d", i));
-            //m_db->SaveChanges();
-            elementTimer.Stop();
-            elementTime = elementTime + elementTimer.GetElapsedSeconds();
-
-            EXPECT_TRUE(key1.GetElementId().IsValid());
-            GeometricElementCPtr el = m_db->Elements().GetElement(key1.GetElementId())->ToGeometricElement();
-            EXPECT_TRUE(el != nullptr);
-            EXPECT_EQ(&el->GetElementHandler(), &TestElementHandler::GetHandler());
-
-            // ECSQL to add ElementItem
-            elementTimer.Start();
-            EXPECT_TRUE(InsertElementItem(el->GetElementId(), L"Test"));
-            //m_db->SaveChanges();
-            elementTimer.Stop();
-            elementItemTime = elementItemTime + elementTimer.GetElapsedSeconds();
-
-            //Time to select a single ElementItem
-            elementTimer.Start();
-            EXPECT_TRUE(SelectElementItem(el->GetElementId()));
-            //m_db->SaveChanges();
-            elementTimer.Stop();
-            selectTime = selectTime + elementTimer.GetElapsedSeconds();
-
-            //Now Update data and measure time for Update
-            elementTimer.Start();
-            EXPECT_TRUE(UpdateElementItem(el->GetElementId(), L"Test - New"));
-            //m_db->SaveChanges();
-            elementTimer.Stop();
-            updateTime = updateTime + elementTimer.GetElapsedSeconds();
-
-            //Now delete data and measure time for Delete
-            elementTimer.Start();
-            EXPECT_TRUE(DeleteElementItem(el->GetElementId()));
-            //m_db->SaveChanges();
-            elementTimer.Stop();
-            deleteTime = deleteTime + elementTimer.GetElapsedSeconds();
-
-            //Now delete the Element
-            elementTimer.Start();
-            EXPECT_EQ(DgnDbStatus::Success, TestElementHandler::GetHandler().DeleteElement(*m_db, el->GetElementId()));
-            //m_db->SaveChanges();
-            elementTimer.Stop();
-            deleteElementTime = deleteElementTime + elementTimer.GetElapsedSeconds();
-
-        }
-        //m_db->SaveChanges();
-
-        //Write results to Db for analysis
-        m_testObj.writeTodb(elementTime, "ElementCRUDPerformance,InsertElementItem_Element", "", counter);
-        m_testObj.writeTodb(elementItemTime, "ElementCRUDPerformance,InsertElementItem_Item", "", counter);
-        m_testObj.writeTodb(elementTime + elementItemTime, "ElementCRUDPerformance,InsertElementItem_Total", "", counter);
-        m_testObj.writeTodb(selectTime, "ElementCRUDPerformance,SelectSignleElementItem", "", counter);
-        m_testObj.writeTodb(updateTime, "ElementCRUDPerformance,UpdateElementItem", "", counter);
-        m_testObj.writeTodb(deleteTime, "ElementCRUDPerformance,DeleteElementItem", "", counter);
-        m_testObj.writeTodb(deleteElementTime, "ElementCRUDPerformance,DeleteElement", "", counter);
-        m_testObj.writeTodb(deleteTime + deleteElementTime, "ElementCRUDPerformance,DeleteElementItem_Total", "", counter);
-
-    }
-
-}
-
+/*--------------------------------------------------------------------------------------+
+|
+|  $Source: Tests/DgnProject/Performance/ElementInsertPerformance.cpp $
+|
+|  $Copyright: (c) 2015 Bentley Systems, Incorporated. All rights reserved. $
+|
++--------------------------------------------------------------------------------------*/
+
+#include <DgnPlatform/DgnPlatformApi.h>
+#include <Bentley/BeTest.h>
+#include <Bentley/BeTimeUtilities.h>
+#include <ECDb/ECDbApi.h>
+#include "PerformanceTestFixture.h"
+#include "..\TestFixture\DgnDbTestFixtures.h"
+
+USING_NAMESPACE_BENTLEY_DGNPLATFORM
+USING_NAMESPACE_BENTLEY_SQLITE
+USING_NAMESPACE_BENTLEY_SQLITE_EC
+USING_DGNDB_UNIT_TESTS_NAMESPACE
+
+//=======================================================================================
+//! Test Fixtrue for tests
+// @bsiclass                                                     Majd.Uddin      06/15
+//=======================================================================================
+struct PerformanceElementItem : public DgnDbTestFixture
+{
+public:
+    PerformanceTestingFrameWork     m_testObj;
+
+};
+
+/*---------------------------------------------------------------------------------**//**
+* Test to measure time of Insert, Select, Update and Delete of an Element Item
+* @bsimethod                                    Majd.Uddin      05/15
++---------------+---------------+---------------+---------------+---------------+------*/
+TEST_F(PerformanceElementItem, CRUD)
+{
+    //Read from ecdb: the start, maximum and increment number to run the test
+    int startCount = m_testObj.getStartNum();
+    int maxCount = m_testObj.getEndNum();
+    int increment = m_testObj.getIncrement();
+
+    StopWatch elementTimer("Insert Element", false);
+
+    SetupProject(L"3dMetricGeneral.idgndb", L"ElementInsertPerformanceTests.idgndb", BeSQLite::Db::OPEN_ReadWrite);
+
+    int counter;
+    double elementTime, elementItemTime, selectTime, updateTime, deleteTime, deleteElementTime;
+    for (counter = startCount; counter <= maxCount; counter = counter + increment)
+    {
+        elementTime = elementItemTime = selectTime = updateTime = deleteTime = deleteElementTime = 0.0;
+        for (int i = 1; i <= counter; i++)
+        {
+            //First insert the Element
+            elementTimer.Start();
+            auto key1 = InsertElement(Utf8PrintfString("E%d", i));
+            //m_db->SaveChanges();
+            elementTimer.Stop();
+            elementTime = elementTime + elementTimer.GetElapsedSeconds();
+
+            EXPECT_TRUE(key1.GetElementId().IsValid());
+            GeometricElementCPtr el = m_db->Elements().GetElement(key1.GetElementId())->ToGeometricElement();
+            EXPECT_TRUE(el != nullptr);
+            EXPECT_EQ(&el->GetElementHandler(), &TestElementHandler::GetHandler());
+
+            // ECSQL to add ElementItem
+            elementTimer.Start();
+            EXPECT_TRUE(InsertElementItem(el->GetElementId(), L"Test"));
+            //m_db->SaveChanges();
+            elementTimer.Stop();
+            elementItemTime = elementItemTime + elementTimer.GetElapsedSeconds();
+
+            //Time to select a single ElementItem
+            elementTimer.Start();
+            EXPECT_TRUE(SelectElementItem(el->GetElementId()));
+            //m_db->SaveChanges();
+            elementTimer.Stop();
+            selectTime = selectTime + elementTimer.GetElapsedSeconds();
+
+            //Now Update data and measure time for Update
+            elementTimer.Start();
+            EXPECT_TRUE(UpdateElementItem(el->GetElementId(), L"Test - New"));
+            //m_db->SaveChanges();
+            elementTimer.Stop();
+            updateTime = updateTime + elementTimer.GetElapsedSeconds();
+
+            //Now delete data and measure time for Delete
+            elementTimer.Start();
+            EXPECT_TRUE(DeleteElementItem(el->GetElementId()));
+            //m_db->SaveChanges();
+            elementTimer.Stop();
+            deleteTime = deleteTime + elementTimer.GetElapsedSeconds();
+
+            //Now delete the Element
+            elementTimer.Start();
+            EXPECT_EQ(DgnDbStatus::Success, TestElementHandler::GetHandler().DeleteElement(*m_db, el->GetElementId()));
+            //m_db->SaveChanges();
+            elementTimer.Stop();
+            deleteElementTime = deleteElementTime + elementTimer.GetElapsedSeconds();
+
+        }
+        //m_db->SaveChanges();
+
+        //Write results to Db for analysis
+        m_testObj.writeTodb(elementTime, "ElementCRUDPerformance,InsertElementItem_Element", "", counter);
+        m_testObj.writeTodb(elementItemTime, "ElementCRUDPerformance,InsertElementItem_Item", "", counter);
+        m_testObj.writeTodb(elementTime + elementItemTime, "ElementCRUDPerformance,InsertElementItem_Total", "", counter);
+        m_testObj.writeTodb(selectTime, "ElementCRUDPerformance,SelectSignleElementItem", "", counter);
+        m_testObj.writeTodb(updateTime, "ElementCRUDPerformance,UpdateElementItem", "", counter);
+        m_testObj.writeTodb(deleteTime, "ElementCRUDPerformance,DeleteElementItem", "", counter);
+        m_testObj.writeTodb(deleteElementTime, "ElementCRUDPerformance,DeleteElement", "", counter);
+        m_testObj.writeTodb(deleteTime + deleteElementTime, "ElementCRUDPerformance,DeleteElementItem_Total", "", counter);
+
+    }
+
+}
+