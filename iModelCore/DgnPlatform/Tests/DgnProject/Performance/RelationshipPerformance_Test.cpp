/*--------------------------------------------------------------------------------------+
|
|  $Source: Tests/DgnProject/Performance/RelationshipPerformance_Test.cpp $
|
|  $Copyright: (c) 2015 Bentley Systems, Incorporated. All rights reserved. $
|
+--------------------------------------------------------------------------------------*/

//**** NOTE: This test needs to be ported to ECSqlStatement once DgnECPersistence was ported to ECSqlStatement ****

#include <DgnPlatform/DgnPlatformApi.h>
#include <Bentley/BeTest.h>
#include <UnitTests/BackDoor/DgnProject/BackDoor.h>
#include <DgnPlatform/DgnHandlers/ScopedDgnHost.h>
#include <Bentley/BeTimeUtilities.h>
#include <ECObjects/ECObjectsAPI.h>
#include <ECDb/ECDbApi.h>
#include <Logging/bentleylogging.h>
<<<<<<< HEAD
USING_NAMESPACE_BENTLEY_DGN
USING_NAMESPACE_EC
=======
USING_NAMESPACE_BENTLEY_DGNPLATFORM
USING_NAMESPACE_BENTLEY_EC
>>>>>>> 2e5cab4d
USING_NAMESPACE_BENTLEY_SQLITE
USING_NAMESPACE_BENTLEY_SQLITE_EC
USING_NAMESPACE_BENTLEY_LOGGING
USING_DGNDB_UNIT_TESTS_NAMESPACE

#define LOG (*BentleyApi::NativeLogging::LoggingManager::GetLogger (L"Performance"))

extern int GetSeedInstances (ECInstanceKeyMultiMap& instanceKeyMap, DgnDbR project, ECClassId ecClassId, Utf8CP ecSqlToGetInstanceIds);

#if defined (NEEDS_WORK_DGNITEM)
/*---------------------------------------------------------------------------------**//**
* @bsimethod                                   Ramanujam.Raman                   03/13
+---------------+---------------+---------------+---------------+---------------+------*/
TEST(Performance, Relationship_Retrieval_LinkTables)
    {
    ScopedDgnHost host;

    DgnDbTestDgnManager tdm (L"BGRSubset.i.idgndb"); // ConstructSim i-model - Note that this version is published as part of a Windows build
    DgnDbR project = *tdm.GetDgnProjectP();
    ECDbStoreCR ecDbStore = project.GetEC();

    ECClassP groupingComponentClass = NULL;
    ecDbStore.Schemas().GetECClass (groupingComponentClass, "CSimProductData", "GroupingComponent");
    ASSERT_TRUE (groupingComponentClass != NULL);

    // First run
    StopWatch sw (L"", false);
    DgnECPersistence dgnECPersistence (project);
    bset<ElementId> elementIds;
    sw.Start();
    ECInstanceKeyMultiMap seedInstanceKeyMap;
    GetSeedInstances (seedInstanceKeyMap, project, groupingComponentClass->GetId(), "SELECT ECInstanceId FROM CSimProductData.GroupingComponent WHERE Spool_Fabrication == 'Spool Shipped'");
    dgnECPersistence.FindElements (elementIds, seedInstanceKeyMap, UINT8_MAX);
    sw.Stop();
    size_t expectedSize = 721;
    ASSERT_EQ (expectedSize, elementIds.size());
    LOG.tracev (L"First run time taken: %lf, Number of children: %d", sw.GetElapsedSeconds(), elementIds.size());

    // Second run
    sw.Start();
    dgnECPersistence.FindElements (elementIds, seedInstanceKeyMap, UINT8_MAX);
    sw.Stop();
    ASSERT_EQ (expectedSize, elementIds.size());
    LOG.tracev (L"Second run time taken: %lf, Number of children: %d", sw.GetElapsedSeconds(), elementIds.size());

    // Average through more runs
    int numRuns = 100;
    sw.Start();
    for (int ii=0; ii<numRuns; ii++)
        {
        dgnECPersistence.FindElements (elementIds, seedInstanceKeyMap, UINT8_MAX);
        }
    sw.Stop();
    ASSERT_EQ (expectedSize, elementIds.size());
    double averageTime = sw.GetElapsedSeconds() / double (numRuns);
    LOG.tracev (L"Average time (over %d runs): %lf, Number of children: %d", numRuns, averageTime, elementIds.size());

    // Log previous best times
#ifndef NDEBUG
    double previousBestTime = 0.120672;
    LOG.tracev (L"Previous best time in DEBUG build (over %d runs): %lf, Number of children: %d", numRuns, previousBestTime, expectedSize);
#else
    double previousBestTime = 0.054084;
    LOG.tracev (L"Previous best time in RELEASE build (over %d runs): %lf, Number of children: %d", numRuns, previousBestTime, expectedSize);
#endif
    }
#endif

#if defined (DGNPLATFORM_HAVE_DGN_IMPORTER)
/*---------------------------------------------------------------------------------**//**
* @bsimethod                                   Ramanujam.Raman                   03/13
+---------------+---------------+---------------+---------------+---------------+------*/
TEST(Performance, Relationship_Import_LinkTables)
    {
    // Measure time taken to import
    ScopedDgnHost autoDgnHost;
    DgnDbPtr project;
    StopWatch sw (L"", false);
    sw.Start();
    DgnDbTestDgnManager::CreateProjectFromDgn (project, DgnDbTestDgnManager::GetOutputFilePath (L"BGRSubset.idgndb"), 
        DgnDbTestDgnManager::GetSeedFilePath (L"BGRSubset.i.dgn.v8")); // ConstructSim i-model
    sw.Stop();
    ASSERT_TRUE( project != NULL);
    double actualTime = sw.GetElapsedSeconds();
#ifndef NDEBUG
    LOG.tracev (L"Time to import in DEBUG build: %lf", actualTime);
    double previousBestTime = 14.231158;
    LOG.tracev (L"Historic time in DEBUG build (with minimal logging for performance): %lf", previousBestTime);
#else
    LOG.tracev (L"Time to import in RELEASE build: %lf", actualTime);
    double previousBestTime = 9.881749;
    LOG.tracev (L"Previous best time in RELEASE build (with minimal logging for performance): %lf", previousBestTime);
#endif

    // Validate imported dgndb
    ECClassP groupingComponentClass = NULL;
    project->Schemas().GetECClass (groupingComponentClass, "CSimProductData", "GroupingComponent");
    ECInstanceKeyMultiMap seedInstanceKeyMap;
    GetSeedInstances (seedInstanceKeyMap, project, groupingComponentClass->GetId(), "SELECT ECInstanceId FROM CSimProductData.GroupingComponent WHERE Spool_Fabrication == 'Spool Shipped'");
    DgnECPersistence dgnECPersistence (*project);
    bset<ElementId> elementIds;
    dgnECPersistence.FindElements (elementIds, seedInstanceKeyMap, UINT8_MAX);
    ASSERT_EQ (721, elementIds.size());
    }

#endif

#define TEST_WITH_LARGE_FILES 0
/* These tests have been commented out by default since their test files are just 
 * too large to include in CVS, and the tests are only run on local machines. 
 * Seems useful to keep the source in CVS to occasionally monitor for performance 
 * and regressions.*/

#ifdef TEST_WITH_LARGE_FILES

#if defined (NEEDS_WORK_DGNITEM)
/*---------------------------------------------------------------------------------**//**
* @bsimethod                                   Ramanujam.Raman                   03/13
+---------------+---------------+---------------+---------------+---------------+------*/
TEST(Performance, Relationship_ConstructSim)
    {
    ScopedDgnHost host;
    DgnDbTestDgnManager tdm (L"d:\\temp\\Graphite\\TestCases\\ByDiscipline\\ConstructSim\\BGRStatus.i.idgndb"); 

    DgnDbR project = *tdm.GetDgnProjectP();
    ECDbStoreCR ecDbStore = project.GetEC();

    // Prepare query
    ECClassP systemComponentClass = NULL;
    ecDbStore.Schemas().GetECClass (systemComponentClass, "CSimProductData", "SystemComponent");
    ASSERT_TRUE (systemComponentClass != NULL);

    // First run
    StopWatch sw (L"", false);
    DgnECPersistence dgnECPersistence (project);
    bset<ElementId> elementIds;
    sw.Start();
    ECInstanceKeyMultiMap seedInstanceKeyMap;
    GetSeedInstances (seedInstanceKeyMap, project, systemComponentClass->GetId(), "SELECT ECInstanceId FROM CSimProductData.SystemComponent WHERE Isometric_Release == 'ISO_IFC'");
    dgnECPersistence.FindElements (elementIds, seedInstanceKeyMap, UINT8_MAX);
    sw.Stop();
    LOG.tracev (L"First run time taken: %lf, Number of children: %d", sw.GetElapsedSeconds(), elementIds.size());
    ASSERT_EQ (16683, elementIds.size());

    // Second run
    //printf ("Start profiling. Press a key\n"); getchar();
    sw.Start();
    dgnECPersistence.FindElements (elementIds, seedInstanceKeyMap, UINT8_MAX);
    sw.Stop();
#ifndef NDEBUG
    LOG.tracev (L"Second run time taken: %lf, Number of children: %d", sw.GetElapsedSeconds(), elementIds.size());
    double previousBestTime = 2.011434;
    LOG.tracev (L"Previous best time in DEBUG build (with minimal logging for performance): %lf", previousBestTime);
#else
    LOG.tracev (L"Second run time taken: %lf, Number of children: %d", sw.GetElapsedSeconds(), elementIds.size());
    double previousBestTime = 1.110041;
    LOG.tracev (L"Previous best time in RELEASE build (with minimal logging for performance): %lf", previousBestTime);
#endif
    //printf ("End profiling. Press a key\n"); getchar();
    }

/*---------------------------------------------------------------------------------**//**
* @bsimethod                                   Ramanujam.Raman                   03/13
+---------------+---------------+---------------+---------------+---------------+------*/
TEST(Performance, Relationship_OpenPlant)
    {
    ScopedDgnHost host;
    DgnDbTestDgnManager tdm (L"d:\\temp\\Graphite\\TestCases\\ByDiscipline\\DeliveredSamples\\Hydrotreater Expansion.i.idgndb"); 

    DgnDbR project = *tdm.GetDgnProjectP();
    ECDbStoreCR ecDbStore = project.GetEC();

    // Prepare query
    ECClassP pipeClass = NULL;
    ecDbStore.Schemas().GetECClass (pipeClass, "OpenPlant_3D", "PIPE");
    ASSERT_TRUE (pipeClass != NULL);
    ECInstanceKeyMultiMap seedInstanceKeyMap;
    GetSeedInstances (seedInstanceKeyMap, project, pipeClass->GetId(), "SELECT ECInstanceId FROM OpenPlant_3D.PIPE WHERE LINENUMBER == '01-HCL-L3106-mEX-OPM'");
    
    // Get elements
    StopWatch sw (L"", false);
    DgnECPersistence dgnECPersistence (project);
    bset<ElementId> elementIds;
    sw.Start();
    BentleyStatus status = dgnECPersistence.FindElements (elementIds, seedInstanceKeyMap, UINT8_MAX);
    sw.Stop();
    LOG.tracev (L"First run time taken: %lf, Number of children: %d", sw.GetElapsedSeconds(), elementIds.size());
    ASSERT_EQ (7, elementIds.size());
    ASSERT_EQ (SUCCESS, status);
    }
#endif

#endif
<|MERGE_RESOLUTION|>--- conflicted
+++ resolved
@@ -1,218 +1,213 @@
-/*--------------------------------------------------------------------------------------+
-|
-|  $Source: Tests/DgnProject/Performance/RelationshipPerformance_Test.cpp $
-|
-|  $Copyright: (c) 2015 Bentley Systems, Incorporated. All rights reserved. $
-|
-+--------------------------------------------------------------------------------------*/
-
-//**** NOTE: This test needs to be ported to ECSqlStatement once DgnECPersistence was ported to ECSqlStatement ****
-
-#include <DgnPlatform/DgnPlatformApi.h>
-#include <Bentley/BeTest.h>
-#include <UnitTests/BackDoor/DgnProject/BackDoor.h>
-#include <DgnPlatform/DgnHandlers/ScopedDgnHost.h>
-#include <Bentley/BeTimeUtilities.h>
-#include <ECObjects/ECObjectsAPI.h>
-#include <ECDb/ECDbApi.h>
-#include <Logging/bentleylogging.h>
-<<<<<<< HEAD
-USING_NAMESPACE_BENTLEY_DGN
-USING_NAMESPACE_EC
-=======
-USING_NAMESPACE_BENTLEY_DGNPLATFORM
-USING_NAMESPACE_BENTLEY_EC
->>>>>>> 2e5cab4d
-USING_NAMESPACE_BENTLEY_SQLITE
-USING_NAMESPACE_BENTLEY_SQLITE_EC
-USING_NAMESPACE_BENTLEY_LOGGING
-USING_DGNDB_UNIT_TESTS_NAMESPACE
-
-#define LOG (*BentleyApi::NativeLogging::LoggingManager::GetLogger (L"Performance"))
-
-extern int GetSeedInstances (ECInstanceKeyMultiMap& instanceKeyMap, DgnDbR project, ECClassId ecClassId, Utf8CP ecSqlToGetInstanceIds);
-
-#if defined (NEEDS_WORK_DGNITEM)
-/*---------------------------------------------------------------------------------**//**
-* @bsimethod                                   Ramanujam.Raman                   03/13
-+---------------+---------------+---------------+---------------+---------------+------*/
-TEST(Performance, Relationship_Retrieval_LinkTables)
-    {
-    ScopedDgnHost host;
-
-    DgnDbTestDgnManager tdm (L"BGRSubset.i.idgndb"); // ConstructSim i-model - Note that this version is published as part of a Windows build
-    DgnDbR project = *tdm.GetDgnProjectP();
-    ECDbStoreCR ecDbStore = project.GetEC();
-
-    ECClassP groupingComponentClass = NULL;
-    ecDbStore.Schemas().GetECClass (groupingComponentClass, "CSimProductData", "GroupingComponent");
-    ASSERT_TRUE (groupingComponentClass != NULL);
-
-    // First run
-    StopWatch sw (L"", false);
-    DgnECPersistence dgnECPersistence (project);
-    bset<ElementId> elementIds;
-    sw.Start();
-    ECInstanceKeyMultiMap seedInstanceKeyMap;
-    GetSeedInstances (seedInstanceKeyMap, project, groupingComponentClass->GetId(), "SELECT ECInstanceId FROM CSimProductData.GroupingComponent WHERE Spool_Fabrication == 'Spool Shipped'");
-    dgnECPersistence.FindElements (elementIds, seedInstanceKeyMap, UINT8_MAX);
-    sw.Stop();
-    size_t expectedSize = 721;
-    ASSERT_EQ (expectedSize, elementIds.size());
-    LOG.tracev (L"First run time taken: %lf, Number of children: %d", sw.GetElapsedSeconds(), elementIds.size());
-
-    // Second run
-    sw.Start();
-    dgnECPersistence.FindElements (elementIds, seedInstanceKeyMap, UINT8_MAX);
-    sw.Stop();
-    ASSERT_EQ (expectedSize, elementIds.size());
-    LOG.tracev (L"Second run time taken: %lf, Number of children: %d", sw.GetElapsedSeconds(), elementIds.size());
-
-    // Average through more runs
-    int numRuns = 100;
-    sw.Start();
-    for (int ii=0; ii<numRuns; ii++)
-        {
-        dgnECPersistence.FindElements (elementIds, seedInstanceKeyMap, UINT8_MAX);
-        }
-    sw.Stop();
-    ASSERT_EQ (expectedSize, elementIds.size());
-    double averageTime = sw.GetElapsedSeconds() / double (numRuns);
-    LOG.tracev (L"Average time (over %d runs): %lf, Number of children: %d", numRuns, averageTime, elementIds.size());
-
-    // Log previous best times
-#ifndef NDEBUG
-    double previousBestTime = 0.120672;
-    LOG.tracev (L"Previous best time in DEBUG build (over %d runs): %lf, Number of children: %d", numRuns, previousBestTime, expectedSize);
-#else
-    double previousBestTime = 0.054084;
-    LOG.tracev (L"Previous best time in RELEASE build (over %d runs): %lf, Number of children: %d", numRuns, previousBestTime, expectedSize);
-#endif
-    }
-#endif
-
-#if defined (DGNPLATFORM_HAVE_DGN_IMPORTER)
-/*---------------------------------------------------------------------------------**//**
-* @bsimethod                                   Ramanujam.Raman                   03/13
-+---------------+---------------+---------------+---------------+---------------+------*/
-TEST(Performance, Relationship_Import_LinkTables)
-    {
-    // Measure time taken to import
-    ScopedDgnHost autoDgnHost;
-    DgnDbPtr project;
-    StopWatch sw (L"", false);
-    sw.Start();
-    DgnDbTestDgnManager::CreateProjectFromDgn (project, DgnDbTestDgnManager::GetOutputFilePath (L"BGRSubset.idgndb"), 
-        DgnDbTestDgnManager::GetSeedFilePath (L"BGRSubset.i.dgn.v8")); // ConstructSim i-model
-    sw.Stop();
-    ASSERT_TRUE( project != NULL);
-    double actualTime = sw.GetElapsedSeconds();
-#ifndef NDEBUG
-    LOG.tracev (L"Time to import in DEBUG build: %lf", actualTime);
-    double previousBestTime = 14.231158;
-    LOG.tracev (L"Historic time in DEBUG build (with minimal logging for performance): %lf", previousBestTime);
-#else
-    LOG.tracev (L"Time to import in RELEASE build: %lf", actualTime);
-    double previousBestTime = 9.881749;
-    LOG.tracev (L"Previous best time in RELEASE build (with minimal logging for performance): %lf", previousBestTime);
-#endif
-
-    // Validate imported dgndb
-    ECClassP groupingComponentClass = NULL;
-    project->Schemas().GetECClass (groupingComponentClass, "CSimProductData", "GroupingComponent");
-    ECInstanceKeyMultiMap seedInstanceKeyMap;
-    GetSeedInstances (seedInstanceKeyMap, project, groupingComponentClass->GetId(), "SELECT ECInstanceId FROM CSimProductData.GroupingComponent WHERE Spool_Fabrication == 'Spool Shipped'");
-    DgnECPersistence dgnECPersistence (*project);
-    bset<ElementId> elementIds;
-    dgnECPersistence.FindElements (elementIds, seedInstanceKeyMap, UINT8_MAX);
-    ASSERT_EQ (721, elementIds.size());
-    }
-
-#endif
-
-#define TEST_WITH_LARGE_FILES 0
-/* These tests have been commented out by default since their test files are just 
- * too large to include in CVS, and the tests are only run on local machines. 
- * Seems useful to keep the source in CVS to occasionally monitor for performance 
- * and regressions.*/
-
-#ifdef TEST_WITH_LARGE_FILES
-
-#if defined (NEEDS_WORK_DGNITEM)
-/*---------------------------------------------------------------------------------**//**
-* @bsimethod                                   Ramanujam.Raman                   03/13
-+---------------+---------------+---------------+---------------+---------------+------*/
-TEST(Performance, Relationship_ConstructSim)
-    {
-    ScopedDgnHost host;
-    DgnDbTestDgnManager tdm (L"d:\\temp\\Graphite\\TestCases\\ByDiscipline\\ConstructSim\\BGRStatus.i.idgndb"); 
-
-    DgnDbR project = *tdm.GetDgnProjectP();
-    ECDbStoreCR ecDbStore = project.GetEC();
-
-    // Prepare query
-    ECClassP systemComponentClass = NULL;
-    ecDbStore.Schemas().GetECClass (systemComponentClass, "CSimProductData", "SystemComponent");
-    ASSERT_TRUE (systemComponentClass != NULL);
-
-    // First run
-    StopWatch sw (L"", false);
-    DgnECPersistence dgnECPersistence (project);
-    bset<ElementId> elementIds;
-    sw.Start();
-    ECInstanceKeyMultiMap seedInstanceKeyMap;
-    GetSeedInstances (seedInstanceKeyMap, project, systemComponentClass->GetId(), "SELECT ECInstanceId FROM CSimProductData.SystemComponent WHERE Isometric_Release == 'ISO_IFC'");
-    dgnECPersistence.FindElements (elementIds, seedInstanceKeyMap, UINT8_MAX);
-    sw.Stop();
-    LOG.tracev (L"First run time taken: %lf, Number of children: %d", sw.GetElapsedSeconds(), elementIds.size());
-    ASSERT_EQ (16683, elementIds.size());
-
-    // Second run
-    //printf ("Start profiling. Press a key\n"); getchar();
-    sw.Start();
-    dgnECPersistence.FindElements (elementIds, seedInstanceKeyMap, UINT8_MAX);
-    sw.Stop();
-#ifndef NDEBUG
-    LOG.tracev (L"Second run time taken: %lf, Number of children: %d", sw.GetElapsedSeconds(), elementIds.size());
-    double previousBestTime = 2.011434;
-    LOG.tracev (L"Previous best time in DEBUG build (with minimal logging for performance): %lf", previousBestTime);
-#else
-    LOG.tracev (L"Second run time taken: %lf, Number of children: %d", sw.GetElapsedSeconds(), elementIds.size());
-    double previousBestTime = 1.110041;
-    LOG.tracev (L"Previous best time in RELEASE build (with minimal logging for performance): %lf", previousBestTime);
-#endif
-    //printf ("End profiling. Press a key\n"); getchar();
-    }
-
-/*---------------------------------------------------------------------------------**//**
-* @bsimethod                                   Ramanujam.Raman                   03/13
-+---------------+---------------+---------------+---------------+---------------+------*/
-TEST(Performance, Relationship_OpenPlant)
-    {
-    ScopedDgnHost host;
-    DgnDbTestDgnManager tdm (L"d:\\temp\\Graphite\\TestCases\\ByDiscipline\\DeliveredSamples\\Hydrotreater Expansion.i.idgndb"); 
-
-    DgnDbR project = *tdm.GetDgnProjectP();
-    ECDbStoreCR ecDbStore = project.GetEC();
-
-    // Prepare query
-    ECClassP pipeClass = NULL;
-    ecDbStore.Schemas().GetECClass (pipeClass, "OpenPlant_3D", "PIPE");
-    ASSERT_TRUE (pipeClass != NULL);
-    ECInstanceKeyMultiMap seedInstanceKeyMap;
-    GetSeedInstances (seedInstanceKeyMap, project, pipeClass->GetId(), "SELECT ECInstanceId FROM OpenPlant_3D.PIPE WHERE LINENUMBER == '01-HCL-L3106-mEX-OPM'");
-    
-    // Get elements
-    StopWatch sw (L"", false);
-    DgnECPersistence dgnECPersistence (project);
-    bset<ElementId> elementIds;
-    sw.Start();
-    BentleyStatus status = dgnECPersistence.FindElements (elementIds, seedInstanceKeyMap, UINT8_MAX);
-    sw.Stop();
-    LOG.tracev (L"First run time taken: %lf, Number of children: %d", sw.GetElapsedSeconds(), elementIds.size());
-    ASSERT_EQ (7, elementIds.size());
-    ASSERT_EQ (SUCCESS, status);
-    }
-#endif
-
-#endif
+/*--------------------------------------------------------------------------------------+
+|
+|  $Source: Tests/DgnProject/Performance/RelationshipPerformance_Test.cpp $
+|
+|  $Copyright: (c) 2015 Bentley Systems, Incorporated. All rights reserved. $
+|
++--------------------------------------------------------------------------------------*/
+
+//**** NOTE: This test needs to be ported to ECSqlStatement once DgnECPersistence was ported to ECSqlStatement ****
+
+#include <DgnPlatform/DgnPlatformApi.h>
+#include <Bentley/BeTest.h>
+#include <UnitTests/BackDoor/DgnProject/BackDoor.h>
+#include <DgnPlatform/DgnHandlers/ScopedDgnHost.h>
+#include <Bentley/BeTimeUtilities.h>
+#include <ECObjects/ECObjectsAPI.h>
+#include <ECDb/ECDbApi.h>
+#include <Logging/bentleylogging.h>
+USING_NAMESPACE_BENTLEY_DGN
+USING_NAMESPACE_BENTLEY_EC
+USING_NAMESPACE_BENTLEY_SQLITE
+USING_NAMESPACE_BENTLEY_SQLITE_EC
+USING_NAMESPACE_BENTLEY_LOGGING
+USING_DGNDB_UNIT_TESTS_NAMESPACE
+
+#define LOG (*BentleyApi::NativeLogging::LoggingManager::GetLogger (L"Performance"))
+
+extern int GetSeedInstances (ECInstanceKeyMultiMap& instanceKeyMap, DgnDbR project, ECClassId ecClassId, Utf8CP ecSqlToGetInstanceIds);
+
+#if defined (NEEDS_WORK_DGNITEM)
+/*---------------------------------------------------------------------------------**//**
+* @bsimethod                                   Ramanujam.Raman                   03/13
++---------------+---------------+---------------+---------------+---------------+------*/
+TEST(Performance, Relationship_Retrieval_LinkTables)
+    {
+    ScopedDgnHost host;
+
+    DgnDbTestDgnManager tdm (L"BGRSubset.i.idgndb"); // ConstructSim i-model - Note that this version is published as part of a Windows build
+    DgnDbR project = *tdm.GetDgnProjectP();
+    ECDbStoreCR ecDbStore = project.GetEC();
+
+    ECClassP groupingComponentClass = NULL;
+    ecDbStore.Schemas().GetECClass (groupingComponentClass, "CSimProductData", "GroupingComponent");
+    ASSERT_TRUE (groupingComponentClass != NULL);
+
+    // First run
+    StopWatch sw (L"", false);
+    DgnECPersistence dgnECPersistence (project);
+    bset<ElementId> elementIds;
+    sw.Start();
+    ECInstanceKeyMultiMap seedInstanceKeyMap;
+    GetSeedInstances (seedInstanceKeyMap, project, groupingComponentClass->GetId(), "SELECT ECInstanceId FROM CSimProductData.GroupingComponent WHERE Spool_Fabrication == 'Spool Shipped'");
+    dgnECPersistence.FindElements (elementIds, seedInstanceKeyMap, UINT8_MAX);
+    sw.Stop();
+    size_t expectedSize = 721;
+    ASSERT_EQ (expectedSize, elementIds.size());
+    LOG.tracev (L"First run time taken: %lf, Number of children: %d", sw.GetElapsedSeconds(), elementIds.size());
+
+    // Second run
+    sw.Start();
+    dgnECPersistence.FindElements (elementIds, seedInstanceKeyMap, UINT8_MAX);
+    sw.Stop();
+    ASSERT_EQ (expectedSize, elementIds.size());
+    LOG.tracev (L"Second run time taken: %lf, Number of children: %d", sw.GetElapsedSeconds(), elementIds.size());
+
+    // Average through more runs
+    int numRuns = 100;
+    sw.Start();
+    for (int ii=0; ii<numRuns; ii++)
+        {
+        dgnECPersistence.FindElements (elementIds, seedInstanceKeyMap, UINT8_MAX);
+        }
+    sw.Stop();
+    ASSERT_EQ (expectedSize, elementIds.size());
+    double averageTime = sw.GetElapsedSeconds() / double (numRuns);
+    LOG.tracev (L"Average time (over %d runs): %lf, Number of children: %d", numRuns, averageTime, elementIds.size());
+
+    // Log previous best times
+#ifndef NDEBUG
+    double previousBestTime = 0.120672;
+    LOG.tracev (L"Previous best time in DEBUG build (over %d runs): %lf, Number of children: %d", numRuns, previousBestTime, expectedSize);
+#else
+    double previousBestTime = 0.054084;
+    LOG.tracev (L"Previous best time in RELEASE build (over %d runs): %lf, Number of children: %d", numRuns, previousBestTime, expectedSize);
+#endif
+    }
+#endif
+
+#if defined (DGNPLATFORM_HAVE_DGN_IMPORTER)
+/*---------------------------------------------------------------------------------**//**
+* @bsimethod                                   Ramanujam.Raman                   03/13
++---------------+---------------+---------------+---------------+---------------+------*/
+TEST(Performance, Relationship_Import_LinkTables)
+    {
+    // Measure time taken to import
+    ScopedDgnHost autoDgnHost;
+    DgnDbPtr project;
+    StopWatch sw (L"", false);
+    sw.Start();
+    DgnDbTestDgnManager::CreateProjectFromDgn (project, DgnDbTestDgnManager::GetOutputFilePath (L"BGRSubset.idgndb"), 
+        DgnDbTestDgnManager::GetSeedFilePath (L"BGRSubset.i.dgn.v8")); // ConstructSim i-model
+    sw.Stop();
+    ASSERT_TRUE( project != NULL);
+    double actualTime = sw.GetElapsedSeconds();
+#ifndef NDEBUG
+    LOG.tracev (L"Time to import in DEBUG build: %lf", actualTime);
+    double previousBestTime = 14.231158;
+    LOG.tracev (L"Historic time in DEBUG build (with minimal logging for performance): %lf", previousBestTime);
+#else
+    LOG.tracev (L"Time to import in RELEASE build: %lf", actualTime);
+    double previousBestTime = 9.881749;
+    LOG.tracev (L"Previous best time in RELEASE build (with minimal logging for performance): %lf", previousBestTime);
+#endif
+
+    // Validate imported dgndb
+    ECClassP groupingComponentClass = NULL;
+    project->Schemas().GetECClass (groupingComponentClass, "CSimProductData", "GroupingComponent");
+    ECInstanceKeyMultiMap seedInstanceKeyMap;
+    GetSeedInstances (seedInstanceKeyMap, project, groupingComponentClass->GetId(), "SELECT ECInstanceId FROM CSimProductData.GroupingComponent WHERE Spool_Fabrication == 'Spool Shipped'");
+    DgnECPersistence dgnECPersistence (*project);
+    bset<ElementId> elementIds;
+    dgnECPersistence.FindElements (elementIds, seedInstanceKeyMap, UINT8_MAX);
+    ASSERT_EQ (721, elementIds.size());
+    }
+
+#endif
+
+#define TEST_WITH_LARGE_FILES 0
+/* These tests have been commented out by default since their test files are just 
+ * too large to include in CVS, and the tests are only run on local machines. 
+ * Seems useful to keep the source in CVS to occasionally monitor for performance 
+ * and regressions.*/
+
+#ifdef TEST_WITH_LARGE_FILES
+
+#if defined (NEEDS_WORK_DGNITEM)
+/*---------------------------------------------------------------------------------**//**
+* @bsimethod                                   Ramanujam.Raman                   03/13
++---------------+---------------+---------------+---------------+---------------+------*/
+TEST(Performance, Relationship_ConstructSim)
+    {
+    ScopedDgnHost host;
+    DgnDbTestDgnManager tdm (L"d:\\temp\\Graphite\\TestCases\\ByDiscipline\\ConstructSim\\BGRStatus.i.idgndb"); 
+
+    DgnDbR project = *tdm.GetDgnProjectP();
+    ECDbStoreCR ecDbStore = project.GetEC();
+
+    // Prepare query
+    ECClassP systemComponentClass = NULL;
+    ecDbStore.Schemas().GetECClass (systemComponentClass, "CSimProductData", "SystemComponent");
+    ASSERT_TRUE (systemComponentClass != NULL);
+
+    // First run
+    StopWatch sw (L"", false);
+    DgnECPersistence dgnECPersistence (project);
+    bset<ElementId> elementIds;
+    sw.Start();
+    ECInstanceKeyMultiMap seedInstanceKeyMap;
+    GetSeedInstances (seedInstanceKeyMap, project, systemComponentClass->GetId(), "SELECT ECInstanceId FROM CSimProductData.SystemComponent WHERE Isometric_Release == 'ISO_IFC'");
+    dgnECPersistence.FindElements (elementIds, seedInstanceKeyMap, UINT8_MAX);
+    sw.Stop();
+    LOG.tracev (L"First run time taken: %lf, Number of children: %d", sw.GetElapsedSeconds(), elementIds.size());
+    ASSERT_EQ (16683, elementIds.size());
+
+    // Second run
+    //printf ("Start profiling. Press a key\n"); getchar();
+    sw.Start();
+    dgnECPersistence.FindElements (elementIds, seedInstanceKeyMap, UINT8_MAX);
+    sw.Stop();
+#ifndef NDEBUG
+    LOG.tracev (L"Second run time taken: %lf, Number of children: %d", sw.GetElapsedSeconds(), elementIds.size());
+    double previousBestTime = 2.011434;
+    LOG.tracev (L"Previous best time in DEBUG build (with minimal logging for performance): %lf", previousBestTime);
+#else
+    LOG.tracev (L"Second run time taken: %lf, Number of children: %d", sw.GetElapsedSeconds(), elementIds.size());
+    double previousBestTime = 1.110041;
+    LOG.tracev (L"Previous best time in RELEASE build (with minimal logging for performance): %lf", previousBestTime);
+#endif
+    //printf ("End profiling. Press a key\n"); getchar();
+    }
+
+/*---------------------------------------------------------------------------------**//**
+* @bsimethod                                   Ramanujam.Raman                   03/13
++---------------+---------------+---------------+---------------+---------------+------*/
+TEST(Performance, Relationship_OpenPlant)
+    {
+    ScopedDgnHost host;
+    DgnDbTestDgnManager tdm (L"d:\\temp\\Graphite\\TestCases\\ByDiscipline\\DeliveredSamples\\Hydrotreater Expansion.i.idgndb"); 
+
+    DgnDbR project = *tdm.GetDgnProjectP();
+    ECDbStoreCR ecDbStore = project.GetEC();
+
+    // Prepare query
+    ECClassP pipeClass = NULL;
+    ecDbStore.Schemas().GetECClass (pipeClass, "OpenPlant_3D", "PIPE");
+    ASSERT_TRUE (pipeClass != NULL);
+    ECInstanceKeyMultiMap seedInstanceKeyMap;
+    GetSeedInstances (seedInstanceKeyMap, project, pipeClass->GetId(), "SELECT ECInstanceId FROM OpenPlant_3D.PIPE WHERE LINENUMBER == '01-HCL-L3106-mEX-OPM'");
+    
+    // Get elements
+    StopWatch sw (L"", false);
+    DgnECPersistence dgnECPersistence (project);
+    bset<ElementId> elementIds;
+    sw.Start();
+    BentleyStatus status = dgnECPersistence.FindElements (elementIds, seedInstanceKeyMap, UINT8_MAX);
+    sw.Stop();
+    LOG.tracev (L"First run time taken: %lf, Number of children: %d", sw.GetElapsedSeconds(), elementIds.size());
+    ASSERT_EQ (7, elementIds.size());
+    ASSERT_EQ (SUCCESS, status);
+    }
+#endif
+
+#endif