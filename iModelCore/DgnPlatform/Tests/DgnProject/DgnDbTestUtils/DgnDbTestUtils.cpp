//-------------------------------------------------------------------------------------- 
//     $Source: Tests/DgnProject/DgnDbTestUtils/DgnDbTestUtils.cpp $
//  $Copyright: (c) 2016 Bentley Systems, Incorporated. All rights reserved. $
//-------------------------------------------------------------------------------------- 

#include <UnitTests/BackDoor/DgnPlatform/DgnDbTestUtils.h>
#include <DgnPlatform/DgnPlatformLib.h>
#include <DgnPlatform/Render.h>
#include "../BackDoor/PublicAPI/BackDoor/DgnProject/DgnPlatformTestDomain.h"

USING_NAMESPACE_BENTLEY_DGNPLATFORM
USING_NAMESPACE_BENTLEY_SQLITE
USING_NAMESPACE_BENTLEY_SQLITE_EC
USING_NAMESPACE_BENTLEY_DPTEST

#define MUST_HAVE_HOST(BAD_RETURN) if (nullptr == DgnPlatformLib::QueryHost())\
        {\
        EXPECT_FALSE(true) << "Your TC_SETUP function must set up a host. Just put an instance of ScopedDgnHost on the stack at the top of your function.";\
        return BAD_RETURN;\
        }

//---------------------------------------------------------------------------------------
// @bsimethod                                           Sam.Wilson             01/2016
//---------------------------------------------------------------------------------------
static BeFileName getOutputPath(WStringCR relPath)
    {
    BeFileName outputPathName;
    BeTest::GetHost().GetOutputRoot(outputPathName);
    outputPathName.AppendToPath(relPath.c_str());
    return outputPathName;
    }

//---------------------------------------------------------------------------------------
// @bsimethod                                           Sam.Wilson             01/2016
//---------------------------------------------------------------------------------------
DgnDbStatus DgnDbTestUtils::MakeSeedDbCopy(BeFileNameR actualName, WCharCP relSeedPath, WCharCP newName)
    {
    auto db = OpenSeedDbCopy(relSeedPath, newName);
    if (!db.IsValid())
        return DgnDbStatus::BadRequest;
    auto fn = db->GetFileName();
    actualName.SetName(fn.substr(getOutputPath(L"").length()));
    return DgnDbStatus::Success;
    }

/*---------------------------------------------------------------------------------**//**
* @bsimethod                                                    Sam.Wilson      06/15
+---------------+---------------+---------------+---------------+---------------+------*/
static void setBriefcase(DgnDbPtr& db, DgnDb::OpenMode mode)
    {
    if (db->IsBriefcase())
        return;

    BeFileName name(db->GetFileName());

    db->ChangeBriefcaseId(BeBriefcaseId(BeBriefcaseId::Standalone()));
    db->SaveChanges();
    db->CloseDb();

    DbResult result = BE_SQLITE_OK;
    db = DgnDb::OpenDgnDb(&result, name, DgnDb::OpenParams(mode));
    }

//---------------------------------------------------------------------------------------
// @bsimethod                                           Sam.Wilson             01/2016
//---------------------------------------------------------------------------------------
WString DgnDbTestUtils::SeedDbOptions::ToKey() const
    {
    return WPrintfString(L"%d%d", testDomain, cameraView);
    }

//---------------------------------------------------------------------------------------
// @bsimethod                                           Sam.Wilson             01/2016
//---------------------------------------------------------------------------------------
DgnDbTestUtils::SeedDbInfo DgnDbTestUtils::GetOneSpatialModelSeedDb(SeedDbOptions const& options)
    {
    if (nullptr == DgnPlatformLib::QueryHost())
        {
        EXPECT_TRUE(false) << "Your TC_SETUP function must set up a host before calling DgnDbTestUtils::CreateSeedDbs. Just put an instance of ScopedDgnHost on the stack at the top of your function.";
        return SeedDbInfo();
        }

    SeedDbInfo info;
    info.id = SeedDbId::OneSpatialModel;
    info.options = options;
    info.fileName.SetName(WPrintfString(L"DgnDbTestUtils_OneSpatialModel%ls.bim", options.ToKey().c_str()));   // note that we need different files for different combinations of options.
    info.modelCode = DgnModel::CreateModelCode("DefaultModel");
    info.categoryName = "DefaultCategory";

    if (info.options.cameraView)
        info.viewName = "DefaultCameraView";

    if (getOutputPath(info.fileName).DoesPathExist())
        return info;

    //  First request for this seed file. Create it.
    DgnDbPtr db = CreateDgnDb(info.fileName, true, true);
    PhysicalModelPtr model = InsertPhysicalModel(*db, info.modelCode);
    EXPECT_TRUE(model.IsValid());
    InsertCategory(*db, info.categoryName.c_str());
    
    if (info.options.cameraView)
        InsertCameraView(*model, info.viewName.c_str());

    if (info.options.testDomain)
        EXPECT_EQ( DgnDbStatus::Success , DgnPlatformTestDomain::ImportSchema(*db) );

    db->SaveSettings();
    db->SaveChanges();
    return info;
    }

//---------------------------------------------------------------------------------------
// @bsimethod                                           Sam.Wilson             01/2016
//---------------------------------------------------------------------------------------
DgnDbTestUtils::SeedDbInfo DgnDbTestUtils::GetSeedDb(SeedDbId seedId, SeedDbOptions const& options)
    {
    if (nullptr == DgnPlatformLib::QueryHost())
        {
        EXPECT_TRUE(false) << "Your TC_SETUP function must set up a host before calling DgnDbTestUtils::GetSeedDbInfo. Just put an instance of ScopedDgnHost on the stack at the top of your function.";
        return SeedDbInfo();
        }

    if (SeedDbId::OneSpatialModel == seedId)
        return GetOneSpatialModelSeedDb(options);

    BeAssert(false && "invalid SeedDbId");
    return SeedDbInfo();
    }

//---------------------------------------------------------------------------------------
// @bsimethod                                           Sam.Wilson             01/2016
//---------------------------------------------------------------------------------------
BeFileNameStatus DgnDbTestUtils::CreateSubDirectory(WCharCP relPath)
    {
    BeFileName path = getOutputPath(relPath);
    if (path.IsDirectory() || path.DoesPathExist())
        {
        EXPECT_FALSE(true) << WPrintfString(L"%ls - already exists. Use a unique name for your test group's files", path.c_str()).c_str();
        return BeFileNameStatus::AlreadyExists;
        }
    return BeFileName::CreateNewDirectory(path.c_str());
    }

//---------------------------------------------------------------------------------------
// @bsimethod                                           Sam.Wilson             01/2016
//---------------------------------------------------------------------------------------
void DgnDbTestUtils::EmptySubDirectory(WCharCP relPath)
    {
    BeFileName path = getOutputPath(relPath);
    BeFileName::EmptyDirectory(path.c_str());
    }

//---------------------------------------------------------------------------------------
// @bsimethod                                           Sam.Wilson             01/2016
//---------------------------------------------------------------------------------------
DgnDbPtr DgnDbTestUtils::CreateDgnDb(WCharCP relPath, bool isRoot, bool mustBeBriefcase)
    {
    MUST_HAVE_HOST(nullptr);

    BeFileName fileName = getOutputPath(relPath);

    if (fileName.GetExtension().empty())
        {
        EXPECT_FALSE(true) << WPrintfString(L"%ls - missing a file extension", relPath).c_str();
        return nullptr;
        }

    if (fileName.DoesPathExist())
        {
        EXPECT_FALSE(true) << WPrintfString(L"%ls - already exists. Use a unique name for your test group's files", fileName.c_str()).c_str();
        return nullptr;
        }

    if (!isRoot && BeFileName::GetDirectoryName(relPath).empty())
        {
        EXPECT_FALSE(true) << "DgnDbTestUtils::CreateDgnDb - the destination must be in a sub-directory with the same name as the test group.";
        return nullptr;
        }

    CreateDgnDbParams createProjectParams;
    createProjectParams.SetProjectName("DgnDbTestUtils");
    createProjectParams.SetOverwriteExisting(false);

    DbResult createStatus;
    DgnDbPtr db = DgnDb::CreateDgnDb(&createStatus, fileName, createProjectParams);
    if (!db.IsValid())
        EXPECT_FALSE(true) << WPrintfString(L"%ls - create failed", fileName.c_str()).c_str();

    if (mustBeBriefcase)
        setBriefcase(db, DgnDb::OpenMode::ReadWrite);

    return db;
    }

//---------------------------------------------------------------------------------------
// @bsimethod                                           Sam.Wilson             01/2016
//---------------------------------------------------------------------------------------
DgnDbPtr DgnDbTestUtils::OpenDgnDb(WCharCP relPath, DgnDb::OpenMode mode)
    {
    BeFileName fileName = getOutputPath(relPath);
    DbResult openStatus;
    DgnDb::OpenParams openParams(mode);
    DgnDbPtr db = DgnDb::OpenDgnDb(&openStatus, fileName, openParams);
    if (!db.IsValid())
        EXPECT_FALSE(true) << WPrintfString(L"%ls - open failed with %x", fileName.c_str(), (int)openStatus).c_str();
    return db;
    }

//---------------------------------------------------------------------------------------
// @bsimethod                                           Sam.Wilson             01/2016
//---------------------------------------------------------------------------------------
DgnDbPtr DgnDbTestUtils::OpenSeedDb(WCharCP relSeedPath)
    {
    return OpenDgnDb(relSeedPath, DgnDb::OpenMode::Readonly);
    }

//---------------------------------------------------------------------------------------
// @bsimethod                                           Sam.Wilson             01/2016
//---------------------------------------------------------------------------------------
static void supplyMissingDbExtension(WStringR name)
    {
    if (name.find(L".") == WString::npos)
        name.append(L".bim");
    }

//---------------------------------------------------------------------------------------
// @bsimethod                                           Sam.Wilson             01/2016
//---------------------------------------------------------------------------------------
DgnDbPtr DgnDbTestUtils::OpenSeedDbCopy(WCharCP relSeedPathIn, WCharCP newName)
    {
    WString relSeedPath(relSeedPathIn);
    supplyMissingDbExtension(relSeedPath);
        
    BeFileName infileName = getOutputPath(relSeedPath.c_str());
    if (!infileName.DoesPathExist())
        {
        EXPECT_FALSE(true) << WPrintfString(L"%ls - file not found", infileName.c_str()).c_str();
        return nullptr;
        }

    //  Create a unique name for the output file, based on the input seed filename.

    //  1. Establish the basename and extension
    BeFileName ccRelPathBase;
    if (nullptr == newName)
        ccRelPathBase.SetName(relSeedPath);
    else
        {
        ccRelPathBase.SetName(BeFileName::GetDirectoryName(relSeedPath.c_str()));
        ccRelPathBase.AppendToPath(newName);
        supplyMissingDbExtension(ccRelPathBase);
        }
        
    //  2. Make sure that it is located in a subdirectory that is specific to the current test case. (That's how we keep test groups out of each other's way.)
    Utf8String tcname = BeTest::GetNameOfCurrentTestCase();
    if (!tcname.empty())
        {
        WString wtcname(tcname.c_str(), BentleyCharEncoding::Utf8);
        if (!wtcname.Equals(ccRelPathBase.substr(0, tcname.size())))
            {
            WString tmp(ccRelPathBase);
            ccRelPathBase.SetName(wtcname);
            ccRelPathBase.AppendToPath(tmp.c_str());
            }
        }
    else
        {
        // The caller is not a test. Caller must be a TC_SETUP function. We don't know the caller's TC name. At least check that he's specifying a subdirectory.
        if (ccRelPathBase.GetDirectoryName().empty())
            {
            EXPECT_FALSE(true) << "DgnDbTestUtils::OpenDgnDbCopy - the destination must be in a sub-directory.";
            return nullptr;
            }
        }

    //  Make sure the output subdirectory exists
    BeFileName subDir = getOutputPath(ccRelPathBase.GetDirectoryName());
    if (!BeFileName::IsDirectory(subDir.c_str()))
        {
        BeFileName::CreateNewDirectory(subDir.c_str());
        }

    //  3. Make sure it's unique
    BeFileName ccfileName;
    BeFileName ccRelPathUnique;
    int ncopies = 0;
    do  {
        if (0 == ncopies)
            ccRelPathUnique = ccRelPathBase;
        else
            ccRelPathUnique.SetName(WPrintfString(L"%ls-%d.%ls", ccRelPathBase.substr(0, ccRelPathBase.find(L".")).c_str(), ncopies, ccRelPathBase.GetExtension().c_str()));
        ccfileName = getOutputPath(ccRelPathUnique.c_str());
        ++ncopies;
        } 
    while (ccfileName.DoesPathExist());

    BeFileNameStatus fileStatus = BeFileName::BeCopyFile(infileName.c_str(), ccfileName.c_str(), /*failIfFileExists*/true);
    EXPECT_EQ(BeFileNameStatus::Success, fileStatus) << WPrintfString(L"%ls => %ls - copy failed", infileName.c_str(), ccfileName.c_str()).c_str();

    return OpenDgnDb(ccRelPathUnique.c_str(), DgnDb::OpenMode::ReadWrite);
    }

/*---------------------------------------------------------------------------------**//**
// @bsimethod                                           Sam.Wilson             01/2016
+---------------+---------------+---------------+---------------+---------------+------*/
PhysicalModelPtr DgnDbTestUtils::InsertPhysicalModel(DgnDbR db, DgnCodeCR modelCode)
    {
    MUST_HAVE_HOST(nullptr);

<<<<<<< HEAD
    SubjectCPtr rootSubject = db.Elements().GetRootSubject();
    SubjectCPtr modelSubject = Subject::CreateAndInsert(*rootSubject, modelCode.GetValueCP()); // create a placeholder Subject for this DgnModel to describe
    EXPECT_TRUE(modelSubject.IsValid());
    PhysicalModelPtr model = PhysicalModel::CreateAndInsert(*modelSubject, modelCode);
    EXPECT_TRUE(model.IsValid());
    return model;
=======
    DgnClassId mclassId = DgnClassId(db.Schemas().GetECClassId(DGN_ECSCHEMA_NAME, DGN_CLASSNAME_SpatialModel));
    SpatialModelPtr catalogModel = new SpatialModel(SpatialModel::CreateParams(db, mclassId, modelCode));
    DgnDbStatus status = catalogModel->Insert();
    EXPECT_EQ(DgnDbStatus::Success, status) << WPrintfString(L"%s - insert into %ls failed with %x", modelCode.GetValue().c_str(), db.GetFileName().c_str(), (int)status).c_str();
    return catalogModel;
>>>>>>> 6068c483
    }

/*---------------------------------------------------------------------------------**//**
// @bsimethod                                           Umar.Hayat             08/2016
+---------------+---------------+---------------+---------------+---------------+------*/
SheetModelPtr DgnDbTestUtils::InsertSheetModel(DgnDbR db, DgnCode modelCode)
    {
    MUST_HAVE_HOST(nullptr);

    DgnClassId mclassId = DgnClassId(db.Schemas().GetECClassId(DGN_ECSCHEMA_NAME, DGN_CLASSNAME_SheetModel));
    SheetModelPtr catalogModel = new SheetModel(SheetModel::CreateParams(db, mclassId, modelCode, DPoint2d::From(2.0, 2.0)));
    DgnDbStatus status = catalogModel->Insert();
    EXPECT_EQ(DgnDbStatus::Success, status) << WPrintfString(L"%ls - insert into %ls failed with %x", modelCode.GetValue().c_str(), db.GetFileName().c_str(), (int)status).c_str();
    return catalogModel;
    }
//---------------------------------------------------------------------------------------
// @bsimethod                                           Sam.Wilson             01/2016
//---------------------------------------------------------------------------------------
void DgnDbTestUtils::UpdateProjectExtents(DgnDbR db)
    {
    AxisAlignedBox3d physicalExtents;
    physicalExtents = db.Units().ComputeProjectExtents();
    db.Units().SetProjectExtents(physicalExtents);
    }

//---------------------------------------------------------------------------------------
// @bsimethod                                           Sam.Wilson             01/2016
//---------------------------------------------------------------------------------------
void DgnDbTestUtils::FitView(DgnDbR db, DgnViewId viewId)
    {
    SpatialViewDefinitionCPtr view = dynamic_cast<SpatialViewDefinitionCP>(ViewDefinition::QueryView(viewId, db).get());
    ASSERT_TRUE(view.IsValid());

    ViewControllerPtr viewController = view->LoadViewController(ViewDefinition::FillModels::No);
    viewController->LookAtVolume(db.Units().GetProjectExtents());
    ASSERT_EQ(DgnDbStatus::Success, viewController->Save());
    }

//---------------------------------------------------------------------------------------
// @bsimethod                                           Sam.Wilson             01/2016
//---------------------------------------------------------------------------------------
DgnCategoryId DgnDbTestUtils::InsertCategory(DgnDbR db, Utf8CP categoryName, DgnSubCategory::Appearance const& appearance, DgnCategory::Scope scope, DgnCategory::Rank rank)
    {
    MUST_HAVE_HOST(DgnCategoryId());

    DgnCategory category(DgnCategory::CreateParams(db, categoryName, scope, rank));

    DgnCategoryCPtr persistentCategory = category.Insert(appearance);
    EXPECT_TRUE(persistentCategory.IsValid()) << WPrintfString(L"%ls - Category insert into %ls failed", WString(categoryName,BentleyCharEncoding::Utf8).c_str(), db.GetFileName().c_str()).c_str();

    return persistentCategory.IsValid()? persistentCategory->GetCategoryId(): DgnCategoryId();
    }

//---------------------------------------------------------------------------------------
// @bsimethod                                           Sam.Wilson             01/2016
//---------------------------------------------------------------------------------------
DgnAuthorityId DgnDbTestUtils::InsertNamespaceAuthority(DgnDbR db, Utf8CP authorityName)
    {
    MUST_HAVE_HOST(DgnAuthorityId());
    
    DgnAuthorityPtr authority = NamespaceAuthority::CreateNamespaceAuthority(authorityName, db);
    DgnDbStatus status = authority->Insert();
    EXPECT_TRUE(DgnDbStatus::Success == status) << WPrintfString(L"%ls - Authority insert into %ls failed with %x", WString(authorityName,BentleyCharEncoding::Utf8).c_str(), db.GetFileName().c_str(), (int)status).c_str();
    return authority.IsValid()? authority->GetAuthorityId(): DgnAuthorityId();
    }

//---------------------------------------------------------------------------------------
// @bsimethod                                                    Sam.Wilson      06/15
//---------------------------------------------------------------------------------------
DgnViewId DgnDbTestUtils::InsertCameraView(SpatialModelR model, Utf8CP nameIn)
    {
    MUST_HAVE_HOST(DgnViewId());
    
    DgnDbR db = model.GetDgnDb();

    Utf8String name;
    if (nullptr == nameIn)
        name = model.GetCode().GetValue();
    else
        name = nameIn;

    CameraViewDefinitionCPtr newViewDef;
        {
        printf("InsertNewModelSelector\n");
        ModelSelectorCPtr modSel = InsertNewModelSelector(db, name.c_str(), model.GetModelId());
        printf("InsertNewModelSelector=%p\n", modSel.get());
        if (!modSel.IsValid())
            {
            EXPECT_TRUE(false) << "Failed to create a ModelSelector with name 'Default'";
            return DgnViewId();
            }

        printf("Insert CameraViewDefinition\n");
        CameraViewDefinition view(db, name);
        view.SetModelSelector(*modSel);
        newViewDef = db.Elements().Insert(view);
        printf("Insert CameraViewDefinition=%p\n", newViewDef.get());
        if (!newViewDef.IsValid())
            {
            EXPECT_TRUE(false) << WPrintfString(L"%ls - CameraViewController insert into %ls", WString(name.c_str(),BentleyCharEncoding::Utf8).c_str(), db.GetFileName().c_str()).c_str();
            return DgnViewId();
            }
        }

    CameraViewController viewController(*newViewDef);

    for (auto const& categoryId : DgnCategory::QueryCategories(db))
        viewController.ChangeCategoryDisplay(categoryId, true);

    viewController.SetOrigin(DPoint3d::From(-5,-5,-5));
    viewController.SetDelta(DVec3d::From(10,10,10));

    auto& viewFlags = viewController.GetViewFlagsR();
    viewFlags.SetRenderMode(Render::RenderMode::SmoothShade);
    viewFlags.m_constructions = true;
    viewFlags.m_dimensions = true;
    viewFlags.m_weights = true;
    viewFlags.m_transparency = true;
    viewFlags.m_fill = true;
    viewFlags.m_materials = true;
    viewFlags.m_patterns = true;
    viewFlags.m_shadows = true;
    viewFlags.m_grid = true;
    viewFlags.m_acsTriad = true;

    printf("ViewController::Save\n");
    viewController.Save();
    printf("==========================\n");

    return newViewDef->GetViewId();
    }

//---------------------------------------------------------------------------------------
// @bsimethod                                                    Sam.Wilson      06/16
//---------------------------------------------------------------------------------------
ModelSelectorCPtr DgnDbTestUtils::InsertNewModelSelector(DgnDbR db, Utf8CP name, DgnModelId model)
    {
    ModelSelector modSel(db, name);
    auto modSelPersist = db.Elements().Insert(modSel);
    if (!modSelPersist.IsValid())
        {
        EXPECT_TRUE(false) << " Failed to insert model selector with name =" << name;
        return nullptr;
        }
    modSel.SetModelId(model);

    auto models = modSelPersist->GetModelIds();
    EXPECT_EQ(1, models.size());
    EXPECT_EQ(model, *models.begin());

    return modSelPersist;
    }

//---------------------------------------------------------------------------------------
// @bsimethod                                                    Sam.Wilson      06/16
//---------------------------------------------------------------------------------------
CategorySelectorCPtr DgnDbTestUtils::InsertNewCategorySelector(DgnDbR db, Utf8CP name, DgnCategoryIdSet const* categoriesIn)
    {
    CategorySelector catSel(db, name);

    CategorySelectorCPtr catSelPersist = db.Elements().Insert(catSel);
    if (!catSelPersist.IsValid())
        {
        EXPECT_TRUE(false) << " Insertion of CategorySelector with name " << name << " failed";
        return nullptr;
        }

    DgnCategoryIdSet const* categories = categoriesIn;
    DgnCategoryIdSet _categories;
    if (nullptr == categories)
        {
        for (auto const& categoryId : DgnCategory::QueryCategories(db))
            _categories.insert(categoryId);
        categories = &_categories;
        }

    if (!categories->empty())
        {
        CategorySelectorPtr catSelPersistW = catSelPersist->MakeCopy<CategorySelector>();
        EXPECT_EQ(DgnDbStatus::Success, catSelPersistW->SetCategoryIds(*categories));
        EXPECT_TRUE(catSelPersistW->Update().IsValid());
        EXPECT_EQ(catSelPersist.get(), db.Elements().GetElement(catSelPersistW->GetElementId()).get());
    
        auto categoriesStored = catSelPersist->GetCategoryIds();
        EXPECT_EQ(categoriesStored, *categories);
        }
    return catSelPersist;
    }
<|MERGE_RESOLUTION|>--- conflicted
+++ resolved
@@ -1,512 +1,504 @@
-//-------------------------------------------------------------------------------------- 
-//     $Source: Tests/DgnProject/DgnDbTestUtils/DgnDbTestUtils.cpp $
-//  $Copyright: (c) 2016 Bentley Systems, Incorporated. All rights reserved. $
-//-------------------------------------------------------------------------------------- 
-
-#include <UnitTests/BackDoor/DgnPlatform/DgnDbTestUtils.h>
-#include <DgnPlatform/DgnPlatformLib.h>
-#include <DgnPlatform/Render.h>
-#include "../BackDoor/PublicAPI/BackDoor/DgnProject/DgnPlatformTestDomain.h"
-
-USING_NAMESPACE_BENTLEY_DGNPLATFORM
-USING_NAMESPACE_BENTLEY_SQLITE
-USING_NAMESPACE_BENTLEY_SQLITE_EC
-USING_NAMESPACE_BENTLEY_DPTEST
-
-#define MUST_HAVE_HOST(BAD_RETURN) if (nullptr == DgnPlatformLib::QueryHost())\
-        {\
-        EXPECT_FALSE(true) << "Your TC_SETUP function must set up a host. Just put an instance of ScopedDgnHost on the stack at the top of your function.";\
-        return BAD_RETURN;\
-        }
-
-//---------------------------------------------------------------------------------------
-// @bsimethod                                           Sam.Wilson             01/2016
-//---------------------------------------------------------------------------------------
-static BeFileName getOutputPath(WStringCR relPath)
-    {
-    BeFileName outputPathName;
-    BeTest::GetHost().GetOutputRoot(outputPathName);
-    outputPathName.AppendToPath(relPath.c_str());
-    return outputPathName;
-    }
-
-//---------------------------------------------------------------------------------------
-// @bsimethod                                           Sam.Wilson             01/2016
-//---------------------------------------------------------------------------------------
-DgnDbStatus DgnDbTestUtils::MakeSeedDbCopy(BeFileNameR actualName, WCharCP relSeedPath, WCharCP newName)
-    {
-    auto db = OpenSeedDbCopy(relSeedPath, newName);
-    if (!db.IsValid())
-        return DgnDbStatus::BadRequest;
-    auto fn = db->GetFileName();
-    actualName.SetName(fn.substr(getOutputPath(L"").length()));
-    return DgnDbStatus::Success;
-    }
-
-/*---------------------------------------------------------------------------------**//**
-* @bsimethod                                                    Sam.Wilson      06/15
-+---------------+---------------+---------------+---------------+---------------+------*/
-static void setBriefcase(DgnDbPtr& db, DgnDb::OpenMode mode)
-    {
-    if (db->IsBriefcase())
-        return;
-
-    BeFileName name(db->GetFileName());
-
-    db->ChangeBriefcaseId(BeBriefcaseId(BeBriefcaseId::Standalone()));
-    db->SaveChanges();
-    db->CloseDb();
-
-    DbResult result = BE_SQLITE_OK;
-    db = DgnDb::OpenDgnDb(&result, name, DgnDb::OpenParams(mode));
-    }
-
-//---------------------------------------------------------------------------------------
-// @bsimethod                                           Sam.Wilson             01/2016
-//---------------------------------------------------------------------------------------
-WString DgnDbTestUtils::SeedDbOptions::ToKey() const
-    {
-    return WPrintfString(L"%d%d", testDomain, cameraView);
-    }
-
-//---------------------------------------------------------------------------------------
-// @bsimethod                                           Sam.Wilson             01/2016
-//---------------------------------------------------------------------------------------
-DgnDbTestUtils::SeedDbInfo DgnDbTestUtils::GetOneSpatialModelSeedDb(SeedDbOptions const& options)
-    {
-    if (nullptr == DgnPlatformLib::QueryHost())
-        {
-        EXPECT_TRUE(false) << "Your TC_SETUP function must set up a host before calling DgnDbTestUtils::CreateSeedDbs. Just put an instance of ScopedDgnHost on the stack at the top of your function.";
-        return SeedDbInfo();
-        }
-
-    SeedDbInfo info;
-    info.id = SeedDbId::OneSpatialModel;
-    info.options = options;
-    info.fileName.SetName(WPrintfString(L"DgnDbTestUtils_OneSpatialModel%ls.bim", options.ToKey().c_str()));   // note that we need different files for different combinations of options.
-    info.modelCode = DgnModel::CreateModelCode("DefaultModel");
-    info.categoryName = "DefaultCategory";
-
-    if (info.options.cameraView)
-        info.viewName = "DefaultCameraView";
-
-    if (getOutputPath(info.fileName).DoesPathExist())
-        return info;
-
-    //  First request for this seed file. Create it.
-    DgnDbPtr db = CreateDgnDb(info.fileName, true, true);
-    PhysicalModelPtr model = InsertPhysicalModel(*db, info.modelCode);
-    EXPECT_TRUE(model.IsValid());
-    InsertCategory(*db, info.categoryName.c_str());
-    
-    if (info.options.cameraView)
-        InsertCameraView(*model, info.viewName.c_str());
-
-    if (info.options.testDomain)
-        EXPECT_EQ( DgnDbStatus::Success , DgnPlatformTestDomain::ImportSchema(*db) );
-
-    db->SaveSettings();
-    db->SaveChanges();
-    return info;
-    }
-
-//---------------------------------------------------------------------------------------
-// @bsimethod                                           Sam.Wilson             01/2016
-//---------------------------------------------------------------------------------------
-DgnDbTestUtils::SeedDbInfo DgnDbTestUtils::GetSeedDb(SeedDbId seedId, SeedDbOptions const& options)
-    {
-    if (nullptr == DgnPlatformLib::QueryHost())
-        {
-        EXPECT_TRUE(false) << "Your TC_SETUP function must set up a host before calling DgnDbTestUtils::GetSeedDbInfo. Just put an instance of ScopedDgnHost on the stack at the top of your function.";
-        return SeedDbInfo();
-        }
-
-    if (SeedDbId::OneSpatialModel == seedId)
-        return GetOneSpatialModelSeedDb(options);
-
-    BeAssert(false && "invalid SeedDbId");
-    return SeedDbInfo();
-    }
-
-//---------------------------------------------------------------------------------------
-// @bsimethod                                           Sam.Wilson             01/2016
-//---------------------------------------------------------------------------------------
-BeFileNameStatus DgnDbTestUtils::CreateSubDirectory(WCharCP relPath)
-    {
-    BeFileName path = getOutputPath(relPath);
-    if (path.IsDirectory() || path.DoesPathExist())
-        {
-        EXPECT_FALSE(true) << WPrintfString(L"%ls - already exists. Use a unique name for your test group's files", path.c_str()).c_str();
-        return BeFileNameStatus::AlreadyExists;
-        }
-    return BeFileName::CreateNewDirectory(path.c_str());
-    }
-
-//---------------------------------------------------------------------------------------
-// @bsimethod                                           Sam.Wilson             01/2016
-//---------------------------------------------------------------------------------------
-void DgnDbTestUtils::EmptySubDirectory(WCharCP relPath)
-    {
-    BeFileName path = getOutputPath(relPath);
-    BeFileName::EmptyDirectory(path.c_str());
-    }
-
-//---------------------------------------------------------------------------------------
-// @bsimethod                                           Sam.Wilson             01/2016
-//---------------------------------------------------------------------------------------
-DgnDbPtr DgnDbTestUtils::CreateDgnDb(WCharCP relPath, bool isRoot, bool mustBeBriefcase)
-    {
-    MUST_HAVE_HOST(nullptr);
-
-    BeFileName fileName = getOutputPath(relPath);
-
-    if (fileName.GetExtension().empty())
-        {
-        EXPECT_FALSE(true) << WPrintfString(L"%ls - missing a file extension", relPath).c_str();
-        return nullptr;
-        }
-
-    if (fileName.DoesPathExist())
-        {
-        EXPECT_FALSE(true) << WPrintfString(L"%ls - already exists. Use a unique name for your test group's files", fileName.c_str()).c_str();
-        return nullptr;
-        }
-
-    if (!isRoot && BeFileName::GetDirectoryName(relPath).empty())
-        {
-        EXPECT_FALSE(true) << "DgnDbTestUtils::CreateDgnDb - the destination must be in a sub-directory with the same name as the test group.";
-        return nullptr;
-        }
-
-    CreateDgnDbParams createProjectParams;
-    createProjectParams.SetProjectName("DgnDbTestUtils");
-    createProjectParams.SetOverwriteExisting(false);
-
-    DbResult createStatus;
-    DgnDbPtr db = DgnDb::CreateDgnDb(&createStatus, fileName, createProjectParams);
-    if (!db.IsValid())
-        EXPECT_FALSE(true) << WPrintfString(L"%ls - create failed", fileName.c_str()).c_str();
-
-    if (mustBeBriefcase)
-        setBriefcase(db, DgnDb::OpenMode::ReadWrite);
-
-    return db;
-    }
-
-//---------------------------------------------------------------------------------------
-// @bsimethod                                           Sam.Wilson             01/2016
-//---------------------------------------------------------------------------------------
-DgnDbPtr DgnDbTestUtils::OpenDgnDb(WCharCP relPath, DgnDb::OpenMode mode)
-    {
-    BeFileName fileName = getOutputPath(relPath);
-    DbResult openStatus;
-    DgnDb::OpenParams openParams(mode);
-    DgnDbPtr db = DgnDb::OpenDgnDb(&openStatus, fileName, openParams);
-    if (!db.IsValid())
-        EXPECT_FALSE(true) << WPrintfString(L"%ls - open failed with %x", fileName.c_str(), (int)openStatus).c_str();
-    return db;
-    }
-
-//---------------------------------------------------------------------------------------
-// @bsimethod                                           Sam.Wilson             01/2016
-//---------------------------------------------------------------------------------------
-DgnDbPtr DgnDbTestUtils::OpenSeedDb(WCharCP relSeedPath)
-    {
-    return OpenDgnDb(relSeedPath, DgnDb::OpenMode::Readonly);
-    }
-
-//---------------------------------------------------------------------------------------
-// @bsimethod                                           Sam.Wilson             01/2016
-//---------------------------------------------------------------------------------------
-static void supplyMissingDbExtension(WStringR name)
-    {
-    if (name.find(L".") == WString::npos)
-        name.append(L".bim");
-    }
-
-//---------------------------------------------------------------------------------------
-// @bsimethod                                           Sam.Wilson             01/2016
-//---------------------------------------------------------------------------------------
-DgnDbPtr DgnDbTestUtils::OpenSeedDbCopy(WCharCP relSeedPathIn, WCharCP newName)
-    {
-    WString relSeedPath(relSeedPathIn);
-    supplyMissingDbExtension(relSeedPath);
-        
-    BeFileName infileName = getOutputPath(relSeedPath.c_str());
-    if (!infileName.DoesPathExist())
-        {
-        EXPECT_FALSE(true) << WPrintfString(L"%ls - file not found", infileName.c_str()).c_str();
-        return nullptr;
-        }
-
-    //  Create a unique name for the output file, based on the input seed filename.
-
-    //  1. Establish the basename and extension
-    BeFileName ccRelPathBase;
-    if (nullptr == newName)
-        ccRelPathBase.SetName(relSeedPath);
-    else
-        {
-        ccRelPathBase.SetName(BeFileName::GetDirectoryName(relSeedPath.c_str()));
-        ccRelPathBase.AppendToPath(newName);
-        supplyMissingDbExtension(ccRelPathBase);
-        }
-        
-    //  2. Make sure that it is located in a subdirectory that is specific to the current test case. (That's how we keep test groups out of each other's way.)
-    Utf8String tcname = BeTest::GetNameOfCurrentTestCase();
-    if (!tcname.empty())
-        {
-        WString wtcname(tcname.c_str(), BentleyCharEncoding::Utf8);
-        if (!wtcname.Equals(ccRelPathBase.substr(0, tcname.size())))
-            {
-            WString tmp(ccRelPathBase);
-            ccRelPathBase.SetName(wtcname);
-            ccRelPathBase.AppendToPath(tmp.c_str());
-            }
-        }
-    else
-        {
-        // The caller is not a test. Caller must be a TC_SETUP function. We don't know the caller's TC name. At least check that he's specifying a subdirectory.
-        if (ccRelPathBase.GetDirectoryName().empty())
-            {
-            EXPECT_FALSE(true) << "DgnDbTestUtils::OpenDgnDbCopy - the destination must be in a sub-directory.";
-            return nullptr;
-            }
-        }
-
-    //  Make sure the output subdirectory exists
-    BeFileName subDir = getOutputPath(ccRelPathBase.GetDirectoryName());
-    if (!BeFileName::IsDirectory(subDir.c_str()))
-        {
-        BeFileName::CreateNewDirectory(subDir.c_str());
-        }
-
-    //  3. Make sure it's unique
-    BeFileName ccfileName;
-    BeFileName ccRelPathUnique;
-    int ncopies = 0;
-    do  {
-        if (0 == ncopies)
-            ccRelPathUnique = ccRelPathBase;
-        else
-            ccRelPathUnique.SetName(WPrintfString(L"%ls-%d.%ls", ccRelPathBase.substr(0, ccRelPathBase.find(L".")).c_str(), ncopies, ccRelPathBase.GetExtension().c_str()));
-        ccfileName = getOutputPath(ccRelPathUnique.c_str());
-        ++ncopies;
-        } 
-    while (ccfileName.DoesPathExist());
-
-    BeFileNameStatus fileStatus = BeFileName::BeCopyFile(infileName.c_str(), ccfileName.c_str(), /*failIfFileExists*/true);
-    EXPECT_EQ(BeFileNameStatus::Success, fileStatus) << WPrintfString(L"%ls => %ls - copy failed", infileName.c_str(), ccfileName.c_str()).c_str();
-
-    return OpenDgnDb(ccRelPathUnique.c_str(), DgnDb::OpenMode::ReadWrite);
-    }
-
-/*---------------------------------------------------------------------------------**//**
-// @bsimethod                                           Sam.Wilson             01/2016
-+---------------+---------------+---------------+---------------+---------------+------*/
-PhysicalModelPtr DgnDbTestUtils::InsertPhysicalModel(DgnDbR db, DgnCodeCR modelCode)
-    {
-    MUST_HAVE_HOST(nullptr);
-
-<<<<<<< HEAD
-    SubjectCPtr rootSubject = db.Elements().GetRootSubject();
-    SubjectCPtr modelSubject = Subject::CreateAndInsert(*rootSubject, modelCode.GetValueCP()); // create a placeholder Subject for this DgnModel to describe
-    EXPECT_TRUE(modelSubject.IsValid());
-    PhysicalModelPtr model = PhysicalModel::CreateAndInsert(*modelSubject, modelCode);
-    EXPECT_TRUE(model.IsValid());
-    return model;
-=======
-    DgnClassId mclassId = DgnClassId(db.Schemas().GetECClassId(DGN_ECSCHEMA_NAME, DGN_CLASSNAME_SpatialModel));
-    SpatialModelPtr catalogModel = new SpatialModel(SpatialModel::CreateParams(db, mclassId, modelCode));
-    DgnDbStatus status = catalogModel->Insert();
-    EXPECT_EQ(DgnDbStatus::Success, status) << WPrintfString(L"%s - insert into %ls failed with %x", modelCode.GetValue().c_str(), db.GetFileName().c_str(), (int)status).c_str();
-    return catalogModel;
->>>>>>> 6068c483
-    }
-
-/*---------------------------------------------------------------------------------**//**
-// @bsimethod                                           Umar.Hayat             08/2016
-+---------------+---------------+---------------+---------------+---------------+------*/
-SheetModelPtr DgnDbTestUtils::InsertSheetModel(DgnDbR db, DgnCode modelCode)
-    {
-    MUST_HAVE_HOST(nullptr);
-
-    DgnClassId mclassId = DgnClassId(db.Schemas().GetECClassId(DGN_ECSCHEMA_NAME, DGN_CLASSNAME_SheetModel));
-    SheetModelPtr catalogModel = new SheetModel(SheetModel::CreateParams(db, mclassId, modelCode, DPoint2d::From(2.0, 2.0)));
-    DgnDbStatus status = catalogModel->Insert();
-    EXPECT_EQ(DgnDbStatus::Success, status) << WPrintfString(L"%ls - insert into %ls failed with %x", modelCode.GetValue().c_str(), db.GetFileName().c_str(), (int)status).c_str();
-    return catalogModel;
-    }
-//---------------------------------------------------------------------------------------
-// @bsimethod                                           Sam.Wilson             01/2016
-//---------------------------------------------------------------------------------------
-void DgnDbTestUtils::UpdateProjectExtents(DgnDbR db)
-    {
-    AxisAlignedBox3d physicalExtents;
-    physicalExtents = db.Units().ComputeProjectExtents();
-    db.Units().SetProjectExtents(physicalExtents);
-    }
-
-//---------------------------------------------------------------------------------------
-// @bsimethod                                           Sam.Wilson             01/2016
-//---------------------------------------------------------------------------------------
-void DgnDbTestUtils::FitView(DgnDbR db, DgnViewId viewId)
-    {
-    SpatialViewDefinitionCPtr view = dynamic_cast<SpatialViewDefinitionCP>(ViewDefinition::QueryView(viewId, db).get());
-    ASSERT_TRUE(view.IsValid());
-
-    ViewControllerPtr viewController = view->LoadViewController(ViewDefinition::FillModels::No);
-    viewController->LookAtVolume(db.Units().GetProjectExtents());
-    ASSERT_EQ(DgnDbStatus::Success, viewController->Save());
-    }
-
-//---------------------------------------------------------------------------------------
-// @bsimethod                                           Sam.Wilson             01/2016
-//---------------------------------------------------------------------------------------
-DgnCategoryId DgnDbTestUtils::InsertCategory(DgnDbR db, Utf8CP categoryName, DgnSubCategory::Appearance const& appearance, DgnCategory::Scope scope, DgnCategory::Rank rank)
-    {
-    MUST_HAVE_HOST(DgnCategoryId());
-
-    DgnCategory category(DgnCategory::CreateParams(db, categoryName, scope, rank));
-
-    DgnCategoryCPtr persistentCategory = category.Insert(appearance);
-    EXPECT_TRUE(persistentCategory.IsValid()) << WPrintfString(L"%ls - Category insert into %ls failed", WString(categoryName,BentleyCharEncoding::Utf8).c_str(), db.GetFileName().c_str()).c_str();
-
-    return persistentCategory.IsValid()? persistentCategory->GetCategoryId(): DgnCategoryId();
-    }
-
-//---------------------------------------------------------------------------------------
-// @bsimethod                                           Sam.Wilson             01/2016
-//---------------------------------------------------------------------------------------
-DgnAuthorityId DgnDbTestUtils::InsertNamespaceAuthority(DgnDbR db, Utf8CP authorityName)
-    {
-    MUST_HAVE_HOST(DgnAuthorityId());
-    
-    DgnAuthorityPtr authority = NamespaceAuthority::CreateNamespaceAuthority(authorityName, db);
-    DgnDbStatus status = authority->Insert();
-    EXPECT_TRUE(DgnDbStatus::Success == status) << WPrintfString(L"%ls - Authority insert into %ls failed with %x", WString(authorityName,BentleyCharEncoding::Utf8).c_str(), db.GetFileName().c_str(), (int)status).c_str();
-    return authority.IsValid()? authority->GetAuthorityId(): DgnAuthorityId();
-    }
-
-//---------------------------------------------------------------------------------------
-// @bsimethod                                                    Sam.Wilson      06/15
-//---------------------------------------------------------------------------------------
-DgnViewId DgnDbTestUtils::InsertCameraView(SpatialModelR model, Utf8CP nameIn)
-    {
-    MUST_HAVE_HOST(DgnViewId());
-    
-    DgnDbR db = model.GetDgnDb();
-
-    Utf8String name;
-    if (nullptr == nameIn)
-        name = model.GetCode().GetValue();
-    else
-        name = nameIn;
-
-    CameraViewDefinitionCPtr newViewDef;
-        {
-        printf("InsertNewModelSelector\n");
-        ModelSelectorCPtr modSel = InsertNewModelSelector(db, name.c_str(), model.GetModelId());
-        printf("InsertNewModelSelector=%p\n", modSel.get());
-        if (!modSel.IsValid())
-            {
-            EXPECT_TRUE(false) << "Failed to create a ModelSelector with name 'Default'";
-            return DgnViewId();
-            }
-
-        printf("Insert CameraViewDefinition\n");
-        CameraViewDefinition view(db, name);
-        view.SetModelSelector(*modSel);
-        newViewDef = db.Elements().Insert(view);
-        printf("Insert CameraViewDefinition=%p\n", newViewDef.get());
-        if (!newViewDef.IsValid())
-            {
-            EXPECT_TRUE(false) << WPrintfString(L"%ls - CameraViewController insert into %ls", WString(name.c_str(),BentleyCharEncoding::Utf8).c_str(), db.GetFileName().c_str()).c_str();
-            return DgnViewId();
-            }
-        }
-
-    CameraViewController viewController(*newViewDef);
-
-    for (auto const& categoryId : DgnCategory::QueryCategories(db))
-        viewController.ChangeCategoryDisplay(categoryId, true);
-
-    viewController.SetOrigin(DPoint3d::From(-5,-5,-5));
-    viewController.SetDelta(DVec3d::From(10,10,10));
-
-    auto& viewFlags = viewController.GetViewFlagsR();
-    viewFlags.SetRenderMode(Render::RenderMode::SmoothShade);
-    viewFlags.m_constructions = true;
-    viewFlags.m_dimensions = true;
-    viewFlags.m_weights = true;
-    viewFlags.m_transparency = true;
-    viewFlags.m_fill = true;
-    viewFlags.m_materials = true;
-    viewFlags.m_patterns = true;
-    viewFlags.m_shadows = true;
-    viewFlags.m_grid = true;
-    viewFlags.m_acsTriad = true;
-
-    printf("ViewController::Save\n");
-    viewController.Save();
-    printf("==========================\n");
-
-    return newViewDef->GetViewId();
-    }
-
-//---------------------------------------------------------------------------------------
-// @bsimethod                                                    Sam.Wilson      06/16
-//---------------------------------------------------------------------------------------
-ModelSelectorCPtr DgnDbTestUtils::InsertNewModelSelector(DgnDbR db, Utf8CP name, DgnModelId model)
-    {
-    ModelSelector modSel(db, name);
-    auto modSelPersist = db.Elements().Insert(modSel);
-    if (!modSelPersist.IsValid())
-        {
-        EXPECT_TRUE(false) << " Failed to insert model selector with name =" << name;
-        return nullptr;
-        }
-    modSel.SetModelId(model);
-
-    auto models = modSelPersist->GetModelIds();
-    EXPECT_EQ(1, models.size());
-    EXPECT_EQ(model, *models.begin());
-
-    return modSelPersist;
-    }
-
-//---------------------------------------------------------------------------------------
-// @bsimethod                                                    Sam.Wilson      06/16
-//---------------------------------------------------------------------------------------
-CategorySelectorCPtr DgnDbTestUtils::InsertNewCategorySelector(DgnDbR db, Utf8CP name, DgnCategoryIdSet const* categoriesIn)
-    {
-    CategorySelector catSel(db, name);
-
-    CategorySelectorCPtr catSelPersist = db.Elements().Insert(catSel);
-    if (!catSelPersist.IsValid())
-        {
-        EXPECT_TRUE(false) << " Insertion of CategorySelector with name " << name << " failed";
-        return nullptr;
-        }
-
-    DgnCategoryIdSet const* categories = categoriesIn;
-    DgnCategoryIdSet _categories;
-    if (nullptr == categories)
-        {
-        for (auto const& categoryId : DgnCategory::QueryCategories(db))
-            _categories.insert(categoryId);
-        categories = &_categories;
-        }
-
-    if (!categories->empty())
-        {
-        CategorySelectorPtr catSelPersistW = catSelPersist->MakeCopy<CategorySelector>();
-        EXPECT_EQ(DgnDbStatus::Success, catSelPersistW->SetCategoryIds(*categories));
-        EXPECT_TRUE(catSelPersistW->Update().IsValid());
-        EXPECT_EQ(catSelPersist.get(), db.Elements().GetElement(catSelPersistW->GetElementId()).get());
-    
-        auto categoriesStored = catSelPersist->GetCategoryIds();
-        EXPECT_EQ(categoriesStored, *categories);
-        }
-    return catSelPersist;
-    }
+//-------------------------------------------------------------------------------------- 
+//     $Source: Tests/DgnProject/DgnDbTestUtils/DgnDbTestUtils.cpp $
+//  $Copyright: (c) 2016 Bentley Systems, Incorporated. All rights reserved. $
+//-------------------------------------------------------------------------------------- 
+
+#include <UnitTests/BackDoor/DgnPlatform/DgnDbTestUtils.h>
+#include <DgnPlatform/DgnPlatformLib.h>
+#include <DgnPlatform/Render.h>
+#include "../BackDoor/PublicAPI/BackDoor/DgnProject/DgnPlatformTestDomain.h"
+
+USING_NAMESPACE_BENTLEY_DGNPLATFORM
+USING_NAMESPACE_BENTLEY_SQLITE
+USING_NAMESPACE_BENTLEY_SQLITE_EC
+USING_NAMESPACE_BENTLEY_DPTEST
+
+#define MUST_HAVE_HOST(BAD_RETURN) if (nullptr == DgnPlatformLib::QueryHost())\
+        {\
+        EXPECT_FALSE(true) << "Your TC_SETUP function must set up a host. Just put an instance of ScopedDgnHost on the stack at the top of your function.";\
+        return BAD_RETURN;\
+        }
+
+//---------------------------------------------------------------------------------------
+// @bsimethod                                           Sam.Wilson             01/2016
+//---------------------------------------------------------------------------------------
+static BeFileName getOutputPath(WStringCR relPath)
+    {
+    BeFileName outputPathName;
+    BeTest::GetHost().GetOutputRoot(outputPathName);
+    outputPathName.AppendToPath(relPath.c_str());
+    return outputPathName;
+    }
+
+//---------------------------------------------------------------------------------------
+// @bsimethod                                           Sam.Wilson             01/2016
+//---------------------------------------------------------------------------------------
+DgnDbStatus DgnDbTestUtils::MakeSeedDbCopy(BeFileNameR actualName, WCharCP relSeedPath, WCharCP newName)
+    {
+    auto db = OpenSeedDbCopy(relSeedPath, newName);
+    if (!db.IsValid())
+        return DgnDbStatus::BadRequest;
+    auto fn = db->GetFileName();
+    actualName.SetName(fn.substr(getOutputPath(L"").length()));
+    return DgnDbStatus::Success;
+    }
+
+/*---------------------------------------------------------------------------------**//**
+* @bsimethod                                                    Sam.Wilson      06/15
++---------------+---------------+---------------+---------------+---------------+------*/
+static void setBriefcase(DgnDbPtr& db, DgnDb::OpenMode mode)
+    {
+    if (db->IsBriefcase())
+        return;
+
+    BeFileName name(db->GetFileName());
+
+    db->ChangeBriefcaseId(BeBriefcaseId(BeBriefcaseId::Standalone()));
+    db->SaveChanges();
+    db->CloseDb();
+
+    DbResult result = BE_SQLITE_OK;
+    db = DgnDb::OpenDgnDb(&result, name, DgnDb::OpenParams(mode));
+    }
+
+//---------------------------------------------------------------------------------------
+// @bsimethod                                           Sam.Wilson             01/2016
+//---------------------------------------------------------------------------------------
+WString DgnDbTestUtils::SeedDbOptions::ToKey() const
+    {
+    return WPrintfString(L"%d%d", testDomain, cameraView);
+    }
+
+//---------------------------------------------------------------------------------------
+// @bsimethod                                           Sam.Wilson             01/2016
+//---------------------------------------------------------------------------------------
+DgnDbTestUtils::SeedDbInfo DgnDbTestUtils::GetOneSpatialModelSeedDb(SeedDbOptions const& options)
+    {
+    if (nullptr == DgnPlatformLib::QueryHost())
+        {
+        EXPECT_TRUE(false) << "Your TC_SETUP function must set up a host before calling DgnDbTestUtils::CreateSeedDbs. Just put an instance of ScopedDgnHost on the stack at the top of your function.";
+        return SeedDbInfo();
+        }
+
+    SeedDbInfo info;
+    info.id = SeedDbId::OneSpatialModel;
+    info.options = options;
+    info.fileName.SetName(WPrintfString(L"DgnDbTestUtils_OneSpatialModel%ls.bim", options.ToKey().c_str()));   // note that we need different files for different combinations of options.
+    info.modelCode = DgnModel::CreateModelCode("DefaultModel");
+    info.categoryName = "DefaultCategory";
+
+    if (info.options.cameraView)
+        info.viewName = "DefaultCameraView";
+
+    if (getOutputPath(info.fileName).DoesPathExist())
+        return info;
+
+    //  First request for this seed file. Create it.
+    DgnDbPtr db = CreateDgnDb(info.fileName, true, true);
+    PhysicalModelPtr model = InsertPhysicalModel(*db, info.modelCode);
+    EXPECT_TRUE(model.IsValid());
+    InsertCategory(*db, info.categoryName.c_str());
+    
+    if (info.options.cameraView)
+        InsertCameraView(*model, info.viewName.c_str());
+
+    if (info.options.testDomain)
+        EXPECT_EQ( DgnDbStatus::Success , DgnPlatformTestDomain::ImportSchema(*db) );
+
+    db->SaveSettings();
+    db->SaveChanges();
+    return info;
+    }
+
+//---------------------------------------------------------------------------------------
+// @bsimethod                                           Sam.Wilson             01/2016
+//---------------------------------------------------------------------------------------
+DgnDbTestUtils::SeedDbInfo DgnDbTestUtils::GetSeedDb(SeedDbId seedId, SeedDbOptions const& options)
+    {
+    if (nullptr == DgnPlatformLib::QueryHost())
+        {
+        EXPECT_TRUE(false) << "Your TC_SETUP function must set up a host before calling DgnDbTestUtils::GetSeedDbInfo. Just put an instance of ScopedDgnHost on the stack at the top of your function.";
+        return SeedDbInfo();
+        }
+
+    if (SeedDbId::OneSpatialModel == seedId)
+        return GetOneSpatialModelSeedDb(options);
+
+    BeAssert(false && "invalid SeedDbId");
+    return SeedDbInfo();
+    }
+
+//---------------------------------------------------------------------------------------
+// @bsimethod                                           Sam.Wilson             01/2016
+//---------------------------------------------------------------------------------------
+BeFileNameStatus DgnDbTestUtils::CreateSubDirectory(WCharCP relPath)
+    {
+    BeFileName path = getOutputPath(relPath);
+    if (path.IsDirectory() || path.DoesPathExist())
+        {
+        EXPECT_FALSE(true) << WPrintfString(L"%ls - already exists. Use a unique name for your test group's files", path.c_str()).c_str();
+        return BeFileNameStatus::AlreadyExists;
+        }
+    return BeFileName::CreateNewDirectory(path.c_str());
+    }
+
+//---------------------------------------------------------------------------------------
+// @bsimethod                                           Sam.Wilson             01/2016
+//---------------------------------------------------------------------------------------
+void DgnDbTestUtils::EmptySubDirectory(WCharCP relPath)
+    {
+    BeFileName path = getOutputPath(relPath);
+    BeFileName::EmptyDirectory(path.c_str());
+    }
+
+//---------------------------------------------------------------------------------------
+// @bsimethod                                           Sam.Wilson             01/2016
+//---------------------------------------------------------------------------------------
+DgnDbPtr DgnDbTestUtils::CreateDgnDb(WCharCP relPath, bool isRoot, bool mustBeBriefcase)
+    {
+    MUST_HAVE_HOST(nullptr);
+
+    BeFileName fileName = getOutputPath(relPath);
+
+    if (fileName.GetExtension().empty())
+        {
+        EXPECT_FALSE(true) << WPrintfString(L"%ls - missing a file extension", relPath).c_str();
+        return nullptr;
+        }
+
+    if (fileName.DoesPathExist())
+        {
+        EXPECT_FALSE(true) << WPrintfString(L"%ls - already exists. Use a unique name for your test group's files", fileName.c_str()).c_str();
+        return nullptr;
+        }
+
+    if (!isRoot && BeFileName::GetDirectoryName(relPath).empty())
+        {
+        EXPECT_FALSE(true) << "DgnDbTestUtils::CreateDgnDb - the destination must be in a sub-directory with the same name as the test group.";
+        return nullptr;
+        }
+
+    CreateDgnDbParams createProjectParams;
+    createProjectParams.SetProjectName("DgnDbTestUtils");
+    createProjectParams.SetOverwriteExisting(false);
+
+    DbResult createStatus;
+    DgnDbPtr db = DgnDb::CreateDgnDb(&createStatus, fileName, createProjectParams);
+    if (!db.IsValid())
+        EXPECT_FALSE(true) << WPrintfString(L"%ls - create failed", fileName.c_str()).c_str();
+
+    if (mustBeBriefcase)
+        setBriefcase(db, DgnDb::OpenMode::ReadWrite);
+
+    return db;
+    }
+
+//---------------------------------------------------------------------------------------
+// @bsimethod                                           Sam.Wilson             01/2016
+//---------------------------------------------------------------------------------------
+DgnDbPtr DgnDbTestUtils::OpenDgnDb(WCharCP relPath, DgnDb::OpenMode mode)
+    {
+    BeFileName fileName = getOutputPath(relPath);
+    DbResult openStatus;
+    DgnDb::OpenParams openParams(mode);
+    DgnDbPtr db = DgnDb::OpenDgnDb(&openStatus, fileName, openParams);
+    if (!db.IsValid())
+        EXPECT_FALSE(true) << WPrintfString(L"%ls - open failed with %x", fileName.c_str(), (int)openStatus).c_str();
+    return db;
+    }
+
+//---------------------------------------------------------------------------------------
+// @bsimethod                                           Sam.Wilson             01/2016
+//---------------------------------------------------------------------------------------
+DgnDbPtr DgnDbTestUtils::OpenSeedDb(WCharCP relSeedPath)
+    {
+    return OpenDgnDb(relSeedPath, DgnDb::OpenMode::Readonly);
+    }
+
+//---------------------------------------------------------------------------------------
+// @bsimethod                                           Sam.Wilson             01/2016
+//---------------------------------------------------------------------------------------
+static void supplyMissingDbExtension(WStringR name)
+    {
+    if (name.find(L".") == WString::npos)
+        name.append(L".bim");
+    }
+
+//---------------------------------------------------------------------------------------
+// @bsimethod                                           Sam.Wilson             01/2016
+//---------------------------------------------------------------------------------------
+DgnDbPtr DgnDbTestUtils::OpenSeedDbCopy(WCharCP relSeedPathIn, WCharCP newName)
+    {
+    WString relSeedPath(relSeedPathIn);
+    supplyMissingDbExtension(relSeedPath);
+        
+    BeFileName infileName = getOutputPath(relSeedPath.c_str());
+    if (!infileName.DoesPathExist())
+        {
+        EXPECT_FALSE(true) << WPrintfString(L"%ls - file not found", infileName.c_str()).c_str();
+        return nullptr;
+        }
+
+    //  Create a unique name for the output file, based on the input seed filename.
+
+    //  1. Establish the basename and extension
+    BeFileName ccRelPathBase;
+    if (nullptr == newName)
+        ccRelPathBase.SetName(relSeedPath);
+    else
+        {
+        ccRelPathBase.SetName(BeFileName::GetDirectoryName(relSeedPath.c_str()));
+        ccRelPathBase.AppendToPath(newName);
+        supplyMissingDbExtension(ccRelPathBase);
+        }
+        
+    //  2. Make sure that it is located in a subdirectory that is specific to the current test case. (That's how we keep test groups out of each other's way.)
+    Utf8String tcname = BeTest::GetNameOfCurrentTestCase();
+    if (!tcname.empty())
+        {
+        WString wtcname(tcname.c_str(), BentleyCharEncoding::Utf8);
+        if (!wtcname.Equals(ccRelPathBase.substr(0, tcname.size())))
+            {
+            WString tmp(ccRelPathBase);
+            ccRelPathBase.SetName(wtcname);
+            ccRelPathBase.AppendToPath(tmp.c_str());
+            }
+        }
+    else
+        {
+        // The caller is not a test. Caller must be a TC_SETUP function. We don't know the caller's TC name. At least check that he's specifying a subdirectory.
+        if (ccRelPathBase.GetDirectoryName().empty())
+            {
+            EXPECT_FALSE(true) << "DgnDbTestUtils::OpenDgnDbCopy - the destination must be in a sub-directory.";
+            return nullptr;
+            }
+        }
+
+    //  Make sure the output subdirectory exists
+    BeFileName subDir = getOutputPath(ccRelPathBase.GetDirectoryName());
+    if (!BeFileName::IsDirectory(subDir.c_str()))
+        {
+        BeFileName::CreateNewDirectory(subDir.c_str());
+        }
+
+    //  3. Make sure it's unique
+    BeFileName ccfileName;
+    BeFileName ccRelPathUnique;
+    int ncopies = 0;
+    do  {
+        if (0 == ncopies)
+            ccRelPathUnique = ccRelPathBase;
+        else
+            ccRelPathUnique.SetName(WPrintfString(L"%ls-%d.%ls", ccRelPathBase.substr(0, ccRelPathBase.find(L".")).c_str(), ncopies, ccRelPathBase.GetExtension().c_str()));
+        ccfileName = getOutputPath(ccRelPathUnique.c_str());
+        ++ncopies;
+        } 
+    while (ccfileName.DoesPathExist());
+
+    BeFileNameStatus fileStatus = BeFileName::BeCopyFile(infileName.c_str(), ccfileName.c_str(), /*failIfFileExists*/true);
+    EXPECT_EQ(BeFileNameStatus::Success, fileStatus) << WPrintfString(L"%ls => %ls - copy failed", infileName.c_str(), ccfileName.c_str()).c_str();
+
+    return OpenDgnDb(ccRelPathUnique.c_str(), DgnDb::OpenMode::ReadWrite);
+    }
+
+/*---------------------------------------------------------------------------------**//**
+// @bsimethod                                           Sam.Wilson             01/2016
++---------------+---------------+---------------+---------------+---------------+------*/
+PhysicalModelPtr DgnDbTestUtils::InsertPhysicalModel(DgnDbR db, DgnCodeCR modelCode)
+    {
+    MUST_HAVE_HOST(nullptr);
+
+    SubjectCPtr rootSubject = db.Elements().GetRootSubject();
+    SubjectCPtr modelSubject = Subject::CreateAndInsert(*rootSubject, modelCode.GetValueCP()); // create a placeholder Subject for this DgnModel to describe
+    EXPECT_TRUE(modelSubject.IsValid());
+    PhysicalModelPtr model = PhysicalModel::CreateAndInsert(*modelSubject, modelCode);
+    EXPECT_TRUE(model.IsValid());
+    return model;
+    }
+
+/*---------------------------------------------------------------------------------**//**
+// @bsimethod                                           Umar.Hayat             08/2016
++---------------+---------------+---------------+---------------+---------------+------*/
+SheetModelPtr DgnDbTestUtils::InsertSheetModel(DgnDbR db, DgnCode modelCode)
+    {
+    MUST_HAVE_HOST(nullptr);
+
+    DgnClassId mclassId = DgnClassId(db.Schemas().GetECClassId(DGN_ECSCHEMA_NAME, DGN_CLASSNAME_SheetModel));
+    SheetModelPtr catalogModel = new SheetModel(SheetModel::CreateParams(db, mclassId, modelCode, DPoint2d::From(2.0, 2.0)));
+    DgnDbStatus status = catalogModel->Insert();
+    EXPECT_EQ(DgnDbStatus::Success, status) << WPrintfString(L"%ls - insert into %ls failed with %x", modelCode.GetValue().c_str(), db.GetFileName().c_str(), (int)status).c_str();
+    return catalogModel;
+    }
+//---------------------------------------------------------------------------------------
+// @bsimethod                                           Sam.Wilson             01/2016
+//---------------------------------------------------------------------------------------
+void DgnDbTestUtils::UpdateProjectExtents(DgnDbR db)
+    {
+    AxisAlignedBox3d physicalExtents;
+    physicalExtents = db.Units().ComputeProjectExtents();
+    db.Units().SetProjectExtents(physicalExtents);
+    }
+
+//---------------------------------------------------------------------------------------
+// @bsimethod                                           Sam.Wilson             01/2016
+//---------------------------------------------------------------------------------------
+void DgnDbTestUtils::FitView(DgnDbR db, DgnViewId viewId)
+    {
+    SpatialViewDefinitionCPtr view = dynamic_cast<SpatialViewDefinitionCP>(ViewDefinition::QueryView(viewId, db).get());
+    ASSERT_TRUE(view.IsValid());
+
+    ViewControllerPtr viewController = view->LoadViewController(ViewDefinition::FillModels::No);
+    viewController->LookAtVolume(db.Units().GetProjectExtents());
+    ASSERT_EQ(DgnDbStatus::Success, viewController->Save());
+    }
+
+//---------------------------------------------------------------------------------------
+// @bsimethod                                           Sam.Wilson             01/2016
+//---------------------------------------------------------------------------------------
+DgnCategoryId DgnDbTestUtils::InsertCategory(DgnDbR db, Utf8CP categoryName, DgnSubCategory::Appearance const& appearance, DgnCategory::Scope scope, DgnCategory::Rank rank)
+    {
+    MUST_HAVE_HOST(DgnCategoryId());
+
+    DgnCategory category(DgnCategory::CreateParams(db, categoryName, scope, rank));
+
+    DgnCategoryCPtr persistentCategory = category.Insert(appearance);
+    EXPECT_TRUE(persistentCategory.IsValid()) << WPrintfString(L"%ls - Category insert into %ls failed", WString(categoryName,BentleyCharEncoding::Utf8).c_str(), db.GetFileName().c_str()).c_str();
+
+    return persistentCategory.IsValid()? persistentCategory->GetCategoryId(): DgnCategoryId();
+    }
+
+//---------------------------------------------------------------------------------------
+// @bsimethod                                           Sam.Wilson             01/2016
+//---------------------------------------------------------------------------------------
+DgnAuthorityId DgnDbTestUtils::InsertNamespaceAuthority(DgnDbR db, Utf8CP authorityName)
+    {
+    MUST_HAVE_HOST(DgnAuthorityId());
+    
+    DgnAuthorityPtr authority = NamespaceAuthority::CreateNamespaceAuthority(authorityName, db);
+    DgnDbStatus status = authority->Insert();
+    EXPECT_TRUE(DgnDbStatus::Success == status) << WPrintfString(L"%ls - Authority insert into %ls failed with %x", WString(authorityName,BentleyCharEncoding::Utf8).c_str(), db.GetFileName().c_str(), (int)status).c_str();
+    return authority.IsValid()? authority->GetAuthorityId(): DgnAuthorityId();
+    }
+
+//---------------------------------------------------------------------------------------
+// @bsimethod                                                    Sam.Wilson      06/15
+//---------------------------------------------------------------------------------------
+DgnViewId DgnDbTestUtils::InsertCameraView(SpatialModelR model, Utf8CP nameIn)
+    {
+    MUST_HAVE_HOST(DgnViewId());
+    
+    DgnDbR db = model.GetDgnDb();
+
+    Utf8String name;
+    if (nullptr == nameIn)
+        name = model.GetCode().GetValue();
+    else
+        name = nameIn;
+
+    CameraViewDefinitionCPtr newViewDef;
+        {
+        printf("InsertNewModelSelector\n");
+        ModelSelectorCPtr modSel = InsertNewModelSelector(db, name.c_str(), model.GetModelId());
+        printf("InsertNewModelSelector=%p\n", modSel.get());
+        if (!modSel.IsValid())
+            {
+            EXPECT_TRUE(false) << "Failed to create a ModelSelector with name 'Default'";
+            return DgnViewId();
+            }
+
+        printf("Insert CameraViewDefinition\n");
+        CameraViewDefinition view(db, name);
+        view.SetModelSelector(*modSel);
+        newViewDef = db.Elements().Insert(view);
+        printf("Insert CameraViewDefinition=%p\n", newViewDef.get());
+        if (!newViewDef.IsValid())
+            {
+            EXPECT_TRUE(false) << WPrintfString(L"%ls - CameraViewController insert into %ls", WString(name.c_str(),BentleyCharEncoding::Utf8).c_str(), db.GetFileName().c_str()).c_str();
+            return DgnViewId();
+            }
+        }
+
+    CameraViewController viewController(*newViewDef);
+
+    for (auto const& categoryId : DgnCategory::QueryCategories(db))
+        viewController.ChangeCategoryDisplay(categoryId, true);
+
+    viewController.SetOrigin(DPoint3d::From(-5,-5,-5));
+    viewController.SetDelta(DVec3d::From(10,10,10));
+
+    auto& viewFlags = viewController.GetViewFlagsR();
+    viewFlags.SetRenderMode(Render::RenderMode::SmoothShade);
+    viewFlags.m_constructions = true;
+    viewFlags.m_dimensions = true;
+    viewFlags.m_weights = true;
+    viewFlags.m_transparency = true;
+    viewFlags.m_fill = true;
+    viewFlags.m_materials = true;
+    viewFlags.m_patterns = true;
+    viewFlags.m_shadows = true;
+    viewFlags.m_grid = true;
+    viewFlags.m_acsTriad = true;
+
+    printf("ViewController::Save\n");
+    viewController.Save();
+    printf("==========================\n");
+
+    return newViewDef->GetViewId();
+    }
+
+//---------------------------------------------------------------------------------------
+// @bsimethod                                                    Sam.Wilson      06/16
+//---------------------------------------------------------------------------------------
+ModelSelectorCPtr DgnDbTestUtils::InsertNewModelSelector(DgnDbR db, Utf8CP name, DgnModelId model)
+    {
+    ModelSelector modSel(db, name);
+    auto modSelPersist = db.Elements().Insert(modSel);
+    if (!modSelPersist.IsValid())
+        {
+        EXPECT_TRUE(false) << " Failed to insert model selector with name =" << name;
+        return nullptr;
+        }
+    modSel.SetModelId(model);
+
+    auto models = modSelPersist->GetModelIds();
+    EXPECT_EQ(1, models.size());
+    EXPECT_EQ(model, *models.begin());
+
+    return modSelPersist;
+    }
+
+//---------------------------------------------------------------------------------------
+// @bsimethod                                                    Sam.Wilson      06/16
+//---------------------------------------------------------------------------------------
+CategorySelectorCPtr DgnDbTestUtils::InsertNewCategorySelector(DgnDbR db, Utf8CP name, DgnCategoryIdSet const* categoriesIn)
+    {
+    CategorySelector catSel(db, name);
+
+    CategorySelectorCPtr catSelPersist = db.Elements().Insert(catSel);
+    if (!catSelPersist.IsValid())
+        {
+        EXPECT_TRUE(false) << " Insertion of CategorySelector with name " << name << " failed";
+        return nullptr;
+        }
+
+    DgnCategoryIdSet const* categories = categoriesIn;
+    DgnCategoryIdSet _categories;
+    if (nullptr == categories)
+        {
+        for (auto const& categoryId : DgnCategory::QueryCategories(db))
+            _categories.insert(categoryId);
+        categories = &_categories;
+        }
+
+    if (!categories->empty())
+        {
+        CategorySelectorPtr catSelPersistW = catSelPersist->MakeCopy<CategorySelector>();
+        EXPECT_EQ(DgnDbStatus::Success, catSelPersistW->SetCategoryIds(*categories));
+        EXPECT_TRUE(catSelPersistW->Update().IsValid());
+        EXPECT_EQ(catSelPersist.get(), db.Elements().GetElement(catSelPersistW->GetElementId()).get());
+    
+        auto categoriesStored = catSelPersist->GetCategoryIds();
+        EXPECT_EQ(categoriesStored, *categories);
+        }
+    return catSelPersist;
+    }