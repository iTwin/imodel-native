--- conflicted
+++ resolved
@@ -1,329 +1,295 @@
-/*--------------------------------------------------------------------------------------+
-|
-|  $Source: Tests/DgnProject/NonPublished/ElementGeomPart_Tests.cpp $
-|
-|  $Copyright: (c) 2015 Bentley Systems, Incorporated. All rights reserved. $
-|
-+--------------------------------------------------------------------------------------*/
-
-#include "../TestFixture/DgnDbTestFixtures.h"
-
-USING_NAMESPACE_BENTLEY_DGNPLATFORM
-USING_NAMESPACE_BENTLEY_SQLITE
-USING_NAMESPACE_BENTLEY_SQLITE_EC
-
-/*---------------------------------------------------------------------------------**//**
-* Test fixture for testing Element Goem Parts
-* @bsimethod                                                    Umar.Hayat      07/15
-+---------------+---------------+---------------+---------------+---------------+------*/
-struct ElementGeomPartTests : public DgnDbTestFixture
-{
-
-};
-/*---------------------------------------------------------------------------------**//**
-* @bsimethod                                                    Umar.Hayat      07/15
-+---------------+---------------+---------------+---------------+---------------+------*/
-TEST_F(ElementGeomPartTests, CRUD)
-    {
-    SetupProject(L"3dMetricGeneral.idgndb", L"GeomParts.idgndb", BeSQLite::Db::OpenMode::ReadWrite);
-
-    DgnGeomParts& geomPartTable = m_db->GeomParts();
-    //Create a GeomPart
-    ElementGeometryPtr elGPtr = ElementGeometry::Create(*GeomHelper::computeShape());
-    ElementGeometryBuilderPtr builder = ElementGeometryBuilder::CreateGeomPart(*m_db, true);
-    builder->Append(*elGPtr);
-    DgnGeomPartPtr geomPartPtr = DgnGeomPart::Create("TestGeomPart");
-    EXPECT_TRUE(geomPartPtr != NULL);
-    EXPECT_EQ(SUCCESS, builder->SetGeomStream(*geomPartPtr));
-    
-    // Insert
-    //
-    ASSERT_EQ(SUCCESS, geomPartTable.InsertGeomPart(*geomPartPtr));
-    DgnGeomPartId partId = geomPartPtr->GetId();
-    ASSERT_TRUE(partId.IsValid());
-
-    // Query
-    EXPECT_TRUE(partId == geomPartTable.QueryGeomPartId("TestGeomPart"));
-    DgnGeomPartPtr toFind = geomPartTable.LoadGeomPart(partId);
-    GeomStream stream = toFind->GetGeomStream();
-    EXPECT_TRUE(stream.HasGeometry());
-    uint32_t size  = stream.GetSize();
-    EXPECT_TRUE(geomPartPtr->GetGeomStream().GetSize() == size);
-
-    // Update
-    builder->Append(*elGPtr);
-    builder->SetGeomStream(*geomPartPtr);
-    EXPECT_TRUE(geomPartPtr->GetGeomStream().GetSize() > size);
-    ASSERT_TRUE(geomPartPtr->GetId().IsValid());
-    EXPECT_TRUE(SUCCESS  == geomPartTable.UpdateGeomPart(*geomPartPtr));
-    
-    EXPECT_TRUE(geomPartTable.LoadGeomPart(partId)->GetGeomStream().GetSize() > size);
-
-    // Delete
-    EXPECT_TRUE(SUCCESS == geomPartTable.DeleteGeomPart(partId) );
-    EXPECT_FALSE( geomPartTable.QueryGeomPartId("TestGeomPart").IsValid());
-    }
-
-/*---------------------------------------------------------------------------------**//**
-* @bsimethod                                                    Umar.Hayat      07/15
-+---------------+---------------+---------------+---------------+---------------+------*/
-TEST_F(ElementGeomPartTests, CreateElements)
-    {
-    SetupProject(L"3dMetricGeneral.idgndb", L"GeomParts.idgndb", BeSQLite::Db::OpenMode::ReadWrite);
-
-    //Create a GeomPart
-    ElementGeometryPtr elGPtr = ElementGeometry::Create(*GeomHelper::computeShape());
-    ElementGeometryBuilderPtr builder = ElementGeometryBuilder::CreateGeomPart(*m_db, true);
-    builder->Append(*elGPtr);
-    DgnGeomPartPtr geomPartPtr = DgnGeomPart::Create("TestGeomPart");
-    EXPECT_TRUE(geomPartPtr != NULL);
-    EXPECT_EQ(SUCCESS, builder->SetGeomStream(*geomPartPtr));
-
-    EXPECT_EQ(SUCCESS, m_db->GeomParts().InsertGeomPart(*geomPartPtr));
-
-    DgnGeomPartId existingPartId = m_db->GeomParts().QueryGeomPartId(geomPartPtr->GetCode());
-    EXPECT_TRUE(existingPartId.IsValid());
-
-    auto key1 = InsertElementUsingGeomPart(geomPartPtr->GetCode(), m_defaultModelId, m_defaultCategoryId, DgnElement::Code());
-    EXPECT_TRUE(key1.GetElementId().IsValid());
-    
-    auto key2 = InsertElementUsingGeomPart(geomPartPtr->GetCode(), m_defaultModelId, m_defaultCategoryId, DgnElement::Code());
-    EXPECT_TRUE(key2.GetElementId().IsValid());
-
-    auto key3 = InsertElement(DgnElement::Code(), m_defaultModelId, m_defaultCategoryId)->GetElementKey();
-    EXPECT_TRUE(key3.GetElementId().IsValid());
-    }
-/*---------------------------------------------------------------------------------**//**
-* @bsimethod                                                    Umar.Hayat      07/15
-+---------------+---------------+---------------+---------------+---------------+------*/
-TEST_F(ElementGeomPartTests, GeomPartWithoutCode)
-    {
-    SetupProject(L"3dMetricGeneral.idgndb", L"GeomParts.idgndb", BeSQLite::Db::OpenMode::ReadWrite);
-
-    //Create a GeomPart
-    ElementGeometryPtr elGPtr = ElementGeometry::Create(*GeomHelper::computeShape());
-    ElementGeometryBuilderPtr builder = ElementGeometryBuilder::CreateGeomPart(*m_db, true);
-    builder->Append(*elGPtr);
-    DgnGeomPartPtr geomPartPtr = DgnGeomPart::Create();
-    EXPECT_TRUE(geomPartPtr != NULL);
-    ASSERT_STREQ("", geomPartPtr->GetCode());
-    EXPECT_EQ(SUCCESS, builder->SetGeomStream(*geomPartPtr));
-
-    EXPECT_EQ(SUCCESS, m_db->GeomParts().InsertGeomPart(*geomPartPtr));
-
-    DgnGeomPartId existingPartId = geomPartPtr->GetId();
-    EXPECT_TRUE(existingPartId.IsValid());
-
-    auto key1 = InsertElementUsingGeomPart(existingPartId, m_defaultModelId, m_defaultCategoryId, DgnElement::Code());
-    EXPECT_TRUE(key1.GetElementId().IsValid());
-    
-    auto key2 = InsertElementUsingGeomPart(existingPartId, m_defaultModelId, m_defaultCategoryId, DgnElement::Code());
-    EXPECT_TRUE(key2.GetElementId().IsValid());
-
-    auto key3 = InsertElement(DgnElement::Code(), m_defaultModelId, m_defaultCategoryId)->GetElementKey();
-    EXPECT_TRUE(key3.GetElementId().IsValid());
-    }
-/*---------------------------------------------------------------------------------**//**
-* @bsimethod                                                    Umar.Hayat      07/15
-+---------------+---------------+---------------+---------------+---------------+------*/
-TEST_F(ElementGeomPartTests, ElementGeomUsesParts)
-    {
-    SetupProject(L"3dMetricGeneral.idgndb", L"GeomParts.idgndb", BeSQLite::Db::OpenMode::ReadWrite);
-
-    //Create a GeomPart
-    ElementGeometryPtr elGPtr = ElementGeometry::Create(*GeomHelper::computeShape());
-    ElementGeometryBuilderPtr builder = ElementGeometryBuilder::CreateGeomPart(*m_db, true);
-    builder->Append(*elGPtr);
-    DgnGeomPartPtr geomPartPtr = DgnGeomPart::Create("TestGeomPart");
-    EXPECT_TRUE(geomPartPtr != NULL);
-    EXPECT_EQ(SUCCESS, builder->SetGeomStream(*geomPartPtr));
-
-    EXPECT_EQ(SUCCESS, m_db->GeomParts().InsertGeomPart(*geomPartPtr));
-
-    DgnGeomPartId existingPartId = m_db->GeomParts().QueryGeomPartId("TestGeomPart");
-    EXPECT_TRUE(existingPartId.IsValid());
-
-    auto key1 = InsertElement(DgnElement::Code(), m_defaultModelId, m_defaultCategoryId)->GetElementKey();
-    EXPECT_TRUE(key1.GetElementId().IsValid());
-
-    EXPECT_EQ(SUCCESS, m_db->GeomParts().InsertElementGeomUsesParts(key1.GetElementId(), existingPartId) );
-    DgnElementCPtr elem = m_db->Elements().GetElement(key1.GetElementId());
-    
-    Statement stmt;
-    ASSERT_EQ(BE_SQLITE_OK ,stmt.Prepare(*m_db, "SELECT * FROM " DGN_TABLE(DGN_RELNAME_ElementGeomUsesParts)));
-    ASSERT_EQ(BE_SQLITE_ROW, stmt.Step());
-    ASSERT_EQ(1,stmt.GetValueInt(0));
-    ASSERT_EQ(key1.GetElementId().GetValue(), (int64_t)stmt.GetValueInt(1));
-    ASSERT_EQ(existingPartId.GetValue(), (int64_t)stmt.GetValueInt(2));
-    
-    }
-/*---------------------------------------------------------------------------------**//**
-* @bsimethod                                                    Umar.Hayat      07/15
-+---------------+---------------+---------------+---------------+---------------+------*/
-TEST_F(ElementGeomPartTests, ElementGeomUsesParts_DeleteGeomPart)
-    {
-    SetupProject(L"3dMetricGeneral.idgndb", L"GeomParts.idgndb", BeSQLite::Db::OpenMode::ReadWrite);
-
-    //Create a GeomPart
-    ElementGeometryPtr elGPtr = ElementGeometry::Create(*GeomHelper::computeShape());
-    ElementGeometryBuilderPtr builder = ElementGeometryBuilder::CreateGeomPart(*m_db, true);
-    builder->Append(*elGPtr);
-    DgnGeomPartPtr geomPartPtr = DgnGeomPart::Create("TestGeomPart");
-    EXPECT_TRUE(geomPartPtr != NULL);
-    EXPECT_EQ(SUCCESS, builder->SetGeomStream(*geomPartPtr));
-
-    EXPECT_EQ(SUCCESS, m_db->GeomParts().InsertGeomPart(*geomPartPtr));
-
-    DgnGeomPartId existingPartId = m_db->GeomParts().QueryGeomPartId("TestGeomPart");
-    EXPECT_TRUE(existingPartId.IsValid());
-
-    auto key1 = InsertElement(DgnElement::Code(), m_defaultModelId, m_defaultCategoryId)->GetElementKey();
-    EXPECT_TRUE(key1.GetElementId().IsValid());
-
-    EXPECT_EQ(SUCCESS, m_db->GeomParts().InsertElementGeomUsesParts(key1.GetElementId(), existingPartId) );
-    DgnElementCPtr elem = m_db->Elements().GetElement(key1.GetElementId());
-
-    // Delete Geom Part
-    EXPECT_EQ(SUCCESS, m_db->GeomParts().DeleteGeomPart(existingPartId));
-    Statement stmt;
-    ASSERT_EQ(BE_SQLITE_OK, stmt.Prepare(*m_db, "SELECT * FROM " DGN_TABLE(DGN_RELNAME_ElementGeomUsesParts)));
-    ASSERT_EQ(BE_SQLITE_DONE, stmt.Step());
-    
-    }
-/*---------------------------------------------------------------------------------**//**
-* @bsimethod                                                    Umar.Hayat      07/15
-+---------------+---------------+---------------+---------------+---------------+------*/
-TEST_F(ElementGeomPartTests, ElementGeomUsesParts_DeleteElement)
-    {
-    SetupProject(L"3dMetricGeneral.idgndb", L"GeomParts.idgndb", BeSQLite::Db::OpenMode::ReadWrite);
-
-    //Create a GeomPart
-    ElementGeometryPtr elGPtr = ElementGeometry::Create(*GeomHelper::computeShape());
-    ElementGeometryBuilderPtr builder = ElementGeometryBuilder::CreateGeomPart(*m_db, true);
-    builder->Append(*elGPtr);
-    DgnGeomPartPtr geomPartPtr = DgnGeomPart::Create("TestGeomPart");
-    EXPECT_TRUE(geomPartPtr != NULL);
-    EXPECT_EQ(SUCCESS, builder->SetGeomStream(*geomPartPtr));
-
-    EXPECT_EQ(SUCCESS, m_db->GeomParts().InsertGeomPart(*geomPartPtr));
-
-    DgnGeomPartId existingPartId = m_db->GeomParts().QueryGeomPartId("TestGeomPart");
-    EXPECT_TRUE(existingPartId.IsValid());
-
-    auto key1 = InsertElement(DgnElement::Code(), m_defaultModelId, m_defaultCategoryId)->GetElementKey();
-    EXPECT_TRUE(key1.GetElementId().IsValid());
-
-
-    EXPECT_EQ(SUCCESS, m_db->GeomParts().InsertElementGeomUsesParts(key1.GetElementId(), existingPartId) );
-    DgnElementCPtr elem = m_db->Elements().GetElement(key1.GetElementId());
-    m_db->SaveChanges ();
-    // Delete Element
-    ASSERT_EQ(DgnDbStatus::Success, m_db->Elements().Delete(*m_db->Elements().GetElement(key1.GetElementId())));
-    Statement stmt;
-    ASSERT_EQ(BE_SQLITE_OK, stmt.Prepare(*m_db, "SELECT * FROM " DGN_TABLE(DGN_RELNAME_ElementGeomUsesParts)));
-    ASSERT_EQ(BE_SQLITE_DONE, stmt.Step());
-
-    EXPECT_TRUE(m_db->GeomParts().QueryGeomPartId(geomPartPtr->GetCode()).IsValid());
-    }
-/*---------------------------------------------------------------------------------**//**
-* @bsimethod                                                    Umar.Hayat      07/15
-+---------------+---------------+---------------+---------------+---------------+------*/
-TEST_F(ElementGeomPartTests, CreateElementsAndDeleteGemPart)
-    {
-    SetupProject(L"3dMetricGeneral.idgndb", L"GeomParts.idgndb", BeSQLite::Db::OpenMode::ReadWrite);
-
-    //Create a GeomPart
-    ElementGeometryPtr elGPtr = ElementGeometry::Create(*GeomHelper::computeShape());
-    ElementGeometryBuilderPtr builder = ElementGeometryBuilder::CreateGeomPart(*m_db, true);
-    builder->Append(*elGPtr);
-    DgnGeomPartPtr geomPartPtr = DgnGeomPart::Create("TestGeomPart");
-    EXPECT_TRUE(geomPartPtr != NULL);
-    EXPECT_EQ(SUCCESS, builder->SetGeomStream(*geomPartPtr));
-
-    EXPECT_EQ(SUCCESS, m_db->GeomParts().InsertGeomPart(*geomPartPtr));
-
-    DgnGeomPartId existingPartId = m_db->GeomParts().QueryGeomPartId(geomPartPtr->GetCode());
-    EXPECT_TRUE(existingPartId.IsValid());
-
-    //Add two elements using this GeomPart
-    auto key1 = InsertElementUsingGeomPart(geomPartPtr->GetCode(), m_defaultModelId, m_defaultCategoryId, DgnElement::Code());
-    EXPECT_TRUE(key1.GetElementId().IsValid());
-
-    auto key2 = InsertElementUsingGeomPart(geomPartPtr->GetCode(), m_defaultModelId, m_defaultCategoryId, DgnElement::Code());
-    EXPECT_TRUE(key2.GetElementId().IsValid());
-
-    auto key3 = InsertElement(DgnElement::Code(), m_defaultModelId, m_defaultCategoryId)->GetElementKey();
-    EXPECT_TRUE(key3.GetElementId().IsValid());
-
-    // Delete Geom Part
-    EXPECT_EQ(SUCCESS, m_db->GeomParts().DeleteGeomPart(existingPartId));
-    EXPECT_FALSE(m_db->GeomParts().QueryGeomPartId(geomPartPtr->GetCode()).IsValid());
-    EXPECT_TRUE(m_db->Elements().GetElement(key1.GetElementId()).IsValid());
-    EXPECT_TRUE(m_db->Elements().GetElement(key2.GetElementId()).IsValid());
-    EXPECT_TRUE(m_db->Elements().GetElement(key3.GetElementId()).IsValid());
-    //m_db->Get
-}
-/*---------------------------------------------------------------------------------**//**
-* @bsimethod                                                    Umar.Hayat      07/15
-+---------------+---------------+---------------+---------------+---------------+------*/
-<<<<<<< HEAD
-TEST_F(ElementGeomPartTests, GeomPartWitoutGeometry)
-    {
-    SetupProject(L"3dMetricGeneral.idgndb", L"GeomParts.idgndb", BeSQLite::Db::OpenMode::ReadWrite);
-
-    //Create a GeomPart
-    ElementGeometryPtr elGPtr = ElementGeometry::Create(*GeomHelper::computeShape());
-    ElementGeometryBuilderPtr builder = ElementGeometryBuilder::CreateGeomPart(*m_db, true);
-
-    DgnGeomPartPtr geomPartPtr = DgnGeomPart::Create("TestGeomPart");
-    EXPECT_TRUE(geomPartPtr != NULL);
-    EXPECT_EQ(SUCCESS, builder->SetGeomStream(*geomPartPtr));
-
-    EXPECT_EQ(SUCCESS, m_db->GeomParts().InsertGeomPart(*geomPartPtr));
-
-    DgnGeomPartId existingPartId = m_db->GeomParts().QueryGeomPartId(geomPartPtr->GetCode());
-    EXPECT_TRUE(existingPartId.IsValid());
-
-    //Add two elements using this GeomPart
-    auto key1 = InsertElementUsingGeomPart(geomPartPtr->GetCode(), m_defaultModelId, m_defaultCategoryId, DgnElement::Code());
-    EXPECT_TRUE(key1.GetElementId().IsValid());
-
-    auto key2 = InsertElementUsingGeomPart(geomPartPtr->GetCode(), m_defaultModelId, m_defaultCategoryId, DgnElement::Code());
-    EXPECT_TRUE(key2.GetElementId().IsValid());
-
-    auto key3 = InsertElement(DgnElement::Code(), m_defaultModelId, m_defaultCategoryId)->GetElementKey();
-    EXPECT_TRUE(key3.GetElementId().IsValid());
-    
-    }
-/*---------------------------------------------------------------------------------**//**
-* @bsimethod                                                    Umar.Hayat      07/15
-+---------------+---------------+---------------+---------------+---------------+------*/
-=======
->>>>>>> 811203b7
-TEST_F(ElementGeomPartTests, GeomPart2d)
-    {
-    SetupProject(L"2dMetricGeneral.idgndb", L"GeomParts2d.idgndb", BeSQLite::Db::OpenMode::ReadWrite);
-
-    //Create a GeomPart
-    ElementGeometryPtr elGPtr = ElementGeometry::Create(*GeomHelper::computeShape2d());
-    ElementGeometryBuilderPtr builder = ElementGeometryBuilder::CreateGeomPart(*m_db, false);
-    builder->Append(*elGPtr);
-    DgnGeomPartPtr geomPartPtr = DgnGeomPart::Create("TestGeomPart");
-    EXPECT_TRUE(geomPartPtr != NULL);
-    EXPECT_EQ(SUCCESS, builder->SetGeomStream(*geomPartPtr));
-
-    EXPECT_EQ(SUCCESS, m_db->GeomParts().InsertGeomPart(*geomPartPtr));
-     
-    DgnGeomPartId existingPartId = m_db->GeomParts().QueryGeomPartId(geomPartPtr->GetCode());
-    EXPECT_TRUE(existingPartId.IsValid());
-
-    //Add two elements using this GeomPart
-    auto key1 = InsertElementUsingGeomPart2d( geomPartPtr->GetCode(), m_defaultModelId, m_defaultCategoryId, DgnElement::Code());
-    EXPECT_TRUE(key1.GetElementId().IsValid());
-
-    auto key2 = InsertElementUsingGeomPart2d( geomPartPtr->GetCode(), m_defaultModelId, m_defaultCategoryId, DgnElement::Code());
-    EXPECT_TRUE(key2.GetElementId().IsValid());
-
-    auto key3 = InsertElement2d( m_defaultModelId, m_defaultCategoryId, DgnElement::Code());
-    EXPECT_TRUE(key3.GetElementId().IsValid());
-    }
+/*--------------------------------------------------------------------------------------+
+|
+|  $Source: Tests/DgnProject/NonPublished/ElementGeomPart_Tests.cpp $
+|
+|  $Copyright: (c) 2015 Bentley Systems, Incorporated. All rights reserved. $
+|
++--------------------------------------------------------------------------------------*/
+
+#include "../TestFixture/DgnDbTestFixtures.h"
+
+USING_NAMESPACE_BENTLEY_DGNPLATFORM
+USING_NAMESPACE_BENTLEY_SQLITE
+USING_NAMESPACE_BENTLEY_SQLITE_EC
+
+/*---------------------------------------------------------------------------------**//**
+* Test fixture for testing Element Goem Parts
+* @bsimethod                                                    Umar.Hayat      07/15
++---------------+---------------+---------------+---------------+---------------+------*/
+struct ElementGeomPartTests : public DgnDbTestFixture
+{
+
+};
+/*---------------------------------------------------------------------------------**//**
+* @bsimethod                                                    Umar.Hayat      07/15
++---------------+---------------+---------------+---------------+---------------+------*/
+TEST_F(ElementGeomPartTests, CRUD)
+    {
+    SetupProject(L"3dMetricGeneral.idgndb", L"GeomParts.idgndb", BeSQLite::Db::OpenMode::ReadWrite);
+
+    DgnGeomParts& geomPartTable = m_db->GeomParts();
+    //Create a GeomPart
+    ElementGeometryPtr elGPtr = ElementGeometry::Create(*GeomHelper::computeShape());
+    ElementGeometryBuilderPtr builder = ElementGeometryBuilder::CreateGeomPart(*m_db, true);
+    builder->Append(*elGPtr);
+    DgnGeomPartPtr geomPartPtr = DgnGeomPart::Create("TestGeomPart");
+    EXPECT_TRUE(geomPartPtr != NULL);
+    EXPECT_EQ(SUCCESS, builder->SetGeomStream(*geomPartPtr));
+    
+    // Insert
+    //
+    ASSERT_EQ(SUCCESS, geomPartTable.InsertGeomPart(*geomPartPtr));
+    DgnGeomPartId partId = geomPartPtr->GetId();
+    ASSERT_TRUE(partId.IsValid());
+
+    // Query
+    EXPECT_TRUE(partId == geomPartTable.QueryGeomPartId("TestGeomPart"));
+    DgnGeomPartPtr toFind = geomPartTable.LoadGeomPart(partId);
+    GeomStream stream = toFind->GetGeomStream();
+    EXPECT_TRUE(stream.HasGeometry());
+    uint32_t size  = stream.GetSize();
+    EXPECT_TRUE(geomPartPtr->GetGeomStream().GetSize() == size);
+
+    // Update
+    builder->Append(*elGPtr);
+    builder->SetGeomStream(*geomPartPtr);
+    EXPECT_TRUE(geomPartPtr->GetGeomStream().GetSize() > size);
+    ASSERT_TRUE(geomPartPtr->GetId().IsValid());
+    EXPECT_TRUE(SUCCESS  == geomPartTable.UpdateGeomPart(*geomPartPtr));
+    
+    EXPECT_TRUE(geomPartTable.LoadGeomPart(partId)->GetGeomStream().GetSize() > size);
+
+    // Delete
+    EXPECT_TRUE(SUCCESS == geomPartTable.DeleteGeomPart(partId) );
+    EXPECT_FALSE( geomPartTable.QueryGeomPartId("TestGeomPart").IsValid());
+    }
+
+/*---------------------------------------------------------------------------------**//**
+* @bsimethod                                                    Umar.Hayat      07/15
++---------------+---------------+---------------+---------------+---------------+------*/
+TEST_F(ElementGeomPartTests, CreateElements)
+    {
+    SetupProject(L"3dMetricGeneral.idgndb", L"GeomParts.idgndb", BeSQLite::Db::OpenMode::ReadWrite);
+
+    //Create a GeomPart
+    ElementGeometryPtr elGPtr = ElementGeometry::Create(*GeomHelper::computeShape());
+    ElementGeometryBuilderPtr builder = ElementGeometryBuilder::CreateGeomPart(*m_db, true);
+    builder->Append(*elGPtr);
+    DgnGeomPartPtr geomPartPtr = DgnGeomPart::Create("TestGeomPart");
+    EXPECT_TRUE(geomPartPtr != NULL);
+    EXPECT_EQ(SUCCESS, builder->SetGeomStream(*geomPartPtr));
+
+    EXPECT_EQ(SUCCESS, m_db->GeomParts().InsertGeomPart(*geomPartPtr));
+
+    DgnGeomPartId existingPartId = m_db->GeomParts().QueryGeomPartId(geomPartPtr->GetCode());
+    EXPECT_TRUE(existingPartId.IsValid());
+
+    auto key1 = InsertElementUsingGeomPart(geomPartPtr->GetCode(), m_defaultModelId, m_defaultCategoryId, DgnElement::Code());
+    EXPECT_TRUE(key1.GetElementId().IsValid());
+    
+    auto key2 = InsertElementUsingGeomPart(geomPartPtr->GetCode(), m_defaultModelId, m_defaultCategoryId, DgnElement::Code());
+    EXPECT_TRUE(key2.GetElementId().IsValid());
+
+    auto key3 = InsertElement(DgnElement::Code(), m_defaultModelId, m_defaultCategoryId)->GetElementKey();
+    EXPECT_TRUE(key3.GetElementId().IsValid());
+    }
+/*---------------------------------------------------------------------------------**//**
+* @bsimethod                                                    Umar.Hayat      07/15
++---------------+---------------+---------------+---------------+---------------+------*/
+TEST_F(ElementGeomPartTests, GeomPartWithoutCode)
+    {
+    SetupProject(L"3dMetricGeneral.idgndb", L"GeomParts.idgndb", BeSQLite::Db::OpenMode::ReadWrite);
+
+    //Create a GeomPart
+    ElementGeometryPtr elGPtr = ElementGeometry::Create(*GeomHelper::computeShape());
+    ElementGeometryBuilderPtr builder = ElementGeometryBuilder::CreateGeomPart(*m_db, true);
+    builder->Append(*elGPtr);
+    DgnGeomPartPtr geomPartPtr = DgnGeomPart::Create();
+    EXPECT_TRUE(geomPartPtr != NULL);
+    ASSERT_STREQ("", geomPartPtr->GetCode());
+    EXPECT_EQ(SUCCESS, builder->SetGeomStream(*geomPartPtr));
+
+    EXPECT_EQ(SUCCESS, m_db->GeomParts().InsertGeomPart(*geomPartPtr));
+
+    DgnGeomPartId existingPartId = geomPartPtr->GetId();
+    EXPECT_TRUE(existingPartId.IsValid());
+
+    auto key1 = InsertElementUsingGeomPart(existingPartId, m_defaultModelId, m_defaultCategoryId, DgnElement::Code());
+    EXPECT_TRUE(key1.GetElementId().IsValid());
+    
+    auto key2 = InsertElementUsingGeomPart(existingPartId, m_defaultModelId, m_defaultCategoryId, DgnElement::Code());
+    EXPECT_TRUE(key2.GetElementId().IsValid());
+
+    auto key3 = InsertElement(DgnElement::Code(), m_defaultModelId, m_defaultCategoryId)->GetElementKey();
+    EXPECT_TRUE(key3.GetElementId().IsValid());
+    }
+/*---------------------------------------------------------------------------------**//**
+* @bsimethod                                                    Umar.Hayat      07/15
++---------------+---------------+---------------+---------------+---------------+------*/
+TEST_F(ElementGeomPartTests, ElementGeomUsesParts)
+    {
+    SetupProject(L"3dMetricGeneral.idgndb", L"GeomParts.idgndb", BeSQLite::Db::OpenMode::ReadWrite);
+
+    //Create a GeomPart
+    ElementGeometryPtr elGPtr = ElementGeometry::Create(*GeomHelper::computeShape());
+    ElementGeometryBuilderPtr builder = ElementGeometryBuilder::CreateGeomPart(*m_db, true);
+    builder->Append(*elGPtr);
+    DgnGeomPartPtr geomPartPtr = DgnGeomPart::Create("TestGeomPart");
+    EXPECT_TRUE(geomPartPtr != NULL);
+    EXPECT_EQ(SUCCESS, builder->SetGeomStream(*geomPartPtr));
+
+    EXPECT_EQ(SUCCESS, m_db->GeomParts().InsertGeomPart(*geomPartPtr));
+
+    DgnGeomPartId existingPartId = m_db->GeomParts().QueryGeomPartId("TestGeomPart");
+    EXPECT_TRUE(existingPartId.IsValid());
+
+    auto key1 = InsertElement(DgnElement::Code(), m_defaultModelId, m_defaultCategoryId)->GetElementKey();
+    EXPECT_TRUE(key1.GetElementId().IsValid());
+
+    EXPECT_EQ(SUCCESS, m_db->GeomParts().InsertElementGeomUsesParts(key1.GetElementId(), existingPartId) );
+    DgnElementCPtr elem = m_db->Elements().GetElement(key1.GetElementId());
+    
+    Statement stmt;
+    ASSERT_EQ(BE_SQLITE_OK ,stmt.Prepare(*m_db, "SELECT * FROM " DGN_TABLE(DGN_RELNAME_ElementGeomUsesParts)));
+    ASSERT_EQ(BE_SQLITE_ROW, stmt.Step());
+    ASSERT_EQ(1,stmt.GetValueInt(0));
+    ASSERT_EQ(key1.GetElementId().GetValue(), (int64_t)stmt.GetValueInt(1));
+    ASSERT_EQ(existingPartId.GetValue(), (int64_t)stmt.GetValueInt(2));
+    
+    }
+/*---------------------------------------------------------------------------------**//**
+* @bsimethod                                                    Umar.Hayat      07/15
++---------------+---------------+---------------+---------------+---------------+------*/
+TEST_F(ElementGeomPartTests, ElementGeomUsesParts_DeleteGeomPart)
+    {
+    SetupProject(L"3dMetricGeneral.idgndb", L"GeomParts.idgndb", BeSQLite::Db::OpenMode::ReadWrite);
+
+    //Create a GeomPart
+    ElementGeometryPtr elGPtr = ElementGeometry::Create(*GeomHelper::computeShape());
+    ElementGeometryBuilderPtr builder = ElementGeometryBuilder::CreateGeomPart(*m_db, true);
+    builder->Append(*elGPtr);
+    DgnGeomPartPtr geomPartPtr = DgnGeomPart::Create("TestGeomPart");
+    EXPECT_TRUE(geomPartPtr != NULL);
+    EXPECT_EQ(SUCCESS, builder->SetGeomStream(*geomPartPtr));
+
+    EXPECT_EQ(SUCCESS, m_db->GeomParts().InsertGeomPart(*geomPartPtr));
+
+    DgnGeomPartId existingPartId = m_db->GeomParts().QueryGeomPartId("TestGeomPart");
+    EXPECT_TRUE(existingPartId.IsValid());
+
+    auto key1 = InsertElement(DgnElement::Code(), m_defaultModelId, m_defaultCategoryId)->GetElementKey();
+    EXPECT_TRUE(key1.GetElementId().IsValid());
+
+    EXPECT_EQ(SUCCESS, m_db->GeomParts().InsertElementGeomUsesParts(key1.GetElementId(), existingPartId) );
+    DgnElementCPtr elem = m_db->Elements().GetElement(key1.GetElementId());
+
+    // Delete Geom Part
+    EXPECT_EQ(SUCCESS, m_db->GeomParts().DeleteGeomPart(existingPartId));
+    Statement stmt;
+    ASSERT_EQ(BE_SQLITE_OK, stmt.Prepare(*m_db, "SELECT * FROM " DGN_TABLE(DGN_RELNAME_ElementGeomUsesParts)));
+    ASSERT_EQ(BE_SQLITE_DONE, stmt.Step());
+    
+    }
+/*---------------------------------------------------------------------------------**//**
+* @bsimethod                                                    Umar.Hayat      07/15
++---------------+---------------+---------------+---------------+---------------+------*/
+TEST_F(ElementGeomPartTests, ElementGeomUsesParts_DeleteElement)
+    {
+    SetupProject(L"3dMetricGeneral.idgndb", L"GeomParts.idgndb", BeSQLite::Db::OpenMode::ReadWrite);
+
+    //Create a GeomPart
+    ElementGeometryPtr elGPtr = ElementGeometry::Create(*GeomHelper::computeShape());
+    ElementGeometryBuilderPtr builder = ElementGeometryBuilder::CreateGeomPart(*m_db, true);
+    builder->Append(*elGPtr);
+    DgnGeomPartPtr geomPartPtr = DgnGeomPart::Create("TestGeomPart");
+    EXPECT_TRUE(geomPartPtr != NULL);
+    EXPECT_EQ(SUCCESS, builder->SetGeomStream(*geomPartPtr));
+
+    EXPECT_EQ(SUCCESS, m_db->GeomParts().InsertGeomPart(*geomPartPtr));
+
+    DgnGeomPartId existingPartId = m_db->GeomParts().QueryGeomPartId("TestGeomPart");
+    EXPECT_TRUE(existingPartId.IsValid());
+
+    auto key1 = InsertElement(DgnElement::Code(), m_defaultModelId, m_defaultCategoryId)->GetElementKey();
+    EXPECT_TRUE(key1.GetElementId().IsValid());
+
+
+    EXPECT_EQ(SUCCESS, m_db->GeomParts().InsertElementGeomUsesParts(key1.GetElementId(), existingPartId) );
+    DgnElementCPtr elem = m_db->Elements().GetElement(key1.GetElementId());
+    m_db->SaveChanges ();
+    // Delete Element
+    ASSERT_EQ(DgnDbStatus::Success, m_db->Elements().Delete(*m_db->Elements().GetElement(key1.GetElementId())));
+    Statement stmt;
+    ASSERT_EQ(BE_SQLITE_OK, stmt.Prepare(*m_db, "SELECT * FROM " DGN_TABLE(DGN_RELNAME_ElementGeomUsesParts)));
+    ASSERT_EQ(BE_SQLITE_DONE, stmt.Step());
+
+    EXPECT_TRUE(m_db->GeomParts().QueryGeomPartId(geomPartPtr->GetCode()).IsValid());
+    }
+/*---------------------------------------------------------------------------------**//**
+* @bsimethod                                                    Umar.Hayat      07/15
++---------------+---------------+---------------+---------------+---------------+------*/
+TEST_F(ElementGeomPartTests, CreateElementsAndDeleteGemPart)
+    {
+    SetupProject(L"3dMetricGeneral.idgndb", L"GeomParts.idgndb", BeSQLite::Db::OpenMode::ReadWrite);
+
+    //Create a GeomPart
+    ElementGeometryPtr elGPtr = ElementGeometry::Create(*GeomHelper::computeShape());
+    ElementGeometryBuilderPtr builder = ElementGeometryBuilder::CreateGeomPart(*m_db, true);
+    builder->Append(*elGPtr);
+    DgnGeomPartPtr geomPartPtr = DgnGeomPart::Create("TestGeomPart");
+    EXPECT_TRUE(geomPartPtr != NULL);
+    EXPECT_EQ(SUCCESS, builder->SetGeomStream(*geomPartPtr));
+
+    EXPECT_EQ(SUCCESS, m_db->GeomParts().InsertGeomPart(*geomPartPtr));
+
+    DgnGeomPartId existingPartId = m_db->GeomParts().QueryGeomPartId(geomPartPtr->GetCode());
+    EXPECT_TRUE(existingPartId.IsValid());
+
+    //Add two elements using this GeomPart
+    auto key1 = InsertElementUsingGeomPart(geomPartPtr->GetCode(), m_defaultModelId, m_defaultCategoryId, DgnElement::Code());
+    EXPECT_TRUE(key1.GetElementId().IsValid());
+
+    auto key2 = InsertElementUsingGeomPart(geomPartPtr->GetCode(), m_defaultModelId, m_defaultCategoryId, DgnElement::Code());
+    EXPECT_TRUE(key2.GetElementId().IsValid());
+
+    auto key3 = InsertElement(DgnElement::Code(), m_defaultModelId, m_defaultCategoryId)->GetElementKey();
+    EXPECT_TRUE(key3.GetElementId().IsValid());
+
+    // Delete Geom Part
+    EXPECT_EQ(SUCCESS, m_db->GeomParts().DeleteGeomPart(existingPartId));
+    EXPECT_FALSE(m_db->GeomParts().QueryGeomPartId(geomPartPtr->GetCode()).IsValid());
+    EXPECT_TRUE(m_db->Elements().GetElement(key1.GetElementId()).IsValid());
+    EXPECT_TRUE(m_db->Elements().GetElement(key2.GetElementId()).IsValid());
+    EXPECT_TRUE(m_db->Elements().GetElement(key3.GetElementId()).IsValid());
+    //m_db->Get
+}
+/*---------------------------------------------------------------------------------**//**
+* @bsimethod                                                    Umar.Hayat      07/15
++---------------+---------------+---------------+---------------+---------------+------*/
+TEST_F(ElementGeomPartTests, GeomPart2d)
+{
+    SetupProject(L"2dMetricGeneral.idgndb", L"GeomParts2d.idgndb", BeSQLite::Db::OpenMode::ReadWrite);
+
+    //Create a GeomPart
+    ElementGeometryPtr elGPtr = ElementGeometry::Create(*GeomHelper::computeShape2d());
+    ElementGeometryBuilderPtr builder = ElementGeometryBuilder::CreateGeomPart(*m_db, false);
+    builder->Append(*elGPtr);
+    DgnGeomPartPtr geomPartPtr = DgnGeomPart::Create("TestGeomPart");
+    EXPECT_TRUE(geomPartPtr != NULL);
+    EXPECT_EQ(SUCCESS, builder->SetGeomStream(*geomPartPtr));
+
+    EXPECT_EQ(SUCCESS, m_db->GeomParts().InsertGeomPart(*geomPartPtr));
+     
+    DgnGeomPartId existingPartId = m_db->GeomParts().QueryGeomPartId(geomPartPtr->GetCode());
+    EXPECT_TRUE(existingPartId.IsValid());
+
+    //Add two elements using this GeomPart
+    auto key1 = InsertElementUsingGeomPart2d( geomPartPtr->GetCode(), m_defaultModelId, m_defaultCategoryId, DgnElement::Code());
+    EXPECT_TRUE(key1.GetElementId().IsValid());
+
+    auto key2 = InsertElementUsingGeomPart2d( geomPartPtr->GetCode(), m_defaultModelId, m_defaultCategoryId, DgnElement::Code());
+    EXPECT_TRUE(key2.GetElementId().IsValid());
+
+    auto key3 = InsertElement2d( m_defaultModelId, m_defaultCategoryId, DgnElement::Code());
+    EXPECT_TRUE(key3.GetElementId().IsValid());
+    }