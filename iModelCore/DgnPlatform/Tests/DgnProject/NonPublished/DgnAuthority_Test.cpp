/*--------------------------------------------------------------------------------------+
|
|  $Source: Tests/DgnProject/NonPublished/DgnAuthority_Test.cpp $
|
|  $Copyright: (c) 2015 Bentley Systems, Incorporated. All rights reserved. $
|
+--------------------------------------------------------------------------------------*/
#include "../TestFixture/BlankDgnDbTestFixture.h"

USING_NAMESPACE_BENTLEY_SQLITE

#define EXPECT_STR_EQ(X,Y) { if ((X).empty() || (Y).empty()) { EXPECT_EQ ((X).empty(), (Y).empty()); } else { EXPECT_EQ ((X), (Y)); } }

//=======================================================================================
// Test Authority
// @bsistruct                                                    Umar.Hayat   10/15
//=======================================================================================
//struct TestAuthority : DgnAuthority
//{
//    DEFINE_T_SUPER(DgnAuthority)
//
//    TestAuthority(CreateParams const& params) : T_SUPER(params) { }
//
//    DgnAuthority::Code CreateCode(Utf8StringCR value, Utf8StringCR nameSpace = "testnamespace::") const { return T_Super::CreateCode(value, nameSpace); }
//
//    DGNPLATFORM_EXPORT static RefCountedPtr<NamespaceAuthority> CreateNamespaceAuthority(Utf8CP name, DgnDbR dgndb, Utf8CP uri = nullptr);
//    DGNPLATFORM_EXPORT static DgnAuthority::Code CreateCode(Utf8CP authorityName, Utf8StringCR value, DgnDbR dgndb, Utf8StringCR nameSpace = "");
//};
//
//namespace dgn_AuthorityHandler
//{
//    struct Test : Authority
//    {
//        AUTHORITYHANDLER_DECLARE_MEMBERS("TestAuthority", TestAuthority, Namespace, Authority, DGNPLATFORM_EXPORT)
//    };
//};
/*---------------------------------------------------------------------------------**//**
* @bsistruct                                                    Paul.Connelly   08/15
+---------------+---------------+---------------+---------------+---------------+------*/
struct DgnAuthoritiesTest : public BlankDgnDbTestFixture
    {

    void Compare(DgnAuthorityId id, Utf8CP name)
        {
        DgnAuthorityCPtr auth = GetDb().Authorities().GetAuthority(id);
        ASSERT_TRUE(auth.IsValid());
        EXPECT_EQ(auth->GetName(), name);

        DgnAuthorityId authId = GetDb().Authorities().QueryAuthorityId(name);
        EXPECT_TRUE(authId.IsValid());
        EXPECT_EQ(authId, id);
        }

    DgnAuthorityPtr Create(Utf8CP name, bool insert = true)
        {
        DgnAuthorityPtr auth = NamespaceAuthority::CreateNamespaceAuthority(name, GetDb());
        if (insert)
            {
            EXPECT_EQ(DgnDbStatus::Success, auth->Insert());
            auto authId = auth->GetAuthorityId();
            EXPECT_TRUE(authId.IsValid());
            }

        return auth;
        }
    };

/*---------------------------------------------------------------------------------**//**
* @bsimethod                                                    Paul.Connelly   08/15
+---------------+---------------+---------------+---------------+---------------+------*/
TEST_F (DgnAuthoritiesTest, Authorities)
    {
    SetupProject(L"authorities.idgndb");

    // Create some new authorities
    auto auth1Id = Create("Auth1")->GetAuthorityId();
<<<<<<< HEAD
    auto auth2Id = Create("Auth2", "auth2:uri")->GetAuthorityId();
    //auto auth3Id = Create("Auth3")->GetAuthorityId();
    //auto auth3Id = Create("Auth4", "auth2:uri")->GetAuthorityId();
=======
    auto auth2Id = Create("Auth2")->GetAuthorityId();
>>>>>>> 808a90d1

    // Test persistent
    Compare(auth1Id, "Auth1");
    Compare(auth2Id, "Auth2");

    // Names must be unique
    auto badAuth = Create("Auth1", false);
    EXPECT_EQ(DgnDbStatus::DuplicateName, badAuth->Insert());
    EXPECT_FALSE(badAuth->GetAuthorityId().IsValid());
    }


<|MERGE_RESOLUTION|>--- conflicted
+++ resolved
@@ -1,95 +1,66 @@
-/*--------------------------------------------------------------------------------------+
-|
-|  $Source: Tests/DgnProject/NonPublished/DgnAuthority_Test.cpp $
-|
-|  $Copyright: (c) 2015 Bentley Systems, Incorporated. All rights reserved. $
-|
-+--------------------------------------------------------------------------------------*/
-#include "../TestFixture/BlankDgnDbTestFixture.h"
-
-USING_NAMESPACE_BENTLEY_SQLITE
-
-#define EXPECT_STR_EQ(X,Y) { if ((X).empty() || (Y).empty()) { EXPECT_EQ ((X).empty(), (Y).empty()); } else { EXPECT_EQ ((X), (Y)); } }
-
-//=======================================================================================
-// Test Authority
-// @bsistruct                                                    Umar.Hayat   10/15
-//=======================================================================================
-//struct TestAuthority : DgnAuthority
-//{
-//    DEFINE_T_SUPER(DgnAuthority)
-//
-//    TestAuthority(CreateParams const& params) : T_SUPER(params) { }
-//
-//    DgnAuthority::Code CreateCode(Utf8StringCR value, Utf8StringCR nameSpace = "testnamespace::") const { return T_Super::CreateCode(value, nameSpace); }
-//
-//    DGNPLATFORM_EXPORT static RefCountedPtr<NamespaceAuthority> CreateNamespaceAuthority(Utf8CP name, DgnDbR dgndb, Utf8CP uri = nullptr);
-//    DGNPLATFORM_EXPORT static DgnAuthority::Code CreateCode(Utf8CP authorityName, Utf8StringCR value, DgnDbR dgndb, Utf8StringCR nameSpace = "");
-//};
-//
-//namespace dgn_AuthorityHandler
-//{
-//    struct Test : Authority
-//    {
-//        AUTHORITYHANDLER_DECLARE_MEMBERS("TestAuthority", TestAuthority, Namespace, Authority, DGNPLATFORM_EXPORT)
-//    };
-//};
-/*---------------------------------------------------------------------------------**//**
-* @bsistruct                                                    Paul.Connelly   08/15
-+---------------+---------------+---------------+---------------+---------------+------*/
-struct DgnAuthoritiesTest : public BlankDgnDbTestFixture
-    {
-
-    void Compare(DgnAuthorityId id, Utf8CP name)
-        {
-        DgnAuthorityCPtr auth = GetDb().Authorities().GetAuthority(id);
-        ASSERT_TRUE(auth.IsValid());
-        EXPECT_EQ(auth->GetName(), name);
-
-        DgnAuthorityId authId = GetDb().Authorities().QueryAuthorityId(name);
-        EXPECT_TRUE(authId.IsValid());
-        EXPECT_EQ(authId, id);
-        }
-
-    DgnAuthorityPtr Create(Utf8CP name, bool insert = true)
-        {
-        DgnAuthorityPtr auth = NamespaceAuthority::CreateNamespaceAuthority(name, GetDb());
-        if (insert)
-            {
-            EXPECT_EQ(DgnDbStatus::Success, auth->Insert());
-            auto authId = auth->GetAuthorityId();
-            EXPECT_TRUE(authId.IsValid());
-            }
-
-        return auth;
-        }
-    };
-
-/*---------------------------------------------------------------------------------**//**
-* @bsimethod                                                    Paul.Connelly   08/15
-+---------------+---------------+---------------+---------------+---------------+------*/
-TEST_F (DgnAuthoritiesTest, Authorities)
-    {
-    SetupProject(L"authorities.idgndb");
-
-    // Create some new authorities
-    auto auth1Id = Create("Auth1")->GetAuthorityId();
-<<<<<<< HEAD
-    auto auth2Id = Create("Auth2", "auth2:uri")->GetAuthorityId();
-    //auto auth3Id = Create("Auth3")->GetAuthorityId();
-    //auto auth3Id = Create("Auth4", "auth2:uri")->GetAuthorityId();
-=======
-    auto auth2Id = Create("Auth2")->GetAuthorityId();
->>>>>>> 808a90d1
-
-    // Test persistent
-    Compare(auth1Id, "Auth1");
-    Compare(auth2Id, "Auth2");
-
-    // Names must be unique
-    auto badAuth = Create("Auth1", false);
-    EXPECT_EQ(DgnDbStatus::DuplicateName, badAuth->Insert());
-    EXPECT_FALSE(badAuth->GetAuthorityId().IsValid());
-    }
-
-
+/*--------------------------------------------------------------------------------------+
+|
+|  $Source: Tests/DgnProject/NonPublished/DgnAuthority_Test.cpp $
+|
+|  $Copyright: (c) 2015 Bentley Systems, Incorporated. All rights reserved. $
+|
++--------------------------------------------------------------------------------------*/
+#include "../TestFixture/BlankDgnDbTestFixture.h"
+
+USING_NAMESPACE_BENTLEY_SQLITE
+
+#define EXPECT_STR_EQ(X,Y) { if ((X).empty() || (Y).empty()) { EXPECT_EQ ((X).empty(), (Y).empty()); } else { EXPECT_EQ ((X), (Y)); } }
+
+/*---------------------------------------------------------------------------------**//**
+* @bsistruct                                                    Paul.Connelly   08/15
++---------------+---------------+---------------+---------------+---------------+------*/
+struct DgnAuthoritiesTest : public BlankDgnDbTestFixture
+    {
+
+    void Compare(DgnAuthorityId id, Utf8CP name)
+        {
+        DgnAuthorityCPtr auth = GetDb().Authorities().GetAuthority(id);
+        ASSERT_TRUE(auth.IsValid());
+        EXPECT_EQ(auth->GetName(), name);
+
+        DgnAuthorityId authId = GetDb().Authorities().QueryAuthorityId(name);
+        EXPECT_TRUE(authId.IsValid());
+        EXPECT_EQ(authId, id);
+        }
+
+    DgnAuthorityPtr Create(Utf8CP name, bool insert = true)
+        {
+        DgnAuthorityPtr auth = NamespaceAuthority::CreateNamespaceAuthority(name, GetDb());
+        if (insert)
+            {
+            EXPECT_EQ(DgnDbStatus::Success, auth->Insert());
+            auto authId = auth->GetAuthorityId();
+            EXPECT_TRUE(authId.IsValid());
+            }
+
+        return auth;
+        }
+    };
+
+/*---------------------------------------------------------------------------------**//**
+* @bsimethod                                                    Paul.Connelly   08/15
++---------------+---------------+---------------+---------------+---------------+------*/
+TEST_F (DgnAuthoritiesTest, Authorities)
+    {
+    SetupProject(L"authorities.idgndb");
+
+    // Create some new authorities
+    auto auth1Id = Create("Auth1")->GetAuthorityId();
+    auto auth2Id = Create("Auth2")->GetAuthorityId();
+
+    // Test persistent
+    Compare(auth1Id, "Auth1");
+    Compare(auth2Id, "Auth2");
+
+    // Names must be unique
+    auto badAuth = Create("Auth1", false);
+    EXPECT_EQ(DgnDbStatus::DuplicateName, badAuth->Insert());
+    EXPECT_FALSE(badAuth->GetAuthorityId().IsValid());
+    }
+
+