/*--------------------------------------------------------------------------------------+
|
|  $Source: Tests/DgnProject/NonPublished/DgnViews_Test.cpp $
|
|  $Copyright: (c) 2016 Bentley Systems, Incorporated. All rights reserved. $
|
+--------------------------------------------------------------------------------------*/
#include "DgnHandlersTests.h"
#include <UnitTests/BackDoor/DgnPlatform/DgnDbTestUtils.h>
#include "../TestFixture/DgnDbTestFixtures.h"
#include <Bentley/BeTimeUtilities.h>
#include <DgnPlatform/ColorUtil.h>
#include <Bentley/bset.h>
#include <DgnPlatform/DgnView.h>

#if defined (_MSC_VER)
#pragma warning (disable:4702)
#endif

USING_NAMESPACE_BENTLEY_SQLITE

/*---------------------------------------------------------------------------------**//**
* @bsistruct                                                    Paul.Connelly   11/15
+---------------+---------------+---------------+---------------+---------------+------*/
struct DgnViewElemTest : public DgnDbTestFixture
{
    typedef ViewDefinition::Iterator Iter;
    typedef Iter::Options IterOpts;
<<<<<<< HEAD
    template<typename T> ViewDefinitionCPtr AddSpatialView(Utf8StringCR name, DgnModelId baseModelId, DgnViewSource source, Utf8StringCR descr="")
=======

    void SetupTestProject()
        {
        SetupSeedProject();

        DgnModelPtr model = AddModel("A");
        static const DgnViewSource s_viewSources[] = {DgnViewSource::User, DgnViewSource::Generated, DgnViewSource::Private};
        static const Utf8CP s_viewSourceNames[] = {"-U", "-G", "-P"};
        static const Utf8CP s_viewDescriptions[] = {"", "generated", "hidden"};
        // Create one new view of each source for each new model

        for (auto i = 0; i < _countof(s_viewSources); i++)
            {
            Utf8String viewName(model->GetCode().GetValue());
            viewName.append(s_viewSourceNames[i]);
            ViewDefinitionCPtr view = AddView<SpatialViewDefinition>(viewName, model->GetModelId(), s_viewSources[i], s_viewDescriptions[i]);
            ASSERT_TRUE(view.IsValid());
            ASSERT_TRUE(view->GetViewId().IsValid());
            }

        m_db->SaveChanges();
        }

    DgnModelPtr AddModel(Utf8StringCR name)
        {
        DgnClassId classId(m_db->Schemas().GetECClassId(DGN_ECSCHEMA_NAME, DGN_CLASSNAME_SpatialModel));
        DgnModel::CreateParams params(*m_db, classId, DgnModel::CreateModelCode(name));
        DgnModelPtr model = new SpatialModel(params);
        EXPECT_EQ(DgnDbStatus::Success, model->Insert());

        return model;
        }

    template<typename T> ViewDefinitionCPtr AddView(Utf8StringCR name, DgnModelId baseModelId, DgnViewSource source, Utf8StringCR descr="")
>>>>>>> 818e9083
        {
        T view(*m_db, name, *new CategorySelector(*m_db, ""), *new DisplayStyle3d(*m_db, ""), *new ModelSelector(*m_db, ""));
        view.SetDescr(descr);
        view.SetSource(source);
        view.GetModelSelector().AddModel(baseModelId);
        auto cpView = view.Insert();
        EXPECT_TRUE(cpView.IsValid());
        return cpView;
        }

    void ExpectViews(Iter& iter, std::initializer_list<Utf8CP> names)
        {
        auto nameIter = std::begin(names);
        for (auto const& entry : iter)
            {
            EXPECT_FALSE(std::end(names) == nameIter);
            if (std::end(names) == nameIter)
                break;

            EXPECT_STREQ(entry.GetName(), *nameIter);
            ++nameIter;
            }

        EXPECT_TRUE(nameIter == std::end(names));
        }

    void ExpectViews(IterOpts const& opts, std::initializer_list<Utf8CP> names)
        {
        Iter iter(*m_db, opts);
        ExpectViews(iter, names);
        }

    void Make4Views()
        {
        PhysicalModelPtr m1 = InsertPhysicalModel("m1");
        PhysicalModelPtr m2 = InsertPhysicalModel("m2");
        PhysicalModelPtr m3 = InsertPhysicalModel("m3");
        PhysicalModelPtr m4 = InsertPhysicalModel("m4");

        ASSERT_TRUE(m1.IsValid() && m2.IsValid() && m3.IsValid() && m4.IsValid());
        ASSERT_TRUE(DgnDbTestUtils::InsertCameraView(*m1, "View 1").IsValid());
        ASSERT_TRUE(DgnDbTestUtils::InsertCameraView(*m2, "View 2").IsValid());
        ASSERT_TRUE(DgnDbTestUtils::InsertCameraView(*m3, "View 3").IsValid());
        ASSERT_TRUE(DgnDbTestUtils::InsertCameraView(*m4, "View 4").IsValid());
        }
};

/*---------------------------------------------------------------------------------**//**
* Work with Views
* @bsimethod                                    Majd.Uddin                   04/12
+---------------+---------------+---------------+---------------+---------------+------*/
TEST_F(DgnViewElemTest, WorkWithViewTable)
    {
    SetupSeedProject();
    Make4Views();

    //Get views
    auto iter = ViewDefinition::MakeIterator(*m_db);
    EXPECT_EQ(3, ViewDefinition::QueryCount(*m_db));

    //Iterate through each view and make sure they have correct information
<<<<<<< HEAD
    static const Utf8CP s_viewNames[] = { "View 1", "View 2", "View 3", "View 4" };
=======
    static const Utf8CP s_viewNames[] = { "A-U", "A-G", "A-P"};
>>>>>>> 818e9083

    int i = 0;
    for (auto const& entry : iter)
        {
        EXPECT_STREQ(entry.GetName(), s_viewNames[i]);
        i++;
        }

    ASSERT_EQ(i, 3);
    }

/*---------------------------------------------------------------------------------**//**
* Delete view test
* @bsimethod                               Algirdas.Mikoliunas                   02/13
+---------------+---------------+---------------+---------------+---------------+------*/
TEST_F(DgnViewElemTest, DeleteView)
    {
    SetupSeedProject();
    Make4Views();

    //Get views
    auto viewId = (*ViewDefinition::MakeIterator(*m_db).begin()).GetId();
    auto view = ViewDefinition::QueryView(viewId, *m_db);
    ASSERT_TRUE(view.IsValid());

    EXPECT_EQ(DgnDbStatus::Success, view->Delete());
    
    view = ViewDefinition::QueryView(viewId, *m_db);
    EXPECT_FALSE(view.IsValid());
    }

/*---------------------------------------------------------------------------------**//**
* Set name test view
* @bsimethod                               Algirdas.Mikoliunas                   02/13
+---------------+---------------+---------------+---------------+---------------+------*/
TEST_F(DgnViewElemTest, SetViewName)
    {
    SetupSeedProject();
    Make4Views();

    //Get views
    auto viewId = (*ViewDefinition::MakeIterator(*m_db).begin()).GetId();
    auto cpView = ViewDefinition::QueryView(viewId, *m_db);
    ASSERT_TRUE(cpView.IsValid());
    auto view = cpView->MakeCopy<ViewDefinition>();
    ASSERT_TRUE(view.IsValid());
    
    EXPECT_STRNE("TestView", view->GetName().c_str());
    EXPECT_EQ(DgnDbStatus::Success, view->SetName("TestView2"));
    EXPECT_STREQ("TestView2", view->GetName().c_str());
    
    EXPECT_TRUE(view->Update().IsValid());
    
    cpView = ViewDefinition::QueryView(viewId, *m_db);
    ASSERT_TRUE(view.IsValid());
    EXPECT_STREQ("TestView2", view->GetName().c_str());
    }

#if defined (NEEDS_WORK_TARGET_MODEL)
/*---------------------------------------------------------------------------------**//**
* @bsimethod                               Umar Hayat                    10/15
+---------------+---------------+---------------+---------------+---------------+------*/
TEST_F(DgnViewElemTest, CRUD)
    {
    SetupSeedProject();
<<<<<<< HEAD

    Utf8CP drawingName = "TestDrawing";
    Utf8CP drawingDescr = "TestDrawing descr";

    DocumentListModelPtr drawingListModel = DgnDbTestUtils::InsertDocumentListModel(*m_db, DgnModel::CreateModelCode("DrawingListModel"));
    DrawingPtr drawing = DgnDbTestUtils::InsertDrawing(*drawingListModel, DgnCode(), drawingName);
    DrawingModelPtr drawingModel = DgnDbTestUtils::InsertDrawingModel(*drawing, DgnModel::CreateModelCode("TestDrawingModel"));
    DrawingViewPtr drawingView = DgnDbTestUtils::InsertDrawingView(*drawingModel, drawingDescr);

    PhysicalModelPtr physicalModel = InsertPhysicalModel("TestPhys");
    DgnViewId cameraViewId = InsertCameraView(*physicalModel, cameraViewName);
=======
>>>>>>> 818e9083

    // Create a new view
    CameraViewDefinition tempView(*m_db, "TestView", );
    tempView.SetDescr("Test Description");
    tempView.SetModelSelector(*DgnDbTestUtils::InsertNewModelSelector(*m_db, "TestView", DgnModel::DictionaryId()));

    DrawingViewDefinition tempView2(*m_db, "TestDrawingView", DgnModelId((uint64_t)1)); // FIXME: Need to point at a DrawingModel!
    tempView2.SetDescr("TestDrawingView Description");

    // Insert 
    auto cpView = tempView.Insert();
    ASSERT_TRUE(cpView.IsValid());
    EXPECT_EQ(tempView.GetViewId(), cpView->GetViewId());
    EXPECT_TRUE(tempView.GetViewId().IsValid());

    auto cpView2 = tempView2.Insert();
    ASSERT_TRUE(cpView2.IsValid());
    EXPECT_EQ(cpView2->GetViewId(), tempView2.GetViewId());
    EXPECT_TRUE(tempView2.GetViewId().IsValid());

    //  Query
    //
    auto viewId = tempView.GetViewId();
    auto viewId2 = tempView2.GetViewId();
    EXPECT_TRUE( viewId == ViewDefinition::QueryViewId(ViewDefinition::CreateCode("TestView"), *m_db));

    //  Iterate
    //
    for (auto const& entry : ViewDefinition::MakeIterator(*m_db))
        {
        auto toFind = ViewDefinition::QueryView(entry.GetId(), *m_db);
        ASSERT_TRUE(toFind.IsValid());
        if (entry.GetId() == viewId)
            {
            EXPECT_TRUE(tempView.GetViewId() == toFind->GetViewId());
            EXPECT_TRUE(tempView.GetElementClassId() == toFind->GetElementClassId());
            EXPECT_TRUE(tempView.GetSource() == toFind->GetSource());
            EXPECT_STREQ(tempView.GetName().c_str(), toFind->GetName().c_str());
            EXPECT_STREQ(tempView.GetDescr().c_str(), toFind->GetDescr().c_str());
            }
        else if (entry.GetId() == viewId2)
            {
            EXPECT_TRUE(tempView2.GetViewId() == toFind->GetViewId());
            auto dview = m_db->Elements().Get<DrawingViewDefinition>(tempView2.GetViewId());
            auto dviewToFind = m_db->Elements().Get<DrawingViewDefinition>(toFind->GetViewId());
            EXPECT_TRUE(dview->GetBaseModelId() == dviewToFind->GetBaseModelId());
            EXPECT_TRUE(tempView2.GetElementClassId() == toFind->GetElementClassId());
            EXPECT_TRUE(tempView2.GetSource() == toFind->GetSource());
            EXPECT_STREQ(tempView2.GetName().c_str(), toFind->GetName().c_str());
            EXPECT_STREQ(tempView2.GetDescr().c_str(), toFind->GetDescr().c_str());
            }
        }

    // Delete 
    //
    EXPECT_EQ(DgnDbStatus::Success, cpView->Delete());
    }
#endif

/*---------------------------------------------------------------------------------**//**
* @bsimethod                                                    Paul.Connelly   11/15
+---------------+---------------+---------------+---------------+---------------+------*/
TEST_F(DgnViewElemTest, Iterate)
    {
    SetupSeedProject();

    PhysicalModelPtr models[] = { InsertPhysicalModel("A"), InsertPhysicalModel("B") };
    static const DgnViewSource s_viewSources[] = { DgnViewSource::User, DgnViewSource::Generated, DgnViewSource::Private };
    static const Utf8CP s_viewSourceNames[] = { "-U", "-G", "-P" };
    static const Utf8CP s_viewDescriptions[] = { "", "generated", "hidden" };

    // Delete all existing views
    for (auto const& entry : ViewDefinition::MakeIterator(*m_db))
        {
        auto view = ViewDefinition::QueryView(entry.GetId(), *m_db);
        ASSERT_TRUE(view.IsValid());
        ASSERT_EQ(DgnDbStatus::Success, view->Delete());
        }

    ASSERT_EQ(0, ViewDefinition::QueryCount(*m_db));

    // Create one new view of each source for each new model
    for (auto const& model : models)
        {
        for (auto i = 0; i < _countof(s_viewSources); i++)
            {
            Utf8String viewName(model->GetCode().GetValue());
            viewName.append(s_viewSourceNames[i]);
            ViewDefinitionCPtr view = AddSpatialView<CameraViewDefinition>(viewName, model->GetModelId(), s_viewSources[i], s_viewDescriptions[i]);
            ASSERT_TRUE(view.IsValid());
            ASSERT_TRUE(view->GetViewId().IsValid());
            }
        }

    size_t nExpectedViews = _countof(models) * _countof(s_viewSources);
    EXPECT_EQ(nExpectedViews, ViewDefinition::QueryCount(*m_db));

    // All
    ExpectViews(IterOpts(), { "A-U", "A-G", "A-P", "B-U", "B-G", "B-P" });

    // Ordering
    ExpectViews(IterOpts(IterOpts::Source::All, IterOpts::Order::Unordered), { "A-U", "A-G", "A-P", "B-U", "B-G", "B-P" });
    ExpectViews(IterOpts(IterOpts::Source::All, IterOpts::Order::Ascending), { "A-G", "A-P", "A-U", "B-G", "B-P", "B-U" });

#ifdef WIP_VIEW_DEFINITION
    // Base model
    ExpectViews(IterOpts(models[0]->GetModelId()), { "A-U", "A-G", "A-P" });
    ExpectViews(IterOpts(models[1]->GetModelId()), { "B-U", "B-G", "B-P" });
    ExpectViews(IterOpts(models[1]->GetModelId(), IterOpts::Order::Ascending), { "B-G", "B-P", "B-U" });
#endif

    // Source
    ExpectViews(IterOpts(IterOpts::Source::User), { "A-U", "B-U" });
    ExpectViews(IterOpts(IterOpts::Source::Generated | IterOpts::Source::Private), { "A-G", "A-P", "B-G", "B-P" });

    // Combo
#ifdef WIP_VIEW_DEFINITION
    ExpectViews(IterOpts(IterOpts::Source::Generated | IterOpts::Source::User, IterOpts::Order::Ascending, models[0]->GetModelId()), { "A-G", "A-U" });
#endif

    // Custom
    ExpectViews(IterOpts("WHERE Descr='generated' ORDER BY [CodeValue] DESC"), { "B-G", "A-G" });

    // Deleting a model deletes all views for which it is the *only* model in the ModelSelector
    EXPECT_EQ(DgnDbStatus::Success, models[0]->Delete());
    EXPECT_EQ(_countof(s_viewSources), ViewDefinition::QueryCount(*m_db));
    ExpectViews(IterOpts(), { "B-U", "B-G", "B-P" });
    }
<|MERGE_RESOLUTION|>--- conflicted
+++ resolved
@@ -1,339 +1,328 @@
-/*--------------------------------------------------------------------------------------+
-|
-|  $Source: Tests/DgnProject/NonPublished/DgnViews_Test.cpp $
-|
-|  $Copyright: (c) 2016 Bentley Systems, Incorporated. All rights reserved. $
-|
-+--------------------------------------------------------------------------------------*/
-#include "DgnHandlersTests.h"
-#include <UnitTests/BackDoor/DgnPlatform/DgnDbTestUtils.h>
-#include "../TestFixture/DgnDbTestFixtures.h"
-#include <Bentley/BeTimeUtilities.h>
-#include <DgnPlatform/ColorUtil.h>
-#include <Bentley/bset.h>
-#include <DgnPlatform/DgnView.h>
-
-#if defined (_MSC_VER)
-#pragma warning (disable:4702)
-#endif
-
-USING_NAMESPACE_BENTLEY_SQLITE
-
-/*---------------------------------------------------------------------------------**//**
-* @bsistruct                                                    Paul.Connelly   11/15
-+---------------+---------------+---------------+---------------+---------------+------*/
-struct DgnViewElemTest : public DgnDbTestFixture
-{
-    typedef ViewDefinition::Iterator Iter;
-    typedef Iter::Options IterOpts;
-<<<<<<< HEAD
-    template<typename T> ViewDefinitionCPtr AddSpatialView(Utf8StringCR name, DgnModelId baseModelId, DgnViewSource source, Utf8StringCR descr="")
-=======
-
-    void SetupTestProject()
-        {
-        SetupSeedProject();
-
-        DgnModelPtr model = AddModel("A");
-        static const DgnViewSource s_viewSources[] = {DgnViewSource::User, DgnViewSource::Generated, DgnViewSource::Private};
-        static const Utf8CP s_viewSourceNames[] = {"-U", "-G", "-P"};
-        static const Utf8CP s_viewDescriptions[] = {"", "generated", "hidden"};
-        // Create one new view of each source for each new model
-
-        for (auto i = 0; i < _countof(s_viewSources); i++)
-            {
-            Utf8String viewName(model->GetCode().GetValue());
-            viewName.append(s_viewSourceNames[i]);
-            ViewDefinitionCPtr view = AddView<SpatialViewDefinition>(viewName, model->GetModelId(), s_viewSources[i], s_viewDescriptions[i]);
-            ASSERT_TRUE(view.IsValid());
-            ASSERT_TRUE(view->GetViewId().IsValid());
-            }
-
-        m_db->SaveChanges();
-        }
-
-    DgnModelPtr AddModel(Utf8StringCR name)
-        {
-        DgnClassId classId(m_db->Schemas().GetECClassId(DGN_ECSCHEMA_NAME, DGN_CLASSNAME_SpatialModel));
-        DgnModel::CreateParams params(*m_db, classId, DgnModel::CreateModelCode(name));
-        DgnModelPtr model = new SpatialModel(params);
-        EXPECT_EQ(DgnDbStatus::Success, model->Insert());
-
-        return model;
-        }
-
-    template<typename T> ViewDefinitionCPtr AddView(Utf8StringCR name, DgnModelId baseModelId, DgnViewSource source, Utf8StringCR descr="")
->>>>>>> 818e9083
-        {
-        T view(*m_db, name, *new CategorySelector(*m_db, ""), *new DisplayStyle3d(*m_db, ""), *new ModelSelector(*m_db, ""));
-        view.SetDescr(descr);
-        view.SetSource(source);
-        view.GetModelSelector().AddModel(baseModelId);
-        auto cpView = view.Insert();
-        EXPECT_TRUE(cpView.IsValid());
-        return cpView;
-        }
-
-    void ExpectViews(Iter& iter, std::initializer_list<Utf8CP> names)
-        {
-        auto nameIter = std::begin(names);
-        for (auto const& entry : iter)
-            {
-            EXPECT_FALSE(std::end(names) == nameIter);
-            if (std::end(names) == nameIter)
-                break;
-
-            EXPECT_STREQ(entry.GetName(), *nameIter);
-            ++nameIter;
-            }
-
-        EXPECT_TRUE(nameIter == std::end(names));
-        }
-
-    void ExpectViews(IterOpts const& opts, std::initializer_list<Utf8CP> names)
-        {
-        Iter iter(*m_db, opts);
-        ExpectViews(iter, names);
-        }
-
-    void Make4Views()
-        {
-        PhysicalModelPtr m1 = InsertPhysicalModel("m1");
-        PhysicalModelPtr m2 = InsertPhysicalModel("m2");
-        PhysicalModelPtr m3 = InsertPhysicalModel("m3");
-        PhysicalModelPtr m4 = InsertPhysicalModel("m4");
-
-        ASSERT_TRUE(m1.IsValid() && m2.IsValid() && m3.IsValid() && m4.IsValid());
-        ASSERT_TRUE(DgnDbTestUtils::InsertCameraView(*m1, "View 1").IsValid());
-        ASSERT_TRUE(DgnDbTestUtils::InsertCameraView(*m2, "View 2").IsValid());
-        ASSERT_TRUE(DgnDbTestUtils::InsertCameraView(*m3, "View 3").IsValid());
-        ASSERT_TRUE(DgnDbTestUtils::InsertCameraView(*m4, "View 4").IsValid());
-        }
-};
-
-/*---------------------------------------------------------------------------------**//**
-* Work with Views
-* @bsimethod                                    Majd.Uddin                   04/12
-+---------------+---------------+---------------+---------------+---------------+------*/
-TEST_F(DgnViewElemTest, WorkWithViewTable)
-    {
-    SetupSeedProject();
-    Make4Views();
-
-    //Get views
-    auto iter = ViewDefinition::MakeIterator(*m_db);
-    EXPECT_EQ(3, ViewDefinition::QueryCount(*m_db));
-
-    //Iterate through each view and make sure they have correct information
-<<<<<<< HEAD
-    static const Utf8CP s_viewNames[] = { "View 1", "View 2", "View 3", "View 4" };
-=======
-    static const Utf8CP s_viewNames[] = { "A-U", "A-G", "A-P"};
->>>>>>> 818e9083
-
-    int i = 0;
-    for (auto const& entry : iter)
-        {
-        EXPECT_STREQ(entry.GetName(), s_viewNames[i]);
-        i++;
-        }
-
-    ASSERT_EQ(i, 3);
-    }
-
-/*---------------------------------------------------------------------------------**//**
-* Delete view test
-* @bsimethod                               Algirdas.Mikoliunas                   02/13
-+---------------+---------------+---------------+---------------+---------------+------*/
-TEST_F(DgnViewElemTest, DeleteView)
-    {
-    SetupSeedProject();
-    Make4Views();
-
-    //Get views
-    auto viewId = (*ViewDefinition::MakeIterator(*m_db).begin()).GetId();
-    auto view = ViewDefinition::QueryView(viewId, *m_db);
-    ASSERT_TRUE(view.IsValid());
-
-    EXPECT_EQ(DgnDbStatus::Success, view->Delete());
-    
-    view = ViewDefinition::QueryView(viewId, *m_db);
-    EXPECT_FALSE(view.IsValid());
-    }
-
-/*---------------------------------------------------------------------------------**//**
-* Set name test view
-* @bsimethod                               Algirdas.Mikoliunas                   02/13
-+---------------+---------------+---------------+---------------+---------------+------*/
-TEST_F(DgnViewElemTest, SetViewName)
-    {
-    SetupSeedProject();
-    Make4Views();
-
-    //Get views
-    auto viewId = (*ViewDefinition::MakeIterator(*m_db).begin()).GetId();
-    auto cpView = ViewDefinition::QueryView(viewId, *m_db);
-    ASSERT_TRUE(cpView.IsValid());
-    auto view = cpView->MakeCopy<ViewDefinition>();
-    ASSERT_TRUE(view.IsValid());
-    
-    EXPECT_STRNE("TestView", view->GetName().c_str());
-    EXPECT_EQ(DgnDbStatus::Success, view->SetName("TestView2"));
-    EXPECT_STREQ("TestView2", view->GetName().c_str());
-    
-    EXPECT_TRUE(view->Update().IsValid());
-    
-    cpView = ViewDefinition::QueryView(viewId, *m_db);
-    ASSERT_TRUE(view.IsValid());
-    EXPECT_STREQ("TestView2", view->GetName().c_str());
-    }
-
-#if defined (NEEDS_WORK_TARGET_MODEL)
-/*---------------------------------------------------------------------------------**//**
-* @bsimethod                               Umar Hayat                    10/15
-+---------------+---------------+---------------+---------------+---------------+------*/
-TEST_F(DgnViewElemTest, CRUD)
-    {
-    SetupSeedProject();
-<<<<<<< HEAD
-
-    Utf8CP drawingName = "TestDrawing";
-    Utf8CP drawingDescr = "TestDrawing descr";
-
-    DocumentListModelPtr drawingListModel = DgnDbTestUtils::InsertDocumentListModel(*m_db, DgnModel::CreateModelCode("DrawingListModel"));
-    DrawingPtr drawing = DgnDbTestUtils::InsertDrawing(*drawingListModel, DgnCode(), drawingName);
-    DrawingModelPtr drawingModel = DgnDbTestUtils::InsertDrawingModel(*drawing, DgnModel::CreateModelCode("TestDrawingModel"));
-    DrawingViewPtr drawingView = DgnDbTestUtils::InsertDrawingView(*drawingModel, drawingDescr);
-
-    PhysicalModelPtr physicalModel = InsertPhysicalModel("TestPhys");
-    DgnViewId cameraViewId = InsertCameraView(*physicalModel, cameraViewName);
-=======
->>>>>>> 818e9083
-
-    // Create a new view
-    CameraViewDefinition tempView(*m_db, "TestView", );
-    tempView.SetDescr("Test Description");
-    tempView.SetModelSelector(*DgnDbTestUtils::InsertNewModelSelector(*m_db, "TestView", DgnModel::DictionaryId()));
-
-    DrawingViewDefinition tempView2(*m_db, "TestDrawingView", DgnModelId((uint64_t)1)); // FIXME: Need to point at a DrawingModel!
-    tempView2.SetDescr("TestDrawingView Description");
-
-    // Insert 
-    auto cpView = tempView.Insert();
-    ASSERT_TRUE(cpView.IsValid());
-    EXPECT_EQ(tempView.GetViewId(), cpView->GetViewId());
-    EXPECT_TRUE(tempView.GetViewId().IsValid());
-
-    auto cpView2 = tempView2.Insert();
-    ASSERT_TRUE(cpView2.IsValid());
-    EXPECT_EQ(cpView2->GetViewId(), tempView2.GetViewId());
-    EXPECT_TRUE(tempView2.GetViewId().IsValid());
-
-    //  Query
-    //
-    auto viewId = tempView.GetViewId();
-    auto viewId2 = tempView2.GetViewId();
-    EXPECT_TRUE( viewId == ViewDefinition::QueryViewId(ViewDefinition::CreateCode("TestView"), *m_db));
-
-    //  Iterate
-    //
-    for (auto const& entry : ViewDefinition::MakeIterator(*m_db))
-        {
-        auto toFind = ViewDefinition::QueryView(entry.GetId(), *m_db);
-        ASSERT_TRUE(toFind.IsValid());
-        if (entry.GetId() == viewId)
-            {
-            EXPECT_TRUE(tempView.GetViewId() == toFind->GetViewId());
-            EXPECT_TRUE(tempView.GetElementClassId() == toFind->GetElementClassId());
-            EXPECT_TRUE(tempView.GetSource() == toFind->GetSource());
-            EXPECT_STREQ(tempView.GetName().c_str(), toFind->GetName().c_str());
-            EXPECT_STREQ(tempView.GetDescr().c_str(), toFind->GetDescr().c_str());
-            }
-        else if (entry.GetId() == viewId2)
-            {
-            EXPECT_TRUE(tempView2.GetViewId() == toFind->GetViewId());
-            auto dview = m_db->Elements().Get<DrawingViewDefinition>(tempView2.GetViewId());
-            auto dviewToFind = m_db->Elements().Get<DrawingViewDefinition>(toFind->GetViewId());
-            EXPECT_TRUE(dview->GetBaseModelId() == dviewToFind->GetBaseModelId());
-            EXPECT_TRUE(tempView2.GetElementClassId() == toFind->GetElementClassId());
-            EXPECT_TRUE(tempView2.GetSource() == toFind->GetSource());
-            EXPECT_STREQ(tempView2.GetName().c_str(), toFind->GetName().c_str());
-            EXPECT_STREQ(tempView2.GetDescr().c_str(), toFind->GetDescr().c_str());
-            }
-        }
-
-    // Delete 
-    //
-    EXPECT_EQ(DgnDbStatus::Success, cpView->Delete());
-    }
-#endif
-
-/*---------------------------------------------------------------------------------**//**
-* @bsimethod                                                    Paul.Connelly   11/15
-+---------------+---------------+---------------+---------------+---------------+------*/
-TEST_F(DgnViewElemTest, Iterate)
-    {
-    SetupSeedProject();
-
-    PhysicalModelPtr models[] = { InsertPhysicalModel("A"), InsertPhysicalModel("B") };
-    static const DgnViewSource s_viewSources[] = { DgnViewSource::User, DgnViewSource::Generated, DgnViewSource::Private };
-    static const Utf8CP s_viewSourceNames[] = { "-U", "-G", "-P" };
-    static const Utf8CP s_viewDescriptions[] = { "", "generated", "hidden" };
-
-    // Delete all existing views
-    for (auto const& entry : ViewDefinition::MakeIterator(*m_db))
-        {
-        auto view = ViewDefinition::QueryView(entry.GetId(), *m_db);
-        ASSERT_TRUE(view.IsValid());
-        ASSERT_EQ(DgnDbStatus::Success, view->Delete());
-        }
-
-    ASSERT_EQ(0, ViewDefinition::QueryCount(*m_db));
-
-    // Create one new view of each source for each new model
-    for (auto const& model : models)
-        {
-        for (auto i = 0; i < _countof(s_viewSources); i++)
-            {
-            Utf8String viewName(model->GetCode().GetValue());
-            viewName.append(s_viewSourceNames[i]);
-            ViewDefinitionCPtr view = AddSpatialView<CameraViewDefinition>(viewName, model->GetModelId(), s_viewSources[i], s_viewDescriptions[i]);
-            ASSERT_TRUE(view.IsValid());
-            ASSERT_TRUE(view->GetViewId().IsValid());
-            }
-        }
-
-    size_t nExpectedViews = _countof(models) * _countof(s_viewSources);
-    EXPECT_EQ(nExpectedViews, ViewDefinition::QueryCount(*m_db));
-
-    // All
-    ExpectViews(IterOpts(), { "A-U", "A-G", "A-P", "B-U", "B-G", "B-P" });
-
-    // Ordering
-    ExpectViews(IterOpts(IterOpts::Source::All, IterOpts::Order::Unordered), { "A-U", "A-G", "A-P", "B-U", "B-G", "B-P" });
-    ExpectViews(IterOpts(IterOpts::Source::All, IterOpts::Order::Ascending), { "A-G", "A-P", "A-U", "B-G", "B-P", "B-U" });
-
-#ifdef WIP_VIEW_DEFINITION
-    // Base model
-    ExpectViews(IterOpts(models[0]->GetModelId()), { "A-U", "A-G", "A-P" });
-    ExpectViews(IterOpts(models[1]->GetModelId()), { "B-U", "B-G", "B-P" });
-    ExpectViews(IterOpts(models[1]->GetModelId(), IterOpts::Order::Ascending), { "B-G", "B-P", "B-U" });
-#endif
-
-    // Source
-    ExpectViews(IterOpts(IterOpts::Source::User), { "A-U", "B-U" });
-    ExpectViews(IterOpts(IterOpts::Source::Generated | IterOpts::Source::Private), { "A-G", "A-P", "B-G", "B-P" });
-
-    // Combo
-#ifdef WIP_VIEW_DEFINITION
-    ExpectViews(IterOpts(IterOpts::Source::Generated | IterOpts::Source::User, IterOpts::Order::Ascending, models[0]->GetModelId()), { "A-G", "A-U" });
-#endif
-
-    // Custom
-    ExpectViews(IterOpts("WHERE Descr='generated' ORDER BY [CodeValue] DESC"), { "B-G", "A-G" });
-
-    // Deleting a model deletes all views for which it is the *only* model in the ModelSelector
-    EXPECT_EQ(DgnDbStatus::Success, models[0]->Delete());
-    EXPECT_EQ(_countof(s_viewSources), ViewDefinition::QueryCount(*m_db));
-    ExpectViews(IterOpts(), { "B-U", "B-G", "B-P" });
-    }
+/*--------------------------------------------------------------------------------------+
+|
+|  $Source: Tests/DgnProject/NonPublished/DgnViews_Test.cpp $
+|
+|  $Copyright: (c) 2016 Bentley Systems, Incorporated. All rights reserved. $
+|
++--------------------------------------------------------------------------------------*/
+#include "DgnHandlersTests.h"
+#include <UnitTests/BackDoor/DgnPlatform/DgnDbTestUtils.h>
+#include "../TestFixture/DgnDbTestFixtures.h"
+#include <Bentley/BeTimeUtilities.h>
+#include <DgnPlatform/ColorUtil.h>
+#include <Bentley/bset.h>
+#include <DgnPlatform/DgnView.h>
+
+#if defined (_MSC_VER)
+#pragma warning (disable:4702)
+#endif
+
+USING_NAMESPACE_BENTLEY_SQLITE
+
+/*---------------------------------------------------------------------------------**//**
+* @bsistruct                                                    Paul.Connelly   11/15
++---------------+---------------+---------------+---------------+---------------+------*/
+struct DgnViewElemTest : public DgnDbTestFixture
+{
+    typedef ViewDefinition::Iterator Iter;
+    typedef Iter::Options IterOpts;
+
+    void SetupTestProject()
+        {
+        SetupSeedProject();
+
+        DgnModelPtr model = AddModel("A");
+        static const DgnViewSource s_viewSources[] = {DgnViewSource::User, DgnViewSource::Generated, DgnViewSource::Private};
+        static const Utf8CP s_viewSourceNames[] = {"-U", "-G", "-P"};
+        static const Utf8CP s_viewDescriptions[] = {"", "generated", "hidden"};
+        // Create one new view of each source for each new model
+
+        for (auto i = 0; i < _countof(s_viewSources); i++)
+            {
+            Utf8String viewName(model->GetCode().GetValue());
+            viewName.append(s_viewSourceNames[i]);
+            ViewDefinitionCPtr view = AddView<SpatialViewDefinition>(viewName, model->GetModelId(), s_viewSources[i], s_viewDescriptions[i]);
+            ASSERT_TRUE(view.IsValid());
+            ASSERT_TRUE(view->GetViewId().IsValid());
+            }
+
+        m_db->SaveChanges();
+        }
+
+    DgnModelPtr AddModel(Utf8StringCR name)
+        {
+        DgnClassId classId(m_db->Schemas().GetECClassId(DGN_ECSCHEMA_NAME, DGN_CLASSNAME_SpatialModel));
+        DgnModel::CreateParams params(*m_db, classId, DgnModel::CreateModelCode(name));
+        DgnModelPtr model = new SpatialModel(params);
+        EXPECT_EQ(DgnDbStatus::Success, model->Insert());
+
+        return model;
+        }
+        
+    template<typename T> ViewDefinitionCPtr AddSpatialView(Utf8StringCR name, DgnModelId baseModelId, DgnViewSource source, Utf8StringCR descr="")
+        {
+        T view(*m_db, name, *new CategorySelector(*m_db, ""), *new DisplayStyle3d(*m_db, ""), *new ModelSelector(*m_db, ""));
+        view.SetDescr(descr);
+        view.SetSource(source);
+        view.GetModelSelector().AddModel(baseModelId);
+        auto cpView = view.Insert();
+        EXPECT_TRUE(cpView.IsValid());
+        return cpView;
+        }
+
+    void ExpectViews(Iter& iter, std::initializer_list<Utf8CP> names)
+        {
+        auto nameIter = std::begin(names);
+        for (auto const& entry : iter)
+            {
+            EXPECT_FALSE(std::end(names) == nameIter);
+            if (std::end(names) == nameIter)
+                break;
+
+            EXPECT_STREQ(entry.GetName(), *nameIter);
+            ++nameIter;
+            }
+
+        EXPECT_TRUE(nameIter == std::end(names));
+        }
+
+    void ExpectViews(IterOpts const& opts, std::initializer_list<Utf8CP> names)
+        {
+        Iter iter(*m_db, opts);
+        ExpectViews(iter, names);
+        }
+
+    void Make4Views()
+        {
+        PhysicalModelPtr m1 = InsertPhysicalModel("m1");
+        PhysicalModelPtr m2 = InsertPhysicalModel("m2");
+        PhysicalModelPtr m3 = InsertPhysicalModel("m3");
+        PhysicalModelPtr m4 = InsertPhysicalModel("m4");
+
+        ASSERT_TRUE(m1.IsValid() && m2.IsValid() && m3.IsValid() && m4.IsValid());
+        ASSERT_TRUE(DgnDbTestUtils::InsertCameraView(*m1, "View 1").IsValid());
+        ASSERT_TRUE(DgnDbTestUtils::InsertCameraView(*m2, "View 2").IsValid());
+        ASSERT_TRUE(DgnDbTestUtils::InsertCameraView(*m3, "View 3").IsValid());
+        ASSERT_TRUE(DgnDbTestUtils::InsertCameraView(*m4, "View 4").IsValid());
+        }
+};
+
+/*---------------------------------------------------------------------------------**//**
+* Work with Views
+* @bsimethod                                    Majd.Uddin                   04/12
++---------------+---------------+---------------+---------------+---------------+------*/
+TEST_F(DgnViewElemTest, WorkWithViewTable)
+    {
+    SetupSeedProject();
+    Make4Views();
+
+    //Get views
+    auto iter = ViewDefinition::MakeIterator(*m_db);
+    EXPECT_EQ(3, ViewDefinition::QueryCount(*m_db));
+
+    //Iterate through each view and make sure they have correct information
+    static const Utf8CP s_viewNames[] = { "A-U", "A-G", "A-P"};
+
+    int i = 0;
+    for (auto const& entry : iter)
+        {
+        EXPECT_STREQ(entry.GetName(), s_viewNames[i]);
+        i++;
+        }
+
+    ASSERT_EQ(i, 3);
+    }
+
+/*---------------------------------------------------------------------------------**//**
+* Delete view test
+* @bsimethod                               Algirdas.Mikoliunas                   02/13
++---------------+---------------+---------------+---------------+---------------+------*/
+TEST_F(DgnViewElemTest, DeleteView)
+    {
+    SetupSeedProject();
+    Make4Views();
+
+    //Get views
+    auto viewId = (*ViewDefinition::MakeIterator(*m_db).begin()).GetId();
+    auto view = ViewDefinition::QueryView(viewId, *m_db);
+    ASSERT_TRUE(view.IsValid());
+
+    EXPECT_EQ(DgnDbStatus::Success, view->Delete());
+    
+    view = ViewDefinition::QueryView(viewId, *m_db);
+    EXPECT_FALSE(view.IsValid());
+    }
+
+/*---------------------------------------------------------------------------------**//**
+* Set name test view
+* @bsimethod                               Algirdas.Mikoliunas                   02/13
++---------------+---------------+---------------+---------------+---------------+------*/
+TEST_F(DgnViewElemTest, SetViewName)
+    {
+    SetupSeedProject();
+    Make4Views();
+
+    //Get views
+    auto viewId = (*ViewDefinition::MakeIterator(*m_db).begin()).GetId();
+    auto cpView = ViewDefinition::QueryView(viewId, *m_db);
+    ASSERT_TRUE(cpView.IsValid());
+    auto view = cpView->MakeCopy<ViewDefinition>();
+    ASSERT_TRUE(view.IsValid());
+    
+    EXPECT_STRNE("TestView", view->GetName().c_str());
+    EXPECT_EQ(DgnDbStatus::Success, view->SetName("TestView2"));
+    EXPECT_STREQ("TestView2", view->GetName().c_str());
+    
+    EXPECT_TRUE(view->Update().IsValid());
+    
+    cpView = ViewDefinition::QueryView(viewId, *m_db);
+    ASSERT_TRUE(view.IsValid());
+    EXPECT_STREQ("TestView2", view->GetName().c_str());
+    }
+
+#if defined (NEEDS_WORK_TARGET_MODEL)
+/*---------------------------------------------------------------------------------**//**
+* @bsimethod                               Umar Hayat                    10/15
++---------------+---------------+---------------+---------------+---------------+------*/
+TEST_F(DgnViewElemTest, CRUD)
+    {
+    SetupSeedProject();
+
+    Utf8CP drawingName = "TestDrawing";
+    Utf8CP drawingDescr = "TestDrawing descr";
+
+    DocumentListModelPtr drawingListModel = DgnDbTestUtils::InsertDocumentListModel(*m_db, DgnModel::CreateModelCode("DrawingListModel"));
+    DrawingPtr drawing = DgnDbTestUtils::InsertDrawing(*drawingListModel, DgnCode(), drawingName);
+    DrawingModelPtr drawingModel = DgnDbTestUtils::InsertDrawingModel(*drawing, DgnModel::CreateModelCode("TestDrawingModel"));
+    DrawingViewPtr drawingView = DgnDbTestUtils::InsertDrawingView(*drawingModel, drawingDescr);
+
+    PhysicalModelPtr physicalModel = InsertPhysicalModel("TestPhys");
+    DgnViewId cameraViewId = InsertCameraView(*physicalModel, cameraViewName);
+
+    // Create a new view
+    CameraViewDefinition tempView(*m_db, "TestView", );
+    tempView.SetDescr("Test Description");
+    tempView.SetModelSelector(*DgnDbTestUtils::InsertNewModelSelector(*m_db, "TestView", DgnModel::DictionaryId()));
+
+    DrawingViewDefinition tempView2(*m_db, "TestDrawingView", DgnModelId((uint64_t)1)); // FIXME: Need to point at a DrawingModel!
+    tempView2.SetDescr("TestDrawingView Description");
+
+    // Insert 
+    auto cpView = tempView.Insert();
+    ASSERT_TRUE(cpView.IsValid());
+    EXPECT_EQ(tempView.GetViewId(), cpView->GetViewId());
+    EXPECT_TRUE(tempView.GetViewId().IsValid());
+
+    auto cpView2 = tempView2.Insert();
+    ASSERT_TRUE(cpView2.IsValid());
+    EXPECT_EQ(cpView2->GetViewId(), tempView2.GetViewId());
+    EXPECT_TRUE(tempView2.GetViewId().IsValid());
+
+    //  Query
+    //
+    auto viewId = tempView.GetViewId();
+    auto viewId2 = tempView2.GetViewId();
+    EXPECT_TRUE( viewId == ViewDefinition::QueryViewId(ViewDefinition::CreateCode("TestView"), *m_db));
+
+    //  Iterate
+    //
+    for (auto const& entry : ViewDefinition::MakeIterator(*m_db))
+        {
+        auto toFind = ViewDefinition::QueryView(entry.GetId(), *m_db);
+        ASSERT_TRUE(toFind.IsValid());
+        if (entry.GetId() == viewId)
+            {
+            EXPECT_TRUE(tempView.GetViewId() == toFind->GetViewId());
+            EXPECT_TRUE(tempView.GetElementClassId() == toFind->GetElementClassId());
+            EXPECT_TRUE(tempView.GetSource() == toFind->GetSource());
+            EXPECT_STREQ(tempView.GetName().c_str(), toFind->GetName().c_str());
+            EXPECT_STREQ(tempView.GetDescr().c_str(), toFind->GetDescr().c_str());
+            }
+        else if (entry.GetId() == viewId2)
+            {
+            EXPECT_TRUE(tempView2.GetViewId() == toFind->GetViewId());
+            auto dview = m_db->Elements().Get<DrawingViewDefinition>(tempView2.GetViewId());
+            auto dviewToFind = m_db->Elements().Get<DrawingViewDefinition>(toFind->GetViewId());
+            EXPECT_TRUE(dview->GetBaseModelId() == dviewToFind->GetBaseModelId());
+            EXPECT_TRUE(tempView2.GetElementClassId() == toFind->GetElementClassId());
+            EXPECT_TRUE(tempView2.GetSource() == toFind->GetSource());
+            EXPECT_STREQ(tempView2.GetName().c_str(), toFind->GetName().c_str());
+            EXPECT_STREQ(tempView2.GetDescr().c_str(), toFind->GetDescr().c_str());
+            }
+        }
+
+    // Delete 
+    //
+    EXPECT_EQ(DgnDbStatus::Success, cpView->Delete());
+    }
+#endif
+
+/*---------------------------------------------------------------------------------**//**
+* @bsimethod                                                    Paul.Connelly   11/15
++---------------+---------------+---------------+---------------+---------------+------*/
+TEST_F(DgnViewElemTest, Iterate)
+    {
+    SetupSeedProject();
+
+    PhysicalModelPtr models[] = { InsertPhysicalModel("A"), InsertPhysicalModel("B") };
+    static const DgnViewSource s_viewSources[] = { DgnViewSource::User, DgnViewSource::Generated, DgnViewSource::Private };
+    static const Utf8CP s_viewSourceNames[] = { "-U", "-G", "-P" };
+    static const Utf8CP s_viewDescriptions[] = { "", "generated", "hidden" };
+
+    // Delete all existing views
+    for (auto const& entry : ViewDefinition::MakeIterator(*m_db))
+        {
+        auto view = ViewDefinition::QueryView(entry.GetId(), *m_db);
+        ASSERT_TRUE(view.IsValid());
+        ASSERT_EQ(DgnDbStatus::Success, view->Delete());
+        }
+
+    ASSERT_EQ(0, ViewDefinition::QueryCount(*m_db));
+
+    // Create one new view of each source for each new model
+    for (auto const& model : models)
+        {
+        for (auto i = 0; i < _countof(s_viewSources); i++)
+            {
+            Utf8String viewName(model->GetCode().GetValue());
+            viewName.append(s_viewSourceNames[i]);
+            ViewDefinitionCPtr view = AddSpatialView<CameraViewDefinition>(viewName, model->GetModelId(), s_viewSources[i], s_viewDescriptions[i]);
+            ASSERT_TRUE(view.IsValid());
+            ASSERT_TRUE(view->GetViewId().IsValid());
+            }
+        }
+
+    size_t nExpectedViews = _countof(models) * _countof(s_viewSources);
+    EXPECT_EQ(nExpectedViews, ViewDefinition::QueryCount(*m_db));
+
+    // All
+    ExpectViews(IterOpts(), { "A-U", "A-G", "A-P", "B-U", "B-G", "B-P" });
+
+    // Ordering
+    ExpectViews(IterOpts(IterOpts::Source::All, IterOpts::Order::Unordered), { "A-U", "A-G", "A-P", "B-U", "B-G", "B-P" });
+    ExpectViews(IterOpts(IterOpts::Source::All, IterOpts::Order::Ascending), { "A-G", "A-P", "A-U", "B-G", "B-P", "B-U" });
+
+#ifdef WIP_VIEW_DEFINITION
+    // Base model
+    ExpectViews(IterOpts(models[0]->GetModelId()), { "A-U", "A-G", "A-P" });
+    ExpectViews(IterOpts(models[1]->GetModelId()), { "B-U", "B-G", "B-P" });
+    ExpectViews(IterOpts(models[1]->GetModelId(), IterOpts::Order::Ascending), { "B-G", "B-P", "B-U" });
+#endif
+
+    // Source
+    ExpectViews(IterOpts(IterOpts::Source::User), { "A-U", "B-U" });
+    ExpectViews(IterOpts(IterOpts::Source::Generated | IterOpts::Source::Private), { "A-G", "A-P", "B-G", "B-P" });
+
+    // Combo
+#ifdef WIP_VIEW_DEFINITION
+    ExpectViews(IterOpts(IterOpts::Source::Generated | IterOpts::Source::User, IterOpts::Order::Ascending, models[0]->GetModelId()), { "A-G", "A-U" });
+#endif
+
+    // Custom
+    ExpectViews(IterOpts("WHERE Descr='generated' ORDER BY [CodeValue] DESC"), { "B-G", "A-G" });
+
+    // Deleting a model deletes all views for which it is the *only* model in the ModelSelector
+    EXPECT_EQ(DgnDbStatus::Success, models[0]->Delete());
+    EXPECT_EQ(_countof(s_viewSources), ViewDefinition::QueryCount(*m_db));
+    ExpectViews(IterOpts(), { "B-U", "B-G", "B-P" });
+    }