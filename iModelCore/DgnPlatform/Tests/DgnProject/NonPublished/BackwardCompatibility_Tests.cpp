--- conflicted
+++ resolved
@@ -1,260 +1,251 @@
-/*--------------------------------------------------------------------------------------+
-|
-|  $Source: Tests/DgnProject/NonPublished/BackwardCompatibility_Tests.cpp $
-|
-|  $Copyright: (c) 2016 Bentley Systems, Incorporated. All rights reserved. $
-|
-+--------------------------------------------------------------------------------------*/
-#include "../TestFixture/DgnDbTestFixtures.h"
-
-//---------------------------------------------------------------------------------------
-// @bsiclass                                      Muhammad Hassan                  02/16
-//+---------------+---------------+---------------+---------------+---------------+------
-enum class CompatibilityStatus
-    {
-    Success,
-    ERROR_FileOpeningFailed,
-    ERROR_BadElement,
-    ERROR_BadModel,
-    ERROR_ModelInsertFailed,
-    ERROR_ElementInsertFailed,
-    ERROR_ModelFillFailed
-    };
-
-struct BackwardsCompatibilityTests : public DgnDbTestFixture
-    {
-    private:
-        StatusInt CreateArbitraryElement(DgnElementPtr& out, DgnModelR model);
-        CompatibilityStatus insertTestElement();
-
-    protected:
-        CompatibilityStatus VerifyElementsAndModels();
-        Utf8CP getCompatibilityStatusString(CompatibilityStatus num);
-    };
-
-//---------------------------------------------------------------------------------------
-// @bsimethod                                      Muhammad Hassan                  03/16
-//+---------------+---------------+---------------+---------------+---------------+------
-StatusInt BackwardsCompatibilityTests::CreateArbitraryElement(DgnElementPtr& out, DgnModelR model)
-    {
-    DgnCategoryId categoryId = DgnCategory::QueryFirstCategoryId(model.GetDgnDb());
-    if (!categoryId.IsValid())
-        return ERROR;
-
-    DgnElementPtr element = GenericPhysicalObject::Create(GenericPhysicalObject::CreateParams(model.GetDgnDb(), model.GetModelId(), DgnClassId(model.GetDgnDb().Schemas().GetECClassId(GENERIC_DOMAIN_NAME, GENERIC_CLASS_PhysicalObject)), categoryId, Placement3d()));
-    if (!element.IsValid())
-        return ERROR;
-
-    GeometrySourceP geomElement = element->ToGeometrySourceP();
-    if (nullptr == geomElement)
-        return ERROR;
-
-    geomElement->SetCategoryId(categoryId);
-
-    GeometryBuilderPtr builder = GeometryBuilder::Create(*geomElement);
-    ICurvePrimitivePtr line = ICurvePrimitive::CreateLine(DSegment3d::From(DPoint3d::FromZero(), DPoint3d::From(1, 0, 0)));
-    builder->Append(*line);
-    if (SUCCESS != builder->Finish(*geomElement))
-        return ERROR;
-
-    out = element;
-    return SUCCESS;
-    }
-
-//---------------------------------------------------------------------------------------
-// @bsimethod                                      Muhammad Hassan                  03/16
-//+---------------+---------------+---------------+---------------+---------------+------
-CompatibilityStatus BackwardsCompatibilityTests::insertTestElement()
-    {
-    PhysicalModelPtr model = DgnDbTestUtils::InsertPhysicalModel(*m_db, DgnModel::CreateModelCode("newModel"));
-
-    DgnElementPtr element;
-    DgnDbStatus insertStatus;
-    for (int i = 0; i < 3; i++)
-        {
-        CreateArbitraryElement(element, *model);
-
-        model->GetDgnDb().Elements().Insert(*element, &insertStatus);
-        if (DgnDbStatus::Success != insertStatus)
-            return CompatibilityStatus::ERROR_ElementInsertFailed;
-        }
-
-    return CompatibilityStatus::Success;
-    }
-
-//---------------------------------------------------------------------------------------
-// @bsimethod                                      Muhammad Hassan                  03/16
-//+---------------+---------------+---------------+---------------+---------------+------
-CompatibilityStatus BackwardsCompatibilityTests::VerifyElementsAndModels()
-    {
-    CompatibilityStatus status = CompatibilityStatus::Success;
-    insertTestElement();
-    DgnModels::Iterator modelsIterator = m_db->Models().MakeIterator();
-    for (DgnModels::Iterator::Entry modelEntry : modelsIterator)
-        {
-        DgnModelPtr model = m_db->Models().GetModel(modelEntry.GetModelId());
-        //printf("modelName: %s \n", model->GetCode().GetValue().c_str());
-        if (!model.IsValid())
-            {
-            status = CompatibilityStatus::ERROR_BadModel;
-            break;
-            }
-        model->FillModel();
-        if (!model->IsFilled())
-            {
-            status = CompatibilityStatus::ERROR_ModelFillFailed;
-            break;
-            }
-
-        DgnElementMap elements = model->GetElements();
-        for (auto element : elements)
-            {
-            //printf("elementDisplayLabel: %s \n", element.second->GetDisplayLabel().c_str());
-            DgnElementId elementId = element.first;
-            DgnElementCPtr elementCPtr = m_db->Elements().GetElement(elementId);
-            if (!elementCPtr.IsValid())
-                {
-                status = CompatibilityStatus::ERROR_BadElement;
-                break;
-                }
-            }
-        }
-    return status;
-    }
-
-//---------------------------------------------------------------------------------------
-// @bsimethod                                      Muhammad Hassan                  04/16
-//+---------------+---------------+---------------+---------------+---------------+------
-Utf8CP BackwardsCompatibilityTests::getCompatibilityStatusString(CompatibilityStatus stat)
-    {
-    switch (stat)
-        {
-            case CompatibilityStatus::Success:
-                return "SUCCESS";
-                break;
-            case CompatibilityStatus::ERROR_FileOpeningFailed:
-                return "ERROR_FileOpeningFailed";
-                break;
-            case CompatibilityStatus::ERROR_BadElement:
-                return "ERROR_BadElement";
-                break;
-            case CompatibilityStatus::ERROR_BadModel:
-                return "ERROR_BadModel";
-                break;
-            case CompatibilityStatus::ERROR_ModelInsertFailed:
-                return "ERROR_ModelInsertFailed";
-                break;
-            case CompatibilityStatus::ERROR_ElementInsertFailed:
-                return "ERROR_ElementInsertFailed";
-                break;
-            case CompatibilityStatus::ERROR_ModelFillFailed:
-                return "ERROR_ModelFillFailed";
-                break;
-            default:
-                return "Bad Enum Value";
-                break;
-        }
-    }
-
-//---------------------------------------------------------------------------------------
-// @bsimethod                                      Muhammad Hassan                  02/16
-//+---------------+---------------+---------------+---------------+---------------+------
-TEST_F(BackwardsCompatibilityTests, OpenDgndbInCurrent)
-    {
-<<<<<<< HEAD
-    BeFileName srcFilesPath;
-    BeTest::GetHost().GetDocumentsRoot(srcFilesPath);
-    srcFilesPath.AppendToPath(L"DgnDb");
-    srcFilesPath.AppendToPath(L"CompatibilityRoot");
-    srcFilesPath.AppendToPath(L"DgnDb61-16Q2");
-    srcFilesPath.AppendToPath(L"*.ibim");
-=======
-    Utf8String activeStream = "DgnDb61-16Q4";
-
-    BeFileName compatibilityRoot;
-    BeTest::GetHost().GetDocumentsRoot(compatibilityRoot);
-    compatibilityRoot.AppendToPath(L"DgnDb");
-    compatibilityRoot.AppendToPath(L"CompatibilityRoot");
-    compatibilityRoot.AppendToPath(L"DgnDb*");
->>>>>>> b752ae24
-
-    BeFileName outputRoot;
-    BeTest::GetHost().GetOutputRoot(outputRoot);
-    WString testCaseName(TEST_FIXTURE_NAME, true);
-    outputRoot.AppendToPath(testCaseName.c_str());
-    if (!outputRoot.DoesPathExist())
-        ASSERT_TRUE(BeFileNameStatus::Success == BeFileName::CreateNewDirectory(outputRoot.c_str()));
-
-    BeFileName resultsFilePath = outputRoot;
-    resultsFilePath.AppendToPath(L"CompatibilityResults_").AppendA(activeStream.c_str()).AppendA(".csv");
-
-    FILE *f;
-    f = fopen(resultsFilePath.GetNameUtf8().c_str(), "a");
-    if (f != NULL)
-        {
-        fprintf(f, "FileName, ConvertedThrough, TestedIn, FileOpeningStatus\n");
-        }
-    else
-        ASSERT_TRUE(false) << "Error opening csv file";
-
-    BeFileListIterator dirIterator(compatibilityRoot, false);
-    BeFileName dirName;
-    while (dirIterator.GetNextFileName(dirName) != ERROR)
-        {
-        printf("DirectoryName: %ls\n", dirName.GetFileNameAndExtension().c_str());
-        if (BeFileName(dirName.GetFileNameWithoutExtension()) == BeFileName(activeStream))
-            {
-            continue;
-            }
-
-        BeFileName sourceFilesPath = dirName;
-        sourceFilesPath.AppendToPath(L"*.idgndb");
-
-        BeFileListIterator filesIterator(sourceFilesPath, false);
-        BeFileName dbName;
-
-        while (filesIterator.GetNextFileName(dbName) != ERROR)
-            {
-            //printf ("dgndb Name: %s", dbName.GetNameUtf8 ().c_str ());
-            BeFileName outputFilePath = outputRoot;
-            outputFilePath.AppendToPath(dbName.GetFileNameAndExtension().c_str());
-            //printf("dgndb Name: %s", outputFilePath.GetNameUtf8().c_str());
-
-            BeFileNameStatus copyFileStatus = BeFileName::BeCopyFile(dbName, outputFilePath);
-            CompatibilityStatus stat = CompatibilityStatus::Success;
-            bool writeStatus;
-            if (BeFileNameStatus::Success == copyFileStatus)
-                {
-                DbResult status;
-                m_db = DgnDb::OpenDgnDb(&status, outputFilePath, DgnDb::OpenParams(Db::OpenMode::Readonly));
-                if (DbResult::BE_SQLITE_OK == status && m_db.IsValid())
-                    {
-                    stat = VerifyElementsAndModels();
-                    if (stat == CompatibilityStatus::Success)
-                        writeStatus = true;
-                    else
-                        writeStatus = false;
-                    }
-                else
-                    {
-                    stat = CompatibilityStatus::ERROR_FileOpeningFailed;
-                    writeStatus = false;
-                    }
-
-                if (writeStatus)
-                    fprintf(f, "%ls, %ls, %s, %s\n", outputFilePath.GetFileNameAndExtension().c_str(), dirName.GetFileNameWithoutExtension().c_str(), activeStream.c_str(), getCompatibilityStatusString(stat));
-                else
-                    {
-                    fprintf(f, "%ls, %ls, %s, %s\n", outputFilePath.GetFileNameAndExtension().c_str(), dirName.GetFileNameWithoutExtension().c_str(), activeStream.c_str(), getCompatibilityStatusString(stat));
-                    EXPECT_TRUE(false) << getCompatibilityStatusString(stat);
-                    }
-                }
-            else
-                {
-                fprintf(f, "%ls, %ls, %s %s\n", dbName.GetFileNameAndExtension().c_str(), dirName.GetFileNameWithoutExtension().c_str(), activeStream.c_str(), "Error Copying File");
-                EXPECT_TRUE(false) << "copying file failed for:" << dbName.GetFileNameAndExtension().c_str();
-                }
-            }
-        }
-    fclose(f);
-    }
+/*--------------------------------------------------------------------------------------+
+|
+|  $Source: Tests/DgnProject/NonPublished/BackwardCompatibility_Tests.cpp $
+|
+|  $Copyright: (c) 2016 Bentley Systems, Incorporated. All rights reserved. $
+|
++--------------------------------------------------------------------------------------*/
+#include "../TestFixture/DgnDbTestFixtures.h"
+
+//---------------------------------------------------------------------------------------
+// @bsiclass                                      Muhammad Hassan                  02/16
+//+---------------+---------------+---------------+---------------+---------------+------
+enum class CompatibilityStatus
+    {
+    Success,
+    ERROR_FileOpeningFailed,
+    ERROR_BadElement,
+    ERROR_BadModel,
+    ERROR_ModelInsertFailed,
+    ERROR_ElementInsertFailed,
+    ERROR_ModelFillFailed
+    };
+
+struct BackwardsCompatibilityTests : public DgnDbTestFixture
+    {
+    private:
+        StatusInt CreateArbitraryElement(DgnElementPtr& out, DgnModelR model);
+        CompatibilityStatus insertTestElement();
+
+    protected:
+        CompatibilityStatus VerifyElementsAndModels();
+        Utf8CP getCompatibilityStatusString(CompatibilityStatus num);
+    };
+
+//---------------------------------------------------------------------------------------
+// @bsimethod                                      Muhammad Hassan                  03/16
+//+---------------+---------------+---------------+---------------+---------------+------
+StatusInt BackwardsCompatibilityTests::CreateArbitraryElement(DgnElementPtr& out, DgnModelR model)
+    {
+    DgnCategoryId categoryId = DgnCategory::QueryFirstCategoryId(model.GetDgnDb());
+    if (!categoryId.IsValid())
+        return ERROR;
+
+    DgnElementPtr element = GenericPhysicalObject::Create(GenericPhysicalObject::CreateParams(model.GetDgnDb(), model.GetModelId(), DgnClassId(model.GetDgnDb().Schemas().GetECClassId(GENERIC_DOMAIN_NAME, GENERIC_CLASS_PhysicalObject)), categoryId, Placement3d()));
+    if (!element.IsValid())
+        return ERROR;
+
+    GeometrySourceP geomElement = element->ToGeometrySourceP();
+    if (nullptr == geomElement)
+        return ERROR;
+
+    geomElement->SetCategoryId(categoryId);
+
+    GeometryBuilderPtr builder = GeometryBuilder::Create(*geomElement);
+    ICurvePrimitivePtr line = ICurvePrimitive::CreateLine(DSegment3d::From(DPoint3d::FromZero(), DPoint3d::From(1, 0, 0)));
+    builder->Append(*line);
+    if (SUCCESS != builder->Finish(*geomElement))
+        return ERROR;
+
+    out = element;
+    return SUCCESS;
+    }
+
+//---------------------------------------------------------------------------------------
+// @bsimethod                                      Muhammad Hassan                  03/16
+//+---------------+---------------+---------------+---------------+---------------+------
+CompatibilityStatus BackwardsCompatibilityTests::insertTestElement()
+    {
+    PhysicalModelPtr model = DgnDbTestUtils::InsertPhysicalModel(*m_db, DgnModel::CreateModelCode("newModel"));
+
+    DgnElementPtr element;
+    DgnDbStatus insertStatus;
+    for (int i = 0; i < 3; i++)
+        {
+        CreateArbitraryElement(element, *model);
+
+        model->GetDgnDb().Elements().Insert(*element, &insertStatus);
+        if (DgnDbStatus::Success != insertStatus)
+            return CompatibilityStatus::ERROR_ElementInsertFailed;
+        }
+
+    return CompatibilityStatus::Success;
+    }
+
+//---------------------------------------------------------------------------------------
+// @bsimethod                                      Muhammad Hassan                  03/16
+//+---------------+---------------+---------------+---------------+---------------+------
+CompatibilityStatus BackwardsCompatibilityTests::VerifyElementsAndModels()
+    {
+    CompatibilityStatus status = CompatibilityStatus::Success;
+    insertTestElement();
+    DgnModels::Iterator modelsIterator = m_db->Models().MakeIterator();
+    for (DgnModels::Iterator::Entry modelEntry : modelsIterator)
+        {
+        DgnModelPtr model = m_db->Models().GetModel(modelEntry.GetModelId());
+        //printf("modelName: %s \n", model->GetCode().GetValue().c_str());
+        if (!model.IsValid())
+            {
+            status = CompatibilityStatus::ERROR_BadModel;
+            break;
+            }
+        model->FillModel();
+        if (!model->IsFilled())
+            {
+            status = CompatibilityStatus::ERROR_ModelFillFailed;
+            break;
+            }
+
+        DgnElementMap elements = model->GetElements();
+        for (auto element : elements)
+            {
+            //printf("elementDisplayLabel: %s \n", element.second->GetDisplayLabel().c_str());
+            DgnElementId elementId = element.first;
+            DgnElementCPtr elementCPtr = m_db->Elements().GetElement(elementId);
+            if (!elementCPtr.IsValid())
+                {
+                status = CompatibilityStatus::ERROR_BadElement;
+                break;
+                }
+            }
+        }
+    return status;
+    }
+
+//---------------------------------------------------------------------------------------
+// @bsimethod                                      Muhammad Hassan                  04/16
+//+---------------+---------------+---------------+---------------+---------------+------
+Utf8CP BackwardsCompatibilityTests::getCompatibilityStatusString(CompatibilityStatus stat)
+    {
+    switch (stat)
+        {
+            case CompatibilityStatus::Success:
+                return "SUCCESS";
+                break;
+            case CompatibilityStatus::ERROR_FileOpeningFailed:
+                return "ERROR_FileOpeningFailed";
+                break;
+            case CompatibilityStatus::ERROR_BadElement:
+                return "ERROR_BadElement";
+                break;
+            case CompatibilityStatus::ERROR_BadModel:
+                return "ERROR_BadModel";
+                break;
+            case CompatibilityStatus::ERROR_ModelInsertFailed:
+                return "ERROR_ModelInsertFailed";
+                break;
+            case CompatibilityStatus::ERROR_ElementInsertFailed:
+                return "ERROR_ElementInsertFailed";
+                break;
+            case CompatibilityStatus::ERROR_ModelFillFailed:
+                return "ERROR_ModelFillFailed";
+                break;
+            default:
+                return "Bad Enum Value";
+                break;
+        }
+    }
+
+//---------------------------------------------------------------------------------------
+// @bsimethod                                      Muhammad Hassan                  02/16
+//+---------------+---------------+---------------+---------------+---------------+------
+TEST_F(BackwardsCompatibilityTests, OpenDgndbInCurrent)
+    {
+    Utf8String activeStream = "Bim0200";
+
+    BeFileName compatibilityRoot;
+    BeTest::GetHost().GetDocumentsRoot(compatibilityRoot);
+    compatibilityRoot.AppendToPath(L"DgnDb");
+    compatibilityRoot.AppendToPath(L"CompatibilityRoot");
+    compatibilityRoot.AppendToPath(L"DgnDb*");
+
+    BeFileName outputRoot;
+    BeTest::GetHost().GetOutputRoot(outputRoot);
+    WString testCaseName(TEST_FIXTURE_NAME, true);
+    outputRoot.AppendToPath(testCaseName.c_str());
+    if (!outputRoot.DoesPathExist())
+        ASSERT_TRUE(BeFileNameStatus::Success == BeFileName::CreateNewDirectory(outputRoot.c_str()));
+
+    BeFileName resultsFilePath = outputRoot;
+    resultsFilePath.AppendToPath(L"CompatibilityResults_").AppendA(activeStream.c_str()).AppendA(".csv");
+
+    FILE *f;
+    f = fopen(resultsFilePath.GetNameUtf8().c_str(), "a");
+    if (f != NULL)
+        {
+        fprintf(f, "FileName, ConvertedThrough, TestedIn, FileOpeningStatus\n");
+        }
+    else
+        ASSERT_TRUE(false) << "Error opening csv file";
+
+    BeFileListIterator dirIterator(compatibilityRoot, false);
+    BeFileName dirName;
+    while (dirIterator.GetNextFileName(dirName) != ERROR)
+        {
+        printf("DirectoryName: %ls\n", dirName.GetFileNameAndExtension().c_str());
+        if (BeFileName(dirName.GetFileNameWithoutExtension()) == BeFileName(activeStream))
+            {
+            continue;
+            }
+
+        BeFileName sourceFilesPath = dirName;
+        sourceFilesPath.AppendToPath(L"*.idgndb");
+
+        BeFileListIterator filesIterator(sourceFilesPath, false);
+        BeFileName dbName;
+
+        while (filesIterator.GetNextFileName(dbName) != ERROR)
+            {
+            //printf ("dgndb Name: %s", dbName.GetNameUtf8 ().c_str ());
+            BeFileName outputFilePath = outputRoot;
+            outputFilePath.AppendToPath(dbName.GetFileNameAndExtension().c_str());
+            //printf("dgndb Name: %s", outputFilePath.GetNameUtf8().c_str());
+
+            BeFileNameStatus copyFileStatus = BeFileName::BeCopyFile(dbName, outputFilePath);
+            CompatibilityStatus stat = CompatibilityStatus::Success;
+            bool writeStatus;
+            if (BeFileNameStatus::Success == copyFileStatus)
+                {
+                DbResult status;
+                m_db = DgnDb::OpenDgnDb(&status, outputFilePath, DgnDb::OpenParams(Db::OpenMode::Readonly));
+                if (DbResult::BE_SQLITE_OK == status && m_db.IsValid())
+                    {
+                    stat = VerifyElementsAndModels();
+                    if (stat == CompatibilityStatus::Success)
+                        writeStatus = true;
+                    else
+                        writeStatus = false;
+                    }
+                else
+                    {
+                    stat = CompatibilityStatus::ERROR_FileOpeningFailed;
+                    writeStatus = false;
+                    }
+
+                if (writeStatus)
+                    fprintf(f, "%ls, %ls, %s, %s\n", outputFilePath.GetFileNameAndExtension().c_str(), dirName.GetFileNameWithoutExtension().c_str(), activeStream.c_str(), getCompatibilityStatusString(stat));
+                else
+                    {
+                    fprintf(f, "%ls, %ls, %s, %s\n", outputFilePath.GetFileNameAndExtension().c_str(), dirName.GetFileNameWithoutExtension().c_str(), activeStream.c_str(), getCompatibilityStatusString(stat));
+                    EXPECT_TRUE(false) << getCompatibilityStatusString(stat);
+                    }
+                }
+            else
+                {
+                fprintf(f, "%ls, %ls, %s %s\n", dbName.GetFileNameAndExtension().c_str(), dirName.GetFileNameWithoutExtension().c_str(), activeStream.c_str(), "Error Copying File");
+                EXPECT_TRUE(false) << "copying file failed for:" << dbName.GetFileNameAndExtension().c_str();
+                }
+            }
+        }
+    fclose(f);
+    }