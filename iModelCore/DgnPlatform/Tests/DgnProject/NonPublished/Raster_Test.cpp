--- conflicted
+++ resolved
@@ -1,671 +1,666 @@
-/*--------------------------------------------------------------------------------------+
-|
-|  $Source: Tests/DgnProject/NonPublished/Raster_Test.cpp $
-|
-|  $Copyright: (c) 2015 Bentley Systems, Incorporated. All rights reserved. $
-|
-+--------------------------------------------------------------------------------------*/
-#include "DgnHandlersTests.h"
-#include <Bentley/BeTimeUtilities.h>
-#include <ECObjects/ECObjectsAPI.h>
-#include <ECDb/ECDbApi.h>
-//#include <DgnPlatform/DgnHandlers/RasterHandlers.h>
-#include <Logging/bentleylogging.h>
-<<<<<<< HEAD
-USING_NAMESPACE_BENTLEY_DGN
-USING_NAMESPACE_EC
-=======
-USING_NAMESPACE_BENTLEY_DGNPLATFORM
-USING_NAMESPACE_BENTLEY_EC
->>>>>>> 2e5cab4d
-USING_NAMESPACE_BENTLEY_SQLITE 
-USING_NAMESPACE_BENTLEY_LOGGING
-
-#define LOG (*NativeLogging::LoggingManager::GetLogger (L"RasterTest"))
-
-#if defined (DGNPLATFORM_HAVE_DGN_IMPORTER)
-
-/*---------------------------------------------------------------------------------**//**
-* Test fixture for testing DgnRaster
-* @bsimethod                                    Algirdas.Mikoliunas            03/2013
-+---------------+---------------+---------------+---------------+---------------+------*/
-struct DgnRasterTest : public ::testing::Test
-    {
-    public:
-        ScopedDgnHost           m_host;
-        DgnDbPtr      project;
-        DgnDbP file;
-        DgnModelP model0;
-
-        void SetupProject ();
-        uint32_t GetModelColorIndex(RgbColorDef);
-        void GetViewStates(bool *);
-        void CreateAttachmentTest(bool);
-    };
-
-struct TestRasterProperties
-    {
-    public:
-        bool tSnappable, tLocked, tViewIndependentState, tOpenReadWrite, tInvertState, tPrintState, tClipState, tTransparencyState, tBinaryInvertState;
-        bool* tViewStates;
-        long tDisplayOrder;
-        int tViewStatesCount;
-        uint32_t tForegroundColor, tBackgroundColor;
-        uint8_t tForegroundTransparency, tBackgroundTransparency, tImageTransparency;
-        DVec3d tUVector, tVVector;
-        DPoint3d tOrigin;
-        DPoint2d tExtent, tScanResolution;
-        WString tSourceUrl, tAttachDescription, tLogicalName;
-
-        void SetTestRasterProperties (WString sourceUrl, WString attachDescription, WString logicalName, bool snappable, bool locked, 
-            bool viewIndependentState, bool openReadWrite, DVec3d uVector, 
-            DVec3d vVector, DPoint3d origin, DPoint2d extent, DPoint2d scanResolution, bool* viewStates, int viewStatesCount, bool invertState,
-            bool printState, bool clipState, bool transparencyState, bool binaryInvertState, long displayOrder, uint32_t foregroundColor, 
-            uint32_t backgroundColor, uint8_t foregroundTransparency, uint8_t backgroundTransparency, uint8_t imageTransparency);
-        void IsEqual (TestRasterProperties testStyle);
-    };
-
-/*---------------------------------------------------------------------------------**//**
-* Get view states
-* @bsimethod                                    Algirdas.Mikoliunas            03/2013
-+---------------+---------------+---------------+---------------+---------------+------*/
-void DgnRasterTest::GetViewStates (bool * testViewStates)
-    {
-    
-    const int viewStatesCount = 8;
-    int i;
-
-    for (i = 0; i < viewStatesCount; i++)
-        {
-        testViewStates[i] = true;
-        }
-    }
-
-/*---------------------------------------------------------------------------------**//**
-* @bsimethod                                    Keith.Bentley                   09/07
-+---------------+---------------+---------------+---------------+---------------+------*/
-static DgnModelP DgnModels::getAndFill(DgnDbR db, DgnModelId modelID)
-    {
-    DgnModelP dgnModel = db.Models().GetModel (modelID);
-    if (dgnModel == NULL)
-        return NULL;
-
-    dgnModel->FillModel();
-    return  dgnModel;
-    }
-    
-/*---------------------------------------------------------------------------------**//**
-* Set up method that opens an existing .dgndb project file
-* @bsimethod                                    Algirdas.Mikoliunas            03/2013
-+---------------+---------------+---------------+---------------+---------------+------*/
-void DgnRasterTest::SetupProject ()
-    {
-    
-    DgnDbTestDgnManager::CreateProjectFromDgn (project, DgnDbTestDgnManager::GetOutputFilePath (L"RasterColorModes.dgndb"), DgnDbTestDgnManager::GetSeedFilePath (L"RasterColorModes.i.dgn.v8"));
-    ASSERT_TRUE( project != NULL);
-
-    file = &(dynamic_cast<DgnDb*>(project.get())->GetDgnFile());
-    model0 = getAndFill(*file, DgnModelId(0));
-    };
-
-/*---------------------------------------------------------------------------------**//**
-* Gets model color index from model
-* @bsimethod                                    Algirdas.Mikoliunas            04/2013
-+---------------+---------------+---------------+---------------+---------------+------*/
-uint32_t DgnRasterTest::GetModelColorIndex(RgbColorDef color) {
-
-    uint32_t    colorIndex(0);
-    EXPECT_EQ (SUCCESS, RasterFrameHandler::ColorIndexFromRgbInModel(colorIndex, (*model0), color));
-    
-    return colorIndex;
-}
-
-/*---------------------------------------------------------------------------------**//**
-* Create attachment tests
-* @param[bool] create attachment from existing attachment
-* @bsimethod                                    Algirdas.Mikoliunas            04/2013
-+---------------+---------------+---------------+---------------+---------------+------*/
-void DgnRasterTest::CreateAttachmentTest(bool fromExisting) {
-
-    SetupProject();
-    EditElementHandle eeh;
-    
-    DPoint3d origin = DPoint3d::From (0.0, 500, 0.0);
-    DVec3dCR uVect = DVec3d::From(300, 0, 0);
-    DVec3dCR vVect = DVec3d::From(0, 300, 0);
-
-    const int viewStatesCount = 8;
-    bool testViewStates[viewStatesCount];
-    GetViewStates(testViewStates);
-
-    RgbColorDef whiteColor = {255, 255, 255}, greyColor = {53, 37, 53};
-    uint32_t whiteColorIndex = GetModelColorIndex(whiteColor);
-    uint32_t greyColorIndex = GetModelColorIndex(greyColor);
-
-    TestRasterProperties rasterData, newRasterData;
-    rasterData.SetTestRasterProperties (
-        L"source_url", L"", L"", true, false, false, false, uVect, vVect, 
-        origin, DPoint2d::From(300, 300), DPoint2d::From(600, 600),
-        testViewStates, viewStatesCount, false, true, true, true, false, -5, whiteColorIndex, 
-        greyColorIndex, 0, 255, 0
-    );
-    
-    if (fromExisting) 
-        {
-        RasterFrameElementCollection rasterFrameCollection = RasterFrameElementCollection (*model0);
-        RasterFrameElementIterator rasterIterator = rasterFrameCollection.begin();
-        
-        ElementHandleCR rasterEh = *rasterIterator;
-        RasterFrameHandler::CreateRasterAttachment (eeh, &rasterEh, L"source_url", origin, uVect, vVect, (*model0));
-        EXPECT_TRUE(eeh.IsValid());
-
-        RasterFrameHandler* pQuery(dynamic_cast<RasterFrameHandler*>(&eeh.GetHandler()));
-    
-        newRasterData.SetTestRasterProperties
-            (
-            pQuery->GetSourceUrl(eeh), 
-            pQuery->GetAttachDescription(eeh), 
-            pQuery->GetLogicalName(eeh),   
-            pQuery->GetSnappableState(eeh), 
-            pQuery->GetLockedState(eeh), 
-            pQuery->GetViewIndependentState(eeh), 
-            pQuery->GetOpenReadWrite(eeh), 
-            pQuery->GetU(eeh), 
-            pQuery->GetV(eeh),
-            pQuery->GetOrigin(eeh),
-            pQuery->GetExtent(eeh),
-            pQuery->GetScanningResolution(eeh),
-            testViewStates,
-            viewStatesCount,
-            pQuery->GetInvertState(eeh),
-            pQuery->GetPrintState(eeh),
-            pQuery->GetClipState(eeh),
-            pQuery->GetTransparencyState(eeh),
-            pQuery->GetBinaryPrintInvertState(eeh),
-            pQuery->GetDisplayOrder(eeh),
-            pQuery->GetForegroundColor(eeh),
-            pQuery->GetBackgroundColor(eeh),
-            pQuery->GetForegroundTransparencyLevel(eeh),
-            pQuery->GetBackgroundTransparencyLevel(eeh),
-            pQuery->GetImageTransparencyLevel(eeh)
-            );
-        
-        rasterData.IsEqual(newRasterData);
-        }
-    else 
-        {
-        RasterFrameHandler::CreateRasterAttachment (eeh, NULL, L"source_url", origin, uVect, vVect, (*model0));
-        EXPECT_TRUE(eeh.IsValid());
-
-        RasterFrameHandler* pQuery(dynamic_cast<RasterFrameHandler*>(&eeh.GetHandler()));
-        DVec3dCR actualUVect = pQuery->GetU(eeh);
-        DVec3dCR actualVVect = pQuery->GetV(eeh);
-        DPoint3d actualOrigin = pQuery->GetOrigin(eeh);
-
-        EXPECT_EQ (Utf8String(L"source_url"), Utf8String(pQuery->GetSourceUrl(eeh)));
-        
-        EXPECT_NEAR (uVect.x, actualUVect.x, 0.01);
-        EXPECT_NEAR (uVect.y, actualUVect.y, 0.01);
-        EXPECT_NEAR (uVect.z, actualUVect.z, 0.01);
-
-        EXPECT_NEAR (vVect.x, actualVVect.x, 0.01);
-        EXPECT_NEAR (vVect.y, actualVVect.y, 0.01);
-        EXPECT_NEAR (vVect.z, actualVVect.z, 0.01);
-
-        EXPECT_NEAR (origin.x, actualOrigin.x, 0.01);
-        EXPECT_NEAR (origin.y, actualOrigin.y, 0.01);
-        EXPECT_NEAR (origin.z, actualOrigin.z, 0.01);
-        }
-}
-
-//=======================================================================================
-// @bsiclass                                                Algirdas.Mikoliunas   04/13
-//=======================================================================================
-
-void TestRasterProperties::SetTestRasterProperties (WString sourceUrl, WString attachDescription, WString logicalName, bool snappable, bool locked, 
-            bool viewIndependentState, bool openReadWrite, DVec3d uVector, 
-            DVec3d vVector, DPoint3d origin, DPoint2d extent, DPoint2d scanResolution, bool* viewStates, int viewStatesCount, bool invertState,
-            bool printState, bool clipState, bool transparencyState, bool binaryInvertState, long displayOrder, uint32_t foregroundColor, 
-            uint32_t backgroundColor, uint8_t foregroundTransparency, uint8_t backgroundTransparency, uint8_t imageTransparency)
-    {
-    tSourceUrl = sourceUrl;
-    tAttachDescription = attachDescription;
-    tLogicalName = logicalName;
-    tSnappable = snappable;
-    tLocked = locked;
-    tViewIndependentState = viewIndependentState;
-    tOpenReadWrite = openReadWrite;
-    tUVector = uVector;
-    tVVector = vVector;
-    tOrigin = origin;
-    tExtent = extent;
-    tScanResolution = scanResolution;
-    tViewStates = viewStates;
-    tViewStatesCount = viewStatesCount;
-    tInvertState = invertState;
-    tPrintState = printState;
-    tClipState = clipState;
-    tTransparencyState = transparencyState;
-    tBinaryInvertState = binaryInvertState;
-    tDisplayOrder = displayOrder;
-    tForegroundColor = foregroundColor;
-    tForegroundTransparency = foregroundTransparency;
-    tBackgroundTransparency = backgroundTransparency;
-    tImageTransparency = imageTransparency;
-    };
-
-void TestRasterProperties::IsEqual (TestRasterProperties testStyle)
-    {
-
-    EXPECT_EQ (Utf8String(tSourceUrl), Utf8String(testStyle.tSourceUrl));
-    EXPECT_EQ (Utf8String(tAttachDescription), Utf8String(testStyle.tAttachDescription));
-    EXPECT_EQ (Utf8String(tLogicalName), Utf8String(testStyle.tLogicalName));
-
-    EXPECT_EQ (tSnappable, testStyle.tSnappable);
-    EXPECT_EQ (tLocked, testStyle.tLocked);
-    EXPECT_EQ (tViewIndependentState, testStyle.tViewIndependentState);
-    EXPECT_EQ (tOpenReadWrite, testStyle.tOpenReadWrite);
-    EXPECT_EQ (tInvertState, testStyle.tInvertState);
-    EXPECT_EQ (tPrintState, testStyle.tPrintState);
-    EXPECT_EQ (tClipState, testStyle.tClipState);
-    EXPECT_EQ (tTransparencyState, testStyle.tTransparencyState);
-    EXPECT_EQ (tBinaryInvertState, testStyle.tBinaryInvertState);
-    EXPECT_EQ (tDisplayOrder, testStyle.tDisplayOrder);
-    EXPECT_EQ (tForegroundColor, testStyle.tForegroundColor);
-    
-    EXPECT_NEAR (tUVector.x, testStyle.tUVector.x, 0.01);
-    EXPECT_NEAR (tUVector.y, testStyle.tUVector.y, 0.01);
-    EXPECT_NEAR (tUVector.z, testStyle.tUVector.z, 0.01);
-
-    EXPECT_NEAR (tVVector.x, testStyle.tVVector.x, 0.01);
-    EXPECT_NEAR (tVVector.y, testStyle.tVVector.y, 0.01);
-    EXPECT_NEAR (tVVector.z, testStyle.tVVector.z, 0.01);
-
-    EXPECT_NEAR (tOrigin.x, testStyle.tOrigin.x, 0.01);
-    EXPECT_NEAR (tOrigin.y, testStyle.tOrigin.y, 0.01);
-    EXPECT_NEAR (tOrigin.z, testStyle.tOrigin.z, 0.01);
-
-    EXPECT_NEAR (tExtent.x, testStyle.tExtent.x, 0.01);
-    EXPECT_NEAR (tExtent.y, testStyle.tExtent.y, 0.01);
-
-    EXPECT_NEAR (tScanResolution.x, testStyle.tScanResolution.x, 0.01);
-    EXPECT_NEAR (tScanResolution.y, testStyle.tScanResolution.y, 0.01);
-
-    int i = 0;
-    for (i = 0; i < tViewStatesCount; i++)
-        {
-        EXPECT_EQ(tViewStates[i], testStyle.tViewStates[i]);
-        }
-
-    EXPECT_EQ (tForegroundTransparency, testStyle.tForegroundTransparency);
-    EXPECT_EQ (tBackgroundTransparency, testStyle.tBackgroundTransparency);
-    EXPECT_EQ (tImageTransparency, testStyle.tImageTransparency);
-    };
-
-/*---------------------------------------------------------------------------------**//**
-* Verify import of raster
-* @bsimethod                                    Marc.Bedard                     11/2012
-+---------------+---------------+---------------+---------------+---------------+------*/
-TEST_F(DgnRasterTest, ImportTest)
-    {
-    SetupProject();
-    
-    size_t gcount=0, gcount2=0;
-
-    RasterFrameElementCollection rastersCollection(*model0);
-    EXPECT_FALSE(rastersCollection.empty());
-
-    FOR_EACH(ElementHandleCR rasterEh , rastersCollection)
-        {
-        RasterFrameHandler* pQuery(dynamic_cast<RasterFrameHandler*>(&rasterEh.GetHandler()));
-        if (pQuery!=NULL)
-            {
-            gcount++;
-            WString sourceUrl(pQuery->GetSourceUrl(rasterEh));
-
-            LOG.tracev (L"Raster.ImportTest import Attachment Name=[%ls]", sourceUrl.c_str());
-            }
-        }
-
-    for (RasterFrameElementIterator iter = rastersCollection.begin(); iter != rastersCollection.end(); ++iter)
-        {
-
-        RasterFrameHandler* pQuery(dynamic_cast<RasterFrameHandler*>(&(*iter).GetHandler()));
-        if (pQuery!=NULL)
-            {
-            gcount2++;
-            }
-        }
-
-    EXPECT_EQ( gcount, 6 );
-    EXPECT_EQ( gcount, gcount2 );
-    }
-
-/*---------------------------------------------------------------------------------**//**
-* Verify import parameters
-* @bsimethod                           Algirdas.Mikoliunas                     04/2013
-+---------------+---------------+---------------+---------------+---------------+------*/
-TEST_F(DgnRasterTest, CheckImportParameters)
-    {
-    SetupProject();
-    
-    RgbColorDef blackColor = {0, 0, 0}, whiteColor = {255, 255, 255}, greyColor = {53, 37, 53};
-    uint32_t blackColorIndex = GetModelColorIndex(blackColor);
-    uint32_t whiteColorIndex = GetModelColorIndex(whiteColor);
-    uint32_t greyColorIndex = GetModelColorIndex(greyColor);
-
-    const int viewStatesCount = 8;
-    int i;
-    bool testViewStates[8];
-    GetViewStates(testViewStates);
-    
-    TestRasterProperties rasterTests[6], rasterTest;
-    rasterTests[0].SetTestRasterProperties (
-        L"dgndb://{1}/SebPattern2.tif", L"", L"", true, false, false, false, DVec3d::From(2000, 0,0), DVec3d::From(0, 2000,0), 
-        DPoint3d::From (0.0, 2100, 0.0), DPoint2d::From(2000, 2000), DPoint2d::From(600, 600),
-        testViewStates, viewStatesCount, false, true, true, true, false, -5, whiteColorIndex, 
-        greyColorIndex, 0, 255, 0
-    );
-    rasterTests[1].SetTestRasterProperties (
-        L"dgndb://{2}/SebPattern16.tif", L"", L"", true, false, false, false, DVec3d::From(1999.51, 0,0), DVec3d::From(0, 1999.51,0), 
-        DPoint3d::From (0.0, 4200, 0.0), DPoint2d::From(1999.51, 1999.51), DPoint2d::From(600, 600),
-        testViewStates, viewStatesCount, false, true, true, false, false, -4, whiteColorIndex, 
-        blackColorIndex, 0, 0, 0
-    );
-    rasterTests[2].SetTestRasterProperties (
-        L"dgndb://{3}/SebPattern256.tif", L"", L"", true, false, false, false, DVec3d::From(2000, 0,0), DVec3d::From(0, 2000,0), 
-        DPoint3d::From (0.0, 6300, 0.0), DPoint2d::From(2000, 2000), DPoint2d::From(600, 600),
-        testViewStates, viewStatesCount, false, true, true, false, false, -3, whiteColorIndex, 
-        blackColorIndex, 0, 0, 0
-    );
-    rasterTests[3].SetTestRasterProperties (
-        L"dgndb://{4}/SebPatternGray.tif", L"", L"", true, false, false, false, DVec3d::From(1999.51, 0,0), DVec3d::From(0, 2000,0), 
-        DPoint3d::From (0.0, 8400, 0.0), DPoint2d::From(1999.51, 2000), DPoint2d::From(600, 600),
-        testViewStates, viewStatesCount, false, true, true, false, false, -2, whiteColorIndex, 
-        blackColorIndex, 0, 0, 0
-    );
-    rasterTests[4].SetTestRasterProperties (
-        L"dgndb://{5}/SebPatternMono.tif", L"", L"", true, false, false, false, DVec3d::From(2000, 0,0), DVec3d::From(0, 2000,0), 
-        DPoint3d::From (0.0, 0.0, 0.0), DPoint2d::From(2000, 2000), DPoint2d::From(600, 600),
-        testViewStates, viewStatesCount, false, true, true, true, false, -6, whiteColorIndex, 
-        blackColorIndex, 0, 255, 0
-    );
-    rasterTests[5].SetTestRasterProperties (
-        L"dgndb://{6}/SebPattern.tif", L"", L"", true, false, false, false, DVec3d::From(2000, 0,0), DVec3d::From(0, 2000,0), 
-        DPoint3d::From (0.0, 10500, 0.0), DPoint2d::From(2000, 2000), DPoint2d::From(600, 600),
-        testViewStates, viewStatesCount, false, true, true, false, false, -1, whiteColorIndex, 
-        blackColorIndex, 0, 255, 0
-    );
-
-
-    size_t gcount = 0;
-
-    FOR_EACH(ElementHandleCR rasterEh , RasterFrameElementCollection (*model0))
-        {
-        RasterFrameHandler* pQuery(dynamic_cast<RasterFrameHandler*>(&rasterEh.GetHandler()));
-        if (pQuery!=NULL)
-            {
-
-            bool viewStates[viewStatesCount];
-
-            for (i = 0; i < viewStatesCount; i++)
-                {
-                viewStates[i] = pQuery->GetViewState(rasterEh, i);
-                }
-
-            rasterTest.SetTestRasterProperties(
-                pQuery->GetSourceUrl(rasterEh), 
-                pQuery->GetAttachDescription(rasterEh), 
-                pQuery->GetLogicalName(rasterEh), 
-                pQuery->GetSnappableState(rasterEh), 
-                pQuery->GetLockedState(rasterEh), 
-                pQuery->GetViewIndependentState(rasterEh), 
-                pQuery->GetOpenReadWrite(rasterEh), 
-                pQuery->GetU(rasterEh), 
-                pQuery->GetV(rasterEh),
-                pQuery->GetOrigin(rasterEh),
-                pQuery->GetExtent(rasterEh),
-                pQuery->GetScanningResolution(rasterEh),
-                viewStates,
-                viewStatesCount,
-                pQuery->GetInvertState(rasterEh),
-                pQuery->GetPrintState(rasterEh),
-                pQuery->GetClipState(rasterEh),
-                pQuery->GetTransparencyState(rasterEh),
-                pQuery->GetBinaryPrintInvertState(rasterEh),
-                pQuery->GetDisplayOrder(rasterEh),
-                pQuery->GetForegroundColor(rasterEh),
-                pQuery->GetBackgroundColor(rasterEh),
-                pQuery->GetForegroundTransparencyLevel(rasterEh),
-                pQuery->GetBackgroundTransparencyLevel(rasterEh),
-                pQuery->GetImageTransparencyLevel(rasterEh)
-            );
-
-            rasterTest.IsEqual(rasterTests[gcount]);
-            gcount++;
-            }
-        }
-    ASSERT_EQ( gcount, 6 );
-    }
-
-/*---------------------------------------------------------------------------------**//**
-* Create raster attachment from existing
-* @bsimethod                                    Algirdas.Mikoliunas            4/2013
-+---------------+---------------+---------------+---------------+---------------+------*/
-TEST_F(DgnRasterTest, CreateAttachmentFromExisting)
-    {
-    CreateAttachmentTest(true);
-    }
-
-/*---------------------------------------------------------------------------------**//**
-* Create raster attachment from null
-* @bsimethod                                    Algirdas.Mikoliunas            4/2013
-+---------------+---------------+---------------+---------------+---------------+------*/
-TEST_F(DgnRasterTest, CreateAttachmentFromNull)
-    {
-    CreateAttachmentTest(false);
-    }
-
-/*---------------------------------------------------------------------------------**//**
-* Change raster attachment settings
-* @bsimethod                                    Algirdas.Mikoliunas            4/2013
-+---------------+---------------+---------------+---------------+---------------+------*/
-TEST_F(DgnRasterTest, ChangeAttachmentSettings)
-    {
-    SetupProject();
-
-    const int viewStatesCount = 8;
-    bool testViewStates[viewStatesCount], updatedTestViewStates[viewStatesCount];
-    int i;
-
-    for (i = 0; i < viewStatesCount; i++)
-        {
-        testViewStates[i] = i % 2 == 0;
-        }
-
-    RgbColorDef color1 = {11, 12, 13}, color2 = {222, 223, 224};
-    uint32_t color1Index = GetModelColorIndex(color1);
-    uint32_t color2Index = GetModelColorIndex(color2);
-
-    TestRasterProperties rasterTest, updatedRasterTest;
-    rasterTest.SetTestRasterProperties (
-        L"source_url", L"attach_description", L"logical_name", false, true, false, true, DVec3d::From(111, 112, 113), DVec3d::From(222, 223, 224), 
-        DPoint3d::From (5.0, 6, 7.0), DPoint2d::From(193.995, 386.25), DPoint2d::From(333, 334),
-        testViewStates, viewStatesCount, true, false, false, false, true, -9, color1Index, 
-        color2Index, 1, 44, 2
-    );
-
-    RasterFrameElementCollection rasterFrameCollection = RasterFrameElementCollection (*model0);
-    RasterFrameElementIterator rasterIterator = rasterFrameCollection.begin();
-    
-    ElementHandleCR rasterEh = *rasterIterator;
-    EditElementHandle eeh(rasterEh.GetElementRef(), model0);
-
-    RasterFrameHandler* pQuery(dynamic_cast<RasterFrameHandler*>(&rasterEh.GetHandler()));
-    ASSERT_TRUE(pQuery != NULL);
-
-    EXPECT_TRUE (pQuery->SetSourceUrl(eeh, L"source_url"));
-    EXPECT_TRUE (pQuery->SetAttachDescription(eeh, L"attach_description"));
-    EXPECT_TRUE (pQuery->SetLogicalName(eeh, L"logical_name"));
-    EXPECT_TRUE (pQuery->SetSnappableState(eeh, rasterTest.tSnappable));
-    EXPECT_TRUE (pQuery->SetLockedState(eeh, rasterTest.tLocked));
-    EXPECT_TRUE (pQuery->SetOpenReadWrite(eeh, rasterTest.tOpenReadWrite));
-    EXPECT_TRUE (pQuery->SetU(eeh, rasterTest.tUVector, false));
-    EXPECT_TRUE (pQuery->SetV(eeh, rasterTest.tVVector, false));
-    EXPECT_TRUE (pQuery->SetOrigin(eeh, rasterTest.tOrigin, false));
-    EXPECT_TRUE (pQuery->SetScanningResolution(eeh, rasterTest.tScanResolution));
-    EXPECT_TRUE (pQuery->SetInvertState(eeh, rasterTest.tInvertState));
-    EXPECT_TRUE (pQuery->SetPrintState(eeh, rasterTest.tPrintState));
-    EXPECT_TRUE (pQuery->SetClipState(eeh, rasterTest.tClipState));
-    EXPECT_TRUE (pQuery->SetTransparencyState(eeh, rasterTest.tTransparencyState));
-    EXPECT_TRUE (pQuery->SetBinaryPrintInvertState(eeh, rasterTest.tBinaryInvertState));
-    EXPECT_TRUE (pQuery->SetDisplayOrder(eeh, rasterTest.tDisplayOrder));
-    EXPECT_TRUE (pQuery->SetForegroundColor(eeh, rasterTest.tForegroundColor));
-    EXPECT_TRUE (pQuery->SetBackgroundColor(eeh, rasterTest.tBackgroundColor));
-    EXPECT_TRUE (pQuery->SetForegroundTransparencyLevel(eeh, rasterTest.tForegroundTransparency));
-    EXPECT_TRUE (pQuery->SetBackgroundTransparencyLevel(eeh, rasterTest.tBackgroundTransparency));
-    EXPECT_TRUE (pQuery->SetImageTransparencyLevel(eeh, rasterTest.tImageTransparency));
-
-    for (i = 0; i < viewStatesCount; i++)
-        {
-        pQuery->SetViewState(eeh, i, testViewStates[i]);
-        }
-    
-    for (i = 0; i < viewStatesCount; i++)
-        {
-        updatedTestViewStates[i] = pQuery->GetViewState(eeh, i);
-        }
-
-    updatedRasterTest.SetTestRasterProperties(
-        pQuery->GetSourceUrl(eeh), 
-        pQuery->GetAttachDescription(eeh), 
-        pQuery->GetLogicalName(eeh), 
-        pQuery->GetSnappableState(eeh), 
-        pQuery->GetLockedState(eeh), 
-        pQuery->GetViewIndependentState(eeh), 
-        pQuery->GetOpenReadWrite(eeh), 
-        pQuery->GetU(eeh), 
-        pQuery->GetV(eeh),
-        pQuery->GetOrigin(eeh),
-        pQuery->GetExtent(eeh),
-        pQuery->GetScanningResolution(eeh),
-        updatedTestViewStates,
-        viewStatesCount,
-        pQuery->GetInvertState(eeh),
-        pQuery->GetPrintState(eeh),
-        pQuery->GetClipState(eeh),
-        pQuery->GetTransparencyState(eeh),
-        pQuery->GetBinaryPrintInvertState(eeh),
-        pQuery->GetDisplayOrder(eeh),
-        pQuery->GetForegroundColor(eeh),
-        pQuery->GetBackgroundColor(eeh),
-        pQuery->GetForegroundTransparencyLevel(eeh),
-        pQuery->GetBackgroundTransparencyLevel(eeh),
-        pQuery->GetImageTransparencyLevel(eeh)
-    );
-
-    updatedRasterTest.IsEqual(rasterTest);
-    }
-
-/*---------------------------------------------------------------------------------**//**
-* Create rgb color and try to get it
-* @bsimethod                                    Algirdas.Mikoliunas            5/2013
-+---------------+---------------+---------------+---------------+---------------+------*/
-TEST_F(DgnRasterTest, CreateAndRetrieveRgbColor)
-    {
-    SetupProject();
-
-    uint32_t colorIndex = 0;
-    RgbColorDef rgbColor = {1, 22, 133}, rgbColorRet;
-
-    EXPECT_EQ(SUCCESS, RasterFrameHandler::ColorIndexFromRgbInModel(colorIndex, *model0, rgbColor));
-    EXPECT_EQ(SUCCESS, RasterFrameHandler::RgbFromColorIndexInModel(rgbColorRet, *model0, colorIndex));
-
-    EXPECT_EQ(rgbColor.red, rgbColorRet.red);
-    EXPECT_EQ(rgbColor.green, rgbColorRet.green);
-    EXPECT_EQ(rgbColor.blue, rgbColorRet.blue);
-    }
-
-/*---------------------------------------------------------------------------------**//**
-* Raster transformation test
-* @bsimethod                                    Algirdas.Mikoliunas            5/2013
-+---------------+---------------+---------------+---------------+---------------+------*/
-TEST_F(DgnRasterTest, Transformation)
-    {
-    SetupProject();
-
-    DPoint3d translation = DVec3d::From(1, 2, 3);
-    double scalingX = 10, scalingY = 5, rotation = 45, anorthogonality = 90;
-
-    Transform transformation = RasterTransformFacility::FromMatrixParameters(translation, scalingX, scalingY, rotation, anorthogonality);
-
-    EXPECT_TRUE (RasterTransformFacility::IsValidRasterTransform(transformation));
-    EXPECT_FALSE (RasterTransformFacility::Has3dRotation(transformation));
-
-    // Check transformfacility setters/getters
-    RasterTransformFacility::SetUV(transformation, DVec3d::From(5, 4, 3), DVec3d::From(9, 8, 7));
-
-    DVec3d u = RasterTransformFacility::GetU(transformation);
-    EXPECT_EQ (5, u.x);
-    EXPECT_EQ (4, u.y);
-    EXPECT_EQ (3, u.z);
-
-    DVec3d v = RasterTransformFacility::GetV(transformation);
-    EXPECT_EQ (9, v.x);
-    EXPECT_EQ (8, v.y);
-    EXPECT_EQ (7, v.z);
-
-    RasterTransformFacility::SetAffinity(transformation, 20);
-    EXPECT_NEAR (1.15, RasterTransformFacility::GetAffinity(transformation), 0.01);
-
-    RasterTransformFacility::SetScalingX(transformation, 30);
-    EXPECT_NEAR (30, RasterTransformFacility::GetScalingX(transformation), 0.01);
-
-    RasterTransformFacility::SetScalingY(transformation, 40);
-    EXPECT_NEAR (40, RasterTransformFacility::GetScalingY(transformation), 0.01);
-
-    RasterTransformFacility::SetTranslation(transformation, DPoint3d::From(51, 52, 53));
-
-    DVec3d trans = RasterTransformFacility::GetTranslation(transformation);
-    EXPECT_EQ (51, trans.x);
-    EXPECT_EQ (52, trans.y);
-    EXPECT_EQ (53, trans.z);
-
-    // Check isValidTransform and IsTranform3D
-    RasterFrameElementCollection rasterFrameCollection = RasterFrameElementCollection (*model0);
-    RasterFrameElementIterator rasterIterator = rasterFrameCollection.begin();
-    
-    ElementHandleCR rasterEh = *rasterIterator;
-    EditElementHandle eeh(rasterEh.GetElementRef(), model0);
-
-    RasterFrameHandler* pQuery(dynamic_cast<RasterFrameHandler*>(&rasterEh.GetHandler()));
-    ASSERT_TRUE(pQuery != NULL);
-
-    EXPECT_TRUE (pQuery->IsValidTransform(transformation));
-    EXPECT_TRUE (pQuery->IsTransform3D(transformation));
-    }
-	
-/*---------------------------------------------------------------------------------**//**
-* Search Path
-* @bsimethod                                    Julija.Suboc                     07/2013
-+---------------+---------------+---------------+---------------+---------------+------*/
-TEST_F(DgnRasterTest, SearchPath)
-    {
-    SetupProject();
-    RasterFrameElementCollection rastersCollection(*model0);
-    //Get directory where file is placed
-    DgnDbP    dgnFile = model0->GetDgnDb();
-    WString fileDirectory = BeFileName::GetDirectoryName(dgnFile->GetFileName().c_str());
-    FOR_EACH(ElementHandleCR rasterEh , rastersCollection)
-        {
-        RasterFrameHandler* pQuery(dynamic_cast<RasterFrameHandler*>(&rasterEh.GetHandler()));
-        if (pQuery!=NULL)
-            {
-            WString searchDirectory = BeFileName::GetDirectoryName(pQuery->GetSearchPath(model0).c_str());
-            EXPECT_TRUE(BeFileName::IsDirectory(searchDirectory.c_str()))<<"Search directory does not exists";
-            int cmp = searchDirectory.CompareTo(fileDirectory);
-            EXPECT_TRUE(cmp==0)<<"Raster search directory does not match file directory";
-            }
-        }
-    }
-#endif
+/*--------------------------------------------------------------------------------------+
+|
+|  $Source: Tests/DgnProject/NonPublished/Raster_Test.cpp $
+|
+|  $Copyright: (c) 2015 Bentley Systems, Incorporated. All rights reserved. $
+|
++--------------------------------------------------------------------------------------*/
+#include "DgnHandlersTests.h"
+#include <Bentley/BeTimeUtilities.h>
+#include <ECObjects/ECObjectsAPI.h>
+#include <ECDb/ECDbApi.h>
+//#include <DgnPlatform/DgnHandlers/RasterHandlers.h>
+#include <Logging/bentleylogging.h>
+USING_NAMESPACE_BENTLEY_DGN
+USING_NAMESPACE_BENTLEY_EC
+USING_NAMESPACE_BENTLEY_SQLITE 
+USING_NAMESPACE_BENTLEY_LOGGING
+
+#define LOG (*NativeLogging::LoggingManager::GetLogger (L"RasterTest"))
+
+#if defined (DGNPLATFORM_HAVE_DGN_IMPORTER)
+
+/*---------------------------------------------------------------------------------**//**
+* Test fixture for testing DgnRaster
+* @bsimethod                                    Algirdas.Mikoliunas            03/2013
++---------------+---------------+---------------+---------------+---------------+------*/
+struct DgnRasterTest : public ::testing::Test
+    {
+    public:
+        ScopedDgnHost           m_host;
+        DgnDbPtr      project;
+        DgnDbP file;
+        DgnModelP model0;
+
+        void SetupProject ();
+        uint32_t GetModelColorIndex(RgbColorDef);
+        void GetViewStates(bool *);
+        void CreateAttachmentTest(bool);
+    };
+
+struct TestRasterProperties
+    {
+    public:
+        bool tSnappable, tLocked, tViewIndependentState, tOpenReadWrite, tInvertState, tPrintState, tClipState, tTransparencyState, tBinaryInvertState;
+        bool* tViewStates;
+        long tDisplayOrder;
+        int tViewStatesCount;
+        uint32_t tForegroundColor, tBackgroundColor;
+        uint8_t tForegroundTransparency, tBackgroundTransparency, tImageTransparency;
+        DVec3d tUVector, tVVector;
+        DPoint3d tOrigin;
+        DPoint2d tExtent, tScanResolution;
+        WString tSourceUrl, tAttachDescription, tLogicalName;
+
+        void SetTestRasterProperties (WString sourceUrl, WString attachDescription, WString logicalName, bool snappable, bool locked, 
+            bool viewIndependentState, bool openReadWrite, DVec3d uVector, 
+            DVec3d vVector, DPoint3d origin, DPoint2d extent, DPoint2d scanResolution, bool* viewStates, int viewStatesCount, bool invertState,
+            bool printState, bool clipState, bool transparencyState, bool binaryInvertState, long displayOrder, uint32_t foregroundColor, 
+            uint32_t backgroundColor, uint8_t foregroundTransparency, uint8_t backgroundTransparency, uint8_t imageTransparency);
+        void IsEqual (TestRasterProperties testStyle);
+    };
+
+/*---------------------------------------------------------------------------------**//**
+* Get view states
+* @bsimethod                                    Algirdas.Mikoliunas            03/2013
++---------------+---------------+---------------+---------------+---------------+------*/
+void DgnRasterTest::GetViewStates (bool * testViewStates)
+    {
+    
+    const int viewStatesCount = 8;
+    int i;
+
+    for (i = 0; i < viewStatesCount; i++)
+        {
+        testViewStates[i] = true;
+        }
+    }
+
+/*---------------------------------------------------------------------------------**//**
+* @bsimethod                                    Keith.Bentley                   09/07
++---------------+---------------+---------------+---------------+---------------+------*/
+static DgnModelP DgnModels::getAndFill(DgnDbR db, DgnModelId modelID)
+    {
+    DgnModelP dgnModel = db.Models().GetModel (modelID);
+    if (dgnModel == NULL)
+        return NULL;
+
+    dgnModel->FillModel();
+    return  dgnModel;
+    }
+    
+/*---------------------------------------------------------------------------------**//**
+* Set up method that opens an existing .dgndb project file
+* @bsimethod                                    Algirdas.Mikoliunas            03/2013
++---------------+---------------+---------------+---------------+---------------+------*/
+void DgnRasterTest::SetupProject ()
+    {
+    
+    DgnDbTestDgnManager::CreateProjectFromDgn (project, DgnDbTestDgnManager::GetOutputFilePath (L"RasterColorModes.dgndb"), DgnDbTestDgnManager::GetSeedFilePath (L"RasterColorModes.i.dgn.v8"));
+    ASSERT_TRUE( project != NULL);
+
+    file = &(dynamic_cast<DgnDb*>(project.get())->GetDgnFile());
+    model0 = getAndFill(*file, DgnModelId(0));
+    };
+
+/*---------------------------------------------------------------------------------**//**
+* Gets model color index from model
+* @bsimethod                                    Algirdas.Mikoliunas            04/2013
++---------------+---------------+---------------+---------------+---------------+------*/
+uint32_t DgnRasterTest::GetModelColorIndex(RgbColorDef color) {
+
+    uint32_t    colorIndex(0);
+    EXPECT_EQ (SUCCESS, RasterFrameHandler::ColorIndexFromRgbInModel(colorIndex, (*model0), color));
+    
+    return colorIndex;
+}
+
+/*---------------------------------------------------------------------------------**//**
+* Create attachment tests
+* @param[bool] create attachment from existing attachment
+* @bsimethod                                    Algirdas.Mikoliunas            04/2013
++---------------+---------------+---------------+---------------+---------------+------*/
+void DgnRasterTest::CreateAttachmentTest(bool fromExisting) {
+
+    SetupProject();
+    EditElementHandle eeh;
+    
+    DPoint3d origin = DPoint3d::From (0.0, 500, 0.0);
+    DVec3dCR uVect = DVec3d::From(300, 0, 0);
+    DVec3dCR vVect = DVec3d::From(0, 300, 0);
+
+    const int viewStatesCount = 8;
+    bool testViewStates[viewStatesCount];
+    GetViewStates(testViewStates);
+
+    RgbColorDef whiteColor = {255, 255, 255}, greyColor = {53, 37, 53};
+    uint32_t whiteColorIndex = GetModelColorIndex(whiteColor);
+    uint32_t greyColorIndex = GetModelColorIndex(greyColor);
+
+    TestRasterProperties rasterData, newRasterData;
+    rasterData.SetTestRasterProperties (
+        L"source_url", L"", L"", true, false, false, false, uVect, vVect, 
+        origin, DPoint2d::From(300, 300), DPoint2d::From(600, 600),
+        testViewStates, viewStatesCount, false, true, true, true, false, -5, whiteColorIndex, 
+        greyColorIndex, 0, 255, 0
+    );
+    
+    if (fromExisting) 
+        {
+        RasterFrameElementCollection rasterFrameCollection = RasterFrameElementCollection (*model0);
+        RasterFrameElementIterator rasterIterator = rasterFrameCollection.begin();
+        
+        ElementHandleCR rasterEh = *rasterIterator;
+        RasterFrameHandler::CreateRasterAttachment (eeh, &rasterEh, L"source_url", origin, uVect, vVect, (*model0));
+        EXPECT_TRUE(eeh.IsValid());
+
+        RasterFrameHandler* pQuery(dynamic_cast<RasterFrameHandler*>(&eeh.GetHandler()));
+    
+        newRasterData.SetTestRasterProperties
+            (
+            pQuery->GetSourceUrl(eeh), 
+            pQuery->GetAttachDescription(eeh), 
+            pQuery->GetLogicalName(eeh),   
+            pQuery->GetSnappableState(eeh), 
+            pQuery->GetLockedState(eeh), 
+            pQuery->GetViewIndependentState(eeh), 
+            pQuery->GetOpenReadWrite(eeh), 
+            pQuery->GetU(eeh), 
+            pQuery->GetV(eeh),
+            pQuery->GetOrigin(eeh),
+            pQuery->GetExtent(eeh),
+            pQuery->GetScanningResolution(eeh),
+            testViewStates,
+            viewStatesCount,
+            pQuery->GetInvertState(eeh),
+            pQuery->GetPrintState(eeh),
+            pQuery->GetClipState(eeh),
+            pQuery->GetTransparencyState(eeh),
+            pQuery->GetBinaryPrintInvertState(eeh),
+            pQuery->GetDisplayOrder(eeh),
+            pQuery->GetForegroundColor(eeh),
+            pQuery->GetBackgroundColor(eeh),
+            pQuery->GetForegroundTransparencyLevel(eeh),
+            pQuery->GetBackgroundTransparencyLevel(eeh),
+            pQuery->GetImageTransparencyLevel(eeh)
+            );
+        
+        rasterData.IsEqual(newRasterData);
+        }
+    else 
+        {
+        RasterFrameHandler::CreateRasterAttachment (eeh, NULL, L"source_url", origin, uVect, vVect, (*model0));
+        EXPECT_TRUE(eeh.IsValid());
+
+        RasterFrameHandler* pQuery(dynamic_cast<RasterFrameHandler*>(&eeh.GetHandler()));
+        DVec3dCR actualUVect = pQuery->GetU(eeh);
+        DVec3dCR actualVVect = pQuery->GetV(eeh);
+        DPoint3d actualOrigin = pQuery->GetOrigin(eeh);
+
+        EXPECT_EQ (Utf8String(L"source_url"), Utf8String(pQuery->GetSourceUrl(eeh)));
+        
+        EXPECT_NEAR (uVect.x, actualUVect.x, 0.01);
+        EXPECT_NEAR (uVect.y, actualUVect.y, 0.01);
+        EXPECT_NEAR (uVect.z, actualUVect.z, 0.01);
+
+        EXPECT_NEAR (vVect.x, actualVVect.x, 0.01);
+        EXPECT_NEAR (vVect.y, actualVVect.y, 0.01);
+        EXPECT_NEAR (vVect.z, actualVVect.z, 0.01);
+
+        EXPECT_NEAR (origin.x, actualOrigin.x, 0.01);
+        EXPECT_NEAR (origin.y, actualOrigin.y, 0.01);
+        EXPECT_NEAR (origin.z, actualOrigin.z, 0.01);
+        }
+}
+
+//=======================================================================================
+// @bsiclass                                                Algirdas.Mikoliunas   04/13
+//=======================================================================================
+
+void TestRasterProperties::SetTestRasterProperties (WString sourceUrl, WString attachDescription, WString logicalName, bool snappable, bool locked, 
+            bool viewIndependentState, bool openReadWrite, DVec3d uVector, 
+            DVec3d vVector, DPoint3d origin, DPoint2d extent, DPoint2d scanResolution, bool* viewStates, int viewStatesCount, bool invertState,
+            bool printState, bool clipState, bool transparencyState, bool binaryInvertState, long displayOrder, uint32_t foregroundColor, 
+            uint32_t backgroundColor, uint8_t foregroundTransparency, uint8_t backgroundTransparency, uint8_t imageTransparency)
+    {
+    tSourceUrl = sourceUrl;
+    tAttachDescription = attachDescription;
+    tLogicalName = logicalName;
+    tSnappable = snappable;
+    tLocked = locked;
+    tViewIndependentState = viewIndependentState;
+    tOpenReadWrite = openReadWrite;
+    tUVector = uVector;
+    tVVector = vVector;
+    tOrigin = origin;
+    tExtent = extent;
+    tScanResolution = scanResolution;
+    tViewStates = viewStates;
+    tViewStatesCount = viewStatesCount;
+    tInvertState = invertState;
+    tPrintState = printState;
+    tClipState = clipState;
+    tTransparencyState = transparencyState;
+    tBinaryInvertState = binaryInvertState;
+    tDisplayOrder = displayOrder;
+    tForegroundColor = foregroundColor;
+    tForegroundTransparency = foregroundTransparency;
+    tBackgroundTransparency = backgroundTransparency;
+    tImageTransparency = imageTransparency;
+    };
+
+void TestRasterProperties::IsEqual (TestRasterProperties testStyle)
+    {
+
+    EXPECT_EQ (Utf8String(tSourceUrl), Utf8String(testStyle.tSourceUrl));
+    EXPECT_EQ (Utf8String(tAttachDescription), Utf8String(testStyle.tAttachDescription));
+    EXPECT_EQ (Utf8String(tLogicalName), Utf8String(testStyle.tLogicalName));
+
+    EXPECT_EQ (tSnappable, testStyle.tSnappable);
+    EXPECT_EQ (tLocked, testStyle.tLocked);
+    EXPECT_EQ (tViewIndependentState, testStyle.tViewIndependentState);
+    EXPECT_EQ (tOpenReadWrite, testStyle.tOpenReadWrite);
+    EXPECT_EQ (tInvertState, testStyle.tInvertState);
+    EXPECT_EQ (tPrintState, testStyle.tPrintState);
+    EXPECT_EQ (tClipState, testStyle.tClipState);
+    EXPECT_EQ (tTransparencyState, testStyle.tTransparencyState);
+    EXPECT_EQ (tBinaryInvertState, testStyle.tBinaryInvertState);
+    EXPECT_EQ (tDisplayOrder, testStyle.tDisplayOrder);
+    EXPECT_EQ (tForegroundColor, testStyle.tForegroundColor);
+    
+    EXPECT_NEAR (tUVector.x, testStyle.tUVector.x, 0.01);
+    EXPECT_NEAR (tUVector.y, testStyle.tUVector.y, 0.01);
+    EXPECT_NEAR (tUVector.z, testStyle.tUVector.z, 0.01);
+
+    EXPECT_NEAR (tVVector.x, testStyle.tVVector.x, 0.01);
+    EXPECT_NEAR (tVVector.y, testStyle.tVVector.y, 0.01);
+    EXPECT_NEAR (tVVector.z, testStyle.tVVector.z, 0.01);
+
+    EXPECT_NEAR (tOrigin.x, testStyle.tOrigin.x, 0.01);
+    EXPECT_NEAR (tOrigin.y, testStyle.tOrigin.y, 0.01);
+    EXPECT_NEAR (tOrigin.z, testStyle.tOrigin.z, 0.01);
+
+    EXPECT_NEAR (tExtent.x, testStyle.tExtent.x, 0.01);
+    EXPECT_NEAR (tExtent.y, testStyle.tExtent.y, 0.01);
+
+    EXPECT_NEAR (tScanResolution.x, testStyle.tScanResolution.x, 0.01);
+    EXPECT_NEAR (tScanResolution.y, testStyle.tScanResolution.y, 0.01);
+
+    int i = 0;
+    for (i = 0; i < tViewStatesCount; i++)
+        {
+        EXPECT_EQ(tViewStates[i], testStyle.tViewStates[i]);
+        }
+
+    EXPECT_EQ (tForegroundTransparency, testStyle.tForegroundTransparency);
+    EXPECT_EQ (tBackgroundTransparency, testStyle.tBackgroundTransparency);
+    EXPECT_EQ (tImageTransparency, testStyle.tImageTransparency);
+    };
+
+/*---------------------------------------------------------------------------------**//**
+* Verify import of raster
+* @bsimethod                                    Marc.Bedard                     11/2012
++---------------+---------------+---------------+---------------+---------------+------*/
+TEST_F(DgnRasterTest, ImportTest)
+    {
+    SetupProject();
+    
+    size_t gcount=0, gcount2=0;
+
+    RasterFrameElementCollection rastersCollection(*model0);
+    EXPECT_FALSE(rastersCollection.empty());
+
+    FOR_EACH(ElementHandleCR rasterEh , rastersCollection)
+        {
+        RasterFrameHandler* pQuery(dynamic_cast<RasterFrameHandler*>(&rasterEh.GetHandler()));
+        if (pQuery!=NULL)
+            {
+            gcount++;
+            WString sourceUrl(pQuery->GetSourceUrl(rasterEh));
+
+            LOG.tracev (L"Raster.ImportTest import Attachment Name=[%ls]", sourceUrl.c_str());
+            }
+        }
+
+    for (RasterFrameElementIterator iter = rastersCollection.begin(); iter != rastersCollection.end(); ++iter)
+        {
+
+        RasterFrameHandler* pQuery(dynamic_cast<RasterFrameHandler*>(&(*iter).GetHandler()));
+        if (pQuery!=NULL)
+            {
+            gcount2++;
+            }
+        }
+
+    EXPECT_EQ( gcount, 6 );
+    EXPECT_EQ( gcount, gcount2 );
+    }
+
+/*---------------------------------------------------------------------------------**//**
+* Verify import parameters
+* @bsimethod                           Algirdas.Mikoliunas                     04/2013
++---------------+---------------+---------------+---------------+---------------+------*/
+TEST_F(DgnRasterTest, CheckImportParameters)
+    {
+    SetupProject();
+    
+    RgbColorDef blackColor = {0, 0, 0}, whiteColor = {255, 255, 255}, greyColor = {53, 37, 53};
+    uint32_t blackColorIndex = GetModelColorIndex(blackColor);
+    uint32_t whiteColorIndex = GetModelColorIndex(whiteColor);
+    uint32_t greyColorIndex = GetModelColorIndex(greyColor);
+
+    const int viewStatesCount = 8;
+    int i;
+    bool testViewStates[8];
+    GetViewStates(testViewStates);
+    
+    TestRasterProperties rasterTests[6], rasterTest;
+    rasterTests[0].SetTestRasterProperties (
+        L"dgndb://{1}/SebPattern2.tif", L"", L"", true, false, false, false, DVec3d::From(2000, 0,0), DVec3d::From(0, 2000,0), 
+        DPoint3d::From (0.0, 2100, 0.0), DPoint2d::From(2000, 2000), DPoint2d::From(600, 600),
+        testViewStates, viewStatesCount, false, true, true, true, false, -5, whiteColorIndex, 
+        greyColorIndex, 0, 255, 0
+    );
+    rasterTests[1].SetTestRasterProperties (
+        L"dgndb://{2}/SebPattern16.tif", L"", L"", true, false, false, false, DVec3d::From(1999.51, 0,0), DVec3d::From(0, 1999.51,0), 
+        DPoint3d::From (0.0, 4200, 0.0), DPoint2d::From(1999.51, 1999.51), DPoint2d::From(600, 600),
+        testViewStates, viewStatesCount, false, true, true, false, false, -4, whiteColorIndex, 
+        blackColorIndex, 0, 0, 0
+    );
+    rasterTests[2].SetTestRasterProperties (
+        L"dgndb://{3}/SebPattern256.tif", L"", L"", true, false, false, false, DVec3d::From(2000, 0,0), DVec3d::From(0, 2000,0), 
+        DPoint3d::From (0.0, 6300, 0.0), DPoint2d::From(2000, 2000), DPoint2d::From(600, 600),
+        testViewStates, viewStatesCount, false, true, true, false, false, -3, whiteColorIndex, 
+        blackColorIndex, 0, 0, 0
+    );
+    rasterTests[3].SetTestRasterProperties (
+        L"dgndb://{4}/SebPatternGray.tif", L"", L"", true, false, false, false, DVec3d::From(1999.51, 0,0), DVec3d::From(0, 2000,0), 
+        DPoint3d::From (0.0, 8400, 0.0), DPoint2d::From(1999.51, 2000), DPoint2d::From(600, 600),
+        testViewStates, viewStatesCount, false, true, true, false, false, -2, whiteColorIndex, 
+        blackColorIndex, 0, 0, 0
+    );
+    rasterTests[4].SetTestRasterProperties (
+        L"dgndb://{5}/SebPatternMono.tif", L"", L"", true, false, false, false, DVec3d::From(2000, 0,0), DVec3d::From(0, 2000,0), 
+        DPoint3d::From (0.0, 0.0, 0.0), DPoint2d::From(2000, 2000), DPoint2d::From(600, 600),
+        testViewStates, viewStatesCount, false, true, true, true, false, -6, whiteColorIndex, 
+        blackColorIndex, 0, 255, 0
+    );
+    rasterTests[5].SetTestRasterProperties (
+        L"dgndb://{6}/SebPattern.tif", L"", L"", true, false, false, false, DVec3d::From(2000, 0,0), DVec3d::From(0, 2000,0), 
+        DPoint3d::From (0.0, 10500, 0.0), DPoint2d::From(2000, 2000), DPoint2d::From(600, 600),
+        testViewStates, viewStatesCount, false, true, true, false, false, -1, whiteColorIndex, 
+        blackColorIndex, 0, 255, 0
+    );
+
+
+    size_t gcount = 0;
+
+    FOR_EACH(ElementHandleCR rasterEh , RasterFrameElementCollection (*model0))
+        {
+        RasterFrameHandler* pQuery(dynamic_cast<RasterFrameHandler*>(&rasterEh.GetHandler()));
+        if (pQuery!=NULL)
+            {
+
+            bool viewStates[viewStatesCount];
+
+            for (i = 0; i < viewStatesCount; i++)
+                {
+                viewStates[i] = pQuery->GetViewState(rasterEh, i);
+                }
+
+            rasterTest.SetTestRasterProperties(
+                pQuery->GetSourceUrl(rasterEh), 
+                pQuery->GetAttachDescription(rasterEh), 
+                pQuery->GetLogicalName(rasterEh), 
+                pQuery->GetSnappableState(rasterEh), 
+                pQuery->GetLockedState(rasterEh), 
+                pQuery->GetViewIndependentState(rasterEh), 
+                pQuery->GetOpenReadWrite(rasterEh), 
+                pQuery->GetU(rasterEh), 
+                pQuery->GetV(rasterEh),
+                pQuery->GetOrigin(rasterEh),
+                pQuery->GetExtent(rasterEh),
+                pQuery->GetScanningResolution(rasterEh),
+                viewStates,
+                viewStatesCount,
+                pQuery->GetInvertState(rasterEh),
+                pQuery->GetPrintState(rasterEh),
+                pQuery->GetClipState(rasterEh),
+                pQuery->GetTransparencyState(rasterEh),
+                pQuery->GetBinaryPrintInvertState(rasterEh),
+                pQuery->GetDisplayOrder(rasterEh),
+                pQuery->GetForegroundColor(rasterEh),
+                pQuery->GetBackgroundColor(rasterEh),
+                pQuery->GetForegroundTransparencyLevel(rasterEh),
+                pQuery->GetBackgroundTransparencyLevel(rasterEh),
+                pQuery->GetImageTransparencyLevel(rasterEh)
+            );
+
+            rasterTest.IsEqual(rasterTests[gcount]);
+            gcount++;
+            }
+        }
+    ASSERT_EQ( gcount, 6 );
+    }
+
+/*---------------------------------------------------------------------------------**//**
+* Create raster attachment from existing
+* @bsimethod                                    Algirdas.Mikoliunas            4/2013
++---------------+---------------+---------------+---------------+---------------+------*/
+TEST_F(DgnRasterTest, CreateAttachmentFromExisting)
+    {
+    CreateAttachmentTest(true);
+    }
+
+/*---------------------------------------------------------------------------------**//**
+* Create raster attachment from null
+* @bsimethod                                    Algirdas.Mikoliunas            4/2013
++---------------+---------------+---------------+---------------+---------------+------*/
+TEST_F(DgnRasterTest, CreateAttachmentFromNull)
+    {
+    CreateAttachmentTest(false);
+    }
+
+/*---------------------------------------------------------------------------------**//**
+* Change raster attachment settings
+* @bsimethod                                    Algirdas.Mikoliunas            4/2013
++---------------+---------------+---------------+---------------+---------------+------*/
+TEST_F(DgnRasterTest, ChangeAttachmentSettings)
+    {
+    SetupProject();
+
+    const int viewStatesCount = 8;
+    bool testViewStates[viewStatesCount], updatedTestViewStates[viewStatesCount];
+    int i;
+
+    for (i = 0; i < viewStatesCount; i++)
+        {
+        testViewStates[i] = i % 2 == 0;
+        }
+
+    RgbColorDef color1 = {11, 12, 13}, color2 = {222, 223, 224};
+    uint32_t color1Index = GetModelColorIndex(color1);
+    uint32_t color2Index = GetModelColorIndex(color2);
+
+    TestRasterProperties rasterTest, updatedRasterTest;
+    rasterTest.SetTestRasterProperties (
+        L"source_url", L"attach_description", L"logical_name", false, true, false, true, DVec3d::From(111, 112, 113), DVec3d::From(222, 223, 224), 
+        DPoint3d::From (5.0, 6, 7.0), DPoint2d::From(193.995, 386.25), DPoint2d::From(333, 334),
+        testViewStates, viewStatesCount, true, false, false, false, true, -9, color1Index, 
+        color2Index, 1, 44, 2
+    );
+
+    RasterFrameElementCollection rasterFrameCollection = RasterFrameElementCollection (*model0);
+    RasterFrameElementIterator rasterIterator = rasterFrameCollection.begin();
+    
+    ElementHandleCR rasterEh = *rasterIterator;
+    EditElementHandle eeh(rasterEh.GetElementRef(), model0);
+
+    RasterFrameHandler* pQuery(dynamic_cast<RasterFrameHandler*>(&rasterEh.GetHandler()));
+    ASSERT_TRUE(pQuery != NULL);
+
+    EXPECT_TRUE (pQuery->SetSourceUrl(eeh, L"source_url"));
+    EXPECT_TRUE (pQuery->SetAttachDescription(eeh, L"attach_description"));
+    EXPECT_TRUE (pQuery->SetLogicalName(eeh, L"logical_name"));
+    EXPECT_TRUE (pQuery->SetSnappableState(eeh, rasterTest.tSnappable));
+    EXPECT_TRUE (pQuery->SetLockedState(eeh, rasterTest.tLocked));
+    EXPECT_TRUE (pQuery->SetOpenReadWrite(eeh, rasterTest.tOpenReadWrite));
+    EXPECT_TRUE (pQuery->SetU(eeh, rasterTest.tUVector, false));
+    EXPECT_TRUE (pQuery->SetV(eeh, rasterTest.tVVector, false));
+    EXPECT_TRUE (pQuery->SetOrigin(eeh, rasterTest.tOrigin, false));
+    EXPECT_TRUE (pQuery->SetScanningResolution(eeh, rasterTest.tScanResolution));
+    EXPECT_TRUE (pQuery->SetInvertState(eeh, rasterTest.tInvertState));
+    EXPECT_TRUE (pQuery->SetPrintState(eeh, rasterTest.tPrintState));
+    EXPECT_TRUE (pQuery->SetClipState(eeh, rasterTest.tClipState));
+    EXPECT_TRUE (pQuery->SetTransparencyState(eeh, rasterTest.tTransparencyState));
+    EXPECT_TRUE (pQuery->SetBinaryPrintInvertState(eeh, rasterTest.tBinaryInvertState));
+    EXPECT_TRUE (pQuery->SetDisplayOrder(eeh, rasterTest.tDisplayOrder));
+    EXPECT_TRUE (pQuery->SetForegroundColor(eeh, rasterTest.tForegroundColor));
+    EXPECT_TRUE (pQuery->SetBackgroundColor(eeh, rasterTest.tBackgroundColor));
+    EXPECT_TRUE (pQuery->SetForegroundTransparencyLevel(eeh, rasterTest.tForegroundTransparency));
+    EXPECT_TRUE (pQuery->SetBackgroundTransparencyLevel(eeh, rasterTest.tBackgroundTransparency));
+    EXPECT_TRUE (pQuery->SetImageTransparencyLevel(eeh, rasterTest.tImageTransparency));
+
+    for (i = 0; i < viewStatesCount; i++)
+        {
+        pQuery->SetViewState(eeh, i, testViewStates[i]);
+        }
+    
+    for (i = 0; i < viewStatesCount; i++)
+        {
+        updatedTestViewStates[i] = pQuery->GetViewState(eeh, i);
+        }
+
+    updatedRasterTest.SetTestRasterProperties(
+        pQuery->GetSourceUrl(eeh), 
+        pQuery->GetAttachDescription(eeh), 
+        pQuery->GetLogicalName(eeh), 
+        pQuery->GetSnappableState(eeh), 
+        pQuery->GetLockedState(eeh), 
+        pQuery->GetViewIndependentState(eeh), 
+        pQuery->GetOpenReadWrite(eeh), 
+        pQuery->GetU(eeh), 
+        pQuery->GetV(eeh),
+        pQuery->GetOrigin(eeh),
+        pQuery->GetExtent(eeh),
+        pQuery->GetScanningResolution(eeh),
+        updatedTestViewStates,
+        viewStatesCount,
+        pQuery->GetInvertState(eeh),
+        pQuery->GetPrintState(eeh),
+        pQuery->GetClipState(eeh),
+        pQuery->GetTransparencyState(eeh),
+        pQuery->GetBinaryPrintInvertState(eeh),
+        pQuery->GetDisplayOrder(eeh),
+        pQuery->GetForegroundColor(eeh),
+        pQuery->GetBackgroundColor(eeh),
+        pQuery->GetForegroundTransparencyLevel(eeh),
+        pQuery->GetBackgroundTransparencyLevel(eeh),
+        pQuery->GetImageTransparencyLevel(eeh)
+    );
+
+    updatedRasterTest.IsEqual(rasterTest);
+    }
+
+/*---------------------------------------------------------------------------------**//**
+* Create rgb color and try to get it
+* @bsimethod                                    Algirdas.Mikoliunas            5/2013
++---------------+---------------+---------------+---------------+---------------+------*/
+TEST_F(DgnRasterTest, CreateAndRetrieveRgbColor)
+    {
+    SetupProject();
+
+    uint32_t colorIndex = 0;
+    RgbColorDef rgbColor = {1, 22, 133}, rgbColorRet;
+
+    EXPECT_EQ(SUCCESS, RasterFrameHandler::ColorIndexFromRgbInModel(colorIndex, *model0, rgbColor));
+    EXPECT_EQ(SUCCESS, RasterFrameHandler::RgbFromColorIndexInModel(rgbColorRet, *model0, colorIndex));
+
+    EXPECT_EQ(rgbColor.red, rgbColorRet.red);
+    EXPECT_EQ(rgbColor.green, rgbColorRet.green);
+    EXPECT_EQ(rgbColor.blue, rgbColorRet.blue);
+    }
+
+/*---------------------------------------------------------------------------------**//**
+* Raster transformation test
+* @bsimethod                                    Algirdas.Mikoliunas            5/2013
++---------------+---------------+---------------+---------------+---------------+------*/
+TEST_F(DgnRasterTest, Transformation)
+    {
+    SetupProject();
+
+    DPoint3d translation = DVec3d::From(1, 2, 3);
+    double scalingX = 10, scalingY = 5, rotation = 45, anorthogonality = 90;
+
+    Transform transformation = RasterTransformFacility::FromMatrixParameters(translation, scalingX, scalingY, rotation, anorthogonality);
+
+    EXPECT_TRUE (RasterTransformFacility::IsValidRasterTransform(transformation));
+    EXPECT_FALSE (RasterTransformFacility::Has3dRotation(transformation));
+
+    // Check transformfacility setters/getters
+    RasterTransformFacility::SetUV(transformation, DVec3d::From(5, 4, 3), DVec3d::From(9, 8, 7));
+
+    DVec3d u = RasterTransformFacility::GetU(transformation);
+    EXPECT_EQ (5, u.x);
+    EXPECT_EQ (4, u.y);
+    EXPECT_EQ (3, u.z);
+
+    DVec3d v = RasterTransformFacility::GetV(transformation);
+    EXPECT_EQ (9, v.x);
+    EXPECT_EQ (8, v.y);
+    EXPECT_EQ (7, v.z);
+
+    RasterTransformFacility::SetAffinity(transformation, 20);
+    EXPECT_NEAR (1.15, RasterTransformFacility::GetAffinity(transformation), 0.01);
+
+    RasterTransformFacility::SetScalingX(transformation, 30);
+    EXPECT_NEAR (30, RasterTransformFacility::GetScalingX(transformation), 0.01);
+
+    RasterTransformFacility::SetScalingY(transformation, 40);
+    EXPECT_NEAR (40, RasterTransformFacility::GetScalingY(transformation), 0.01);
+
+    RasterTransformFacility::SetTranslation(transformation, DPoint3d::From(51, 52, 53));
+
+    DVec3d trans = RasterTransformFacility::GetTranslation(transformation);
+    EXPECT_EQ (51, trans.x);
+    EXPECT_EQ (52, trans.y);
+    EXPECT_EQ (53, trans.z);
+
+    // Check isValidTransform and IsTranform3D
+    RasterFrameElementCollection rasterFrameCollection = RasterFrameElementCollection (*model0);
+    RasterFrameElementIterator rasterIterator = rasterFrameCollection.begin();
+    
+    ElementHandleCR rasterEh = *rasterIterator;
+    EditElementHandle eeh(rasterEh.GetElementRef(), model0);
+
+    RasterFrameHandler* pQuery(dynamic_cast<RasterFrameHandler*>(&rasterEh.GetHandler()));
+    ASSERT_TRUE(pQuery != NULL);
+
+    EXPECT_TRUE (pQuery->IsValidTransform(transformation));
+    EXPECT_TRUE (pQuery->IsTransform3D(transformation));
+    }
+	
+/*---------------------------------------------------------------------------------**//**
+* Search Path
+* @bsimethod                                    Julija.Suboc                     07/2013
++---------------+---------------+---------------+---------------+---------------+------*/
+TEST_F(DgnRasterTest, SearchPath)
+    {
+    SetupProject();
+    RasterFrameElementCollection rastersCollection(*model0);
+    //Get directory where file is placed
+    DgnDbP    dgnFile = model0->GetDgnDb();
+    WString fileDirectory = BeFileName::GetDirectoryName(dgnFile->GetFileName().c_str());
+    FOR_EACH(ElementHandleCR rasterEh , rastersCollection)
+        {
+        RasterFrameHandler* pQuery(dynamic_cast<RasterFrameHandler*>(&rasterEh.GetHandler()));
+        if (pQuery!=NULL)
+            {
+            WString searchDirectory = BeFileName::GetDirectoryName(pQuery->GetSearchPath(model0).c_str());
+            EXPECT_TRUE(BeFileName::IsDirectory(searchDirectory.c_str()))<<"Search directory does not exists";
+            int cmp = searchDirectory.CompareTo(fileDirectory);
+            EXPECT_TRUE(cmp==0)<<"Raster search directory does not match file directory";
+            }
+        }
+    }
+#endif