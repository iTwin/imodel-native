--- conflicted
+++ resolved
@@ -1,195 +1,166 @@
-/*--------------------------------------------------------------------------------------+      
-|
-|  $Source: Tests/DgnProject/NonPublished/ElementMaterial_tests.cpp $
-|
-|  $Copyright: (c) 2016 Bentley Systems, Incorporated. All rights reserved. $
-|
-+--------------------------------------------------------------------------------------*/
-
-#include "../TestFixture/DgnDbTestFixtures.h"
-#include <numeric>
-#include <DgnPlatform/DgnMaterial.h>
-#include <DgnPlatform/DgnTexture.h>
-
-USING_NAMESPACE_BENTLEY_DPTEST
-
-/*---------------------------------------------------------------------------------**//**
-* Test fixture for testing Element Geometry Builder
-* @bsimethod                                                    Umar.Hayat      07/15
-+---------------+---------------+---------------+---------------+---------------+------*/
-struct GeometryBuilderTests : public DgnDbTestFixture
-{
-
-};
-
-/*---------------------------------------------------------------------------------**//**
-* @bsimethod                                                    Ray.Bentley     09/2015
-+---------------+---------------+---------------+---------------+---------------+------*/
-<<<<<<< HEAD
-static void setUpView(DgnDbR dgnDb, DgnModelR model, ElementAlignedBox3d elementBox, DgnCategoryId categoryId)
-    {
-    CameraViewDefinition view(CameraViewDefinition::CreateParams(dgnDb, "TestView", ViewDefinition::Data(model.GetModelId(), DgnViewSource::Generated)));
-    EXPECT_TRUE(view.Insert().IsValid());
-    EXPECT_TRUE(view.GetViewId().IsValid());
-
-    ViewController::MarginPercent viewMargin(0.1, 0.1, 0.1, 0.1);
-
-    SpatialViewController viewController (dgnDb, view.GetViewId());
-    viewController.SetStandardViewRotation(StandardView::Iso);
-    viewController.LookAtVolume(elementBox, nullptr, &viewMargin);
-    viewController.GetViewFlagsR().SetRenderMode(Render::RenderMode::SmoothShade);
-    viewController.ChangeCategoryDisplay(categoryId, true);
-    viewController.ChangeModelDisplay(model.GetModelId(), true);
-
-    EXPECT_TRUE(BE_SQLITE_OK == viewController.Save());
-    }
-
-/*---------------------------------------------------------------------------------**//**
-* @bsimethod                                                    Ray.Bentley     09/2015
-+---------------+---------------+---------------+---------------+---------------+------*/
-static DgnMaterialId createTexturedMaterial(DgnDbR dgnDb, Utf8CP materialName, WCharCP pngFileName, JsonRenderMaterial::TextureMap::Units unitMode)
-=======
-static DgnMaterialId     createTexturedMaterial (DgnDbR dgnDb, Utf8CP materialName, WCharCP pngFileName, RenderMaterialMap::Units unitMode)
->>>>>>> ec5116ee
-    {
-    RgbFactor red = { 1.0, 0.0, 0.0};
-    ByteStream fileImageData, imageData;
-    uint32_t width, height;
-    ImageUtilities::RgbImageInfo rgbImageInfo;
-   
-    JsonRenderMaterial renderMaterialAsset;
-    renderMaterialAsset.SetColor(RENDER_MATERIAL_Color, red);
-    renderMaterialAsset.SetBool(RENDER_MATERIAL_FlagHasBaseColor, true);
-
-    BeFile imageFile;
-    if (BeFileStatus::Success == imageFile.Open(pngFileName, BeFileAccess::Read) &&
-        SUCCESS == ImageUtilities::ReadImageFromPngFile(fileImageData, rgbImageInfo, imageFile))
-        {
-        width = rgbImageInfo.width;
-        height = rgbImageInfo.height;
-
-        imageData.ReserveMemory(width * height * 4);
-        Byte* p = imageData.GetDataP(); 
-        Byte* s = fileImageData.GetDataP(); 
-        for (uint32_t i=0; i<imageData.GetSize(); i += 4)
-            {
-            *p++ = *s++;
-            *p++ = *s++;
-            *p++ = *s++;
-            *p++ = 255;     // Alpha.
-            ++s;
-            }
-
-        EXPECT_EQ(p, imageData.GetDataP() + imageData.GetSize());
-        EXPECT_EQ(s, fileImageData.GetDataP() + imageData.GetSize());
-        }
-    else
-        {
-        width = height = 512;
-        imageData.ReserveMemory(width * height * 4);
-
-        size_t      value = 0;
-        Byte* imageByte=imageData.GetDataP();
-        for (uint32_t i=0; i<imageData.GetSize(); ++i)
-            *imageByte++ = ++value % 0xff;        
-        }
-
-    DgnTexture::Data textureData(DgnTexture::Format::RAW, imageData.GetData(), imageData.GetSize(), width, height);
-    DgnTexture texture(DgnTexture::CreateParams(dgnDb, materialName/*###TODO unnamed textures*/, textureData));
-    texture.Insert();
-    DgnTextureId textureId = texture.GetTextureId();
-    EXPECT_TRUE(textureId.IsValid());
-
-    Json::Value     patternMap, mapsMap;
-
-    patternMap[RENDER_MATERIAL_TextureId]        = textureId.GetValue();
-    patternMap[RENDER_MATERIAL_PatternScaleMode] = (int) unitMode;
-    patternMap[RENDER_MATERIAL_PatternMapping]   = (int) JsonRenderMaterial::TextureMap::Mode::Parametric;
-
-    mapsMap[RENDER_MATERIAL_MAP_Pattern] = patternMap;
-    renderMaterialAsset.GetValueR()[RENDER_MATERIAL_Map] = mapsMap;
-
-    DgnMaterial material(DgnMaterial::CreateParams(dgnDb, "Test Palette", materialName));
-    material.SetRenderingAsset(renderMaterialAsset.GetValue());
-    auto createdMaterial = material.Insert();
-    EXPECT_TRUE(createdMaterial.IsValid());
-    return createdMaterial.IsValid() ? createdMaterial->GetMaterialId() : DgnMaterialId();
-    }
-
-/*---------------------------------------------------------------------------------**//**
-* @bsimethod                                                    Ray.Bentley     09/2015
-+---------------+---------------+---------------+---------------+---------------+------*/
-static void appendGeometry(DPoint3dR origin, GeometryBuilderR builder)
-    {
-    double      dz = 3.0;
-    double      radius = 1.5;
-    DPoint3d    localOrigin = origin;
-
-    DgnConeDetail       cylinderDetail(localOrigin, DPoint3d::FromSumOf(localOrigin, DVec3d::From(0.0, 0.0, dz)), radius, radius, true);
-    ISolidPrimitivePtr  cylinder = ISolidPrimitive::CreateDgnCone(cylinderDetail);
-
-    EXPECT_TRUE(builder.Append(*cylinder));
-
-    localOrigin.z +=  dz + radius + 1.0;
-
-    DgnSphereDetail        sphereDetail(localOrigin, RotMatrix::FromIdentity(), radius);
-    ISolidPrimitivePtr     sphere = ISolidPrimitive::CreateDgnSphere(sphereDetail);
-
-    EXPECT_TRUE(builder.Append(*sphere));
-
-    double width = 1.0;
-    double height = 2.0;
-    double length = 3.0;
-
-    localOrigin.z +=  radius + 1.0;
-
-    DgnBoxDetail        boxDetail(localOrigin, DPoint3d::FromSumOf(localOrigin, DVec3d::From(0.0, 0.0,  height)), DVec3d::From(1.0, 0.0, 0.0), DVec3d::From(0.0, 1.0, 0.0), width, length, width, length, true);
-    ISolidPrimitivePtr  box = ISolidPrimitive::CreateDgnBox(boxDetail);
-
-    EXPECT_TRUE(builder.Append(*box));
-
-    origin.x += 4.0;
-    }
-
-/*---------------------------------------------------------------------------------**//**
-* @bsimethod                                                    Ray.Bentley     09/2015
-+---------------+---------------+---------------+---------------+---------------+------*/
-TEST_F(GeometryBuilderTests, CreateElementWithMaterials)
-    {
-    SetupProject(L"3dMetricGeneral.idgndb", L"ElemGeometryBuilderWithMaterials.idgndb", BeSQLite::Db::OpenMode::ReadWrite);
-
-    DgnElementPtr el = TestElement::Create(*m_db, m_defaultModelId, m_defaultCategoryId, DgnCode());
-
-    DgnModelP model = m_db->Models().GetModel(m_defaultModelId).get();
-    GeometrySourceP geomElem = el->ToGeometrySourceP();
-
-    GeometryBuilderPtr builder = GeometryBuilder::Create(*model, m_defaultCategoryId, DPoint3d::From(0.0, 0.0, 0.0));
-
-    BeFileName textureImage;
-    ASSERT_EQ(SUCCESS, DgnDbTestDgnManager::GetTestDataOut(textureImage, L"TextureImage.png", L"TextureImage.png", __FILE__));
-
-    Render::GeometryParams elemDisplayParams;
-    elemDisplayParams.SetCategoryId(m_defaultCategoryId);
-    elemDisplayParams.SetMaterialId(createTexturedMaterial(*m_db, "Parametric Texture", textureImage.c_str(), JsonRenderMaterial::TextureMap::Units::Relative));
-    EXPECT_TRUE( builder->Append(elemDisplayParams));
-
-    DPoint3d origin = DPoint3d::FromZero();
-    appendGeometry(origin, *builder);
-
-    elemDisplayParams.SetMaterialId(createTexturedMaterial(*m_db, "Meter Texture", textureImage.c_str() , JsonRenderMaterial::TextureMap::Units::Meters));
-    EXPECT_TRUE( builder->Append(elemDisplayParams));
-
-    appendGeometry(origin, *builder);
-
-    EXPECT_EQ(SUCCESS, builder->SetGeometryStreamAndPlacement(*geomElem));
-    EXPECT_TRUE(m_db->Elements().Insert(*el).IsValid());
-
-    Placement3d placement = builder->GetPlacement3d();
-
-<<<<<<< HEAD
-    setUpView(*m_db, *model, placement.GetElementBox(), m_defaultCategoryId);
-=======
-    SetUpSpatialView(*m_db, *model, placement.GetElementBox(), m_defaultCategoryId);
->>>>>>> ec5116ee
-    m_db->SaveSettings();   
-    }
+/*--------------------------------------------------------------------------------------+      
+|
+|  $Source: Tests/DgnProject/NonPublished/ElementMaterial_tests.cpp $
+|
+|  $Copyright: (c) 2016 Bentley Systems, Incorporated. All rights reserved. $
+|
++--------------------------------------------------------------------------------------*/
+
+#include "../TestFixture/DgnDbTestFixtures.h"
+#include <numeric>
+#include <DgnPlatform/DgnMaterial.h>
+#include <DgnPlatform/DgnTexture.h>
+
+USING_NAMESPACE_BENTLEY_DPTEST
+
+/*---------------------------------------------------------------------------------**//**
+* Test fixture for testing Element Geometry Builder
+* @bsimethod                                                    Umar.Hayat      07/15
++---------------+---------------+---------------+---------------+---------------+------*/
+struct GeometryBuilderTests : public DgnDbTestFixture
+{
+
+};
+
+/*---------------------------------------------------------------------------------**//**
+* @bsimethod                                                    Ray.Bentley     09/2015
++---------------+---------------+---------------+---------------+---------------+------*/
+static DgnMaterialId createTexturedMaterial(DgnDbR dgnDb, Utf8CP materialName, WCharCP pngFileName, JsonRenderMaterial::TextureMap::Units unitMode)
+    {
+    RgbFactor red = { 1.0, 0.0, 0.0};
+    ByteStream fileImageData, imageData;
+    uint32_t width, height;
+    ImageUtilities::RgbImageInfo rgbImageInfo;
+   
+    JsonRenderMaterial renderMaterialAsset;
+    renderMaterialAsset.SetColor(RENDER_MATERIAL_Color, red);
+    renderMaterialAsset.SetBool(RENDER_MATERIAL_FlagHasBaseColor, true);
+
+    BeFile imageFile;
+    if (BeFileStatus::Success == imageFile.Open(pngFileName, BeFileAccess::Read) &&
+        SUCCESS == ImageUtilities::ReadImageFromPngFile(fileImageData, rgbImageInfo, imageFile))
+        {
+        width = rgbImageInfo.width;
+        height = rgbImageInfo.height;
+
+        imageData.ReserveMemory(width * height * 4);
+        Byte* p = imageData.GetDataP(); 
+        Byte* s = fileImageData.GetDataP(); 
+        for (uint32_t i=0; i<imageData.GetSize(); i += 4)
+            {
+            *p++ = *s++;
+            *p++ = *s++;
+            *p++ = *s++;
+            *p++ = 255;     // Alpha.
+            ++s;
+            }
+
+        EXPECT_EQ(p, imageData.GetDataP() + imageData.GetSize());
+        EXPECT_EQ(s, fileImageData.GetDataP() + imageData.GetSize());
+        }
+    else
+        {
+        width = height = 512;
+        imageData.ReserveMemory(width * height * 4);
+
+        size_t      value = 0;
+        Byte* imageByte=imageData.GetDataP();
+        for (uint32_t i=0; i<imageData.GetSize(); ++i)
+            *imageByte++ = ++value % 0xff;        
+        }
+
+    DgnTexture::Data textureData(DgnTexture::Format::RAW, imageData.GetData(), imageData.GetSize(), width, height);
+    DgnTexture texture(DgnTexture::CreateParams(dgnDb, materialName/*###TODO unnamed textures*/, textureData));
+    texture.Insert();
+    DgnTextureId textureId = texture.GetTextureId();
+    EXPECT_TRUE(textureId.IsValid());
+
+    Json::Value     patternMap, mapsMap;
+
+    patternMap[RENDER_MATERIAL_TextureId]        = textureId.GetValue();
+    patternMap[RENDER_MATERIAL_PatternScaleMode] = (int) unitMode;
+    patternMap[RENDER_MATERIAL_PatternMapping]   = (int) JsonRenderMaterial::TextureMap::Mode::Parametric;
+
+    mapsMap[RENDER_MATERIAL_MAP_Pattern] = patternMap;
+    renderMaterialAsset.GetValueR()[RENDER_MATERIAL_Map] = mapsMap;
+
+    DgnMaterial material(DgnMaterial::CreateParams(dgnDb, "Test Palette", materialName));
+    material.SetRenderingAsset(renderMaterialAsset.GetValue());
+    auto createdMaterial = material.Insert();
+    EXPECT_TRUE(createdMaterial.IsValid());
+    return createdMaterial.IsValid() ? createdMaterial->GetMaterialId() : DgnMaterialId();
+    }
+
+/*---------------------------------------------------------------------------------**//**
+* @bsimethod                                                    Ray.Bentley     09/2015
++---------------+---------------+---------------+---------------+---------------+------*/
+static void appendGeometry(DPoint3dR origin, GeometryBuilderR builder)
+    {
+    double      dz = 3.0;
+    double      radius = 1.5;
+    DPoint3d    localOrigin = origin;
+
+    DgnConeDetail       cylinderDetail(localOrigin, DPoint3d::FromSumOf(localOrigin, DVec3d::From(0.0, 0.0, dz)), radius, radius, true);
+    ISolidPrimitivePtr  cylinder = ISolidPrimitive::CreateDgnCone(cylinderDetail);
+
+    EXPECT_TRUE(builder.Append(*cylinder));
+
+    localOrigin.z +=  dz + radius + 1.0;
+
+    DgnSphereDetail        sphereDetail(localOrigin, RotMatrix::FromIdentity(), radius);
+    ISolidPrimitivePtr     sphere = ISolidPrimitive::CreateDgnSphere(sphereDetail);
+
+    EXPECT_TRUE(builder.Append(*sphere));
+
+    double width = 1.0;
+    double height = 2.0;
+    double length = 3.0;
+
+    localOrigin.z +=  radius + 1.0;
+
+    DgnBoxDetail        boxDetail(localOrigin, DPoint3d::FromSumOf(localOrigin, DVec3d::From(0.0, 0.0,  height)), DVec3d::From(1.0, 0.0, 0.0), DVec3d::From(0.0, 1.0, 0.0), width, length, width, length, true);
+    ISolidPrimitivePtr  box = ISolidPrimitive::CreateDgnBox(boxDetail);
+
+    EXPECT_TRUE(builder.Append(*box));
+
+    origin.x += 4.0;
+    }
+
+/*---------------------------------------------------------------------------------**//**
+* @bsimethod                                                    Ray.Bentley     09/2015
++---------------+---------------+---------------+---------------+---------------+------*/
+TEST_F(GeometryBuilderTests, CreateElementWithMaterials)
+    {
+    SetupProject(L"3dMetricGeneral.idgndb", L"ElemGeometryBuilderWithMaterials.idgndb", BeSQLite::Db::OpenMode::ReadWrite);
+
+    DgnElementPtr el = TestElement::Create(*m_db, m_defaultModelId, m_defaultCategoryId, DgnCode());
+
+    DgnModelP model = m_db->Models().GetModel(m_defaultModelId).get();
+    GeometrySourceP geomElem = el->ToGeometrySourceP();
+
+    GeometryBuilderPtr builder = GeometryBuilder::Create(*model, m_defaultCategoryId, DPoint3d::From(0.0, 0.0, 0.0));
+
+    BeFileName textureImage;
+    ASSERT_EQ(SUCCESS, DgnDbTestDgnManager::GetTestDataOut(textureImage, L"TextureImage.png", L"TextureImage.png", __FILE__));
+
+    Render::GeometryParams elemDisplayParams;
+    elemDisplayParams.SetCategoryId(m_defaultCategoryId);
+    elemDisplayParams.SetMaterialId(createTexturedMaterial(*m_db, "Parametric Texture", textureImage.c_str(), JsonRenderMaterial::TextureMap::Units::Relative));
+    EXPECT_TRUE( builder->Append(elemDisplayParams));
+
+    DPoint3d origin = DPoint3d::FromZero();
+    appendGeometry(origin, *builder);
+
+    elemDisplayParams.SetMaterialId(createTexturedMaterial(*m_db, "Meter Texture", textureImage.c_str() , JsonRenderMaterial::TextureMap::Units::Meters));
+    EXPECT_TRUE( builder->Append(elemDisplayParams));
+
+    appendGeometry(origin, *builder);
+
+    EXPECT_EQ(SUCCESS, builder->SetGeometryStreamAndPlacement(*geomElem));
+    EXPECT_TRUE(m_db->Elements().Insert(*el).IsValid());
+
+    Placement3d placement = builder->GetPlacement3d();
+
+    SetUpSpatialView(*m_db, *model, placement.GetElementBox(), m_defaultCategoryId);
+    m_db->SaveSettings();   
+    }