--- conflicted
+++ resolved
@@ -1,195 +1,191 @@
-<<<<<<< HEAD
-/*--------------------------------------------------------------------------------------+
-=======
-/*--------------------------------------------------------------------------------------+      
->>>>>>> f702ae63
-|
-|  $Source: Tests/DgnProject/NonPublished/ElementMaterial_tests.cpp $
-|
-|  $Copyright: (c) 2015 Bentley Systems, Incorporated. All rights reserved. $
-|
-+--------------------------------------------------------------------------------------*/
-
-#include "../TestFixture/DgnDbTestFixtures.h"
-#include <numeric>
-
-/*---------------------------------------------------------------------------------**//**
-* Test fixture for testing Element Geometry Builder
-* @bsimethod                                                    Umar.Hayat      07/15
-+---------------+---------------+---------------+---------------+---------------+------*/
-struct ElementGeometryBuilderTests : public DgnDbTestFixture
-{
-
-};
-
-
-/*---------------------------------------------------------------------------------**//**
-* @bsimethod                                                    Ray.Bentley     09/2015
-+---------------+---------------+---------------+---------------+---------------+------*/
-static void setUpView (DgnDbR dgnDb, DgnModelR model, ElementAlignedBox3d elementBox, DgnCategoryId categoryId)
-    {
-    DgnViews::View view;
-
-    view.SetDgnViewType(DgnClassId(dgnDb.Schemas().GetECClassId(DGN_ECSCHEMA_NAME, DGN_CLASSNAME_PhysicalView)), DgnViewType::Physical);
-    view.SetDgnViewSource(DgnViewSource::Generated);
-    view.SetName("TestView");
-    view.SetBaseModelId(model.GetModelId());
-
-    EXPECT_TRUE(BE_SQLITE_OK == dgnDb.Views().Insert(view));
-    EXPECT_TRUE(view.GetId().IsValid());
-
-    ViewController::MarginPercent viewMargin(0.1, 0.1, 0.1, 0.1);
-
-    PhysicalViewController viewController (dgnDb, view.GetId());
-    viewController.SetStandardViewRotation(StandardView::Iso);
-    viewController.LookAtVolume(elementBox, nullptr, &viewMargin);
-    viewController.GetViewFlagsR().SetRenderMode(DgnRenderMode::SmoothShade);
-    viewController.ChangeCategoryDisplay(categoryId, true);
-    viewController.ChangeModelDisplay(model.GetModelId(), true);
-
-    EXPECT_TRUE(BE_SQLITE_OK == viewController.Save());
-    }
-
-/*---------------------------------------------------------------------------------**//**
-* @bsimethod                                                    Ray.Bentley     09/2015
-+---------------+---------------+---------------+---------------+---------------+------*/
-static DgnMaterialId     createTexturedMaterial (DgnDbR dgnDb, Utf8CP materialName, WCharCP pngFileName, RenderMaterialMap::Units unitMode)
-    {
-    Json::Value                     renderMaterialAsset;
-    RgbFactor                       red = { 1.0, 0.0, 0.0};
-    bvector <Byte>                  fileImageData, imageData;
-    uint32_t                        width, height;
-    ImageUtilities::RgbImageInfo    rgbImageInfo;
-    BeFile                          imageFile;
-
-    
-    RenderMaterialUtil::SetColor (renderMaterialAsset, RENDER_MATERIAL_Color, red);
-    renderMaterialAsset[RENDER_MATERIAL_FlagHasBaseColor] = true;
-    
-
-    if (BeFileStatus::Success == imageFile.Open (pngFileName, BeFileAccess::Read) &&
-        SUCCESS == ImageUtilities::ReadImageFromPngFile (fileImageData, rgbImageInfo, imageFile))
-        {
-        width = rgbImageInfo.width;
-        height = rgbImageInfo.height;
-
-        imageData.resize (width * height * 4);
-
-        for (size_t i=0, j=0; i<imageData.size(); )
-            {
-            imageData[i++] = fileImageData[j++];
-            imageData[i++] = fileImageData[j++];
-            imageData[i++] = fileImageData[j++];
-            imageData[i++] = 255;     // Alpha.
-            }
-        }
-    else
-        {
-        width = height = 512;
-        imageData.resize (width * height * 4);
-
-        size_t      value = 0;
-        for (auto& imageByte : imageData)
-            imageByte = ++value % 0xff;        
-        }
-
-
-    DgnTextures::Texture    texture (DgnTextures::TextureData (DgnTextures::Format::RAW, &imageData.front(), imageData.size(), width, height));
-    DgnTextureId            textureId = dgnDb.Textures().Insert (texture);
-
-    Json::Value     patternMap, mapsMap;
-
-    patternMap[RENDER_MATERIAL_TextureId]        = textureId.GetValue();
-    patternMap[RENDER_MATERIAL_PatternScaleMode] = (int) unitMode;
-    patternMap[RENDER_MATERIAL_PatternMapping]   = (int) RenderMaterialMap::Mode::Parametric;
-
-    mapsMap[RENDER_MATERIAL_MAP_Pattern] = patternMap;
-    renderMaterialAsset[RENDER_MATERIAL_Map] = mapsMap;
-
-
-    DgnMaterials::Material material (materialName, "Test Palette");
-
-    material.SetRenderingAsset (renderMaterialAsset);
-
-    return dgnDb.Materials().Insert(material);
-    }
-
-/*---------------------------------------------------------------------------------**//**
-* @bsimethod                                                    Ray.Bentley     09/2015
-+---------------+---------------+---------------+---------------+---------------+------*/
-static void appendGeometry (DPoint3dR origin, ElementGeometryBuilderR builder)
-    {
-    double      dz = 3.0;
-    double      radius = 1.5;
-    DPoint3d    localOrigin = origin;
-
-    DgnConeDetail       cylinderDetail(localOrigin, DPoint3d::FromSumOf (localOrigin, DVec3d::From (0.0, 0.0, dz)), radius, radius, true);
-    ISolidPrimitivePtr  cylinder = ISolidPrimitive::CreateDgnCone(cylinderDetail);
-
-    EXPECT_TRUE(builder.Append(*cylinder));
-
-    localOrigin.z +=  dz + radius + 1.0;
-
-    DgnSphereDetail        sphereDetail(localOrigin, RotMatrix::FromIdentity(), radius);
-    ISolidPrimitivePtr     sphere = ISolidPrimitive::CreateDgnSphere(sphereDetail);
-
-    EXPECT_TRUE(builder.Append(*sphere));
-
-    double              width   = 1.0;
-    double              height  = 2.0;
-    double              length  = 3.0;
-
-    localOrigin.z +=  radius + 1.0;
-
-    DgnBoxDetail        boxDetail (localOrigin, DPoint3d::FromSumOf (localOrigin, DVec3d::From (0.0, 0.0,  height)), DVec3d::From (1.0, 0.0, 0.0), DVec3d::From (0.0, 1.0, 0.0), width, length, width, length, true);
-    ISolidPrimitivePtr  box = ISolidPrimitive::CreateDgnBox (boxDetail);
-
-    EXPECT_TRUE(builder.Append(*box));
-
-    origin.x += 4.0;
-    }
-
-
-/*---------------------------------------------------------------------------------**//**
-* @bsimethod                                                    Ray.Bentley     09/2015
-+---------------+---------------+---------------+---------------+---------------+------*/
-TEST_F(ElementGeometryBuilderTests, CreateElementWithMaterials)
-    {
-    SetupProject(L"3dMetricGeneral.idgndb", L"ElemGeometryBuilderWithMaterials.idgndb", BeSQLite::Db::OpenMode::ReadWrite);
-
-    DgnElementPtr el = TestElement::Create(*m_db, m_defaultModelId, m_defaultCategoryId, DgnElement::Code());
-
-    DgnModelP model = m_db->Models().GetModel(m_defaultModelId).get();
-    GeometricElementP geomElem = const_cast<GeometricElementP>(el->ToGeometricElement());
-
-    ElementGeometryBuilderPtr builder = ElementGeometryBuilder::Create(*model, m_defaultCategoryId, DPoint3d::From(0.0, 0.0, 0.0));
-
-    BeFileName textureImage;
-    ASSERT_EQ(SUCCESS, DgnDbTestDgnManager::GetTestDataOut(textureImage, L"TextureImage.png", L"TextureImage.png", __FILE__));
-
-    Render::ElemDisplayParams elemDisplayParams;
-    elemDisplayParams.SetCategoryId(m_defaultCategoryId);
-    elemDisplayParams.SetMaterial(createTexturedMaterial(*m_db, "Parametric Texture", textureImage.c_str(), RenderMaterialMap::Units::Relative));
-    EXPECT_TRUE( builder->Append(elemDisplayParams));
-
-    DPoint3d        origin = DPoint3d::FromZero();
-
-    appendGeometry (origin, *builder);
-
-    elemDisplayParams.SetMaterial(createTexturedMaterial(*m_db, "Meter Texture", textureImage.c_str() , RenderMaterialMap::Units::Meters));
-    EXPECT_TRUE( builder->Append(elemDisplayParams));
-
-    appendGeometry (origin, *builder);
-
-
-    EXPECT_EQ(SUCCESS, builder->SetGeomStreamAndPlacement(*geomElem));
-    EXPECT_TRUE(m_db->Elements().Insert(*el).IsValid());
-
-    Placement3d        placement;
-
-    builder->GetPlacement (placement);
-
-    setUpView (*m_db, *model, placement.GetElementBox(), m_defaultCategoryId);
-    m_db->SaveSettings();   
-    }
-
+/*--------------------------------------------------------------------------------------+      
+|
+|  $Source: Tests/DgnProject/NonPublished/ElementMaterial_tests.cpp $
+|
+|  $Copyright: (c) 2015 Bentley Systems, Incorporated. All rights reserved. $
+|
++--------------------------------------------------------------------------------------*/
+
+#include "../TestFixture/DgnDbTestFixtures.h"
+#include <numeric>
+
+/*---------------------------------------------------------------------------------**//**
+* Test fixture for testing Element Geometry Builder
+* @bsimethod                                                    Umar.Hayat      07/15
++---------------+---------------+---------------+---------------+---------------+------*/
+struct ElementGeometryBuilderTests : public DgnDbTestFixture
+{
+
+};
+
+
+/*---------------------------------------------------------------------------------**//**
+* @bsimethod                                                    Ray.Bentley     09/2015
++---------------+---------------+---------------+---------------+---------------+------*/
+static void setUpView (DgnDbR dgnDb, DgnModelR model, ElementAlignedBox3d elementBox, DgnCategoryId categoryId)
+    {
+    DgnViews::View view;
+
+    view.SetDgnViewType(DgnClassId(dgnDb.Schemas().GetECClassId(DGN_ECSCHEMA_NAME, DGN_CLASSNAME_PhysicalView)), DgnViewType::Physical);
+    view.SetDgnViewSource(DgnViewSource::Generated);
+    view.SetName("TestView");
+    view.SetBaseModelId(model.GetModelId());
+
+    EXPECT_TRUE(BE_SQLITE_OK == dgnDb.Views().Insert(view));
+    EXPECT_TRUE(view.GetId().IsValid());
+
+    ViewController::MarginPercent viewMargin(0.1, 0.1, 0.1, 0.1);
+
+    PhysicalViewController viewController (dgnDb, view.GetId());
+    viewController.SetStandardViewRotation(StandardView::Iso);
+    viewController.LookAtVolume(elementBox, nullptr, &viewMargin);
+    viewController.GetViewFlagsR().SetRenderMode(DgnRenderMode::SmoothShade);
+    viewController.ChangeCategoryDisplay(categoryId, true);
+    viewController.ChangeModelDisplay(model.GetModelId(), true);
+
+    EXPECT_TRUE(BE_SQLITE_OK == viewController.Save());
+    }
+
+/*---------------------------------------------------------------------------------**//**
+* @bsimethod                                                    Ray.Bentley     09/2015
++---------------+---------------+---------------+---------------+---------------+------*/
+static DgnMaterialId     createTexturedMaterial (DgnDbR dgnDb, Utf8CP materialName, WCharCP pngFileName, RenderMaterialMap::Units unitMode)
+    {
+    Json::Value                     renderMaterialAsset;
+    RgbFactor                       red = { 1.0, 0.0, 0.0};
+    bvector <Byte>                  fileImageData, imageData;
+    uint32_t                        width, height;
+    ImageUtilities::RgbImageInfo    rgbImageInfo;
+    BeFile                          imageFile;
+
+    
+    RenderMaterialUtil::SetColor (renderMaterialAsset, RENDER_MATERIAL_Color, red);
+    renderMaterialAsset[RENDER_MATERIAL_FlagHasBaseColor] = true;
+    
+
+    if (BeFileStatus::Success == imageFile.Open (pngFileName, BeFileAccess::Read) &&
+        SUCCESS == ImageUtilities::ReadImageFromPngFile (fileImageData, rgbImageInfo, imageFile))
+        {
+        width = rgbImageInfo.width;
+        height = rgbImageInfo.height;
+
+        imageData.resize (width * height * 4);
+
+        for (size_t i=0, j=0; i<imageData.size(); )
+            {
+            imageData[i++] = fileImageData[j++];
+            imageData[i++] = fileImageData[j++];
+            imageData[i++] = fileImageData[j++];
+            imageData[i++] = 255;     // Alpha.
+            }
+        }
+    else
+        {
+        width = height = 512;
+        imageData.resize (width * height * 4);
+
+        size_t      value = 0;
+        for (auto& imageByte : imageData)
+            imageByte = ++value % 0xff;        
+        }
+
+
+    DgnTextures::Texture    texture (DgnTextures::TextureData (DgnTextures::Format::RAW, &imageData.front(), imageData.size(), width, height));
+    DgnTextureId            textureId = dgnDb.Textures().Insert (texture);
+
+    Json::Value     patternMap, mapsMap;
+
+    patternMap[RENDER_MATERIAL_TextureId]        = textureId.GetValue();
+    patternMap[RENDER_MATERIAL_PatternScaleMode] = (int) unitMode;
+    patternMap[RENDER_MATERIAL_PatternMapping]   = (int) RenderMaterialMap::Mode::Parametric;
+
+    mapsMap[RENDER_MATERIAL_MAP_Pattern] = patternMap;
+    renderMaterialAsset[RENDER_MATERIAL_Map] = mapsMap;
+
+
+    DgnMaterials::Material material (materialName, "Test Palette");
+
+    material.SetRenderingAsset (renderMaterialAsset);
+
+    return dgnDb.Materials().Insert(material);
+    }
+
+/*---------------------------------------------------------------------------------**//**
+* @bsimethod                                                    Ray.Bentley     09/2015
++---------------+---------------+---------------+---------------+---------------+------*/
+static void appendGeometry (DPoint3dR origin, ElementGeometryBuilderR builder)
+    {
+    double      dz = 3.0;
+    double      radius = 1.5;
+    DPoint3d    localOrigin = origin;
+
+    DgnConeDetail       cylinderDetail(localOrigin, DPoint3d::FromSumOf (localOrigin, DVec3d::From (0.0, 0.0, dz)), radius, radius, true);
+    ISolidPrimitivePtr  cylinder = ISolidPrimitive::CreateDgnCone(cylinderDetail);
+
+    EXPECT_TRUE(builder.Append(*cylinder));
+
+    localOrigin.z +=  dz + radius + 1.0;
+
+    DgnSphereDetail        sphereDetail(localOrigin, RotMatrix::FromIdentity(), radius);
+    ISolidPrimitivePtr     sphere = ISolidPrimitive::CreateDgnSphere(sphereDetail);
+
+    EXPECT_TRUE(builder.Append(*sphere));
+
+    double              width   = 1.0;
+    double              height  = 2.0;
+    double              length  = 3.0;
+
+    localOrigin.z +=  radius + 1.0;
+
+    DgnBoxDetail        boxDetail (localOrigin, DPoint3d::FromSumOf (localOrigin, DVec3d::From (0.0, 0.0,  height)), DVec3d::From (1.0, 0.0, 0.0), DVec3d::From (0.0, 1.0, 0.0), width, length, width, length, true);
+    ISolidPrimitivePtr  box = ISolidPrimitive::CreateDgnBox (boxDetail);
+
+    EXPECT_TRUE(builder.Append(*box));
+
+    origin.x += 4.0;
+    }
+
+
+/*---------------------------------------------------------------------------------**//**
+* @bsimethod                                                    Ray.Bentley     09/2015
++---------------+---------------+---------------+---------------+---------------+------*/
+TEST_F(ElementGeometryBuilderTests, CreateElementWithMaterials)
+    {
+    SetupProject(L"3dMetricGeneral.idgndb", L"ElemGeometryBuilderWithMaterials.idgndb", BeSQLite::Db::OpenMode::ReadWrite);
+
+    DgnElementPtr el = TestElement::Create(*m_db, m_defaultModelId, m_defaultCategoryId, DgnElement::Code());
+
+    DgnModelP model = m_db->Models().GetModel(m_defaultModelId).get();
+    GeometricElementP geomElem = const_cast<GeometricElementP>(el->ToGeometricElement());
+
+    ElementGeometryBuilderPtr builder = ElementGeometryBuilder::Create(*model, m_defaultCategoryId, DPoint3d::From(0.0, 0.0, 0.0));
+
+    BeFileName textureImage;
+    ASSERT_EQ(SUCCESS, DgnDbTestDgnManager::GetTestDataOut(textureImage, L"TextureImage.png", L"TextureImage.png", __FILE__));
+
+    Render::ElemDisplayParams elemDisplayParams;
+    elemDisplayParams.SetCategoryId(m_defaultCategoryId);
+    elemDisplayParams.SetMaterial(createTexturedMaterial(*m_db, "Parametric Texture", textureImage.c_str(), RenderMaterialMap::Units::Relative));
+    EXPECT_TRUE( builder->Append(elemDisplayParams));
+
+    DPoint3d        origin = DPoint3d::FromZero();
+
+    appendGeometry (origin, *builder);
+
+    elemDisplayParams.SetMaterial(createTexturedMaterial(*m_db, "Meter Texture", textureImage.c_str() , RenderMaterialMap::Units::Meters));
+    EXPECT_TRUE( builder->Append(elemDisplayParams));
+
+    appendGeometry (origin, *builder);
+
+
+    EXPECT_EQ(SUCCESS, builder->SetGeomStreamAndPlacement(*geomElem));
+    EXPECT_TRUE(m_db->Elements().Insert(*el).IsValid());
+
+    Placement3d        placement;
+
+    builder->GetPlacement (placement);
+
+    setUpView (*m_db, *model, placement.GetElementBox(), m_defaultCategoryId);
+    m_db->SaveSettings();   
+    }
+