/*--------------------------------------------------------------------------------------+
|
|  $Source: Tests/DgnProject/NonPublished/ECInstanceSelect_Tests.cpp $
|
|  $Copyright: (c) 2016 Bentley Systems, Incorporated. All rights reserved. $
|
+--------------------------------------------------------------------------------------*/
#include "../TestFixture/DgnDbTestFixtures.h"
#include <Logging/bentleylogging.h>

#define LOG (*NativeLogging::LoggingManager::GetLogger (L"DgnECDb"))

USING_NAMESPACE_BENTLEY_DPTEST

//---------------------------------------------------------------------------------------
// @bsiClass                                      Muhammad Hassan                  10/15
//+---------------+---------------+---------------+---------------+---------------+------
struct ECInstanceSelectTests : public DgnDbTestFixture
{
protected:
    void VerifyInstanceCounts(WCharCP fileName, bmap<Utf8String, int>& benchMark, bvector<Utf8String>& schemasToCheck);
};

void ECInstanceSelectTests::VerifyInstanceCounts(WCharCP fileName, bmap<Utf8String, int>& benchMark, bvector<Utf8String>& schemasToCheck)
    {
    WCharCP testProjFile = L"InstanceCountVerification.idgndb";
    BeSQLite::Db::OpenMode mode = BeSQLite::Db::OpenMode::Readonly;

    BeFileName outFileName;
    ASSERT_EQ(SUCCESS, DgnDbTestDgnManager::GetTestDataOut(outFileName, fileName, testProjFile, __FILE__));

    OpenDb(m_db, outFileName, mode);
    ECSchemaList schemaList;
    ECSqlStatement stmt;

    bmap<Utf8String, int> classList;
    ASSERT_EQ(BentleyStatus::SUCCESS, m_db->Schemas().GetECSchemas(schemaList));

    for (auto i = schemaList.begin(); i != schemaList.end(); ++i)
        {
        ECN::ECSchemaCP schema = *i;
        Utf8StringCR schemaName = schema->GetName();
        bvector<Utf8String>::const_iterator iter = std::find(schemasToCheck.begin(), schemasToCheck.end(), schemaName);

        if (schemasToCheck.end() != iter)
            {
            Utf8StringCR schemaPrefix = schema->GetNamespacePrefix();
            for (ECN::ECClassCP const& ecClass : schema->GetClasses())
                {
                if (ecClass->IsEntityClass() == false)
                    continue;
                Utf8String ClassName = ecClass->GetName().c_str();
                Utf8String query = "SELECT COUNT(*) FROM ONLY ";
                query.append(schemaPrefix);
                query.append(".[");
                query.append(ClassName);
                query.append("]");

                ASSERT_EQ(ECSqlStatus::Success, stmt.Prepare(*m_db, query.c_str())) << "Statement prepare failed for " << query.c_str();
                ASSERT_EQ(stmt.Step(), DbResult::BE_SQLITE_ROW);
                int count = stmt.GetValueInt(0);
                if (0 != count)
                    classList[ClassName] = stmt.GetValueInt(0);
                stmt.Finalize();
                query.clear();
                }
            }
        }
    if (classList.size() != benchMark.size())
        {
        for (bmap<Utf8String, int>::const_iterator iter = classList.begin(); iter != classList.end(); iter++)
            LOG.errorv("%s:%d", iter->first.c_str(), iter->second);
        }
    ASSERT_TRUE(classList.size() == benchMark.size()) << "Size of the maps doesn't match.  Expected: " << (int)benchMark.size() << " Actual: " << (int)classList.size();

    bmap<Utf8String, int>::iterator i, j;
    i = classList.begin();
    j = benchMark.begin();

    while (i != classList.end() && j != benchMark.end())
        {
        Utf8String actualClassName = i->first;
        Utf8String expectedClassName = j->first;
        int actualInstanceCount = i->second;
        int expectedInstanceCount = j->second;

        ASSERT_STREQ(expectedClassName.c_str(), actualClassName.c_str()) << "Class names mismatch at index " << i.position;
        ASSERT_EQ(expectedInstanceCount, actualInstanceCount) << "Instance count mismatch for class '" << i->first << "'";
        ++i;
        ++j;
        }
    CloseDb();
    }
/*---------------------------------------------------------------------------------**//**
* @bsimethod                             Maha Nasir                         10/15
+---------------+---------------+---------------+---------------+---------------+------*/
TEST_F (ECInstanceSelectTests, SelectQueriesOnDbGeneratedDuringBuild_04Plant)
    {
    SetupProject(L"04_Plant.i.idgndb", L"SelectQueriesOnDbGeneratedDuringBuild_04Plant.idgndb", BeSQLite::Db::OpenMode::ReadWrite);

    ECSqlStatement stmt;
    ASSERT_EQ (ECSqlStatus::Success, stmt.Prepare (*m_db, "SELECT TAG FROM appdw.Equipment WHERE EQUIP_NO='50P-104B'"));
    ASSERT_EQ (stmt.Step (), DbResult::BE_SQLITE_ROW);
    ASSERT_STREQ ("50P-104B", stmt.GetValueText (0));
    stmt.Finalize ();

    ASSERT_EQ (ECSqlStatus::Success, stmt.Prepare (*m_db, "SELECT COUNT(EQUIP_NO) FROM appdw.Equipment WHERE INSUL_THK='2' AND DES_TEMP='0'"));
    ASSERT_EQ (stmt.Step (), DbResult::BE_SQLITE_ROW);
    ASSERT_EQ (6, stmt.GetValueInt (0));
    stmt.Finalize ();

    ASSERT_EQ (ECSqlStatus::Success, stmt.Prepare (*m_db, "SELECT DISTINCT INSULATION FROM appdw.PipingComponent"));
    Utf8String ExpectedInsulationValue = "AA-N-";
    Utf8String ActualInsulationValue = "";
    while (stmt.Step () != DbResult::BE_SQLITE_DONE)
        {
        ActualInsulationValue.append (stmt.GetValueText (0));
        ActualInsulationValue.append ("-");
        }
    ASSERT_EQ (ExpectedInsulationValue, ActualInsulationValue);
    stmt.Finalize ();

    ASSERT_EQ (ECSqlStatus::Success, stmt.Prepare (*m_db, "SELECT AREA FROM appdw.PipingComponent WHERE MAIN_SIZE='10'"));
    int ExpectedSumOfArea = 500;
    int ActualSumOfArea = 0;
    while (stmt.Step () != DbResult::BE_SQLITE_DONE)
        {
        ActualSumOfArea += stmt.GetValueInt (0);
        }
    ASSERT_EQ (ExpectedSumOfArea, ActualSumOfArea);
    stmt.Finalize ();

    ASSERT_EQ (ECSqlStatus::Success, stmt.Prepare (*m_db, "SELECT EQUIP_NO FROM appdw.Nozzle WHERE COMP_LEN='4.5' OR COMPONENT_ID='AT_EGXUTRMA_1A'"));
    ASSERT_EQ (stmt.Step (), DbResult::BE_SQLITE_ROW);
    ASSERT_STREQ ("50TW-102", stmt.GetValueText (0));
    stmt.Finalize ();

    ASSERT_EQ (ECSqlStatus::Success, stmt.Prepare (*m_db, "SELECT NAME FROM appdw.Pipeline WHERE NAME LIKE 'TRIM'"));
    ASSERT_EQ (stmt.Step (), DbResult::BE_SQLITE_ROW);
    ASSERT_STREQ ("TRIM", stmt.GetValueText (0));
    stmt.Finalize ();

    ASSERT_EQ (ECSqlStatus::Success, stmt.Prepare (*m_db, "SELECT COMPONENT_ID FROM appdw.Equipment_Part WHERE EQUIP_NO IN(SELECT EQUIP_NO FROM appdw.Equipment_Part WHERE POSX=15798.99902)"));
    Utf8String ExpectedCompIdValue = "AT_EGXUTRMA_3-AT_EGXUTRMA_5-AT_EGXUTRMA_8-AT_EGXUTRMA_9-";
    Utf8String ActualCompIdValue = "";
    while (stmt.Step () != DbResult::BE_SQLITE_DONE)
        {
        ActualCompIdValue.append (stmt.GetValueText (0));
        ActualCompIdValue.append ("-");
        }
    ASSERT_EQ (ExpectedCompIdValue, ActualCompIdValue);
    stmt.Finalize ();

    ASSERT_EQ (ECSqlStatus::Success, stmt.Prepare (*m_db, "SELECT COMPONENT_ID FROM appdw.Nozzle WHERE COMPONENT_ID LIKE '%_3G'"));
    ASSERT_EQ (stmt.Step (), DbResult::BE_SQLITE_ROW);
    ASSERT_STREQ ("AT_EGXUTRMA_3G", stmt.GetValueText (0));
    stmt.Finalize ();

    ASSERT_EQ (ECSqlStatus::Success, stmt.Prepare (*m_db, "SELECT COUNT(EQUIP_NO) FROM appdw.Equipment WHERE POSX BETWEEN 16300 AND 16400"));
    ASSERT_EQ (stmt.Step (), DbResult::BE_SQLITE_ROW);
    ASSERT_EQ (2, stmt.GetValueInt (0));
    stmt.Finalize ();

    ASSERT_EQ (ECSqlStatus::Success, stmt.Prepare (*m_db, "SELECT COUNT(COMPONENT_ID) FROM appdw.Equipment_Part WHERE TAG IS NULL"));
    ASSERT_EQ (stmt.Step (), DbResult::BE_SQLITE_ROW);
    ASSERT_EQ (0, stmt.GetValueInt (0));
    stmt.Finalize ();

    ASSERT_EQ (ECSqlStatus::Success, stmt.Prepare (*m_db, "SELECT DISTINCT MODULE_NAME FROM appdw.PipingComponent WHERE COMPONENT_ID IN(SELECT COMPONENT_ID FROM appdw.PipingComponent WHERE MAIN_SIZE IS NOT NULL AND MAIN_SIZE='10')"));
    ASSERT_EQ (stmt.Step (), DbResult::BE_SQLITE_ROW);
    ASSERT_STREQ ("Base", stmt.GetValueText (0));
    stmt.Finalize ();

    ASSERT_EQ (ECSqlStatus::Success, stmt.Prepare (*m_db, "SELECT SUM(POSX) FROM appdw.Equipment WHERE INSUL_THK='2'"));
    ASSERT_EQ (stmt.Step (), DbResult::BE_SQLITE_ROW);
    ASSERT_EQ (95429, stmt.GetValueInt (0));
    stmt.Finalize ();

    ASSERT_EQ (ECSqlStatus::Success, stmt.Prepare (*m_db, "SELECT MAX(POSY) FROM appdw.Equipment"));
    ASSERT_EQ (stmt.Step (), DbResult::BE_SQLITE_ROW);
    ASSERT_EQ (5403.87402, stmt.GetValueDouble (0));
    stmt.Finalize ();

    ASSERT_EQ (ECSqlStatus::Success, stmt.Prepare (*m_db, "SELECT AVG(POSZ) FROM appdw.Equipment"));
    ASSERT_EQ (stmt.Step (), DbResult::BE_SQLITE_ROW);
    ASSERT_EQ (239, stmt.GetValueInt (0));
    stmt.Finalize ();

    ASSERT_EQ (ECSqlStatus::Success, stmt.Prepare (*m_db, "SELECT COUNT(INSUL_THK) FROM appdw.Equipment WHERE INSUL_THK='2'"));
    ASSERT_EQ (stmt.Step (), DbResult::BE_SQLITE_ROW);
    ASSERT_EQ (6, stmt.GetValueInt (0));
    stmt.Finalize ();

    ASSERT_EQ (ECSqlStatus::Success, stmt.Prepare (*m_db, "SELECT EQUIP_NO FROM ONLY appdw.Equipment WHERE EQUIP_NO='50E-101A'"));
    ASSERT_EQ (stmt.Step (), DbResult::BE_SQLITE_ROW);
    ASSERT_STREQ ("50E-101A", stmt.GetValueText (0));
    stmt.Finalize ();

    ASSERT_EQ (ECSqlStatus::Success, stmt.Prepare (*m_db, "Select COMPONENT_ID From appdw.Nozzle where COMPONENT_ID ='AT_EGXUTRMA_1P' "));
    ASSERT_EQ (stmt.Step (), DbResult::BE_SQLITE_ROW);
    ASSERT_STREQ ("AT_EGXUTRMA_1P", stmt.GetValueText (0));
    stmt.Finalize ();

    ASSERT_EQ (ECSqlStatus::Success, stmt.Prepare (*m_db, "Select COUNT(SPEC_TABLE) From appdw.PipingComponent where SPEC_TABLE Like 'ELBOW'"));
    ASSERT_EQ (stmt.Step (), DbResult::BE_SQLITE_ROW);
    ASSERT_EQ (147, stmt.GetValueInt (0));
    stmt.Finalize ();

    ASSERT_EQ (ECSqlStatus::Success, stmt.Prepare (*m_db, "Select COMPONENT_ID From appdw.Nozzle where COMPONENT_ID Like '%A_3%'"));

    Utf8String ExpectedStringValue = "AT_EGXUTRMA_35-AT_EGXUTRMA_36-AT_EGXUTRMA_37-AT_EGXUTRMA_38-AT_EGXUTRMA_3D-AT_EGXUTRMA_3E-AT_EGXUTRMA_3F-AT_EGXUTRMA_3G-";
    Utf8String ActualStringValue = "";

    while (stmt.Step () != DbResult::BE_SQLITE_DONE)
        {
        ActualStringValue.append (stmt.GetValueText (0));
        ActualStringValue.append ("-");
        }
    ASSERT_EQ (ExpectedStringValue, ActualStringValue);
    stmt.Finalize ();

    ASSERT_EQ (ECSqlStatus::InvalidECSql, stmt.Prepare (*m_db, "Select * FROM appdw.blabla")) << "No such table exists.";
    stmt.Finalize ();

    ASSERT_EQ (ECSqlStatus::Success, stmt.Prepare (*m_db, "Select POSX,POSY,POSZ From appdw.Equipment WHERE EQUIP_NO='50TW-102'"));
    ASSERT_EQ (stmt.Step (), DbResult::BE_SQLITE_ROW);
    ASSERT_EQ (16026.99902, stmt.GetValueDouble (0));
    ASSERT_EQ (5235.62402, stmt.GetValueDouble (1));
    ASSERT_EQ (353.99803, stmt.GetValueDouble (2));
    stmt.Finalize ();
    }

/*---------------------------------------------------------------------------------**//**
* @bsimethod                             Maha Nasir                         10/15
+---------------+---------------+---------------+---------------+---------------+------*/
TEST_F (ECInstanceSelectTests, SelectQueriesOnDbGeneratedDuringBuild_79Main)
    {
    WCharCP baseProjFile = L"79_Main.i.idgndb";
    WCharCP testProjFile = L"SelectQueriesOnDbGeneratedDuringBuild_79Main.idgndb";
    BeSQLite::Db::OpenMode mode = BeSQLite::Db::OpenMode::ReadWrite;

    BeFileName outFileName;
    ASSERT_EQ (SUCCESS, DgnDbTestDgnManager::GetTestDataOut (outFileName, baseProjFile, testProjFile, __FILE__));

    OpenDb (m_db, outFileName, mode);

    ECSqlStatement stmt;

    ASSERT_EQ (ECSqlStatus::Success, stmt.Prepare (*m_db, "Select DISTINCT EQP_DESC From ams.EQUIP_MEQP Where EQP_DESC LIKE 'HEA%%'"));
    ASSERT_EQ (stmt.Step (), DbResult::BE_SQLITE_ROW);
    ASSERT_STREQ ("HEAT EXCHANGER", stmt.GetValueText (0));
    stmt.Finalize ();

    ASSERT_EQ (ECSqlStatus::Success, stmt.Prepare (*m_db, "Select COUNT(SRC_CODE) From ams.EQUIP_MEQP Where SRC_CODE='FENCE'"));
    ASSERT_EQ (stmt.Step (), DbResult::BE_SQLITE_ROW);
    ASSERT_EQ (8, stmt.GetValueInt (0));
    stmt.Finalize ();

    ASSERT_EQ (ECSqlStatus::Success, stmt.Prepare (*m_db, "Select BOM_FLAG From ams.EQUIP_MEQP where CLIP_LENGTH=6.0572915077209473"));
    ASSERT_EQ (stmt.Step (), DbResult::BE_SQLITE_ROW);
    ASSERT_EQ (1, stmt.GetValueInt (0));
    stmt.Finalize ();

    ASSERT_EQ (ECSqlStatus::Success, stmt.Prepare (*m_db, "Select EQP_NO From ams.EQUIP_MEQP where ELEMENT_ID>'5000' ORDER BY EQP_NO ASC"));
    Utf8String ExpectedStringValue = "102-104-104-104-";
    Utf8String ActualStringValue = "";

    while (stmt.Step () != DbResult::BE_SQLITE_DONE)
        {
        ActualStringValue.append (stmt.GetValueText (0));
        ActualStringValue.append ("-");
        }
    ASSERT_EQ (ExpectedStringValue, ActualStringValue);
    stmt.Finalize ();

    ASSERT_EQ (ECSqlStatus::Success, stmt.Prepare (*m_db, "Select COUNT(BOM_FLAG) AS MyQuery From ams.EQUIP_MEQP where BOM_FLAG>=1"));
    ASSERT_EQ (stmt.Step (), DbResult::BE_SQLITE_ROW);
    ASSERT_EQ (16, stmt.GetValueInt (0));
    stmt.Finalize ();

    ASSERT_EQ (ECSqlStatus::Success, stmt.Prepare (*m_db, "Select DISTINCT COMPTYPE From ams.EQUIP_MEQP Where COMPTYPE LIKE '%EQ%'"));
    ASSERT_EQ (stmt.Step (), DbResult::BE_SQLITE_ROW);
    ASSERT_STREQ ("MEQP", stmt.GetValueText (0));
    stmt.Finalize ();

    ASSERT_EQ (ECSqlStatus::Success, stmt.Prepare (*m_db, "Select EQP_SEQ From ams.EQUIP_MEQP Where EQP_DESC='FEED PUMP' AND D_STATUS='IN_STUDY'"));
    Utf8String ExpectedEqpSeq = "P-P-P-P-";
    Utf8String ActualEqpSeq = "";

    while (stmt.Step () != DbResult::BE_SQLITE_DONE)
        {
        ActualEqpSeq.append (stmt.GetValueText (0));
        ActualEqpSeq.append ("-");
        }
    ASSERT_EQ (ExpectedEqpSeq, ActualEqpSeq);
    stmt.Finalize ();

    ASSERT_EQ (ECSqlStatus::Success, stmt.Prepare (*m_db, "Select SRC_CODE From ams.EQUIP_MEQP Where CLIP_LENGTH BETWEEN 1 AND 10"));
    ASSERT_EQ (stmt.Step (), DbResult::BE_SQLITE_ROW);
    ASSERT_STREQ ("CLSLIB", stmt.GetValueText (0));
    stmt.Finalize ();

    ASSERT_EQ (ECSqlStatus::Success, stmt.Prepare (*m_db, "Select ORIG_DES From ams.EQUIP_MEQP Where EQP_SEQ='TW' OR ELEMENT_ID='700'"));
    ASSERT_EQ (stmt.Step (), DbResult::BE_SQLITE_ROW);
    ASSERT_STREQ ("Alan.Leonard", stmt.GetValueText (0));
    stmt.Finalize ();

    ASSERT_EQ (ECSqlStatus::Success, stmt.Prepare (*m_db, "SELECT SPEC From ams.PIPE_PFLR Where FL_TYPE IN(Select FL_TYPE From ams.PIPE_PFLR Where EPREP1='BW')"));
    Utf8String ExpectedSpec = "1C-1C-1C-1C-";
    Utf8String ActualSpec = "";

    while (stmt.Step () != DbResult::BE_SQLITE_DONE)
        {
        ActualSpec.append (stmt.GetValueText (0));
        ActualSpec.append ("-");
        }
    ASSERT_EQ (ExpectedSpec, ActualSpec);
    stmt.Finalize ();

    ASSERT_EQ (ECSqlStatus::Success, stmt.Prepare (*m_db, "Select SUM(RATING) From ams.EQUIP_PNOZ Where SIZE_1=10"));
    ASSERT_EQ (stmt.Step (), DbResult::BE_SQLITE_ROW);
    ASSERT_EQ (750, stmt.GetValueInt (0));
    stmt.Finalize ();

    ASSERT_EQ (ECSqlStatus::Success, stmt.Prepare (*m_db, "Select DISTINCT DATABASE From ams.EQUIP_PNOZ Where SIZE_1 NOT BETWEEN 1 AND 19"));
    ASSERT_EQ (stmt.Step (), DbResult::BE_SQLITE_ROW);
    ASSERT_STREQ ("EQUIP", stmt.GetValueText (0));
    stmt.Finalize ();

    ASSERT_EQ (ECSqlStatus::Success, stmt.Prepare (*m_db, "SELECT NOZ_NO From ams.EQUIP_PNOZ Where LINENO =(Select LINENO From ams.EQUIP_PNOZ Where EQP_TRN='0' AND EQP_NO='101')"));
    ASSERT_EQ (stmt.Step (), DbResult::BE_SQLITE_ROW);
    ASSERT_STREQ ("N3", stmt.GetValueText (0));
    stmt.Finalize ();
    }

/*---------------------------------------------------------------------------------**//**
* @bsimethod                             Maha Nasir                         1/16
+---------------+---------------+---------------+---------------+---------------+------*/
TEST_F (ECInstanceSelectTests, ImportSchema)
    {
    WCharCP baseProjFile = L"79_Main.i.idgndb";
    CharCP testProjFile = "TestDb.idgndb";
    BeSQLite::Db::OpenMode mode = BeSQLite::Db::OpenMode::ReadWrite;

    DgnDbTestDgnManager tdm (baseProjFile, testProjFile, mode, false);
    m_db = tdm.GetDgnProjectP ();

    auto status = DgnPlatformTestDomain::GetDomain ().ImportSchema (*m_db);
    ASSERT_EQ (DgnDbStatus::Success, status);
    }
/*---------------------------------------------------------------------------------**//**
* @bsimethod                             Maha Nasir                         1/16
+---------------+---------------+---------------+---------------+---------------+------*/
TEST_F (ECInstanceSelectTests, VerifyInstanceCountFor04Plant)
    {

    bmap<Utf8String, int> benchMark;

    benchMark["ArcPlates"] = 9;
    benchMark["ArcShapes"] = 40;
<<<<<<< HEAD
    benchMark["Area"] = 0;
    benchMark["Assemblies"] = 0;
    benchMark["BendPlates"] = 0;
    benchMark["BendShapes"] = 0;
    benchMark["Bolts"] = 0;
    benchMark["Component"] = 787;
=======
>>>>>>> 689bfae6
    benchMark["Equipment"] = 14;
    benchMark["Equipment_Part"] = 15;
    benchMark["Groups"] = 0;
    benchMark["MiscAttachment"] = 0;
    benchMark["NonComponent"] = 21;
    benchMark["Nozzle"] = 55;
    benchMark["Pipeline"] = 61;
    benchMark["PipingComponent"] = 703;
    benchMark["Plates"] = 1;
    benchMark["Port"] = 0;
    benchMark["Service"] = 0;
    benchMark["Shapes"] = 433;
    benchMark["SubGroups"] = 0;
    benchMark["Unit"] = 0;
    benchMark["VolBodies"] = 20;

    bvector<Utf8String> schemasToCheck;
    schemasToCheck.push_back("AutoPlantPDWPersistenceStrategySchema");
    schemasToCheck.push_back("AutoPlantPDW_CustomAttributes");
    schemasToCheck.push_back("ProStructures");
    VerifyInstanceCounts(L"04_Plant.i.idgndb", benchMark, schemasToCheck);
    }

TEST_F(ECInstanceSelectTests, VerifyInstanceCountFor79Main)
    {
    bmap<Utf8String, int> benchMark;

    benchMark["TriformaCommon"] = 91;
    benchMark["EQUIP_MEQP"] = 16;
    benchMark["EQUIP_PNOZ"] = 58;
    benchMark["ILPIP_ILPP"] = 30;
    benchMark["PIPE_OPLT"] = 5;
    benchMark["PIPE_PBRN"] = 28;
    benchMark["PIPE_PCAP"] = 3;
    benchMark["PIPE_PCRD"] = 25;
    benchMark["PIPE_PELB"] = 148;
    benchMark["PIPE_PERD"] = 11;
    benchMark["PIPE_PFLG"] = 128;
    benchMark["PIPE_PFLR"] = 5;
    benchMark["PIPE_PGKT"] = 131;
    benchMark["PIPE_PIPE"] = 177;
    benchMark["PIPE_PNOT"] = 2;
    benchMark["PIPE_PNPL"] = 4;
    benchMark["PIPE_PVLV"] = 45;

    bvector<Utf8String> schemasToCheck;
    schemasToCheck.push_back("BuildingDataGroup");
    schemasToCheck.push_back("ams");
    VerifyInstanceCounts(L"79_Main.i.idgndb", benchMark, schemasToCheck);
    }

TEST_F(ECInstanceSelectTests, VerifyInstanceCountForBGRSubset)
    {
    bmap<Utf8String, int> benchMark;

    benchMark["GroupingComponent"] = 405;
    benchMark["Organizer"] = 11;
    benchMark["PartComponent"] = 1410;
    benchMark["Root"] = 1;
    benchMark["SystemComponent"] = 1424;
    benchMark["VisualizationRuleSet"] = 5;

    bvector<Utf8String> schemasToCheck;
    schemasToCheck.push_back("CSimProductData");
    schemasToCheck.push_back("ReviewVisualization");
    VerifyInstanceCounts(L"BGRSubset.i.idgndb", benchMark, schemasToCheck);
    }

TEST_F(ECInstanceSelectTests, VerifyinstanceCountsForfacilities_secondary)
    {
    bmap<Utf8String, int> benchMark;

    benchMark["Coms__x0020__Outlet"] = 52;
    benchMark["Deduction__x0020__Area"] = 5;
    benchMark["Electr__x0020__Outlet"] = 45;
    benchMark["Employee"] = 18;
    benchMark["Floor"] = 1;
    benchMark["Office__x0020__Furniture"] = 141;
    benchMark["PC"] = 20;
    benchMark["Room"] = 25;
    benchMark["Zone"] = 3;
    benchMark["Secondary__x0020__ECInstanceElementAspect"] = 1;

    bvector<Utf8String> schemasToCheck;
    schemasToCheck.push_back("Bentley_Facilities_ExpImp_Schema_becert__x003a__Marlow");
    schemasToCheck.push_back("DgnCustomItemTypes_Custom__x0020__Item__x0020__Types");
    VerifyInstanceCounts(L"facilities_secondaryinstances.idgndb", benchMark, schemasToCheck);
    }

TEST_F(ECInstanceSelectTests, VerifyInstanceCountsForMain)
    {
    bmap<Utf8String, int> benchMark;

    benchMark["TriformaCommon"] = 91;
    benchMark["EQUIP_PNOZ"] = 46;
    benchMark["ILPIP_ILPP"] = 30;
    benchMark["PIPE_OPLT"] = 5;
    benchMark["PIPE_PBRN"] = 28;
    benchMark["PIPE_PCAP"] = 3;
    benchMark["PIPE_PCRD"] = 25;
    benchMark["PIPE_PELB"] = 148;
    benchMark["PIPE_PERD"] = 11;
    benchMark["PIPE_PFLG"] = 128;
    benchMark["PIPE_PFLR"] = 5;
    benchMark["PIPE_PGKT"] = 131;
    benchMark["PIPE_PIPE"] = 177;
    benchMark["PIPE_PNOT"] = 2;
    benchMark["PIPE_PNPL"] = 4;
    benchMark["PIPE_PVLV"] = 45;

    bvector<Utf8String> schemasToCheck;
    schemasToCheck.push_back("BuildingDataGroup");
    schemasToCheck.push_back("ams");
    VerifyInstanceCounts(L"Main.idgndb", benchMark, schemasToCheck);
    }

TEST_F(ECInstanceSelectTests, VerifyInstanceCountsForMobileDgn_test)
    {
    bmap<Utf8String, int> benchMark;

    benchMark["Class"] = 2;
    bvector<Utf8String> schemasToCheck;
    schemasToCheck.push_back("Test");
    VerifyInstanceCounts(L"MobileDgn_test1.i.idgndb", benchMark, schemasToCheck);
    }

TEST_F(ECInstanceSelectTests, VerifyInstanceCountsForMobile_file)
    {
    bmap<Utf8String, int> benchMark;

    benchMark["Area"] = 1;
    benchMark["DOCUMENT"] = 1;
    benchMark["Equipment"] = 2;
    benchMark["Pipeline"] = 1;
    benchMark["PipingComponent"] = 5;
    bvector<Utf8String> schemasToCheck;
    schemasToCheck.push_back("AutoPlantPDWPersistenceStrategySchema");
    VerifyInstanceCounts(L"Mobile_file.i.idgndb", benchMark, schemasToCheck);
    }

TEST_F(ECInstanceSelectTests, VerifyInstanceCountsForrxmrlw1f)
    {
    bmap<Utf8String, int> benchMark;

    benchMark["Coms__x0020__Outlet"] = 52;
    benchMark["Deduction__x0020__Area"] = 5;
    benchMark["EXP_IMP_SETTINGS_CLASS"] = 9;
    benchMark["Electr__x0020__Outlet"] = 46;
    benchMark["Employee"] = 18;
    benchMark["Floor"] = 1;
    benchMark["Office__x0020__Furniture"] = 141;
    benchMark["PC"] = 20;
    benchMark["Room"] = 10;
    benchMark["Zone"] = 3;

    bvector<Utf8String> schemasToCheck;
    schemasToCheck.push_back("Bentley_Facilities_ExpImp_Schema_becert__x003a__Marlow");
    VerifyInstanceCounts(L"rxmrlw1f.idgndb", benchMark, schemasToCheck);
    }

TEST_F(ECInstanceSelectTests, VerifyInstanceCountsForsecondary)
    {
    bmap<Utf8String, int> benchMark;

    benchMark["PrimInstance"] = 3;
    benchMark["SecInstanceElementAspect"] = 1;
    benchMark["SecInstanceBaseElementAspect"] = 1;

    bvector<Utf8String> schemasToCheck;
    schemasToCheck.push_back("secinstances");
    VerifyInstanceCounts(L"secondaryinstances.idgndb", benchMark, schemasToCheck);
    }

<|MERGE_RESOLUTION|>--- conflicted
+++ resolved
@@ -1,542 +1,538 @@
-/*--------------------------------------------------------------------------------------+
-|
-|  $Source: Tests/DgnProject/NonPublished/ECInstanceSelect_Tests.cpp $
-|
-|  $Copyright: (c) 2016 Bentley Systems, Incorporated. All rights reserved. $
-|
-+--------------------------------------------------------------------------------------*/
-#include "../TestFixture/DgnDbTestFixtures.h"
-#include <Logging/bentleylogging.h>
-
-#define LOG (*NativeLogging::LoggingManager::GetLogger (L"DgnECDb"))
-
-USING_NAMESPACE_BENTLEY_DPTEST
-
-//---------------------------------------------------------------------------------------
-// @bsiClass                                      Muhammad Hassan                  10/15
-//+---------------+---------------+---------------+---------------+---------------+------
-struct ECInstanceSelectTests : public DgnDbTestFixture
-{
-protected:
-    void VerifyInstanceCounts(WCharCP fileName, bmap<Utf8String, int>& benchMark, bvector<Utf8String>& schemasToCheck);
-};
-
-void ECInstanceSelectTests::VerifyInstanceCounts(WCharCP fileName, bmap<Utf8String, int>& benchMark, bvector<Utf8String>& schemasToCheck)
-    {
-    WCharCP testProjFile = L"InstanceCountVerification.idgndb";
-    BeSQLite::Db::OpenMode mode = BeSQLite::Db::OpenMode::Readonly;
-
-    BeFileName outFileName;
-    ASSERT_EQ(SUCCESS, DgnDbTestDgnManager::GetTestDataOut(outFileName, fileName, testProjFile, __FILE__));
-
-    OpenDb(m_db, outFileName, mode);
-    ECSchemaList schemaList;
-    ECSqlStatement stmt;
-
-    bmap<Utf8String, int> classList;
-    ASSERT_EQ(BentleyStatus::SUCCESS, m_db->Schemas().GetECSchemas(schemaList));
-
-    for (auto i = schemaList.begin(); i != schemaList.end(); ++i)
-        {
-        ECN::ECSchemaCP schema = *i;
-        Utf8StringCR schemaName = schema->GetName();
-        bvector<Utf8String>::const_iterator iter = std::find(schemasToCheck.begin(), schemasToCheck.end(), schemaName);
-
-        if (schemasToCheck.end() != iter)
-            {
-            Utf8StringCR schemaPrefix = schema->GetNamespacePrefix();
-            for (ECN::ECClassCP const& ecClass : schema->GetClasses())
-                {
-                if (ecClass->IsEntityClass() == false)
-                    continue;
-                Utf8String ClassName = ecClass->GetName().c_str();
-                Utf8String query = "SELECT COUNT(*) FROM ONLY ";
-                query.append(schemaPrefix);
-                query.append(".[");
-                query.append(ClassName);
-                query.append("]");
-
-                ASSERT_EQ(ECSqlStatus::Success, stmt.Prepare(*m_db, query.c_str())) << "Statement prepare failed for " << query.c_str();
-                ASSERT_EQ(stmt.Step(), DbResult::BE_SQLITE_ROW);
-                int count = stmt.GetValueInt(0);
-                if (0 != count)
-                    classList[ClassName] = stmt.GetValueInt(0);
-                stmt.Finalize();
-                query.clear();
-                }
-            }
-        }
-    if (classList.size() != benchMark.size())
-        {
-        for (bmap<Utf8String, int>::const_iterator iter = classList.begin(); iter != classList.end(); iter++)
-            LOG.errorv("%s:%d", iter->first.c_str(), iter->second);
-        }
-    ASSERT_TRUE(classList.size() == benchMark.size()) << "Size of the maps doesn't match.  Expected: " << (int)benchMark.size() << " Actual: " << (int)classList.size();
-
-    bmap<Utf8String, int>::iterator i, j;
-    i = classList.begin();
-    j = benchMark.begin();
-
-    while (i != classList.end() && j != benchMark.end())
-        {
-        Utf8String actualClassName = i->first;
-        Utf8String expectedClassName = j->first;
-        int actualInstanceCount = i->second;
-        int expectedInstanceCount = j->second;
-
-        ASSERT_STREQ(expectedClassName.c_str(), actualClassName.c_str()) << "Class names mismatch at index " << i.position;
-        ASSERT_EQ(expectedInstanceCount, actualInstanceCount) << "Instance count mismatch for class '" << i->first << "'";
-        ++i;
-        ++j;
-        }
-    CloseDb();
-    }
-/*---------------------------------------------------------------------------------**//**
-* @bsimethod                             Maha Nasir                         10/15
-+---------------+---------------+---------------+---------------+---------------+------*/
-TEST_F (ECInstanceSelectTests, SelectQueriesOnDbGeneratedDuringBuild_04Plant)
-    {
-    SetupProject(L"04_Plant.i.idgndb", L"SelectQueriesOnDbGeneratedDuringBuild_04Plant.idgndb", BeSQLite::Db::OpenMode::ReadWrite);
-
-    ECSqlStatement stmt;
-    ASSERT_EQ (ECSqlStatus::Success, stmt.Prepare (*m_db, "SELECT TAG FROM appdw.Equipment WHERE EQUIP_NO='50P-104B'"));
-    ASSERT_EQ (stmt.Step (), DbResult::BE_SQLITE_ROW);
-    ASSERT_STREQ ("50P-104B", stmt.GetValueText (0));
-    stmt.Finalize ();
-
-    ASSERT_EQ (ECSqlStatus::Success, stmt.Prepare (*m_db, "SELECT COUNT(EQUIP_NO) FROM appdw.Equipment WHERE INSUL_THK='2' AND DES_TEMP='0'"));
-    ASSERT_EQ (stmt.Step (), DbResult::BE_SQLITE_ROW);
-    ASSERT_EQ (6, stmt.GetValueInt (0));
-    stmt.Finalize ();
-
-    ASSERT_EQ (ECSqlStatus::Success, stmt.Prepare (*m_db, "SELECT DISTINCT INSULATION FROM appdw.PipingComponent"));
-    Utf8String ExpectedInsulationValue = "AA-N-";
-    Utf8String ActualInsulationValue = "";
-    while (stmt.Step () != DbResult::BE_SQLITE_DONE)
-        {
-        ActualInsulationValue.append (stmt.GetValueText (0));
-        ActualInsulationValue.append ("-");
-        }
-    ASSERT_EQ (ExpectedInsulationValue, ActualInsulationValue);
-    stmt.Finalize ();
-
-    ASSERT_EQ (ECSqlStatus::Success, stmt.Prepare (*m_db, "SELECT AREA FROM appdw.PipingComponent WHERE MAIN_SIZE='10'"));
-    int ExpectedSumOfArea = 500;
-    int ActualSumOfArea = 0;
-    while (stmt.Step () != DbResult::BE_SQLITE_DONE)
-        {
-        ActualSumOfArea += stmt.GetValueInt (0);
-        }
-    ASSERT_EQ (ExpectedSumOfArea, ActualSumOfArea);
-    stmt.Finalize ();
-
-    ASSERT_EQ (ECSqlStatus::Success, stmt.Prepare (*m_db, "SELECT EQUIP_NO FROM appdw.Nozzle WHERE COMP_LEN='4.5' OR COMPONENT_ID='AT_EGXUTRMA_1A'"));
-    ASSERT_EQ (stmt.Step (), DbResult::BE_SQLITE_ROW);
-    ASSERT_STREQ ("50TW-102", stmt.GetValueText (0));
-    stmt.Finalize ();
-
-    ASSERT_EQ (ECSqlStatus::Success, stmt.Prepare (*m_db, "SELECT NAME FROM appdw.Pipeline WHERE NAME LIKE 'TRIM'"));
-    ASSERT_EQ (stmt.Step (), DbResult::BE_SQLITE_ROW);
-    ASSERT_STREQ ("TRIM", stmt.GetValueText (0));
-    stmt.Finalize ();
-
-    ASSERT_EQ (ECSqlStatus::Success, stmt.Prepare (*m_db, "SELECT COMPONENT_ID FROM appdw.Equipment_Part WHERE EQUIP_NO IN(SELECT EQUIP_NO FROM appdw.Equipment_Part WHERE POSX=15798.99902)"));
-    Utf8String ExpectedCompIdValue = "AT_EGXUTRMA_3-AT_EGXUTRMA_5-AT_EGXUTRMA_8-AT_EGXUTRMA_9-";
-    Utf8String ActualCompIdValue = "";
-    while (stmt.Step () != DbResult::BE_SQLITE_DONE)
-        {
-        ActualCompIdValue.append (stmt.GetValueText (0));
-        ActualCompIdValue.append ("-");
-        }
-    ASSERT_EQ (ExpectedCompIdValue, ActualCompIdValue);
-    stmt.Finalize ();
-
-    ASSERT_EQ (ECSqlStatus::Success, stmt.Prepare (*m_db, "SELECT COMPONENT_ID FROM appdw.Nozzle WHERE COMPONENT_ID LIKE '%_3G'"));
-    ASSERT_EQ (stmt.Step (), DbResult::BE_SQLITE_ROW);
-    ASSERT_STREQ ("AT_EGXUTRMA_3G", stmt.GetValueText (0));
-    stmt.Finalize ();
-
-    ASSERT_EQ (ECSqlStatus::Success, stmt.Prepare (*m_db, "SELECT COUNT(EQUIP_NO) FROM appdw.Equipment WHERE POSX BETWEEN 16300 AND 16400"));
-    ASSERT_EQ (stmt.Step (), DbResult::BE_SQLITE_ROW);
-    ASSERT_EQ (2, stmt.GetValueInt (0));
-    stmt.Finalize ();
-
-    ASSERT_EQ (ECSqlStatus::Success, stmt.Prepare (*m_db, "SELECT COUNT(COMPONENT_ID) FROM appdw.Equipment_Part WHERE TAG IS NULL"));
-    ASSERT_EQ (stmt.Step (), DbResult::BE_SQLITE_ROW);
-    ASSERT_EQ (0, stmt.GetValueInt (0));
-    stmt.Finalize ();
-
-    ASSERT_EQ (ECSqlStatus::Success, stmt.Prepare (*m_db, "SELECT DISTINCT MODULE_NAME FROM appdw.PipingComponent WHERE COMPONENT_ID IN(SELECT COMPONENT_ID FROM appdw.PipingComponent WHERE MAIN_SIZE IS NOT NULL AND MAIN_SIZE='10')"));
-    ASSERT_EQ (stmt.Step (), DbResult::BE_SQLITE_ROW);
-    ASSERT_STREQ ("Base", stmt.GetValueText (0));
-    stmt.Finalize ();
-
-    ASSERT_EQ (ECSqlStatus::Success, stmt.Prepare (*m_db, "SELECT SUM(POSX) FROM appdw.Equipment WHERE INSUL_THK='2'"));
-    ASSERT_EQ (stmt.Step (), DbResult::BE_SQLITE_ROW);
-    ASSERT_EQ (95429, stmt.GetValueInt (0));
-    stmt.Finalize ();
-
-    ASSERT_EQ (ECSqlStatus::Success, stmt.Prepare (*m_db, "SELECT MAX(POSY) FROM appdw.Equipment"));
-    ASSERT_EQ (stmt.Step (), DbResult::BE_SQLITE_ROW);
-    ASSERT_EQ (5403.87402, stmt.GetValueDouble (0));
-    stmt.Finalize ();
-
-    ASSERT_EQ (ECSqlStatus::Success, stmt.Prepare (*m_db, "SELECT AVG(POSZ) FROM appdw.Equipment"));
-    ASSERT_EQ (stmt.Step (), DbResult::BE_SQLITE_ROW);
-    ASSERT_EQ (239, stmt.GetValueInt (0));
-    stmt.Finalize ();
-
-    ASSERT_EQ (ECSqlStatus::Success, stmt.Prepare (*m_db, "SELECT COUNT(INSUL_THK) FROM appdw.Equipment WHERE INSUL_THK='2'"));
-    ASSERT_EQ (stmt.Step (), DbResult::BE_SQLITE_ROW);
-    ASSERT_EQ (6, stmt.GetValueInt (0));
-    stmt.Finalize ();
-
-    ASSERT_EQ (ECSqlStatus::Success, stmt.Prepare (*m_db, "SELECT EQUIP_NO FROM ONLY appdw.Equipment WHERE EQUIP_NO='50E-101A'"));
-    ASSERT_EQ (stmt.Step (), DbResult::BE_SQLITE_ROW);
-    ASSERT_STREQ ("50E-101A", stmt.GetValueText (0));
-    stmt.Finalize ();
-
-    ASSERT_EQ (ECSqlStatus::Success, stmt.Prepare (*m_db, "Select COMPONENT_ID From appdw.Nozzle where COMPONENT_ID ='AT_EGXUTRMA_1P' "));
-    ASSERT_EQ (stmt.Step (), DbResult::BE_SQLITE_ROW);
-    ASSERT_STREQ ("AT_EGXUTRMA_1P", stmt.GetValueText (0));
-    stmt.Finalize ();
-
-    ASSERT_EQ (ECSqlStatus::Success, stmt.Prepare (*m_db, "Select COUNT(SPEC_TABLE) From appdw.PipingComponent where SPEC_TABLE Like 'ELBOW'"));
-    ASSERT_EQ (stmt.Step (), DbResult::BE_SQLITE_ROW);
-    ASSERT_EQ (147, stmt.GetValueInt (0));
-    stmt.Finalize ();
-
-    ASSERT_EQ (ECSqlStatus::Success, stmt.Prepare (*m_db, "Select COMPONENT_ID From appdw.Nozzle where COMPONENT_ID Like '%A_3%'"));
-
-    Utf8String ExpectedStringValue = "AT_EGXUTRMA_35-AT_EGXUTRMA_36-AT_EGXUTRMA_37-AT_EGXUTRMA_38-AT_EGXUTRMA_3D-AT_EGXUTRMA_3E-AT_EGXUTRMA_3F-AT_EGXUTRMA_3G-";
-    Utf8String ActualStringValue = "";
-
-    while (stmt.Step () != DbResult::BE_SQLITE_DONE)
-        {
-        ActualStringValue.append (stmt.GetValueText (0));
-        ActualStringValue.append ("-");
-        }
-    ASSERT_EQ (ExpectedStringValue, ActualStringValue);
-    stmt.Finalize ();
-
-    ASSERT_EQ (ECSqlStatus::InvalidECSql, stmt.Prepare (*m_db, "Select * FROM appdw.blabla")) << "No such table exists.";
-    stmt.Finalize ();
-
-    ASSERT_EQ (ECSqlStatus::Success, stmt.Prepare (*m_db, "Select POSX,POSY,POSZ From appdw.Equipment WHERE EQUIP_NO='50TW-102'"));
-    ASSERT_EQ (stmt.Step (), DbResult::BE_SQLITE_ROW);
-    ASSERT_EQ (16026.99902, stmt.GetValueDouble (0));
-    ASSERT_EQ (5235.62402, stmt.GetValueDouble (1));
-    ASSERT_EQ (353.99803, stmt.GetValueDouble (2));
-    stmt.Finalize ();
-    }
-
-/*---------------------------------------------------------------------------------**//**
-* @bsimethod                             Maha Nasir                         10/15
-+---------------+---------------+---------------+---------------+---------------+------*/
-TEST_F (ECInstanceSelectTests, SelectQueriesOnDbGeneratedDuringBuild_79Main)
-    {
-    WCharCP baseProjFile = L"79_Main.i.idgndb";
-    WCharCP testProjFile = L"SelectQueriesOnDbGeneratedDuringBuild_79Main.idgndb";
-    BeSQLite::Db::OpenMode mode = BeSQLite::Db::OpenMode::ReadWrite;
-
-    BeFileName outFileName;
-    ASSERT_EQ (SUCCESS, DgnDbTestDgnManager::GetTestDataOut (outFileName, baseProjFile, testProjFile, __FILE__));
-
-    OpenDb (m_db, outFileName, mode);
-
-    ECSqlStatement stmt;
-
-    ASSERT_EQ (ECSqlStatus::Success, stmt.Prepare (*m_db, "Select DISTINCT EQP_DESC From ams.EQUIP_MEQP Where EQP_DESC LIKE 'HEA%%'"));
-    ASSERT_EQ (stmt.Step (), DbResult::BE_SQLITE_ROW);
-    ASSERT_STREQ ("HEAT EXCHANGER", stmt.GetValueText (0));
-    stmt.Finalize ();
-
-    ASSERT_EQ (ECSqlStatus::Success, stmt.Prepare (*m_db, "Select COUNT(SRC_CODE) From ams.EQUIP_MEQP Where SRC_CODE='FENCE'"));
-    ASSERT_EQ (stmt.Step (), DbResult::BE_SQLITE_ROW);
-    ASSERT_EQ (8, stmt.GetValueInt (0));
-    stmt.Finalize ();
-
-    ASSERT_EQ (ECSqlStatus::Success, stmt.Prepare (*m_db, "Select BOM_FLAG From ams.EQUIP_MEQP where CLIP_LENGTH=6.0572915077209473"));
-    ASSERT_EQ (stmt.Step (), DbResult::BE_SQLITE_ROW);
-    ASSERT_EQ (1, stmt.GetValueInt (0));
-    stmt.Finalize ();
-
-    ASSERT_EQ (ECSqlStatus::Success, stmt.Prepare (*m_db, "Select EQP_NO From ams.EQUIP_MEQP where ELEMENT_ID>'5000' ORDER BY EQP_NO ASC"));
-    Utf8String ExpectedStringValue = "102-104-104-104-";
-    Utf8String ActualStringValue = "";
-
-    while (stmt.Step () != DbResult::BE_SQLITE_DONE)
-        {
-        ActualStringValue.append (stmt.GetValueText (0));
-        ActualStringValue.append ("-");
-        }
-    ASSERT_EQ (ExpectedStringValue, ActualStringValue);
-    stmt.Finalize ();
-
-    ASSERT_EQ (ECSqlStatus::Success, stmt.Prepare (*m_db, "Select COUNT(BOM_FLAG) AS MyQuery From ams.EQUIP_MEQP where BOM_FLAG>=1"));
-    ASSERT_EQ (stmt.Step (), DbResult::BE_SQLITE_ROW);
-    ASSERT_EQ (16, stmt.GetValueInt (0));
-    stmt.Finalize ();
-
-    ASSERT_EQ (ECSqlStatus::Success, stmt.Prepare (*m_db, "Select DISTINCT COMPTYPE From ams.EQUIP_MEQP Where COMPTYPE LIKE '%EQ%'"));
-    ASSERT_EQ (stmt.Step (), DbResult::BE_SQLITE_ROW);
-    ASSERT_STREQ ("MEQP", stmt.GetValueText (0));
-    stmt.Finalize ();
-
-    ASSERT_EQ (ECSqlStatus::Success, stmt.Prepare (*m_db, "Select EQP_SEQ From ams.EQUIP_MEQP Where EQP_DESC='FEED PUMP' AND D_STATUS='IN_STUDY'"));
-    Utf8String ExpectedEqpSeq = "P-P-P-P-";
-    Utf8String ActualEqpSeq = "";
-
-    while (stmt.Step () != DbResult::BE_SQLITE_DONE)
-        {
-        ActualEqpSeq.append (stmt.GetValueText (0));
-        ActualEqpSeq.append ("-");
-        }
-    ASSERT_EQ (ExpectedEqpSeq, ActualEqpSeq);
-    stmt.Finalize ();
-
-    ASSERT_EQ (ECSqlStatus::Success, stmt.Prepare (*m_db, "Select SRC_CODE From ams.EQUIP_MEQP Where CLIP_LENGTH BETWEEN 1 AND 10"));
-    ASSERT_EQ (stmt.Step (), DbResult::BE_SQLITE_ROW);
-    ASSERT_STREQ ("CLSLIB", stmt.GetValueText (0));
-    stmt.Finalize ();
-
-    ASSERT_EQ (ECSqlStatus::Success, stmt.Prepare (*m_db, "Select ORIG_DES From ams.EQUIP_MEQP Where EQP_SEQ='TW' OR ELEMENT_ID='700'"));
-    ASSERT_EQ (stmt.Step (), DbResult::BE_SQLITE_ROW);
-    ASSERT_STREQ ("Alan.Leonard", stmt.GetValueText (0));
-    stmt.Finalize ();
-
-    ASSERT_EQ (ECSqlStatus::Success, stmt.Prepare (*m_db, "SELECT SPEC From ams.PIPE_PFLR Where FL_TYPE IN(Select FL_TYPE From ams.PIPE_PFLR Where EPREP1='BW')"));
-    Utf8String ExpectedSpec = "1C-1C-1C-1C-";
-    Utf8String ActualSpec = "";
-
-    while (stmt.Step () != DbResult::BE_SQLITE_DONE)
-        {
-        ActualSpec.append (stmt.GetValueText (0));
-        ActualSpec.append ("-");
-        }
-    ASSERT_EQ (ExpectedSpec, ActualSpec);
-    stmt.Finalize ();
-
-    ASSERT_EQ (ECSqlStatus::Success, stmt.Prepare (*m_db, "Select SUM(RATING) From ams.EQUIP_PNOZ Where SIZE_1=10"));
-    ASSERT_EQ (stmt.Step (), DbResult::BE_SQLITE_ROW);
-    ASSERT_EQ (750, stmt.GetValueInt (0));
-    stmt.Finalize ();
-
-    ASSERT_EQ (ECSqlStatus::Success, stmt.Prepare (*m_db, "Select DISTINCT DATABASE From ams.EQUIP_PNOZ Where SIZE_1 NOT BETWEEN 1 AND 19"));
-    ASSERT_EQ (stmt.Step (), DbResult::BE_SQLITE_ROW);
-    ASSERT_STREQ ("EQUIP", stmt.GetValueText (0));
-    stmt.Finalize ();
-
-    ASSERT_EQ (ECSqlStatus::Success, stmt.Prepare (*m_db, "SELECT NOZ_NO From ams.EQUIP_PNOZ Where LINENO =(Select LINENO From ams.EQUIP_PNOZ Where EQP_TRN='0' AND EQP_NO='101')"));
-    ASSERT_EQ (stmt.Step (), DbResult::BE_SQLITE_ROW);
-    ASSERT_STREQ ("N3", stmt.GetValueText (0));
-    stmt.Finalize ();
-    }
-
-/*---------------------------------------------------------------------------------**//**
-* @bsimethod                             Maha Nasir                         1/16
-+---------------+---------------+---------------+---------------+---------------+------*/
-TEST_F (ECInstanceSelectTests, ImportSchema)
-    {
-    WCharCP baseProjFile = L"79_Main.i.idgndb";
-    CharCP testProjFile = "TestDb.idgndb";
-    BeSQLite::Db::OpenMode mode = BeSQLite::Db::OpenMode::ReadWrite;
-
-    DgnDbTestDgnManager tdm (baseProjFile, testProjFile, mode, false);
-    m_db = tdm.GetDgnProjectP ();
-
-    auto status = DgnPlatformTestDomain::GetDomain ().ImportSchema (*m_db);
-    ASSERT_EQ (DgnDbStatus::Success, status);
-    }
-/*---------------------------------------------------------------------------------**//**
-* @bsimethod                             Maha Nasir                         1/16
-+---------------+---------------+---------------+---------------+---------------+------*/
-TEST_F (ECInstanceSelectTests, VerifyInstanceCountFor04Plant)
-    {
-
-    bmap<Utf8String, int> benchMark;
-
-    benchMark["ArcPlates"] = 9;
-    benchMark["ArcShapes"] = 40;
-<<<<<<< HEAD
-    benchMark["Area"] = 0;
-    benchMark["Assemblies"] = 0;
-    benchMark["BendPlates"] = 0;
-    benchMark["BendShapes"] = 0;
-    benchMark["Bolts"] = 0;
-    benchMark["Component"] = 787;
-=======
->>>>>>> 689bfae6
-    benchMark["Equipment"] = 14;
-    benchMark["Equipment_Part"] = 15;
-    benchMark["Groups"] = 0;
-    benchMark["MiscAttachment"] = 0;
-    benchMark["NonComponent"] = 21;
-    benchMark["Nozzle"] = 55;
-    benchMark["Pipeline"] = 61;
-    benchMark["PipingComponent"] = 703;
-    benchMark["Plates"] = 1;
-    benchMark["Port"] = 0;
-    benchMark["Service"] = 0;
-    benchMark["Shapes"] = 433;
-    benchMark["SubGroups"] = 0;
-    benchMark["Unit"] = 0;
-    benchMark["VolBodies"] = 20;
-
-    bvector<Utf8String> schemasToCheck;
-    schemasToCheck.push_back("AutoPlantPDWPersistenceStrategySchema");
-    schemasToCheck.push_back("AutoPlantPDW_CustomAttributes");
-    schemasToCheck.push_back("ProStructures");
-    VerifyInstanceCounts(L"04_Plant.i.idgndb", benchMark, schemasToCheck);
-    }
-
-TEST_F(ECInstanceSelectTests, VerifyInstanceCountFor79Main)
-    {
-    bmap<Utf8String, int> benchMark;
-
-    benchMark["TriformaCommon"] = 91;
-    benchMark["EQUIP_MEQP"] = 16;
-    benchMark["EQUIP_PNOZ"] = 58;
-    benchMark["ILPIP_ILPP"] = 30;
-    benchMark["PIPE_OPLT"] = 5;
-    benchMark["PIPE_PBRN"] = 28;
-    benchMark["PIPE_PCAP"] = 3;
-    benchMark["PIPE_PCRD"] = 25;
-    benchMark["PIPE_PELB"] = 148;
-    benchMark["PIPE_PERD"] = 11;
-    benchMark["PIPE_PFLG"] = 128;
-    benchMark["PIPE_PFLR"] = 5;
-    benchMark["PIPE_PGKT"] = 131;
-    benchMark["PIPE_PIPE"] = 177;
-    benchMark["PIPE_PNOT"] = 2;
-    benchMark["PIPE_PNPL"] = 4;
-    benchMark["PIPE_PVLV"] = 45;
-
-    bvector<Utf8String> schemasToCheck;
-    schemasToCheck.push_back("BuildingDataGroup");
-    schemasToCheck.push_back("ams");
-    VerifyInstanceCounts(L"79_Main.i.idgndb", benchMark, schemasToCheck);
-    }
-
-TEST_F(ECInstanceSelectTests, VerifyInstanceCountForBGRSubset)
-    {
-    bmap<Utf8String, int> benchMark;
-
-    benchMark["GroupingComponent"] = 405;
-    benchMark["Organizer"] = 11;
-    benchMark["PartComponent"] = 1410;
-    benchMark["Root"] = 1;
-    benchMark["SystemComponent"] = 1424;
-    benchMark["VisualizationRuleSet"] = 5;
-
-    bvector<Utf8String> schemasToCheck;
-    schemasToCheck.push_back("CSimProductData");
-    schemasToCheck.push_back("ReviewVisualization");
-    VerifyInstanceCounts(L"BGRSubset.i.idgndb", benchMark, schemasToCheck);
-    }
-
-TEST_F(ECInstanceSelectTests, VerifyinstanceCountsForfacilities_secondary)
-    {
-    bmap<Utf8String, int> benchMark;
-
-    benchMark["Coms__x0020__Outlet"] = 52;
-    benchMark["Deduction__x0020__Area"] = 5;
-    benchMark["Electr__x0020__Outlet"] = 45;
-    benchMark["Employee"] = 18;
-    benchMark["Floor"] = 1;
-    benchMark["Office__x0020__Furniture"] = 141;
-    benchMark["PC"] = 20;
-    benchMark["Room"] = 25;
-    benchMark["Zone"] = 3;
-    benchMark["Secondary__x0020__ECInstanceElementAspect"] = 1;
-
-    bvector<Utf8String> schemasToCheck;
-    schemasToCheck.push_back("Bentley_Facilities_ExpImp_Schema_becert__x003a__Marlow");
-    schemasToCheck.push_back("DgnCustomItemTypes_Custom__x0020__Item__x0020__Types");
-    VerifyInstanceCounts(L"facilities_secondaryinstances.idgndb", benchMark, schemasToCheck);
-    }
-
-TEST_F(ECInstanceSelectTests, VerifyInstanceCountsForMain)
-    {
-    bmap<Utf8String, int> benchMark;
-
-    benchMark["TriformaCommon"] = 91;
-    benchMark["EQUIP_PNOZ"] = 46;
-    benchMark["ILPIP_ILPP"] = 30;
-    benchMark["PIPE_OPLT"] = 5;
-    benchMark["PIPE_PBRN"] = 28;
-    benchMark["PIPE_PCAP"] = 3;
-    benchMark["PIPE_PCRD"] = 25;
-    benchMark["PIPE_PELB"] = 148;
-    benchMark["PIPE_PERD"] = 11;
-    benchMark["PIPE_PFLG"] = 128;
-    benchMark["PIPE_PFLR"] = 5;
-    benchMark["PIPE_PGKT"] = 131;
-    benchMark["PIPE_PIPE"] = 177;
-    benchMark["PIPE_PNOT"] = 2;
-    benchMark["PIPE_PNPL"] = 4;
-    benchMark["PIPE_PVLV"] = 45;
-
-    bvector<Utf8String> schemasToCheck;
-    schemasToCheck.push_back("BuildingDataGroup");
-    schemasToCheck.push_back("ams");
-    VerifyInstanceCounts(L"Main.idgndb", benchMark, schemasToCheck);
-    }
-
-TEST_F(ECInstanceSelectTests, VerifyInstanceCountsForMobileDgn_test)
-    {
-    bmap<Utf8String, int> benchMark;
-
-    benchMark["Class"] = 2;
-    bvector<Utf8String> schemasToCheck;
-    schemasToCheck.push_back("Test");
-    VerifyInstanceCounts(L"MobileDgn_test1.i.idgndb", benchMark, schemasToCheck);
-    }
-
-TEST_F(ECInstanceSelectTests, VerifyInstanceCountsForMobile_file)
-    {
-    bmap<Utf8String, int> benchMark;
-
-    benchMark["Area"] = 1;
-    benchMark["DOCUMENT"] = 1;
-    benchMark["Equipment"] = 2;
-    benchMark["Pipeline"] = 1;
-    benchMark["PipingComponent"] = 5;
-    bvector<Utf8String> schemasToCheck;
-    schemasToCheck.push_back("AutoPlantPDWPersistenceStrategySchema");
-    VerifyInstanceCounts(L"Mobile_file.i.idgndb", benchMark, schemasToCheck);
-    }
-
-TEST_F(ECInstanceSelectTests, VerifyInstanceCountsForrxmrlw1f)
-    {
-    bmap<Utf8String, int> benchMark;
-
-    benchMark["Coms__x0020__Outlet"] = 52;
-    benchMark["Deduction__x0020__Area"] = 5;
-    benchMark["EXP_IMP_SETTINGS_CLASS"] = 9;
-    benchMark["Electr__x0020__Outlet"] = 46;
-    benchMark["Employee"] = 18;
-    benchMark["Floor"] = 1;
-    benchMark["Office__x0020__Furniture"] = 141;
-    benchMark["PC"] = 20;
-    benchMark["Room"] = 10;
-    benchMark["Zone"] = 3;
-
-    bvector<Utf8String> schemasToCheck;
-    schemasToCheck.push_back("Bentley_Facilities_ExpImp_Schema_becert__x003a__Marlow");
-    VerifyInstanceCounts(L"rxmrlw1f.idgndb", benchMark, schemasToCheck);
-    }
-
-TEST_F(ECInstanceSelectTests, VerifyInstanceCountsForsecondary)
-    {
-    bmap<Utf8String, int> benchMark;
-
-    benchMark["PrimInstance"] = 3;
-    benchMark["SecInstanceElementAspect"] = 1;
-    benchMark["SecInstanceBaseElementAspect"] = 1;
-
-    bvector<Utf8String> schemasToCheck;
-    schemasToCheck.push_back("secinstances");
-    VerifyInstanceCounts(L"secondaryinstances.idgndb", benchMark, schemasToCheck);
-    }
-
+/*--------------------------------------------------------------------------------------+
+|
+|  $Source: Tests/DgnProject/NonPublished/ECInstanceSelect_Tests.cpp $
+|
+|  $Copyright: (c) 2016 Bentley Systems, Incorporated. All rights reserved. $
+|
++--------------------------------------------------------------------------------------*/
+#include "../TestFixture/DgnDbTestFixtures.h"
+#include <Logging/bentleylogging.h>
+
+#define LOG (*NativeLogging::LoggingManager::GetLogger (L"DgnECDb"))
+
+USING_NAMESPACE_BENTLEY_DPTEST
+
+//---------------------------------------------------------------------------------------
+// @bsiClass                                      Muhammad Hassan                  10/15
+//+---------------+---------------+---------------+---------------+---------------+------
+struct ECInstanceSelectTests : public DgnDbTestFixture
+{
+protected:
+    void VerifyInstanceCounts(WCharCP fileName, bmap<Utf8String, int>& benchMark, bvector<Utf8String>& schemasToCheck);
+};
+
+void ECInstanceSelectTests::VerifyInstanceCounts(WCharCP fileName, bmap<Utf8String, int>& benchMark, bvector<Utf8String>& schemasToCheck)
+    {
+    WCharCP testProjFile = L"InstanceCountVerification.idgndb";
+    BeSQLite::Db::OpenMode mode = BeSQLite::Db::OpenMode::Readonly;
+
+    BeFileName outFileName;
+    ASSERT_EQ(SUCCESS, DgnDbTestDgnManager::GetTestDataOut(outFileName, fileName, testProjFile, __FILE__));
+
+    OpenDb(m_db, outFileName, mode);
+    ECSchemaList schemaList;
+    ECSqlStatement stmt;
+
+    bmap<Utf8String, int> classList;
+    ASSERT_EQ(BentleyStatus::SUCCESS, m_db->Schemas().GetECSchemas(schemaList));
+
+    for (auto i = schemaList.begin(); i != schemaList.end(); ++i)
+        {
+        ECN::ECSchemaCP schema = *i;
+        Utf8StringCR schemaName = schema->GetName();
+        bvector<Utf8String>::const_iterator iter = std::find(schemasToCheck.begin(), schemasToCheck.end(), schemaName);
+
+        if (schemasToCheck.end() != iter)
+            {
+            Utf8StringCR schemaPrefix = schema->GetNamespacePrefix();
+            for (ECN::ECClassCP const& ecClass : schema->GetClasses())
+                {
+                if (ecClass->IsEntityClass() == false)
+                    continue;
+                Utf8String ClassName = ecClass->GetName().c_str();
+                Utf8String query = "SELECT COUNT(*) FROM ONLY ";
+                query.append(schemaPrefix);
+                query.append(".[");
+                query.append(ClassName);
+                query.append("]");
+
+                ASSERT_EQ(ECSqlStatus::Success, stmt.Prepare(*m_db, query.c_str())) << "Statement prepare failed for " << query.c_str();
+                ASSERT_EQ(stmt.Step(), DbResult::BE_SQLITE_ROW);
+                int count = stmt.GetValueInt(0);
+                if (0 != count)
+                    classList[ClassName] = stmt.GetValueInt(0);
+                stmt.Finalize();
+                query.clear();
+                }
+            }
+        }
+    if (classList.size() != benchMark.size())
+        {
+        for (bmap<Utf8String, int>::const_iterator iter = classList.begin(); iter != classList.end(); iter++)
+            LOG.errorv("%s:%d", iter->first.c_str(), iter->second);
+        }
+    ASSERT_TRUE(classList.size() == benchMark.size()) << "Size of the maps doesn't match.  Expected: " << (int)benchMark.size() << " Actual: " << (int)classList.size();
+
+    bmap<Utf8String, int>::iterator i, j;
+    i = classList.begin();
+    j = benchMark.begin();
+
+    while (i != classList.end() && j != benchMark.end())
+        {
+        Utf8String actualClassName = i->first;
+        Utf8String expectedClassName = j->first;
+        int actualInstanceCount = i->second;
+        int expectedInstanceCount = j->second;
+
+        ASSERT_STREQ(expectedClassName.c_str(), actualClassName.c_str()) << "Class names mismatch at index " << i.position;
+        ASSERT_EQ(expectedInstanceCount, actualInstanceCount) << "Instance count mismatch for class '" << i->first << "'";
+        ++i;
+        ++j;
+        }
+    CloseDb();
+    }
+/*---------------------------------------------------------------------------------**//**
+* @bsimethod                             Maha Nasir                         10/15
++---------------+---------------+---------------+---------------+---------------+------*/
+TEST_F (ECInstanceSelectTests, SelectQueriesOnDbGeneratedDuringBuild_04Plant)
+    {
+    SetupProject(L"04_Plant.i.idgndb", L"SelectQueriesOnDbGeneratedDuringBuild_04Plant.idgndb", BeSQLite::Db::OpenMode::ReadWrite);
+
+    ECSqlStatement stmt;
+    ASSERT_EQ (ECSqlStatus::Success, stmt.Prepare (*m_db, "SELECT TAG FROM appdw.Equipment WHERE EQUIP_NO='50P-104B'"));
+    ASSERT_EQ (stmt.Step (), DbResult::BE_SQLITE_ROW);
+    ASSERT_STREQ ("50P-104B", stmt.GetValueText (0));
+    stmt.Finalize ();
+
+    ASSERT_EQ (ECSqlStatus::Success, stmt.Prepare (*m_db, "SELECT COUNT(EQUIP_NO) FROM appdw.Equipment WHERE INSUL_THK='2' AND DES_TEMP='0'"));
+    ASSERT_EQ (stmt.Step (), DbResult::BE_SQLITE_ROW);
+    ASSERT_EQ (6, stmt.GetValueInt (0));
+    stmt.Finalize ();
+
+    ASSERT_EQ (ECSqlStatus::Success, stmt.Prepare (*m_db, "SELECT DISTINCT INSULATION FROM appdw.PipingComponent"));
+    Utf8String ExpectedInsulationValue = "AA-N-";
+    Utf8String ActualInsulationValue = "";
+    while (stmt.Step () != DbResult::BE_SQLITE_DONE)
+        {
+        ActualInsulationValue.append (stmt.GetValueText (0));
+        ActualInsulationValue.append ("-");
+        }
+    ASSERT_EQ (ExpectedInsulationValue, ActualInsulationValue);
+    stmt.Finalize ();
+
+    ASSERT_EQ (ECSqlStatus::Success, stmt.Prepare (*m_db, "SELECT AREA FROM appdw.PipingComponent WHERE MAIN_SIZE='10'"));
+    int ExpectedSumOfArea = 500;
+    int ActualSumOfArea = 0;
+    while (stmt.Step () != DbResult::BE_SQLITE_DONE)
+        {
+        ActualSumOfArea += stmt.GetValueInt (0);
+        }
+    ASSERT_EQ (ExpectedSumOfArea, ActualSumOfArea);
+    stmt.Finalize ();
+
+    ASSERT_EQ (ECSqlStatus::Success, stmt.Prepare (*m_db, "SELECT EQUIP_NO FROM appdw.Nozzle WHERE COMP_LEN='4.5' OR COMPONENT_ID='AT_EGXUTRMA_1A'"));
+    ASSERT_EQ (stmt.Step (), DbResult::BE_SQLITE_ROW);
+    ASSERT_STREQ ("50TW-102", stmt.GetValueText (0));
+    stmt.Finalize ();
+
+    ASSERT_EQ (ECSqlStatus::Success, stmt.Prepare (*m_db, "SELECT NAME FROM appdw.Pipeline WHERE NAME LIKE 'TRIM'"));
+    ASSERT_EQ (stmt.Step (), DbResult::BE_SQLITE_ROW);
+    ASSERT_STREQ ("TRIM", stmt.GetValueText (0));
+    stmt.Finalize ();
+
+    ASSERT_EQ (ECSqlStatus::Success, stmt.Prepare (*m_db, "SELECT COMPONENT_ID FROM appdw.Equipment_Part WHERE EQUIP_NO IN(SELECT EQUIP_NO FROM appdw.Equipment_Part WHERE POSX=15798.99902)"));
+    Utf8String ExpectedCompIdValue = "AT_EGXUTRMA_3-AT_EGXUTRMA_5-AT_EGXUTRMA_8-AT_EGXUTRMA_9-";
+    Utf8String ActualCompIdValue = "";
+    while (stmt.Step () != DbResult::BE_SQLITE_DONE)
+        {
+        ActualCompIdValue.append (stmt.GetValueText (0));
+        ActualCompIdValue.append ("-");
+        }
+    ASSERT_EQ (ExpectedCompIdValue, ActualCompIdValue);
+    stmt.Finalize ();
+
+    ASSERT_EQ (ECSqlStatus::Success, stmt.Prepare (*m_db, "SELECT COMPONENT_ID FROM appdw.Nozzle WHERE COMPONENT_ID LIKE '%_3G'"));
+    ASSERT_EQ (stmt.Step (), DbResult::BE_SQLITE_ROW);
+    ASSERT_STREQ ("AT_EGXUTRMA_3G", stmt.GetValueText (0));
+    stmt.Finalize ();
+
+    ASSERT_EQ (ECSqlStatus::Success, stmt.Prepare (*m_db, "SELECT COUNT(EQUIP_NO) FROM appdw.Equipment WHERE POSX BETWEEN 16300 AND 16400"));
+    ASSERT_EQ (stmt.Step (), DbResult::BE_SQLITE_ROW);
+    ASSERT_EQ (2, stmt.GetValueInt (0));
+    stmt.Finalize ();
+
+    ASSERT_EQ (ECSqlStatus::Success, stmt.Prepare (*m_db, "SELECT COUNT(COMPONENT_ID) FROM appdw.Equipment_Part WHERE TAG IS NULL"));
+    ASSERT_EQ (stmt.Step (), DbResult::BE_SQLITE_ROW);
+    ASSERT_EQ (0, stmt.GetValueInt (0));
+    stmt.Finalize ();
+
+    ASSERT_EQ (ECSqlStatus::Success, stmt.Prepare (*m_db, "SELECT DISTINCT MODULE_NAME FROM appdw.PipingComponent WHERE COMPONENT_ID IN(SELECT COMPONENT_ID FROM appdw.PipingComponent WHERE MAIN_SIZE IS NOT NULL AND MAIN_SIZE='10')"));
+    ASSERT_EQ (stmt.Step (), DbResult::BE_SQLITE_ROW);
+    ASSERT_STREQ ("Base", stmt.GetValueText (0));
+    stmt.Finalize ();
+
+    ASSERT_EQ (ECSqlStatus::Success, stmt.Prepare (*m_db, "SELECT SUM(POSX) FROM appdw.Equipment WHERE INSUL_THK='2'"));
+    ASSERT_EQ (stmt.Step (), DbResult::BE_SQLITE_ROW);
+    ASSERT_EQ (95429, stmt.GetValueInt (0));
+    stmt.Finalize ();
+
+    ASSERT_EQ (ECSqlStatus::Success, stmt.Prepare (*m_db, "SELECT MAX(POSY) FROM appdw.Equipment"));
+    ASSERT_EQ (stmt.Step (), DbResult::BE_SQLITE_ROW);
+    ASSERT_EQ (5403.87402, stmt.GetValueDouble (0));
+    stmt.Finalize ();
+
+    ASSERT_EQ (ECSqlStatus::Success, stmt.Prepare (*m_db, "SELECT AVG(POSZ) FROM appdw.Equipment"));
+    ASSERT_EQ (stmt.Step (), DbResult::BE_SQLITE_ROW);
+    ASSERT_EQ (239, stmt.GetValueInt (0));
+    stmt.Finalize ();
+
+    ASSERT_EQ (ECSqlStatus::Success, stmt.Prepare (*m_db, "SELECT COUNT(INSUL_THK) FROM appdw.Equipment WHERE INSUL_THK='2'"));
+    ASSERT_EQ (stmt.Step (), DbResult::BE_SQLITE_ROW);
+    ASSERT_EQ (6, stmt.GetValueInt (0));
+    stmt.Finalize ();
+
+    ASSERT_EQ (ECSqlStatus::Success, stmt.Prepare (*m_db, "SELECT EQUIP_NO FROM ONLY appdw.Equipment WHERE EQUIP_NO='50E-101A'"));
+    ASSERT_EQ (stmt.Step (), DbResult::BE_SQLITE_ROW);
+    ASSERT_STREQ ("50E-101A", stmt.GetValueText (0));
+    stmt.Finalize ();
+
+    ASSERT_EQ (ECSqlStatus::Success, stmt.Prepare (*m_db, "Select COMPONENT_ID From appdw.Nozzle where COMPONENT_ID ='AT_EGXUTRMA_1P' "));
+    ASSERT_EQ (stmt.Step (), DbResult::BE_SQLITE_ROW);
+    ASSERT_STREQ ("AT_EGXUTRMA_1P", stmt.GetValueText (0));
+    stmt.Finalize ();
+
+    ASSERT_EQ (ECSqlStatus::Success, stmt.Prepare (*m_db, "Select COUNT(SPEC_TABLE) From appdw.PipingComponent where SPEC_TABLE Like 'ELBOW'"));
+    ASSERT_EQ (stmt.Step (), DbResult::BE_SQLITE_ROW);
+    ASSERT_EQ (147, stmt.GetValueInt (0));
+    stmt.Finalize ();
+
+    ASSERT_EQ (ECSqlStatus::Success, stmt.Prepare (*m_db, "Select COMPONENT_ID From appdw.Nozzle where COMPONENT_ID Like '%A_3%'"));
+
+    Utf8String ExpectedStringValue = "AT_EGXUTRMA_35-AT_EGXUTRMA_36-AT_EGXUTRMA_37-AT_EGXUTRMA_38-AT_EGXUTRMA_3D-AT_EGXUTRMA_3E-AT_EGXUTRMA_3F-AT_EGXUTRMA_3G-";
+    Utf8String ActualStringValue = "";
+
+    while (stmt.Step () != DbResult::BE_SQLITE_DONE)
+        {
+        ActualStringValue.append (stmt.GetValueText (0));
+        ActualStringValue.append ("-");
+        }
+    ASSERT_EQ (ExpectedStringValue, ActualStringValue);
+    stmt.Finalize ();
+
+    ASSERT_EQ (ECSqlStatus::InvalidECSql, stmt.Prepare (*m_db, "Select * FROM appdw.blabla")) << "No such table exists.";
+    stmt.Finalize ();
+
+    ASSERT_EQ (ECSqlStatus::Success, stmt.Prepare (*m_db, "Select POSX,POSY,POSZ From appdw.Equipment WHERE EQUIP_NO='50TW-102'"));
+    ASSERT_EQ (stmt.Step (), DbResult::BE_SQLITE_ROW);
+    ASSERT_EQ (16026.99902, stmt.GetValueDouble (0));
+    ASSERT_EQ (5235.62402, stmt.GetValueDouble (1));
+    ASSERT_EQ (353.99803, stmt.GetValueDouble (2));
+    stmt.Finalize ();
+    }
+
+/*---------------------------------------------------------------------------------**//**
+* @bsimethod                             Maha Nasir                         10/15
++---------------+---------------+---------------+---------------+---------------+------*/
+TEST_F (ECInstanceSelectTests, SelectQueriesOnDbGeneratedDuringBuild_79Main)
+    {
+    WCharCP baseProjFile = L"79_Main.i.idgndb";
+    WCharCP testProjFile = L"SelectQueriesOnDbGeneratedDuringBuild_79Main.idgndb";
+    BeSQLite::Db::OpenMode mode = BeSQLite::Db::OpenMode::ReadWrite;
+
+    BeFileName outFileName;
+    ASSERT_EQ (SUCCESS, DgnDbTestDgnManager::GetTestDataOut (outFileName, baseProjFile, testProjFile, __FILE__));
+
+    OpenDb (m_db, outFileName, mode);
+
+    ECSqlStatement stmt;
+
+    ASSERT_EQ (ECSqlStatus::Success, stmt.Prepare (*m_db, "Select DISTINCT EQP_DESC From ams.EQUIP_MEQP Where EQP_DESC LIKE 'HEA%%'"));
+    ASSERT_EQ (stmt.Step (), DbResult::BE_SQLITE_ROW);
+    ASSERT_STREQ ("HEAT EXCHANGER", stmt.GetValueText (0));
+    stmt.Finalize ();
+
+    ASSERT_EQ (ECSqlStatus::Success, stmt.Prepare (*m_db, "Select COUNT(SRC_CODE) From ams.EQUIP_MEQP Where SRC_CODE='FENCE'"));
+    ASSERT_EQ (stmt.Step (), DbResult::BE_SQLITE_ROW);
+    ASSERT_EQ (8, stmt.GetValueInt (0));
+    stmt.Finalize ();
+
+    ASSERT_EQ (ECSqlStatus::Success, stmt.Prepare (*m_db, "Select BOM_FLAG From ams.EQUIP_MEQP where CLIP_LENGTH=6.0572915077209473"));
+    ASSERT_EQ (stmt.Step (), DbResult::BE_SQLITE_ROW);
+    ASSERT_EQ (1, stmt.GetValueInt (0));
+    stmt.Finalize ();
+
+    ASSERT_EQ (ECSqlStatus::Success, stmt.Prepare (*m_db, "Select EQP_NO From ams.EQUIP_MEQP where ELEMENT_ID>'5000' ORDER BY EQP_NO ASC"));
+    Utf8String ExpectedStringValue = "102-104-104-104-";
+    Utf8String ActualStringValue = "";
+
+    while (stmt.Step () != DbResult::BE_SQLITE_DONE)
+        {
+        ActualStringValue.append (stmt.GetValueText (0));
+        ActualStringValue.append ("-");
+        }
+    ASSERT_EQ (ExpectedStringValue, ActualStringValue);
+    stmt.Finalize ();
+
+    ASSERT_EQ (ECSqlStatus::Success, stmt.Prepare (*m_db, "Select COUNT(BOM_FLAG) AS MyQuery From ams.EQUIP_MEQP where BOM_FLAG>=1"));
+    ASSERT_EQ (stmt.Step (), DbResult::BE_SQLITE_ROW);
+    ASSERT_EQ (16, stmt.GetValueInt (0));
+    stmt.Finalize ();
+
+    ASSERT_EQ (ECSqlStatus::Success, stmt.Prepare (*m_db, "Select DISTINCT COMPTYPE From ams.EQUIP_MEQP Where COMPTYPE LIKE '%EQ%'"));
+    ASSERT_EQ (stmt.Step (), DbResult::BE_SQLITE_ROW);
+    ASSERT_STREQ ("MEQP", stmt.GetValueText (0));
+    stmt.Finalize ();
+
+    ASSERT_EQ (ECSqlStatus::Success, stmt.Prepare (*m_db, "Select EQP_SEQ From ams.EQUIP_MEQP Where EQP_DESC='FEED PUMP' AND D_STATUS='IN_STUDY'"));
+    Utf8String ExpectedEqpSeq = "P-P-P-P-";
+    Utf8String ActualEqpSeq = "";
+
+    while (stmt.Step () != DbResult::BE_SQLITE_DONE)
+        {
+        ActualEqpSeq.append (stmt.GetValueText (0));
+        ActualEqpSeq.append ("-");
+        }
+    ASSERT_EQ (ExpectedEqpSeq, ActualEqpSeq);
+    stmt.Finalize ();
+
+    ASSERT_EQ (ECSqlStatus::Success, stmt.Prepare (*m_db, "Select SRC_CODE From ams.EQUIP_MEQP Where CLIP_LENGTH BETWEEN 1 AND 10"));
+    ASSERT_EQ (stmt.Step (), DbResult::BE_SQLITE_ROW);
+    ASSERT_STREQ ("CLSLIB", stmt.GetValueText (0));
+    stmt.Finalize ();
+
+    ASSERT_EQ (ECSqlStatus::Success, stmt.Prepare (*m_db, "Select ORIG_DES From ams.EQUIP_MEQP Where EQP_SEQ='TW' OR ELEMENT_ID='700'"));
+    ASSERT_EQ (stmt.Step (), DbResult::BE_SQLITE_ROW);
+    ASSERT_STREQ ("Alan.Leonard", stmt.GetValueText (0));
+    stmt.Finalize ();
+
+    ASSERT_EQ (ECSqlStatus::Success, stmt.Prepare (*m_db, "SELECT SPEC From ams.PIPE_PFLR Where FL_TYPE IN(Select FL_TYPE From ams.PIPE_PFLR Where EPREP1='BW')"));
+    Utf8String ExpectedSpec = "1C-1C-1C-1C-";
+    Utf8String ActualSpec = "";
+
+    while (stmt.Step () != DbResult::BE_SQLITE_DONE)
+        {
+        ActualSpec.append (stmt.GetValueText (0));
+        ActualSpec.append ("-");
+        }
+    ASSERT_EQ (ExpectedSpec, ActualSpec);
+    stmt.Finalize ();
+
+    ASSERT_EQ (ECSqlStatus::Success, stmt.Prepare (*m_db, "Select SUM(RATING) From ams.EQUIP_PNOZ Where SIZE_1=10"));
+    ASSERT_EQ (stmt.Step (), DbResult::BE_SQLITE_ROW);
+    ASSERT_EQ (750, stmt.GetValueInt (0));
+    stmt.Finalize ();
+
+    ASSERT_EQ (ECSqlStatus::Success, stmt.Prepare (*m_db, "Select DISTINCT DATABASE From ams.EQUIP_PNOZ Where SIZE_1 NOT BETWEEN 1 AND 19"));
+    ASSERT_EQ (stmt.Step (), DbResult::BE_SQLITE_ROW);
+    ASSERT_STREQ ("EQUIP", stmt.GetValueText (0));
+    stmt.Finalize ();
+
+    ASSERT_EQ (ECSqlStatus::Success, stmt.Prepare (*m_db, "SELECT NOZ_NO From ams.EQUIP_PNOZ Where LINENO =(Select LINENO From ams.EQUIP_PNOZ Where EQP_TRN='0' AND EQP_NO='101')"));
+    ASSERT_EQ (stmt.Step (), DbResult::BE_SQLITE_ROW);
+    ASSERT_STREQ ("N3", stmt.GetValueText (0));
+    stmt.Finalize ();
+    }
+
+/*---------------------------------------------------------------------------------**//**
+* @bsimethod                             Maha Nasir                         1/16
++---------------+---------------+---------------+---------------+---------------+------*/
+TEST_F (ECInstanceSelectTests, ImportSchema)
+    {
+    WCharCP baseProjFile = L"79_Main.i.idgndb";
+    CharCP testProjFile = "TestDb.idgndb";
+    BeSQLite::Db::OpenMode mode = BeSQLite::Db::OpenMode::ReadWrite;
+
+    DgnDbTestDgnManager tdm (baseProjFile, testProjFile, mode, false);
+    m_db = tdm.GetDgnProjectP ();
+
+    auto status = DgnPlatformTestDomain::GetDomain ().ImportSchema (*m_db);
+    ASSERT_EQ (DgnDbStatus::Success, status);
+    }
+/*---------------------------------------------------------------------------------**//**
+* @bsimethod                             Maha Nasir                         1/16
++---------------+---------------+---------------+---------------+---------------+------*/
+TEST_F (ECInstanceSelectTests, VerifyInstanceCountFor04Plant)
+    {
+
+    bmap<Utf8String, int> benchMark;
+
+    benchMark["ArcPlates"] = 9;
+    benchMark["ArcShapes"] = 40;
+    benchMark["Area"] = 0;
+    benchMark["Assemblies"] = 0;
+    benchMark["BendPlates"] = 0;
+    benchMark["BendShapes"] = 0;
+    benchMark["Bolts"] = 0;
+    benchMark["Equipment"] = 14;
+    benchMark["Equipment_Part"] = 15;
+    benchMark["Groups"] = 0;
+    benchMark["MiscAttachment"] = 0;
+    benchMark["NonComponent"] = 21;
+    benchMark["Nozzle"] = 55;
+    benchMark["Pipeline"] = 61;
+    benchMark["PipingComponent"] = 703;
+    benchMark["Plates"] = 1;
+    benchMark["Port"] = 0;
+    benchMark["Service"] = 0;
+    benchMark["Shapes"] = 433;
+    benchMark["SubGroups"] = 0;
+    benchMark["Unit"] = 0;
+    benchMark["VolBodies"] = 20;
+
+    bvector<Utf8String> schemasToCheck;
+    schemasToCheck.push_back("AutoPlantPDWPersistenceStrategySchema");
+    schemasToCheck.push_back("AutoPlantPDW_CustomAttributes");
+    schemasToCheck.push_back("ProStructures");
+    VerifyInstanceCounts(L"04_Plant.i.idgndb", benchMark, schemasToCheck);
+    }
+
+TEST_F(ECInstanceSelectTests, VerifyInstanceCountFor79Main)
+    {
+    bmap<Utf8String, int> benchMark;
+
+    benchMark["TriformaCommon"] = 91;
+    benchMark["EQUIP_MEQP"] = 16;
+    benchMark["EQUIP_PNOZ"] = 58;
+    benchMark["ILPIP_ILPP"] = 30;
+    benchMark["PIPE_OPLT"] = 5;
+    benchMark["PIPE_PBRN"] = 28;
+    benchMark["PIPE_PCAP"] = 3;
+    benchMark["PIPE_PCRD"] = 25;
+    benchMark["PIPE_PELB"] = 148;
+    benchMark["PIPE_PERD"] = 11;
+    benchMark["PIPE_PFLG"] = 128;
+    benchMark["PIPE_PFLR"] = 5;
+    benchMark["PIPE_PGKT"] = 131;
+    benchMark["PIPE_PIPE"] = 177;
+    benchMark["PIPE_PNOT"] = 2;
+    benchMark["PIPE_PNPL"] = 4;
+    benchMark["PIPE_PVLV"] = 45;
+
+    bvector<Utf8String> schemasToCheck;
+    schemasToCheck.push_back("BuildingDataGroup");
+    schemasToCheck.push_back("ams");
+    VerifyInstanceCounts(L"79_Main.i.idgndb", benchMark, schemasToCheck);
+    }
+
+TEST_F(ECInstanceSelectTests, VerifyInstanceCountForBGRSubset)
+    {
+    bmap<Utf8String, int> benchMark;
+
+    benchMark["GroupingComponent"] = 405;
+    benchMark["Organizer"] = 11;
+    benchMark["PartComponent"] = 1410;
+    benchMark["Root"] = 1;
+    benchMark["SystemComponent"] = 1424;
+    benchMark["VisualizationRuleSet"] = 5;
+
+    bvector<Utf8String> schemasToCheck;
+    schemasToCheck.push_back("CSimProductData");
+    schemasToCheck.push_back("ReviewVisualization");
+    VerifyInstanceCounts(L"BGRSubset.i.idgndb", benchMark, schemasToCheck);
+    }
+
+TEST_F(ECInstanceSelectTests, VerifyinstanceCountsForfacilities_secondary)
+    {
+    bmap<Utf8String, int> benchMark;
+
+    benchMark["Coms__x0020__Outlet"] = 52;
+    benchMark["Deduction__x0020__Area"] = 5;
+    benchMark["Electr__x0020__Outlet"] = 45;
+    benchMark["Employee"] = 18;
+    benchMark["Floor"] = 1;
+    benchMark["Office__x0020__Furniture"] = 141;
+    benchMark["PC"] = 20;
+    benchMark["Room"] = 25;
+    benchMark["Zone"] = 3;
+    benchMark["Secondary__x0020__ECInstanceElementAspect"] = 1;
+
+    bvector<Utf8String> schemasToCheck;
+    schemasToCheck.push_back("Bentley_Facilities_ExpImp_Schema_becert__x003a__Marlow");
+    schemasToCheck.push_back("DgnCustomItemTypes_Custom__x0020__Item__x0020__Types");
+    VerifyInstanceCounts(L"facilities_secondaryinstances.idgndb", benchMark, schemasToCheck);
+    }
+
+TEST_F(ECInstanceSelectTests, VerifyInstanceCountsForMain)
+    {
+    bmap<Utf8String, int> benchMark;
+
+    benchMark["TriformaCommon"] = 91;
+    benchMark["EQUIP_PNOZ"] = 46;
+    benchMark["ILPIP_ILPP"] = 30;
+    benchMark["PIPE_OPLT"] = 5;
+    benchMark["PIPE_PBRN"] = 28;
+    benchMark["PIPE_PCAP"] = 3;
+    benchMark["PIPE_PCRD"] = 25;
+    benchMark["PIPE_PELB"] = 148;
+    benchMark["PIPE_PERD"] = 11;
+    benchMark["PIPE_PFLG"] = 128;
+    benchMark["PIPE_PFLR"] = 5;
+    benchMark["PIPE_PGKT"] = 131;
+    benchMark["PIPE_PIPE"] = 177;
+    benchMark["PIPE_PNOT"] = 2;
+    benchMark["PIPE_PNPL"] = 4;
+    benchMark["PIPE_PVLV"] = 45;
+
+    bvector<Utf8String> schemasToCheck;
+    schemasToCheck.push_back("BuildingDataGroup");
+    schemasToCheck.push_back("ams");
+    VerifyInstanceCounts(L"Main.idgndb", benchMark, schemasToCheck);
+    }
+
+TEST_F(ECInstanceSelectTests, VerifyInstanceCountsForMobileDgn_test)
+    {
+    bmap<Utf8String, int> benchMark;
+
+    benchMark["Class"] = 2;
+    bvector<Utf8String> schemasToCheck;
+    schemasToCheck.push_back("Test");
+    VerifyInstanceCounts(L"MobileDgn_test1.i.idgndb", benchMark, schemasToCheck);
+    }
+
+TEST_F(ECInstanceSelectTests, VerifyInstanceCountsForMobile_file)
+    {
+    bmap<Utf8String, int> benchMark;
+
+    benchMark["Area"] = 1;
+    benchMark["DOCUMENT"] = 1;
+    benchMark["Equipment"] = 2;
+    benchMark["Pipeline"] = 1;
+    benchMark["PipingComponent"] = 5;
+    bvector<Utf8String> schemasToCheck;
+    schemasToCheck.push_back("AutoPlantPDWPersistenceStrategySchema");
+    VerifyInstanceCounts(L"Mobile_file.i.idgndb", benchMark, schemasToCheck);
+    }
+
+TEST_F(ECInstanceSelectTests, VerifyInstanceCountsForrxmrlw1f)
+    {
+    bmap<Utf8String, int> benchMark;
+
+    benchMark["Coms__x0020__Outlet"] = 52;
+    benchMark["Deduction__x0020__Area"] = 5;
+    benchMark["EXP_IMP_SETTINGS_CLASS"] = 9;
+    benchMark["Electr__x0020__Outlet"] = 46;
+    benchMark["Employee"] = 18;
+    benchMark["Floor"] = 1;
+    benchMark["Office__x0020__Furniture"] = 141;
+    benchMark["PC"] = 20;
+    benchMark["Room"] = 10;
+    benchMark["Zone"] = 3;
+
+    bvector<Utf8String> schemasToCheck;
+    schemasToCheck.push_back("Bentley_Facilities_ExpImp_Schema_becert__x003a__Marlow");
+    VerifyInstanceCounts(L"rxmrlw1f.idgndb", benchMark, schemasToCheck);
+    }
+
+TEST_F(ECInstanceSelectTests, VerifyInstanceCountsForsecondary)
+    {
+    bmap<Utf8String, int> benchMark;
+
+    benchMark["PrimInstance"] = 3;
+    benchMark["SecInstanceElementAspect"] = 1;
+    benchMark["SecInstanceBaseElementAspect"] = 1;
+
+    bvector<Utf8String> schemasToCheck;
+    schemasToCheck.push_back("secinstances");
+    VerifyInstanceCounts(L"secondaryinstances.idgndb", benchMark, schemasToCheck);
+    }
+