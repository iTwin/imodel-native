﻿/*--------------------------------------------------------------------------------------+
|
|  $Source: Tests/DgnProject/NonPublished/ElementAspect_Test.cpp $
|
|  $Copyright: (c) 2016 Bentley Systems, Incorporated. All rights reserved. $
|
+--------------------------------------------------------------------------------------*/
#include "../TestFixture/DgnDbTestFixtures.h"
#include <Bentley/BeTimeUtilities.h>
#include <ECDb/ECSqlBuilder.h>
#include <DgnPlatform/DgnPlatformLib.h>
#include <DgnPlatform/WebMercator.h>

USING_NAMESPACE_BENTLEY_SQLITE
USING_NAMESPACE_BENTLEY_SQLITE_EC
USING_NAMESPACE_BENTLEY_DPTEST

/*=================================================================================**//**
* @bsiclass                                                     Sam.Wilson      06/15
+===============+===============+===============+===============+===============+======*/
struct ElementAspectTests : public DgnDbTestFixture
{
    DgnAuthorityPtr Create(Utf8CP name, bool insert = true)
    {
<<<<<<< HEAD
    SetupProject(L"3dMetricGeneral.idgndb", L"ItemCRUD.idgndb", Db::OpenMode::ReadWrite);

    TestElementCPtr el;
    if (true)
        {
        //  Insert an element ...
        TestElementPtr tempEl = TestElement::Create(*m_db, m_defaultModelId, m_defaultCategoryId, "TestElement");
        ASSERT_EQ( nullptr , DgnElement::Item::GetItem(*tempEl) ) << "element should not yet have an item";
        //  ... with an item
        RefCountedPtr<TestItem> newItem = TestItem::Create("Line");
        BeTest::SetFailOnAssert(false);
        DgnElement::UniqueAspect::SetAspect(*tempEl, *newItem);  // THIS SHOULD FAIL -- wrong API
        BeTest::SetFailOnAssert(true);
        ASSERT_EQ( nullptr , DgnElement::Item::GetItem(*tempEl) ) << "element should not yet have an item";
        DgnElement::Item::SetItem(*tempEl, *newItem);  // Initial geometry should be a line
        ASSERT_NE( nullptr , DgnElement::Item::GetItem(*tempEl) ) << "element should have a scheduled item";

        el = m_db->Elements().Insert(*tempEl);
        }

    ASSERT_TRUE( el.IsValid() );

    if (true)
        {
        //  Verify that item was saved in the Db
        TestItemCP item = DgnElement::Item::Get<TestItem>(*el);
        ASSERT_NE( nullptr , item ) << "element should have a peristent item";
        ASSERT_STREQ( "Line" , item->GetTestItemProperty().c_str() );
    
        BeTest::SetFailOnAssert(false);
        void const* wrong = DgnElement::UniqueAspect::Get<TestUniqueAspect>(*el, *item->GetECClass(*m_db));
        BeTest::SetFailOnAssert(true);
        ASSERT_EQ( nullptr , wrong ) << "You should only be able to access an item through the item API";

        //  Verify that item generated a line
        size_t count=0;
        for (GeometricPrimitivePtr geom : GeometryCollection (*el))
            {
            ICurvePrimitivePtr curve = geom->GetAsICurvePrimitive();
            ASSERT_TRUE( curve.IsValid() );
            ASSERT_TRUE( curve->GetLineStringCP() != nullptr );
            ++count;
            }
        ASSERT_EQ( 1 , count );
        }

    if (true)
        {
        //  Update the item
        TestElementPtr tempEl = el->MakeCopy<TestElement>();
        TestItemP item = DgnElement::Item::GetP<TestItem>(*tempEl);
        item->SetTestItemProperty("Circle");
        TestItemCP originalItem = DgnElement::Item::Get<TestItem>(*el);
        ASSERT_STREQ( "Line" , originalItem->GetTestItemProperty().c_str() ) << "persistent item should remain unchanged until I call Update on the host element";
        ASSERT_TRUE( m_db->Elements().Update(*tempEl).IsValid() );
        }

    ASSERT_TRUE( el.IsValid() );
    
    if (true)
        {
        //  Verify that persistent item was changed
        TestItemCP item = DgnElement::Item::Get<TestItem>(*el);
        ASSERT_NE( nullptr , item ) << "element should have a peristent item";
        ASSERT_STREQ( "Circle" , item->GetTestItemProperty().c_str() ) << "I should see the changed value of the item now";

        //  Verify that item generated a circle
        size_t count=0;
        for (GeometricPrimitivePtr geom : GeometryCollection (*el))
            {
            ICurvePrimitivePtr curve = geom->GetAsICurvePrimitive();
            ASSERT_TRUE( curve.IsValid() );
            ASSERT_TRUE( curve->GetArcCP() != nullptr );
            ++count;
            }
        ASSERT_EQ( 1 , count );
        }

    ASSERT_TRUE( el.IsValid() );

    if (true)
=======
        DgnAuthorityPtr auth = NamespaceAuthority::CreateNamespaceAuthority(name, *m_db);
        if (insert)
>>>>>>> 5cc145f7
        {
            EXPECT_EQ(DgnDbStatus::Success, auth->Insert());
            auto authId = auth->GetAuthorityId();
            EXPECT_TRUE(authId.IsValid());
        }

        return auth;
    }
};

/*---------------------------------------------------------------------------------**//**
* @bsimethod                                    Sam.Wilson      06/15
+---------------+---------------+---------------+---------------+---------------+------*/
TEST_F(ElementAspectTests, UniqueAspect_CRUD)
    {
    SetupProject(L"3dMetricGeneral.idgndb", L"UniqueAspectCRUD.idgndb", Db::OpenMode::ReadWrite);
    ECN::ECClassCR aclass = *TestUniqueAspect::GetECClass(*m_db);
    TestElementCPtr el;
    if (true)
        {
        //  Insert an element ...
        TestElementPtr tempEl = TestElement::Create(*m_db, m_defaultModelId, m_defaultCategoryId, "TestElement");
        ASSERT_EQ( nullptr , DgnElement::UniqueAspect::GetAspect(*tempEl, aclass) ) << "element should not yet have an aspect";
        //  ... with an aspect
        DgnElement::UniqueAspect::SetAspect(*tempEl, *TestUniqueAspect::Create("Initial Value"));
        ASSERT_NE( nullptr , DgnElement::UniqueAspect::GetAspect(*tempEl, aclass) ) << "element should have a scheduled aspect";
        el = m_db->Elements().Insert(*tempEl);
        }

    ASSERT_TRUE( el.IsValid() );

    if (true)
        {
        //  Verify that aspect was saved in the Db
        TestUniqueAspectCP aspect = DgnElement::UniqueAspect::Get<TestUniqueAspect>(*el, aclass);
        ASSERT_NE( nullptr , aspect ) << "element should have a peristent aspect";
        ASSERT_STREQ( "Initial Value" , aspect->GetTestUniqueAspectProperty().c_str() );

        BeSQLite::EC::CachedECSqlStatementPtr stmt = m_db->GetPreparedECSqlStatement("SELECT TestUniqueAspectProperty FROM DgnPlatformTest.TestUniqueAspect WHERE (ECInstanceId=?)");
        stmt->BindId(1, aspect->GetAspectInstanceId(*el));
        ASSERT_EQ(BE_SQLITE_ROW , stmt->Step() );
        ASSERT_STREQ( "Initial Value" , stmt->GetValueText(0) );
        }

    if (true)
        {
        //  Update the aspect
        TestElementPtr tempEl = el->MakeCopy<TestElement>();
        TestUniqueAspectP aspect = DgnElement::UniqueAspect::GetP<TestUniqueAspect>(*tempEl, aclass);
        ASSERT_EQ( aspect , DgnElement::UniqueAspect::GetP<TestUniqueAspect>(*tempEl, aclass) ) << "GetP should return the same instance each time we call it";
        ASSERT_EQ( aspect , DgnElement::UniqueAspect::GetP<TestUniqueAspect>(*tempEl, aclass) ) << "GetP should return the same instance each time we call it";
        aspect->SetTestUniqueAspectProperty("Changed Value");
        TestUniqueAspectCP originalUniqueAspect = DgnElement::UniqueAspect::Get<TestUniqueAspect>(*el, aclass);
        ASSERT_STREQ( "Initial Value" , originalUniqueAspect->GetTestUniqueAspectProperty().c_str() ) << "persistent aspect should remain unchanged until I call Update on the host element";
        ASSERT_TRUE( m_db->Elements().Update(*tempEl).IsValid() );
        }

    ASSERT_TRUE( el.IsValid() );
    
    if (true)
        {
        //  Verify that persistent aspect was changed
        TestUniqueAspectCP aspect = DgnElement::UniqueAspect::Get<TestUniqueAspect>(*el, aclass);
        ASSERT_NE( nullptr , aspect ) << "element should have a peristent aspect";
        ASSERT_STREQ( "Changed Value" , aspect->GetTestUniqueAspectProperty().c_str() ) << "I should see the changed value of the aspect now";

        // Verify that the aspect's property was changed in the Db
        BeSQLite::EC::CachedECSqlStatementPtr stmt = m_db->GetPreparedECSqlStatement("SELECT TestUniqueAspectProperty FROM DgnPlatformTest.TestUniqueAspect WHERE (ECInstanceId=?)");
        stmt->BindId(1, aspect->GetAspectInstanceId(*el));
        ASSERT_EQ(BE_SQLITE_ROW , stmt->Step() );
        ASSERT_STREQ( "Changed Value" , stmt->GetValueText(0) );
        }

    ASSERT_TRUE( el.IsValid() );

    if (true)
        {
        //  Delete the aspect
        TestElementPtr tempEl = el->MakeCopy<TestElement>();
        TestUniqueAspectP aspect = DgnElement::UniqueAspect::GetP<TestUniqueAspect>(*tempEl, aclass);
        aspect->Delete();
        ASSERT_EQ( nullptr , DgnElement::UniqueAspect::Get<TestUniqueAspect>(*tempEl, aclass) ) << "UniqueAspect should not be returned when scheduled for drop";
        ASSERT_TRUE( m_db->Elements().Update(*tempEl).IsValid() );
        }

    ASSERT_TRUE( el.IsValid() );
    ASSERT_EQ( nullptr , DgnElement::UniqueAspect::Get<TestUniqueAspect>(*el, aclass) ) << "UniqueAspect should now be gone";
    }

//---------------------------------------------------------------------------------------
// @bsimethod                                   Majd.Uddin            01/2016
//---------------+---------------+---------------+---------------+---------------+-------
TEST_F(ElementAspectTests, UniqueAspect_Uniqueness)
    {
    SetupProject(L"3dMetricGeneral.idgndb", L"UniqueAspectUniqueness.idgndb", Db::OpenMode::ReadWrite);
    ECN::ECClassCR aclass = *TestUniqueAspect::GetECClass(*m_db);
    TestElementCPtr el;

    //  Insert an element ...
    TestElementPtr tempEl = TestElement::Create(*m_db, m_defaultModelId, m_defaultCategoryId, "TestElement");
    ASSERT_EQ(nullptr, DgnElement::UniqueAspect::GetAspect(*tempEl, aclass)) << "element should not yet have an aspect";
    //  ... with an aspect
    DgnElement::UniqueAspect::SetAspect(*tempEl, *TestUniqueAspect::Create("Initial Value"));
    
    // Set Aspect again and this will replace existing one.
    DgnElement::UniqueAspect::SetAspect(*tempEl, *TestUniqueAspect::Create("Latest Value"));
    ASSERT_NE(nullptr, DgnElement::UniqueAspect::GetAspect(*tempEl, aclass)) << "element should have a scheduled aspect";
    el = m_db->Elements().Insert(*tempEl);

    ASSERT_TRUE(el.IsValid());

    //Verify the latest one is there.
    TestUniqueAspectCP aspect = DgnElement::UniqueAspect::Get<TestUniqueAspect>(*el, aclass);
    ASSERT_NE(nullptr, aspect) << "element should have a peristent aspect";
    ASSERT_STREQ("Latest Value", aspect->GetTestUniqueAspectProperty().c_str());
    ASSERT_STREQ("TestUniqueAspect", aspect->GetECClassName());
    ASSERT_EQ(el->GetElementId(), aspect->GetAspectInstanceId(*el));

    BeSQLite::EC::CachedECSqlStatementPtr stmt = m_db->GetPreparedECSqlStatement("SELECT TestUniqueAspectProperty FROM DgnPlatformTest.TestUniqueAspect WHERE (ECInstanceId=?)");
    stmt->BindId(1, aspect->GetAspectInstanceId(*el));
    ASSERT_EQ(BE_SQLITE_ROW, stmt->Step());
    ASSERT_STREQ("Latest Value", stmt->GetValueText(0));
    }
/*---------------------------------------------------------------------------------**//**
* @bsimethod                                    Sam.Wilson      06/15
+---------------+---------------+---------------+---------------+---------------+------*/
TEST_F(ElementAspectTests, MultiAspect_CRUD)
    {
    SetupProject(L"3dMetricGeneral.idgndb", L"MultiAspectCRUD.idgndb", Db::OpenMode::ReadWrite);
    ECN::ECClassCR aclass = *TestMultiAspect::GetECClass(*m_db);
    TestElementCPtr el;
    EC::ECInstanceId a1id, a2id;
    if (true)
        {
        //  Insert an element ...
        TestElementPtr tempEl = TestElement::Create(*m_db, m_defaultModelId, m_defaultCategoryId, "TestElement");
        //  ... with an aspect
        TestMultiAspectPtr a1 = TestMultiAspect::Create("1");
        TestMultiAspectPtr a2 = TestMultiAspect::Create("2");
        DgnElement::MultiAspect::AddAspect(*tempEl, *a1);
        DgnElement::MultiAspect::AddAspect(*tempEl, *a2);
        el = m_db->Elements().Insert(*tempEl);
        a1id = a1->GetAspectInstanceId();
        a2id = a2->GetAspectInstanceId();
        }

    ASSERT_TRUE( el.IsValid() );
    ASSERT_TRUE( a1id.IsValid() );
    ASSERT_TRUE( a2id.IsValid() );

    m_db->SaveChanges();

    if (true)
        {
        // Verify that aspects were written to the Db and that the foreign key relationships were put into place
        BeSQLite::EC::CachedECSqlStatementPtr stmt = m_db->GetPreparedECSqlStatement(
            "SELECT aspect.ECInstanceId,aspect.TestMultiAspectProperty FROM DgnPlatformTest.TestMultiAspect aspect WHERE aspect.ElementId=?");
        stmt->BindId(1, el->GetElementId());

        bool has1=false;
        bool has2=false;
        int count=0;

        while (BE_SQLITE_ROW == stmt->Step())
            {
            ++count;
            EC::ECInstanceId aspectId = stmt->GetValueId<EC::ECInstanceId>(0);
            Utf8CP propVal = stmt->GetValueText(1);

            if (a1id == aspectId)
                {
                has1 = true;
                ASSERT_STREQ( "1" , propVal );
                }
            else if (a2id == aspectId)
                {
                has2 = true;
                ASSERT_STREQ( "2" , propVal );
                }
            else
                {
                FAIL() << "Unknown aspect found";
                }
            }

        ASSERT_TRUE( has1 && has2 && (2 == count) );
        }

    if (true)
        {
        // Modify an aspect
        TestElementPtr tempEl = el->MakeCopy<TestElement>();
        TestMultiAspectP aspect = DgnElement::MultiAspect::GetP<TestMultiAspect>(*tempEl, aclass, a2id);
        ASSERT_EQ( aspect , DgnElement::MultiAspect::GetP<TestMultiAspect>(*tempEl, aclass, a2id) ) << "GetP should return the same instance each time we call it";
        ASSERT_EQ( aspect , DgnElement::MultiAspect::GetP<TestMultiAspect>(*tempEl, aclass, a2id) ) << "GetP should return the same instance each time we call it";
        aspect->SetTestMultiAspectProperty("2 is Changed");
        ASSERT_TRUE( m_db->Elements().Update(*tempEl).IsValid() );
        }

    if (true)
        {
        // Verify that the a1's property is unchanged and a2's property was changed in the Db
        BeSQLite::EC::CachedECSqlStatementPtr stmt = m_db->GetPreparedECSqlStatement("SELECT TestMultiAspectProperty FROM DgnPlatformTest.TestMultiAspect WHERE (ECInstanceId=?)");
        stmt->BindId(1, a1id);
        ASSERT_EQ(BE_SQLITE_ROW , stmt->Step() );
        ASSERT_STREQ( "1" , stmt->GetValueText(0) );
        stmt->Reset();
        stmt->ClearBindings();
        stmt->BindId(1, a2id);
        ASSERT_EQ(BE_SQLITE_ROW , stmt->Step() );
        ASSERT_STREQ( "2 is Changed" , stmt->GetValueText(0) );
        }

    if (true)
        {
        // Delete an aspect
        TestElementPtr tempEl = el->MakeCopy<TestElement>();
        TestMultiAspectP aspect = DgnElement::MultiAspect::GetP<TestMultiAspect>(*tempEl, aclass, a2id);
        aspect->Delete();
        ASSERT_TRUE(m_db->Elements().Update(*tempEl).IsValid());
        m_db->SaveChanges();

        //Verify that it is not in the db now and other one is still there.
        BeSQLite::EC::CachedECSqlStatementPtr stmt = m_db->GetPreparedECSqlStatement("SELECT TestMultiAspectProperty FROM DgnPlatformTest.TestMultiAspect WHERE (ECInstanceId=?)");
        stmt->BindId(1, a1id);
        ASSERT_EQ(BE_SQLITE_ROW, stmt->Step());
        ASSERT_STREQ("1", stmt->GetValueText(0));
        stmt->Reset();
        stmt->ClearBindings();
        stmt->BindId(1, a2id);
        ASSERT_EQ(BE_SQLITE_DONE, stmt->Step());
        }
    }

//---------------------------------------------------------------------------------------
// @bsimethod                                   Majd.Uddin            01/2016
//---------------+---------------+---------------+---------------+---------------+-------
TEST_F(ElementAspectTests, ExternalKeyAspect_DiffAuthority)
{
    SetupSeedProject();

    TestElementCPtr el;
    TestElementPtr tempEl = TestElement::Create(*m_db, m_defaultModelId, m_defaultCategoryId, "TestElement");

    //Create some authorities
    DgnAuthorityId auth1Id = Create("Auth1")->GetAuthorityId();
    DgnAuthorityId auth2Id = Create("Auth2")->GetAuthorityId();

    //Add aspects
    DgnElement::ExternalKeyAspectPtr extkeyAspect = DgnElement::ExternalKeyAspect::Create(auth1Id, "TestExtKey");
    ASSERT_TRUE(extkeyAspect.IsValid());
    tempEl->AddAppData(DgnElement::ExternalKeyAspect::GetAppDataKey(), extkeyAspect.get());

    DgnElement::ExternalKeyAspectPtr extkeyAspect2 = DgnElement::ExternalKeyAspect::Create(auth2Id, "TestExtKey2");
    ASSERT_TRUE(extkeyAspect2.IsValid());
    tempEl->AddAppData(DgnElement::ExternalKeyAspect::GetAppDataKey(), extkeyAspect2.get());

    //Insert Element and aspects should be added
    el = m_db->Elements().Insert(*tempEl);
    ASSERT_TRUE(el.IsValid());

    //‎Verify that both entires are there and can be get on the basis of AuthorityId. TFS 357980
    Utf8String insertedExternalKey;
    //This fails and only latest value is there
    //EXPECT_EQ(DgnDbStatus::Success, DgnElement::ExternalKeyAspect::Query(insertedExternalKey, *el, auth1Id));
    //EXPECT_STREQ("TestExtKey", insertedExternalKey.c_str());

    Utf8String insertedExternalKey2;
    EXPECT_EQ(DgnDbStatus::Success, DgnElement::ExternalKeyAspect::Query(insertedExternalKey2, *el, auth2Id));
    EXPECT_STREQ("TestExtKey2", insertedExternalKey2.c_str());

}
//---------------------------------------------------------------------------------------
// @bsimethod                                   Majd.Uddin            01/2016
//---------------+---------------+---------------+---------------+---------------+-------
TEST_F(ElementAspectTests, ExternalKeyAspect_MultipleElements)
{
    SetupSeedProject();

    TestElementCPtr el1, el2;
    TestElementPtr tempEl1 = TestElement::Create(*m_db, m_defaultModelId, m_defaultCategoryId, "TestElement1");
    TestElementPtr tempEl2 = TestElement::Create(*m_db, m_defaultModelId, m_defaultCategoryId, "TestElement2");

    //Create aspect
    DgnAuthorityId auth1Id = Create("Auth1")->GetAuthorityId();
    static DgnElement::AppData::Key s_appDataKey1;

    DgnElement::ExternalKeyAspectPtr extkeyAspect = DgnElement::ExternalKeyAspect::Create(auth1Id, "TestExtKey");
    ASSERT_TRUE(extkeyAspect.IsValid());

    //Add aspect to both elements
    tempEl1->AddAppData(s_appDataKey1, extkeyAspect.get());
    tempEl2->AddAppData(s_appDataKey1, extkeyAspect.get());

    //Insert Elements and aspects should be added
    el1 = m_db->Elements().Insert(*tempEl1);
    ASSERT_TRUE(el1.IsValid());
    el2 = m_db->Elements().Insert(*tempEl2);
    ASSERT_TRUE(el2.IsValid());


    //‎Verify that both elements have the aspect
    Utf8String insertedExternalKey;
    EXPECT_EQ(DgnDbStatus::Success, DgnElement::ExternalKeyAspect::Query(insertedExternalKey, *el1, auth1Id));
    EXPECT_STREQ("TestExtKey", insertedExternalKey.c_str());

    EXPECT_EQ(DgnDbStatus::Success, DgnElement::ExternalKeyAspect::Query(insertedExternalKey, *el2, auth1Id));
    EXPECT_STREQ("TestExtKey", insertedExternalKey.c_str());

}

//---------------------------------------------------------------------------------------
// @bsimethod                                   Majd.Uddin            01/2016
//---------------+---------------+---------------+---------------+---------------+-------
TEST_F(ElementAspectTests, ExternalKeyAspect_WrongAuthorityId)
{
    SetupSeedProject();

    TestElementCPtr el;
    TestElementPtr tempEl = TestElement::Create(*m_db, m_defaultModelId, m_defaultCategoryId, "TestElement1");

    //Create an aspect with Authority that is not in DgnAuthorities
    DgnAuthorityId authId((uint64_t)1000);
    DgnAuthorityCPtr invalidAuth = m_db->Authorities().GetAuthority(authId);
    ASSERT_TRUE(invalidAuth.IsNull());

    //Authority doesn't exist but it lets add it. This shouldn't happen. Reported TFS 358209
    DgnElement::ExternalKeyAspectPtr extkeyAspect = DgnElement::ExternalKeyAspect::Create(authId, "TestExtKey");
    ASSERT_TRUE(extkeyAspect.IsValid());

    //Add aspect to element and insert it.
    tempEl->AddAppData(DgnElement::ExternalKeyAspect::GetAppDataKey(), extkeyAspect.get());
    el = m_db->Elements().Insert(*tempEl);
    ASSERT_TRUE(el.IsValid());

    //It can be accessed also
    Utf8String insertedExternalKey;
    EXPECT_EQ(DgnDbStatus::Success, DgnElement::ExternalKeyAspect::Query(insertedExternalKey, *el, authId));
    EXPECT_STREQ("TestExtKey", insertedExternalKey.c_str());

}

<|MERGE_RESOLUTION|>--- conflicted
+++ resolved
@@ -1,452 +1,368 @@
-﻿/*--------------------------------------------------------------------------------------+
-|
-|  $Source: Tests/DgnProject/NonPublished/ElementAspect_Test.cpp $
-|
-|  $Copyright: (c) 2016 Bentley Systems, Incorporated. All rights reserved. $
-|
-+--------------------------------------------------------------------------------------*/
-#include "../TestFixture/DgnDbTestFixtures.h"
-#include <Bentley/BeTimeUtilities.h>
-#include <ECDb/ECSqlBuilder.h>
-#include <DgnPlatform/DgnPlatformLib.h>
-#include <DgnPlatform/WebMercator.h>
-
-USING_NAMESPACE_BENTLEY_SQLITE
-USING_NAMESPACE_BENTLEY_SQLITE_EC
-USING_NAMESPACE_BENTLEY_DPTEST
-
-/*=================================================================================**//**
-* @bsiclass                                                     Sam.Wilson      06/15
-+===============+===============+===============+===============+===============+======*/
-struct ElementAspectTests : public DgnDbTestFixture
-{
-    DgnAuthorityPtr Create(Utf8CP name, bool insert = true)
-    {
-<<<<<<< HEAD
-    SetupProject(L"3dMetricGeneral.idgndb", L"ItemCRUD.idgndb", Db::OpenMode::ReadWrite);
-
-    TestElementCPtr el;
-    if (true)
-        {
-        //  Insert an element ...
-        TestElementPtr tempEl = TestElement::Create(*m_db, m_defaultModelId, m_defaultCategoryId, "TestElement");
-        ASSERT_EQ( nullptr , DgnElement::Item::GetItem(*tempEl) ) << "element should not yet have an item";
-        //  ... with an item
-        RefCountedPtr<TestItem> newItem = TestItem::Create("Line");
-        BeTest::SetFailOnAssert(false);
-        DgnElement::UniqueAspect::SetAspect(*tempEl, *newItem);  // THIS SHOULD FAIL -- wrong API
-        BeTest::SetFailOnAssert(true);
-        ASSERT_EQ( nullptr , DgnElement::Item::GetItem(*tempEl) ) << "element should not yet have an item";
-        DgnElement::Item::SetItem(*tempEl, *newItem);  // Initial geometry should be a line
-        ASSERT_NE( nullptr , DgnElement::Item::GetItem(*tempEl) ) << "element should have a scheduled item";
-
-        el = m_db->Elements().Insert(*tempEl);
-        }
-
-    ASSERT_TRUE( el.IsValid() );
-
-    if (true)
-        {
-        //  Verify that item was saved in the Db
-        TestItemCP item = DgnElement::Item::Get<TestItem>(*el);
-        ASSERT_NE( nullptr , item ) << "element should have a peristent item";
-        ASSERT_STREQ( "Line" , item->GetTestItemProperty().c_str() );
-    
-        BeTest::SetFailOnAssert(false);
-        void const* wrong = DgnElement::UniqueAspect::Get<TestUniqueAspect>(*el, *item->GetECClass(*m_db));
-        BeTest::SetFailOnAssert(true);
-        ASSERT_EQ( nullptr , wrong ) << "You should only be able to access an item through the item API";
-
-        //  Verify that item generated a line
-        size_t count=0;
-        for (GeometricPrimitivePtr geom : GeometryCollection (*el))
-            {
-            ICurvePrimitivePtr curve = geom->GetAsICurvePrimitive();
-            ASSERT_TRUE( curve.IsValid() );
-            ASSERT_TRUE( curve->GetLineStringCP() != nullptr );
-            ++count;
-            }
-        ASSERT_EQ( 1 , count );
-        }
-
-    if (true)
-        {
-        //  Update the item
-        TestElementPtr tempEl = el->MakeCopy<TestElement>();
-        TestItemP item = DgnElement::Item::GetP<TestItem>(*tempEl);
-        item->SetTestItemProperty("Circle");
-        TestItemCP originalItem = DgnElement::Item::Get<TestItem>(*el);
-        ASSERT_STREQ( "Line" , originalItem->GetTestItemProperty().c_str() ) << "persistent item should remain unchanged until I call Update on the host element";
-        ASSERT_TRUE( m_db->Elements().Update(*tempEl).IsValid() );
-        }
-
-    ASSERT_TRUE( el.IsValid() );
-    
-    if (true)
-        {
-        //  Verify that persistent item was changed
-        TestItemCP item = DgnElement::Item::Get<TestItem>(*el);
-        ASSERT_NE( nullptr , item ) << "element should have a peristent item";
-        ASSERT_STREQ( "Circle" , item->GetTestItemProperty().c_str() ) << "I should see the changed value of the item now";
-
-        //  Verify that item generated a circle
-        size_t count=0;
-        for (GeometricPrimitivePtr geom : GeometryCollection (*el))
-            {
-            ICurvePrimitivePtr curve = geom->GetAsICurvePrimitive();
-            ASSERT_TRUE( curve.IsValid() );
-            ASSERT_TRUE( curve->GetArcCP() != nullptr );
-            ++count;
-            }
-        ASSERT_EQ( 1 , count );
-        }
-
-    ASSERT_TRUE( el.IsValid() );
-
-    if (true)
-=======
-        DgnAuthorityPtr auth = NamespaceAuthority::CreateNamespaceAuthority(name, *m_db);
-        if (insert)
->>>>>>> 5cc145f7
-        {
-            EXPECT_EQ(DgnDbStatus::Success, auth->Insert());
-            auto authId = auth->GetAuthorityId();
-            EXPECT_TRUE(authId.IsValid());
-        }
-
-        return auth;
-    }
-};
-
-/*---------------------------------------------------------------------------------**//**
-* @bsimethod                                    Sam.Wilson      06/15
-+---------------+---------------+---------------+---------------+---------------+------*/
-TEST_F(ElementAspectTests, UniqueAspect_CRUD)
-    {
-    SetupProject(L"3dMetricGeneral.idgndb", L"UniqueAspectCRUD.idgndb", Db::OpenMode::ReadWrite);
-    ECN::ECClassCR aclass = *TestUniqueAspect::GetECClass(*m_db);
-    TestElementCPtr el;
-    if (true)
-        {
-        //  Insert an element ...
-        TestElementPtr tempEl = TestElement::Create(*m_db, m_defaultModelId, m_defaultCategoryId, "TestElement");
-        ASSERT_EQ( nullptr , DgnElement::UniqueAspect::GetAspect(*tempEl, aclass) ) << "element should not yet have an aspect";
-        //  ... with an aspect
-        DgnElement::UniqueAspect::SetAspect(*tempEl, *TestUniqueAspect::Create("Initial Value"));
-        ASSERT_NE( nullptr , DgnElement::UniqueAspect::GetAspect(*tempEl, aclass) ) << "element should have a scheduled aspect";
-        el = m_db->Elements().Insert(*tempEl);
-        }
-
-    ASSERT_TRUE( el.IsValid() );
-
-    if (true)
-        {
-        //  Verify that aspect was saved in the Db
-        TestUniqueAspectCP aspect = DgnElement::UniqueAspect::Get<TestUniqueAspect>(*el, aclass);
-        ASSERT_NE( nullptr , aspect ) << "element should have a peristent aspect";
-        ASSERT_STREQ( "Initial Value" , aspect->GetTestUniqueAspectProperty().c_str() );
-
-        BeSQLite::EC::CachedECSqlStatementPtr stmt = m_db->GetPreparedECSqlStatement("SELECT TestUniqueAspectProperty FROM DgnPlatformTest.TestUniqueAspect WHERE (ECInstanceId=?)");
-        stmt->BindId(1, aspect->GetAspectInstanceId(*el));
-        ASSERT_EQ(BE_SQLITE_ROW , stmt->Step() );
-        ASSERT_STREQ( "Initial Value" , stmt->GetValueText(0) );
-        }
-
-    if (true)
-        {
-        //  Update the aspect
-        TestElementPtr tempEl = el->MakeCopy<TestElement>();
-        TestUniqueAspectP aspect = DgnElement::UniqueAspect::GetP<TestUniqueAspect>(*tempEl, aclass);
-        ASSERT_EQ( aspect , DgnElement::UniqueAspect::GetP<TestUniqueAspect>(*tempEl, aclass) ) << "GetP should return the same instance each time we call it";
-        ASSERT_EQ( aspect , DgnElement::UniqueAspect::GetP<TestUniqueAspect>(*tempEl, aclass) ) << "GetP should return the same instance each time we call it";
-        aspect->SetTestUniqueAspectProperty("Changed Value");
-        TestUniqueAspectCP originalUniqueAspect = DgnElement::UniqueAspect::Get<TestUniqueAspect>(*el, aclass);
-        ASSERT_STREQ( "Initial Value" , originalUniqueAspect->GetTestUniqueAspectProperty().c_str() ) << "persistent aspect should remain unchanged until I call Update on the host element";
-        ASSERT_TRUE( m_db->Elements().Update(*tempEl).IsValid() );
-        }
-
-    ASSERT_TRUE( el.IsValid() );
-    
-    if (true)
-        {
-        //  Verify that persistent aspect was changed
-        TestUniqueAspectCP aspect = DgnElement::UniqueAspect::Get<TestUniqueAspect>(*el, aclass);
-        ASSERT_NE( nullptr , aspect ) << "element should have a peristent aspect";
-        ASSERT_STREQ( "Changed Value" , aspect->GetTestUniqueAspectProperty().c_str() ) << "I should see the changed value of the aspect now";
-
-        // Verify that the aspect's property was changed in the Db
-        BeSQLite::EC::CachedECSqlStatementPtr stmt = m_db->GetPreparedECSqlStatement("SELECT TestUniqueAspectProperty FROM DgnPlatformTest.TestUniqueAspect WHERE (ECInstanceId=?)");
-        stmt->BindId(1, aspect->GetAspectInstanceId(*el));
-        ASSERT_EQ(BE_SQLITE_ROW , stmt->Step() );
-        ASSERT_STREQ( "Changed Value" , stmt->GetValueText(0) );
-        }
-
-    ASSERT_TRUE( el.IsValid() );
-
-    if (true)
-        {
-        //  Delete the aspect
-        TestElementPtr tempEl = el->MakeCopy<TestElement>();
-        TestUniqueAspectP aspect = DgnElement::UniqueAspect::GetP<TestUniqueAspect>(*tempEl, aclass);
-        aspect->Delete();
-        ASSERT_EQ( nullptr , DgnElement::UniqueAspect::Get<TestUniqueAspect>(*tempEl, aclass) ) << "UniqueAspect should not be returned when scheduled for drop";
-        ASSERT_TRUE( m_db->Elements().Update(*tempEl).IsValid() );
-        }
-
-    ASSERT_TRUE( el.IsValid() );
-    ASSERT_EQ( nullptr , DgnElement::UniqueAspect::Get<TestUniqueAspect>(*el, aclass) ) << "UniqueAspect should now be gone";
-    }
-
-//---------------------------------------------------------------------------------------
-// @bsimethod                                   Majd.Uddin            01/2016
-//---------------+---------------+---------------+---------------+---------------+-------
-TEST_F(ElementAspectTests, UniqueAspect_Uniqueness)
-    {
-    SetupProject(L"3dMetricGeneral.idgndb", L"UniqueAspectUniqueness.idgndb", Db::OpenMode::ReadWrite);
-    ECN::ECClassCR aclass = *TestUniqueAspect::GetECClass(*m_db);
-    TestElementCPtr el;
-
-    //  Insert an element ...
-    TestElementPtr tempEl = TestElement::Create(*m_db, m_defaultModelId, m_defaultCategoryId, "TestElement");
-    ASSERT_EQ(nullptr, DgnElement::UniqueAspect::GetAspect(*tempEl, aclass)) << "element should not yet have an aspect";
-    //  ... with an aspect
-    DgnElement::UniqueAspect::SetAspect(*tempEl, *TestUniqueAspect::Create("Initial Value"));
-    
-    // Set Aspect again and this will replace existing one.
-    DgnElement::UniqueAspect::SetAspect(*tempEl, *TestUniqueAspect::Create("Latest Value"));
-    ASSERT_NE(nullptr, DgnElement::UniqueAspect::GetAspect(*tempEl, aclass)) << "element should have a scheduled aspect";
-    el = m_db->Elements().Insert(*tempEl);
-
-    ASSERT_TRUE(el.IsValid());
-
-    //Verify the latest one is there.
-    TestUniqueAspectCP aspect = DgnElement::UniqueAspect::Get<TestUniqueAspect>(*el, aclass);
-    ASSERT_NE(nullptr, aspect) << "element should have a peristent aspect";
-    ASSERT_STREQ("Latest Value", aspect->GetTestUniqueAspectProperty().c_str());
-    ASSERT_STREQ("TestUniqueAspect", aspect->GetECClassName());
-    ASSERT_EQ(el->GetElementId(), aspect->GetAspectInstanceId(*el));
-
-    BeSQLite::EC::CachedECSqlStatementPtr stmt = m_db->GetPreparedECSqlStatement("SELECT TestUniqueAspectProperty FROM DgnPlatformTest.TestUniqueAspect WHERE (ECInstanceId=?)");
-    stmt->BindId(1, aspect->GetAspectInstanceId(*el));
-    ASSERT_EQ(BE_SQLITE_ROW, stmt->Step());
-    ASSERT_STREQ("Latest Value", stmt->GetValueText(0));
-    }
-/*---------------------------------------------------------------------------------**//**
-* @bsimethod                                    Sam.Wilson      06/15
-+---------------+---------------+---------------+---------------+---------------+------*/
-TEST_F(ElementAspectTests, MultiAspect_CRUD)
-    {
-    SetupProject(L"3dMetricGeneral.idgndb", L"MultiAspectCRUD.idgndb", Db::OpenMode::ReadWrite);
-    ECN::ECClassCR aclass = *TestMultiAspect::GetECClass(*m_db);
-    TestElementCPtr el;
-    EC::ECInstanceId a1id, a2id;
-    if (true)
-        {
-        //  Insert an element ...
-        TestElementPtr tempEl = TestElement::Create(*m_db, m_defaultModelId, m_defaultCategoryId, "TestElement");
-        //  ... with an aspect
-        TestMultiAspectPtr a1 = TestMultiAspect::Create("1");
-        TestMultiAspectPtr a2 = TestMultiAspect::Create("2");
-        DgnElement::MultiAspect::AddAspect(*tempEl, *a1);
-        DgnElement::MultiAspect::AddAspect(*tempEl, *a2);
-        el = m_db->Elements().Insert(*tempEl);
-        a1id = a1->GetAspectInstanceId();
-        a2id = a2->GetAspectInstanceId();
-        }
-
-    ASSERT_TRUE( el.IsValid() );
-    ASSERT_TRUE( a1id.IsValid() );
-    ASSERT_TRUE( a2id.IsValid() );
-
-    m_db->SaveChanges();
-
-    if (true)
-        {
-        // Verify that aspects were written to the Db and that the foreign key relationships were put into place
-        BeSQLite::EC::CachedECSqlStatementPtr stmt = m_db->GetPreparedECSqlStatement(
-            "SELECT aspect.ECInstanceId,aspect.TestMultiAspectProperty FROM DgnPlatformTest.TestMultiAspect aspect WHERE aspect.ElementId=?");
-        stmt->BindId(1, el->GetElementId());
-
-        bool has1=false;
-        bool has2=false;
-        int count=0;
-
-        while (BE_SQLITE_ROW == stmt->Step())
-            {
-            ++count;
-            EC::ECInstanceId aspectId = stmt->GetValueId<EC::ECInstanceId>(0);
-            Utf8CP propVal = stmt->GetValueText(1);
-
-            if (a1id == aspectId)
-                {
-                has1 = true;
-                ASSERT_STREQ( "1" , propVal );
-                }
-            else if (a2id == aspectId)
-                {
-                has2 = true;
-                ASSERT_STREQ( "2" , propVal );
-                }
-            else
-                {
-                FAIL() << "Unknown aspect found";
-                }
-            }
-
-        ASSERT_TRUE( has1 && has2 && (2 == count) );
-        }
-
-    if (true)
-        {
-        // Modify an aspect
-        TestElementPtr tempEl = el->MakeCopy<TestElement>();
-        TestMultiAspectP aspect = DgnElement::MultiAspect::GetP<TestMultiAspect>(*tempEl, aclass, a2id);
-        ASSERT_EQ( aspect , DgnElement::MultiAspect::GetP<TestMultiAspect>(*tempEl, aclass, a2id) ) << "GetP should return the same instance each time we call it";
-        ASSERT_EQ( aspect , DgnElement::MultiAspect::GetP<TestMultiAspect>(*tempEl, aclass, a2id) ) << "GetP should return the same instance each time we call it";
-        aspect->SetTestMultiAspectProperty("2 is Changed");
-        ASSERT_TRUE( m_db->Elements().Update(*tempEl).IsValid() );
-        }
-
-    if (true)
-        {
-        // Verify that the a1's property is unchanged and a2's property was changed in the Db
-        BeSQLite::EC::CachedECSqlStatementPtr stmt = m_db->GetPreparedECSqlStatement("SELECT TestMultiAspectProperty FROM DgnPlatformTest.TestMultiAspect WHERE (ECInstanceId=?)");
-        stmt->BindId(1, a1id);
-        ASSERT_EQ(BE_SQLITE_ROW , stmt->Step() );
-        ASSERT_STREQ( "1" , stmt->GetValueText(0) );
-        stmt->Reset();
-        stmt->ClearBindings();
-        stmt->BindId(1, a2id);
-        ASSERT_EQ(BE_SQLITE_ROW , stmt->Step() );
-        ASSERT_STREQ( "2 is Changed" , stmt->GetValueText(0) );
-        }
-
-    if (true)
-        {
-        // Delete an aspect
-        TestElementPtr tempEl = el->MakeCopy<TestElement>();
-        TestMultiAspectP aspect = DgnElement::MultiAspect::GetP<TestMultiAspect>(*tempEl, aclass, a2id);
-        aspect->Delete();
-        ASSERT_TRUE(m_db->Elements().Update(*tempEl).IsValid());
-        m_db->SaveChanges();
-
-        //Verify that it is not in the db now and other one is still there.
-        BeSQLite::EC::CachedECSqlStatementPtr stmt = m_db->GetPreparedECSqlStatement("SELECT TestMultiAspectProperty FROM DgnPlatformTest.TestMultiAspect WHERE (ECInstanceId=?)");
-        stmt->BindId(1, a1id);
-        ASSERT_EQ(BE_SQLITE_ROW, stmt->Step());
-        ASSERT_STREQ("1", stmt->GetValueText(0));
-        stmt->Reset();
-        stmt->ClearBindings();
-        stmt->BindId(1, a2id);
-        ASSERT_EQ(BE_SQLITE_DONE, stmt->Step());
-        }
-    }
-
-//---------------------------------------------------------------------------------------
-// @bsimethod                                   Majd.Uddin            01/2016
-//---------------+---------------+---------------+---------------+---------------+-------
-TEST_F(ElementAspectTests, ExternalKeyAspect_DiffAuthority)
-{
-    SetupSeedProject();
-
-    TestElementCPtr el;
-    TestElementPtr tempEl = TestElement::Create(*m_db, m_defaultModelId, m_defaultCategoryId, "TestElement");
-
-    //Create some authorities
-    DgnAuthorityId auth1Id = Create("Auth1")->GetAuthorityId();
-    DgnAuthorityId auth2Id = Create("Auth2")->GetAuthorityId();
-
-    //Add aspects
-    DgnElement::ExternalKeyAspectPtr extkeyAspect = DgnElement::ExternalKeyAspect::Create(auth1Id, "TestExtKey");
-    ASSERT_TRUE(extkeyAspect.IsValid());
-    tempEl->AddAppData(DgnElement::ExternalKeyAspect::GetAppDataKey(), extkeyAspect.get());
-
-    DgnElement::ExternalKeyAspectPtr extkeyAspect2 = DgnElement::ExternalKeyAspect::Create(auth2Id, "TestExtKey2");
-    ASSERT_TRUE(extkeyAspect2.IsValid());
-    tempEl->AddAppData(DgnElement::ExternalKeyAspect::GetAppDataKey(), extkeyAspect2.get());
-
-    //Insert Element and aspects should be added
-    el = m_db->Elements().Insert(*tempEl);
-    ASSERT_TRUE(el.IsValid());
-
-    //‎Verify that both entires are there and can be get on the basis of AuthorityId. TFS 357980
-    Utf8String insertedExternalKey;
-    //This fails and only latest value is there
-    //EXPECT_EQ(DgnDbStatus::Success, DgnElement::ExternalKeyAspect::Query(insertedExternalKey, *el, auth1Id));
-    //EXPECT_STREQ("TestExtKey", insertedExternalKey.c_str());
-
-    Utf8String insertedExternalKey2;
-    EXPECT_EQ(DgnDbStatus::Success, DgnElement::ExternalKeyAspect::Query(insertedExternalKey2, *el, auth2Id));
-    EXPECT_STREQ("TestExtKey2", insertedExternalKey2.c_str());
-
-}
-//---------------------------------------------------------------------------------------
-// @bsimethod                                   Majd.Uddin            01/2016
-//---------------+---------------+---------------+---------------+---------------+-------
-TEST_F(ElementAspectTests, ExternalKeyAspect_MultipleElements)
-{
-    SetupSeedProject();
-
-    TestElementCPtr el1, el2;
-    TestElementPtr tempEl1 = TestElement::Create(*m_db, m_defaultModelId, m_defaultCategoryId, "TestElement1");
-    TestElementPtr tempEl2 = TestElement::Create(*m_db, m_defaultModelId, m_defaultCategoryId, "TestElement2");
-
-    //Create aspect
-    DgnAuthorityId auth1Id = Create("Auth1")->GetAuthorityId();
-    static DgnElement::AppData::Key s_appDataKey1;
-
-    DgnElement::ExternalKeyAspectPtr extkeyAspect = DgnElement::ExternalKeyAspect::Create(auth1Id, "TestExtKey");
-    ASSERT_TRUE(extkeyAspect.IsValid());
-
-    //Add aspect to both elements
-    tempEl1->AddAppData(s_appDataKey1, extkeyAspect.get());
-    tempEl2->AddAppData(s_appDataKey1, extkeyAspect.get());
-
-    //Insert Elements and aspects should be added
-    el1 = m_db->Elements().Insert(*tempEl1);
-    ASSERT_TRUE(el1.IsValid());
-    el2 = m_db->Elements().Insert(*tempEl2);
-    ASSERT_TRUE(el2.IsValid());
-
-
-    //‎Verify that both elements have the aspect
-    Utf8String insertedExternalKey;
-    EXPECT_EQ(DgnDbStatus::Success, DgnElement::ExternalKeyAspect::Query(insertedExternalKey, *el1, auth1Id));
-    EXPECT_STREQ("TestExtKey", insertedExternalKey.c_str());
-
-    EXPECT_EQ(DgnDbStatus::Success, DgnElement::ExternalKeyAspect::Query(insertedExternalKey, *el2, auth1Id));
-    EXPECT_STREQ("TestExtKey", insertedExternalKey.c_str());
-
-}
-
-//---------------------------------------------------------------------------------------
-// @bsimethod                                   Majd.Uddin            01/2016
-//---------------+---------------+---------------+---------------+---------------+-------
-TEST_F(ElementAspectTests, ExternalKeyAspect_WrongAuthorityId)
-{
-    SetupSeedProject();
-
-    TestElementCPtr el;
-    TestElementPtr tempEl = TestElement::Create(*m_db, m_defaultModelId, m_defaultCategoryId, "TestElement1");
-
-    //Create an aspect with Authority that is not in DgnAuthorities
-    DgnAuthorityId authId((uint64_t)1000);
-    DgnAuthorityCPtr invalidAuth = m_db->Authorities().GetAuthority(authId);
-    ASSERT_TRUE(invalidAuth.IsNull());
-
-    //Authority doesn't exist but it lets add it. This shouldn't happen. Reported TFS 358209
-    DgnElement::ExternalKeyAspectPtr extkeyAspect = DgnElement::ExternalKeyAspect::Create(authId, "TestExtKey");
-    ASSERT_TRUE(extkeyAspect.IsValid());
-
-    //Add aspect to element and insert it.
-    tempEl->AddAppData(DgnElement::ExternalKeyAspect::GetAppDataKey(), extkeyAspect.get());
-    el = m_db->Elements().Insert(*tempEl);
-    ASSERT_TRUE(el.IsValid());
-
-    //It can be accessed also
-    Utf8String insertedExternalKey;
-    EXPECT_EQ(DgnDbStatus::Success, DgnElement::ExternalKeyAspect::Query(insertedExternalKey, *el, authId));
-    EXPECT_STREQ("TestExtKey", insertedExternalKey.c_str());
-
-}
-
+﻿/*--------------------------------------------------------------------------------------+
+|
+|  $Source: Tests/DgnProject/NonPublished/ElementAspect_Test.cpp $
+|
+|  $Copyright: (c) 2016 Bentley Systems, Incorporated. All rights reserved. $
+|
++--------------------------------------------------------------------------------------*/
+#include "../TestFixture/DgnDbTestFixtures.h"
+#include <Bentley/BeTimeUtilities.h>
+#include <ECDb/ECSqlBuilder.h>
+#include <DgnPlatform/DgnPlatformLib.h>
+#include <DgnPlatform/WebMercator.h>
+
+USING_NAMESPACE_BENTLEY_SQLITE
+USING_NAMESPACE_BENTLEY_SQLITE_EC
+USING_NAMESPACE_BENTLEY_DPTEST
+
+/*=================================================================================**//**
+* @bsiclass                                                     Sam.Wilson      06/15
++===============+===============+===============+===============+===============+======*/
+struct ElementAspectTests : public DgnDbTestFixture
+{
+    DgnAuthorityPtr Create(Utf8CP name, bool insert = true)
+    {
+        DgnAuthorityPtr auth = NamespaceAuthority::CreateNamespaceAuthority(name, *m_db);
+        if (insert)
+        {
+            EXPECT_EQ(DgnDbStatus::Success, auth->Insert());
+            auto authId = auth->GetAuthorityId();
+            EXPECT_TRUE(authId.IsValid());
+        }
+
+        return auth;
+    }
+};
+
+/*---------------------------------------------------------------------------------**//**
+* @bsimethod                                    Sam.Wilson      06/15
++---------------+---------------+---------------+---------------+---------------+------*/
+TEST_F(ElementAspectTests, UniqueAspect_CRUD)
+    {
+    SetupProject(L"3dMetricGeneral.idgndb", L"UniqueAspectCRUD.idgndb", Db::OpenMode::ReadWrite);
+    ECN::ECClassCR aclass = *TestUniqueAspect::GetECClass(*m_db);
+    TestElementCPtr el;
+    if (true)
+        {
+        //  Insert an element ...
+        TestElementPtr tempEl = TestElement::Create(*m_db, m_defaultModelId, m_defaultCategoryId, "TestElement");
+        ASSERT_EQ( nullptr , DgnElement::UniqueAspect::GetAspect(*tempEl, aclass) ) << "element should not yet have an aspect";
+        //  ... with an aspect
+        DgnElement::UniqueAspect::SetAspect(*tempEl, *TestUniqueAspect::Create("Initial Value"));
+        ASSERT_NE( nullptr , DgnElement::UniqueAspect::GetAspect(*tempEl, aclass) ) << "element should have a scheduled aspect";
+        el = m_db->Elements().Insert(*tempEl);
+        }
+
+    ASSERT_TRUE( el.IsValid() );
+
+    if (true)
+        {
+        //  Verify that aspect was saved in the Db
+        TestUniqueAspectCP aspect = DgnElement::UniqueAspect::Get<TestUniqueAspect>(*el, aclass);
+        ASSERT_NE( nullptr , aspect ) << "element should have a peristent aspect";
+        ASSERT_STREQ( "Initial Value" , aspect->GetTestUniqueAspectProperty().c_str() );
+
+        BeSQLite::EC::CachedECSqlStatementPtr stmt = m_db->GetPreparedECSqlStatement("SELECT TestUniqueAspectProperty FROM DgnPlatformTest.TestUniqueAspect WHERE (ECInstanceId=?)");
+        stmt->BindId(1, aspect->GetAspectInstanceId(*el));
+        ASSERT_EQ(BE_SQLITE_ROW , stmt->Step() );
+        ASSERT_STREQ( "Initial Value" , stmt->GetValueText(0) );
+        }
+
+    if (true)
+        {
+        //  Update the aspect
+        TestElementPtr tempEl = el->MakeCopy<TestElement>();
+        TestUniqueAspectP aspect = DgnElement::UniqueAspect::GetP<TestUniqueAspect>(*tempEl, aclass);
+        ASSERT_EQ( aspect , DgnElement::UniqueAspect::GetP<TestUniqueAspect>(*tempEl, aclass) ) << "GetP should return the same instance each time we call it";
+        ASSERT_EQ( aspect , DgnElement::UniqueAspect::GetP<TestUniqueAspect>(*tempEl, aclass) ) << "GetP should return the same instance each time we call it";
+        aspect->SetTestUniqueAspectProperty("Changed Value");
+        TestUniqueAspectCP originalUniqueAspect = DgnElement::UniqueAspect::Get<TestUniqueAspect>(*el, aclass);
+        ASSERT_STREQ( "Initial Value" , originalUniqueAspect->GetTestUniqueAspectProperty().c_str() ) << "persistent aspect should remain unchanged until I call Update on the host element";
+        ASSERT_TRUE( m_db->Elements().Update(*tempEl).IsValid() );
+        }
+
+    ASSERT_TRUE( el.IsValid() );
+    
+    if (true)
+        {
+        //  Verify that persistent aspect was changed
+        TestUniqueAspectCP aspect = DgnElement::UniqueAspect::Get<TestUniqueAspect>(*el, aclass);
+        ASSERT_NE( nullptr , aspect ) << "element should have a peristent aspect";
+        ASSERT_STREQ( "Changed Value" , aspect->GetTestUniqueAspectProperty().c_str() ) << "I should see the changed value of the aspect now";
+
+        // Verify that the aspect's property was changed in the Db
+        BeSQLite::EC::CachedECSqlStatementPtr stmt = m_db->GetPreparedECSqlStatement("SELECT TestUniqueAspectProperty FROM DgnPlatformTest.TestUniqueAspect WHERE (ECInstanceId=?)");
+        stmt->BindId(1, aspect->GetAspectInstanceId(*el));
+        ASSERT_EQ(BE_SQLITE_ROW , stmt->Step() );
+        ASSERT_STREQ( "Changed Value" , stmt->GetValueText(0) );
+        }
+
+    ASSERT_TRUE( el.IsValid() );
+
+    if (true)
+        {
+        //  Delete the aspect
+        TestElementPtr tempEl = el->MakeCopy<TestElement>();
+        TestUniqueAspectP aspect = DgnElement::UniqueAspect::GetP<TestUniqueAspect>(*tempEl, aclass);
+        aspect->Delete();
+        ASSERT_EQ( nullptr , DgnElement::UniqueAspect::Get<TestUniqueAspect>(*tempEl, aclass) ) << "UniqueAspect should not be returned when scheduled for drop";
+        ASSERT_TRUE( m_db->Elements().Update(*tempEl).IsValid() );
+        }
+
+    ASSERT_TRUE( el.IsValid() );
+    ASSERT_EQ( nullptr , DgnElement::UniqueAspect::Get<TestUniqueAspect>(*el, aclass) ) << "UniqueAspect should now be gone";
+    }
+
+//---------------------------------------------------------------------------------------
+// @bsimethod                                   Majd.Uddin            01/2016
+//---------------+---------------+---------------+---------------+---------------+-------
+TEST_F(ElementAspectTests, UniqueAspect_Uniqueness)
+    {
+    SetupProject(L"3dMetricGeneral.idgndb", L"UniqueAspectUniqueness.idgndb", Db::OpenMode::ReadWrite);
+    ECN::ECClassCR aclass = *TestUniqueAspect::GetECClass(*m_db);
+    TestElementCPtr el;
+
+    //  Insert an element ...
+    TestElementPtr tempEl = TestElement::Create(*m_db, m_defaultModelId, m_defaultCategoryId, "TestElement");
+    ASSERT_EQ(nullptr, DgnElement::UniqueAspect::GetAspect(*tempEl, aclass)) << "element should not yet have an aspect";
+    //  ... with an aspect
+    DgnElement::UniqueAspect::SetAspect(*tempEl, *TestUniqueAspect::Create("Initial Value"));
+    
+    // Set Aspect again and this will replace existing one.
+    DgnElement::UniqueAspect::SetAspect(*tempEl, *TestUniqueAspect::Create("Latest Value"));
+    ASSERT_NE(nullptr, DgnElement::UniqueAspect::GetAspect(*tempEl, aclass)) << "element should have a scheduled aspect";
+    el = m_db->Elements().Insert(*tempEl);
+
+    ASSERT_TRUE(el.IsValid());
+
+    //Verify the latest one is there.
+    TestUniqueAspectCP aspect = DgnElement::UniqueAspect::Get<TestUniqueAspect>(*el, aclass);
+    ASSERT_NE(nullptr, aspect) << "element should have a peristent aspect";
+    ASSERT_STREQ("Latest Value", aspect->GetTestUniqueAspectProperty().c_str());
+    ASSERT_STREQ("TestUniqueAspect", aspect->GetECClassName());
+    ASSERT_EQ(el->GetElementId(), aspect->GetAspectInstanceId(*el));
+
+    BeSQLite::EC::CachedECSqlStatementPtr stmt = m_db->GetPreparedECSqlStatement("SELECT TestUniqueAspectProperty FROM DgnPlatformTest.TestUniqueAspect WHERE (ECInstanceId=?)");
+    stmt->BindId(1, aspect->GetAspectInstanceId(*el));
+    ASSERT_EQ(BE_SQLITE_ROW, stmt->Step());
+    ASSERT_STREQ("Latest Value", stmt->GetValueText(0));
+    }
+/*---------------------------------------------------------------------------------**//**
+* @bsimethod                                    Sam.Wilson      06/15
++---------------+---------------+---------------+---------------+---------------+------*/
+TEST_F(ElementAspectTests, MultiAspect_CRUD)
+    {
+    SetupProject(L"3dMetricGeneral.idgndb", L"MultiAspectCRUD.idgndb", Db::OpenMode::ReadWrite);
+    ECN::ECClassCR aclass = *TestMultiAspect::GetECClass(*m_db);
+    TestElementCPtr el;
+    EC::ECInstanceId a1id, a2id;
+    if (true)
+        {
+        //  Insert an element ...
+        TestElementPtr tempEl = TestElement::Create(*m_db, m_defaultModelId, m_defaultCategoryId, "TestElement");
+        //  ... with an aspect
+        TestMultiAspectPtr a1 = TestMultiAspect::Create("1");
+        TestMultiAspectPtr a2 = TestMultiAspect::Create("2");
+        DgnElement::MultiAspect::AddAspect(*tempEl, *a1);
+        DgnElement::MultiAspect::AddAspect(*tempEl, *a2);
+        el = m_db->Elements().Insert(*tempEl);
+        a1id = a1->GetAspectInstanceId();
+        a2id = a2->GetAspectInstanceId();
+        }
+
+    ASSERT_TRUE( el.IsValid() );
+    ASSERT_TRUE( a1id.IsValid() );
+    ASSERT_TRUE( a2id.IsValid() );
+
+    m_db->SaveChanges();
+
+    if (true)
+        {
+        // Verify that aspects were written to the Db and that the foreign key relationships were put into place
+        BeSQLite::EC::CachedECSqlStatementPtr stmt = m_db->GetPreparedECSqlStatement(
+            "SELECT aspect.ECInstanceId,aspect.TestMultiAspectProperty FROM DgnPlatformTest.TestMultiAspect aspect WHERE aspect.ElementId=?");
+        stmt->BindId(1, el->GetElementId());
+
+        bool has1=false;
+        bool has2=false;
+        int count=0;
+
+        while (BE_SQLITE_ROW == stmt->Step())
+            {
+            ++count;
+            EC::ECInstanceId aspectId = stmt->GetValueId<EC::ECInstanceId>(0);
+            Utf8CP propVal = stmt->GetValueText(1);
+
+            if (a1id == aspectId)
+                {
+                has1 = true;
+                ASSERT_STREQ( "1" , propVal );
+                }
+            else if (a2id == aspectId)
+                {
+                has2 = true;
+                ASSERT_STREQ( "2" , propVal );
+                }
+            else
+                {
+                FAIL() << "Unknown aspect found";
+                }
+            }
+
+        ASSERT_TRUE( has1 && has2 && (2 == count) );
+        }
+
+    if (true)
+        {
+        // Modify an aspect
+        TestElementPtr tempEl = el->MakeCopy<TestElement>();
+        TestMultiAspectP aspect = DgnElement::MultiAspect::GetP<TestMultiAspect>(*tempEl, aclass, a2id);
+        ASSERT_EQ( aspect , DgnElement::MultiAspect::GetP<TestMultiAspect>(*tempEl, aclass, a2id) ) << "GetP should return the same instance each time we call it";
+        ASSERT_EQ( aspect , DgnElement::MultiAspect::GetP<TestMultiAspect>(*tempEl, aclass, a2id) ) << "GetP should return the same instance each time we call it";
+        aspect->SetTestMultiAspectProperty("2 is Changed");
+        ASSERT_TRUE( m_db->Elements().Update(*tempEl).IsValid() );
+        }
+
+    if (true)
+        {
+        // Verify that the a1's property is unchanged and a2's property was changed in the Db
+        BeSQLite::EC::CachedECSqlStatementPtr stmt = m_db->GetPreparedECSqlStatement("SELECT TestMultiAspectProperty FROM DgnPlatformTest.TestMultiAspect WHERE (ECInstanceId=?)");
+        stmt->BindId(1, a1id);
+        ASSERT_EQ(BE_SQLITE_ROW , stmt->Step() );
+        ASSERT_STREQ( "1" , stmt->GetValueText(0) );
+        stmt->Reset();
+        stmt->ClearBindings();
+        stmt->BindId(1, a2id);
+        ASSERT_EQ(BE_SQLITE_ROW , stmt->Step() );
+        ASSERT_STREQ( "2 is Changed" , stmt->GetValueText(0) );
+        }
+
+    if (true)
+        {
+        // Delete an aspect
+        TestElementPtr tempEl = el->MakeCopy<TestElement>();
+        TestMultiAspectP aspect = DgnElement::MultiAspect::GetP<TestMultiAspect>(*tempEl, aclass, a2id);
+        aspect->Delete();
+        ASSERT_TRUE(m_db->Elements().Update(*tempEl).IsValid());
+        m_db->SaveChanges();
+
+        //Verify that it is not in the db now and other one is still there.
+        BeSQLite::EC::CachedECSqlStatementPtr stmt = m_db->GetPreparedECSqlStatement("SELECT TestMultiAspectProperty FROM DgnPlatformTest.TestMultiAspect WHERE (ECInstanceId=?)");
+        stmt->BindId(1, a1id);
+        ASSERT_EQ(BE_SQLITE_ROW, stmt->Step());
+        ASSERT_STREQ("1", stmt->GetValueText(0));
+        stmt->Reset();
+        stmt->ClearBindings();
+        stmt->BindId(1, a2id);
+        ASSERT_EQ(BE_SQLITE_DONE, stmt->Step());
+        }
+    }
+
+//---------------------------------------------------------------------------------------
+// @bsimethod                                   Majd.Uddin            01/2016
+//---------------+---------------+---------------+---------------+---------------+-------
+TEST_F(ElementAspectTests, ExternalKeyAspect_DiffAuthority)
+{
+    SetupSeedProject();
+
+    TestElementCPtr el;
+    TestElementPtr tempEl = TestElement::Create(*m_db, m_defaultModelId, m_defaultCategoryId, "TestElement");
+
+    //Create some authorities
+    DgnAuthorityId auth1Id = Create("Auth1")->GetAuthorityId();
+    DgnAuthorityId auth2Id = Create("Auth2")->GetAuthorityId();
+
+    //Add aspects
+    DgnElement::ExternalKeyAspectPtr extkeyAspect = DgnElement::ExternalKeyAspect::Create(auth1Id, "TestExtKey");
+    ASSERT_TRUE(extkeyAspect.IsValid());
+    tempEl->AddAppData(DgnElement::ExternalKeyAspect::GetAppDataKey(), extkeyAspect.get());
+
+    DgnElement::ExternalKeyAspectPtr extkeyAspect2 = DgnElement::ExternalKeyAspect::Create(auth2Id, "TestExtKey2");
+    ASSERT_TRUE(extkeyAspect2.IsValid());
+    tempEl->AddAppData(DgnElement::ExternalKeyAspect::GetAppDataKey(), extkeyAspect2.get());
+
+    //Insert Element and aspects should be added
+    el = m_db->Elements().Insert(*tempEl);
+    ASSERT_TRUE(el.IsValid());
+
+    //‎Verify that both entires are there and can be get on the basis of AuthorityId. TFS 357980
+    Utf8String insertedExternalKey;
+    //This fails and only latest value is there
+    //EXPECT_EQ(DgnDbStatus::Success, DgnElement::ExternalKeyAspect::Query(insertedExternalKey, *el, auth1Id));
+    //EXPECT_STREQ("TestExtKey", insertedExternalKey.c_str());
+
+    Utf8String insertedExternalKey2;
+    EXPECT_EQ(DgnDbStatus::Success, DgnElement::ExternalKeyAspect::Query(insertedExternalKey2, *el, auth2Id));
+    EXPECT_STREQ("TestExtKey2", insertedExternalKey2.c_str());
+
+}
+//---------------------------------------------------------------------------------------
+// @bsimethod                                   Majd.Uddin            01/2016
+//---------------+---------------+---------------+---------------+---------------+-------
+TEST_F(ElementAspectTests, ExternalKeyAspect_MultipleElements)
+{
+    SetupSeedProject();
+
+    TestElementCPtr el1, el2;
+    TestElementPtr tempEl1 = TestElement::Create(*m_db, m_defaultModelId, m_defaultCategoryId, "TestElement1");
+    TestElementPtr tempEl2 = TestElement::Create(*m_db, m_defaultModelId, m_defaultCategoryId, "TestElement2");
+
+    //Create aspect
+    DgnAuthorityId auth1Id = Create("Auth1")->GetAuthorityId();
+    static DgnElement::AppData::Key s_appDataKey1;
+
+    DgnElement::ExternalKeyAspectPtr extkeyAspect = DgnElement::ExternalKeyAspect::Create(auth1Id, "TestExtKey");
+    ASSERT_TRUE(extkeyAspect.IsValid());
+
+    //Add aspect to both elements
+    tempEl1->AddAppData(s_appDataKey1, extkeyAspect.get());
+    tempEl2->AddAppData(s_appDataKey1, extkeyAspect.get());
+
+    //Insert Elements and aspects should be added
+    el1 = m_db->Elements().Insert(*tempEl1);
+    ASSERT_TRUE(el1.IsValid());
+    el2 = m_db->Elements().Insert(*tempEl2);
+    ASSERT_TRUE(el2.IsValid());
+
+
+    //‎Verify that both elements have the aspect
+    Utf8String insertedExternalKey;
+    EXPECT_EQ(DgnDbStatus::Success, DgnElement::ExternalKeyAspect::Query(insertedExternalKey, *el1, auth1Id));
+    EXPECT_STREQ("TestExtKey", insertedExternalKey.c_str());
+
+    EXPECT_EQ(DgnDbStatus::Success, DgnElement::ExternalKeyAspect::Query(insertedExternalKey, *el2, auth1Id));
+    EXPECT_STREQ("TestExtKey", insertedExternalKey.c_str());
+
+}
+
+//---------------------------------------------------------------------------------------
+// @bsimethod                                   Majd.Uddin            01/2016
+//---------------+---------------+---------------+---------------+---------------+-------
+TEST_F(ElementAspectTests, ExternalKeyAspect_WrongAuthorityId)
+{
+    SetupSeedProject();
+
+    TestElementCPtr el;
+    TestElementPtr tempEl = TestElement::Create(*m_db, m_defaultModelId, m_defaultCategoryId, "TestElement1");
+
+    //Create an aspect with Authority that is not in DgnAuthorities
+    DgnAuthorityId authId((uint64_t)1000);
+    DgnAuthorityCPtr invalidAuth = m_db->Authorities().GetAuthority(authId);
+    ASSERT_TRUE(invalidAuth.IsNull());
+
+    //Authority doesn't exist but it lets add it. This shouldn't happen. Reported TFS 358209
+    DgnElement::ExternalKeyAspectPtr extkeyAspect = DgnElement::ExternalKeyAspect::Create(authId, "TestExtKey");
+    ASSERT_TRUE(extkeyAspect.IsValid());
+
+    //Add aspect to element and insert it.
+    tempEl->AddAppData(DgnElement::ExternalKeyAspect::GetAppDataKey(), extkeyAspect.get());
+    el = m_db->Elements().Insert(*tempEl);
+    ASSERT_TRUE(el.IsValid());
+
+    //It can be accessed also
+    Utf8String insertedExternalKey;
+    EXPECT_EQ(DgnDbStatus::Success, DgnElement::ExternalKeyAspect::Query(insertedExternalKey, *el, authId));
+    EXPECT_STREQ("TestExtKey", insertedExternalKey.c_str());
+
+}
+