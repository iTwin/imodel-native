/*--------------------------------------------------------------------------------------+
|
|  $Source: Tests/DgnProject/NonPublished/ElementProperties.cpp $
|
|  $Copyright: (c) 2015 Bentley Systems, Incorporated. All rights reserved. $
|
+--------------------------------------------------------------------------------------*/

#include "DgnHandlersTests.h"
#include <Bentley/BeTimeUtilities.h>
#include <ECDb/ECSqlBuilder.h>
<<<<<<< HEAD
#include <DgnPlatform/DgnCore/WebMercator.h>

#define TMTEST_SCHEMA_NAME                               "DgnPlatformTest"
#define TMTEST_SCHEMA_NAMEW                             L"DgnPlatformTest"
#define TMTEST_TEST_ELEMENT_CLASS_NAME                   "TestElement"
#define TMTEST_TEST_ELEMENT_DRIVES_ELEMENT_CLASS_NAME    "TestElementDrivesElement"

USING_NAMESPACE_BENTLEY_SQLITE
struct TestElementHandler;

//=======================================================================================
//! A test Element
//@bsiclass                                                     Sam.Wilson      04/15
//=======================================================================================
struct TestElement : DgnPlatform::PhysicalElement
    {
    DEFINE_T_SUPER (DgnPlatform::PhysicalElement)

    private:
        friend struct TestElementHandler;

        TestElement(CreateParams const& params) : T_Super(params)
            {}
    };
static CurveVectorPtr computeShape()
    {
    static const double PLANE_LEN = 100;

    DPoint3d pts[6];
    pts[0] = DPoint3d::From(-PLANE_LEN, -PLANE_LEN);
    pts[1] = DPoint3d::From(+PLANE_LEN, -PLANE_LEN);
    pts[2] = DPoint3d::From(+PLANE_LEN, +PLANE_LEN);
    pts[3] = DPoint3d::From(-PLANE_LEN, +PLANE_LEN);
    pts[4] = pts[0];
    pts[5] = pts[0];
    pts[5].z = 1;

    return CurveVector::CreateLinear(pts, _countof(pts), CurveVector::BOUNDARY_TYPE_Open);
    }
//=======================================================================================
//! A test ElementHandler
// @bsiclass                                                     Sam.Wilson      01/15
//=======================================================================================
struct TestElementHandler : dgn_ElementHandler::Element
    {
    ELEMENTHANDLER_DECLARE_MEMBERS ("TestElement", TestElement, TestElementHandler, dgn_ElementHandler::Element, )

    ECN::ECClassCP GetTestElementECClass(DgnDbR db)
        {
        return db.Schemas().GetECClass(TMTEST_SCHEMA_NAME, TMTEST_TEST_ELEMENT_CLASS_NAME);
        }

    DgnElementKey InsertElement(DgnDbR db, DgnModelId mid, DgnCategoryId categoryId, Utf8CP elementCode, ElemDisplayParamsCR ep)
        {
        DgnModelP model = db.Models().GetModel(mid);
        DgnElementPtr testElement = TestElementHandler::Create(TestElement::CreateParams(*model, DgnClassId(GetTestElementECClass(db)->GetId()), categoryId, Placement3d(), elementCode));
        GeometricElementP geomElem = const_cast<GeometricElementP>(testElement->ToGeometricElement());
        ElementGeometryBuilderPtr builder = ElementGeometryBuilder::CreateWorld(*geomElem);

        EXPECT_TRUE (builder->Append(ep));
        EXPECT_TRUE (builder->Append(*computeShape()));

        if (SUCCESS != builder->SetGeomStreamAndPlacement(*geomElem))
            return DgnElementKey();

        return db.Elements().Insert(*testElement)->GetElementKey();
        }

    };

HANDLER_DEFINE_MEMBERS (TestElementHandler)
=======
#include "..\TestFixture\DgnDbTestFixtures.h"
>>>>>>> 1025e17c

//=======================================================================================
//! Test Fixtrue for tests
// @bsiclass                                                     Majd.Uddin      06/15
//=======================================================================================
struct ElementDisplayProperties : public DgnDbTestFixture
{

};

/*---------------------------------------------------------------------------------**//**
* Test for Setting and Getting Gradient properties.
* @bsimethod                                    Maha.Nasir      06/15
+---------------+---------------+---------------+---------------+---------------+------*/
TEST_F (ElementDisplayProperties, SetGradient)
    {
    SetupProject(L"3dMetricGeneral.idgndb", L"ElementDisplayProperties.idgndb", BeSQLite::Db::OPEN_ReadWrite);

    auto seedModelId3 = m_defaultModelId;

    DgnModelP seedModel = m_db->Models().GetModel(seedModelId3);
    DgnModelPtr model3 = seedModel->Clone("model3");
    ASSERT_TRUE (model3 != nullptr);
    model3->Insert();
    DgnModelId m3id = m_db->Models().QueryModelId("model3");

    ElemDisplayParams ep;
    ep.SetCategoryId(m_defaultCategoryId);
    ep.SetFillDisplay(FillDisplay::Always);

    GradientSymbPtr   gradient = GradientSymb::Create();
    double   keyValues[2];
    ColorDef    keyColors[2];

    keyValues[0] = 0.0;
    keyValues[1] = 0.5;
    keyColors[0] = ColorDef::Yellow();
    keyColors[1] = ColorDef::Red();

    gradient->SetMode(GradientMode::Spherical);
    gradient->SetFlags(0);
    gradient->SetAngle(8.0);
    gradient->SetTint(1.0);
    gradient->SetShift(1.0);
    gradient->SetKeys(2, keyColors, keyValues);
    ep.SetGradient(gradient.get());

    auto keyE1 = InsertElement("E3", ep, m3id);
    DgnElementId E1id = keyE1.GetElementId();
    DgnElementCP pE1 = m_db->Elements().FindElement(E1id);

    GeometricElementP geomElem = const_cast<GeometricElementP>(pE1->ToGeometricElement());
    ElementGeometryCollection collection(*geomElem);

    for (ElementGeometryPtr geom : collection)
        {
        ElemDisplayParamsCR params = collection.GetElemDisplayParams();
        GradientSymbCP gradient = params.GetGradient();
        EXPECT_NE (nullptr, params.GetGradient());
        EXPECT_EQ (GradientMode::Spherical, gradient->GetMode());
        EXPECT_EQ (0, gradient->GetFlags());
        EXPECT_EQ (8.0, gradient->GetAngle());
        EXPECT_EQ (1.0, gradient->GetTint());
        EXPECT_EQ (1.0, gradient->GetShift());
        EXPECT_EQ (2, gradient->GetNKeys());
        }
    }

/*---------------------------------------------------------------------------------**//**
* Test for Setting and Getting Pattern parameters.
* @bsimethod                                    Maha.Nasir      06/15
+---------------+---------------+---------------+---------------+---------------+------*/
//Will uncomment this test once SetPatternParams method is hooked up with elemDisplayParams.
//TEST_F (ElementDisplayProperties, SetDisplayPattern)
//    {
//    SetupProject (L"3dMetricGeneral.idgndb", L"ElementDisplayProperties.idgndb", BeSQLite::Db::OPEN_ReadWrite);
//
//    auto seedModelId3 = m_defaultModelId;
//    DgnModelP model3 = m_db->Models ().CreateNewModelFromSeed (NULL, "model3", seedModelId3);
//    ASSERT_TRUE (model3 != nullptr);
//    DgnModelId m3id = m_db->Models ().QueryModelId ("model3");
//
//    ElemDisplayParams ep;
//    ep.SetCategoryId (m_defaultCategoryId);
//
//    PatternParamsPtr pattern = PatternParams::Create ();
//    pattern->SetColor (ColorDef::Maroon ());
//    pattern->SetWeight (6);
//    pattern->SetStyle (1);
//    //ep.SetPatternParams (pattern.get());
//
//    auto keyE1 = InsertElement ("E2", ep, m3id);
//    DgnElementId E1id = keyE1.GetElementId ();
//    DgnElementCP pE1 = m_db->Elements ().FindElement (E1id);
//
//    GeometricElementP geomElem = const_cast<GeometricElementP>(pE1->ToGeometricElement ());
//    ElementGeometryBuilderPtr builder = ElementGeometryBuilder::CreateWorld (*geomElem);
//    ElementGeometryCollection collection (*geomElem);
//
//    for (ElementGeometryPtr geom : collection)
//        {
//        ElemDisplayParamsCR params = collection.GetElemDisplayParams ();
//        PatternParamsCP pattern = params.GetPatternParams ();
//        EXPECT_NE (nullptr, params.GetPatternParams ());
//        EXPECT_EQ (ColorDef::Maroon (), pattern->GetColor ());
//        EXPECT_EQ (6, pattern->GetWeight ());
//        EXPECT_EQ (1, pattern->GetStyle ());
//        }
//    }

/*---------------------------------------------------------------------------------**//**
* Test for Setting and Getting Transparency.
* @bsimethod                                    Maha.Nasir      06/15
+---------------+---------------+---------------+---------------+---------------+------*/
TEST_F (ElementDisplayProperties, SetTransparency)
    {
    SetupProject(L"3dMetricGeneral.idgndb", L"ElementDisplayProperties.idgndb", BeSQLite::Db::OPEN_ReadWrite);

    auto seedModelId3 = m_defaultModelId;
    DgnModelP seedModel = m_db->Models().GetModel(seedModelId3);
    DgnModelPtr model3 = seedModel->Clone("model3");
    ASSERT_TRUE (model3 != nullptr);
    model3->Insert();
    DgnModelId m3id = m_db->Models().QueryModelId("model3");

    ElemDisplayParams ep;
    ep.SetCategoryId(m_defaultCategoryId);
    ep.SetTransparency(0.5);

    auto keyE1 = InsertElement("E2", ep, m3id);
    DgnElementId E1id = keyE1.GetElementId();
    DgnElementCP pE1 = m_db->Elements().FindElement(E1id);

    GeometricElementP geomElem = const_cast<GeometricElementP>(pE1->ToGeometricElement());
    ElementGeometryCollection collection(*geomElem);

    for (ElementGeometryPtr geom : collection)
        {
        ElemDisplayParamsCR params = collection.GetElemDisplayParams();
        EXPECT_EQ (0.5, params.GetTransparency());
        EXPECT_EQ (0.5, params.GetNetTransparency());
        }
    }

/*---------------------------------------------------------------------------------**//**
* Test for Setting and Getting Cateogory and SubCategory Id.
* @bsimethod                                    Maha.Nasir      06/15
+---------------+---------------+---------------+---------------+---------------+------*/
TEST_F (ElementDisplayProperties, SetCategory)
    {
    SetupProject(L"3dMetricGeneral.idgndb", L"ElementDisplayProperties.idgndb", BeSQLite::Db::OPEN_ReadWrite);

    auto seedModelId3 = m_defaultModelId;
    DgnModelP seedModel = m_db->Models().GetModel(seedModelId3);
    DgnModelPtr model3 = seedModel->Clone("model3");
    ASSERT_TRUE (model3 != nullptr);
    model3->Insert();
    DgnModelId m3id = m_db->Models().QueryModelId("model3");

    ElemDisplayParams ep;
    ep.SetCategoryId(m_defaultCategoryId);

    auto keyE1 = InsertElement("E2", ep, m3id);
    DgnElementId E1id = keyE1.GetElementId();
    DgnElementCP pE1 = m_db->Elements().FindElement(E1id);

    GeometricElementP geomElem = const_cast<GeometricElementP>(pE1->ToGeometricElement());
    ElementGeometryCollection collection(*geomElem);

    for (ElementGeometryPtr geom : collection)
        {
        ElemDisplayParamsCR params = collection.GetElemDisplayParams();
        DgnCategoryId CId = params.GetCategoryId();
        ASSERT_TRUE (CId.IsValid());
        //Setting the Category Id also sets the SubCategory to the default.
        DgnSubCategoryId SId = params.GetSubCategoryId();
        ASSERT_TRUE (SId.IsValid());
        }
    }

/*---------------------------------------------------------------------------------**//**
* Test for Setting and Getting Display Parameters.
* @bsimethod                                    Maha Nasir      06/15
+---------------+---------------+---------------+---------------+---------------+------*/
TEST_F (ElementDisplayProperties, SetDisplayParams)
    {
    SetupProject(L"3dMetricGeneral.idgndb", L"ElementDisplayProperties.idgndb", BeSQLite::Db::OPEN_ReadWrite);

    auto seedModelId3 = m_defaultModelId;
    DgnModelP seedModel = m_db->Models().GetModel(seedModelId3);
    DgnModelPtr model3 = seedModel->Clone("model3");
    ASSERT_TRUE (model3 != nullptr);
    model3->Insert();
    DgnModelId m3id = m_db->Models().QueryModelId("model3");

    ElemDisplayParams ep;
    ep.SetCategoryId(m_defaultCategoryId);
    ep.SetWeight(21);
    ep.SetMaterial(NULL);
    ep.SetDisplayPriority(2);

    auto keyE1 = InsertElement("E2", ep, m3id);
    DgnElementId E1id = keyE1.GetElementId();
    DgnElementCP pE1 = m_db->Elements().FindElement(E1id);

    GeometricElementP geomElem = const_cast<GeometricElementP>(pE1->ToGeometricElement());
    ElementGeometryCollection collection(*geomElem);

    for (ElementGeometryPtr geom : collection)
        {
        ElemDisplayParamsCR params = collection.GetElemDisplayParams();
        EXPECT_EQ (21, params.GetWeight());
        bool weight = params.IsWeightFromSubCategoryAppearance();
        EXPECT_FALSE (weight);

#if defined (NEEDS_WORK_MATERIAL)
        EXPECT_EQ (NULL, params.GetMaterial());
#endif

        EXPECT_EQ (2, params.GetDisplayPriority());
        }
    }

/*---------------------------------------------------------------------------------**//**
* Test for Setting Fill properties.
* @bsimethod                                    Maha.Nasir      06/15
+---------------+---------------+---------------+---------------+---------------+------*/
TEST_F (ElementDisplayProperties, FillProperties)
    {
    SetupProject(L"3dMetricGeneral.idgndb", L"ElementDisplayProperties.idgndb", BeSQLite::Db::OPEN_ReadWrite);

    auto seedModelId3 = m_defaultModelId;
    DgnModelP seedModel = m_db->Models().GetModel(seedModelId3);
    DgnModelPtr model3 = seedModel->Clone("model3");
    ASSERT_TRUE (model3 != nullptr);
    model3->Insert();
    DgnModelId m3id = m_db->Models().QueryModelId("model3");

    ElemDisplayParams ep;
    ep.SetCategoryId(m_defaultCategoryId);
    ep.SetFillDisplay(FillDisplay::Always);
    ep.SetFillColor(ColorDef::Red());
    ep.SetFillTransparency(0.8);

    auto keyE1 = InsertElement("E2", ep, m3id);
    DgnElementId E1id = keyE1.GetElementId();
    DgnElementCP pE1 = m_db->Elements().FindElement(E1id);

    GeometricElementP geomElem = const_cast<GeometricElementP>(pE1->ToGeometricElement());
    ElementGeometryCollection collection(*geomElem);

    for (ElementGeometryPtr geom : collection)
        {
        ElemDisplayParamsCR params = collection.GetElemDisplayParams();
        EXPECT_EQ (FillDisplay::Always, params.GetFillDisplay());
        EXPECT_EQ (ColorDef::Red(), params.GetFillColor());
        bool FillColor = params.IsFillColorFromSubCategoryAppearance();
        EXPECT_FALSE (FillColor);
        EXPECT_EQ (0.8, params.GetFillTransparency());
        EXPECT_EQ (0.8, params.GetNetFillTransparency());
        }
    }
<|MERGE_RESOLUTION|>--- conflicted
+++ resolved
@@ -1,348 +1,274 @@
-/*--------------------------------------------------------------------------------------+
-|
-|  $Source: Tests/DgnProject/NonPublished/ElementProperties.cpp $
-|
-|  $Copyright: (c) 2015 Bentley Systems, Incorporated. All rights reserved. $
-|
-+--------------------------------------------------------------------------------------*/
-
-#include "DgnHandlersTests.h"
-#include <Bentley/BeTimeUtilities.h>
-#include <ECDb/ECSqlBuilder.h>
-<<<<<<< HEAD
-#include <DgnPlatform/DgnCore/WebMercator.h>
-
-#define TMTEST_SCHEMA_NAME                               "DgnPlatformTest"
-#define TMTEST_SCHEMA_NAMEW                             L"DgnPlatformTest"
-#define TMTEST_TEST_ELEMENT_CLASS_NAME                   "TestElement"
-#define TMTEST_TEST_ELEMENT_DRIVES_ELEMENT_CLASS_NAME    "TestElementDrivesElement"
-
-USING_NAMESPACE_BENTLEY_SQLITE
-struct TestElementHandler;
-
-//=======================================================================================
-//! A test Element
-//@bsiclass                                                     Sam.Wilson      04/15
-//=======================================================================================
-struct TestElement : DgnPlatform::PhysicalElement
-    {
-    DEFINE_T_SUPER (DgnPlatform::PhysicalElement)
-
-    private:
-        friend struct TestElementHandler;
-
-        TestElement(CreateParams const& params) : T_Super(params)
-            {}
-    };
-static CurveVectorPtr computeShape()
-    {
-    static const double PLANE_LEN = 100;
-
-    DPoint3d pts[6];
-    pts[0] = DPoint3d::From(-PLANE_LEN, -PLANE_LEN);
-    pts[1] = DPoint3d::From(+PLANE_LEN, -PLANE_LEN);
-    pts[2] = DPoint3d::From(+PLANE_LEN, +PLANE_LEN);
-    pts[3] = DPoint3d::From(-PLANE_LEN, +PLANE_LEN);
-    pts[4] = pts[0];
-    pts[5] = pts[0];
-    pts[5].z = 1;
-
-    return CurveVector::CreateLinear(pts, _countof(pts), CurveVector::BOUNDARY_TYPE_Open);
-    }
-//=======================================================================================
-//! A test ElementHandler
-// @bsiclass                                                     Sam.Wilson      01/15
-//=======================================================================================
-struct TestElementHandler : dgn_ElementHandler::Element
-    {
-    ELEMENTHANDLER_DECLARE_MEMBERS ("TestElement", TestElement, TestElementHandler, dgn_ElementHandler::Element, )
-
-    ECN::ECClassCP GetTestElementECClass(DgnDbR db)
-        {
-        return db.Schemas().GetECClass(TMTEST_SCHEMA_NAME, TMTEST_TEST_ELEMENT_CLASS_NAME);
-        }
-
-    DgnElementKey InsertElement(DgnDbR db, DgnModelId mid, DgnCategoryId categoryId, Utf8CP elementCode, ElemDisplayParamsCR ep)
-        {
-        DgnModelP model = db.Models().GetModel(mid);
-        DgnElementPtr testElement = TestElementHandler::Create(TestElement::CreateParams(*model, DgnClassId(GetTestElementECClass(db)->GetId()), categoryId, Placement3d(), elementCode));
-        GeometricElementP geomElem = const_cast<GeometricElementP>(testElement->ToGeometricElement());
-        ElementGeometryBuilderPtr builder = ElementGeometryBuilder::CreateWorld(*geomElem);
-
-        EXPECT_TRUE (builder->Append(ep));
-        EXPECT_TRUE (builder->Append(*computeShape()));
-
-        if (SUCCESS != builder->SetGeomStreamAndPlacement(*geomElem))
-            return DgnElementKey();
-
-        return db.Elements().Insert(*testElement)->GetElementKey();
-        }
-
-    };
-
-HANDLER_DEFINE_MEMBERS (TestElementHandler)
-=======
-#include "..\TestFixture\DgnDbTestFixtures.h"
->>>>>>> 1025e17c
-
-//=======================================================================================
-//! Test Fixtrue for tests
-// @bsiclass                                                     Majd.Uddin      06/15
-//=======================================================================================
-struct ElementDisplayProperties : public DgnDbTestFixture
-{
-
-};
-
-/*---------------------------------------------------------------------------------**//**
-* Test for Setting and Getting Gradient properties.
-* @bsimethod                                    Maha.Nasir      06/15
-+---------------+---------------+---------------+---------------+---------------+------*/
-TEST_F (ElementDisplayProperties, SetGradient)
-    {
-    SetupProject(L"3dMetricGeneral.idgndb", L"ElementDisplayProperties.idgndb", BeSQLite::Db::OPEN_ReadWrite);
-
-    auto seedModelId3 = m_defaultModelId;
-
-    DgnModelP seedModel = m_db->Models().GetModel(seedModelId3);
-    DgnModelPtr model3 = seedModel->Clone("model3");
-    ASSERT_TRUE (model3 != nullptr);
-    model3->Insert();
-    DgnModelId m3id = m_db->Models().QueryModelId("model3");
-
-    ElemDisplayParams ep;
-    ep.SetCategoryId(m_defaultCategoryId);
-    ep.SetFillDisplay(FillDisplay::Always);
-
-    GradientSymbPtr   gradient = GradientSymb::Create();
-    double   keyValues[2];
-    ColorDef    keyColors[2];
-
-    keyValues[0] = 0.0;
-    keyValues[1] = 0.5;
-    keyColors[0] = ColorDef::Yellow();
-    keyColors[1] = ColorDef::Red();
-
-    gradient->SetMode(GradientMode::Spherical);
-    gradient->SetFlags(0);
-    gradient->SetAngle(8.0);
-    gradient->SetTint(1.0);
-    gradient->SetShift(1.0);
-    gradient->SetKeys(2, keyColors, keyValues);
-    ep.SetGradient(gradient.get());
-
-    auto keyE1 = InsertElement("E3", ep, m3id);
-    DgnElementId E1id = keyE1.GetElementId();
-    DgnElementCP pE1 = m_db->Elements().FindElement(E1id);
-
-    GeometricElementP geomElem = const_cast<GeometricElementP>(pE1->ToGeometricElement());
-    ElementGeometryCollection collection(*geomElem);
-
-    for (ElementGeometryPtr geom : collection)
-        {
-        ElemDisplayParamsCR params = collection.GetElemDisplayParams();
-        GradientSymbCP gradient = params.GetGradient();
-        EXPECT_NE (nullptr, params.GetGradient());
-        EXPECT_EQ (GradientMode::Spherical, gradient->GetMode());
-        EXPECT_EQ (0, gradient->GetFlags());
-        EXPECT_EQ (8.0, gradient->GetAngle());
-        EXPECT_EQ (1.0, gradient->GetTint());
-        EXPECT_EQ (1.0, gradient->GetShift());
-        EXPECT_EQ (2, gradient->GetNKeys());
-        }
-    }
-
-/*---------------------------------------------------------------------------------**//**
-* Test for Setting and Getting Pattern parameters.
-* @bsimethod                                    Maha.Nasir      06/15
-+---------------+---------------+---------------+---------------+---------------+------*/
-//Will uncomment this test once SetPatternParams method is hooked up with elemDisplayParams.
-//TEST_F (ElementDisplayProperties, SetDisplayPattern)
-//    {
-//    SetupProject (L"3dMetricGeneral.idgndb", L"ElementDisplayProperties.idgndb", BeSQLite::Db::OPEN_ReadWrite);
-//
-//    auto seedModelId3 = m_defaultModelId;
-//    DgnModelP model3 = m_db->Models ().CreateNewModelFromSeed (NULL, "model3", seedModelId3);
-//    ASSERT_TRUE (model3 != nullptr);
-//    DgnModelId m3id = m_db->Models ().QueryModelId ("model3");
-//
-//    ElemDisplayParams ep;
-//    ep.SetCategoryId (m_defaultCategoryId);
-//
-//    PatternParamsPtr pattern = PatternParams::Create ();
-//    pattern->SetColor (ColorDef::Maroon ());
-//    pattern->SetWeight (6);
-//    pattern->SetStyle (1);
-//    //ep.SetPatternParams (pattern.get());
-//
-//    auto keyE1 = InsertElement ("E2", ep, m3id);
-//    DgnElementId E1id = keyE1.GetElementId ();
-//    DgnElementCP pE1 = m_db->Elements ().FindElement (E1id);
-//
-//    GeometricElementP geomElem = const_cast<GeometricElementP>(pE1->ToGeometricElement ());
-//    ElementGeometryBuilderPtr builder = ElementGeometryBuilder::CreateWorld (*geomElem);
-//    ElementGeometryCollection collection (*geomElem);
-//
-//    for (ElementGeometryPtr geom : collection)
-//        {
-//        ElemDisplayParamsCR params = collection.GetElemDisplayParams ();
-//        PatternParamsCP pattern = params.GetPatternParams ();
-//        EXPECT_NE (nullptr, params.GetPatternParams ());
-//        EXPECT_EQ (ColorDef::Maroon (), pattern->GetColor ());
-//        EXPECT_EQ (6, pattern->GetWeight ());
-//        EXPECT_EQ (1, pattern->GetStyle ());
-//        }
-//    }
-
-/*---------------------------------------------------------------------------------**//**
-* Test for Setting and Getting Transparency.
-* @bsimethod                                    Maha.Nasir      06/15
-+---------------+---------------+---------------+---------------+---------------+------*/
-TEST_F (ElementDisplayProperties, SetTransparency)
-    {
-    SetupProject(L"3dMetricGeneral.idgndb", L"ElementDisplayProperties.idgndb", BeSQLite::Db::OPEN_ReadWrite);
-
-    auto seedModelId3 = m_defaultModelId;
-    DgnModelP seedModel = m_db->Models().GetModel(seedModelId3);
-    DgnModelPtr model3 = seedModel->Clone("model3");
-    ASSERT_TRUE (model3 != nullptr);
-    model3->Insert();
-    DgnModelId m3id = m_db->Models().QueryModelId("model3");
-
-    ElemDisplayParams ep;
-    ep.SetCategoryId(m_defaultCategoryId);
-    ep.SetTransparency(0.5);
-
-    auto keyE1 = InsertElement("E2", ep, m3id);
-    DgnElementId E1id = keyE1.GetElementId();
-    DgnElementCP pE1 = m_db->Elements().FindElement(E1id);
-
-    GeometricElementP geomElem = const_cast<GeometricElementP>(pE1->ToGeometricElement());
-    ElementGeometryCollection collection(*geomElem);
-
-    for (ElementGeometryPtr geom : collection)
-        {
-        ElemDisplayParamsCR params = collection.GetElemDisplayParams();
-        EXPECT_EQ (0.5, params.GetTransparency());
-        EXPECT_EQ (0.5, params.GetNetTransparency());
-        }
-    }
-
-/*---------------------------------------------------------------------------------**//**
-* Test for Setting and Getting Cateogory and SubCategory Id.
-* @bsimethod                                    Maha.Nasir      06/15
-+---------------+---------------+---------------+---------------+---------------+------*/
-TEST_F (ElementDisplayProperties, SetCategory)
-    {
-    SetupProject(L"3dMetricGeneral.idgndb", L"ElementDisplayProperties.idgndb", BeSQLite::Db::OPEN_ReadWrite);
-
-    auto seedModelId3 = m_defaultModelId;
-    DgnModelP seedModel = m_db->Models().GetModel(seedModelId3);
-    DgnModelPtr model3 = seedModel->Clone("model3");
-    ASSERT_TRUE (model3 != nullptr);
-    model3->Insert();
-    DgnModelId m3id = m_db->Models().QueryModelId("model3");
-
-    ElemDisplayParams ep;
-    ep.SetCategoryId(m_defaultCategoryId);
-
-    auto keyE1 = InsertElement("E2", ep, m3id);
-    DgnElementId E1id = keyE1.GetElementId();
-    DgnElementCP pE1 = m_db->Elements().FindElement(E1id);
-
-    GeometricElementP geomElem = const_cast<GeometricElementP>(pE1->ToGeometricElement());
-    ElementGeometryCollection collection(*geomElem);
-
-    for (ElementGeometryPtr geom : collection)
-        {
-        ElemDisplayParamsCR params = collection.GetElemDisplayParams();
-        DgnCategoryId CId = params.GetCategoryId();
-        ASSERT_TRUE (CId.IsValid());
-        //Setting the Category Id also sets the SubCategory to the default.
-        DgnSubCategoryId SId = params.GetSubCategoryId();
-        ASSERT_TRUE (SId.IsValid());
-        }
-    }
-
-/*---------------------------------------------------------------------------------**//**
-* Test for Setting and Getting Display Parameters.
-* @bsimethod                                    Maha Nasir      06/15
-+---------------+---------------+---------------+---------------+---------------+------*/
-TEST_F (ElementDisplayProperties, SetDisplayParams)
-    {
-    SetupProject(L"3dMetricGeneral.idgndb", L"ElementDisplayProperties.idgndb", BeSQLite::Db::OPEN_ReadWrite);
-
-    auto seedModelId3 = m_defaultModelId;
-    DgnModelP seedModel = m_db->Models().GetModel(seedModelId3);
-    DgnModelPtr model3 = seedModel->Clone("model3");
-    ASSERT_TRUE (model3 != nullptr);
-    model3->Insert();
-    DgnModelId m3id = m_db->Models().QueryModelId("model3");
-
-    ElemDisplayParams ep;
-    ep.SetCategoryId(m_defaultCategoryId);
-    ep.SetWeight(21);
-    ep.SetMaterial(NULL);
-    ep.SetDisplayPriority(2);
-
-    auto keyE1 = InsertElement("E2", ep, m3id);
-    DgnElementId E1id = keyE1.GetElementId();
-    DgnElementCP pE1 = m_db->Elements().FindElement(E1id);
-
-    GeometricElementP geomElem = const_cast<GeometricElementP>(pE1->ToGeometricElement());
-    ElementGeometryCollection collection(*geomElem);
-
-    for (ElementGeometryPtr geom : collection)
-        {
-        ElemDisplayParamsCR params = collection.GetElemDisplayParams();
-        EXPECT_EQ (21, params.GetWeight());
-        bool weight = params.IsWeightFromSubCategoryAppearance();
-        EXPECT_FALSE (weight);
-
-#if defined (NEEDS_WORK_MATERIAL)
-        EXPECT_EQ (NULL, params.GetMaterial());
-#endif
-
-        EXPECT_EQ (2, params.GetDisplayPriority());
-        }
-    }
-
-/*---------------------------------------------------------------------------------**//**
-* Test for Setting Fill properties.
-* @bsimethod                                    Maha.Nasir      06/15
-+---------------+---------------+---------------+---------------+---------------+------*/
-TEST_F (ElementDisplayProperties, FillProperties)
-    {
-    SetupProject(L"3dMetricGeneral.idgndb", L"ElementDisplayProperties.idgndb", BeSQLite::Db::OPEN_ReadWrite);
-
-    auto seedModelId3 = m_defaultModelId;
-    DgnModelP seedModel = m_db->Models().GetModel(seedModelId3);
-    DgnModelPtr model3 = seedModel->Clone("model3");
-    ASSERT_TRUE (model3 != nullptr);
-    model3->Insert();
-    DgnModelId m3id = m_db->Models().QueryModelId("model3");
-
-    ElemDisplayParams ep;
-    ep.SetCategoryId(m_defaultCategoryId);
-    ep.SetFillDisplay(FillDisplay::Always);
-    ep.SetFillColor(ColorDef::Red());
-    ep.SetFillTransparency(0.8);
-
-    auto keyE1 = InsertElement("E2", ep, m3id);
-    DgnElementId E1id = keyE1.GetElementId();
-    DgnElementCP pE1 = m_db->Elements().FindElement(E1id);
-
-    GeometricElementP geomElem = const_cast<GeometricElementP>(pE1->ToGeometricElement());
-    ElementGeometryCollection collection(*geomElem);
-
-    for (ElementGeometryPtr geom : collection)
-        {
-        ElemDisplayParamsCR params = collection.GetElemDisplayParams();
-        EXPECT_EQ (FillDisplay::Always, params.GetFillDisplay());
-        EXPECT_EQ (ColorDef::Red(), params.GetFillColor());
-        bool FillColor = params.IsFillColorFromSubCategoryAppearance();
-        EXPECT_FALSE (FillColor);
-        EXPECT_EQ (0.8, params.GetFillTransparency());
-        EXPECT_EQ (0.8, params.GetNetFillTransparency());
-        }
-    }
+/*--------------------------------------------------------------------------------------+
+|
+|  $Source: Tests/DgnProject/NonPublished/ElementProperties.cpp $
+|
+|  $Copyright: (c) 2015 Bentley Systems, Incorporated. All rights reserved. $
+|
++--------------------------------------------------------------------------------------*/
+
+#include "DgnHandlersTests.h"
+#include <Bentley/BeTimeUtilities.h>
+#include <ECDb/ECSqlBuilder.h>
+#include "..\TestFixture\DgnDbTestFixtures.h"
+
+//=======================================================================================
+//! Test Fixtrue for tests
+// @bsiclass                                                     Majd.Uddin      06/15
+//=======================================================================================
+struct ElementDisplayProperties : public DgnDbTestFixture
+{
+
+};
+
+/*---------------------------------------------------------------------------------**//**
+* Test for Setting and Getting Gradient properties.
+* @bsimethod                                    Maha.Nasir      06/15
++---------------+---------------+---------------+---------------+---------------+------*/
+TEST_F (ElementDisplayProperties, SetGradient)
+    {
+    SetupProject(L"3dMetricGeneral.idgndb", L"ElementDisplayProperties.idgndb", BeSQLite::Db::OPEN_ReadWrite);
+
+    auto seedModelId3 = m_defaultModelId;
+
+    DgnModelP seedModel = m_db->Models().GetModel(seedModelId3);
+    DgnModelPtr model3 = seedModel->Clone("model3");
+    ASSERT_TRUE (model3 != nullptr);
+    model3->Insert();
+    DgnModelId m3id = m_db->Models().QueryModelId("model3");
+
+    ElemDisplayParams ep;
+    ep.SetCategoryId(m_defaultCategoryId);
+    ep.SetFillDisplay(FillDisplay::Always);
+
+    GradientSymbPtr   gradient = GradientSymb::Create();
+    double   keyValues[2];
+    ColorDef    keyColors[2];
+
+    keyValues[0] = 0.0;
+    keyValues[1] = 0.5;
+    keyColors[0] = ColorDef::Yellow();
+    keyColors[1] = ColorDef::Red();
+
+    gradient->SetMode(GradientMode::Spherical);
+    gradient->SetFlags(0);
+    gradient->SetAngle(8.0);
+    gradient->SetTint(1.0);
+    gradient->SetShift(1.0);
+    gradient->SetKeys(2, keyColors, keyValues);
+    ep.SetGradient(gradient.get());
+
+    auto keyE1 = InsertElement("E3", ep, m3id);
+    DgnElementId E1id = keyE1.GetElementId();
+    DgnElementCP pE1 = m_db->Elements().FindElement(E1id);
+
+    GeometricElementP geomElem = const_cast<GeometricElementP>(pE1->ToGeometricElement());
+    ElementGeometryCollection collection(*geomElem);
+
+    for (ElementGeometryPtr geom : collection)
+        {
+        ElemDisplayParamsCR params = collection.GetElemDisplayParams();
+        GradientSymbCP gradient = params.GetGradient();
+        EXPECT_NE (nullptr, params.GetGradient());
+        EXPECT_EQ (GradientMode::Spherical, gradient->GetMode());
+        EXPECT_EQ (0, gradient->GetFlags());
+        EXPECT_EQ (8.0, gradient->GetAngle());
+        EXPECT_EQ (1.0, gradient->GetTint());
+        EXPECT_EQ (1.0, gradient->GetShift());
+        EXPECT_EQ (2, gradient->GetNKeys());
+        }
+    }
+
+/*---------------------------------------------------------------------------------**//**
+* Test for Setting and Getting Pattern parameters.
+* @bsimethod                                    Maha.Nasir      06/15
++---------------+---------------+---------------+---------------+---------------+------*/
+//Will uncomment this test once SetPatternParams method is hooked up with elemDisplayParams.
+//TEST_F (ElementDisplayProperties, SetDisplayPattern)
+//    {
+//    SetupProject (L"3dMetricGeneral.idgndb", L"ElementDisplayProperties.idgndb", BeSQLite::Db::OPEN_ReadWrite);
+//
+//    auto seedModelId3 = m_defaultModelId;
+//    DgnModelP model3 = m_db->Models ().CreateNewModelFromSeed (NULL, "model3", seedModelId3);
+//    ASSERT_TRUE (model3 != nullptr);
+//    DgnModelId m3id = m_db->Models ().QueryModelId ("model3");
+//
+//    ElemDisplayParams ep;
+//    ep.SetCategoryId (m_defaultCategoryId);
+//
+//    PatternParamsPtr pattern = PatternParams::Create ();
+//    pattern->SetColor (ColorDef::Maroon ());
+//    pattern->SetWeight (6);
+//    pattern->SetStyle (1);
+//    //ep.SetPatternParams (pattern.get());
+//
+//    auto keyE1 = InsertElement ("E2", ep, m3id);
+//    DgnElementId E1id = keyE1.GetElementId ();
+//    DgnElementCP pE1 = m_db->Elements ().FindElement (E1id);
+//
+//    GeometricElementP geomElem = const_cast<GeometricElementP>(pE1->ToGeometricElement ());
+//    ElementGeometryBuilderPtr builder = ElementGeometryBuilder::CreateWorld (*geomElem);
+//    ElementGeometryCollection collection (*geomElem);
+//
+//    for (ElementGeometryPtr geom : collection)
+//        {
+//        ElemDisplayParamsCR params = collection.GetElemDisplayParams ();
+//        PatternParamsCP pattern = params.GetPatternParams ();
+//        EXPECT_NE (nullptr, params.GetPatternParams ());
+//        EXPECT_EQ (ColorDef::Maroon (), pattern->GetColor ());
+//        EXPECT_EQ (6, pattern->GetWeight ());
+//        EXPECT_EQ (1, pattern->GetStyle ());
+//        }
+//    }
+
+/*---------------------------------------------------------------------------------**//**
+* Test for Setting and Getting Transparency.
+* @bsimethod                                    Maha.Nasir      06/15
++---------------+---------------+---------------+---------------+---------------+------*/
+TEST_F (ElementDisplayProperties, SetTransparency)
+    {
+    SetupProject(L"3dMetricGeneral.idgndb", L"ElementDisplayProperties.idgndb", BeSQLite::Db::OPEN_ReadWrite);
+
+    auto seedModelId3 = m_defaultModelId;
+    DgnModelP seedModel = m_db->Models().GetModel(seedModelId3);
+    DgnModelPtr model3 = seedModel->Clone("model3");
+    ASSERT_TRUE (model3 != nullptr);
+    model3->Insert();
+    DgnModelId m3id = m_db->Models().QueryModelId("model3");
+
+    ElemDisplayParams ep;
+    ep.SetCategoryId(m_defaultCategoryId);
+    ep.SetTransparency(0.5);
+
+    auto keyE1 = InsertElement("E2", ep, m3id);
+    DgnElementId E1id = keyE1.GetElementId();
+    DgnElementCP pE1 = m_db->Elements().FindElement(E1id);
+
+    GeometricElementP geomElem = const_cast<GeometricElementP>(pE1->ToGeometricElement());
+    ElementGeometryCollection collection(*geomElem);
+
+    for (ElementGeometryPtr geom : collection)
+        {
+        ElemDisplayParamsCR params = collection.GetElemDisplayParams();
+        EXPECT_EQ (0.5, params.GetTransparency());
+        EXPECT_EQ (0.5, params.GetNetTransparency());
+        }
+    }
+
+/*---------------------------------------------------------------------------------**//**
+* Test for Setting and Getting Cateogory and SubCategory Id.
+* @bsimethod                                    Maha.Nasir      06/15
++---------------+---------------+---------------+---------------+---------------+------*/
+TEST_F (ElementDisplayProperties, SetCategory)
+    {
+    SetupProject(L"3dMetricGeneral.idgndb", L"ElementDisplayProperties.idgndb", BeSQLite::Db::OPEN_ReadWrite);
+
+    auto seedModelId3 = m_defaultModelId;
+    DgnModelP seedModel = m_db->Models().GetModel(seedModelId3);
+    DgnModelPtr model3 = seedModel->Clone("model3");
+    ASSERT_TRUE (model3 != nullptr);
+    model3->Insert();
+    DgnModelId m3id = m_db->Models().QueryModelId("model3");
+
+    ElemDisplayParams ep;
+    ep.SetCategoryId(m_defaultCategoryId);
+
+    auto keyE1 = InsertElement("E2", ep, m3id);
+    DgnElementId E1id = keyE1.GetElementId();
+    DgnElementCP pE1 = m_db->Elements().FindElement(E1id);
+
+    GeometricElementP geomElem = const_cast<GeometricElementP>(pE1->ToGeometricElement());
+    ElementGeometryCollection collection(*geomElem);
+
+    for (ElementGeometryPtr geom : collection)
+        {
+        ElemDisplayParamsCR params = collection.GetElemDisplayParams();
+        DgnCategoryId CId = params.GetCategoryId();
+        ASSERT_TRUE (CId.IsValid());
+        //Setting the Category Id also sets the SubCategory to the default.
+        DgnSubCategoryId SId = params.GetSubCategoryId();
+        ASSERT_TRUE (SId.IsValid());
+        }
+    }
+
+/*---------------------------------------------------------------------------------**//**
+* Test for Setting and Getting Display Parameters.
+* @bsimethod                                    Maha Nasir      06/15
++---------------+---------------+---------------+---------------+---------------+------*/
+TEST_F (ElementDisplayProperties, SetDisplayParams)
+    {
+    SetupProject(L"3dMetricGeneral.idgndb", L"ElementDisplayProperties.idgndb", BeSQLite::Db::OPEN_ReadWrite);
+
+    auto seedModelId3 = m_defaultModelId;
+    DgnModelP seedModel = m_db->Models().GetModel(seedModelId3);
+    DgnModelPtr model3 = seedModel->Clone("model3");
+    ASSERT_TRUE (model3 != nullptr);
+    model3->Insert();
+    DgnModelId m3id = m_db->Models().QueryModelId("model3");
+
+    ElemDisplayParams ep;
+    ep.SetCategoryId(m_defaultCategoryId);
+    ep.SetWeight(21);
+    ep.SetMaterial(NULL);
+    ep.SetDisplayPriority(2);
+
+    auto keyE1 = InsertElement("E2", ep, m3id);
+    DgnElementId E1id = keyE1.GetElementId();
+    DgnElementCP pE1 = m_db->Elements().FindElement(E1id);
+
+    GeometricElementP geomElem = const_cast<GeometricElementP>(pE1->ToGeometricElement());
+    ElementGeometryCollection collection(*geomElem);
+
+    for (ElementGeometryPtr geom : collection)
+        {
+        ElemDisplayParamsCR params = collection.GetElemDisplayParams();
+        EXPECT_EQ (21, params.GetWeight());
+        bool weight = params.IsWeightFromSubCategoryAppearance();
+        EXPECT_FALSE (weight);
+
+#if defined (NEEDS_WORK_MATERIAL)
+        EXPECT_EQ (NULL, params.GetMaterial());
+#endif
+
+        EXPECT_EQ (2, params.GetDisplayPriority());
+        }
+    }
+
+/*---------------------------------------------------------------------------------**//**
+* Test for Setting Fill properties.
+* @bsimethod                                    Maha.Nasir      06/15
++---------------+---------------+---------------+---------------+---------------+------*/
+TEST_F (ElementDisplayProperties, FillProperties)
+    {
+    SetupProject(L"3dMetricGeneral.idgndb", L"ElementDisplayProperties.idgndb", BeSQLite::Db::OPEN_ReadWrite);
+
+    auto seedModelId3 = m_defaultModelId;
+    DgnModelP seedModel = m_db->Models().GetModel(seedModelId3);
+    DgnModelPtr model3 = seedModel->Clone("model3");
+    ASSERT_TRUE (model3 != nullptr);
+    model3->Insert();
+    DgnModelId m3id = m_db->Models().QueryModelId("model3");
+
+    ElemDisplayParams ep;
+    ep.SetCategoryId(m_defaultCategoryId);
+    ep.SetFillDisplay(FillDisplay::Always);
+    ep.SetFillColor(ColorDef::Red());
+    ep.SetFillTransparency(0.8);
+
+    auto keyE1 = InsertElement("E2", ep, m3id);
+    DgnElementId E1id = keyE1.GetElementId();
+    DgnElementCP pE1 = m_db->Elements().FindElement(E1id);
+
+    GeometricElementP geomElem = const_cast<GeometricElementP>(pE1->ToGeometricElement());
+    ElementGeometryCollection collection(*geomElem);
+
+    for (ElementGeometryPtr geom : collection)
+        {
+        ElemDisplayParamsCR params = collection.GetElemDisplayParams();
+        EXPECT_EQ (FillDisplay::Always, params.GetFillDisplay());
+        EXPECT_EQ (ColorDef::Red(), params.GetFillColor());
+        bool FillColor = params.IsFillColorFromSubCategoryAppearance();
+        EXPECT_FALSE (FillColor);
+        EXPECT_EQ (0.8, params.GetFillTransparency());
+        EXPECT_EQ (0.8, params.GetNetFillTransparency());
+        }
+    }