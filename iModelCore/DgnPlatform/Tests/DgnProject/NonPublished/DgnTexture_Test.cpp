--- conflicted
+++ resolved
@@ -1,146 +1,120 @@
-/*--------------------------------------------------------------------------------------+
-|
-|  $Source: Tests/DgnProject/NonPublished/DgnTexture_Test.cpp $
-|
-|  $Copyright: (c) 2015 Bentley Systems, Incorporated. All rights reserved. $
-|
-+--------------------------------------------------------------------------------------*/
-#include "../TestFixture/BlankDgnDbTestFixture.h"
-#include <numeric>
-#include <DgnPlatform/DgnTexture.h>
-
-USING_NAMESPACE_BENTLEY_SQLITE
-
-/*---------------------------------------------------------------------------------**//**
-* @bsimethod                                                    Paul.Connelly   08/15
-+---------------+---------------+---------------+---------------+---------------+------*/
-struct DgnTexturesTest : public BlankDgnDbTestFixture
-    {
-<<<<<<< HEAD
-private:
-    ScopedDgnHost           m_host;
-    DgnDbPtr                m_db;
-protected:
-    void SetupProject()
-        {
-        BeFileName filename = DgnDbTestDgnManager::GetOutputFilePath (L"textures.idgndb");
-        BeFileName::BeDeleteFile (filename);
-
-        CreateDgnDbParams params;
-        params.SetOverwriteExisting (false);
-        DbResult status;
-        m_db = DgnDb::CreateDgnDb (&status, filename, params);
-        ASSERT_TRUE (m_db != nullptr);
-        ASSERT_EQ (BE_SQLITE_OK, status) << status;
-        }
-
-    DgnDbR      GetDb()
-        {
-        return *m_db;
-        }
-
-    DgnTexture::Data MakeTextureData (DgnTexture::Format fmt, uint32_t w, uint32_t h)
-=======
-    DgnTexture::Data     MakeTextureData (DgnTexture::Format fmt, uint32_t w, uint32_t h)
->>>>>>> 505bbb0f
-        {
-        // For the purposes of this test we really don't know/care about the raw texture data
-        bvector<Byte> bytes (w*h);
-        std::iota (bytes.begin(), bytes.end(), 0);
-        return DgnTexture::Data (fmt, &bytes[0], (uint32_t) bytes.size(), w, h);
-        }
-
-    void Compare(DgnTextureCR lhs, DgnTextureCR rhs)
-        {
-        EXPECT_EQ (lhs.GetTextureId(), rhs.GetTextureId());
-        EXPECT_STREQ (lhs.GetTextureName().c_str(), rhs.GetTextureName().c_str());
-        EXPECT_STREQ (lhs.GetDescription().c_str(), rhs.GetDescription().c_str());
-
-        auto const& lhData = lhs.GetTextureData();
-        auto const& rhData = rhs.GetTextureData();
-
-        EXPECT_EQ (lhData.GetFormat(), rhData.GetFormat());
-        EXPECT_EQ (lhData.GetFlags(), rhData.GetFlags());
-        EXPECT_EQ (lhData.GetWidth(), rhData.GetWidth());
-        EXPECT_EQ (lhData.GetHeight(), rhData.GetHeight());
-        EXPECT_EQ (lhData.GetSize(), rhData.GetSize());
-        EXPECT_EQ (0, memcmp (lhData.GetData(), rhData.GetData(), lhData.GetSize()));
-        }
-    };
-
-/*---------------------------------------------------------------------------------**//**
-* @bsimethod                                                    Paul.Connelly   08/15
-+---------------+---------------+---------------+---------------+---------------+------*/
-TEST_F (DgnTexturesTest, InsertQueryUpdateDelete)
-    {
-    SetupProject(L"textures.idgndb");
-    DgnDbR db = GetDb();
-
-    // Textures have names
-    DgnTexture tx1(DgnTexture::CreateParams(db, "Texture1", MakeTextureData(DgnTexture::Format::JPEG, 2, 4)));
-    DgnTextureCPtr pTx1 = tx1.Insert();
-    ASSERT_TRUE(pTx1.IsValid());
-
-    // Names must be unique
-    DgnTexture tx1_duplicate(DgnTexture::CreateParams(db, "Texture1", MakeTextureData(DgnTexture::Format::JPEG, 4, 8)));
-    EXPECT_FALSE(tx1_duplicate.Insert().IsValid());
-
-    DgnTexture tx2(DgnTexture::CreateParams(db, "Texture2", MakeTextureData(DgnTexture::Format::TIFF, 5, 5), "this is texture 2"));
-    DgnTextureCPtr pTx2 = tx2.Insert();
-    ASSERT_TRUE(pTx2.IsValid());
-
-    // Persistent + local have equivalent values
-    Compare(tx1, *pTx1);
-    Compare(tx2, *pTx2);
-
-    // Modify
-    DgnTexturePtr tx2Edit = pTx2->MakeCopy<DgnTexture>();
-    ASSERT_TRUE(tx2Edit.IsValid());
-    Compare(*tx2Edit, tx2);
-
-    tx2Edit->SetDescription("New description");
-    EXPECT_EQ(DgnDbStatus::Success, tx2Edit->SetCode(DgnTexture::CreateTextureCode("Texture2Renamed")));
-    tx2Edit->SetTextureData(MakeTextureData(DgnTexture::Format::JPEG, 9, 18));
-
-    DgnDbStatus status;
-    pTx2 = tx2Edit->Update(&status);
-    EXPECT_EQ(DgnDbStatus::Success, status);
-    ASSERT_TRUE(pTx2.IsValid());
-    Compare(*pTx2, *tx2Edit);
-
-    // Purge persistent copies and check round-tripped values as expected
-    pTx1 = nullptr;
-    pTx2 = nullptr;
-    EXPECT_TRUE(db.Memory().Purge(0));
-
-    pTx1 = DgnTexture::QueryTexture(tx1.GetTextureId(), db);
-    pTx2 = DgnTexture::QueryTexture(tx2.GetTextureId(), db);
-    ASSERT_TRUE(pTx1.IsValid());
-    ASSERT_TRUE(pTx2.IsValid());
-
-    Compare(tx1, *pTx1);
-    Compare(*pTx2, *tx2Edit);
-
-    // Textures cannot be deleted, only purged
-    EXPECT_EQ(DgnDbStatus::DeletionProhibited, pTx1->Delete());
-
-    // Unnamed textures are supported
-    DgnTexture unnamed1(DgnTexture::CreateParams(db, "", MakeTextureData(DgnTexture::Format::JPEG, 2, 2)));
-    EXPECT_TRUE(unnamed1.Insert().IsValid());
-
-    // Multiple unnamed textures can exist
-    DgnTexture unnamed2(DgnTexture::CreateParams(db, "", MakeTextureData(DgnTexture::Format::JPEG, 4, 4)));
-    EXPECT_TRUE(unnamed2.Insert().IsValid());
-
-    // Can't query unnamed texture by name
-    EXPECT_FALSE(DgnTexture::QueryTextureId("", db).IsValid());
-
-    // Can query unnamed textures by ID
-    auto pUnnamed1 = DgnTexture::QueryTexture(unnamed1.GetTextureId(), db),
-         pUnnamed2 = DgnTexture::QueryTexture(unnamed2.GetTextureId(), db);
-    ASSERT_TRUE(pUnnamed1.IsValid());
-    ASSERT_TRUE(pUnnamed2.IsValid());
-    EXPECT_EQ(pUnnamed1->GetTextureId(), unnamed1.GetTextureId());
-    EXPECT_EQ(pUnnamed2->GetTextureId(), unnamed2.GetTextureId());
-    }
-
+/*--------------------------------------------------------------------------------------+
+|
+|  $Source: Tests/DgnProject/NonPublished/DgnTexture_Test.cpp $
+|
+|  $Copyright: (c) 2015 Bentley Systems, Incorporated. All rights reserved. $
+|
++--------------------------------------------------------------------------------------*/
+#include "../TestFixture/BlankDgnDbTestFixture.h"
+#include <numeric>
+#include <DgnPlatform/DgnTexture.h>
+
+USING_NAMESPACE_BENTLEY_SQLITE
+
+/*---------------------------------------------------------------------------------**//**
+* @bsimethod                                                    Paul.Connelly   08/15
++---------------+---------------+---------------+---------------+---------------+------*/
+struct DgnTexturesTest : public BlankDgnDbTestFixture
+    {
+    DgnTexture::Data MakeTextureData (DgnTexture::Format fmt, uint32_t w, uint32_t h)
+        {
+        // For the purposes of this test we really don't know/care about the raw texture data
+        bvector<Byte> bytes (w*h);
+        std::iota (bytes.begin(), bytes.end(), 0);
+        return DgnTexture::Data (fmt, &bytes[0], (uint32_t) bytes.size(), w, h);
+        }
+
+    void Compare(DgnTextureCR lhs, DgnTextureCR rhs)
+        {
+        EXPECT_EQ (lhs.GetTextureId(), rhs.GetTextureId());
+        EXPECT_STREQ (lhs.GetTextureName().c_str(), rhs.GetTextureName().c_str());
+        EXPECT_STREQ (lhs.GetDescription().c_str(), rhs.GetDescription().c_str());
+
+        auto const& lhData = lhs.GetTextureData();
+        auto const& rhData = rhs.GetTextureData();
+
+        EXPECT_EQ (lhData.GetFormat(), rhData.GetFormat());
+        EXPECT_EQ (lhData.GetFlags(), rhData.GetFlags());
+        EXPECT_EQ (lhData.GetWidth(), rhData.GetWidth());
+        EXPECT_EQ (lhData.GetHeight(), rhData.GetHeight());
+        EXPECT_EQ (lhData.GetSize(), rhData.GetSize());
+        EXPECT_EQ (0, memcmp (lhData.GetData(), rhData.GetData(), lhData.GetSize()));
+        }
+    };
+
+/*---------------------------------------------------------------------------------**//**
+* @bsimethod                                                    Paul.Connelly   08/15
++---------------+---------------+---------------+---------------+---------------+------*/
+TEST_F (DgnTexturesTest, InsertQueryUpdateDelete)
+    {
+    SetupProject(L"textures.idgndb");
+    DgnDbR db = GetDb();
+
+    // Textures have names
+    DgnTexture tx1(DgnTexture::CreateParams(db, "Texture1", MakeTextureData(DgnTexture::Format::JPEG, 2, 4)));
+    DgnTextureCPtr pTx1 = tx1.Insert();
+    ASSERT_TRUE(pTx1.IsValid());
+
+    // Names must be unique
+    DgnTexture tx1_duplicate(DgnTexture::CreateParams(db, "Texture1", MakeTextureData(DgnTexture::Format::JPEG, 4, 8)));
+    EXPECT_FALSE(tx1_duplicate.Insert().IsValid());
+
+    DgnTexture tx2(DgnTexture::CreateParams(db, "Texture2", MakeTextureData(DgnTexture::Format::TIFF, 5, 5), "this is texture 2"));
+    DgnTextureCPtr pTx2 = tx2.Insert();
+    ASSERT_TRUE(pTx2.IsValid());
+
+    // Persistent + local have equivalent values
+    Compare(tx1, *pTx1);
+    Compare(tx2, *pTx2);
+
+    // Modify
+    DgnTexturePtr tx2Edit = pTx2->MakeCopy<DgnTexture>();
+    ASSERT_TRUE(tx2Edit.IsValid());
+    Compare(*tx2Edit, tx2);
+
+    tx2Edit->SetDescription("New description");
+    EXPECT_EQ(DgnDbStatus::Success, tx2Edit->SetCode(DgnTexture::CreateTextureCode("Texture2Renamed")));
+    tx2Edit->SetTextureData(MakeTextureData(DgnTexture::Format::JPEG, 9, 18));
+
+    DgnDbStatus status;
+    pTx2 = tx2Edit->Update(&status);
+    EXPECT_EQ(DgnDbStatus::Success, status);
+    ASSERT_TRUE(pTx2.IsValid());
+    Compare(*pTx2, *tx2Edit);
+
+    // Purge persistent copies and check round-tripped values as expected
+    pTx1 = nullptr;
+    pTx2 = nullptr;
+    EXPECT_TRUE(db.Memory().Purge(0));
+
+    pTx1 = DgnTexture::QueryTexture(tx1.GetTextureId(), db);
+    pTx2 = DgnTexture::QueryTexture(tx2.GetTextureId(), db);
+    ASSERT_TRUE(pTx1.IsValid());
+    ASSERT_TRUE(pTx2.IsValid());
+
+    Compare(tx1, *pTx1);
+    Compare(*pTx2, *tx2Edit);
+
+    // Textures cannot be deleted, only purged
+    EXPECT_EQ(DgnDbStatus::DeletionProhibited, pTx1->Delete());
+
+    // Unnamed textures are supported
+    DgnTexture unnamed1(DgnTexture::CreateParams(db, "", MakeTextureData(DgnTexture::Format::JPEG, 2, 2)));
+    EXPECT_TRUE(unnamed1.Insert().IsValid());
+
+    // Multiple unnamed textures can exist
+    DgnTexture unnamed2(DgnTexture::CreateParams(db, "", MakeTextureData(DgnTexture::Format::JPEG, 4, 4)));
+    EXPECT_TRUE(unnamed2.Insert().IsValid());
+
+    // Can't query unnamed texture by name
+    EXPECT_FALSE(DgnTexture::QueryTextureId("", db).IsValid());
+
+    // Can query unnamed textures by ID
+    auto pUnnamed1 = DgnTexture::QueryTexture(unnamed1.GetTextureId(), db),
+         pUnnamed2 = DgnTexture::QueryTexture(unnamed2.GetTextureId(), db);
+    ASSERT_TRUE(pUnnamed1.IsValid());
+    ASSERT_TRUE(pUnnamed2.IsValid());
+    EXPECT_EQ(pUnnamed1->GetTextureId(), unnamed1.GetTextureId());
+    EXPECT_EQ(pUnnamed2->GetTextureId(), unnamed2.GetTextureId());
+    }
+