/*--------------------------------------------------------------------------------------+
|
|  $Source: Tests/DgnProject/NonPublished/Category_Test.cpp $
|
|  $Copyright: (c) 2017 Bentley Systems, Incorporated. All rights reserved. $
|
+--------------------------------------------------------------------------------------*/
#include "../TestFixture/DgnDbTestFixtures.h"

USING_NAMESPACE_BENTLEY_DPTEST

/*=================================================================================**//**
* @bsiclass                                                     Sam.Wilson      01/15
+===============+===============+===============+===============+===============+======*/
struct CategoryTests : public DgnDbTestFixture
    {
    void CompareCategories(DgnCategoryId catId, Utf8CP name, DgnCategory::Rank rank, Utf8CP descr)
        {
        DgnCategoryCPtr cat = DgnCategory::Get(*m_db, catId);
        EXPECT_TRUE(cat.IsValid());
        if (cat.IsValid())
            CompareCategories(*cat, name, rank, descr);
        }

    void CompareCategories(DgnCategoryId catId, DgnCategoryCR other)
        {
        DgnCategoryCPtr cat = DgnCategory::Get(*m_db, catId);
        EXPECT_TRUE(cat.IsValid());
        if (cat.IsValid())
            CompareCategories(*cat, other);
        }

    void CompareCategories(DgnCategoryCR cat, DgnCategoryCR other)
        {
        CompareCategories(cat, other.GetCategoryName().c_str(), other.GetRank(), other.GetDescription());
        }

    void CompareCategories(DgnCategoryCR cat, Utf8CP name, DgnCategory::Rank rank, Utf8CP descr)
        {
        EXPECT_STREQ(name, cat.GetCategoryName().c_str());
        EXPECT_EQ(rank, cat.GetRank());
        EXPECT_STREQ(descr, cat.GetDescription());
        }

    void CompareSubCategories(DgnSubCategoryId subcatId, DgnSubCategoryCR other)
        {
        DgnSubCategoryCPtr subcat = DgnSubCategory::Get(*m_db, subcatId);
        EXPECT_TRUE(subcat.IsValid());
        if (subcat.IsValid())
            {
            EXPECT_STREQ(subcat->GetSubCategoryName().c_str(), other.GetSubCategoryName().c_str());
            EXPECT_EQ(subcat->GetCategoryId(), other.GetCategoryId());
            EXPECT_EQ(subcat->GetCode().GetScopeElementId(*m_db), other.GetCode().GetScopeElementId(*m_db));
            EXPECT_EQ(subcat->GetDescription(), other.GetDescription());
            EXPECT_TRUE(subcat->GetAppearance().IsEqual(other.GetAppearance()));
            }
        }
    };

//=======================================================================================
//! Test for inserting categories and checking their properties
// @bsiclass                                                     Maha Nasir      07/15
//=======================================================================================
TEST_F (CategoryTests, InsertCategory)
    {
    SetupSeedProject();
    ASSERT_TRUE(m_db.IsValid());
        
    //Category properties.
    Utf8CP cat_name = "Test Category";
    Utf8CP cat_desc = "This is a test category.";

    DefinitionModelR dictionary = m_db->GetDictionaryModel();
    SpatialCategory category(dictionary, cat_name, DgnCategory::Rank::Domain, cat_desc);

    //Appearence properties.
    uint32_t weight = 10;
    double trans = 0.5;
    uint32_t dp = 1;

    DgnSubCategory::Appearance appearence;
    appearence.SetInvisible (false);
    appearence.SetColor (ColorDef::DarkRed ());
    appearence.SetWeight (weight);
    appearence.SetTransparency (trans);
    appearence.SetDisplayPriority (dp);

    DgnCategoryCPtr pCategory = category.Insert(appearence);
    ASSERT_TRUE(pCategory.IsValid());

    //Verifying category properties
    CompareCategories(category, cat_name, DgnCategory::Rank::Domain, cat_desc);
    EXPECT_TRUE (category.GetCategoryId ().IsValid ());
    EXPECT_FALSE (pCategory->IsSystemCategory ());
    EXPECT_FALSE (pCategory->IsUserCategory ());
    CompareCategories(*pCategory, category);

    DgnCategoryId id = SpatialCategory::QueryCategoryId(dictionary, cat_name);
    EXPECT_TRUE (id.IsValid ());
    EXPECT_EQ(id, category.GetCategoryId());
    EXPECT_EQ(id, pCategory->GetCategoryId());

    DgnCategoryCPtr query = DgnCategory::Get(*m_db, id);
    EXPECT_TRUE (query.IsValid ());

    //Inserts Category 2
    Utf8CP cat2_name = "Test Category 2";
    Utf8CP cat2_desc = "This is test category 2.";

    SpatialCategory category2(dictionary, cat2_name, DgnCategory::Rank::System, cat2_desc);
    SpatialCategoryCPtr pCategory2 = category2.Insert(appearence);
    ASSERT_TRUE(pCategory2.IsValid());

    //Inserts Category 3
    Utf8CP cat3_name = "Test Category 3";
    Utf8CP cat3_desc = "This is test category 3.";

    SpatialCategory category3(dictionary, cat3_name, DgnCategory::Rank::User, cat3_desc);
    SpatialCategoryCPtr pCategory3 = category3.Insert(appearence);
    ASSERT_TRUE(pCategory3.IsValid());

    //Inserts Category 4
    Utf8CP cat4_name = "Test Category 4";
    Utf8CP cat4_desc = "This is test category 4.";

    DrawingCategory category4(dictionary, cat4_name, DgnCategory::Rank::User, cat4_desc);
    DrawingCategoryCPtr pCategory4 = category4.Insert(appearence);
    ASSERT_TRUE(pCategory4.IsValid());

    //Iterator for categories.
    DgnCategoryIdSet spatialCategoryIds = SpatialCategory::MakeIterator(*m_db).BuildIdSet<DgnCategoryId>();
    EXPECT_EQ(4, spatialCategoryIds.size());
    DgnCategoryIdSet drawingCategoryIds = DrawingCategory::MakeIterator(*m_db).BuildIdSet<DgnCategoryId>();
    EXPECT_EQ(1, drawingCategoryIds.size());
    int nCompared = 0;
    int nNotCompared = 0;
    for (auto const& catId : spatialCategoryIds)
        {
        DgnCategory const* pCompareTo = nullptr;
        if (category.GetCategoryId() == catId)
            pCompareTo = &category;
        else if (category2.GetCategoryId() == catId)
            pCompareTo = &category2;
        else if (category3.GetCategoryId() == catId)
            pCompareTo = &category3;
        else if (category4.GetCategoryId() == catId)
            pCompareTo = &category4;

        if (nullptr != pCompareTo)
            {
            CompareCategories(catId, *pCompareTo);
            ++nCompared;
            }
        else
            {
            ++nNotCompared;
            }
        }

    EXPECT_EQ(1, nNotCompared);
    EXPECT_EQ(3, nCompared);
    
    // Ordered List verification
    int count = 0;
    DgnCategoryIdList orderedList = SpatialCategory::MakeIterator(*m_db, nullptr, "ORDER BY [CodeValue]").BuildIdList<DgnCategoryId>();
    
    DgnCategoryId lastId;
    for (DgnCategoryId id : orderedList)
        {
        if (lastId.IsValid())
            {
            SpatialCategoryCPtr current = SpatialCategory::Get(*m_db, id);
            SpatialCategoryCPtr lastCategory = SpatialCategory::Get(*m_db, lastId);
            EXPECT_TRUE(current->GetCode().GetValue().CompareTo( lastCategory->GetCode().GetValue().c_str()) > 0);
            ++count;
            }
        lastId = id;
        }
    EXPECT_EQ(4, orderedList.size());
    }

//=======================================================================================
//! Test for Deleting a category.
// @bsiclass                                                     Maha Nasir      07/15
//=======================================================================================
TEST_F (CategoryTests, DeleteCategory)
    {
    SetupSeedProject();

    Utf8CP name = "TestCategory";
    Utf8CP desc = "This is a test category.";

    DefinitionModelR dictionary = m_db->GetDictionaryModel();
    SpatialCategory category(dictionary, name, DgnCategory::Rank::Domain, desc);

    //Appearence properties.
    uint32_t weight = 10;
    double trans = 0.5;
    uint32_t dp = 1;

    DgnSubCategory::Appearance appearence;
    appearence.SetInvisible (false);
    appearence.SetColor (ColorDef::DarkRed ());
    appearence.SetWeight (weight);
    appearence.SetTransparency (trans);
    appearence.SetDisplayPriority (dp);

    //Inserts a category
    DgnCategoryCPtr pCat = category.Insert(appearence);
    ASSERT_TRUE(pCat.IsValid());
    DgnCategoryId id = SpatialCategory::QueryCategoryId(dictionary, name);
    EXPECT_TRUE(id.IsValid());

    // Deletion of a category is not supported.
    DgnDbStatus dlt = pCat->Delete();
    EXPECT_EQ(DgnDbStatus::DeletionProhibited, dlt);
    DgnCategoryId id1 = SpatialCategory::QueryCategoryId(dictionary, name);
    EXPECT_TRUE(id1.IsValid());
    }

//=======================================================================================
//! Test for Updating a category.
// @bsiclass                                                     Maha Nasir      07/15
//=======================================================================================
TEST_F (CategoryTests, UpdateCategory)
    {
    SetupSeedProject();

    //Category properties.
    Utf8CP name = "TestCategory";
    Utf8CP desc = "This is a test category.";

    DefinitionModelR dictionary = m_db->GetDictionaryModel();
    SpatialCategory category(dictionary, name, DgnCategory::Rank::Domain, desc);

    //Appearence properties.
    uint32_t weight = 10;
    double trans = 0.5;
    uint32_t dp = 1;

    DgnSubCategory::Appearance appearence;
    appearence.SetInvisible (false);
    appearence.SetColor (ColorDef::DarkRed ());
    appearence.SetWeight (weight);
    appearence.SetTransparency (trans);
    appearence.SetDisplayPriority (dp);

    //Inserts a category
    EXPECT_TRUE(category.Insert(appearence).IsValid());
    DgnCategoryId id = category.GetCategoryId();
    EXPECT_TRUE(id.IsValid ());

    //Utf8CP u_name = "UpdatedTestCategory";
    Utf8CP u_desc = "This is the updated test category.";

    //Updates category.
    DgnCategoryPtr toFind = m_db->Elements().GetForEdit<DgnCategory>(id);
    EXPECT_TRUE(toFind.IsValid());
    toFind->SetDescription(Utf8String(u_desc));
    DgnDbStatus updateStatus;
    toFind->Update(&updateStatus);
    ASSERT_EQ(DgnDbStatus::Success, updateStatus);
    
    //Verification of category properties
    SpatialCategoryCPtr updatedCat = SpatialCategory::Get(*m_db, id);
    EXPECT_TRUE(updatedCat.IsValid());
    EXPECT_STREQ(u_desc, updatedCat->GetDescription());
    }

/*---------------------------------------------------------------------------------**//**
* @bsimethod                                                    Shaun.Sewall    11/16
+---------------+---------------+---------------+---------------+---------------+------*/
TEST_F (CategoryTests, IterateCategories)
    {
    SetupSeedProject();
    int numCategories = SpatialCategory::MakeIterator(*m_db).BuildIdSet<DgnCategoryId>().size();
    DgnDbTestUtils::InsertSpatialCategory(*m_db, "TestCategory1");
    DgnDbTestUtils::InsertSpatialCategory(*m_db, "TestCategory2");
    DgnDbTestUtils::InsertSpatialCategory(*m_db, "TestCategory3");
    numCategories += 3;
    ASSERT_EQ(numCategories, SpatialCategory::MakeIterator(*m_db).BuildIdList<DgnCategoryId>().size());

    bool foundCategory1=false;
    bool foundCategory2=false;
    bool foundCategory3=false;

    for (ElementIteratorEntryCR entry : SpatialCategory::MakeIterator(*m_db))
        {
        DgnCategoryId categoryId = entry.GetId<DgnCategoryId>();
        DgnCategoryCPtr category = SpatialCategory::Get(*m_db, categoryId);
        ASSERT_TRUE(category.IsValid());
        ASSERT_EQ(entry.GetClassId(), category->GetElementClassId());
        ASSERT_EQ(entry.GetModelId(), category->GetModelId());
        ASSERT_STREQ(entry.GetCodeValue(), category->GetCode().GetValueCP());
        ASSERT_FALSE(entry.GetParentId().IsValid());
        ASSERT_FALSE(category->GetParentId().IsValid());

        if (0 == strcmp(entry.GetCodeValue(), "TestCategory1"))
            {
            foundCategory1 = true;
            ASSERT_EQ(1, DgnSubCategory::MakeIterator(*m_db, categoryId).BuildIdSet<DgnSubCategoryId>().size());
            }
        else if (0 == strcmp(entry.GetCodeValue(), "TestCategory2")) 
            {
            foundCategory2 = true;
            ASSERT_EQ(1, DgnSubCategory::MakeIterator(*m_db, categoryId).BuildIdSet<DgnSubCategoryId>().size());
            }
        else if (0 == strcmp(entry.GetCodeValue(), "TestCategory3")) 
            {
            foundCategory3 = true;
            ASSERT_EQ(1, DgnSubCategory::MakeIterator(*m_db, categoryId).BuildIdSet<DgnSubCategoryId>().size());
            }
        }

    ASSERT_TRUE(foundCategory1);
    ASSERT_TRUE(foundCategory2);
    ASSERT_TRUE(foundCategory3);
    }

/*---------------------------------------------------------------------------------**//**
<<<<<<< HEAD
* @bsimethod                                                    Shaun.Sewall    07/17
+---------------+---------------+---------------+---------------+---------------+------*/
TEST_F (CategoryTests, ChangeElementCategory)
    {
    SetupSeedProject();
    DgnCategoryId spatialCategoryId1 = DgnDbTestUtils::InsertSpatialCategory(*m_db, "MySpatialCategory1");
    DgnCategoryId spatialCategoryId2 = DgnDbTestUtils::InsertSpatialCategory(*m_db, "MySpatialCategory2");
    DgnCategoryId drawingCategoryId = DgnDbTestUtils::InsertDrawingCategory(*m_db, "MyDrawingCategory");
    PhysicalModelPtr physicalModel = DgnDbTestUtils::InsertPhysicalModel(*m_db, "MyPhysicalModel");

    GenericPhysicalObjectPtr element = GenericPhysicalObject::Create(*physicalModel, spatialCategoryId1);
    ASSERT_TRUE(element.IsValid());
    ASSERT_TRUE(element->Insert().IsValid());
    ASSERT_EQ(spatialCategoryId1.GetValue(), element->GetCategoryId().GetValue());

    ASSERT_EQ(DgnDbStatus::Success, element->SetCategoryId(spatialCategoryId2));
    ASSERT_EQ(spatialCategoryId2.GetValue(), element->GetCategoryId().GetValue());

    ASSERT_NE(DgnDbStatus::Success, element->SetCategoryId(drawingCategoryId));
    ASSERT_EQ(spatialCategoryId2.GetValue(), element->GetCategoryId().GetValue());
=======
* @bsimethod                                                    Shaun.Sewall    06/17
+---------------+---------------+---------------+---------------+---------------+------*/
TEST_F(CategoryTests, ValidateCategoryClass)
    {
    SetupSeedProject();
    PhysicalModelPtr physicalModel = DgnDbTestUtils::InsertPhysicalModel(*m_db, "MyPhysicalModel");
    DgnCategoryId spatialCategoryId = DgnDbTestUtils::InsertSpatialCategory(*m_db, "MySpatialCategory");
    DocumentListModelPtr drawingListModel = DgnDbTestUtils::InsertDocumentListModel(GetDgnDb(), "MyDrawingListModel");
    DrawingPtr drawing = DgnDbTestUtils::InsertDrawing(*drawingListModel, "MyDrawing");
    DrawingModelPtr drawingModel = DgnDbTestUtils::InsertDrawingModel(*drawing);
    DgnCategoryId drawingCategoryId = DgnDbTestUtils::InsertDrawingCategory(*m_db, "MyDrawingCategory");

    GenericPhysicalObjectPtr physicalElement = GenericPhysicalObject::Create(*physicalModel, drawingCategoryId);
    EXPECT_TRUE(physicalElement.IsValid());
    DgnDbStatus insertStatus;
    EXPECT_FALSE(physicalElement->Insert(&insertStatus).IsValid()) << "Should not be able to insert a PhysicalElement with a DrawingCategory";
    EXPECT_EQ(DgnDbStatus::InvalidCategory, insertStatus);
    EXPECT_EQ(DgnDbStatus::Success, physicalElement->SetCategoryId(spatialCategoryId));
    EXPECT_TRUE(physicalElement->Insert().IsValid());

    DrawingGraphicPtr drawingGraphic = DrawingGraphic::Create(*drawingModel, spatialCategoryId);
    EXPECT_TRUE(drawingGraphic.IsValid());
    EXPECT_FALSE(drawingGraphic->Insert(&insertStatus).IsValid()) << "Should not be able to insert a DrawingGraphic with a SpatialCategory";
    EXPECT_EQ(DgnDbStatus::InvalidCategory, insertStatus);
    EXPECT_EQ(DgnDbStatus::Success, drawingGraphic->SetCategoryId(drawingCategoryId));
    EXPECT_TRUE(drawingGraphic->Insert().IsValid());
>>>>>>> dbf2c824
    }

//=======================================================================================
//! Test for inserting SubCategories and checking their properties.
// @bsiclass                                                     Maha Nasir      07/15
//=======================================================================================
TEST_F (CategoryTests, InsertSubCategory)
    {
    SetupSeedProject();

    Utf8CP name = "TestCategory";
    Utf8CP desc = "This is a test category.";

    DefinitionModelR dictionary = m_db->GetDictionaryModel();
    SpatialCategory category(dictionary, name, DgnCategory::Rank::Domain, desc);

    //Appearence properties.
    uint32_t weight = 10;
    double trans = 0.5;
    uint32_t dp = 1;

    DgnSubCategory::Appearance appearence;
    appearence.SetInvisible (false);
    appearence.SetColor (ColorDef::DarkRed ());
    appearence.SetWeight (weight);
    appearence.SetTransparency (trans);
    appearence.SetDisplayPriority (dp);
    appearence.SetDontLocate(true);
    appearence.SetDontPlot(true);
    appearence.SetDontSnap(true);
    appearence.SetDisplayPriority(1);
    // TODO: Set line style 
    
    //Inserts a category
    EXPECT_TRUE(category.Insert(appearence).IsValid());
    DgnCategoryId categoryId = category.GetCategoryId();

    Utf8CP sub_name = "Test SubCategory";
    Utf8CP sub_desc = "This is a test subcategory";
    DgnSubCategory subcategory(DgnSubCategory::CreateParams(*m_db, categoryId, sub_name, appearence, sub_desc));
    
    //Inserts a subcategory
    EXPECT_TRUE(subcategory.Insert().IsValid());
    DgnCode code = subcategory.GetCode();

    //Verifying appearence properties
    DgnSubCategory::Appearance app = subcategory.GetAppearance ();
    EXPECT_EQ (ColorDef::DarkRed (), app.GetColor ());
    EXPECT_EQ (dp, app.GetDisplayPriority ());
    EXPECT_EQ (trans, app.GetTransparency ());
    EXPECT_EQ (weight, app.GetWeight ());
    EXPECT_FALSE (app.IsInvisible ());
    EXPECT_TRUE(app.IsEqual(appearence));

    //Verifying subcategory properties
    DgnSubCategoryId subcat_id = DgnSubCategory::QuerySubCategoryId(*m_db, code);
    EXPECT_TRUE(subcat_id.IsValid());

    DgnSubCategoryCPtr query_sub = DgnSubCategory::Get(*m_db, subcat_id);
    EXPECT_TRUE (query_sub.IsValid ());

    DgnSubCategoryId default_subId = DgnCategory::GetDefaultSubCategoryId(categoryId);
    EXPECT_EQ(categoryId.GetValue()+1, default_subId.GetValue());

    //Inserts sub category 2
    Utf8CP sub2_name = "Test SubCategory 2";
    Utf8CP sub2_desc = "This is a test subcategory 2";

    DgnSubCategory subcategory2(DgnSubCategory::CreateParams(*m_db, categoryId, sub2_name, appearence, sub2_desc));
    EXPECT_TRUE(subcategory2.Insert().IsValid());

    //Inserts sub category 3
    Utf8CP sub3_name = "Test SubCategory 3";
    Utf8CP sub3_desc = "This is a test subcategory 3";

    DgnSubCategory subcategory3(DgnSubCategory::CreateParams(*m_db, categoryId, sub3_name, appearence, sub3_desc));
    EXPECT_TRUE(subcategory3.Insert().IsValid());

    EXPECT_EQ(4, (int)category.QuerySubCategoryCount());

    //Iterator for subcategories.
    ElementIterator iterator = category.MakeSubCategoryIterator();
    EXPECT_EQ(4, iterator.BuildIdSet<DgnElementId>().size());
    EXPECT_EQ(5, DgnSubCategory::QueryCount(*m_db)); // + default sub-category of category created by v8 converter
    EXPECT_EQ(4, DgnSubCategory::QueryCount(*m_db, categoryId));

    int nCompared = 0;
    int nNotCompared = 0;
    for (ElementIteratorEntryCR subCategoryEntry : iterator)
        {
        DgnSubCategoryId subCategoryId = subCategoryEntry.GetId<DgnSubCategoryId>();
        DgnSubCategoryCP pCompareTo = nullptr;

        if (subcategory.GetSubCategoryId() == subCategoryId)
            pCompareTo = &subcategory;
        else if (subcategory2.GetSubCategoryId() == subCategoryId)
            pCompareTo = &subcategory2;
        else if (subcategory3.GetSubCategoryId() == subCategoryId)
            pCompareTo = &subcategory3;

        if (nullptr != pCompareTo)
            {
            ++nCompared;
            CompareSubCategories(subCategoryId, *pCompareTo);
            }
        else
            {
            ++nNotCompared;
            }
        }

    EXPECT_EQ(3, nCompared);
    EXPECT_EQ(1, nNotCompared); // default sub-category
    SaveDb();
    }

/*---------------------------------------------------------------------------------**//**
* @bsimethod                                                    Paul.Connelly   10/15
+---------------+---------------+---------------+---------------+---------------+------*/
TEST_F(CategoryTests, SubCategoryInvariants)
    {
    SetupSeedProject();
    DgnDbR db = *m_db;

    DefinitionModelR dictionary = db.GetDictionaryModel();
    SpatialCategory cat1(dictionary, "Cat1", DgnCategory::Rank::Domain);
    DgnSubCategory::Appearance app;
    ASSERT_TRUE(cat1.Insert(app).IsValid());
    SpatialCategory cat2(dictionary, "Cat2", DgnCategory::Rank::Domain);
    ASSERT_TRUE(cat2.Insert(app).IsValid());
    DgnCategoryId cat1Id = cat1.GetCategoryId(),
                  cat2Id = cat2.GetCategoryId();

    // default sub-category exists with expected Code + ID
    DgnSubCategoryCPtr defaultSubCat1 = DgnSubCategory::Get(db, DgnCategory::GetDefaultSubCategoryId(cat1Id));
    ASSERT_TRUE(defaultSubCat1.IsValid());
    EXPECT_EQ(defaultSubCat1->GetCode().GetValue(), "Cat1");
    EXPECT_EQ(defaultSubCat1->GetSubCategoryId(), DgnCategory::GetDefaultSubCategoryId(cat1Id));
    db.SaveChanges();

    // Code validation
    DgnSubCategoryPtr defaultSubCat1Edit = defaultSubCat1->MakeCopy<DgnSubCategory>();

    DgnCode code = DgnSubCategory::CreateCode(db, cat2Id, "Cat2");
    EXPECT_EQ(DgnDbStatus::Success, defaultSubCat1Edit->SetCode(code));
    DgnDbStatus status;
    defaultSubCat1Edit->Update(&status);
    ASSERT_EQ(DgnDbStatus::DuplicateCode, status);
    db.SaveChanges();

    code = DgnSubCategory::CreateCode(db, cat2Id, "Cat1"); // Same category Code doens't effect anything.
    EXPECT_EQ(DgnDbStatus::Success, defaultSubCat1Edit->SetCode(code));
    defaultSubCat1Edit->Update(&status);
    ASSERT_EQ(DgnDbStatus::Success, status);
    db.SaveChanges();

    code = DgnSubCategory::CreateCode(db, cat1Id, "NewName"); // sub-category name must equal category name
    EXPECT_EQ(DgnDbStatus::Success, defaultSubCat1Edit->SetCode(code));
    defaultSubCat1Edit->Update(&status);
    ASSERT_EQ(DgnDbStatus::Success, status);
    db.SaveChanges();

    // Cannot delete default sub-category
    EXPECT_EQ(DgnDbStatus::ParentBlockedChange, defaultSubCat1->Delete());

    // Cannot change parent category
    EXPECT_EQ(DgnDbStatus::InvalidParent, defaultSubCat1Edit->SetParentId(cat2Id, DgnClassId()));

    // require valid parent category
    DgnSubCategory noParent(DgnSubCategory::CreateParams(db, DgnCategoryId(), "NoParent", app, "Sub-category requires valid parent category"));
    EXPECT_TRUE(noParent.Insert(&status).IsNull());
    EXPECT_NE(status, DgnDbStatus::Success);

    DgnSubCategory subcat2A(DgnSubCategory::CreateParams(db, cat2Id, "2A", app));
    DgnSubCategoryCPtr cpSubcat2A = subcat2A.Insert();
    EXPECT_TRUE(cpSubcat2A.IsValid());

    // name collisions
    DgnSubCategory subcat2A_2(DgnSubCategory::CreateParams(db, cat2Id, "2A", app));
    EXPECT_FALSE(subcat2A_2.Insert().IsValid());

    DgnSubCategory subcat2B(DgnSubCategory::CreateParams(db, cat2Id, "2B", app));
    DgnSubCategoryCPtr cpSubcat2B = subcat2B.Insert();
    ASSERT_TRUE(cpSubcat2B.IsValid());

    db.SaveChanges();
    //printf("\n%s, %s\n", pSubcat2B->GetCode().GetValue().c_str(), DgnSubCategory::CreateCode(db, cat2Id, "2A").GetValue().c_str());
    DgnSubCategoryPtr pSubcat2B = cpSubcat2B->MakeCopy<DgnSubCategory>();
    pSubcat2B->SetCode(DgnSubCategory::CreateCode(db, cat2Id, "2A"));
    EXPECT_TRUE(pSubcat2B->Update(&status).IsNull());
    EXPECT_EQ(DgnDbStatus::DuplicateCode, status);

    // Cannot change parent category
    EXPECT_EQ(DgnDbStatus::InvalidParent, pSubcat2B->SetParentId(cat1Id, DgnClassId()));

    // Code validation
    code = DgnSubCategory::CreateCode(db, cat1Id, "2B"); // wrong category
    EXPECT_EQ(DgnDbStatus::Success, pSubcat2B->SetCode(code));
    code = DgnSubCategory::CreateCode(db, cat2Id, "2BNewName");
    EXPECT_EQ(DgnDbStatus::Success, pSubcat2B->SetCode(code));

    // Can rename non-default sub-category if no name collisions
    cpSubcat2B = pSubcat2B->Update(&status);
    EXPECT_EQ(DgnDbStatus::Success, status);
    EXPECT_EQ(0, strcmp(cpSubcat2B->GetCode().GetValue().c_str(), "2BNewName"));

    // Illegal characters in names
    pSubcat2B = cpSubcat2B->MakeCopy<DgnSubCategory>();
    Utf8String invalidChars = DgnCategory::GetIllegalCharacters();
    for (auto const& invalidChar : invalidChars)
        {
        Utf8String newName("SubCat");
        newName.append(1, invalidChar);
        code = DgnSubCategory::CreateCode(db, cat2Id, newName);
        EXPECT_EQ(DgnDbStatus::Success, pSubcat2B->SetCode(code));

        pSubcat2B->Update(&status);
        ASSERT_EQ(DgnDbStatus::InvalidName, status);
        }

    // create and insert new subCategory with invalid Code, should return InvalidName.
    DgnSubCategory subcatWithInvalidName(DgnSubCategory::CreateParams(db, cat2Id, invalidChars, app));
    EXPECT_TRUE(subcatWithInvalidName.Insert(&status).IsNull());
    EXPECT_EQ(DgnDbStatus::InvalidName, status);
    }

//=======================================================================================
//! Test for Deleting a subcategory.
// @bsiclass                                                     Maha Nasir      07/15
//=======================================================================================
TEST_F (CategoryTests, DeleteSubCategory)
    {
    SetupSeedProject();

    Utf8CP name = "TestCategory";
    Utf8CP desc = "This is a test category.";

    SpatialCategory category(m_db->GetDictionaryModel(), name, DgnCategory::Rank::Domain, desc);

    //Inserts a category.
    DgnSubCategory::Appearance appearence;
    EXPECT_TRUE(category.Insert(appearence).IsValid());
    DgnCategoryId id = category.GetCategoryId();
    EXPECT_TRUE(id.IsValid());

    Utf8CP sub_name = "TestSubCategory";
    Utf8CP sub_desc = "This is a test subcategory";
    DgnSubCategory subcategory(DgnSubCategory::CreateParams(*m_db, id, sub_name, appearence, sub_desc));

    //Inserts subcategory.
    DgnSubCategoryCPtr pSubCat = subcategory.Insert();
    ASSERT_TRUE(pSubCat.IsValid());

    //Verifying subcategory properties
    EXPECT_STREQ ("TestSubCategory", subcategory.GetSubCategoryName().c_str());
    EXPECT_STREQ ("This is a test subcategory", subcategory.GetDescription ());

    EXPECT_EQ(DgnDbStatus::Success, pSubCat->Delete());
    DgnSubCategoryId sub_id = DgnSubCategory::QuerySubCategoryId(*m_db, subcategory.GetCode());
    EXPECT_FALSE (sub_id.IsValid ());
    }

//=======================================================================================
//! Test for Quering a category.using elementID
// @betest                                                     Umar.Hayat      09/15
//=======================================================================================
TEST_F (CategoryTests, QueryByElementId)
    {
    SetupSeedProject();

    //Category properties.
    Utf8CP name = "TestCategory";
    Utf8CP desc = "This is a test category.";

    SpatialCategory category(m_db->GetDictionaryModel(), name, DgnCategory::Rank::Domain, desc);
    DgnSubCategory::Appearance appearence;

    //Inserts a category
    EXPECT_TRUE(category.Insert(appearence).IsValid());
    DgnCategoryId categoryId = category.GetCategoryId();
    EXPECT_TRUE(categoryId.IsValid());

    PhysicalModelPtr model = GetDefaultPhysicalModel();
    DgnElementPtr el = TestElement::Create(*m_db, m_defaultModelId, categoryId, DgnCode());
    GeometrySourceP geomElem = el->ToGeometrySourceP();
    GeometryBuilderPtr builder = GeometryBuilder::Create(*model, categoryId, DPoint3d::From(0.0, 0.0, 0.0));
    DEllipse3d ellipseData = DEllipse3d::From(1, 2, 3,
        0, 0, 2,
        0, 3, 0,
        0.0, Angle::TwoPi());
    ICurvePrimitivePtr ellipse = ICurvePrimitive::CreateArc(ellipseData);
    EXPECT_TRUE(builder->Append(*ellipse));

    EXPECT_EQ(SUCCESS, builder->Finish(*geomElem));
    auto elem = m_db->Elements().Insert(*el);
    EXPECT_TRUE(elem.IsValid());
    }

////=======================================================================================
//// @betest                                                     Umar.Hayat      02/16
////=======================================================================================
//TEST_F (CategoryTests, SubCateOverridesJsonRoundTrip)
//    {
//    DgnSubCategory::Override overrides;
//    overrides.SetColor(ColorDef::Red());
//    overrides.SetDisplayPriority(2);
//    overrides.SetInvisible(false);
//    //overrides.SetMaterial((DgnMaterialId(6));
//    overrides.SetStyle(DgnStyleId());
//    overrides.SetTransparency(0.9);
//    overrides.SetWeight(3);
//
//    Json::Value jsonVal;
//    overrides.ToJson(jsonVal);
//
//    DgnSubCategory::Override overridesFromJson;
//    overridesFromJson.FromJson(jsonVal);
//
//    //EXPECT_TRUE(overrides == overridesFromJson);
//
//    }

//=======================================================================================
//
// @betest                                                     Ridha.Malik      11/16
//=======================================================================================
TEST_F(CategoryTests, UpdateSubCategory_VerifyPresistence)
    {
    SetupSeedProject();
    BeFileName outFileName = (BeFileName)m_db->GetDbFileName();
    BeSQLite::Db::OpenMode mode = BeSQLite::Db::OpenMode::ReadWrite;
    Utf8CP name = "TestCategory";
    Utf8CP desc = "This is a test category.";
    DgnCategoryId categoryId;
    DgnCode  sub2code;
    {
    SpatialCategory category(m_db->GetDictionaryModel(), name, DgnCategory::Rank::Domain, desc);

    //Appearence properties.
    uint32_t weight = 10;
    double trans = 0.5;
    uint32_t dp = 1;

    DgnSubCategory::Appearance appearence;
    appearence.SetInvisible(false);
    appearence.SetWeight(weight);
    appearence.SetColor(ColorDef::White());
    appearence.SetTransparency(trans);
    appearence.SetDisplayPriority(dp);

    //Insert category
    EXPECT_TRUE(category.Insert(appearence).IsValid());
    categoryId = category.GetCategoryId();
    EXPECT_TRUE(categoryId.IsValid());

    PhysicalModelPtr model = GetDefaultPhysicalModel();
    DgnElementPtr el = TestElement::Create(*m_db, m_defaultModelId, categoryId, DgnCode());
    GeometrySourceP geomElem = el->ToGeometrySourceP();
    GeometryBuilderPtr builder = GeometryBuilder::Create(*model, categoryId, DPoint3d::From(0.0, 0.0, 0.0));
    DEllipse3d ellipseData = DEllipse3d::From(1, 2, 3,
    0, 0, 2,
    0, 3, 0,
    0.0, Angle::TwoPi());
    ICurvePrimitivePtr ellipse = ICurvePrimitive::CreateArc(ellipseData);
    EXPECT_TRUE(builder->Append(*ellipse));

    // Insert child subcategory
    DgnSubCategory subcategory2(DgnSubCategory::CreateParams(*m_db, categoryId, "subcatecogory2", appearence, "subcatecogory2 of TestCategoty"));
    DgnSubCategoryCPtr sub2 = subcategory2.Insert();
    EXPECT_TRUE(sub2.IsValid());
    sub2code = sub2->GetCode();
    DgnSubCategoryId subCategoryId = DgnSubCategory::QuerySubCategoryId(*m_db, sub2code);
    EXPECT_TRUE(builder->Append(subCategoryId));
    EXPECT_EQ(SUCCESS, builder->Finish(*geomElem));
    auto elem = m_db->Elements().Insert(*el);
    EXPECT_TRUE(elem.IsValid());

    m_db->SaveChanges();
    }
    m_db->CloseDb();

    OpenDb(m_db, outFileName, mode);
    {
    //Updates default Subcategory appearance
    DgnSubCategory::Appearance appearance2;
    appearance2.SetColor(ColorDef::Red());
    appearance2.SetWeight(5);
    appearance2.SetTransparency(1);
    appearance2.SetDisplayPriority(2);
    DgnCategoryPtr subCatd = m_db->Elements().GetForEdit<DgnCategory>(categoryId);
    subCatd->SetDefaultAppearance(appearance2);
    DgnDbStatus updateStatus;
    subCatd->Update(&updateStatus);
    EXPECT_TRUE(DgnDbStatus::Success == updateStatus);

    //Verification of default subcategory properties
    EXPECT_TRUE(ColorDef::Red() == appearance2.GetColor());
    EXPECT_TRUE(5 == appearance2.GetWeight());
    EXPECT_TRUE(1 == appearance2.GetTransparency());
    EXPECT_TRUE(2 == appearance2.GetDisplayPriority());

    //Updates Child Subcategory appearance
    DgnSubCategoryId subCategoryId = DgnSubCategory::QuerySubCategoryId(*m_db, sub2code);
    DgnSubCategoryPtr subCat = m_db->Elements().GetForEdit<DgnSubCategory>(subCategoryId);
    appearance2 = subCat->GetAppearance();
    appearance2.SetColor(ColorDef::Green());
    appearance2.SetWeight(5);
    appearance2.SetTransparency(1);
    appearance2.SetDisplayPriority(2);
    subCat->GetAppearanceR() = appearance2;
    subCat->Update(&updateStatus);
    EXPECT_TRUE(DgnDbStatus::Success == updateStatus);

    //Verification of child subcategory properties
    EXPECT_TRUE(ColorDef::Green() == appearance2.GetColor());
    EXPECT_TRUE(5 == appearance2.GetWeight());
    EXPECT_TRUE(1 == appearance2.GetTransparency());
    EXPECT_TRUE(2 == appearance2.GetDisplayPriority());

    m_db->SaveChanges();
    }
    m_db->CloseDb();
    OpenDb(m_db, outFileName, mode);
    // Verify default subcategory updated apprearance values that stored in Db
    DgnSubCategoryId DsubCatid = DgnCategory::GetDefaultSubCategoryId(categoryId);
    DgnSubCategoryCPtr subCat = m_db->Elements().Get<DgnSubCategory>(DsubCatid);
    DgnSubCategory::Appearance appearance2 = subCat->GetAppearance();
    ASSERT_TRUE(ColorDef::Red() == appearance2.GetColor());
    ASSERT_TRUE(5 == appearance2.GetWeight());
    ASSERT_TRUE(1 == appearance2.GetTransparency());
    ASSERT_TRUE(2 == appearance2.GetDisplayPriority());

    // Verify child subcategory updated apprearance values that stored in Db
    DgnSubCategoryId C_subcatid = DgnSubCategory::QuerySubCategoryId(*m_db, sub2code);
    DgnSubCategoryCPtr C_subCat = m_db->Elements().Get<DgnSubCategory>(C_subcatid);
    appearance2 = C_subCat->GetAppearance();
    ASSERT_TRUE(ColorDef::Green() == appearance2.GetColor());
    ASSERT_TRUE(5 == appearance2.GetWeight());
    ASSERT_TRUE(1 == appearance2.GetTransparency());
    ASSERT_TRUE(2 == appearance2.GetDisplayPriority());
    }<|MERGE_RESOLUTION|>--- conflicted
+++ resolved
@@ -1,810 +1,809 @@
-/*--------------------------------------------------------------------------------------+
-|
-|  $Source: Tests/DgnProject/NonPublished/Category_Test.cpp $
-|
-|  $Copyright: (c) 2017 Bentley Systems, Incorporated. All rights reserved. $
-|
-+--------------------------------------------------------------------------------------*/
-#include "../TestFixture/DgnDbTestFixtures.h"
-
-USING_NAMESPACE_BENTLEY_DPTEST
-
-/*=================================================================================**//**
-* @bsiclass                                                     Sam.Wilson      01/15
-+===============+===============+===============+===============+===============+======*/
-struct CategoryTests : public DgnDbTestFixture
-    {
-    void CompareCategories(DgnCategoryId catId, Utf8CP name, DgnCategory::Rank rank, Utf8CP descr)
-        {
-        DgnCategoryCPtr cat = DgnCategory::Get(*m_db, catId);
-        EXPECT_TRUE(cat.IsValid());
-        if (cat.IsValid())
-            CompareCategories(*cat, name, rank, descr);
-        }
-
-    void CompareCategories(DgnCategoryId catId, DgnCategoryCR other)
-        {
-        DgnCategoryCPtr cat = DgnCategory::Get(*m_db, catId);
-        EXPECT_TRUE(cat.IsValid());
-        if (cat.IsValid())
-            CompareCategories(*cat, other);
-        }
-
-    void CompareCategories(DgnCategoryCR cat, DgnCategoryCR other)
-        {
-        CompareCategories(cat, other.GetCategoryName().c_str(), other.GetRank(), other.GetDescription());
-        }
-
-    void CompareCategories(DgnCategoryCR cat, Utf8CP name, DgnCategory::Rank rank, Utf8CP descr)
-        {
-        EXPECT_STREQ(name, cat.GetCategoryName().c_str());
-        EXPECT_EQ(rank, cat.GetRank());
-        EXPECT_STREQ(descr, cat.GetDescription());
-        }
-
-    void CompareSubCategories(DgnSubCategoryId subcatId, DgnSubCategoryCR other)
-        {
-        DgnSubCategoryCPtr subcat = DgnSubCategory::Get(*m_db, subcatId);
-        EXPECT_TRUE(subcat.IsValid());
-        if (subcat.IsValid())
-            {
-            EXPECT_STREQ(subcat->GetSubCategoryName().c_str(), other.GetSubCategoryName().c_str());
-            EXPECT_EQ(subcat->GetCategoryId(), other.GetCategoryId());
-            EXPECT_EQ(subcat->GetCode().GetScopeElementId(*m_db), other.GetCode().GetScopeElementId(*m_db));
-            EXPECT_EQ(subcat->GetDescription(), other.GetDescription());
-            EXPECT_TRUE(subcat->GetAppearance().IsEqual(other.GetAppearance()));
-            }
-        }
-    };
-
-//=======================================================================================
-//! Test for inserting categories and checking their properties
-// @bsiclass                                                     Maha Nasir      07/15
-//=======================================================================================
-TEST_F (CategoryTests, InsertCategory)
-    {
-    SetupSeedProject();
-    ASSERT_TRUE(m_db.IsValid());
-        
-    //Category properties.
-    Utf8CP cat_name = "Test Category";
-    Utf8CP cat_desc = "This is a test category.";
-
-    DefinitionModelR dictionary = m_db->GetDictionaryModel();
-    SpatialCategory category(dictionary, cat_name, DgnCategory::Rank::Domain, cat_desc);
-
-    //Appearence properties.
-    uint32_t weight = 10;
-    double trans = 0.5;
-    uint32_t dp = 1;
-
-    DgnSubCategory::Appearance appearence;
-    appearence.SetInvisible (false);
-    appearence.SetColor (ColorDef::DarkRed ());
-    appearence.SetWeight (weight);
-    appearence.SetTransparency (trans);
-    appearence.SetDisplayPriority (dp);
-
-    DgnCategoryCPtr pCategory = category.Insert(appearence);
-    ASSERT_TRUE(pCategory.IsValid());
-
-    //Verifying category properties
-    CompareCategories(category, cat_name, DgnCategory::Rank::Domain, cat_desc);
-    EXPECT_TRUE (category.GetCategoryId ().IsValid ());
-    EXPECT_FALSE (pCategory->IsSystemCategory ());
-    EXPECT_FALSE (pCategory->IsUserCategory ());
-    CompareCategories(*pCategory, category);
-
-    DgnCategoryId id = SpatialCategory::QueryCategoryId(dictionary, cat_name);
-    EXPECT_TRUE (id.IsValid ());
-    EXPECT_EQ(id, category.GetCategoryId());
-    EXPECT_EQ(id, pCategory->GetCategoryId());
-
-    DgnCategoryCPtr query = DgnCategory::Get(*m_db, id);
-    EXPECT_TRUE (query.IsValid ());
-
-    //Inserts Category 2
-    Utf8CP cat2_name = "Test Category 2";
-    Utf8CP cat2_desc = "This is test category 2.";
-
-    SpatialCategory category2(dictionary, cat2_name, DgnCategory::Rank::System, cat2_desc);
-    SpatialCategoryCPtr pCategory2 = category2.Insert(appearence);
-    ASSERT_TRUE(pCategory2.IsValid());
-
-    //Inserts Category 3
-    Utf8CP cat3_name = "Test Category 3";
-    Utf8CP cat3_desc = "This is test category 3.";
-
-    SpatialCategory category3(dictionary, cat3_name, DgnCategory::Rank::User, cat3_desc);
-    SpatialCategoryCPtr pCategory3 = category3.Insert(appearence);
-    ASSERT_TRUE(pCategory3.IsValid());
-
-    //Inserts Category 4
-    Utf8CP cat4_name = "Test Category 4";
-    Utf8CP cat4_desc = "This is test category 4.";
-
-    DrawingCategory category4(dictionary, cat4_name, DgnCategory::Rank::User, cat4_desc);
-    DrawingCategoryCPtr pCategory4 = category4.Insert(appearence);
-    ASSERT_TRUE(pCategory4.IsValid());
-
-    //Iterator for categories.
-    DgnCategoryIdSet spatialCategoryIds = SpatialCategory::MakeIterator(*m_db).BuildIdSet<DgnCategoryId>();
-    EXPECT_EQ(4, spatialCategoryIds.size());
-    DgnCategoryIdSet drawingCategoryIds = DrawingCategory::MakeIterator(*m_db).BuildIdSet<DgnCategoryId>();
-    EXPECT_EQ(1, drawingCategoryIds.size());
-    int nCompared = 0;
-    int nNotCompared = 0;
-    for (auto const& catId : spatialCategoryIds)
-        {
-        DgnCategory const* pCompareTo = nullptr;
-        if (category.GetCategoryId() == catId)
-            pCompareTo = &category;
-        else if (category2.GetCategoryId() == catId)
-            pCompareTo = &category2;
-        else if (category3.GetCategoryId() == catId)
-            pCompareTo = &category3;
-        else if (category4.GetCategoryId() == catId)
-            pCompareTo = &category4;
-
-        if (nullptr != pCompareTo)
-            {
-            CompareCategories(catId, *pCompareTo);
-            ++nCompared;
-            }
-        else
-            {
-            ++nNotCompared;
-            }
-        }
-
-    EXPECT_EQ(1, nNotCompared);
-    EXPECT_EQ(3, nCompared);
-    
-    // Ordered List verification
-    int count = 0;
-    DgnCategoryIdList orderedList = SpatialCategory::MakeIterator(*m_db, nullptr, "ORDER BY [CodeValue]").BuildIdList<DgnCategoryId>();
-    
-    DgnCategoryId lastId;
-    for (DgnCategoryId id : orderedList)
-        {
-        if (lastId.IsValid())
-            {
-            SpatialCategoryCPtr current = SpatialCategory::Get(*m_db, id);
-            SpatialCategoryCPtr lastCategory = SpatialCategory::Get(*m_db, lastId);
-            EXPECT_TRUE(current->GetCode().GetValue().CompareTo( lastCategory->GetCode().GetValue().c_str()) > 0);
-            ++count;
-            }
-        lastId = id;
-        }
-    EXPECT_EQ(4, orderedList.size());
-    }
-
-//=======================================================================================
-//! Test for Deleting a category.
-// @bsiclass                                                     Maha Nasir      07/15
-//=======================================================================================
-TEST_F (CategoryTests, DeleteCategory)
-    {
-    SetupSeedProject();
-
-    Utf8CP name = "TestCategory";
-    Utf8CP desc = "This is a test category.";
-
-    DefinitionModelR dictionary = m_db->GetDictionaryModel();
-    SpatialCategory category(dictionary, name, DgnCategory::Rank::Domain, desc);
-
-    //Appearence properties.
-    uint32_t weight = 10;
-    double trans = 0.5;
-    uint32_t dp = 1;
-
-    DgnSubCategory::Appearance appearence;
-    appearence.SetInvisible (false);
-    appearence.SetColor (ColorDef::DarkRed ());
-    appearence.SetWeight (weight);
-    appearence.SetTransparency (trans);
-    appearence.SetDisplayPriority (dp);
-
-    //Inserts a category
-    DgnCategoryCPtr pCat = category.Insert(appearence);
-    ASSERT_TRUE(pCat.IsValid());
-    DgnCategoryId id = SpatialCategory::QueryCategoryId(dictionary, name);
-    EXPECT_TRUE(id.IsValid());
-
-    // Deletion of a category is not supported.
-    DgnDbStatus dlt = pCat->Delete();
-    EXPECT_EQ(DgnDbStatus::DeletionProhibited, dlt);
-    DgnCategoryId id1 = SpatialCategory::QueryCategoryId(dictionary, name);
-    EXPECT_TRUE(id1.IsValid());
-    }
-
-//=======================================================================================
-//! Test for Updating a category.
-// @bsiclass                                                     Maha Nasir      07/15
-//=======================================================================================
-TEST_F (CategoryTests, UpdateCategory)
-    {
-    SetupSeedProject();
-
-    //Category properties.
-    Utf8CP name = "TestCategory";
-    Utf8CP desc = "This is a test category.";
-
-    DefinitionModelR dictionary = m_db->GetDictionaryModel();
-    SpatialCategory category(dictionary, name, DgnCategory::Rank::Domain, desc);
-
-    //Appearence properties.
-    uint32_t weight = 10;
-    double trans = 0.5;
-    uint32_t dp = 1;
-
-    DgnSubCategory::Appearance appearence;
-    appearence.SetInvisible (false);
-    appearence.SetColor (ColorDef::DarkRed ());
-    appearence.SetWeight (weight);
-    appearence.SetTransparency (trans);
-    appearence.SetDisplayPriority (dp);
-
-    //Inserts a category
-    EXPECT_TRUE(category.Insert(appearence).IsValid());
-    DgnCategoryId id = category.GetCategoryId();
-    EXPECT_TRUE(id.IsValid ());
-
-    //Utf8CP u_name = "UpdatedTestCategory";
-    Utf8CP u_desc = "This is the updated test category.";
-
-    //Updates category.
-    DgnCategoryPtr toFind = m_db->Elements().GetForEdit<DgnCategory>(id);
-    EXPECT_TRUE(toFind.IsValid());
-    toFind->SetDescription(Utf8String(u_desc));
-    DgnDbStatus updateStatus;
-    toFind->Update(&updateStatus);
-    ASSERT_EQ(DgnDbStatus::Success, updateStatus);
-    
-    //Verification of category properties
-    SpatialCategoryCPtr updatedCat = SpatialCategory::Get(*m_db, id);
-    EXPECT_TRUE(updatedCat.IsValid());
-    EXPECT_STREQ(u_desc, updatedCat->GetDescription());
-    }
-
-/*---------------------------------------------------------------------------------**//**
-* @bsimethod                                                    Shaun.Sewall    11/16
-+---------------+---------------+---------------+---------------+---------------+------*/
-TEST_F (CategoryTests, IterateCategories)
-    {
-    SetupSeedProject();
-    int numCategories = SpatialCategory::MakeIterator(*m_db).BuildIdSet<DgnCategoryId>().size();
-    DgnDbTestUtils::InsertSpatialCategory(*m_db, "TestCategory1");
-    DgnDbTestUtils::InsertSpatialCategory(*m_db, "TestCategory2");
-    DgnDbTestUtils::InsertSpatialCategory(*m_db, "TestCategory3");
-    numCategories += 3;
-    ASSERT_EQ(numCategories, SpatialCategory::MakeIterator(*m_db).BuildIdList<DgnCategoryId>().size());
-
-    bool foundCategory1=false;
-    bool foundCategory2=false;
-    bool foundCategory3=false;
-
-    for (ElementIteratorEntryCR entry : SpatialCategory::MakeIterator(*m_db))
-        {
-        DgnCategoryId categoryId = entry.GetId<DgnCategoryId>();
-        DgnCategoryCPtr category = SpatialCategory::Get(*m_db, categoryId);
-        ASSERT_TRUE(category.IsValid());
-        ASSERT_EQ(entry.GetClassId(), category->GetElementClassId());
-        ASSERT_EQ(entry.GetModelId(), category->GetModelId());
-        ASSERT_STREQ(entry.GetCodeValue(), category->GetCode().GetValueCP());
-        ASSERT_FALSE(entry.GetParentId().IsValid());
-        ASSERT_FALSE(category->GetParentId().IsValid());
-
-        if (0 == strcmp(entry.GetCodeValue(), "TestCategory1"))
-            {
-            foundCategory1 = true;
-            ASSERT_EQ(1, DgnSubCategory::MakeIterator(*m_db, categoryId).BuildIdSet<DgnSubCategoryId>().size());
-            }
-        else if (0 == strcmp(entry.GetCodeValue(), "TestCategory2")) 
-            {
-            foundCategory2 = true;
-            ASSERT_EQ(1, DgnSubCategory::MakeIterator(*m_db, categoryId).BuildIdSet<DgnSubCategoryId>().size());
-            }
-        else if (0 == strcmp(entry.GetCodeValue(), "TestCategory3")) 
-            {
-            foundCategory3 = true;
-            ASSERT_EQ(1, DgnSubCategory::MakeIterator(*m_db, categoryId).BuildIdSet<DgnSubCategoryId>().size());
-            }
-        }
-
-    ASSERT_TRUE(foundCategory1);
-    ASSERT_TRUE(foundCategory2);
-    ASSERT_TRUE(foundCategory3);
-    }
-
-/*---------------------------------------------------------------------------------**//**
-<<<<<<< HEAD
-* @bsimethod                                                    Shaun.Sewall    07/17
-+---------------+---------------+---------------+---------------+---------------+------*/
-TEST_F (CategoryTests, ChangeElementCategory)
-    {
-    SetupSeedProject();
-    DgnCategoryId spatialCategoryId1 = DgnDbTestUtils::InsertSpatialCategory(*m_db, "MySpatialCategory1");
-    DgnCategoryId spatialCategoryId2 = DgnDbTestUtils::InsertSpatialCategory(*m_db, "MySpatialCategory2");
-    DgnCategoryId drawingCategoryId = DgnDbTestUtils::InsertDrawingCategory(*m_db, "MyDrawingCategory");
-    PhysicalModelPtr physicalModel = DgnDbTestUtils::InsertPhysicalModel(*m_db, "MyPhysicalModel");
-
-    GenericPhysicalObjectPtr element = GenericPhysicalObject::Create(*physicalModel, spatialCategoryId1);
-    ASSERT_TRUE(element.IsValid());
-    ASSERT_TRUE(element->Insert().IsValid());
-    ASSERT_EQ(spatialCategoryId1.GetValue(), element->GetCategoryId().GetValue());
-
-    ASSERT_EQ(DgnDbStatus::Success, element->SetCategoryId(spatialCategoryId2));
-    ASSERT_EQ(spatialCategoryId2.GetValue(), element->GetCategoryId().GetValue());
-
-    ASSERT_NE(DgnDbStatus::Success, element->SetCategoryId(drawingCategoryId));
-    ASSERT_EQ(spatialCategoryId2.GetValue(), element->GetCategoryId().GetValue());
-=======
-* @bsimethod                                                    Shaun.Sewall    06/17
-+---------------+---------------+---------------+---------------+---------------+------*/
-TEST_F(CategoryTests, ValidateCategoryClass)
-    {
-    SetupSeedProject();
-    PhysicalModelPtr physicalModel = DgnDbTestUtils::InsertPhysicalModel(*m_db, "MyPhysicalModel");
-    DgnCategoryId spatialCategoryId = DgnDbTestUtils::InsertSpatialCategory(*m_db, "MySpatialCategory");
-    DocumentListModelPtr drawingListModel = DgnDbTestUtils::InsertDocumentListModel(GetDgnDb(), "MyDrawingListModel");
-    DrawingPtr drawing = DgnDbTestUtils::InsertDrawing(*drawingListModel, "MyDrawing");
-    DrawingModelPtr drawingModel = DgnDbTestUtils::InsertDrawingModel(*drawing);
-    DgnCategoryId drawingCategoryId = DgnDbTestUtils::InsertDrawingCategory(*m_db, "MyDrawingCategory");
-
-    GenericPhysicalObjectPtr physicalElement = GenericPhysicalObject::Create(*physicalModel, drawingCategoryId);
-    EXPECT_TRUE(physicalElement.IsValid());
-    DgnDbStatus insertStatus;
-    EXPECT_FALSE(physicalElement->Insert(&insertStatus).IsValid()) << "Should not be able to insert a PhysicalElement with a DrawingCategory";
-    EXPECT_EQ(DgnDbStatus::InvalidCategory, insertStatus);
-    EXPECT_EQ(DgnDbStatus::Success, physicalElement->SetCategoryId(spatialCategoryId));
-    EXPECT_TRUE(physicalElement->Insert().IsValid());
-
-    DrawingGraphicPtr drawingGraphic = DrawingGraphic::Create(*drawingModel, spatialCategoryId);
-    EXPECT_TRUE(drawingGraphic.IsValid());
-    EXPECT_FALSE(drawingGraphic->Insert(&insertStatus).IsValid()) << "Should not be able to insert a DrawingGraphic with a SpatialCategory";
-    EXPECT_EQ(DgnDbStatus::InvalidCategory, insertStatus);
-    EXPECT_EQ(DgnDbStatus::Success, drawingGraphic->SetCategoryId(drawingCategoryId));
-    EXPECT_TRUE(drawingGraphic->Insert().IsValid());
->>>>>>> dbf2c824
-    }
-
-//=======================================================================================
-//! Test for inserting SubCategories and checking their properties.
-// @bsiclass                                                     Maha Nasir      07/15
-//=======================================================================================
-TEST_F (CategoryTests, InsertSubCategory)
-    {
-    SetupSeedProject();
-
-    Utf8CP name = "TestCategory";
-    Utf8CP desc = "This is a test category.";
-
-    DefinitionModelR dictionary = m_db->GetDictionaryModel();
-    SpatialCategory category(dictionary, name, DgnCategory::Rank::Domain, desc);
-
-    //Appearence properties.
-    uint32_t weight = 10;
-    double trans = 0.5;
-    uint32_t dp = 1;
-
-    DgnSubCategory::Appearance appearence;
-    appearence.SetInvisible (false);
-    appearence.SetColor (ColorDef::DarkRed ());
-    appearence.SetWeight (weight);
-    appearence.SetTransparency (trans);
-    appearence.SetDisplayPriority (dp);
-    appearence.SetDontLocate(true);
-    appearence.SetDontPlot(true);
-    appearence.SetDontSnap(true);
-    appearence.SetDisplayPriority(1);
-    // TODO: Set line style 
-    
-    //Inserts a category
-    EXPECT_TRUE(category.Insert(appearence).IsValid());
-    DgnCategoryId categoryId = category.GetCategoryId();
-
-    Utf8CP sub_name = "Test SubCategory";
-    Utf8CP sub_desc = "This is a test subcategory";
-    DgnSubCategory subcategory(DgnSubCategory::CreateParams(*m_db, categoryId, sub_name, appearence, sub_desc));
-    
-    //Inserts a subcategory
-    EXPECT_TRUE(subcategory.Insert().IsValid());
-    DgnCode code = subcategory.GetCode();
-
-    //Verifying appearence properties
-    DgnSubCategory::Appearance app = subcategory.GetAppearance ();
-    EXPECT_EQ (ColorDef::DarkRed (), app.GetColor ());
-    EXPECT_EQ (dp, app.GetDisplayPriority ());
-    EXPECT_EQ (trans, app.GetTransparency ());
-    EXPECT_EQ (weight, app.GetWeight ());
-    EXPECT_FALSE (app.IsInvisible ());
-    EXPECT_TRUE(app.IsEqual(appearence));
-
-    //Verifying subcategory properties
-    DgnSubCategoryId subcat_id = DgnSubCategory::QuerySubCategoryId(*m_db, code);
-    EXPECT_TRUE(subcat_id.IsValid());
-
-    DgnSubCategoryCPtr query_sub = DgnSubCategory::Get(*m_db, subcat_id);
-    EXPECT_TRUE (query_sub.IsValid ());
-
-    DgnSubCategoryId default_subId = DgnCategory::GetDefaultSubCategoryId(categoryId);
-    EXPECT_EQ(categoryId.GetValue()+1, default_subId.GetValue());
-
-    //Inserts sub category 2
-    Utf8CP sub2_name = "Test SubCategory 2";
-    Utf8CP sub2_desc = "This is a test subcategory 2";
-
-    DgnSubCategory subcategory2(DgnSubCategory::CreateParams(*m_db, categoryId, sub2_name, appearence, sub2_desc));
-    EXPECT_TRUE(subcategory2.Insert().IsValid());
-
-    //Inserts sub category 3
-    Utf8CP sub3_name = "Test SubCategory 3";
-    Utf8CP sub3_desc = "This is a test subcategory 3";
-
-    DgnSubCategory subcategory3(DgnSubCategory::CreateParams(*m_db, categoryId, sub3_name, appearence, sub3_desc));
-    EXPECT_TRUE(subcategory3.Insert().IsValid());
-
-    EXPECT_EQ(4, (int)category.QuerySubCategoryCount());
-
-    //Iterator for subcategories.
-    ElementIterator iterator = category.MakeSubCategoryIterator();
-    EXPECT_EQ(4, iterator.BuildIdSet<DgnElementId>().size());
-    EXPECT_EQ(5, DgnSubCategory::QueryCount(*m_db)); // + default sub-category of category created by v8 converter
-    EXPECT_EQ(4, DgnSubCategory::QueryCount(*m_db, categoryId));
-
-    int nCompared = 0;
-    int nNotCompared = 0;
-    for (ElementIteratorEntryCR subCategoryEntry : iterator)
-        {
-        DgnSubCategoryId subCategoryId = subCategoryEntry.GetId<DgnSubCategoryId>();
-        DgnSubCategoryCP pCompareTo = nullptr;
-
-        if (subcategory.GetSubCategoryId() == subCategoryId)
-            pCompareTo = &subcategory;
-        else if (subcategory2.GetSubCategoryId() == subCategoryId)
-            pCompareTo = &subcategory2;
-        else if (subcategory3.GetSubCategoryId() == subCategoryId)
-            pCompareTo = &subcategory3;
-
-        if (nullptr != pCompareTo)
-            {
-            ++nCompared;
-            CompareSubCategories(subCategoryId, *pCompareTo);
-            }
-        else
-            {
-            ++nNotCompared;
-            }
-        }
-
-    EXPECT_EQ(3, nCompared);
-    EXPECT_EQ(1, nNotCompared); // default sub-category
-    SaveDb();
-    }
-
-/*---------------------------------------------------------------------------------**//**
-* @bsimethod                                                    Paul.Connelly   10/15
-+---------------+---------------+---------------+---------------+---------------+------*/
-TEST_F(CategoryTests, SubCategoryInvariants)
-    {
-    SetupSeedProject();
-    DgnDbR db = *m_db;
-
-    DefinitionModelR dictionary = db.GetDictionaryModel();
-    SpatialCategory cat1(dictionary, "Cat1", DgnCategory::Rank::Domain);
-    DgnSubCategory::Appearance app;
-    ASSERT_TRUE(cat1.Insert(app).IsValid());
-    SpatialCategory cat2(dictionary, "Cat2", DgnCategory::Rank::Domain);
-    ASSERT_TRUE(cat2.Insert(app).IsValid());
-    DgnCategoryId cat1Id = cat1.GetCategoryId(),
-                  cat2Id = cat2.GetCategoryId();
-
-    // default sub-category exists with expected Code + ID
-    DgnSubCategoryCPtr defaultSubCat1 = DgnSubCategory::Get(db, DgnCategory::GetDefaultSubCategoryId(cat1Id));
-    ASSERT_TRUE(defaultSubCat1.IsValid());
-    EXPECT_EQ(defaultSubCat1->GetCode().GetValue(), "Cat1");
-    EXPECT_EQ(defaultSubCat1->GetSubCategoryId(), DgnCategory::GetDefaultSubCategoryId(cat1Id));
-    db.SaveChanges();
-
-    // Code validation
-    DgnSubCategoryPtr defaultSubCat1Edit = defaultSubCat1->MakeCopy<DgnSubCategory>();
-
-    DgnCode code = DgnSubCategory::CreateCode(db, cat2Id, "Cat2");
-    EXPECT_EQ(DgnDbStatus::Success, defaultSubCat1Edit->SetCode(code));
-    DgnDbStatus status;
-    defaultSubCat1Edit->Update(&status);
-    ASSERT_EQ(DgnDbStatus::DuplicateCode, status);
-    db.SaveChanges();
-
-    code = DgnSubCategory::CreateCode(db, cat2Id, "Cat1"); // Same category Code doens't effect anything.
-    EXPECT_EQ(DgnDbStatus::Success, defaultSubCat1Edit->SetCode(code));
-    defaultSubCat1Edit->Update(&status);
-    ASSERT_EQ(DgnDbStatus::Success, status);
-    db.SaveChanges();
-
-    code = DgnSubCategory::CreateCode(db, cat1Id, "NewName"); // sub-category name must equal category name
-    EXPECT_EQ(DgnDbStatus::Success, defaultSubCat1Edit->SetCode(code));
-    defaultSubCat1Edit->Update(&status);
-    ASSERT_EQ(DgnDbStatus::Success, status);
-    db.SaveChanges();
-
-    // Cannot delete default sub-category
-    EXPECT_EQ(DgnDbStatus::ParentBlockedChange, defaultSubCat1->Delete());
-
-    // Cannot change parent category
-    EXPECT_EQ(DgnDbStatus::InvalidParent, defaultSubCat1Edit->SetParentId(cat2Id, DgnClassId()));
-
-    // require valid parent category
-    DgnSubCategory noParent(DgnSubCategory::CreateParams(db, DgnCategoryId(), "NoParent", app, "Sub-category requires valid parent category"));
-    EXPECT_TRUE(noParent.Insert(&status).IsNull());
-    EXPECT_NE(status, DgnDbStatus::Success);
-
-    DgnSubCategory subcat2A(DgnSubCategory::CreateParams(db, cat2Id, "2A", app));
-    DgnSubCategoryCPtr cpSubcat2A = subcat2A.Insert();
-    EXPECT_TRUE(cpSubcat2A.IsValid());
-
-    // name collisions
-    DgnSubCategory subcat2A_2(DgnSubCategory::CreateParams(db, cat2Id, "2A", app));
-    EXPECT_FALSE(subcat2A_2.Insert().IsValid());
-
-    DgnSubCategory subcat2B(DgnSubCategory::CreateParams(db, cat2Id, "2B", app));
-    DgnSubCategoryCPtr cpSubcat2B = subcat2B.Insert();
-    ASSERT_TRUE(cpSubcat2B.IsValid());
-
-    db.SaveChanges();
-    //printf("\n%s, %s\n", pSubcat2B->GetCode().GetValue().c_str(), DgnSubCategory::CreateCode(db, cat2Id, "2A").GetValue().c_str());
-    DgnSubCategoryPtr pSubcat2B = cpSubcat2B->MakeCopy<DgnSubCategory>();
-    pSubcat2B->SetCode(DgnSubCategory::CreateCode(db, cat2Id, "2A"));
-    EXPECT_TRUE(pSubcat2B->Update(&status).IsNull());
-    EXPECT_EQ(DgnDbStatus::DuplicateCode, status);
-
-    // Cannot change parent category
-    EXPECT_EQ(DgnDbStatus::InvalidParent, pSubcat2B->SetParentId(cat1Id, DgnClassId()));
-
-    // Code validation
-    code = DgnSubCategory::CreateCode(db, cat1Id, "2B"); // wrong category
-    EXPECT_EQ(DgnDbStatus::Success, pSubcat2B->SetCode(code));
-    code = DgnSubCategory::CreateCode(db, cat2Id, "2BNewName");
-    EXPECT_EQ(DgnDbStatus::Success, pSubcat2B->SetCode(code));
-
-    // Can rename non-default sub-category if no name collisions
-    cpSubcat2B = pSubcat2B->Update(&status);
-    EXPECT_EQ(DgnDbStatus::Success, status);
-    EXPECT_EQ(0, strcmp(cpSubcat2B->GetCode().GetValue().c_str(), "2BNewName"));
-
-    // Illegal characters in names
-    pSubcat2B = cpSubcat2B->MakeCopy<DgnSubCategory>();
-    Utf8String invalidChars = DgnCategory::GetIllegalCharacters();
-    for (auto const& invalidChar : invalidChars)
-        {
-        Utf8String newName("SubCat");
-        newName.append(1, invalidChar);
-        code = DgnSubCategory::CreateCode(db, cat2Id, newName);
-        EXPECT_EQ(DgnDbStatus::Success, pSubcat2B->SetCode(code));
-
-        pSubcat2B->Update(&status);
-        ASSERT_EQ(DgnDbStatus::InvalidName, status);
-        }
-
-    // create and insert new subCategory with invalid Code, should return InvalidName.
-    DgnSubCategory subcatWithInvalidName(DgnSubCategory::CreateParams(db, cat2Id, invalidChars, app));
-    EXPECT_TRUE(subcatWithInvalidName.Insert(&status).IsNull());
-    EXPECT_EQ(DgnDbStatus::InvalidName, status);
-    }
-
-//=======================================================================================
-//! Test for Deleting a subcategory.
-// @bsiclass                                                     Maha Nasir      07/15
-//=======================================================================================
-TEST_F (CategoryTests, DeleteSubCategory)
-    {
-    SetupSeedProject();
-
-    Utf8CP name = "TestCategory";
-    Utf8CP desc = "This is a test category.";
-
-    SpatialCategory category(m_db->GetDictionaryModel(), name, DgnCategory::Rank::Domain, desc);
-
-    //Inserts a category.
-    DgnSubCategory::Appearance appearence;
-    EXPECT_TRUE(category.Insert(appearence).IsValid());
-    DgnCategoryId id = category.GetCategoryId();
-    EXPECT_TRUE(id.IsValid());
-
-    Utf8CP sub_name = "TestSubCategory";
-    Utf8CP sub_desc = "This is a test subcategory";
-    DgnSubCategory subcategory(DgnSubCategory::CreateParams(*m_db, id, sub_name, appearence, sub_desc));
-
-    //Inserts subcategory.
-    DgnSubCategoryCPtr pSubCat = subcategory.Insert();
-    ASSERT_TRUE(pSubCat.IsValid());
-
-    //Verifying subcategory properties
-    EXPECT_STREQ ("TestSubCategory", subcategory.GetSubCategoryName().c_str());
-    EXPECT_STREQ ("This is a test subcategory", subcategory.GetDescription ());
-
-    EXPECT_EQ(DgnDbStatus::Success, pSubCat->Delete());
-    DgnSubCategoryId sub_id = DgnSubCategory::QuerySubCategoryId(*m_db, subcategory.GetCode());
-    EXPECT_FALSE (sub_id.IsValid ());
-    }
-
-//=======================================================================================
-//! Test for Quering a category.using elementID
-// @betest                                                     Umar.Hayat      09/15
-//=======================================================================================
-TEST_F (CategoryTests, QueryByElementId)
-    {
-    SetupSeedProject();
-
-    //Category properties.
-    Utf8CP name = "TestCategory";
-    Utf8CP desc = "This is a test category.";
-
-    SpatialCategory category(m_db->GetDictionaryModel(), name, DgnCategory::Rank::Domain, desc);
-    DgnSubCategory::Appearance appearence;
-
-    //Inserts a category
-    EXPECT_TRUE(category.Insert(appearence).IsValid());
-    DgnCategoryId categoryId = category.GetCategoryId();
-    EXPECT_TRUE(categoryId.IsValid());
-
-    PhysicalModelPtr model = GetDefaultPhysicalModel();
-    DgnElementPtr el = TestElement::Create(*m_db, m_defaultModelId, categoryId, DgnCode());
-    GeometrySourceP geomElem = el->ToGeometrySourceP();
-    GeometryBuilderPtr builder = GeometryBuilder::Create(*model, categoryId, DPoint3d::From(0.0, 0.0, 0.0));
-    DEllipse3d ellipseData = DEllipse3d::From(1, 2, 3,
-        0, 0, 2,
-        0, 3, 0,
-        0.0, Angle::TwoPi());
-    ICurvePrimitivePtr ellipse = ICurvePrimitive::CreateArc(ellipseData);
-    EXPECT_TRUE(builder->Append(*ellipse));
-
-    EXPECT_EQ(SUCCESS, builder->Finish(*geomElem));
-    auto elem = m_db->Elements().Insert(*el);
-    EXPECT_TRUE(elem.IsValid());
-    }
-
-////=======================================================================================
-//// @betest                                                     Umar.Hayat      02/16
-////=======================================================================================
-//TEST_F (CategoryTests, SubCateOverridesJsonRoundTrip)
-//    {
-//    DgnSubCategory::Override overrides;
-//    overrides.SetColor(ColorDef::Red());
-//    overrides.SetDisplayPriority(2);
-//    overrides.SetInvisible(false);
-//    //overrides.SetMaterial((DgnMaterialId(6));
-//    overrides.SetStyle(DgnStyleId());
-//    overrides.SetTransparency(0.9);
-//    overrides.SetWeight(3);
-//
-//    Json::Value jsonVal;
-//    overrides.ToJson(jsonVal);
-//
-//    DgnSubCategory::Override overridesFromJson;
-//    overridesFromJson.FromJson(jsonVal);
-//
-//    //EXPECT_TRUE(overrides == overridesFromJson);
-//
-//    }
-
-//=======================================================================================
-//
-// @betest                                                     Ridha.Malik      11/16
-//=======================================================================================
-TEST_F(CategoryTests, UpdateSubCategory_VerifyPresistence)
-    {
-    SetupSeedProject();
-    BeFileName outFileName = (BeFileName)m_db->GetDbFileName();
-    BeSQLite::Db::OpenMode mode = BeSQLite::Db::OpenMode::ReadWrite;
-    Utf8CP name = "TestCategory";
-    Utf8CP desc = "This is a test category.";
-    DgnCategoryId categoryId;
-    DgnCode  sub2code;
-    {
-    SpatialCategory category(m_db->GetDictionaryModel(), name, DgnCategory::Rank::Domain, desc);
-
-    //Appearence properties.
-    uint32_t weight = 10;
-    double trans = 0.5;
-    uint32_t dp = 1;
-
-    DgnSubCategory::Appearance appearence;
-    appearence.SetInvisible(false);
-    appearence.SetWeight(weight);
-    appearence.SetColor(ColorDef::White());
-    appearence.SetTransparency(trans);
-    appearence.SetDisplayPriority(dp);
-
-    //Insert category
-    EXPECT_TRUE(category.Insert(appearence).IsValid());
-    categoryId = category.GetCategoryId();
-    EXPECT_TRUE(categoryId.IsValid());
-
-    PhysicalModelPtr model = GetDefaultPhysicalModel();
-    DgnElementPtr el = TestElement::Create(*m_db, m_defaultModelId, categoryId, DgnCode());
-    GeometrySourceP geomElem = el->ToGeometrySourceP();
-    GeometryBuilderPtr builder = GeometryBuilder::Create(*model, categoryId, DPoint3d::From(0.0, 0.0, 0.0));
-    DEllipse3d ellipseData = DEllipse3d::From(1, 2, 3,
-    0, 0, 2,
-    0, 3, 0,
-    0.0, Angle::TwoPi());
-    ICurvePrimitivePtr ellipse = ICurvePrimitive::CreateArc(ellipseData);
-    EXPECT_TRUE(builder->Append(*ellipse));
-
-    // Insert child subcategory
-    DgnSubCategory subcategory2(DgnSubCategory::CreateParams(*m_db, categoryId, "subcatecogory2", appearence, "subcatecogory2 of TestCategoty"));
-    DgnSubCategoryCPtr sub2 = subcategory2.Insert();
-    EXPECT_TRUE(sub2.IsValid());
-    sub2code = sub2->GetCode();
-    DgnSubCategoryId subCategoryId = DgnSubCategory::QuerySubCategoryId(*m_db, sub2code);
-    EXPECT_TRUE(builder->Append(subCategoryId));
-    EXPECT_EQ(SUCCESS, builder->Finish(*geomElem));
-    auto elem = m_db->Elements().Insert(*el);
-    EXPECT_TRUE(elem.IsValid());
-
-    m_db->SaveChanges();
-    }
-    m_db->CloseDb();
-
-    OpenDb(m_db, outFileName, mode);
-    {
-    //Updates default Subcategory appearance
-    DgnSubCategory::Appearance appearance2;
-    appearance2.SetColor(ColorDef::Red());
-    appearance2.SetWeight(5);
-    appearance2.SetTransparency(1);
-    appearance2.SetDisplayPriority(2);
-    DgnCategoryPtr subCatd = m_db->Elements().GetForEdit<DgnCategory>(categoryId);
-    subCatd->SetDefaultAppearance(appearance2);
-    DgnDbStatus updateStatus;
-    subCatd->Update(&updateStatus);
-    EXPECT_TRUE(DgnDbStatus::Success == updateStatus);
-
-    //Verification of default subcategory properties
-    EXPECT_TRUE(ColorDef::Red() == appearance2.GetColor());
-    EXPECT_TRUE(5 == appearance2.GetWeight());
-    EXPECT_TRUE(1 == appearance2.GetTransparency());
-    EXPECT_TRUE(2 == appearance2.GetDisplayPriority());
-
-    //Updates Child Subcategory appearance
-    DgnSubCategoryId subCategoryId = DgnSubCategory::QuerySubCategoryId(*m_db, sub2code);
-    DgnSubCategoryPtr subCat = m_db->Elements().GetForEdit<DgnSubCategory>(subCategoryId);
-    appearance2 = subCat->GetAppearance();
-    appearance2.SetColor(ColorDef::Green());
-    appearance2.SetWeight(5);
-    appearance2.SetTransparency(1);
-    appearance2.SetDisplayPriority(2);
-    subCat->GetAppearanceR() = appearance2;
-    subCat->Update(&updateStatus);
-    EXPECT_TRUE(DgnDbStatus::Success == updateStatus);
-
-    //Verification of child subcategory properties
-    EXPECT_TRUE(ColorDef::Green() == appearance2.GetColor());
-    EXPECT_TRUE(5 == appearance2.GetWeight());
-    EXPECT_TRUE(1 == appearance2.GetTransparency());
-    EXPECT_TRUE(2 == appearance2.GetDisplayPriority());
-
-    m_db->SaveChanges();
-    }
-    m_db->CloseDb();
-    OpenDb(m_db, outFileName, mode);
-    // Verify default subcategory updated apprearance values that stored in Db
-    DgnSubCategoryId DsubCatid = DgnCategory::GetDefaultSubCategoryId(categoryId);
-    DgnSubCategoryCPtr subCat = m_db->Elements().Get<DgnSubCategory>(DsubCatid);
-    DgnSubCategory::Appearance appearance2 = subCat->GetAppearance();
-    ASSERT_TRUE(ColorDef::Red() == appearance2.GetColor());
-    ASSERT_TRUE(5 == appearance2.GetWeight());
-    ASSERT_TRUE(1 == appearance2.GetTransparency());
-    ASSERT_TRUE(2 == appearance2.GetDisplayPriority());
-
-    // Verify child subcategory updated apprearance values that stored in Db
-    DgnSubCategoryId C_subcatid = DgnSubCategory::QuerySubCategoryId(*m_db, sub2code);
-    DgnSubCategoryCPtr C_subCat = m_db->Elements().Get<DgnSubCategory>(C_subcatid);
-    appearance2 = C_subCat->GetAppearance();
-    ASSERT_TRUE(ColorDef::Green() == appearance2.GetColor());
-    ASSERT_TRUE(5 == appearance2.GetWeight());
-    ASSERT_TRUE(1 == appearance2.GetTransparency());
-    ASSERT_TRUE(2 == appearance2.GetDisplayPriority());
+/*--------------------------------------------------------------------------------------+
+|
+|  $Source: Tests/DgnProject/NonPublished/Category_Test.cpp $
+|
+|  $Copyright: (c) 2017 Bentley Systems, Incorporated. All rights reserved. $
+|
++--------------------------------------------------------------------------------------*/
+#include "../TestFixture/DgnDbTestFixtures.h"
+
+USING_NAMESPACE_BENTLEY_DPTEST
+
+/*=================================================================================**//**
+* @bsiclass                                                     Sam.Wilson      01/15
++===============+===============+===============+===============+===============+======*/
+struct CategoryTests : public DgnDbTestFixture
+    {
+    void CompareCategories(DgnCategoryId catId, Utf8CP name, DgnCategory::Rank rank, Utf8CP descr)
+        {
+        DgnCategoryCPtr cat = DgnCategory::Get(*m_db, catId);
+        EXPECT_TRUE(cat.IsValid());
+        if (cat.IsValid())
+            CompareCategories(*cat, name, rank, descr);
+        }
+
+    void CompareCategories(DgnCategoryId catId, DgnCategoryCR other)
+        {
+        DgnCategoryCPtr cat = DgnCategory::Get(*m_db, catId);
+        EXPECT_TRUE(cat.IsValid());
+        if (cat.IsValid())
+            CompareCategories(*cat, other);
+        }
+
+    void CompareCategories(DgnCategoryCR cat, DgnCategoryCR other)
+        {
+        CompareCategories(cat, other.GetCategoryName().c_str(), other.GetRank(), other.GetDescription());
+        }
+
+    void CompareCategories(DgnCategoryCR cat, Utf8CP name, DgnCategory::Rank rank, Utf8CP descr)
+        {
+        EXPECT_STREQ(name, cat.GetCategoryName().c_str());
+        EXPECT_EQ(rank, cat.GetRank());
+        EXPECT_STREQ(descr, cat.GetDescription());
+        }
+
+    void CompareSubCategories(DgnSubCategoryId subcatId, DgnSubCategoryCR other)
+        {
+        DgnSubCategoryCPtr subcat = DgnSubCategory::Get(*m_db, subcatId);
+        EXPECT_TRUE(subcat.IsValid());
+        if (subcat.IsValid())
+            {
+            EXPECT_STREQ(subcat->GetSubCategoryName().c_str(), other.GetSubCategoryName().c_str());
+            EXPECT_EQ(subcat->GetCategoryId(), other.GetCategoryId());
+            EXPECT_EQ(subcat->GetCode().GetScopeElementId(*m_db), other.GetCode().GetScopeElementId(*m_db));
+            EXPECT_EQ(subcat->GetDescription(), other.GetDescription());
+            EXPECT_TRUE(subcat->GetAppearance().IsEqual(other.GetAppearance()));
+            }
+        }
+    };
+
+//=======================================================================================
+//! Test for inserting categories and checking their properties
+// @bsiclass                                                     Maha Nasir      07/15
+//=======================================================================================
+TEST_F (CategoryTests, InsertCategory)
+    {
+    SetupSeedProject();
+    ASSERT_TRUE(m_db.IsValid());
+        
+    //Category properties.
+    Utf8CP cat_name = "Test Category";
+    Utf8CP cat_desc = "This is a test category.";
+
+    DefinitionModelR dictionary = m_db->GetDictionaryModel();
+    SpatialCategory category(dictionary, cat_name, DgnCategory::Rank::Domain, cat_desc);
+
+    //Appearence properties.
+    uint32_t weight = 10;
+    double trans = 0.5;
+    uint32_t dp = 1;
+
+    DgnSubCategory::Appearance appearence;
+    appearence.SetInvisible (false);
+    appearence.SetColor (ColorDef::DarkRed ());
+    appearence.SetWeight (weight);
+    appearence.SetTransparency (trans);
+    appearence.SetDisplayPriority (dp);
+
+    DgnCategoryCPtr pCategory = category.Insert(appearence);
+    ASSERT_TRUE(pCategory.IsValid());
+
+    //Verifying category properties
+    CompareCategories(category, cat_name, DgnCategory::Rank::Domain, cat_desc);
+    EXPECT_TRUE (category.GetCategoryId ().IsValid ());
+    EXPECT_FALSE (pCategory->IsSystemCategory ());
+    EXPECT_FALSE (pCategory->IsUserCategory ());
+    CompareCategories(*pCategory, category);
+
+    DgnCategoryId id = SpatialCategory::QueryCategoryId(dictionary, cat_name);
+    EXPECT_TRUE (id.IsValid ());
+    EXPECT_EQ(id, category.GetCategoryId());
+    EXPECT_EQ(id, pCategory->GetCategoryId());
+
+    DgnCategoryCPtr query = DgnCategory::Get(*m_db, id);
+    EXPECT_TRUE (query.IsValid ());
+
+    //Inserts Category 2
+    Utf8CP cat2_name = "Test Category 2";
+    Utf8CP cat2_desc = "This is test category 2.";
+
+    SpatialCategory category2(dictionary, cat2_name, DgnCategory::Rank::System, cat2_desc);
+    SpatialCategoryCPtr pCategory2 = category2.Insert(appearence);
+    ASSERT_TRUE(pCategory2.IsValid());
+
+    //Inserts Category 3
+    Utf8CP cat3_name = "Test Category 3";
+    Utf8CP cat3_desc = "This is test category 3.";
+
+    SpatialCategory category3(dictionary, cat3_name, DgnCategory::Rank::User, cat3_desc);
+    SpatialCategoryCPtr pCategory3 = category3.Insert(appearence);
+    ASSERT_TRUE(pCategory3.IsValid());
+
+    //Inserts Category 4
+    Utf8CP cat4_name = "Test Category 4";
+    Utf8CP cat4_desc = "This is test category 4.";
+
+    DrawingCategory category4(dictionary, cat4_name, DgnCategory::Rank::User, cat4_desc);
+    DrawingCategoryCPtr pCategory4 = category4.Insert(appearence);
+    ASSERT_TRUE(pCategory4.IsValid());
+
+    //Iterator for categories.
+    DgnCategoryIdSet spatialCategoryIds = SpatialCategory::MakeIterator(*m_db).BuildIdSet<DgnCategoryId>();
+    EXPECT_EQ(4, spatialCategoryIds.size());
+    DgnCategoryIdSet drawingCategoryIds = DrawingCategory::MakeIterator(*m_db).BuildIdSet<DgnCategoryId>();
+    EXPECT_EQ(1, drawingCategoryIds.size());
+    int nCompared = 0;
+    int nNotCompared = 0;
+    for (auto const& catId : spatialCategoryIds)
+        {
+        DgnCategory const* pCompareTo = nullptr;
+        if (category.GetCategoryId() == catId)
+            pCompareTo = &category;
+        else if (category2.GetCategoryId() == catId)
+            pCompareTo = &category2;
+        else if (category3.GetCategoryId() == catId)
+            pCompareTo = &category3;
+        else if (category4.GetCategoryId() == catId)
+            pCompareTo = &category4;
+
+        if (nullptr != pCompareTo)
+            {
+            CompareCategories(catId, *pCompareTo);
+            ++nCompared;
+            }
+        else
+            {
+            ++nNotCompared;
+            }
+        }
+
+    EXPECT_EQ(1, nNotCompared);
+    EXPECT_EQ(3, nCompared);
+    
+    // Ordered List verification
+    int count = 0;
+    DgnCategoryIdList orderedList = SpatialCategory::MakeIterator(*m_db, nullptr, "ORDER BY [CodeValue]").BuildIdList<DgnCategoryId>();
+    
+    DgnCategoryId lastId;
+    for (DgnCategoryId id : orderedList)
+        {
+        if (lastId.IsValid())
+            {
+            SpatialCategoryCPtr current = SpatialCategory::Get(*m_db, id);
+            SpatialCategoryCPtr lastCategory = SpatialCategory::Get(*m_db, lastId);
+            EXPECT_TRUE(current->GetCode().GetValue().CompareTo( lastCategory->GetCode().GetValue().c_str()) > 0);
+            ++count;
+            }
+        lastId = id;
+        }
+    EXPECT_EQ(4, orderedList.size());
+    }
+
+//=======================================================================================
+//! Test for Deleting a category.
+// @bsiclass                                                     Maha Nasir      07/15
+//=======================================================================================
+TEST_F (CategoryTests, DeleteCategory)
+    {
+    SetupSeedProject();
+
+    Utf8CP name = "TestCategory";
+    Utf8CP desc = "This is a test category.";
+
+    DefinitionModelR dictionary = m_db->GetDictionaryModel();
+    SpatialCategory category(dictionary, name, DgnCategory::Rank::Domain, desc);
+
+    //Appearence properties.
+    uint32_t weight = 10;
+    double trans = 0.5;
+    uint32_t dp = 1;
+
+    DgnSubCategory::Appearance appearence;
+    appearence.SetInvisible (false);
+    appearence.SetColor (ColorDef::DarkRed ());
+    appearence.SetWeight (weight);
+    appearence.SetTransparency (trans);
+    appearence.SetDisplayPriority (dp);
+
+    //Inserts a category
+    DgnCategoryCPtr pCat = category.Insert(appearence);
+    ASSERT_TRUE(pCat.IsValid());
+    DgnCategoryId id = SpatialCategory::QueryCategoryId(dictionary, name);
+    EXPECT_TRUE(id.IsValid());
+
+    // Deletion of a category is not supported.
+    DgnDbStatus dlt = pCat->Delete();
+    EXPECT_EQ(DgnDbStatus::DeletionProhibited, dlt);
+    DgnCategoryId id1 = SpatialCategory::QueryCategoryId(dictionary, name);
+    EXPECT_TRUE(id1.IsValid());
+    }
+
+//=======================================================================================
+//! Test for Updating a category.
+// @bsiclass                                                     Maha Nasir      07/15
+//=======================================================================================
+TEST_F (CategoryTests, UpdateCategory)
+    {
+    SetupSeedProject();
+
+    //Category properties.
+    Utf8CP name = "TestCategory";
+    Utf8CP desc = "This is a test category.";
+
+    DefinitionModelR dictionary = m_db->GetDictionaryModel();
+    SpatialCategory category(dictionary, name, DgnCategory::Rank::Domain, desc);
+
+    //Appearence properties.
+    uint32_t weight = 10;
+    double trans = 0.5;
+    uint32_t dp = 1;
+
+    DgnSubCategory::Appearance appearence;
+    appearence.SetInvisible (false);
+    appearence.SetColor (ColorDef::DarkRed ());
+    appearence.SetWeight (weight);
+    appearence.SetTransparency (trans);
+    appearence.SetDisplayPriority (dp);
+
+    //Inserts a category
+    EXPECT_TRUE(category.Insert(appearence).IsValid());
+    DgnCategoryId id = category.GetCategoryId();
+    EXPECT_TRUE(id.IsValid ());
+
+    //Utf8CP u_name = "UpdatedTestCategory";
+    Utf8CP u_desc = "This is the updated test category.";
+
+    //Updates category.
+    DgnCategoryPtr toFind = m_db->Elements().GetForEdit<DgnCategory>(id);
+    EXPECT_TRUE(toFind.IsValid());
+    toFind->SetDescription(Utf8String(u_desc));
+    DgnDbStatus updateStatus;
+    toFind->Update(&updateStatus);
+    ASSERT_EQ(DgnDbStatus::Success, updateStatus);
+    
+    //Verification of category properties
+    SpatialCategoryCPtr updatedCat = SpatialCategory::Get(*m_db, id);
+    EXPECT_TRUE(updatedCat.IsValid());
+    EXPECT_STREQ(u_desc, updatedCat->GetDescription());
+    }
+
+/*---------------------------------------------------------------------------------**//**
+* @bsimethod                                                    Shaun.Sewall    11/16
++---------------+---------------+---------------+---------------+---------------+------*/
+TEST_F (CategoryTests, IterateCategories)
+    {
+    SetupSeedProject();
+    int numCategories = SpatialCategory::MakeIterator(*m_db).BuildIdSet<DgnCategoryId>().size();
+    DgnDbTestUtils::InsertSpatialCategory(*m_db, "TestCategory1");
+    DgnDbTestUtils::InsertSpatialCategory(*m_db, "TestCategory2");
+    DgnDbTestUtils::InsertSpatialCategory(*m_db, "TestCategory3");
+    numCategories += 3;
+    ASSERT_EQ(numCategories, SpatialCategory::MakeIterator(*m_db).BuildIdList<DgnCategoryId>().size());
+
+    bool foundCategory1=false;
+    bool foundCategory2=false;
+    bool foundCategory3=false;
+
+    for (ElementIteratorEntryCR entry : SpatialCategory::MakeIterator(*m_db))
+        {
+        DgnCategoryId categoryId = entry.GetId<DgnCategoryId>();
+        DgnCategoryCPtr category = SpatialCategory::Get(*m_db, categoryId);
+        ASSERT_TRUE(category.IsValid());
+        ASSERT_EQ(entry.GetClassId(), category->GetElementClassId());
+        ASSERT_EQ(entry.GetModelId(), category->GetModelId());
+        ASSERT_STREQ(entry.GetCodeValue(), category->GetCode().GetValueCP());
+        ASSERT_FALSE(entry.GetParentId().IsValid());
+        ASSERT_FALSE(category->GetParentId().IsValid());
+
+        if (0 == strcmp(entry.GetCodeValue(), "TestCategory1"))
+            {
+            foundCategory1 = true;
+            ASSERT_EQ(1, DgnSubCategory::MakeIterator(*m_db, categoryId).BuildIdSet<DgnSubCategoryId>().size());
+            }
+        else if (0 == strcmp(entry.GetCodeValue(), "TestCategory2")) 
+            {
+            foundCategory2 = true;
+            ASSERT_EQ(1, DgnSubCategory::MakeIterator(*m_db, categoryId).BuildIdSet<DgnSubCategoryId>().size());
+            }
+        else if (0 == strcmp(entry.GetCodeValue(), "TestCategory3")) 
+            {
+            foundCategory3 = true;
+            ASSERT_EQ(1, DgnSubCategory::MakeIterator(*m_db, categoryId).BuildIdSet<DgnSubCategoryId>().size());
+            }
+        }
+
+    ASSERT_TRUE(foundCategory1);
+    ASSERT_TRUE(foundCategory2);
+    ASSERT_TRUE(foundCategory3);
+    }
+
+/*---------------------------------------------------------------------------------**//**
+* @bsimethod                                                    Shaun.Sewall    07/17
++---------------+---------------+---------------+---------------+---------------+------*/
+TEST_F (CategoryTests, ChangeElementCategory)
+    {
+    SetupSeedProject();
+    DgnCategoryId spatialCategoryId1 = DgnDbTestUtils::InsertSpatialCategory(*m_db, "MySpatialCategory1");
+    DgnCategoryId spatialCategoryId2 = DgnDbTestUtils::InsertSpatialCategory(*m_db, "MySpatialCategory2");
+    DgnCategoryId drawingCategoryId = DgnDbTestUtils::InsertDrawingCategory(*m_db, "MyDrawingCategory");
+    PhysicalModelPtr physicalModel = DgnDbTestUtils::InsertPhysicalModel(*m_db, "MyPhysicalModel");
+
+    GenericPhysicalObjectPtr element = GenericPhysicalObject::Create(*physicalModel, spatialCategoryId1);
+    ASSERT_TRUE(element.IsValid());
+    ASSERT_TRUE(element->Insert().IsValid());
+    ASSERT_EQ(spatialCategoryId1.GetValue(), element->GetCategoryId().GetValue());
+
+    ASSERT_EQ(DgnDbStatus::Success, element->SetCategoryId(spatialCategoryId2));
+    ASSERT_EQ(spatialCategoryId2.GetValue(), element->GetCategoryId().GetValue());
+
+    ASSERT_NE(DgnDbStatus::Success, element->SetCategoryId(drawingCategoryId));
+    ASSERT_EQ(spatialCategoryId2.GetValue(), element->GetCategoryId().GetValue());
+    }
+	
+/*---------------------------------------------------------------------------------**//**
+* @bsimethod                                                    Shaun.Sewall    06/17
++---------------+---------------+---------------+---------------+---------------+------*/
+TEST_F(CategoryTests, ValidateCategoryClass)
+    {
+    PhysicalModelPtr physicalModel = DgnDbTestUtils::InsertPhysicalModel(*m_db, "MyPhysicalModel");
+    DgnCategoryId spatialCategoryId = DgnDbTestUtils::InsertSpatialCategory(*m_db, "MySpatialCategory");
+    DocumentListModelPtr drawingListModel = DgnDbTestUtils::InsertDocumentListModel(GetDgnDb(), "MyDrawingListModel");
+    DrawingPtr drawing = DgnDbTestUtils::InsertDrawing(*drawingListModel, "MyDrawing");
+    DrawingModelPtr drawingModel = DgnDbTestUtils::InsertDrawingModel(*drawing);
+    DgnCategoryId drawingCategoryId = DgnDbTestUtils::InsertDrawingCategory(*m_db, "MyDrawingCategory");
+
+    GenericPhysicalObjectPtr physicalElement = GenericPhysicalObject::Create(*physicalModel, drawingCategoryId);
+    EXPECT_TRUE(physicalElement.IsValid());
+    DgnDbStatus insertStatus;
+    EXPECT_FALSE(physicalElement->Insert(&insertStatus).IsValid()) << "Should not be able to insert a PhysicalElement with a DrawingCategory";
+    EXPECT_EQ(DgnDbStatus::InvalidCategory, insertStatus);
+    EXPECT_EQ(DgnDbStatus::Success, physicalElement->SetCategoryId(spatialCategoryId));
+    EXPECT_TRUE(physicalElement->Insert().IsValid());
+
+    DrawingGraphicPtr drawingGraphic = DrawingGraphic::Create(*drawingModel, spatialCategoryId);
+    EXPECT_TRUE(drawingGraphic.IsValid());
+    EXPECT_FALSE(drawingGraphic->Insert(&insertStatus).IsValid()) << "Should not be able to insert a DrawingGraphic with a SpatialCategory";
+    EXPECT_EQ(DgnDbStatus::InvalidCategory, insertStatus);
+    EXPECT_EQ(DgnDbStatus::Success, drawingGraphic->SetCategoryId(drawingCategoryId));
+    EXPECT_TRUE(drawingGraphic->Insert().IsValid());
+    }
+
+//=======================================================================================
+//! Test for inserting SubCategories and checking their properties.
+// @bsiclass                                                     Maha Nasir      07/15
+//=======================================================================================
+TEST_F (CategoryTests, InsertSubCategory)
+    {
+    SetupSeedProject();
+
+    Utf8CP name = "TestCategory";
+    Utf8CP desc = "This is a test category.";
+
+    DefinitionModelR dictionary = m_db->GetDictionaryModel();
+    SpatialCategory category(dictionary, name, DgnCategory::Rank::Domain, desc);
+
+    //Appearence properties.
+    uint32_t weight = 10;
+    double trans = 0.5;
+    uint32_t dp = 1;
+
+    DgnSubCategory::Appearance appearence;
+    appearence.SetInvisible (false);
+    appearence.SetColor (ColorDef::DarkRed ());
+    appearence.SetWeight (weight);
+    appearence.SetTransparency (trans);
+    appearence.SetDisplayPriority (dp);
+    appearence.SetDontLocate(true);
+    appearence.SetDontPlot(true);
+    appearence.SetDontSnap(true);
+    appearence.SetDisplayPriority(1);
+    // TODO: Set line style 
+    
+    //Inserts a category
+    EXPECT_TRUE(category.Insert(appearence).IsValid());
+    DgnCategoryId categoryId = category.GetCategoryId();
+
+    Utf8CP sub_name = "Test SubCategory";
+    Utf8CP sub_desc = "This is a test subcategory";
+    DgnSubCategory subcategory(DgnSubCategory::CreateParams(*m_db, categoryId, sub_name, appearence, sub_desc));
+    
+    //Inserts a subcategory
+    EXPECT_TRUE(subcategory.Insert().IsValid());
+    DgnCode code = subcategory.GetCode();
+
+    //Verifying appearence properties
+    DgnSubCategory::Appearance app = subcategory.GetAppearance ();
+    EXPECT_EQ (ColorDef::DarkRed (), app.GetColor ());
+    EXPECT_EQ (dp, app.GetDisplayPriority ());
+    EXPECT_EQ (trans, app.GetTransparency ());
+    EXPECT_EQ (weight, app.GetWeight ());
+    EXPECT_FALSE (app.IsInvisible ());
+    EXPECT_TRUE(app.IsEqual(appearence));
+
+    //Verifying subcategory properties
+    DgnSubCategoryId subcat_id = DgnSubCategory::QuerySubCategoryId(*m_db, code);
+    EXPECT_TRUE(subcat_id.IsValid());
+
+    DgnSubCategoryCPtr query_sub = DgnSubCategory::Get(*m_db, subcat_id);
+    EXPECT_TRUE (query_sub.IsValid ());
+
+    DgnSubCategoryId default_subId = DgnCategory::GetDefaultSubCategoryId(categoryId);
+    EXPECT_EQ(categoryId.GetValue()+1, default_subId.GetValue());
+
+    //Inserts sub category 2
+    Utf8CP sub2_name = "Test SubCategory 2";
+    Utf8CP sub2_desc = "This is a test subcategory 2";
+
+    DgnSubCategory subcategory2(DgnSubCategory::CreateParams(*m_db, categoryId, sub2_name, appearence, sub2_desc));
+    EXPECT_TRUE(subcategory2.Insert().IsValid());
+
+    //Inserts sub category 3
+    Utf8CP sub3_name = "Test SubCategory 3";
+    Utf8CP sub3_desc = "This is a test subcategory 3";
+
+    DgnSubCategory subcategory3(DgnSubCategory::CreateParams(*m_db, categoryId, sub3_name, appearence, sub3_desc));
+    EXPECT_TRUE(subcategory3.Insert().IsValid());
+
+    EXPECT_EQ(4, (int)category.QuerySubCategoryCount());
+
+    //Iterator for subcategories.
+    ElementIterator iterator = category.MakeSubCategoryIterator();
+    EXPECT_EQ(4, iterator.BuildIdSet<DgnElementId>().size());
+    EXPECT_EQ(5, DgnSubCategory::QueryCount(*m_db)); // + default sub-category of category created by v8 converter
+    EXPECT_EQ(4, DgnSubCategory::QueryCount(*m_db, categoryId));
+
+    int nCompared = 0;
+    int nNotCompared = 0;
+    for (ElementIteratorEntryCR subCategoryEntry : iterator)
+        {
+        DgnSubCategoryId subCategoryId = subCategoryEntry.GetId<DgnSubCategoryId>();
+        DgnSubCategoryCP pCompareTo = nullptr;
+
+        if (subcategory.GetSubCategoryId() == subCategoryId)
+            pCompareTo = &subcategory;
+        else if (subcategory2.GetSubCategoryId() == subCategoryId)
+            pCompareTo = &subcategory2;
+        else if (subcategory3.GetSubCategoryId() == subCategoryId)
+            pCompareTo = &subcategory3;
+
+        if (nullptr != pCompareTo)
+            {
+            ++nCompared;
+            CompareSubCategories(subCategoryId, *pCompareTo);
+            }
+        else
+            {
+            ++nNotCompared;
+            }
+        }
+
+    EXPECT_EQ(3, nCompared);
+    EXPECT_EQ(1, nNotCompared); // default sub-category
+    SaveDb();
+    }
+
+/*---------------------------------------------------------------------------------**//**
+* @bsimethod                                                    Paul.Connelly   10/15
++---------------+---------------+---------------+---------------+---------------+------*/
+TEST_F(CategoryTests, SubCategoryInvariants)
+    {
+    SetupSeedProject();
+    DgnDbR db = *m_db;
+
+    DefinitionModelR dictionary = db.GetDictionaryModel();
+    SpatialCategory cat1(dictionary, "Cat1", DgnCategory::Rank::Domain);
+    DgnSubCategory::Appearance app;
+    ASSERT_TRUE(cat1.Insert(app).IsValid());
+    SpatialCategory cat2(dictionary, "Cat2", DgnCategory::Rank::Domain);
+    ASSERT_TRUE(cat2.Insert(app).IsValid());
+    DgnCategoryId cat1Id = cat1.GetCategoryId(),
+                  cat2Id = cat2.GetCategoryId();
+
+    // default sub-category exists with expected Code + ID
+    DgnSubCategoryCPtr defaultSubCat1 = DgnSubCategory::Get(db, DgnCategory::GetDefaultSubCategoryId(cat1Id));
+    ASSERT_TRUE(defaultSubCat1.IsValid());
+    EXPECT_EQ(defaultSubCat1->GetCode().GetValue(), "Cat1");
+    EXPECT_EQ(defaultSubCat1->GetSubCategoryId(), DgnCategory::GetDefaultSubCategoryId(cat1Id));
+    db.SaveChanges();
+
+    // Code validation
+    DgnSubCategoryPtr defaultSubCat1Edit = defaultSubCat1->MakeCopy<DgnSubCategory>();
+
+    DgnCode code = DgnSubCategory::CreateCode(db, cat2Id, "Cat2");
+    EXPECT_EQ(DgnDbStatus::Success, defaultSubCat1Edit->SetCode(code));
+    DgnDbStatus status;
+    defaultSubCat1Edit->Update(&status);
+    ASSERT_EQ(DgnDbStatus::DuplicateCode, status);
+    db.SaveChanges();
+
+    code = DgnSubCategory::CreateCode(db, cat2Id, "Cat1"); // Same category Code doens't effect anything.
+    EXPECT_EQ(DgnDbStatus::Success, defaultSubCat1Edit->SetCode(code));
+    defaultSubCat1Edit->Update(&status);
+    ASSERT_EQ(DgnDbStatus::Success, status);
+    db.SaveChanges();
+
+    code = DgnSubCategory::CreateCode(db, cat1Id, "NewName"); // sub-category name must equal category name
+    EXPECT_EQ(DgnDbStatus::Success, defaultSubCat1Edit->SetCode(code));
+    defaultSubCat1Edit->Update(&status);
+    ASSERT_EQ(DgnDbStatus::Success, status);
+    db.SaveChanges();
+
+    // Cannot delete default sub-category
+    EXPECT_EQ(DgnDbStatus::ParentBlockedChange, defaultSubCat1->Delete());
+
+    // Cannot change parent category
+    EXPECT_EQ(DgnDbStatus::InvalidParent, defaultSubCat1Edit->SetParentId(cat2Id, DgnClassId()));
+
+    // require valid parent category
+    DgnSubCategory noParent(DgnSubCategory::CreateParams(db, DgnCategoryId(), "NoParent", app, "Sub-category requires valid parent category"));
+    EXPECT_TRUE(noParent.Insert(&status).IsNull());
+    EXPECT_NE(status, DgnDbStatus::Success);
+
+    DgnSubCategory subcat2A(DgnSubCategory::CreateParams(db, cat2Id, "2A", app));
+    DgnSubCategoryCPtr cpSubcat2A = subcat2A.Insert();
+    EXPECT_TRUE(cpSubcat2A.IsValid());
+
+    // name collisions
+    DgnSubCategory subcat2A_2(DgnSubCategory::CreateParams(db, cat2Id, "2A", app));
+    EXPECT_FALSE(subcat2A_2.Insert().IsValid());
+
+    DgnSubCategory subcat2B(DgnSubCategory::CreateParams(db, cat2Id, "2B", app));
+    DgnSubCategoryCPtr cpSubcat2B = subcat2B.Insert();
+    ASSERT_TRUE(cpSubcat2B.IsValid());
+
+    db.SaveChanges();
+    //printf("\n%s, %s\n", pSubcat2B->GetCode().GetValue().c_str(), DgnSubCategory::CreateCode(db, cat2Id, "2A").GetValue().c_str());
+    DgnSubCategoryPtr pSubcat2B = cpSubcat2B->MakeCopy<DgnSubCategory>();
+    pSubcat2B->SetCode(DgnSubCategory::CreateCode(db, cat2Id, "2A"));
+    EXPECT_TRUE(pSubcat2B->Update(&status).IsNull());
+    EXPECT_EQ(DgnDbStatus::DuplicateCode, status);
+
+    // Cannot change parent category
+    EXPECT_EQ(DgnDbStatus::InvalidParent, pSubcat2B->SetParentId(cat1Id, DgnClassId()));
+
+    // Code validation
+    code = DgnSubCategory::CreateCode(db, cat1Id, "2B"); // wrong category
+    EXPECT_EQ(DgnDbStatus::Success, pSubcat2B->SetCode(code));
+    code = DgnSubCategory::CreateCode(db, cat2Id, "2BNewName");
+    EXPECT_EQ(DgnDbStatus::Success, pSubcat2B->SetCode(code));
+
+    // Can rename non-default sub-category if no name collisions
+    cpSubcat2B = pSubcat2B->Update(&status);
+    EXPECT_EQ(DgnDbStatus::Success, status);
+    EXPECT_EQ(0, strcmp(cpSubcat2B->GetCode().GetValue().c_str(), "2BNewName"));
+
+    // Illegal characters in names
+    pSubcat2B = cpSubcat2B->MakeCopy<DgnSubCategory>();
+    Utf8String invalidChars = DgnCategory::GetIllegalCharacters();
+    for (auto const& invalidChar : invalidChars)
+        {
+        Utf8String newName("SubCat");
+        newName.append(1, invalidChar);
+        code = DgnSubCategory::CreateCode(db, cat2Id, newName);
+        EXPECT_EQ(DgnDbStatus::Success, pSubcat2B->SetCode(code));
+
+        pSubcat2B->Update(&status);
+        ASSERT_EQ(DgnDbStatus::InvalidName, status);
+        }
+
+    // create and insert new subCategory with invalid Code, should return InvalidName.
+    DgnSubCategory subcatWithInvalidName(DgnSubCategory::CreateParams(db, cat2Id, invalidChars, app));
+    EXPECT_TRUE(subcatWithInvalidName.Insert(&status).IsNull());
+    EXPECT_EQ(DgnDbStatus::InvalidName, status);
+    }
+
+//=======================================================================================
+//! Test for Deleting a subcategory.
+// @bsiclass                                                     Maha Nasir      07/15
+//=======================================================================================
+TEST_F (CategoryTests, DeleteSubCategory)
+    {
+    SetupSeedProject();
+
+    Utf8CP name = "TestCategory";
+    Utf8CP desc = "This is a test category.";
+
+    SpatialCategory category(m_db->GetDictionaryModel(), name, DgnCategory::Rank::Domain, desc);
+
+    //Inserts a category.
+    DgnSubCategory::Appearance appearence;
+    EXPECT_TRUE(category.Insert(appearence).IsValid());
+    DgnCategoryId id = category.GetCategoryId();
+    EXPECT_TRUE(id.IsValid());
+
+    Utf8CP sub_name = "TestSubCategory";
+    Utf8CP sub_desc = "This is a test subcategory";
+    DgnSubCategory subcategory(DgnSubCategory::CreateParams(*m_db, id, sub_name, appearence, sub_desc));
+
+    //Inserts subcategory.
+    DgnSubCategoryCPtr pSubCat = subcategory.Insert();
+    ASSERT_TRUE(pSubCat.IsValid());
+
+    //Verifying subcategory properties
+    EXPECT_STREQ ("TestSubCategory", subcategory.GetSubCategoryName().c_str());
+    EXPECT_STREQ ("This is a test subcategory", subcategory.GetDescription ());
+
+    EXPECT_EQ(DgnDbStatus::Success, pSubCat->Delete());
+    DgnSubCategoryId sub_id = DgnSubCategory::QuerySubCategoryId(*m_db, subcategory.GetCode());
+    EXPECT_FALSE (sub_id.IsValid ());
+    }
+
+//=======================================================================================
+//! Test for Quering a category.using elementID
+// @betest                                                     Umar.Hayat      09/15
+//=======================================================================================
+TEST_F (CategoryTests, QueryByElementId)
+    {
+    SetupSeedProject();
+
+    //Category properties.
+    Utf8CP name = "TestCategory";
+    Utf8CP desc = "This is a test category.";
+
+    SpatialCategory category(m_db->GetDictionaryModel(), name, DgnCategory::Rank::Domain, desc);
+    DgnSubCategory::Appearance appearence;
+
+    //Inserts a category
+    EXPECT_TRUE(category.Insert(appearence).IsValid());
+    DgnCategoryId categoryId = category.GetCategoryId();
+    EXPECT_TRUE(categoryId.IsValid());
+
+    PhysicalModelPtr model = GetDefaultPhysicalModel();
+    DgnElementPtr el = TestElement::Create(*m_db, m_defaultModelId, categoryId, DgnCode());
+    GeometrySourceP geomElem = el->ToGeometrySourceP();
+    GeometryBuilderPtr builder = GeometryBuilder::Create(*model, categoryId, DPoint3d::From(0.0, 0.0, 0.0));
+    DEllipse3d ellipseData = DEllipse3d::From(1, 2, 3,
+        0, 0, 2,
+        0, 3, 0,
+        0.0, Angle::TwoPi());
+    ICurvePrimitivePtr ellipse = ICurvePrimitive::CreateArc(ellipseData);
+    EXPECT_TRUE(builder->Append(*ellipse));
+
+    EXPECT_EQ(SUCCESS, builder->Finish(*geomElem));
+    auto elem = m_db->Elements().Insert(*el);
+    EXPECT_TRUE(elem.IsValid());
+    }
+
+////=======================================================================================
+//// @betest                                                     Umar.Hayat      02/16
+////=======================================================================================
+//TEST_F (CategoryTests, SubCateOverridesJsonRoundTrip)
+//    {
+//    DgnSubCategory::Override overrides;
+//    overrides.SetColor(ColorDef::Red());
+//    overrides.SetDisplayPriority(2);
+//    overrides.SetInvisible(false);
+//    //overrides.SetMaterial((DgnMaterialId(6));
+//    overrides.SetStyle(DgnStyleId());
+//    overrides.SetTransparency(0.9);
+//    overrides.SetWeight(3);
+//
+//    Json::Value jsonVal;
+//    overrides.ToJson(jsonVal);
+//
+//    DgnSubCategory::Override overridesFromJson;
+//    overridesFromJson.FromJson(jsonVal);
+//
+//    //EXPECT_TRUE(overrides == overridesFromJson);
+//
+//    }
+
+//=======================================================================================
+//
+// @betest                                                     Ridha.Malik      11/16
+//=======================================================================================
+TEST_F(CategoryTests, UpdateSubCategory_VerifyPresistence)
+    {
+    SetupSeedProject();
+    BeFileName outFileName = (BeFileName)m_db->GetDbFileName();
+    BeSQLite::Db::OpenMode mode = BeSQLite::Db::OpenMode::ReadWrite;
+    Utf8CP name = "TestCategory";
+    Utf8CP desc = "This is a test category.";
+    DgnCategoryId categoryId;
+    DgnCode  sub2code;
+    {
+    SpatialCategory category(m_db->GetDictionaryModel(), name, DgnCategory::Rank::Domain, desc);
+
+    //Appearence properties.
+    uint32_t weight = 10;
+    double trans = 0.5;
+    uint32_t dp = 1;
+
+    DgnSubCategory::Appearance appearence;
+    appearence.SetInvisible(false);
+    appearence.SetWeight(weight);
+    appearence.SetColor(ColorDef::White());
+    appearence.SetTransparency(trans);
+    appearence.SetDisplayPriority(dp);
+
+    //Insert category
+    EXPECT_TRUE(category.Insert(appearence).IsValid());
+    categoryId = category.GetCategoryId();
+    EXPECT_TRUE(categoryId.IsValid());
+
+    PhysicalModelPtr model = GetDefaultPhysicalModel();
+    DgnElementPtr el = TestElement::Create(*m_db, m_defaultModelId, categoryId, DgnCode());
+    GeometrySourceP geomElem = el->ToGeometrySourceP();
+    GeometryBuilderPtr builder = GeometryBuilder::Create(*model, categoryId, DPoint3d::From(0.0, 0.0, 0.0));
+    DEllipse3d ellipseData = DEllipse3d::From(1, 2, 3,
+    0, 0, 2,
+    0, 3, 0,
+    0.0, Angle::TwoPi());
+    ICurvePrimitivePtr ellipse = ICurvePrimitive::CreateArc(ellipseData);
+    EXPECT_TRUE(builder->Append(*ellipse));
+
+    // Insert child subcategory
+    DgnSubCategory subcategory2(DgnSubCategory::CreateParams(*m_db, categoryId, "subcatecogory2", appearence, "subcatecogory2 of TestCategoty"));
+    DgnSubCategoryCPtr sub2 = subcategory2.Insert();
+    EXPECT_TRUE(sub2.IsValid());
+    sub2code = sub2->GetCode();
+    DgnSubCategoryId subCategoryId = DgnSubCategory::QuerySubCategoryId(*m_db, sub2code);
+    EXPECT_TRUE(builder->Append(subCategoryId));
+    EXPECT_EQ(SUCCESS, builder->Finish(*geomElem));
+    auto elem = m_db->Elements().Insert(*el);
+    EXPECT_TRUE(elem.IsValid());
+
+    m_db->SaveChanges();
+    }
+    m_db->CloseDb();
+
+    OpenDb(m_db, outFileName, mode);
+    {
+    //Updates default Subcategory appearance
+    DgnSubCategory::Appearance appearance2;
+    appearance2.SetColor(ColorDef::Red());
+    appearance2.SetWeight(5);
+    appearance2.SetTransparency(1);
+    appearance2.SetDisplayPriority(2);
+    DgnCategoryPtr subCatd = m_db->Elements().GetForEdit<DgnCategory>(categoryId);
+    subCatd->SetDefaultAppearance(appearance2);
+    DgnDbStatus updateStatus;
+    subCatd->Update(&updateStatus);
+    EXPECT_TRUE(DgnDbStatus::Success == updateStatus);
+
+    //Verification of default subcategory properties
+    EXPECT_TRUE(ColorDef::Red() == appearance2.GetColor());
+    EXPECT_TRUE(5 == appearance2.GetWeight());
+    EXPECT_TRUE(1 == appearance2.GetTransparency());
+    EXPECT_TRUE(2 == appearance2.GetDisplayPriority());
+
+    //Updates Child Subcategory appearance
+    DgnSubCategoryId subCategoryId = DgnSubCategory::QuerySubCategoryId(*m_db, sub2code);
+    DgnSubCategoryPtr subCat = m_db->Elements().GetForEdit<DgnSubCategory>(subCategoryId);
+    appearance2 = subCat->GetAppearance();
+    appearance2.SetColor(ColorDef::Green());
+    appearance2.SetWeight(5);
+    appearance2.SetTransparency(1);
+    appearance2.SetDisplayPriority(2);
+    subCat->GetAppearanceR() = appearance2;
+    subCat->Update(&updateStatus);
+    EXPECT_TRUE(DgnDbStatus::Success == updateStatus);
+
+    //Verification of child subcategory properties
+    EXPECT_TRUE(ColorDef::Green() == appearance2.GetColor());
+    EXPECT_TRUE(5 == appearance2.GetWeight());
+    EXPECT_TRUE(1 == appearance2.GetTransparency());
+    EXPECT_TRUE(2 == appearance2.GetDisplayPriority());
+
+    m_db->SaveChanges();
+    }
+    m_db->CloseDb();
+    OpenDb(m_db, outFileName, mode);
+    // Verify default subcategory updated apprearance values that stored in Db
+    DgnSubCategoryId DsubCatid = DgnCategory::GetDefaultSubCategoryId(categoryId);
+    DgnSubCategoryCPtr subCat = m_db->Elements().Get<DgnSubCategory>(DsubCatid);
+    DgnSubCategory::Appearance appearance2 = subCat->GetAppearance();
+    ASSERT_TRUE(ColorDef::Red() == appearance2.GetColor());
+    ASSERT_TRUE(5 == appearance2.GetWeight());
+    ASSERT_TRUE(1 == appearance2.GetTransparency());
+    ASSERT_TRUE(2 == appearance2.GetDisplayPriority());
+
+    // Verify child subcategory updated apprearance values that stored in Db
+    DgnSubCategoryId C_subcatid = DgnSubCategory::QuerySubCategoryId(*m_db, sub2code);
+    DgnSubCategoryCPtr C_subCat = m_db->Elements().Get<DgnSubCategory>(C_subcatid);
+    appearance2 = C_subCat->GetAppearance();
+    ASSERT_TRUE(ColorDef::Green() == appearance2.GetColor());
+    ASSERT_TRUE(5 == appearance2.GetWeight());
+    ASSERT_TRUE(1 == appearance2.GetTransparency());
+    ASSERT_TRUE(2 == appearance2.GetDisplayPriority());
     }