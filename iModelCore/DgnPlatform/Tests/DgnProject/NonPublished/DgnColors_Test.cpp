--- conflicted
+++ resolved
@@ -1,139 +1,126 @@
-/*--------------------------------------------------------------------------------------+
-|
-|  $Source: Tests/DgnProject/NonPublished/DgnColors_Test.cpp $
-|
-|  $Copyright: (c) 2015 Bentley Systems, Incorporated. All rights reserved. $
-|
-+--------------------------------------------------------------------------------------*/
-#include "DgnHandlersTests.h"
-#include <DgnPlatform/DgnTrueColor.h>
-
-/*---------------------------------------------------------------------------------**//**
-* @bsistruct                                                    Umar.Hayat   09/15
-+---------------+---------------+---------------+---------------+---------------+------*/
-struct DgnColorTests : public GenericDgnModelTestFixture
-{
-<<<<<<< HEAD
-public: DgnColorTests() : GenericDgnModelTestFixture(__FILE__, false /*2D*/) {}
-=======
-public:
-    ScopedDgnHost  m_host;
-    DgnDbPtr       m_project;
-
-    void SetupProject(WCharCP projFile, Db::OpenMode mode, bool needBriefcase = false)
-    {
-        DgnDbTestDgnManager tdm(projFile, __FILE__, mode, needBriefcase);
-        m_project = tdm.GetDgnProjectP();
-        ASSERT_TRUE(m_project != NULL);
-    }
->>>>>>> 808a90d1
-};
-
-/*---------------------------------------------------------------------------------**//**
-* @bsimethod                                    Keith.Bentley                   08/15
-+---------------+---------------+---------------+---------------+---------------+------*/
-TEST_F(DgnColorTests, TrueColors)
-    {
-    //SetupProject(L"ElementsSymbologyByLevel.idgndb", Db::OpenMode::ReadWrite);
-    DgnDbR db = *GetDgnProjectP();
-
-    DgnTrueColor color1(DgnTrueColor::CreateParams(db, ColorDef(255, 254, 253), "TestName1", "TestBook1"));
-    EXPECT_TRUE(color1.Insert().IsValid());
-    DgnTrueColorId colorId = color1.GetColorId();
-    EXPECT_TRUE(colorId.IsValid());
-
-    DgnTrueColor color2(DgnTrueColor::CreateParams(db, ColorDef(2, 3, 33), "Color2"));
-    EXPECT_TRUE(color2.Insert().IsValid());
-    auto colorId2 = color2.GetColorId();
-    EXPECT_TRUE(colorId2.IsValid());
-
-    // It is legal to have two colors with the same RGB value
-    DgnTrueColor color3(DgnTrueColor::CreateParams(db, ColorDef(2,3,33), "Color3"));
-    EXPECT_TRUE(color3.Insert().IsValid());
-    auto colorId3 = color3.GetColorId();
-    EXPECT_TRUE(colorId3.IsValid());
-
-    // It is not legal to have two colors with the same book+color name
-    DgnTrueColor color3_dup(DgnTrueColor::CreateParams(db, ColorDef(2,3,33), "Color3"));
-    EXPECT_FALSE(color3_dup.Insert().IsValid());
-
-    DgnTrueColor color1_dup(DgnTrueColor::CreateParams(db, ColorDef(5,54,3), "TestName1", "TestBook1"));
-    EXPECT_FALSE(color1_dup.Insert().IsValid());
-
-    DgnTrueColor color4(DgnTrueColor::CreateParams(db, ColorDef(4,3,33), "Color4"));
-    EXPECT_TRUE(color4.Insert().IsValid());
-    auto colorId4 = color4.GetColorId();
-    EXPECT_TRUE(colorId4.IsValid());
-
-    EXPECT_EQ(4, DgnTrueColor::QueryCount(db));
-
-    int i=0;
-    for (auto& it : DgnTrueColor::MakeIterator(db))
-        {
-        if (it.GetId() == color1.GetColorId())
-            {
-            ++i;
-            EXPECT_TRUE(it.GetColorDef() == color1.GetColorDef());
-            EXPECT_TRUE(it.GetName() == color1.GetName());
-            EXPECT_TRUE(it.GetBook() == color1.GetBook());
-            }
-        else if (it.GetId() == color2.GetColorId())
-            {
-            ++i;
-            EXPECT_TRUE(it.GetColorDef() == color2.GetColorDef());
-            EXPECT_TRUE(it.GetName() == color2.GetName());
-            EXPECT_TRUE(it.GetBook() == color2.GetBook());
-            }
-        else if (it.GetId() == color3.GetColorId())
-            {
-            ++i;
-            EXPECT_TRUE(it.GetColorDef() == color3.GetColorDef());
-            EXPECT_TRUE(it.GetName() == color3.GetName());
-            EXPECT_TRUE(it.GetBook() == color3.GetBook());
-            }
-        else if (it.GetId() == color4.GetColorId())
-            {
-            ++i;
-            EXPECT_TRUE(it.GetColorDef() == color4.GetColorDef());
-            EXPECT_TRUE(it.GetName() == color4.GetName());
-            EXPECT_TRUE(it.GetBook() == color4.GetBook());
-            }
-        else
-            EXPECT_TRUE(false); // too many entries in iterator
-        }
-
-    EXPECT_TRUE(4 == i);
-
-    DgnTrueColorId matchingColorId = DgnTrueColor::FindMatchingColor(color1.GetColorDef(), db);
-    EXPECT_TRUE(matchingColorId.IsValid());
-    EXPECT_TRUE(color1.GetColorId() == matchingColorId);
-
-    DgnTrueColorCPtr toFind = DgnTrueColor::QueryColor(colorId, db);
-    EXPECT_TRUE(toFind.IsValid());
-    EXPECT_TRUE(toFind->GetColorId() == color1.GetColorId());
-    EXPECT_TRUE(toFind->GetColorDef() == color1.GetColorDef());
-    EXPECT_TRUE(toFind->GetName() == color1.GetName());
-    EXPECT_TRUE(toFind->GetBook() == color1.GetBook());
-
-    toFind = DgnTrueColor::QueryColorByName("TestName1", "TestBook1", db);
-    EXPECT_TRUE(toFind.IsValid());
-    EXPECT_TRUE(toFind->GetColorId() == color1.GetColorId());
-    EXPECT_TRUE(toFind->GetColorDef() == color1.GetColorDef());
-    EXPECT_TRUE(toFind->GetName() == color1.GetName());
-    EXPECT_TRUE(toFind->GetBook() == color1.GetBook());
-
-    // No match Case
-    EXPECT_FALSE(DgnTrueColor::FindMatchingColor(ColorDef(120, 120, 120), db).IsValid());
-    // Color with same definition
-    EXPECT_TRUE(DgnTrueColor::FindMatchingColor(ColorDef(2, 3, 33), db).IsValid());
-
-    // Cannot update or delete
-    auto cpColor4 = DgnTrueColor::QueryColor(colorId4, db);
-    ASSERT_TRUE(cpColor4.IsValid());
-    EXPECT_EQ(DgnDbStatus::DeletionProhibited, cpColor4->Delete());
-    auto pColor4 = cpColor4->MakeCopy<DgnTrueColor>();
-    DgnDbStatus updateStat;
-    EXPECT_FALSE(pColor4->Update(&updateStat).IsValid());
-    EXPECT_EQ(DgnDbStatus::WrongElement, updateStat);
-    }
-
+/*--------------------------------------------------------------------------------------+
+|
+|  $Source: Tests/DgnProject/NonPublished/DgnColors_Test.cpp $
+|
+|  $Copyright: (c) 2015 Bentley Systems, Incorporated. All rights reserved. $
+|
++--------------------------------------------------------------------------------------*/
+#include "DgnHandlersTests.h"
+#include <DgnPlatform/DgnTrueColor.h>
+
+/*---------------------------------------------------------------------------------**//**
+* @bsistruct                                                    Umar.Hayat   09/15
++---------------+---------------+---------------+---------------+---------------+------*/
+struct DgnColorTests : public GenericDgnModelTestFixture
+{
+public: DgnColorTests() : GenericDgnModelTestFixture(__FILE__, false /*2D*/) {}
+};
+
+/*---------------------------------------------------------------------------------**//**
+* @bsimethod                                    Keith.Bentley                   08/15
++---------------+---------------+---------------+---------------+---------------+------*/
+TEST_F(DgnColorTests, TrueColors)
+    {
+    //SetupProject(L"ElementsSymbologyByLevel.idgndb", Db::OpenMode::ReadWrite);
+    DgnDbR db = *GetDgnProjectP();
+
+    DgnTrueColor color1(DgnTrueColor::CreateParams(db, ColorDef(255, 254, 253), "TestName1", "TestBook1"));
+    EXPECT_TRUE(color1.Insert().IsValid());
+    DgnTrueColorId colorId = color1.GetColorId();
+    EXPECT_TRUE(colorId.IsValid());
+
+    DgnTrueColor color2(DgnTrueColor::CreateParams(db, ColorDef(2, 3, 33), "Color2"));
+    EXPECT_TRUE(color2.Insert().IsValid());
+    auto colorId2 = color2.GetColorId();
+    EXPECT_TRUE(colorId2.IsValid());
+
+    // It is legal to have two colors with the same RGB value
+    DgnTrueColor color3(DgnTrueColor::CreateParams(db, ColorDef(2,3,33), "Color3"));
+    EXPECT_TRUE(color3.Insert().IsValid());
+    auto colorId3 = color3.GetColorId();
+    EXPECT_TRUE(colorId3.IsValid());
+
+    // It is not legal to have two colors with the same book+color name
+    DgnTrueColor color3_dup(DgnTrueColor::CreateParams(db, ColorDef(2,3,33), "Color3"));
+    EXPECT_FALSE(color3_dup.Insert().IsValid());
+
+    DgnTrueColor color1_dup(DgnTrueColor::CreateParams(db, ColorDef(5,54,3), "TestName1", "TestBook1"));
+    EXPECT_FALSE(color1_dup.Insert().IsValid());
+
+    DgnTrueColor color4(DgnTrueColor::CreateParams(db, ColorDef(4,3,33), "Color4"));
+    EXPECT_TRUE(color4.Insert().IsValid());
+    auto colorId4 = color4.GetColorId();
+    EXPECT_TRUE(colorId4.IsValid());
+
+    EXPECT_EQ(4, DgnTrueColor::QueryCount(db));
+
+    int i=0;
+    for (auto& it : DgnTrueColor::MakeIterator(db))
+        {
+        if (it.GetId() == color1.GetColorId())
+            {
+            ++i;
+            EXPECT_TRUE(it.GetColorDef() == color1.GetColorDef());
+            EXPECT_TRUE(it.GetName() == color1.GetName());
+            EXPECT_TRUE(it.GetBook() == color1.GetBook());
+            }
+        else if (it.GetId() == color2.GetColorId())
+            {
+            ++i;
+            EXPECT_TRUE(it.GetColorDef() == color2.GetColorDef());
+            EXPECT_TRUE(it.GetName() == color2.GetName());
+            EXPECT_TRUE(it.GetBook() == color2.GetBook());
+            }
+        else if (it.GetId() == color3.GetColorId())
+            {
+            ++i;
+            EXPECT_TRUE(it.GetColorDef() == color3.GetColorDef());
+            EXPECT_TRUE(it.GetName() == color3.GetName());
+            EXPECT_TRUE(it.GetBook() == color3.GetBook());
+            }
+        else if (it.GetId() == color4.GetColorId())
+            {
+            ++i;
+            EXPECT_TRUE(it.GetColorDef() == color4.GetColorDef());
+            EXPECT_TRUE(it.GetName() == color4.GetName());
+            EXPECT_TRUE(it.GetBook() == color4.GetBook());
+            }
+        else
+            EXPECT_TRUE(false); // too many entries in iterator
+        }
+
+    EXPECT_TRUE(4 == i);
+
+    DgnTrueColorId matchingColorId = DgnTrueColor::FindMatchingColor(color1.GetColorDef(), db);
+    EXPECT_TRUE(matchingColorId.IsValid());
+    EXPECT_TRUE(color1.GetColorId() == matchingColorId);
+
+    DgnTrueColorCPtr toFind = DgnTrueColor::QueryColor(colorId, db);
+    EXPECT_TRUE(toFind.IsValid());
+    EXPECT_TRUE(toFind->GetColorId() == color1.GetColorId());
+    EXPECT_TRUE(toFind->GetColorDef() == color1.GetColorDef());
+    EXPECT_TRUE(toFind->GetName() == color1.GetName());
+    EXPECT_TRUE(toFind->GetBook() == color1.GetBook());
+
+    toFind = DgnTrueColor::QueryColorByName("TestName1", "TestBook1", db);
+    EXPECT_TRUE(toFind.IsValid());
+    EXPECT_TRUE(toFind->GetColorId() == color1.GetColorId());
+    EXPECT_TRUE(toFind->GetColorDef() == color1.GetColorDef());
+    EXPECT_TRUE(toFind->GetName() == color1.GetName());
+    EXPECT_TRUE(toFind->GetBook() == color1.GetBook());
+
+    // No match Case
+    EXPECT_FALSE(DgnTrueColor::FindMatchingColor(ColorDef(120, 120, 120), db).IsValid());
+    // Color with same definition
+    EXPECT_TRUE(DgnTrueColor::FindMatchingColor(ColorDef(2, 3, 33), db).IsValid());
+
+    // Cannot update or delete
+    auto cpColor4 = DgnTrueColor::QueryColor(colorId4, db);
+    ASSERT_TRUE(cpColor4.IsValid());
+    EXPECT_EQ(DgnDbStatus::DeletionProhibited, cpColor4->Delete());
+    auto pColor4 = cpColor4->MakeCopy<DgnTrueColor>();
+    DgnDbStatus updateStat;
+    EXPECT_FALSE(pColor4->Update(&updateStat).IsValid());
+    EXPECT_EQ(DgnDbStatus::WrongElement, updateStat);
+    }
+