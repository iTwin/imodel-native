--- conflicted
+++ resolved
@@ -1,914 +1,899 @@
-/*--------------------------------------------------------------------------------------+
-|
-|  $Source: Tests/DgnProject/NonPublished/DgnSqlTest.cpp $
-|
-|  $Copyright: (c) 2016 Bentley Systems, Incorporated. All rights reserved. $
-|
-+--------------------------------------------------------------------------------------*/
-#include "DgnHandlersTests.h"
-#include "DgnSqlTestDomain.h"
-#include <DgnPlatform/DgnPlatformLib.h>
-
-USING_NAMESPACE_BENTLEY_SQLITE
-
-using namespace DgnSqlTestNamespace;
-
-/*---------------------------------------------------------------------------------**//**
-* @bsimethod                                                    Sam.Wilson      05/15
-+---------------+---------------+---------------+---------------+---------------+------*/
-struct SqlFunctionsTest : public ::testing::Test
-{   
-    static DgnPlatformSeedManager::SeedDbInfo s_seedFileInfo;
-    ScopedDgnHost m_host;
-    DgnDbPtr      m_db;
-    DgnModelId    m_defaultModelId;
-    DgnCategoryId m_defaultCategoryId;
-    BeSQLite::Db::OpenMode m_openMode;
-
-    static void SetUpTestCase();
-    void SetUp() override;
-    void TearDown() override;
-    
-    void SetupProject(WCharCP newFileName, BeSQLite::Db::OpenMode);
-    void InsertElement(PhysicalElementR pelem);
-    DgnModelR GetDefaultModel() {return *m_db->Models().GetModel(m_defaultModelId);}
-    SpatialModelP GetDefaultSpatialModel() {return dynamic_cast<SpatialModelP>(&GetDefaultModel());}
-    DgnCode CreateCode(Utf8StringCR value) const { return NamespaceAuthority::CreateCode("SqlFunctionsTest", value, *m_db); }
-    };
-
-
-/*---------------------------------------------------------------------------------**//**
-* @bsimethod                                                    Sam.Wilson      07/16
-+---------------+---------------+---------------+---------------+---------------+------*/
-void SqlFunctionsTest::SetUp()
-    {
-    // Must register my domain whenever I initialize a host
-    DgnDomains::RegisterDomain(DgnSqlTestDomain::GetDomain());
-    }
-
-/*---------------------------------------------------------------------------------**//**
-* @bsimethod                                                    Umar.Hayat    07/16
-+---------------+---------------+---------------+---------------+---------------+------*/
-void SqlFunctionsTest::TearDown()
-    {
-    if (m_db.IsValid() && BeSQLite::Db::OpenMode::ReadWrite == m_openMode)
-        m_db->SaveChanges();
-    }
-
-/*---------------------------------------------------------------------------------**//**
-* @bsimethod                                                    Umar.Hayat    07/16
-+---------------+---------------+---------------+---------------+---------------+------*/
-void SqlFunctionsTest::SetUpTestCase()
-    {
-    ScopedDgnHost tempHost;
-    //  Request a root seed file.
-    DgnPlatformSeedManager::SeedDbInfo seedFileInfo = DgnPlatformSeedManager::GetSeedDb(DgnPlatformSeedManager::SeedDbId::OneSpatialModel, DgnPlatformSeedManager::SeedDbOptions(false, false));
-
-    // Customize for my tests
-    auto db = DgnPlatformSeedManager::OpenSeedDbCopy(seedFileInfo.fileName, L"SqlFunctionsTest/seed.bim");
-    ASSERT_TRUE(db.IsValid());
-
-    DgnSqlTestDomain::ImportSchemaFromPath(*db, T_HOST.GetIKnownLocationsAdmin().GetDgnPlatformAssetsDirectory());
-
-    auto& hdlr = dgn_AuthorityHandler::Namespace::GetHandler();
-    DgnAuthority::CreateParams params(*db, db->Domains().GetClassId(hdlr), "SqlFunctionsTest");
-    DgnAuthorityPtr auth = hdlr.Create(params);
-    if (auth.IsValid())
-        auth->Insert();
-
-    db->SaveChanges();
-    }
-
-/*---------------------------------------------------------------------------------**//**
-* @bsimethod                                                    Sam.Wilson      01/15
-+---------------+---------------+---------------+---------------+---------------+------*/
-void SqlFunctionsTest::SetupProject(WCharCP newFileName, BeSQLite::Db::OpenMode mode)
-    {
-    m_openMode = mode;
-    if (BeSQLite::Db::OpenMode::Readonly == mode)
-        m_db = DgnPlatformSeedManager::OpenSeedDb(L"SqlFunctionsTest/seed.bim");
-    else
-        m_db = DgnPlatformSeedManager::OpenSeedDbCopy(L"SqlFunctionsTest/seed.bim", newFileName);
-    ASSERT_TRUE (m_db.IsValid());
-
-    m_defaultModelId = DgnDbTestUtils::QueryFirstGeometricModelId(*m_db);
-
-    DgnModelPtr defaultModel = m_db->Models().GetModel(m_defaultModelId);
-    ASSERT_TRUE(defaultModel.IsValid());
-    GetDefaultModel().FillModel();
-    
-    m_defaultCategoryId = DgnCategory::QueryFirstCategoryId(*m_db);
-    }
-
-/*---------------------------------------------------------------------------------**//**
-* @bsimethod                                                    Sam.Wilson      01/15
-+---------------+---------------+---------------+---------------+---------------+------*/
-void SqlFunctionsTest::InsertElement(PhysicalElementR pelem)
-    {
-    ASSERT_TRUE( m_db->Elements().Insert(pelem).IsValid() );
-    ASSERT_TRUE( pelem.GetElementId().IsValid() ) << L"Insert is supposed to set the ElementId";
-    }
-#define EABB_FROM_GEOM "DGN_bbox(BBoxLow_X,BBoxLow_Y,BBoxLow_Z,BBoxHigh_X,BBoxHigh_Y,BBoxHigh_Z)"
-
-/*---------------------------------------------------------------------------------**//**
-* @bsimethod                                                    Sam.Wilson      05/15
-+---------------+---------------+---------------+---------------+---------------+------*/
-TEST_F(SqlFunctionsTest, placement_areaxy)
-    {
-    SetupProject(L"placement_areaxy.ibim", BeSQLite::Db::OpenMode::ReadWrite);
-
-    double o1y = 5.0;
-    double o2x = 5.0;
-    DPoint3d o1origin = DPoint3d::From(0,o1y,0);
-    DPoint3d o2origin = DPoint3d::From(o2x,0,0);
-
-    ObstacleElementPtr obstacleAt0 = ObstacleElement::Create(*GetDefaultSpatialModel(), m_defaultCategoryId, o1origin, 0.0, CreateCode("obstacleAt0"));
-    InsertElement(*obstacleAt0);
-    obstacleAt0->SetSomeProperty(*m_db, "B");
-
-    ObstacleElementPtr obstacle2At90 = ObstacleElement::Create(*GetDefaultSpatialModel(), m_defaultCategoryId, o2origin, 90.0, CreateCode("obstacle2At90"));
-    InsertElement(*obstacle2At90);
-    obstacle2At90->SetSomeProperty(*m_db, "A");
-
-    // Example of passing the wrong object to a SQL function
-    if (true)
-        {
-        //__PUBLISH_EXTRACT_START__ DgnSchemaDomain_SqlFuncs_DGN_bbox_areaxy_error.sampleCode
-        // This is an example of passing the wrong type of object to DGN_bbox_areaxy and getting an error.
-        // This statement is wrong, because DGN_placement_angles returns a DGN_angles object, while DGN_bbox_areaxy expects a DGN_bbox object.
-        // Note that the error is detected when you try to step the statement, not when you prepare it.
-        Statement stmt;
-        stmt.Prepare(*m_db, "SELECT DGN_bbox_areaxy(DGN_angles(Yaw,Pitch,Roll)) FROM " BIS_TABLE(BIS_CLASS_GeometricElement3d));
-        DbResult rc = stmt.Step(); // rc will be BE_SQLITE_ERROR, and m_db->GetLastError() will return "Illegal input to DGN_bbox_areaxy"
-        //__PUBLISH_EXTRACT_END__
-        ASSERT_EQ( BE_SQLITE_ERROR , rc );
-        BeTest::Log("SqlFunctionsTest", BeTest::PRIORITY_INFO, Utf8PrintfString("SQLite error: %s\n", m_db->GetLastError().c_str()).c_str()); // displays "SQLite error: Illegal input to DGN_bbox_areaxy"
-        }
-
-    //  The X-Y area is width (X) time depth (Y)
-    double obstacleXyArea = obstacleAt0->GetPlacement().GetElementBox().GetWidth() * obstacleAt0->GetPlacement().GetElementBox().GetDepth();
-
-    m_db->SaveChanges();
-
-    //  Get the areas of the obstacles individually and sum them up 
-    double totalAreaXy = 0.0;
-        {
-        Statement stmt;
-        stmt.Prepare(*m_db, "SELECT DGN_bbox_areaxy(" EABB_FROM_GEOM ") FROM " BIS_TABLE(BIS_CLASS_GeometricElement3d));
-
-        DbResult rc;
-        while (BE_SQLITE_ROW == (rc = stmt.Step()))
-            {
-            double areaxy = stmt.GetValueDouble(0);
-            ASSERT_EQ( obstacleXyArea , areaxy );
-            totalAreaXy += areaxy;
-            }
-
-        ASSERT_EQ( BE_SQLITE_DONE , rc ) << Utf8PrintfString("SQLite error: %s", m_db->GetLastError().c_str()).c_str();
-        EXPECT_DOUBLE_EQ( 2*obstacleXyArea , totalAreaXy );
-        }
-
-    //  Compute the sum of the areas using SUM -- should get the same result
-    if (true)
-        {
-        //__PUBLISH_EXTRACT_START__ DgnSchemaDomain_SqlFuncs_DGN_bbox_areaxy_sum.sampleCode
-        // This is an example of using DGN_placement_eabb to sum up element areas. Note that we must to use 
-        // element-aligned bounding boxes in this query, rather than axis-aligned bounding boxes.
-        Statement stmt;
-        stmt.Prepare(*m_db, "SELECT SUM(DGN_bbox_areaxy(" EABB_FROM_GEOM ")) FROM " BIS_TABLE(BIS_CLASS_GeometricElement3d));
-        //__PUBLISH_EXTRACT_END__
-
-        ASSERT_EQ( BE_SQLITE_ROW , stmt.Step() );
-        ASSERT_EQ( totalAreaXy , stmt.GetValueDouble(0) );
-        }
-
-    //  Do the same with a sub-selection
-    if (true)
-        {
-        Statement stmt;
-        stmt.Prepare(*m_db, "SELECT SUM(area) FROM (SELECT DGN_bbox_areaxy(" EABB_FROM_GEOM ") AS area FROM " BIS_TABLE(BIS_CLASS_GeometricElement3d) ")");
-
-        ASSERT_EQ( BE_SQLITE_ROW , stmt.Step() );
-        ASSERT_EQ( totalAreaXy , stmt.GetValueDouble(0) );
-        }
-
-    }
-
-#define ANGLES_FROM_PLACEMENT "DGN_angles(g.Yaw,g.Pitch,g.Roll)"
-#define EC_ANGLES_FROM_PLACEMENT "DGN_angles(g.Yaw,g.Pitch,g.Roll)"
-
-/*---------------------------------------------------------------------------------**//**
-* @bsimethod                                                    Sam.Wilson      05/15
-+---------------+---------------+---------------+---------------+---------------+------*/
-TEST_F(SqlFunctionsTest, placement_angles)
-    {
-    SetupProject(L"placement_angles.ibim", BeSQLite::Db::OpenMode::ReadWrite);
-
-    double o1y = 5.0;
-    double o2x = 5.0;
-    DPoint3d o1origin = DPoint3d::From(0,o1y,0);
-    DPoint3d o2origin = DPoint3d::From(o2x,0,0);
-
-    //  Create an element @ 0 degrees
-    ObstacleElementPtr elemAt0 = ObstacleElement::Create(*GetDefaultSpatialModel(), m_defaultCategoryId, o1origin, 0.0, CreateCode("elemAt0"));
-    InsertElement(*elemAt0);
-    elemAt0->SetSomeProperty(*m_db, "B");
-
-    //  Create an element @ 90 degrees
-    ObstacleElementPtr elem1At90 = ObstacleElement::Create(*GetDefaultSpatialModel(), m_defaultCategoryId, o2origin, 90.0, CreateCode("elem1At90"));
-    InsertElement(*elem1At90);
-    elem1At90->SetSomeProperty(*m_db, "A");
-
-    //  Verify that only one is found with a placement angle of 90
-    Statement stmt;
-    stmt.Prepare(*m_db, "SELECT g.ElementId FROM " BIS_TABLE(BIS_CLASS_GeometricElement3d) " AS g WHERE DGN_angles_maxdiff(" ANGLES_FROM_PLACEMENT ",DGN_Angles(90,0,0)) < 1.0");
-
-    ASSERT_EQ( BE_SQLITE_ROW , stmt.Step() );
-    ASSERT_EQ( elem1At90->GetElementId() , stmt.GetValueId<DgnElementId>(0) );
-    ASSERT_EQ( BE_SQLITE_DONE, stmt.Step() );
-
-    if (true)
-        {
-        //  Do the same by checking the yaw angle directly
-        Statement stmt2;
-        //__PUBLISH_EXTRACT_START__ DgnSchemaDomain_SqlFuncs_DGN_angles_value.sampleCode
-        // This query uses DGN_angles_value to extract the Yaw angle of an element's placement, in order to compare it with 90.
-        stmt2.Prepare(*m_db, "SELECT g.ElementId FROM " BIS_TABLE(BIS_CLASS_GeometricElement3d) " AS g WHERE ABS(g.Yaw - 90) < 1.0");
-        //__PUBLISH_EXTRACT_END__
-
-        ASSERT_EQ( BE_SQLITE_ROW , stmt2.Step() );
-        ASSERT_EQ( elem1At90->GetElementId() , stmt2.GetValueId<DgnElementId>(0) );
-        ASSERT_EQ( BE_SQLITE_DONE, stmt2.Step() );
-        }
-    
-    //  Create anoter element @ 90 degrees
-    ObstacleElementPtr elem2At90 = ObstacleElement::Create(*GetDefaultSpatialModel(), m_defaultCategoryId, o2origin, 90.0, CreateCode("elem2At90"));
-    InsertElement(*elem2At90);
-    elem2At90->SetSomeProperty(*m_db, "B");
-
-    //  Verify that 2 are now found @ 90
-    if (true)
-        {
-        DgnElementIdSet ids;
-        stmt.Reset();
-        ASSERT_EQ( BE_SQLITE_ROW , stmt.Step() );
-        ids.insert(stmt.GetValueId<DgnElementId>(0));
-        ASSERT_EQ( BE_SQLITE_ROW , stmt.Step() );
-        ids.insert(stmt.GetValueId<DgnElementId>(0));
-        ASSERT_EQ( BE_SQLITE_DONE, stmt.Step() );
-        ASSERT_TRUE( ids.Contains(elem1At90->GetElementId())  );
-        ASSERT_TRUE( ids.Contains(elem2At90->GetElementId())  );
-        }
-
-    //  Only one should be found with a placement angle of 0
-    stmt.Finalize();
-    stmt.Prepare(*m_db, "SELECT g.ElementId FROM " BIS_TABLE(BIS_CLASS_GeometricElement3d) " AS g WHERE DGN_angles_maxdiff(" ANGLES_FROM_PLACEMENT ",DGN_Angles(0,0,0)) < 1.0");
-
-    ASSERT_EQ( BE_SQLITE_ROW , stmt.Step() );
-    ASSERT_EQ( elemAt0->GetElementId() , stmt.GetValueId<DgnElementId>(0) );
-    ASSERT_EQ( BE_SQLITE_DONE, stmt.Step() );
-
-    //  Now add an additional where clause, so that we find only elem2At90
-    //__PUBLISH_EXTRACT_START__ DgnSchemaDomain_SqlFuncs_DGN_angles_maxdiff.sampleCode
-    // This query looks for "Obstacles" that are oriented at 90 degrees in the X-Y plane.
-    // It is an example of using DGN_angles_maxdiff to look for elements with a specific placement angle. 
-    // This example also shows how to combine tests on geometry and business properties in a single query. 
-    // This example uses ECSql.
-    ECSqlStatement estmt;
-    estmt.Prepare(*m_db, "SELECT o.ECInstanceId FROM " 
-                            BIS_SCHEMA(BIS_CLASS_GeometricElement3d) " AS g,"
-                            DGN_SQL_TEST_SCHEMA_NAME "." DGN_SQL_TEST_OBSTACLE_CLASS " AS o"
-                            " WHERE (o.ECInstanceId=g.ECInstanceId) AND (o.SomeProperty = 'B') AND (DGN_angles_maxdiff(" EC_ANGLES_FROM_PLACEMENT ",DGN_Angles(90.0,0,0)) < 1.0)");
-    //__PUBLISH_EXTRACT_END__
-    ASSERT_EQ(BE_SQLITE_ROW , estmt.Step());
-    ASSERT_EQ( elem2At90->GetElementId() , estmt.GetValueId<DgnElementId>(0) );
-    ASSERT_EQ(BE_SQLITE_DONE, estmt.Step());
-    }
-
-#define ORIGIN_FROM_PLACEMENT "DGN_point(g.Origin_X,g.Origin_Y,g.Origin_Z)"
-#define BBOX_FROM_PLACEMENT "DGN_bbox(g.BBoxLow_X,g.BBoxLow_Y,g.BBoxLow_Z,g.BBoxHigh_X,g.BBoxHigh_Y,g.BBoxHigh_Z)"
-#define PLACEMENT_FROM_GEOM "DGN_placement(" ORIGIN_FROM_PLACEMENT "," ANGLES_FROM_PLACEMENT "," BBOX_FROM_PLACEMENT ")"
-#define AABB_FROM_PLACEMENT "DGN_placement_aabb(" PLACEMENT_FROM_GEOM ")"
-
-/*---------------------------------------------------------------------------------**//**
-* @bsimethod                                                    Sam.Wilson      05/15
-+---------------+---------------+---------------+---------------+---------------+------*/
-TEST_F(SqlFunctionsTest, DGN_point_min_distance_to_bbox)
-    {
-    SetupProject(L"DGN_point_min_distance_to_bbox.ibim", BeSQLite::Db::OpenMode::ReadWrite);
-
-    double o1y = 2.0;
-    double o2x = 5.0;
-    DPoint3d o1origin = DPoint3d::From(0,o1y,0);
-    DPoint3d o2origin = DPoint3d::From(o2x,0,0);
-
-    DgnElementId r1, o1, o1a, o2, o2a;
-        {
-        RobotElementPtr robot1 = RobotElement::Create(*GetDefaultSpatialModel(), m_defaultCategoryId, DPoint3d::From(0,0,0), 0.0, CreateCode("Robot1"));
-        InsertElement(*robot1);
-
-        ObstacleElementPtr obstacle1 = ObstacleElement::Create(*GetDefaultSpatialModel(), m_defaultCategoryId, o1origin, 0.0, CreateCode("Obstacle1"));
-        InsertElement(*obstacle1);
-        obstacle1->SetTestUniqueAspect(*m_db, "SomeKindOfObstacle");
-
-        ObstacleElementPtr obstacle1a = ObstacleElement::Create(*GetDefaultSpatialModel(), m_defaultCategoryId, o1origin, 0.0, CreateCode("Obstacle1a"));
-        InsertElement(*obstacle1a);
-        obstacle1a->SetTestUniqueAspect(*m_db, "SomeOtherKindOfObstacle");
-
-        ObstacleElementPtr obstacle2 = ObstacleElement::Create(*GetDefaultSpatialModel(), m_defaultCategoryId, o2origin, 90.0, CreateCode("Obstacle2"));
-        InsertElement(*obstacle2);
-        obstacle2->SetTestUniqueAspect(*m_db, "SomeKindOfObstacle");
-
-        ObstacleElementPtr obstacle2a = ObstacleElement::Create(*GetDefaultSpatialModel(), m_defaultCategoryId, o2origin, 90.0, CreateCode("Obstacle2a"));
-        InsertElement(*obstacle2a);
-        obstacle2a->SetTestUniqueAspect(*m_db, "SomeOtherKindOfObstacle");
-
-        // Double-check that we created the robots and obstacles, as expected
-        ASSERT_EQ( RobotElement::QueryClassId(*m_db)    , robot1->GetElementClassId() );
-        ASSERT_EQ( ObstacleElement::QueryClassId(*m_db) , obstacle1->GetElementClassId() );
-
-        m_db->SaveChanges();
-
-        r1 = robot1->GetElementId();
-        o1 = obstacle1->GetElementId();
-        o1a = obstacle1a->GetElementId();
-        o2 = obstacle2->GetElementId();
-        o2a = obstacle2a->GetElementId();
-        }
-
-    RobotElementCPtr robot1 = m_db->Elements().Get<RobotElement>(r1);
-    ASSERT_TRUE( robot1.IsValid() );
-        
-    Statement stmt;
-    stmt.Prepare(*m_db,        // aspect.sc01 == aspect.TestUniqueAspectProperty
-        "SELECT aspect.ElementId, aspect.sc01 FROM " BIS_TABLE(BIS_CLASS_Element) " e, " BIS_TABLE(BIS_CLASS_ElementUniqueAspect) " aspect," BIS_TABLE(BIS_CLASS_GeometricElement3d) " g, " DGN_VTABLE_SpatialIndex " rt WHERE"
-             " rt.ElementId MATCH DGN_spatial_overlap_aabb(:bbox)" // FROM R-Tree
-             " AND g.ElementId=rt.ElementId"
-             " AND DGN_point_min_distance_to_bbox(:testPoint, " AABB_FROM_PLACEMENT ") <= :maxDistance"  // select geoms that are within some distance of a specified point
-             " AND e.Id=g.ElementId"
-             " AND e.ECClassId=:ecClass"       //  select only Obstacles
-             " AND aspect.ElementId=e.Id AND aspect.sc01=:propertyValue"       // ... with certain items
-        );
-
-    //  Initial placement
-    //
-    //  |                           ^
-    //  |                           |
-    //  |<---Obstacle1------->      Obstacle2
-    //  |                           |
-    //  |R1                         V
-    //  +-- -- -- -- -- -- --
-    if (true)
-        {
-        // Search for Obstacles that are 2 meters from the center of Robot1. We should find only Obstacle1
-        stmt.Reset();
-        stmt.ClearBindings();
-        AxisAlignedBox3d r1aabb = robot1->GetPlacement().CalculateRange();
-        AxisAlignedBox3d xbox = r1aabb;
-        DPoint3d r1center = DPoint3d::FromInterpolate(r1aabb.low, 0.5, r1aabb.high);
-        xbox.low.Add(DPoint3d::From(-3,-3,-3));
-        xbox.high.Add(DPoint3d::From(3,3,3));
-        stmt.BindBlob(stmt.GetParameterIndex(":bbox"), &xbox, sizeof(xbox), Statement::MakeCopy::No);
-        stmt.BindBlob(stmt.GetParameterIndex(":testPoint"), &r1center, sizeof(r1center), Statement::MakeCopy::No);
-        stmt.BindDouble(stmt.GetParameterIndex(":maxDistance"), 2.0);
-        stmt.BindId(stmt.GetParameterIndex(":ecClass"), ObstacleElement::QueryClassId(*m_db));
-        stmt.BindText(stmt.GetParameterIndex(":propertyValue"), "SomeKindOfObstacle", Statement::MakeCopy::No);
-
-        DbResult rc=stmt.Step();
-        ASSERT_EQ( BE_SQLITE_ROW , rc);
-
-        DgnElementId ofoundId = stmt.GetValueId<DgnElementId>(0);
-        ASSERT_EQ( o1 , ofoundId );
-        ASSERT_STREQ( "SomeKindOfObstacle", stmt.GetValueText(1) );
-
-        ASSERT_EQ( BE_SQLITE_DONE , stmt.Step() ) << L"Expected only 1 overlap";
-
-        // Expand the search to a distance of 5 meters, and we should find both obstacles
-        stmt.Reset();
-        stmt.ClearBindings();
-
-        xbox.low.Add(DPoint3d::From(-3,-3,-3));
-        xbox.high.Add(DPoint3d::From(3,3,3));
-        stmt.BindBlob(stmt.GetParameterIndex(":bbox"), &xbox, sizeof(xbox), Statement::MakeCopy::No);
-        stmt.BindBlob(stmt.GetParameterIndex(":testPoint"), &r1center, sizeof(r1center), Statement::MakeCopy::No);
-        stmt.BindDouble(stmt.GetParameterIndex(":maxDistance"), 5.0);
-        stmt.BindId(stmt.GetParameterIndex(":ecClass"), ObstacleElement::QueryClassId(*m_db));
-        stmt.BindText(stmt.GetParameterIndex(":propertyValue"), "SomeKindOfObstacle", Statement::MakeCopy::No);
-        
-        DgnElementIdSet hits;
-        while (BE_SQLITE_ROW == stmt.Step())
-            {
-            hits.insert(stmt.GetValueId<DgnElementId>(0));
-            ASSERT_STREQ( "SomeKindOfObstacle", stmt.GetValueText(1) );
-            }
-        ASSERT_EQ( 2 , hits.size() );
-        ASSERT_TRUE( hits.Contains(o1) );
-        ASSERT_TRUE( hits.Contains(o2) );
-
-        // Narrow the search to 1 meter, and we should get no hits.
-        stmt.Reset();
-        stmt.ClearBindings();
-
-        stmt.BindBlob(stmt.GetParameterIndex(":bbox"), &xbox, sizeof(xbox), Statement::MakeCopy::No);
-        stmt.BindBlob(stmt.GetParameterIndex(":testPoint"), &r1center, sizeof(r1center), Statement::MakeCopy::No);
-        stmt.BindDouble(stmt.GetParameterIndex(":maxDistance"), 1.0);
-        stmt.BindId(stmt.GetParameterIndex(":ecClass"), ObstacleElement::QueryClassId(*m_db));
-        stmt.BindText(stmt.GetParameterIndex(":propertyValue"), "SomeKindOfObstacle", Statement::MakeCopy::No);
-        
-        ASSERT_EQ( BE_SQLITE_DONE , stmt.Step() );
-        }
-    }
-
-
-/*---------------------------------------------------------------------------------**//**
-* @bsimethod                                                    Sam.Wilson      05/15
-+---------------+---------------+---------------+---------------+---------------+------*/
-TEST_F(SqlFunctionsTest, spatialQueryECSql)
-    {
-    SetupProject(L"spatialQueryECSql.ibim", BeSQLite::Db::OpenMode::ReadWrite);
-
-    double o1y = 5.0;
-    double o2x = 5.0;
-    DPoint3d o1origin = DPoint3d::From(0,o1y,0);
-    DPoint3d o2origin = DPoint3d::From(o2x,0,0);
-
-    DgnElementId r1, o1, o1a, o2, o2a;
-        {
-        RobotElementPtr robot1 = RobotElement::Create(*GetDefaultSpatialModel(), m_defaultCategoryId, DPoint3d::From(0,0,0), 0.0, CreateCode("Robot1"));
-        InsertElement(*robot1);
-
-        ObstacleElementPtr obstacle1 = ObstacleElement::Create(*GetDefaultSpatialModel(), m_defaultCategoryId, o1origin, 0.0, CreateCode("Obstacle1"));
-        InsertElement(*obstacle1);
-        obstacle1->SetTestUniqueAspect(*m_db, "SomeKindOfObstacle");
-
-        ObstacleElementPtr obstacle1a = ObstacleElement::Create(*GetDefaultSpatialModel(), m_defaultCategoryId, o1origin, 0.0, CreateCode("Obstacle1a"));
-        InsertElement(*obstacle1a);
-        obstacle1a->SetTestUniqueAspect(*m_db, "SomeOtherKindOfObstacle");
-
-        ObstacleElementPtr obstacle2 = ObstacleElement::Create(*GetDefaultSpatialModel(), m_defaultCategoryId, o2origin, 90.0, CreateCode("Obstacle2"));
-        InsertElement(*obstacle2);
-        obstacle2->SetTestUniqueAspect(*m_db, "SomeKindOfObstacle");
-
-        ObstacleElementPtr obstacle2a = ObstacleElement::Create(*GetDefaultSpatialModel(), m_defaultCategoryId, o2origin, 90.0, CreateCode("Obstacle2a"));
-        InsertElement(*obstacle2a);
-        obstacle2a->SetTestUniqueAspect(*m_db, "SomeOtherKindOfObstacle");
-
-        // Double-check that we created the robots and obstacles, as expected
-        ASSERT_EQ( RobotElement::QueryClassId(*m_db)    , robot1->GetElementClassId() );
-        ASSERT_EQ( ObstacleElement::QueryClassId(*m_db) , obstacle1->GetElementClassId() );
-
-        m_db->SaveChanges();
-
-        r1 = robot1->GetElementId();
-        o1 = obstacle1->GetElementId();
-        o1a = obstacle1a->GetElementId();
-        o2 = obstacle2->GetElementId();
-        o2a = obstacle2a->GetElementId();
-        }
-
-        RobotElementCPtr robot1 = m_db->Elements().Get<RobotElement>(r1);
-
-    ECSqlStatement stmt;
-    stmt.Prepare(*m_db, 
-        "SELECT TestUniqueAspect.ElementId,TestUniqueAspect.TestUniqueAspectProperty FROM " BIS_SCHEMA(BIS_CLASS_SpatialIndex) " rt,DgnPlatformTest.Obstacle,DgnPlatformTest.TestUniqueAspect"
-            " WHERE rt.ECInstanceId MATCH DGN_spatial_overlap_aabb(:bbox)"
-            " AND Obstacle.ECInstanceId=rt.ECInstanceId"
-            " AND TestUniqueAspect.ElementId=rt.ECInstanceId AND TestUniqueAspect.TestUniqueAspectProperty = :propertyValue"
-        );
-
-    //  Make sure that the range tree index is used (first) and that other tables are indexed (after)
-    Utf8CP sql = stmt.GetNativeSql();
-    Utf8String qplan = m_db->ExplainQuery(sql);
-    auto scanRt = qplan.find("SCAN TABLE " DGN_VTABLE_SpatialIndex " VIRTUAL TABLE INDEX");
-    //auto searchItem = qplan.find("SEARCH TABLE dptest_TestUniqueAspect USING INTEGER PRIMARY KEY");
-    //auto searchElement = qplan.find("SEARCH TABLE dgn_Element USING COVERING INDEX"); WIP: removing ElementItem has changed the query plan, but not convinced that is an actual problem
-    ASSERT_NE(Utf8String::npos, scanRt) << "Unexpected query plan for SQL " << sql << ". Actual query plan: " << qplan.c_str();
-    //ASSERT_NE(Utf8String::npos , searchItem ) << "Unexpected query plan for SQL " << sql << ". Actual query plan: " << qplan.c_str();
-    //ASSERT_NE(Utf8String::npos , searchElement ) << "Unexpected query plan for SQL " << sql << ". Actual query plan: " << qplan.c_str();
-    //ASSERT_LT(scanRt , searchItem) << "Unexpected query plan for SQL " << sql << ". Actual query plan: " << qplan.c_str();
-    //ASSERT_LT(scanRt , searchElement) << "Unexpected query plan for SQL " << sql << ". Actual query plan: " << qplan.c_str();
-
-    //  Initial placement: Robot1 is not touching any obstacle
-    //
-    //  |
-    //  |<---Obstacle1------->
-    //  |                   ^
-    //  |                   |
-    //  |                   Obstacle2
-    //  |                   |
-    //  |R1                 V
-    //  +-- -- -- -- -- -- --
-    if (true)
-        {
-        stmt.Reset();
-        stmt.ClearBindings();
-        AxisAlignedBox3d r1aabb = robot1->GetPlacement().CalculateRange();
-        stmt.BindBinary(stmt.GetParameterIndex("bbox"), &r1aabb, sizeof(r1aabb), BeSQLite::EC::IECSqlBinder::MakeCopy::No);
-        stmt.BindText(stmt.GetParameterIndex("propertyValue"), "SomeKindOfObstacle", BeSQLite::EC::IECSqlBinder::MakeCopy::No);
-
-        ASSERT_EQ(BE_SQLITE_DONE, stmt.Step()) << "\r\nTranslated SQL: " << sql;
-        }
-
-    //  Move Robot1 up, so that it touches Obstacle1 but not Obstacle2
-    //
-    //  |
-    //  |<---Obstacle1------->
-    //  |R1                 ^
-    //  |                   |
-    //  |                   Obstacle2
-    //  |                   |
-    //  |                   V
-    //  +-- -- -- -- -- -- --
-    if (true)
-        {
-        ObstacleElementCPtr obstacle1 = m_db->Elements().Get<ObstacleElement>(o1);
-
-        RobotElementPtr robot1CC = m_db->Elements().GetForEdit<RobotElement>(r1);
-        ASSERT_TRUE( robot1CC.IsValid() );
-        robot1CC->Translate(DVec3d::FromStartEnd(robot1CC->GetPlacement().GetOrigin(), obstacle1->GetPlacement().GetOrigin()));
-        ASSERT_TRUE( m_db->Elements().Update(*robot1CC).IsValid() );
-
-        stmt.Reset();
-        stmt.ClearBindings();
-        AxisAlignedBox3d r1aabb = robot1->GetPlacement().CalculateRange();      // bind to new range
-        stmt.BindBinary(stmt.GetParameterIndex("bbox"), &r1aabb, sizeof(r1aabb), BeSQLite::EC::IECSqlBinder::MakeCopy::No);
-        stmt.BindText(stmt.GetParameterIndex("propertyValue"), "SomeKindOfObstacle", BeSQLite::EC::IECSqlBinder::MakeCopy::No);
-
-        ASSERT_EQ(BE_SQLITE_ROW, stmt.Step() );
-
-        DgnElementId ofoundId = stmt.GetValueId<DgnElementId>(0);
-        ASSERT_EQ( o1 , ofoundId );
-        ASSERT_STREQ( "SomeKindOfObstacle", stmt.GetValueText(1) );
-
-        ASSERT_EQ(BE_SQLITE_DONE , stmt.Step() ) << L"Expected only 1 overlap";
-
-        //  Query for the other kind of obstacle
-        stmt.Reset();
-        stmt.ClearBindings();
-        r1aabb = robot1->GetPlacement().CalculateRange();      // bind to new range
-        stmt.BindBinary(stmt.GetParameterIndex("bbox"), &r1aabb, sizeof(r1aabb), BeSQLite::EC::IECSqlBinder::MakeCopy::No);
-        stmt.BindText(stmt.GetParameterIndex("propertyValue"), "SomeOtherKindOfObstacle", BeSQLite::EC::IECSqlBinder::MakeCopy::No);
-
-        ASSERT_EQ(BE_SQLITE_ROW, stmt.Step() );
-
-        ofoundId = stmt.GetValueId<DgnElementId>(0);
-        ASSERT_EQ( o1a , ofoundId );
-        ASSERT_STREQ( "SomeOtherKindOfObstacle", stmt.GetValueText(1) );
-
-        ASSERT_EQ(BE_SQLITE_DONE , stmt.Step() ) << L"Expected only 1 overlap";
-
-        //  Query should fail if I specify an item that is not found on any kind of obstacle
-        stmt.Reset();
-        stmt.ClearBindings();
-        r1aabb = robot1->GetPlacement().CalculateRange();      // bind to new range
-        stmt.BindBinary(stmt.GetParameterIndex("bbox"), &r1aabb, sizeof(r1aabb), BeSQLite::EC::IECSqlBinder::MakeCopy::No);
-        stmt.BindText(stmt.GetParameterIndex("propertyValue"), "no kind of obstacle", BeSQLite::EC::IECSqlBinder::MakeCopy::No);
-
-        ASSERT_EQ(BE_SQLITE_DONE, stmt.Step());
-        }
-
-    //  Move Robot1 over, so that it touches Obstacle2 but not Obstacle1
-    //
-    //  |
-    //  |<---Obstacle1------->
-    //  |                   ^
-    //  |                   |
-    //  |                   Obstacle2
-    //  |                   |
-    //  |                R1 V
-    //  +-- -- -- -- -- -- --
-    if (true)
-        {
-        ObstacleElementCPtr obstacle2 = m_db->Elements().Get<ObstacleElement>(o2);
-
-        RobotElementPtr robot1CC = m_db->Elements().GetForEdit<RobotElement>(r1);
-        ASSERT_TRUE( robot1CC.IsValid() );
-        robot1CC->Translate(DVec3d::FromStartEnd(robot1CC->GetPlacement().GetOrigin(), obstacle2->GetPlacement().GetOrigin()));
-        ASSERT_TRUE( m_db->Elements().Update(*robot1CC).IsValid() );
-
-        stmt.Reset();
-        stmt.ClearBindings();
-        AxisAlignedBox3d r1aabb = robot1->GetPlacement().CalculateRange();      // bind to new range
-        stmt.BindBinary(stmt.GetParameterIndex("bbox"), &r1aabb, sizeof(r1aabb), BeSQLite::EC::IECSqlBinder::MakeCopy::No);
-        stmt.BindText(stmt.GetParameterIndex("propertyValue"), "SomeKindOfObstacle", BeSQLite::EC::IECSqlBinder::MakeCopy::No);
-        ASSERT_EQ(BE_SQLITE_ROW, stmt.Step() );
-
-        DgnElementId ofoundId = stmt.GetValueId<DgnElementId>(0);
-        ASSERT_EQ( o2 , ofoundId );
-        ASSERT_STREQ( "SomeKindOfObstacle", stmt.GetValueText(1) );
-
-        ASSERT_EQ(BE_SQLITE_DONE , stmt.Step() ) << L"Expected only 1 overlap";
-        }
-
-    //  Move Robot1 so that it touches both Obstacle1 and Obstacle1
-    //
-    //  |
-    //  |<---Obstacle1------->
-    //  |                R1 ^
-    //  |                   |
-    //  |                   Obstacle2
-    //  |                   |
-    //  |                   V
-    //  +-- -- -- -- -- -- --
-    if (true)
-        {
-        RobotElementPtr robot1CC = m_db->Elements().GetForEdit<RobotElement>(r1);
-        ASSERT_TRUE( robot1CC.IsValid() );
-        robot1CC->Translate(DVec3d::FromStartEnd(robot1CC->GetPlacement().GetOrigin(), DPoint3d::From(o2x,o1y,0)));
-        ASSERT_TRUE( m_db->Elements().Update(*robot1CC).IsValid() );
-
-        DgnElementIdSet overlaps;
-        stmt.Reset();
-        stmt.ClearBindings();
-        AxisAlignedBox3d r1aabb = robot1->GetPlacement().CalculateRange();      // bind to new range
-        stmt.BindBinary(stmt.GetParameterIndex("bbox"), &r1aabb, sizeof(r1aabb), BeSQLite::EC::IECSqlBinder::MakeCopy::No);
-        stmt.BindText(stmt.GetParameterIndex("propertyValue"), "SomeKindOfObstacle", BeSQLite::EC::IECSqlBinder::MakeCopy::No);
-        while (BE_SQLITE_ROW == stmt.Step())
-            {
-            overlaps.insert(stmt.GetValueId<DgnElementId>(0));
-            ASSERT_STREQ( "SomeKindOfObstacle", stmt.GetValueText(1) );
-            }
-        ASSERT_EQ( 2 , overlaps.size() );
-        ASSERT_TRUE( overlaps.Contains(o1) );
-        ASSERT_TRUE( overlaps.Contains(o2) );
-        }    
-    }
-
-/*---------------------------------------------------------------------------------**//**
-* @bsimethod                                                    Sam.Wilson      05/15
-+---------------+---------------+---------------+---------------+---------------+------*/
-TEST_F(SqlFunctionsTest, spatialQuery)
-    {
-    SetupProject(L"spatialQuery.ibim", BeSQLite::Db::OpenMode::ReadWrite);
-
-    double o1y = 5.0;
-    double o2x = 5.0;
-    DPoint3d o1origin = DPoint3d::From(0,o1y,0);
-    DPoint3d o2origin = DPoint3d::From(o2x,0,0);
-
-    DgnElementId r1, o1, o1a, o2, o2a;
-        {
-        RobotElementPtr robot1 = RobotElement::Create(*GetDefaultSpatialModel(), m_defaultCategoryId, DPoint3d::From(0,0,0), 0.0, CreateCode("Robot1"));
-        InsertElement(*robot1);
-
-        ObstacleElementPtr obstacle1 = ObstacleElement::Create(*GetDefaultSpatialModel(), m_defaultCategoryId, o1origin, 0.0, CreateCode("Obstacle1"));
-        InsertElement(*obstacle1);
-        obstacle1->SetTestUniqueAspect(*m_db, "SomeKindOfObstacle");
-
-        ObstacleElementPtr obstacle1a = ObstacleElement::Create(*GetDefaultSpatialModel(), m_defaultCategoryId, o1origin, 0.0, CreateCode("Obstacle1a"));
-        InsertElement(*obstacle1a);
-        obstacle1a->SetTestUniqueAspect(*m_db, "SomeOtherKindOfObstacle");
-
-        ObstacleElementPtr obstacle2 = ObstacleElement::Create(*GetDefaultSpatialModel(), m_defaultCategoryId, o2origin, 90.0, CreateCode("Obstacle2"));
-        InsertElement(*obstacle2);
-        obstacle2->SetTestUniqueAspect(*m_db, "SomeKindOfObstacle");
-
-        ObstacleElementPtr obstacle2a = ObstacleElement::Create(*GetDefaultSpatialModel(), m_defaultCategoryId, o2origin, 90.0, CreateCode("Obstacle2a"));
-        InsertElement(*obstacle2a);
-        obstacle2a->SetTestUniqueAspect(*m_db, "SomeOtherKindOfObstacle");
-
-        // Double-check that we created the robots and obstacles, as expected
-        ASSERT_EQ( RobotElement::QueryClassId(*m_db)    , robot1->GetElementClassId() );
-        ASSERT_EQ( ObstacleElement::QueryClassId(*m_db) , obstacle1->GetElementClassId() );
-
-        m_db->SaveChanges();
-
-        r1 = robot1->GetElementId();
-        o1 = obstacle1->GetElementId();
-        o1a = obstacle1a->GetElementId();
-        o2 = obstacle2->GetElementId();
-        o2a = obstacle2a->GetElementId();
-        }
-
-    //__PUBLISH_EXTRACT_START__ DgnSchemaDomain_SqlFuncs_DGN_spatial_overlap_aabb.sampleCode
-    // This query uses DGN_spatial_overlap_aabb to find elements whose range overlaps the argument :bbox and are of class :ecClass and have
-    // item property = :propertyValue.
-    Statement stmt;
-    stmt.Prepare(*m_db,       // aspect.sc01 == aspect.TestUniqueAspectProperty
-        "SELECT aspect.ElementId,aspect.sc01 FROM " DGN_VTABLE_SpatialIndex " rt," BIS_TABLE(BIS_CLASS_Element) " e," BIS_TABLE(BIS_CLASS_ElementUniqueAspect) " aspect WHERE"
-           " rt.ElementId MATCH DGN_spatial_overlap_aabb(:bbox)"      // select elements whose range overlaps box
-           " AND e.Id=rt.ElementId AND e.ECClassId=:ecClass"        // and are of a specific ecClass 
-           " AND aspect.ElementId=e.Id AND aspect.sc01=:propertyValue"   // ... with certain item value
-        );
-
-    RobotElementCPtr robot1 = m_db->Elements().Get<RobotElement>(r1);
-    AxisAlignedBox3d r1aabb = robot1->GetPlacement().CalculateRange();
-    stmt.BindBlob(stmt.GetParameterIndex(":bbox"), &r1aabb, sizeof(r1aabb), Statement::MakeCopy::No);
-    stmt.BindId(stmt.GetParameterIndex(":ecClass"), ObstacleElement::QueryClassId(*m_db));
-    stmt.BindText(stmt.GetParameterIndex(":propertyValue"), "SomeKindOfObstacle", Statement::MakeCopy::No);
-    //__PUBLISH_EXTRACT_END__
-    
-    //  Initial placement
-    //
-    //  |
-    //  |<---Obstacle1------->
-    //  |                   ^
-    //  |                   |
-    //  |                   Obstacle2
-    //  |                   |
-    //  |R1                 V
-    //  +-- -- -- -- -- -- --
-    ASSERT_EQ(BE_SQLITE_DONE, stmt.Step());
-
-    //  Move Robot1 up, so that it touches Obstacle1 but not Obstacle2
-    //
-    //  |
-    //  |<---Obstacle1------->
-    //  |R1                 ^
-    //  |                   |
-    //  |                   Obstacle2
-    //  |                   |
-    //  |                   V
-    //  +-- -- -- -- -- -- --
-    if (true)
-        {
-        ObstacleElementCPtr obstacle1 = m_db->Elements().Get<ObstacleElement>(o1);
-
-        RobotElementPtr robot1CC = m_db->Elements().GetForEdit<RobotElement>(r1);
-        ASSERT_TRUE( robot1CC.IsValid() );
-        robot1CC->Translate(DVec3d::FromStartEnd(robot1CC->GetPlacement().GetOrigin(), obstacle1->GetPlacement().GetOrigin()));
-        ASSERT_TRUE( m_db->Elements().Update(*robot1CC).IsValid() );
-
-        stmt.Reset();
-        stmt.ClearBindings();
-        AxisAlignedBox3d r1aabb = robot1->GetPlacement().CalculateRange();      // bind to new range
-        stmt.BindBlob(stmt.GetParameterIndex(":bbox"), &r1aabb, sizeof(r1aabb), Statement::MakeCopy::No);
-        stmt.BindId(stmt.GetParameterIndex(":ecClass"), ObstacleElement::QueryClassId(*m_db));
-        stmt.BindText(stmt.GetParameterIndex(":propertyValue"), "SomeKindOfObstacle", Statement::MakeCopy::No);
-
-        ASSERT_EQ( BE_SQLITE_ROW, stmt.Step() );
-
-        DgnElementId ofoundId = stmt.GetValueId<DgnElementId>(0);
-        ASSERT_EQ( o1 , ofoundId );
-        ASSERT_STREQ( "SomeKindOfObstacle", stmt.GetValueText(1) );
-
-        ASSERT_EQ( BE_SQLITE_DONE , stmt.Step() ) << L"Expected only 1 overlap";
-
-        //  Query for the other kind of obstacle
-        stmt.Reset();
-        stmt.ClearBindings();
-        r1aabb = robot1->GetPlacement().CalculateRange();      // bind to new range
-        stmt.BindBlob(stmt.GetParameterIndex(":bbox"), &r1aabb, sizeof(r1aabb), Statement::MakeCopy::No);
-        stmt.BindId(stmt.GetParameterIndex(":ecClass"), ObstacleElement::QueryClassId(*m_db));
-        stmt.BindText(stmt.GetParameterIndex(":propertyValue"), "SomeOtherKindOfObstacle", Statement::MakeCopy::No);
-
-        ASSERT_EQ( BE_SQLITE_ROW, stmt.Step() );
-
-        ofoundId = stmt.GetValueId<DgnElementId>(0);
-        ASSERT_EQ( o1a , ofoundId );
-        ASSERT_STREQ( "SomeOtherKindOfObstacle", stmt.GetValueText(1) );
-
-        ASSERT_EQ( BE_SQLITE_DONE , stmt.Step() ) << L"Expected only 1 overlap";
-
-        //  Query should fail if I specify an item that is not found on any kind of obstacle
-        stmt.Reset();
-        stmt.ClearBindings();
-        r1aabb = robot1->GetPlacement().CalculateRange();      // bind to new range
-        stmt.BindBlob(stmt.GetParameterIndex(":bbox"), &r1aabb, sizeof(r1aabb), Statement::MakeCopy::No);
-        stmt.BindId(stmt.GetParameterIndex(":ecClass"), ObstacleElement::QueryClassId(*m_db));
-        stmt.BindText(stmt.GetParameterIndex(":propertyValue"), "no kind of obstacle", Statement::MakeCopy::No);
-
-        ASSERT_EQ(BE_SQLITE_DONE, stmt.Step());
-        }
-
-    //  Move Robot1 over, so that it touches Obstacle2 but not Obstacle1
-    //
-    //  |
-    //  |<---Obstacle1------->
-    //  |                   ^
-    //  |                   |
-    //  |                   Obstacle2
-    //  |                   |
-    //  |                R1 V
-    //  +-- -- -- -- -- -- --
-    if (true)
-        {
-        ObstacleElementCPtr obstacle2 = m_db->Elements().Get<ObstacleElement>(o2);
-
-        RobotElementPtr robot1CC = m_db->Elements().GetForEdit<RobotElement>(r1);
-        ASSERT_TRUE( robot1CC.IsValid() );
-        robot1CC->Translate(DVec3d::FromStartEnd(robot1CC->GetPlacement().GetOrigin(), obstacle2->GetPlacement().GetOrigin()));
-        ASSERT_TRUE( m_db->Elements().Update(*robot1CC).IsValid() );
-
-        stmt.Reset();
-        stmt.ClearBindings();
-        AxisAlignedBox3d r1aabb = robot1->GetPlacement().CalculateRange();      // bind to new range
-        stmt.BindBlob(stmt.GetParameterIndex(":bbox"), &r1aabb, sizeof(r1aabb), Statement::MakeCopy::No);
-        stmt.BindId(stmt.GetParameterIndex(":ecClass"), ObstacleElement::QueryClassId(*m_db));
-        stmt.BindText(stmt.GetParameterIndex(":propertyValue"), "SomeKindOfObstacle", Statement::MakeCopy::No);
-        ASSERT_EQ( BE_SQLITE_ROW, stmt.Step() );
-
-        DgnElementId ofoundId = stmt.GetValueId<DgnElementId>(0);
-        ASSERT_EQ( o2 , ofoundId );
-        ASSERT_STREQ( "SomeKindOfObstacle", stmt.GetValueText(1) );
-
-        ASSERT_EQ( BE_SQLITE_DONE , stmt.Step() ) << L"Expected only 1 overlap";
-        }
-
-    //  Move Robot1 so that it touches both Obstacle1 and Obstacle1
-    //
-    //  |
-    //  |<---Obstacle1------->
-    //  |                R1 ^
-    //  |                   |
-    //  |                   Obstacle2
-    //  |                   |
-    //  |                   V
-    //  +-- -- -- -- -- -- --
-    if (true)
-        {
-        RobotElementPtr robot1CC = m_db->Elements().GetForEdit<RobotElement>(r1);
-        ASSERT_TRUE( robot1CC.IsValid() );
-        robot1CC->Translate(DVec3d::FromStartEnd(robot1CC->GetPlacement().GetOrigin(), DPoint3d::From(o2x,o1y,0)));
-        ASSERT_TRUE( m_db->Elements().Update(*robot1CC).IsValid() );
-
-        DgnElementIdSet overlaps;
-        stmt.Reset();
-        stmt.ClearBindings();
-        AxisAlignedBox3d r1aabb = robot1->GetPlacement().CalculateRange();      // bind to new range
-        stmt.BindBlob(stmt.GetParameterIndex(":bbox"), &r1aabb, sizeof(r1aabb), Statement::MakeCopy::No);
-        stmt.BindId(stmt.GetParameterIndex(":ecClass"), ObstacleElement::QueryClassId(*m_db));
-        stmt.BindText(stmt.GetParameterIndex(":propertyValue"), "SomeKindOfObstacle", Statement::MakeCopy::No);
-        while (BE_SQLITE_ROW == stmt.Step())
-            {
-            overlaps.insert(stmt.GetValueId<DgnElementId>(0));
-            ASSERT_STREQ( "SomeKindOfObstacle", stmt.GetValueText(1) );
-            }
-        ASSERT_EQ( 2 , overlaps.size() );
-        ASSERT_TRUE( overlaps.Contains(o1) );
-        ASSERT_TRUE( overlaps.Contains(o2) );
-        }
-    }
-
-/*---------------------------------------------------------------------------------**//**
-* @bsimethod                                    Keith.Bentley
-+---------------+---------------+---------------+---------------+---------------+------*/
-TEST_F(SqlFunctionsTest, bbox_union) // FIXME: Hard-coded DgnModelId
-    {
-<<<<<<< HEAD
-    DgnDbTestDgnManager tdm(L"04_Plant.i.ibim", __FILE__, Db::OpenMode::Readonly, TestDgnManager::DGNINITIALIZEMODE_None);
-    DgnDbP dgndb = tdm.GetDgnProjectP();
-=======
-    SetupProject(L"bbox_union.idgndb", BeSQLite::Db::OpenMode::ReadWrite);
-    RobotElementPtr robot1 = RobotElement::Create(*GetDefaultSpatialModel(), m_defaultCategoryId, DPoint3d::From(0, 0, 0), 0.0, CreateCode("Robot1"));
-    InsertElement(*robot1);
-    m_db->SaveChanges();
->>>>>>> eba95ab5
-
-    Statement stmt;
-    //__PUBLISH_EXTRACT_START__ DgnSchemaDomain_SqlFuncs_DGN_bbox_union.sampleCode
-    // This is an example of accumlating the union of bounding boxes.
-    // Note that when computing a union, it only makes sense to use axis-aligned bounding boxes, not element-aligned bounding boxes.
-<<<<<<< HEAD
-    stmt.Prepare(*dgndb, "SELECT DGN_bbox_union(" AABB_FROM_PLACEMENT ") FROM " BIS_TABLE(BIS_CLASS_Element) " AS e," BIS_TABLE(BIS_CLASS_GeometricElement3d) 
-                    " AS g WHERE e.ModelId=? AND e.id=g.ElementId");
-=======
-    SqlPrintfString str = SqlPrintfString("SELECT DGN_bbox_union(" AABB_FROM_PLACEMENT ") FROM " DGN_TABLE(DGN_CLASSNAME_Element) " AS e," DGN_TABLE(DGN_CLASSNAME_GeometricElement3d)
-                    " AS g WHERE e.ModelId=%llu AND e.id=g.ElementId", m_defaultModelId.GetValue());
-
-    stmt.Prepare(*m_db, str.GetUtf8CP());
->>>>>>> eba95ab5
-    //__PUBLISH_EXTRACT_END__
-    stmt.BindId(1, DgnDbTestUtils::QueryFirstGeometricModelId(*dgndb));
-    DbResult rc = stmt.Step();
-    ASSERT_EQ(BE_SQLITE_ROW, rc);
-
-    int resultSize = stmt.GetColumnBytes(0);
-    ASSERT_EQ(sizeof(DRange3d), resultSize);
-    BoundingBox3dCR result = *(BoundingBox3dCP)stmt.GetValueBlob(0);
-    ASSERT_TRUE(result.IsValid());
-
-    stmt.Finalize();
-#ifdef NEEDSWORK_PLACEMENT_STRUCT
-    //__PUBLISH_EXTRACT_START__ DgnSchemaDomain_SqlFuncs_DGN_angles.sampleCode
-    // An example of constructing a DGN_Angles object in order to test the placement angles of elements in the Db.
-    Utf8CP anglesSql = "SELECT count(*) FROM (SELECT Placement FROM "
-        BIS_TABLE(BIS_CLASS_GeometricElement3d)
-        " WHERE Placement IS NOT NULL) WHERE DGN_angles_maxdiff(DGN_placement_angles(Placement),DGN_Angles(0,0,90)) < 1.0";
-
-    stmt.Prepare(*dgndb, anglesSql);
-    //__PUBLISH_EXTRACT_END__
-
-    rc = stmt.Step();
-    ASSERT_EQ(BE_SQLITE_ROW, rc);
-    int count = stmt.GetValueInt(0);
-    ASSERT_NE(count, 0);
-
-    stmt.Finalize();
-#else
-    int count = 0;
-#endif
-<<<<<<< HEAD
-    stmt.Prepare(*dgndb, "SELECT count(*) FROM "
-                         BIS_TABLE(BIS_CLASS_GeometricElement3d) " AS g WHERE g.Roll < 90");
-=======
-    stmt.Prepare(*m_db, "SELECT count(*) FROM "
-                         DGN_TABLE(DGN_CLASSNAME_GeometricElement3d) " AS g WHERE g.Roll < 90");
->>>>>>> eba95ab5
-
-    rc = stmt.Step();
-    ASSERT_EQ(BE_SQLITE_ROW, rc);
-    count = stmt.GetValueInt(0);
-    ASSERT_NE(count, 0);
-    }
-
+/*--------------------------------------------------------------------------------------+
+|
+|  $Source: Tests/DgnProject/NonPublished/DgnSqlTest.cpp $
+|
+|  $Copyright: (c) 2016 Bentley Systems, Incorporated. All rights reserved. $
+|
++--------------------------------------------------------------------------------------*/
+#include "DgnHandlersTests.h"
+#include "DgnSqlTestDomain.h"
+#include <DgnPlatform/DgnPlatformLib.h>
+
+USING_NAMESPACE_BENTLEY_SQLITE
+
+using namespace DgnSqlTestNamespace;
+
+/*---------------------------------------------------------------------------------**//**
+* @bsimethod                                                    Sam.Wilson      05/15
++---------------+---------------+---------------+---------------+---------------+------*/
+struct SqlFunctionsTest : public ::testing::Test
+{   
+    static DgnPlatformSeedManager::SeedDbInfo s_seedFileInfo;
+    ScopedDgnHost m_host;
+    DgnDbPtr      m_db;
+    DgnModelId    m_defaultModelId;
+    DgnCategoryId m_defaultCategoryId;
+    BeSQLite::Db::OpenMode m_openMode;
+
+    static void SetUpTestCase();
+    void SetUp() override;
+    void TearDown() override;
+    
+    void SetupProject(WCharCP newFileName, BeSQLite::Db::OpenMode);
+    void InsertElement(PhysicalElementR pelem);
+    DgnModelR GetDefaultModel() {return *m_db->Models().GetModel(m_defaultModelId);}
+    SpatialModelP GetDefaultSpatialModel() {return dynamic_cast<SpatialModelP>(&GetDefaultModel());}
+    DgnCode CreateCode(Utf8StringCR value) const { return NamespaceAuthority::CreateCode("SqlFunctionsTest", value, *m_db); }
+    };
+
+
+/*---------------------------------------------------------------------------------**//**
+* @bsimethod                                                    Sam.Wilson      07/16
++---------------+---------------+---------------+---------------+---------------+------*/
+void SqlFunctionsTest::SetUp()
+    {
+    // Must register my domain whenever I initialize a host
+    DgnDomains::RegisterDomain(DgnSqlTestDomain::GetDomain());
+    }
+
+/*---------------------------------------------------------------------------------**//**
+* @bsimethod                                                    Umar.Hayat    07/16
++---------------+---------------+---------------+---------------+---------------+------*/
+void SqlFunctionsTest::TearDown()
+    {
+    if (m_db.IsValid() && BeSQLite::Db::OpenMode::ReadWrite == m_openMode)
+        m_db->SaveChanges();
+    }
+
+/*---------------------------------------------------------------------------------**//**
+* @bsimethod                                                    Umar.Hayat    07/16
++---------------+---------------+---------------+---------------+---------------+------*/
+void SqlFunctionsTest::SetUpTestCase()
+    {
+    ScopedDgnHost tempHost;
+    //  Request a root seed file.
+    DgnPlatformSeedManager::SeedDbInfo seedFileInfo = DgnPlatformSeedManager::GetSeedDb(DgnPlatformSeedManager::SeedDbId::OneSpatialModel, DgnPlatformSeedManager::SeedDbOptions(false, false));
+
+    // Customize for my tests
+    auto db = DgnPlatformSeedManager::OpenSeedDbCopy(seedFileInfo.fileName, L"SqlFunctionsTest/seed.bim");
+    ASSERT_TRUE(db.IsValid());
+
+    DgnSqlTestDomain::ImportSchemaFromPath(*db, T_HOST.GetIKnownLocationsAdmin().GetDgnPlatformAssetsDirectory());
+
+    auto& hdlr = dgn_AuthorityHandler::Namespace::GetHandler();
+    DgnAuthority::CreateParams params(*db, db->Domains().GetClassId(hdlr), "SqlFunctionsTest");
+    DgnAuthorityPtr auth = hdlr.Create(params);
+    if (auth.IsValid())
+        auth->Insert();
+
+    db->SaveChanges();
+    }
+
+/*---------------------------------------------------------------------------------**//**
+* @bsimethod                                                    Sam.Wilson      01/15
++---------------+---------------+---------------+---------------+---------------+------*/
+void SqlFunctionsTest::SetupProject(WCharCP newFileName, BeSQLite::Db::OpenMode mode)
+    {
+    m_openMode = mode;
+    if (BeSQLite::Db::OpenMode::Readonly == mode)
+        m_db = DgnPlatformSeedManager::OpenSeedDb(L"SqlFunctionsTest/seed.bim");
+    else
+        m_db = DgnPlatformSeedManager::OpenSeedDbCopy(L"SqlFunctionsTest/seed.bim", newFileName);
+    ASSERT_TRUE (m_db.IsValid());
+
+    m_defaultModelId = DgnDbTestUtils::QueryFirstGeometricModelId(*m_db);
+
+    DgnModelPtr defaultModel = m_db->Models().GetModel(m_defaultModelId);
+    ASSERT_TRUE(defaultModel.IsValid());
+    GetDefaultModel().FillModel();
+    
+    m_defaultCategoryId = DgnCategory::QueryFirstCategoryId(*m_db);
+    }
+
+/*---------------------------------------------------------------------------------**//**
+* @bsimethod                                                    Sam.Wilson      01/15
++---------------+---------------+---------------+---------------+---------------+------*/
+void SqlFunctionsTest::InsertElement(PhysicalElementR pelem)
+    {
+    ASSERT_TRUE( m_db->Elements().Insert(pelem).IsValid() );
+    ASSERT_TRUE( pelem.GetElementId().IsValid() ) << L"Insert is supposed to set the ElementId";
+    }
+#define EABB_FROM_GEOM "DGN_bbox(BBoxLow_X,BBoxLow_Y,BBoxLow_Z,BBoxHigh_X,BBoxHigh_Y,BBoxHigh_Z)"
+
+/*---------------------------------------------------------------------------------**//**
+* @bsimethod                                                    Sam.Wilson      05/15
++---------------+---------------+---------------+---------------+---------------+------*/
+TEST_F(SqlFunctionsTest, placement_areaxy)
+    {
+    SetupProject(L"placement_areaxy.ibim", BeSQLite::Db::OpenMode::ReadWrite);
+
+    double o1y = 5.0;
+    double o2x = 5.0;
+    DPoint3d o1origin = DPoint3d::From(0,o1y,0);
+    DPoint3d o2origin = DPoint3d::From(o2x,0,0);
+
+    ObstacleElementPtr obstacleAt0 = ObstacleElement::Create(*GetDefaultSpatialModel(), m_defaultCategoryId, o1origin, 0.0, CreateCode("obstacleAt0"));
+    InsertElement(*obstacleAt0);
+    obstacleAt0->SetSomeProperty(*m_db, "B");
+
+    ObstacleElementPtr obstacle2At90 = ObstacleElement::Create(*GetDefaultSpatialModel(), m_defaultCategoryId, o2origin, 90.0, CreateCode("obstacle2At90"));
+    InsertElement(*obstacle2At90);
+    obstacle2At90->SetSomeProperty(*m_db, "A");
+
+    // Example of passing the wrong object to a SQL function
+    if (true)
+        {
+        //__PUBLISH_EXTRACT_START__ DgnSchemaDomain_SqlFuncs_DGN_bbox_areaxy_error.sampleCode
+        // This is an example of passing the wrong type of object to DGN_bbox_areaxy and getting an error.
+        // This statement is wrong, because DGN_placement_angles returns a DGN_angles object, while DGN_bbox_areaxy expects a DGN_bbox object.
+        // Note that the error is detected when you try to step the statement, not when you prepare it.
+        Statement stmt;
+        stmt.Prepare(*m_db, "SELECT DGN_bbox_areaxy(DGN_angles(Yaw,Pitch,Roll)) FROM " BIS_TABLE(BIS_CLASS_GeometricElement3d));
+        DbResult rc = stmt.Step(); // rc will be BE_SQLITE_ERROR, and m_db->GetLastError() will return "Illegal input to DGN_bbox_areaxy"
+        //__PUBLISH_EXTRACT_END__
+        ASSERT_EQ( BE_SQLITE_ERROR , rc );
+        BeTest::Log("SqlFunctionsTest", BeTest::PRIORITY_INFO, Utf8PrintfString("SQLite error: %s\n", m_db->GetLastError().c_str()).c_str()); // displays "SQLite error: Illegal input to DGN_bbox_areaxy"
+        }
+
+    //  The X-Y area is width (X) time depth (Y)
+    double obstacleXyArea = obstacleAt0->GetPlacement().GetElementBox().GetWidth() * obstacleAt0->GetPlacement().GetElementBox().GetDepth();
+
+    m_db->SaveChanges();
+
+    //  Get the areas of the obstacles individually and sum them up 
+    double totalAreaXy = 0.0;
+        {
+        Statement stmt;
+        stmt.Prepare(*m_db, "SELECT DGN_bbox_areaxy(" EABB_FROM_GEOM ") FROM " BIS_TABLE(BIS_CLASS_GeometricElement3d));
+
+        DbResult rc;
+        while (BE_SQLITE_ROW == (rc = stmt.Step()))
+            {
+            double areaxy = stmt.GetValueDouble(0);
+            ASSERT_EQ( obstacleXyArea , areaxy );
+            totalAreaXy += areaxy;
+            }
+
+        ASSERT_EQ( BE_SQLITE_DONE , rc ) << Utf8PrintfString("SQLite error: %s", m_db->GetLastError().c_str()).c_str();
+        EXPECT_DOUBLE_EQ( 2*obstacleXyArea , totalAreaXy );
+        }
+
+    //  Compute the sum of the areas using SUM -- should get the same result
+    if (true)
+        {
+        //__PUBLISH_EXTRACT_START__ DgnSchemaDomain_SqlFuncs_DGN_bbox_areaxy_sum.sampleCode
+        // This is an example of using DGN_placement_eabb to sum up element areas. Note that we must to use 
+        // element-aligned bounding boxes in this query, rather than axis-aligned bounding boxes.
+        Statement stmt;
+        stmt.Prepare(*m_db, "SELECT SUM(DGN_bbox_areaxy(" EABB_FROM_GEOM ")) FROM " BIS_TABLE(BIS_CLASS_GeometricElement3d));
+        //__PUBLISH_EXTRACT_END__
+
+        ASSERT_EQ( BE_SQLITE_ROW , stmt.Step() );
+        ASSERT_EQ( totalAreaXy , stmt.GetValueDouble(0) );
+        }
+
+    //  Do the same with a sub-selection
+    if (true)
+        {
+        Statement stmt;
+        stmt.Prepare(*m_db, "SELECT SUM(area) FROM (SELECT DGN_bbox_areaxy(" EABB_FROM_GEOM ") AS area FROM " BIS_TABLE(BIS_CLASS_GeometricElement3d) ")");
+
+        ASSERT_EQ( BE_SQLITE_ROW , stmt.Step() );
+        ASSERT_EQ( totalAreaXy , stmt.GetValueDouble(0) );
+        }
+
+    }
+
+#define ANGLES_FROM_PLACEMENT "DGN_angles(g.Yaw,g.Pitch,g.Roll)"
+#define EC_ANGLES_FROM_PLACEMENT "DGN_angles(g.Yaw,g.Pitch,g.Roll)"
+
+/*---------------------------------------------------------------------------------**//**
+* @bsimethod                                                    Sam.Wilson      05/15
++---------------+---------------+---------------+---------------+---------------+------*/
+TEST_F(SqlFunctionsTest, placement_angles)
+    {
+    SetupProject(L"placement_angles.ibim", BeSQLite::Db::OpenMode::ReadWrite);
+
+    double o1y = 5.0;
+    double o2x = 5.0;
+    DPoint3d o1origin = DPoint3d::From(0,o1y,0);
+    DPoint3d o2origin = DPoint3d::From(o2x,0,0);
+
+    //  Create an element @ 0 degrees
+    ObstacleElementPtr elemAt0 = ObstacleElement::Create(*GetDefaultSpatialModel(), m_defaultCategoryId, o1origin, 0.0, CreateCode("elemAt0"));
+    InsertElement(*elemAt0);
+    elemAt0->SetSomeProperty(*m_db, "B");
+
+    //  Create an element @ 90 degrees
+    ObstacleElementPtr elem1At90 = ObstacleElement::Create(*GetDefaultSpatialModel(), m_defaultCategoryId, o2origin, 90.0, CreateCode("elem1At90"));
+    InsertElement(*elem1At90);
+    elem1At90->SetSomeProperty(*m_db, "A");
+
+    //  Verify that only one is found with a placement angle of 90
+    Statement stmt;
+    stmt.Prepare(*m_db, "SELECT g.ElementId FROM " BIS_TABLE(BIS_CLASS_GeometricElement3d) " AS g WHERE DGN_angles_maxdiff(" ANGLES_FROM_PLACEMENT ",DGN_Angles(90,0,0)) < 1.0");
+
+    ASSERT_EQ( BE_SQLITE_ROW , stmt.Step() );
+    ASSERT_EQ( elem1At90->GetElementId() , stmt.GetValueId<DgnElementId>(0) );
+    ASSERT_EQ( BE_SQLITE_DONE, stmt.Step() );
+
+    if (true)
+        {
+        //  Do the same by checking the yaw angle directly
+        Statement stmt2;
+        //__PUBLISH_EXTRACT_START__ DgnSchemaDomain_SqlFuncs_DGN_angles_value.sampleCode
+        // This query uses DGN_angles_value to extract the Yaw angle of an element's placement, in order to compare it with 90.
+        stmt2.Prepare(*m_db, "SELECT g.ElementId FROM " BIS_TABLE(BIS_CLASS_GeometricElement3d) " AS g WHERE ABS(g.Yaw - 90) < 1.0");
+        //__PUBLISH_EXTRACT_END__
+
+        ASSERT_EQ( BE_SQLITE_ROW , stmt2.Step() );
+        ASSERT_EQ( elem1At90->GetElementId() , stmt2.GetValueId<DgnElementId>(0) );
+        ASSERT_EQ( BE_SQLITE_DONE, stmt2.Step() );
+        }
+    
+    //  Create anoter element @ 90 degrees
+    ObstacleElementPtr elem2At90 = ObstacleElement::Create(*GetDefaultSpatialModel(), m_defaultCategoryId, o2origin, 90.0, CreateCode("elem2At90"));
+    InsertElement(*elem2At90);
+    elem2At90->SetSomeProperty(*m_db, "B");
+
+    //  Verify that 2 are now found @ 90
+    if (true)
+        {
+        DgnElementIdSet ids;
+        stmt.Reset();
+        ASSERT_EQ( BE_SQLITE_ROW , stmt.Step() );
+        ids.insert(stmt.GetValueId<DgnElementId>(0));
+        ASSERT_EQ( BE_SQLITE_ROW , stmt.Step() );
+        ids.insert(stmt.GetValueId<DgnElementId>(0));
+        ASSERT_EQ( BE_SQLITE_DONE, stmt.Step() );
+        ASSERT_TRUE( ids.Contains(elem1At90->GetElementId())  );
+        ASSERT_TRUE( ids.Contains(elem2At90->GetElementId())  );
+        }
+
+    //  Only one should be found with a placement angle of 0
+    stmt.Finalize();
+    stmt.Prepare(*m_db, "SELECT g.ElementId FROM " BIS_TABLE(BIS_CLASS_GeometricElement3d) " AS g WHERE DGN_angles_maxdiff(" ANGLES_FROM_PLACEMENT ",DGN_Angles(0,0,0)) < 1.0");
+
+    ASSERT_EQ( BE_SQLITE_ROW , stmt.Step() );
+    ASSERT_EQ( elemAt0->GetElementId() , stmt.GetValueId<DgnElementId>(0) );
+    ASSERT_EQ( BE_SQLITE_DONE, stmt.Step() );
+
+    //  Now add an additional where clause, so that we find only elem2At90
+    //__PUBLISH_EXTRACT_START__ DgnSchemaDomain_SqlFuncs_DGN_angles_maxdiff.sampleCode
+    // This query looks for "Obstacles" that are oriented at 90 degrees in the X-Y plane.
+    // It is an example of using DGN_angles_maxdiff to look for elements with a specific placement angle. 
+    // This example also shows how to combine tests on geometry and business properties in a single query. 
+    // This example uses ECSql.
+    ECSqlStatement estmt;
+    estmt.Prepare(*m_db, "SELECT o.ECInstanceId FROM " 
+                            BIS_SCHEMA(BIS_CLASS_GeometricElement3d) " AS g,"
+                            DGN_SQL_TEST_SCHEMA_NAME "." DGN_SQL_TEST_OBSTACLE_CLASS " AS o"
+                            " WHERE (o.ECInstanceId=g.ECInstanceId) AND (o.SomeProperty = 'B') AND (DGN_angles_maxdiff(" EC_ANGLES_FROM_PLACEMENT ",DGN_Angles(90.0,0,0)) < 1.0)");
+    //__PUBLISH_EXTRACT_END__
+    ASSERT_EQ(BE_SQLITE_ROW , estmt.Step());
+    ASSERT_EQ( elem2At90->GetElementId() , estmt.GetValueId<DgnElementId>(0) );
+    ASSERT_EQ(BE_SQLITE_DONE, estmt.Step());
+    }
+
+#define ORIGIN_FROM_PLACEMENT "DGN_point(g.Origin_X,g.Origin_Y,g.Origin_Z)"
+#define BBOX_FROM_PLACEMENT "DGN_bbox(g.BBoxLow_X,g.BBoxLow_Y,g.BBoxLow_Z,g.BBoxHigh_X,g.BBoxHigh_Y,g.BBoxHigh_Z)"
+#define PLACEMENT_FROM_GEOM "DGN_placement(" ORIGIN_FROM_PLACEMENT "," ANGLES_FROM_PLACEMENT "," BBOX_FROM_PLACEMENT ")"
+#define AABB_FROM_PLACEMENT "DGN_placement_aabb(" PLACEMENT_FROM_GEOM ")"
+
+/*---------------------------------------------------------------------------------**//**
+* @bsimethod                                                    Sam.Wilson      05/15
++---------------+---------------+---------------+---------------+---------------+------*/
+TEST_F(SqlFunctionsTest, DGN_point_min_distance_to_bbox)
+    {
+    SetupProject(L"DGN_point_min_distance_to_bbox.ibim", BeSQLite::Db::OpenMode::ReadWrite);
+
+    double o1y = 2.0;
+    double o2x = 5.0;
+    DPoint3d o1origin = DPoint3d::From(0,o1y,0);
+    DPoint3d o2origin = DPoint3d::From(o2x,0,0);
+
+    DgnElementId r1, o1, o1a, o2, o2a;
+        {
+        RobotElementPtr robot1 = RobotElement::Create(*GetDefaultSpatialModel(), m_defaultCategoryId, DPoint3d::From(0,0,0), 0.0, CreateCode("Robot1"));
+        InsertElement(*robot1);
+
+        ObstacleElementPtr obstacle1 = ObstacleElement::Create(*GetDefaultSpatialModel(), m_defaultCategoryId, o1origin, 0.0, CreateCode("Obstacle1"));
+        InsertElement(*obstacle1);
+        obstacle1->SetTestUniqueAspect(*m_db, "SomeKindOfObstacle");
+
+        ObstacleElementPtr obstacle1a = ObstacleElement::Create(*GetDefaultSpatialModel(), m_defaultCategoryId, o1origin, 0.0, CreateCode("Obstacle1a"));
+        InsertElement(*obstacle1a);
+        obstacle1a->SetTestUniqueAspect(*m_db, "SomeOtherKindOfObstacle");
+
+        ObstacleElementPtr obstacle2 = ObstacleElement::Create(*GetDefaultSpatialModel(), m_defaultCategoryId, o2origin, 90.0, CreateCode("Obstacle2"));
+        InsertElement(*obstacle2);
+        obstacle2->SetTestUniqueAspect(*m_db, "SomeKindOfObstacle");
+
+        ObstacleElementPtr obstacle2a = ObstacleElement::Create(*GetDefaultSpatialModel(), m_defaultCategoryId, o2origin, 90.0, CreateCode("Obstacle2a"));
+        InsertElement(*obstacle2a);
+        obstacle2a->SetTestUniqueAspect(*m_db, "SomeOtherKindOfObstacle");
+
+        // Double-check that we created the robots and obstacles, as expected
+        ASSERT_EQ( RobotElement::QueryClassId(*m_db)    , robot1->GetElementClassId() );
+        ASSERT_EQ( ObstacleElement::QueryClassId(*m_db) , obstacle1->GetElementClassId() );
+
+        m_db->SaveChanges();
+
+        r1 = robot1->GetElementId();
+        o1 = obstacle1->GetElementId();
+        o1a = obstacle1a->GetElementId();
+        o2 = obstacle2->GetElementId();
+        o2a = obstacle2a->GetElementId();
+        }
+
+    RobotElementCPtr robot1 = m_db->Elements().Get<RobotElement>(r1);
+    ASSERT_TRUE( robot1.IsValid() );
+        
+    Statement stmt;
+    stmt.Prepare(*m_db,        // aspect.sc01 == aspect.TestUniqueAspectProperty
+        "SELECT aspect.ElementId, aspect.sc01 FROM " BIS_TABLE(BIS_CLASS_Element) " e, " BIS_TABLE(BIS_CLASS_ElementUniqueAspect) " aspect," BIS_TABLE(BIS_CLASS_GeometricElement3d) " g, " DGN_VTABLE_SpatialIndex " rt WHERE"
+             " rt.ElementId MATCH DGN_spatial_overlap_aabb(:bbox)" // FROM R-Tree
+             " AND g.ElementId=rt.ElementId"
+             " AND DGN_point_min_distance_to_bbox(:testPoint, " AABB_FROM_PLACEMENT ") <= :maxDistance"  // select geoms that are within some distance of a specified point
+             " AND e.Id=g.ElementId"
+             " AND e.ECClassId=:ecClass"       //  select only Obstacles
+             " AND aspect.ElementId=e.Id AND aspect.sc01=:propertyValue"       // ... with certain items
+        );
+
+    //  Initial placement
+    //
+    //  |                           ^
+    //  |                           |
+    //  |<---Obstacle1------->      Obstacle2
+    //  |                           |
+    //  |R1                         V
+    //  +-- -- -- -- -- -- --
+    if (true)
+        {
+        // Search for Obstacles that are 2 meters from the center of Robot1. We should find only Obstacle1
+        stmt.Reset();
+        stmt.ClearBindings();
+        AxisAlignedBox3d r1aabb = robot1->GetPlacement().CalculateRange();
+        AxisAlignedBox3d xbox = r1aabb;
+        DPoint3d r1center = DPoint3d::FromInterpolate(r1aabb.low, 0.5, r1aabb.high);
+        xbox.low.Add(DPoint3d::From(-3,-3,-3));
+        xbox.high.Add(DPoint3d::From(3,3,3));
+        stmt.BindBlob(stmt.GetParameterIndex(":bbox"), &xbox, sizeof(xbox), Statement::MakeCopy::No);
+        stmt.BindBlob(stmt.GetParameterIndex(":testPoint"), &r1center, sizeof(r1center), Statement::MakeCopy::No);
+        stmt.BindDouble(stmt.GetParameterIndex(":maxDistance"), 2.0);
+        stmt.BindId(stmt.GetParameterIndex(":ecClass"), ObstacleElement::QueryClassId(*m_db));
+        stmt.BindText(stmt.GetParameterIndex(":propertyValue"), "SomeKindOfObstacle", Statement::MakeCopy::No);
+
+        DbResult rc=stmt.Step();
+        ASSERT_EQ( BE_SQLITE_ROW , rc);
+
+        DgnElementId ofoundId = stmt.GetValueId<DgnElementId>(0);
+        ASSERT_EQ( o1 , ofoundId );
+        ASSERT_STREQ( "SomeKindOfObstacle", stmt.GetValueText(1) );
+
+        ASSERT_EQ( BE_SQLITE_DONE , stmt.Step() ) << L"Expected only 1 overlap";
+
+        // Expand the search to a distance of 5 meters, and we should find both obstacles
+        stmt.Reset();
+        stmt.ClearBindings();
+
+        xbox.low.Add(DPoint3d::From(-3,-3,-3));
+        xbox.high.Add(DPoint3d::From(3,3,3));
+        stmt.BindBlob(stmt.GetParameterIndex(":bbox"), &xbox, sizeof(xbox), Statement::MakeCopy::No);
+        stmt.BindBlob(stmt.GetParameterIndex(":testPoint"), &r1center, sizeof(r1center), Statement::MakeCopy::No);
+        stmt.BindDouble(stmt.GetParameterIndex(":maxDistance"), 5.0);
+        stmt.BindId(stmt.GetParameterIndex(":ecClass"), ObstacleElement::QueryClassId(*m_db));
+        stmt.BindText(stmt.GetParameterIndex(":propertyValue"), "SomeKindOfObstacle", Statement::MakeCopy::No);
+        
+        DgnElementIdSet hits;
+        while (BE_SQLITE_ROW == stmt.Step())
+            {
+            hits.insert(stmt.GetValueId<DgnElementId>(0));
+            ASSERT_STREQ( "SomeKindOfObstacle", stmt.GetValueText(1) );
+            }
+        ASSERT_EQ( 2 , hits.size() );
+        ASSERT_TRUE( hits.Contains(o1) );
+        ASSERT_TRUE( hits.Contains(o2) );
+
+        // Narrow the search to 1 meter, and we should get no hits.
+        stmt.Reset();
+        stmt.ClearBindings();
+
+        stmt.BindBlob(stmt.GetParameterIndex(":bbox"), &xbox, sizeof(xbox), Statement::MakeCopy::No);
+        stmt.BindBlob(stmt.GetParameterIndex(":testPoint"), &r1center, sizeof(r1center), Statement::MakeCopy::No);
+        stmt.BindDouble(stmt.GetParameterIndex(":maxDistance"), 1.0);
+        stmt.BindId(stmt.GetParameterIndex(":ecClass"), ObstacleElement::QueryClassId(*m_db));
+        stmt.BindText(stmt.GetParameterIndex(":propertyValue"), "SomeKindOfObstacle", Statement::MakeCopy::No);
+        
+        ASSERT_EQ( BE_SQLITE_DONE , stmt.Step() );
+        }
+    }
+
+
+/*---------------------------------------------------------------------------------**//**
+* @bsimethod                                                    Sam.Wilson      05/15
++---------------+---------------+---------------+---------------+---------------+------*/
+TEST_F(SqlFunctionsTest, spatialQueryECSql)
+    {
+    SetupProject(L"spatialQueryECSql.ibim", BeSQLite::Db::OpenMode::ReadWrite);
+
+    double o1y = 5.0;
+    double o2x = 5.0;
+    DPoint3d o1origin = DPoint3d::From(0,o1y,0);
+    DPoint3d o2origin = DPoint3d::From(o2x,0,0);
+
+    DgnElementId r1, o1, o1a, o2, o2a;
+        {
+        RobotElementPtr robot1 = RobotElement::Create(*GetDefaultSpatialModel(), m_defaultCategoryId, DPoint3d::From(0,0,0), 0.0, CreateCode("Robot1"));
+        InsertElement(*robot1);
+
+        ObstacleElementPtr obstacle1 = ObstacleElement::Create(*GetDefaultSpatialModel(), m_defaultCategoryId, o1origin, 0.0, CreateCode("Obstacle1"));
+        InsertElement(*obstacle1);
+        obstacle1->SetTestUniqueAspect(*m_db, "SomeKindOfObstacle");
+
+        ObstacleElementPtr obstacle1a = ObstacleElement::Create(*GetDefaultSpatialModel(), m_defaultCategoryId, o1origin, 0.0, CreateCode("Obstacle1a"));
+        InsertElement(*obstacle1a);
+        obstacle1a->SetTestUniqueAspect(*m_db, "SomeOtherKindOfObstacle");
+
+        ObstacleElementPtr obstacle2 = ObstacleElement::Create(*GetDefaultSpatialModel(), m_defaultCategoryId, o2origin, 90.0, CreateCode("Obstacle2"));
+        InsertElement(*obstacle2);
+        obstacle2->SetTestUniqueAspect(*m_db, "SomeKindOfObstacle");
+
+        ObstacleElementPtr obstacle2a = ObstacleElement::Create(*GetDefaultSpatialModel(), m_defaultCategoryId, o2origin, 90.0, CreateCode("Obstacle2a"));
+        InsertElement(*obstacle2a);
+        obstacle2a->SetTestUniqueAspect(*m_db, "SomeOtherKindOfObstacle");
+
+        // Double-check that we created the robots and obstacles, as expected
+        ASSERT_EQ( RobotElement::QueryClassId(*m_db)    , robot1->GetElementClassId() );
+        ASSERT_EQ( ObstacleElement::QueryClassId(*m_db) , obstacle1->GetElementClassId() );
+
+        m_db->SaveChanges();
+
+        r1 = robot1->GetElementId();
+        o1 = obstacle1->GetElementId();
+        o1a = obstacle1a->GetElementId();
+        o2 = obstacle2->GetElementId();
+        o2a = obstacle2a->GetElementId();
+        }
+
+        RobotElementCPtr robot1 = m_db->Elements().Get<RobotElement>(r1);
+
+    ECSqlStatement stmt;
+    stmt.Prepare(*m_db, 
+        "SELECT TestUniqueAspect.ElementId,TestUniqueAspect.TestUniqueAspectProperty FROM " BIS_SCHEMA(BIS_CLASS_SpatialIndex) " rt,DgnPlatformTest.Obstacle,DgnPlatformTest.TestUniqueAspect"
+            " WHERE rt.ECInstanceId MATCH DGN_spatial_overlap_aabb(:bbox)"
+            " AND Obstacle.ECInstanceId=rt.ECInstanceId"
+            " AND TestUniqueAspect.ElementId=rt.ECInstanceId AND TestUniqueAspect.TestUniqueAspectProperty = :propertyValue"
+        );
+
+    //  Make sure that the range tree index is used (first) and that other tables are indexed (after)
+    Utf8CP sql = stmt.GetNativeSql();
+    Utf8String qplan = m_db->ExplainQuery(sql);
+    auto scanRt = qplan.find("SCAN TABLE " DGN_VTABLE_SpatialIndex " VIRTUAL TABLE INDEX");
+    //auto searchItem = qplan.find("SEARCH TABLE dptest_TestUniqueAspect USING INTEGER PRIMARY KEY");
+    //auto searchElement = qplan.find("SEARCH TABLE dgn_Element USING COVERING INDEX"); WIP: removing ElementItem has changed the query plan, but not convinced that is an actual problem
+    ASSERT_NE(Utf8String::npos, scanRt) << "Unexpected query plan for SQL " << sql << ". Actual query plan: " << qplan.c_str();
+    //ASSERT_NE(Utf8String::npos , searchItem ) << "Unexpected query plan for SQL " << sql << ". Actual query plan: " << qplan.c_str();
+    //ASSERT_NE(Utf8String::npos , searchElement ) << "Unexpected query plan for SQL " << sql << ". Actual query plan: " << qplan.c_str();
+    //ASSERT_LT(scanRt , searchItem) << "Unexpected query plan for SQL " << sql << ". Actual query plan: " << qplan.c_str();
+    //ASSERT_LT(scanRt , searchElement) << "Unexpected query plan for SQL " << sql << ". Actual query plan: " << qplan.c_str();
+
+    //  Initial placement: Robot1 is not touching any obstacle
+    //
+    //  |
+    //  |<---Obstacle1------->
+    //  |                   ^
+    //  |                   |
+    //  |                   Obstacle2
+    //  |                   |
+    //  |R1                 V
+    //  +-- -- -- -- -- -- --
+    if (true)
+        {
+        stmt.Reset();
+        stmt.ClearBindings();
+        AxisAlignedBox3d r1aabb = robot1->GetPlacement().CalculateRange();
+        stmt.BindBinary(stmt.GetParameterIndex("bbox"), &r1aabb, sizeof(r1aabb), BeSQLite::EC::IECSqlBinder::MakeCopy::No);
+        stmt.BindText(stmt.GetParameterIndex("propertyValue"), "SomeKindOfObstacle", BeSQLite::EC::IECSqlBinder::MakeCopy::No);
+
+        ASSERT_EQ(BE_SQLITE_DONE, stmt.Step()) << "\r\nTranslated SQL: " << sql;
+        }
+
+    //  Move Robot1 up, so that it touches Obstacle1 but not Obstacle2
+    //
+    //  |
+    //  |<---Obstacle1------->
+    //  |R1                 ^
+    //  |                   |
+    //  |                   Obstacle2
+    //  |                   |
+    //  |                   V
+    //  +-- -- -- -- -- -- --
+    if (true)
+        {
+        ObstacleElementCPtr obstacle1 = m_db->Elements().Get<ObstacleElement>(o1);
+
+        RobotElementPtr robot1CC = m_db->Elements().GetForEdit<RobotElement>(r1);
+        ASSERT_TRUE( robot1CC.IsValid() );
+        robot1CC->Translate(DVec3d::FromStartEnd(robot1CC->GetPlacement().GetOrigin(), obstacle1->GetPlacement().GetOrigin()));
+        ASSERT_TRUE( m_db->Elements().Update(*robot1CC).IsValid() );
+
+        stmt.Reset();
+        stmt.ClearBindings();
+        AxisAlignedBox3d r1aabb = robot1->GetPlacement().CalculateRange();      // bind to new range
+        stmt.BindBinary(stmt.GetParameterIndex("bbox"), &r1aabb, sizeof(r1aabb), BeSQLite::EC::IECSqlBinder::MakeCopy::No);
+        stmt.BindText(stmt.GetParameterIndex("propertyValue"), "SomeKindOfObstacle", BeSQLite::EC::IECSqlBinder::MakeCopy::No);
+
+        ASSERT_EQ(BE_SQLITE_ROW, stmt.Step() );
+
+        DgnElementId ofoundId = stmt.GetValueId<DgnElementId>(0);
+        ASSERT_EQ( o1 , ofoundId );
+        ASSERT_STREQ( "SomeKindOfObstacle", stmt.GetValueText(1) );
+
+        ASSERT_EQ(BE_SQLITE_DONE , stmt.Step() ) << L"Expected only 1 overlap";
+
+        //  Query for the other kind of obstacle
+        stmt.Reset();
+        stmt.ClearBindings();
+        r1aabb = robot1->GetPlacement().CalculateRange();      // bind to new range
+        stmt.BindBinary(stmt.GetParameterIndex("bbox"), &r1aabb, sizeof(r1aabb), BeSQLite::EC::IECSqlBinder::MakeCopy::No);
+        stmt.BindText(stmt.GetParameterIndex("propertyValue"), "SomeOtherKindOfObstacle", BeSQLite::EC::IECSqlBinder::MakeCopy::No);
+
+        ASSERT_EQ(BE_SQLITE_ROW, stmt.Step() );
+
+        ofoundId = stmt.GetValueId<DgnElementId>(0);
+        ASSERT_EQ( o1a , ofoundId );
+        ASSERT_STREQ( "SomeOtherKindOfObstacle", stmt.GetValueText(1) );
+
+        ASSERT_EQ(BE_SQLITE_DONE , stmt.Step() ) << L"Expected only 1 overlap";
+
+        //  Query should fail if I specify an item that is not found on any kind of obstacle
+        stmt.Reset();
+        stmt.ClearBindings();
+        r1aabb = robot1->GetPlacement().CalculateRange();      // bind to new range
+        stmt.BindBinary(stmt.GetParameterIndex("bbox"), &r1aabb, sizeof(r1aabb), BeSQLite::EC::IECSqlBinder::MakeCopy::No);
+        stmt.BindText(stmt.GetParameterIndex("propertyValue"), "no kind of obstacle", BeSQLite::EC::IECSqlBinder::MakeCopy::No);
+
+        ASSERT_EQ(BE_SQLITE_DONE, stmt.Step());
+        }
+
+    //  Move Robot1 over, so that it touches Obstacle2 but not Obstacle1
+    //
+    //  |
+    //  |<---Obstacle1------->
+    //  |                   ^
+    //  |                   |
+    //  |                   Obstacle2
+    //  |                   |
+    //  |                R1 V
+    //  +-- -- -- -- -- -- --
+    if (true)
+        {
+        ObstacleElementCPtr obstacle2 = m_db->Elements().Get<ObstacleElement>(o2);
+
+        RobotElementPtr robot1CC = m_db->Elements().GetForEdit<RobotElement>(r1);
+        ASSERT_TRUE( robot1CC.IsValid() );
+        robot1CC->Translate(DVec3d::FromStartEnd(robot1CC->GetPlacement().GetOrigin(), obstacle2->GetPlacement().GetOrigin()));
+        ASSERT_TRUE( m_db->Elements().Update(*robot1CC).IsValid() );
+
+        stmt.Reset();
+        stmt.ClearBindings();
+        AxisAlignedBox3d r1aabb = robot1->GetPlacement().CalculateRange();      // bind to new range
+        stmt.BindBinary(stmt.GetParameterIndex("bbox"), &r1aabb, sizeof(r1aabb), BeSQLite::EC::IECSqlBinder::MakeCopy::No);
+        stmt.BindText(stmt.GetParameterIndex("propertyValue"), "SomeKindOfObstacle", BeSQLite::EC::IECSqlBinder::MakeCopy::No);
+        ASSERT_EQ(BE_SQLITE_ROW, stmt.Step() );
+
+        DgnElementId ofoundId = stmt.GetValueId<DgnElementId>(0);
+        ASSERT_EQ( o2 , ofoundId );
+        ASSERT_STREQ( "SomeKindOfObstacle", stmt.GetValueText(1) );
+
+        ASSERT_EQ(BE_SQLITE_DONE , stmt.Step() ) << L"Expected only 1 overlap";
+        }
+
+    //  Move Robot1 so that it touches both Obstacle1 and Obstacle1
+    //
+    //  |
+    //  |<---Obstacle1------->
+    //  |                R1 ^
+    //  |                   |
+    //  |                   Obstacle2
+    //  |                   |
+    //  |                   V
+    //  +-- -- -- -- -- -- --
+    if (true)
+        {
+        RobotElementPtr robot1CC = m_db->Elements().GetForEdit<RobotElement>(r1);
+        ASSERT_TRUE( robot1CC.IsValid() );
+        robot1CC->Translate(DVec3d::FromStartEnd(robot1CC->GetPlacement().GetOrigin(), DPoint3d::From(o2x,o1y,0)));
+        ASSERT_TRUE( m_db->Elements().Update(*robot1CC).IsValid() );
+
+        DgnElementIdSet overlaps;
+        stmt.Reset();
+        stmt.ClearBindings();
+        AxisAlignedBox3d r1aabb = robot1->GetPlacement().CalculateRange();      // bind to new range
+        stmt.BindBinary(stmt.GetParameterIndex("bbox"), &r1aabb, sizeof(r1aabb), BeSQLite::EC::IECSqlBinder::MakeCopy::No);
+        stmt.BindText(stmt.GetParameterIndex("propertyValue"), "SomeKindOfObstacle", BeSQLite::EC::IECSqlBinder::MakeCopy::No);
+        while (BE_SQLITE_ROW == stmt.Step())
+            {
+            overlaps.insert(stmt.GetValueId<DgnElementId>(0));
+            ASSERT_STREQ( "SomeKindOfObstacle", stmt.GetValueText(1) );
+            }
+        ASSERT_EQ( 2 , overlaps.size() );
+        ASSERT_TRUE( overlaps.Contains(o1) );
+        ASSERT_TRUE( overlaps.Contains(o2) );
+        }    
+    }
+
+/*---------------------------------------------------------------------------------**//**
+* @bsimethod                                                    Sam.Wilson      05/15
++---------------+---------------+---------------+---------------+---------------+------*/
+TEST_F(SqlFunctionsTest, spatialQuery)
+    {
+    SetupProject(L"spatialQuery.ibim", BeSQLite::Db::OpenMode::ReadWrite);
+
+    double o1y = 5.0;
+    double o2x = 5.0;
+    DPoint3d o1origin = DPoint3d::From(0,o1y,0);
+    DPoint3d o2origin = DPoint3d::From(o2x,0,0);
+
+    DgnElementId r1, o1, o1a, o2, o2a;
+        {
+        RobotElementPtr robot1 = RobotElement::Create(*GetDefaultSpatialModel(), m_defaultCategoryId, DPoint3d::From(0,0,0), 0.0, CreateCode("Robot1"));
+        InsertElement(*robot1);
+
+        ObstacleElementPtr obstacle1 = ObstacleElement::Create(*GetDefaultSpatialModel(), m_defaultCategoryId, o1origin, 0.0, CreateCode("Obstacle1"));
+        InsertElement(*obstacle1);
+        obstacle1->SetTestUniqueAspect(*m_db, "SomeKindOfObstacle");
+
+        ObstacleElementPtr obstacle1a = ObstacleElement::Create(*GetDefaultSpatialModel(), m_defaultCategoryId, o1origin, 0.0, CreateCode("Obstacle1a"));
+        InsertElement(*obstacle1a);
+        obstacle1a->SetTestUniqueAspect(*m_db, "SomeOtherKindOfObstacle");
+
+        ObstacleElementPtr obstacle2 = ObstacleElement::Create(*GetDefaultSpatialModel(), m_defaultCategoryId, o2origin, 90.0, CreateCode("Obstacle2"));
+        InsertElement(*obstacle2);
+        obstacle2->SetTestUniqueAspect(*m_db, "SomeKindOfObstacle");
+
+        ObstacleElementPtr obstacle2a = ObstacleElement::Create(*GetDefaultSpatialModel(), m_defaultCategoryId, o2origin, 90.0, CreateCode("Obstacle2a"));
+        InsertElement(*obstacle2a);
+        obstacle2a->SetTestUniqueAspect(*m_db, "SomeOtherKindOfObstacle");
+
+        // Double-check that we created the robots and obstacles, as expected
+        ASSERT_EQ( RobotElement::QueryClassId(*m_db)    , robot1->GetElementClassId() );
+        ASSERT_EQ( ObstacleElement::QueryClassId(*m_db) , obstacle1->GetElementClassId() );
+
+        m_db->SaveChanges();
+
+        r1 = robot1->GetElementId();
+        o1 = obstacle1->GetElementId();
+        o1a = obstacle1a->GetElementId();
+        o2 = obstacle2->GetElementId();
+        o2a = obstacle2a->GetElementId();
+        }
+
+    //__PUBLISH_EXTRACT_START__ DgnSchemaDomain_SqlFuncs_DGN_spatial_overlap_aabb.sampleCode
+    // This query uses DGN_spatial_overlap_aabb to find elements whose range overlaps the argument :bbox and are of class :ecClass and have
+    // item property = :propertyValue.
+    Statement stmt;
+    stmt.Prepare(*m_db,       // aspect.sc01 == aspect.TestUniqueAspectProperty
+        "SELECT aspect.ElementId,aspect.sc01 FROM " DGN_VTABLE_SpatialIndex " rt," BIS_TABLE(BIS_CLASS_Element) " e," BIS_TABLE(BIS_CLASS_ElementUniqueAspect) " aspect WHERE"
+           " rt.ElementId MATCH DGN_spatial_overlap_aabb(:bbox)"      // select elements whose range overlaps box
+           " AND e.Id=rt.ElementId AND e.ECClassId=:ecClass"        // and are of a specific ecClass 
+           " AND aspect.ElementId=e.Id AND aspect.sc01=:propertyValue"   // ... with certain item value
+        );
+
+    RobotElementCPtr robot1 = m_db->Elements().Get<RobotElement>(r1);
+    AxisAlignedBox3d r1aabb = robot1->GetPlacement().CalculateRange();
+    stmt.BindBlob(stmt.GetParameterIndex(":bbox"), &r1aabb, sizeof(r1aabb), Statement::MakeCopy::No);
+    stmt.BindId(stmt.GetParameterIndex(":ecClass"), ObstacleElement::QueryClassId(*m_db));
+    stmt.BindText(stmt.GetParameterIndex(":propertyValue"), "SomeKindOfObstacle", Statement::MakeCopy::No);
+    //__PUBLISH_EXTRACT_END__
+    
+    //  Initial placement
+    //
+    //  |
+    //  |<---Obstacle1------->
+    //  |                   ^
+    //  |                   |
+    //  |                   Obstacle2
+    //  |                   |
+    //  |R1                 V
+    //  +-- -- -- -- -- -- --
+    ASSERT_EQ(BE_SQLITE_DONE, stmt.Step());
+
+    //  Move Robot1 up, so that it touches Obstacle1 but not Obstacle2
+    //
+    //  |
+    //  |<---Obstacle1------->
+    //  |R1                 ^
+    //  |                   |
+    //  |                   Obstacle2
+    //  |                   |
+    //  |                   V
+    //  +-- -- -- -- -- -- --
+    if (true)
+        {
+        ObstacleElementCPtr obstacle1 = m_db->Elements().Get<ObstacleElement>(o1);
+
+        RobotElementPtr robot1CC = m_db->Elements().GetForEdit<RobotElement>(r1);
+        ASSERT_TRUE( robot1CC.IsValid() );
+        robot1CC->Translate(DVec3d::FromStartEnd(robot1CC->GetPlacement().GetOrigin(), obstacle1->GetPlacement().GetOrigin()));
+        ASSERT_TRUE( m_db->Elements().Update(*robot1CC).IsValid() );
+
+        stmt.Reset();
+        stmt.ClearBindings();
+        AxisAlignedBox3d r1aabb = robot1->GetPlacement().CalculateRange();      // bind to new range
+        stmt.BindBlob(stmt.GetParameterIndex(":bbox"), &r1aabb, sizeof(r1aabb), Statement::MakeCopy::No);
+        stmt.BindId(stmt.GetParameterIndex(":ecClass"), ObstacleElement::QueryClassId(*m_db));
+        stmt.BindText(stmt.GetParameterIndex(":propertyValue"), "SomeKindOfObstacle", Statement::MakeCopy::No);
+
+        ASSERT_EQ( BE_SQLITE_ROW, stmt.Step() );
+
+        DgnElementId ofoundId = stmt.GetValueId<DgnElementId>(0);
+        ASSERT_EQ( o1 , ofoundId );
+        ASSERT_STREQ( "SomeKindOfObstacle", stmt.GetValueText(1) );
+
+        ASSERT_EQ( BE_SQLITE_DONE , stmt.Step() ) << L"Expected only 1 overlap";
+
+        //  Query for the other kind of obstacle
+        stmt.Reset();
+        stmt.ClearBindings();
+        r1aabb = robot1->GetPlacement().CalculateRange();      // bind to new range
+        stmt.BindBlob(stmt.GetParameterIndex(":bbox"), &r1aabb, sizeof(r1aabb), Statement::MakeCopy::No);
+        stmt.BindId(stmt.GetParameterIndex(":ecClass"), ObstacleElement::QueryClassId(*m_db));
+        stmt.BindText(stmt.GetParameterIndex(":propertyValue"), "SomeOtherKindOfObstacle", Statement::MakeCopy::No);
+
+        ASSERT_EQ( BE_SQLITE_ROW, stmt.Step() );
+
+        ofoundId = stmt.GetValueId<DgnElementId>(0);
+        ASSERT_EQ( o1a , ofoundId );
+        ASSERT_STREQ( "SomeOtherKindOfObstacle", stmt.GetValueText(1) );
+
+        ASSERT_EQ( BE_SQLITE_DONE , stmt.Step() ) << L"Expected only 1 overlap";
+
+        //  Query should fail if I specify an item that is not found on any kind of obstacle
+        stmt.Reset();
+        stmt.ClearBindings();
+        r1aabb = robot1->GetPlacement().CalculateRange();      // bind to new range
+        stmt.BindBlob(stmt.GetParameterIndex(":bbox"), &r1aabb, sizeof(r1aabb), Statement::MakeCopy::No);
+        stmt.BindId(stmt.GetParameterIndex(":ecClass"), ObstacleElement::QueryClassId(*m_db));
+        stmt.BindText(stmt.GetParameterIndex(":propertyValue"), "no kind of obstacle", Statement::MakeCopy::No);
+
+        ASSERT_EQ(BE_SQLITE_DONE, stmt.Step());
+        }
+
+    //  Move Robot1 over, so that it touches Obstacle2 but not Obstacle1
+    //
+    //  |
+    //  |<---Obstacle1------->
+    //  |                   ^
+    //  |                   |
+    //  |                   Obstacle2
+    //  |                   |
+    //  |                R1 V
+    //  +-- -- -- -- -- -- --
+    if (true)
+        {
+        ObstacleElementCPtr obstacle2 = m_db->Elements().Get<ObstacleElement>(o2);
+
+        RobotElementPtr robot1CC = m_db->Elements().GetForEdit<RobotElement>(r1);
+        ASSERT_TRUE( robot1CC.IsValid() );
+        robot1CC->Translate(DVec3d::FromStartEnd(robot1CC->GetPlacement().GetOrigin(), obstacle2->GetPlacement().GetOrigin()));
+        ASSERT_TRUE( m_db->Elements().Update(*robot1CC).IsValid() );
+
+        stmt.Reset();
+        stmt.ClearBindings();
+        AxisAlignedBox3d r1aabb = robot1->GetPlacement().CalculateRange();      // bind to new range
+        stmt.BindBlob(stmt.GetParameterIndex(":bbox"), &r1aabb, sizeof(r1aabb), Statement::MakeCopy::No);
+        stmt.BindId(stmt.GetParameterIndex(":ecClass"), ObstacleElement::QueryClassId(*m_db));
+        stmt.BindText(stmt.GetParameterIndex(":propertyValue"), "SomeKindOfObstacle", Statement::MakeCopy::No);
+        ASSERT_EQ( BE_SQLITE_ROW, stmt.Step() );
+
+        DgnElementId ofoundId = stmt.GetValueId<DgnElementId>(0);
+        ASSERT_EQ( o2 , ofoundId );
+        ASSERT_STREQ( "SomeKindOfObstacle", stmt.GetValueText(1) );
+
+        ASSERT_EQ( BE_SQLITE_DONE , stmt.Step() ) << L"Expected only 1 overlap";
+        }
+
+    //  Move Robot1 so that it touches both Obstacle1 and Obstacle1
+    //
+    //  |
+    //  |<---Obstacle1------->
+    //  |                R1 ^
+    //  |                   |
+    //  |                   Obstacle2
+    //  |                   |
+    //  |                   V
+    //  +-- -- -- -- -- -- --
+    if (true)
+        {
+        RobotElementPtr robot1CC = m_db->Elements().GetForEdit<RobotElement>(r1);
+        ASSERT_TRUE( robot1CC.IsValid() );
+        robot1CC->Translate(DVec3d::FromStartEnd(robot1CC->GetPlacement().GetOrigin(), DPoint3d::From(o2x,o1y,0)));
+        ASSERT_TRUE( m_db->Elements().Update(*robot1CC).IsValid() );
+
+        DgnElementIdSet overlaps;
+        stmt.Reset();
+        stmt.ClearBindings();
+        AxisAlignedBox3d r1aabb = robot1->GetPlacement().CalculateRange();      // bind to new range
+        stmt.BindBlob(stmt.GetParameterIndex(":bbox"), &r1aabb, sizeof(r1aabb), Statement::MakeCopy::No);
+        stmt.BindId(stmt.GetParameterIndex(":ecClass"), ObstacleElement::QueryClassId(*m_db));
+        stmt.BindText(stmt.GetParameterIndex(":propertyValue"), "SomeKindOfObstacle", Statement::MakeCopy::No);
+        while (BE_SQLITE_ROW == stmt.Step())
+            {
+            overlaps.insert(stmt.GetValueId<DgnElementId>(0));
+            ASSERT_STREQ( "SomeKindOfObstacle", stmt.GetValueText(1) );
+            }
+        ASSERT_EQ( 2 , overlaps.size() );
+        ASSERT_TRUE( overlaps.Contains(o1) );
+        ASSERT_TRUE( overlaps.Contains(o2) );
+        }
+    }
+
+/*---------------------------------------------------------------------------------**//**
+* @bsimethod                                    Keith.Bentley
++---------------+---------------+---------------+---------------+---------------+------*/
+TEST_F(SqlFunctionsTest, bbox_union) // FIXME: Hard-coded DgnModelId
+    {
+    SetupProject(L"bbox_union.ibim", BeSQLite::Db::OpenMode::ReadWrite);
+    RobotElementPtr robot1 = RobotElement::Create(*GetDefaultSpatialModel(), m_defaultCategoryId, DPoint3d::From(0, 0, 0), 0.0, CreateCode("Robot1"));
+    InsertElement(*robot1);
+    m_db->SaveChanges();
+
+    Statement stmt;
+    //__PUBLISH_EXTRACT_START__ DgnSchemaDomain_SqlFuncs_DGN_bbox_union.sampleCode
+    // This is an example of accumlating the union of bounding boxes.
+    // Note that when computing a union, it only makes sense to use axis-aligned bounding boxes, not element-aligned bounding boxes.
+    SqlPrintfString str = SqlPrintfString("SELECT DGN_bbox_union(" AABB_FROM_PLACEMENT ") FROM " BIS_TABLE(BIS_CLASS_Element) " AS e," BIS_TABLE(BIS_CLASS_GeometricElement3d)
+                    " AS g WHERE e.ModelId=%llu AND e.id=g.ElementId", m_defaultModelId.GetValue());
+
+    stmt.Prepare(*m_db, str.GetUtf8CP());
+    //__PUBLISH_EXTRACT_END__
+    stmt.BindId(1, DgnDbTestUtils::QueryFirstGeometricModelId(*dgndb));
+    DbResult rc = stmt.Step();
+    ASSERT_EQ(BE_SQLITE_ROW, rc);
+
+    int resultSize = stmt.GetColumnBytes(0);
+    ASSERT_EQ(sizeof(DRange3d), resultSize);
+    BoundingBox3dCR result = *(BoundingBox3dCP)stmt.GetValueBlob(0);
+    ASSERT_TRUE(result.IsValid());
+
+    stmt.Finalize();
+#ifdef NEEDSWORK_PLACEMENT_STRUCT
+    //__PUBLISH_EXTRACT_START__ DgnSchemaDomain_SqlFuncs_DGN_angles.sampleCode
+    // An example of constructing a DGN_Angles object in order to test the placement angles of elements in the Db.
+    Utf8CP anglesSql = "SELECT count(*) FROM (SELECT Placement FROM "
+        BIS_TABLE(BIS_CLASS_GeometricElement3d)
+        " WHERE Placement IS NOT NULL) WHERE DGN_angles_maxdiff(DGN_placement_angles(Placement),DGN_Angles(0,0,90)) < 1.0";
+
+    stmt.Prepare(*dgndb, anglesSql);
+    //__PUBLISH_EXTRACT_END__
+
+    rc = stmt.Step();
+    ASSERT_EQ(BE_SQLITE_ROW, rc);
+    int count = stmt.GetValueInt(0);
+    ASSERT_NE(count, 0);
+
+    stmt.Finalize();
+#else
+    int count = 0;
+#endif
+    stmt.Prepare(*m_db, "SELECT count(*) FROM "
+                         BIS_TABLE(BIS_CLASS_GeometricElement3d) " AS g WHERE g.Roll < 90");
+
+    rc = stmt.Step();
+    ASSERT_EQ(BE_SQLITE_ROW, rc);
+    count = stmt.GetValueInt(0);
+    ASSERT_NE(count, 0);
+    }
+