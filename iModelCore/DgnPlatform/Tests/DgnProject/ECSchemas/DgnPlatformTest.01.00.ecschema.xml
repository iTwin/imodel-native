--- conflicted
+++ resolved
@@ -1,242 +1,237 @@
-<?xml version="1.0" encoding="utf-8"?>
-<ECSchema schemaName="DgnPlatformTest" nameSpacePrefix="dptest" version="1.0" xmlns="http://www.bentley.com/schemas/Bentley.ECXML.2.0">
-
-    <ECSchemaReference name="Bentley_Standard_CustomAttributes" version="01.10" prefix="bsca" />
-    <ECSchemaReference name="EditorCustomAttributes" version="01.00" prefix="beca" />
-    <ECSchemaReference name="ECDbMap" version="01.00" prefix="ecdbmap" />
-    <ECSchemaReference name="dgn" version="02.00" prefix="dgn" />
-
-    <ECClass typeName="TestElement" isDomainClass="True">
-        <ECCustomAttributes>
-            <ClassHasHandler xmlns="dgn.02.00" />
-        </ECCustomAttributes>
-        <BaseClass>dgn:PhysicalElement</BaseClass>
-        <ECProperty propertyName="TestElementProperty" typeName="string" />
-        <!-- Sam added the following properties and explicitly did NOT implement logic to read/write them -->
-        <ECProperty propertyName="IntegerProperty1" typeName="int" />
-        <ECProperty propertyName="IntegerProperty2" typeName="int" />
-        <ECProperty propertyName="IntegerProperty3" typeName="int" />
-        <ECProperty propertyName="IntegerProperty4" typeName="int" />
-        <ECProperty propertyName="DoubleProperty1"  typeName="double" />
-        <ECProperty propertyName="DoubleProperty2"  typeName="double" />
-        <ECProperty propertyName="DoubleProperty3"  typeName="double" />
-        <ECProperty propertyName="DoubleProperty4"  typeName="double" />
-        <ECProperty propertyName="PointProperty1"   typeName="Point3d" />
-        <ECProperty propertyName="PointProperty2"   typeName="Point3d" />
-        <ECProperty propertyName="PointProperty3"   typeName="Point3d" />
-        <ECProperty propertyName="PointProperty4"   typeName="Point3d" />
-
-        <!-- The following properties have getters and setters on the TestElement class and are written/read when the element is written/read -->
-        <ECProperty propertyName="TestIntegerProperty1" typeName="int" />
-        <ECProperty propertyName="TestIntegerProperty2" typeName="int" />
-        <ECProperty propertyName="TestIntegerProperty3" typeName="int" />
-        <ECProperty propertyName="TestIntegerProperty4" typeName="int" />
-        <ECProperty propertyName="TestDoubleProperty1"  typeName="double" />
-        <ECProperty propertyName="TestDoubleProperty2"  typeName="double" />
-        <ECProperty propertyName="TestDoubleProperty3"  typeName="double" />
-        <ECProperty propertyName="TestDoubleProperty4"  typeName="double" />
-        <ECProperty propertyName="TestPointProperty1"   typeName="Point3d" />
-        <ECProperty propertyName="TestPointProperty2"   typeName="Point3d" />
-        <ECProperty propertyName="TestPointProperty3"   typeName="Point3d" />
-        <ECProperty propertyName="TestPointProperty4"   typeName="Point3d" />
-    </ECClass>
-
-    <ECClass typeName="TestElement2d" isDomainClass="True">
-        <ECCustomAttributes>
-            <ClassHasHandler xmlns="dgn.02.00" />
-        </ECCustomAttributes>
-        <BaseClass>dgn:AnnotationElement2d</BaseClass>
-        <ECProperty propertyName="TestElementProperty" typeName="string" />
-    </ECClass>
-
-    <ECClass typeName="TestUniqueAspect" isDomainClass="True">
-        <ECCustomAttributes>
-            <ClassHasHandler xmlns="dgn.02.00" />
-            <ClassMap xmlns="ECDbMap.01.00">
-            <ECInstanceIdColumn>ElementId</ECInstanceIdColumn>
-            </ClassMap>
-        </ECCustomAttributes>
-        <BaseClass>dgn:ElementUniqueAspect</BaseClass>
-        <ECProperty propertyName="TestUniqueAspectProperty" typeName="string" />
-        <ECProperty propertyName="Length" typeName="double" />
-    </ECClass>
-
-    <ECRelationshipClass typeName="ElementOwnsTestUniqueAspect" isDomainClass="True" strength="embedding" strengthDirection="forward">
-        <ECCustomAttributes>
-            <ForeignKeyRelationshipMap xmlns="ECDbMap.01.00">
-                <OnDeleteAction>Cascade</OnDeleteAction>
-            </ForeignKeyRelationshipMap>
-        </ECCustomAttributes>
-        <Source cardinality="(1,1)" polymorphic="True">
-            <Class class="dgn:Element" />
-        </Source>
-        <Target cardinality="(0,1)" polymorphic="False">
-          <Class class="TestUniqueAspect">
-            <Key>
-                <Property name="ECInstanceId" />
-            </Key>
-          </Class>
-        </Target>
-    </ECRelationshipClass>
-
-    <ECClass typeName="TestMultiAspect" isDomainClass="True">
-        <ECCustomAttributes>
-            <ClassHasHandler xmlns="dgn.02.00" />
-        </ECCustomAttributes>
-        <BaseClass>dgn:ElementMultiAspect</BaseClass>
-        <ECProperty propertyName="TestMultiAspectProperty" typeName="string" />
-    </ECClass>
-
-    <ECRelationshipClass typeName="TestElementDrivesElement" isDomainClass="True" strength="referencing" strengthDirection="forward" >
-<<<<<<< HEAD
-        <ECCustomAttributes>
-          <ClassHasHandler xmlns="dgn.02.00" />
-=======
-	    <ECCustomAttributes>
-            <ClassHasHandler xmlns="dgn.02.00" />
->>>>>>> 14a14888
-        </ECCustomAttributes>
-        <BaseClass>dgn:ElementDrivesElement</BaseClass>
-        <Source cardinality="(0,1)" roleLabel="Element with datum plane" polymorphic="True">
-            <Class class="dgn:Element" />
-        </Source>
-        <Target cardinality="(0,1)" roleLabel="Element to move" polymorphic="True">
-            <Class class="dgn:Element" />
-        </Target>
-        <ECProperty propertyName="Property1" typeName="string" />
-    </ECRelationshipClass>
-
-    <ECRelationshipClass typeName="TestElementIsRelatedToElement" isDomainClass="True" strength="referencing" strengthDirection="forward" >
-        <Source cardinality="(0,N)" polymorphic="True">
-            <Class class="dgn:Element" />
-        </Source>
-        <Target cardinality="(0,N)" polymorphic="True">
-            <Class class="dgn:Element" />
-        </Target>
-        <ECProperty propertyName="Property1" typeName="string" />
-    </ECRelationshipClass>
-
-    <ECRelationshipClass typeName="TestElementIsRelatedToElement2" isDomainClass="True" strength="referencing" strengthDirection="forward" >
-        <Source cardinality="(0,N)" polymorphic="True">
-            <Class class="dgn:Element" />
-        </Source>
-        <Target cardinality="(0,N)" polymorphic="True">
-            <Class class="dgn:Element" />
-        </Target>
-        <ECProperty propertyName="Property1" typeName="string" />
-    </ECRelationshipClass>
-
-    <ECClass typeName="TestGroup" isDomainClass="True">
-        <!-- Used to test the IElementGroup interface -->
-        <ECCustomAttributes>
-            <ClassHasHandler xmlns="dgn.02.00" />
-        </ECCustomAttributes>
-        <BaseClass>dgn:PhysicalElement</BaseClass>
-    </ECClass>
-
-    <ECClass typeName="Robot" isDomainClass="true">
-        <ECCustomAttributes>
-            <ClassHasHandler xmlns="dgn.02.00" />
-        </ECCustomAttributes>
-        <BaseClass>dgn:PhysicalElement</BaseClass>
-        <ECProperty propertyName="Name" typeName="string" />
-    </ECClass>
-
-    <ECClass typeName="Obstacle" isDomainClass="true">
-        <ECCustomAttributes>
-            <ClassHasHandler xmlns="dgn.02.00" />
-        </ECCustomAttributes>
-        <BaseClass>dgn:PhysicalElement</BaseClass>
-        <ECProperty propertyName="CanMove" typeName="boolean" />
-        <ECProperty propertyName="SomeProperty" typeName="string" />
-    </ECClass>
-
-    <ECClass typeName="RestrictedElement1" isDomainClass="true">
-        <ECCustomAttributes>
-            <ClassHasHandler xmlns="dgn.02.00">
-                <Restrictions>
-                    <string>Delete</string>
-                    <string>Insert</string>
-                    <string>SetCode</string>
-                    <string>DeleteChild</string>
-                    <string>Move</string>
-                    <string>SetGeometry</string>
-                </Restrictions>
-            </ClassHasHandler>
-        </ECCustomAttributes>
-        <BaseClass>dgn:PhysicalElement</BaseClass>
-    </ECClass>
-
-    <ECClass typeName="RestrictedElement2" isDomainClass="true">
-        <ECCustomAttributes>
-            <ClassHasHandler xmlns="dgn.02.00">
-                <Restrictions>
-                    <string>Clone</string>
-                    <string>SetParent</string>
-                    <string>InsertChild</string>
-                    <string>UpdateChild</string>
-                    <string>SetCategory</string>
-                </Restrictions>
-            </ClassHasHandler>
-        </ECCustomAttributes>
-        <BaseClass>dgn:PhysicalElement</BaseClass>
-    </ECClass>
-
-    <ECClass typeName="TestAuthority" isDomainClass="True">
-        <ECCustomAttributes>
-            <ClassHasHandler xmlns="dgn.02.00" />
-        </ECCustomAttributes>
-        <BaseClass>dgn:Authority</BaseClass>
-    </ECClass>
-    
-    <ECClass typeName="TestElementSub1" isDomainClass="True">
-        <ECCustomAttributes>
-            <ClassHasHandler xmlns="dgn.02.00" />
-        </ECCustomAttributes>
-        <BaseClass>TestElement</BaseClass>
-        <ECProperty propertyName='Prop1_1' typeName='string' />
-        <ECProperty propertyName='Prop1_2' typeName='long' />
-        <ECProperty propertyName='Prop1_3' typeName='double' />
-    </ECClass>
-    
-    <ECClass typeName="TestElementSub2" isDomainClass="True">
-        <ECCustomAttributes>
-            <ClassHasHandler xmlns="dgn.02.00" />
-        </ECCustomAttributes>
-        <BaseClass>TestElementSub1</BaseClass>
-        <ECProperty propertyName='Prop2_1' typeName='string' />
-        <ECProperty propertyName='Prop2_2' typeName='long' />
-        <ECProperty propertyName='Prop2_3' typeName='double' />
-    </ECClass>
-    
-    <ECClass typeName="TestElementSub3" isDomainClass="True">
-        <ECCustomAttributes>
-            <ClassHasHandler xmlns="dgn.02.00" />
-        </ECCustomAttributes>
-        <BaseClass>TestElementSub2</BaseClass>
-        <ECProperty propertyName='Prop3_1' typeName='string' />
-        <ECProperty propertyName='Prop3_2' typeName='long' />
-        <ECProperty propertyName='Prop3_3' typeName='double' />
-    </ECClass>
-
-    <ECClass typeName="TestStruct" isStruct="True" isDomainClass="False">
-        <ECProperty propertyName="TestStructDoubleMember" typeName="double" />"
-        <ECProperty propertyName="TestStructIntMember" typeName="int" />"
-        <ECProperty propertyName="TestStructBoolMember" typeName="boolean" />"
-    </ECClass>
-    
-    <ECClass typeName="TestElementComplex" isDomainClass="True">
-        <ECCustomAttributes>
-          <ClassHasHandler xmlns="dgn.02.00" />
-        </ECCustomAttributes>
-        <BaseClass>TestElement</BaseClass>
-        <ECProperty propertyName='Prop_point3d' typeName='point3d' />
-        <ECStructProperty propertyName="Prop_struct" typeName="TestStruct"/>
-    </ECClass>
-
-    <ECClass typeName="TestElementWithNoHandler" isDomainClass="True">
-        <BaseClass>TestElement</BaseClass>
-        <ECProperty propertyName='StringProperty' typeName='string' />
-        <ECProperty propertyName='IntProperty' typeName='int' />
-    </ECClass>
-</ECSchema>
+<?xml version="1.0" encoding="utf-8"?>
+<ECSchema schemaName="DgnPlatformTest" nameSpacePrefix="dptest" version="1.0" xmlns="http://www.bentley.com/schemas/Bentley.ECXML.2.0">
+
+    <ECSchemaReference name="Bentley_Standard_CustomAttributes" version="01.10" prefix="bsca" />
+    <ECSchemaReference name="EditorCustomAttributes" version="01.00" prefix="beca" />
+    <ECSchemaReference name="ECDbMap" version="01.00" prefix="ecdbmap" />
+    <ECSchemaReference name="dgn" version="02.00" prefix="dgn" />
+
+    <ECClass typeName="TestElement" isDomainClass="True">
+        <ECCustomAttributes>
+            <ClassHasHandler xmlns="dgn.02.00" />
+        </ECCustomAttributes>
+        <BaseClass>dgn:PhysicalElement</BaseClass>
+        <ECProperty propertyName="TestElementProperty" typeName="string" />
+        <!-- Sam added the following properties and explicitly did NOT implement logic to read/write them -->
+        <ECProperty propertyName="IntegerProperty1" typeName="int" />
+        <ECProperty propertyName="IntegerProperty2" typeName="int" />
+        <ECProperty propertyName="IntegerProperty3" typeName="int" />
+        <ECProperty propertyName="IntegerProperty4" typeName="int" />
+        <ECProperty propertyName="DoubleProperty1"  typeName="double" />
+        <ECProperty propertyName="DoubleProperty2"  typeName="double" />
+        <ECProperty propertyName="DoubleProperty3"  typeName="double" />
+        <ECProperty propertyName="DoubleProperty4"  typeName="double" />
+        <ECProperty propertyName="PointProperty1"   typeName="Point3d" />
+        <ECProperty propertyName="PointProperty2"   typeName="Point3d" />
+        <ECProperty propertyName="PointProperty3"   typeName="Point3d" />
+        <ECProperty propertyName="PointProperty4"   typeName="Point3d" />
+
+        <!-- The following properties have getters and setters on the TestElement class and are written/read when the element is written/read -->
+        <ECProperty propertyName="TestIntegerProperty1" typeName="int" />
+        <ECProperty propertyName="TestIntegerProperty2" typeName="int" />
+        <ECProperty propertyName="TestIntegerProperty3" typeName="int" />
+        <ECProperty propertyName="TestIntegerProperty4" typeName="int" />
+        <ECProperty propertyName="TestDoubleProperty1"  typeName="double" />
+        <ECProperty propertyName="TestDoubleProperty2"  typeName="double" />
+        <ECProperty propertyName="TestDoubleProperty3"  typeName="double" />
+        <ECProperty propertyName="TestDoubleProperty4"  typeName="double" />
+        <ECProperty propertyName="TestPointProperty1"   typeName="Point3d" />
+        <ECProperty propertyName="TestPointProperty2"   typeName="Point3d" />
+        <ECProperty propertyName="TestPointProperty3"   typeName="Point3d" />
+        <ECProperty propertyName="TestPointProperty4"   typeName="Point3d" />
+    </ECClass>
+
+    <ECClass typeName="TestElement2d" isDomainClass="True">
+        <ECCustomAttributes>
+            <ClassHasHandler xmlns="dgn.02.00" />
+        </ECCustomAttributes>
+        <BaseClass>dgn:AnnotationElement2d</BaseClass>
+        <ECProperty propertyName="TestElementProperty" typeName="string" />
+    </ECClass>
+
+    <ECClass typeName="TestUniqueAspect" isDomainClass="True">
+        <ECCustomAttributes>
+            <ClassHasHandler xmlns="dgn.02.00" />
+            <ClassMap xmlns="ECDbMap.01.00">
+            <ECInstanceIdColumn>ElementId</ECInstanceIdColumn>
+            </ClassMap>
+        </ECCustomAttributes>
+        <BaseClass>dgn:ElementUniqueAspect</BaseClass>
+        <ECProperty propertyName="TestUniqueAspectProperty" typeName="string" />
+        <ECProperty propertyName="Length" typeName="double" />
+    </ECClass>
+
+    <ECRelationshipClass typeName="ElementOwnsTestUniqueAspect" isDomainClass="True" strength="embedding" strengthDirection="forward">
+        <ECCustomAttributes>
+            <ForeignKeyRelationshipMap xmlns="ECDbMap.01.00">
+                <OnDeleteAction>Cascade</OnDeleteAction>
+            </ForeignKeyRelationshipMap>
+        </ECCustomAttributes>
+        <Source cardinality="(1,1)" polymorphic="True">
+            <Class class="dgn:Element" />
+        </Source>
+        <Target cardinality="(0,1)" polymorphic="False">
+          <Class class="TestUniqueAspect">
+            <Key>
+                <Property name="ECInstanceId" />
+            </Key>
+          </Class>
+        </Target>
+    </ECRelationshipClass>
+
+    <ECClass typeName="TestMultiAspect" isDomainClass="True">
+        <ECCustomAttributes>
+            <ClassHasHandler xmlns="dgn.02.00" />
+        </ECCustomAttributes>
+        <BaseClass>dgn:ElementMultiAspect</BaseClass>
+        <ECProperty propertyName="TestMultiAspectProperty" typeName="string" />
+    </ECClass>
+
+    <ECRelationshipClass typeName="TestElementDrivesElement" isDomainClass="True" strength="referencing" strengthDirection="forward" >
+        <ECCustomAttributes>
+            <ClassHasHandler xmlns="dgn.02.00" />
+        </ECCustomAttributes>
+        <BaseClass>dgn:ElementDrivesElement</BaseClass>
+        <Source cardinality="(0,1)" roleLabel="Element with datum plane" polymorphic="True">
+            <Class class="dgn:Element" />
+        </Source>
+        <Target cardinality="(0,1)" roleLabel="Element to move" polymorphic="True">
+            <Class class="dgn:Element" />
+        </Target>
+        <ECProperty propertyName="Property1" typeName="string" />
+    </ECRelationshipClass>
+
+    <ECRelationshipClass typeName="TestElementIsRelatedToElement" isDomainClass="True" strength="referencing" strengthDirection="forward" >
+        <Source cardinality="(0,N)" polymorphic="True">
+            <Class class="dgn:Element" />
+        </Source>
+        <Target cardinality="(0,N)" polymorphic="True">
+            <Class class="dgn:Element" />
+        </Target>
+        <ECProperty propertyName="Property1" typeName="string" />
+    </ECRelationshipClass>
+
+    <ECRelationshipClass typeName="TestElementIsRelatedToElement2" isDomainClass="True" strength="referencing" strengthDirection="forward" >
+        <Source cardinality="(0,N)" polymorphic="True">
+            <Class class="dgn:Element" />
+        </Source>
+        <Target cardinality="(0,N)" polymorphic="True">
+            <Class class="dgn:Element" />
+        </Target>
+        <ECProperty propertyName="Property1" typeName="string" />
+    </ECRelationshipClass>
+
+    <ECClass typeName="TestGroup" isDomainClass="True">
+        <!-- Used to test the IElementGroup interface -->
+        <ECCustomAttributes>
+            <ClassHasHandler xmlns="dgn.02.00" />
+        </ECCustomAttributes>
+        <BaseClass>dgn:PhysicalElement</BaseClass>
+    </ECClass>
+
+    <ECClass typeName="Robot" isDomainClass="true">
+        <ECCustomAttributes>
+            <ClassHasHandler xmlns="dgn.02.00" />
+        </ECCustomAttributes>
+        <BaseClass>dgn:PhysicalElement</BaseClass>
+        <ECProperty propertyName="Name" typeName="string" />
+    </ECClass>
+
+    <ECClass typeName="Obstacle" isDomainClass="true">
+        <ECCustomAttributes>
+            <ClassHasHandler xmlns="dgn.02.00" />
+        </ECCustomAttributes>
+        <BaseClass>dgn:PhysicalElement</BaseClass>
+        <ECProperty propertyName="CanMove" typeName="boolean" />
+        <ECProperty propertyName="SomeProperty" typeName="string" />
+    </ECClass>
+
+    <ECClass typeName="RestrictedElement1" isDomainClass="true">
+        <ECCustomAttributes>
+            <ClassHasHandler xmlns="dgn.02.00">
+                <Restrictions>
+                    <string>Delete</string>
+                    <string>Insert</string>
+                    <string>SetCode</string>
+                    <string>DeleteChild</string>
+                    <string>Move</string>
+                    <string>SetGeometry</string>
+                </Restrictions>
+            </ClassHasHandler>
+        </ECCustomAttributes>
+        <BaseClass>dgn:PhysicalElement</BaseClass>
+    </ECClass>
+
+    <ECClass typeName="RestrictedElement2" isDomainClass="true">
+        <ECCustomAttributes>
+            <ClassHasHandler xmlns="dgn.02.00">
+                <Restrictions>
+                    <string>Clone</string>
+                    <string>SetParent</string>
+                    <string>InsertChild</string>
+                    <string>UpdateChild</string>
+                    <string>SetCategory</string>
+                </Restrictions>
+            </ClassHasHandler>
+        </ECCustomAttributes>
+        <BaseClass>dgn:PhysicalElement</BaseClass>
+    </ECClass>
+
+    <ECClass typeName="TestAuthority" isDomainClass="True">
+        <ECCustomAttributes>
+            <ClassHasHandler xmlns="dgn.02.00" />
+        </ECCustomAttributes>
+        <BaseClass>dgn:Authority</BaseClass>
+    </ECClass>
+    
+    <ECClass typeName="TestElementSub1" isDomainClass="True">
+        <ECCustomAttributes>
+            <ClassHasHandler xmlns="dgn.02.00" />
+        </ECCustomAttributes>
+        <BaseClass>TestElement</BaseClass>
+        <ECProperty propertyName='Prop1_1' typeName='string' />
+        <ECProperty propertyName='Prop1_2' typeName='long' />
+        <ECProperty propertyName='Prop1_3' typeName='double' />
+    </ECClass>
+    
+    <ECClass typeName="TestElementSub2" isDomainClass="True">
+        <ECCustomAttributes>
+            <ClassHasHandler xmlns="dgn.02.00" />
+        </ECCustomAttributes>
+        <BaseClass>TestElementSub1</BaseClass>
+        <ECProperty propertyName='Prop2_1' typeName='string' />
+        <ECProperty propertyName='Prop2_2' typeName='long' />
+        <ECProperty propertyName='Prop2_3' typeName='double' />
+    </ECClass>
+    
+    <ECClass typeName="TestElementSub3" isDomainClass="True">
+        <ECCustomAttributes>
+            <ClassHasHandler xmlns="dgn.02.00" />
+        </ECCustomAttributes>
+        <BaseClass>TestElementSub2</BaseClass>
+        <ECProperty propertyName='Prop3_1' typeName='string' />
+        <ECProperty propertyName='Prop3_2' typeName='long' />
+        <ECProperty propertyName='Prop3_3' typeName='double' />
+    </ECClass>
+
+    <ECClass typeName="TestStruct" isStruct="True" isDomainClass="False">
+        <ECProperty propertyName="TestStructDoubleMember" typeName="double" />"
+        <ECProperty propertyName="TestStructIntMember" typeName="int" />"
+        <ECProperty propertyName="TestStructBoolMember" typeName="boolean" />"
+    </ECClass>
+    
+    <ECClass typeName="TestElementComplex" isDomainClass="True">
+        <ECCustomAttributes>
+          <ClassHasHandler xmlns="dgn.02.00" />
+        </ECCustomAttributes>
+        <BaseClass>TestElement</BaseClass>
+        <ECProperty propertyName='Prop_point3d' typeName='point3d' />
+        <ECStructProperty propertyName="Prop_struct" typeName="TestStruct"/>
+    </ECClass>
+
+    <ECClass typeName="TestElementWithNoHandler" isDomainClass="True">
+        <BaseClass>TestElement</BaseClass>
+        <ECProperty propertyName='StringProperty' typeName='string' />
+        <ECProperty propertyName='IntProperty' typeName='int' />
+    </ECClass>
+</ECSchema>