--- conflicted
+++ resolved
@@ -1,67 +1,63 @@
-#*--------------------------------------------------------------------------------------+
-#
-#     $Source: Tests/DgnProject/prewire.mke $
-#
-#  $Copyright: (c) 2017 Bentley Systems, Incorporated. All rights reserved. $
-#
-#--------------------------------------------------------------------------------------*/
-%include mdl.mki
-
-SrcDgnPlatform              = $(SrcRoot)DgnPlatform/
-DgnPlatformPublicAPISrc     = $(SrcDgnPlatform)PublicAPI/
-DgnPlatformAPISrc           = $(DgnPlatformPublicAPISrc)DgnPlatform/
-baseDir                     = $(_makeFilePath)
-
-$(BuildContext)Delivery/UnitTests/ECSchemas : $(baseDir)ECSchemas
-    $(LinkFirstDepToFirstTargetAsDirectory)
-
-$(BuildContext)Delivery/UnitTests/ignore_list.txt : $(baseDir)ignore_list.txt
-    $(LinkFirstDepToFirstTarget)
-
-$(BuildContext)Delivery/UnitTests/ScopedDgnHost.h : $(DgnPlatformAPISrc)UnitTests/ScopedDgnHost.h
-    $(LinkFirstDepToFirstTarget)
-
-$(BuildContext)Delivery/UnitTests/DgnDbTestUtils.h : $(DgnPlatformAPISrc)UnitTests/DgnDbTestUtils.h
-    $(LinkFirstDepToFirstTarget)
-
-#------------------------------------------------------------------------------------------
-#   Deliver CompatibilityTestFiles for use by unit tests
-#------------------------------------------------------------------------------------------
-<<<<<<< HEAD
-$(BuildContext)Delivery/UnitTests/CompatibilityTestFiles/2-0-1-38/ : $(SrcRoot)CompatibilityTestFiles/2-0-1-38/
-=======
-$(BuildContext)Delivery/UnitTests/CompatibilityTestFiles/2-0-1-46/ : $(SrcRoot)CompatibilityTestFiles/2-0-1-46/
->>>>>>> bffb256c
-    $(LinkFirstDepToFirstTargetAsDirectory)
-
-#   -------------------------------------------------------------------------------------------
-#   Compile .ts files to .js files, ready to be executed by script tests
-#   -------------------------------------------------------------------------------------------
-ScriptOutDir = $(OutputRootDir)build/DgnPlatform/UnitTests/Script/
-
-always:
-    !~@mkdir ${ScriptOutDir}
-
-%ifndef BENTLEYCONFIG_NO_JAVASCRIPT
-
-TypeScriptCompile = $(BuildContext)SubParts/NodeJs/node$(toolchainExeext) $(BuildContext)SubParts/TypeScript/tsc.js
-
-#
-#                   DgnScriptTest
-#
-
-tsSourceFiles = $[@wildcard $(baseDir)Published/DgnScriptTest/*.ts] $[@wildcard $(BuildContext)SubParts/Script/*.d.ts]
-
-%if !defined(NDEBUG)
-    DEBUG_PARMS = --sourceMap --sourceRoot $(baseDir)Published/DgnScriptTest --mapRoot ${ScriptOutDir}
-%endif
-
-$(ScriptOutDir)DgnScriptTest.js : $(tsSourceFiles)
-    $(msg)
-    $(TypeScriptCompile) $(tsSourceFiles) --target ES5 --noImplicitAny --removeComments --declaration $(DEBUG_PARMS) --out $@
-    ~time
-
-%endif
-
-$(BuildContext)Delivery/UnitTests/Script : $(ScriptOutDir)
-    $(LinkFirstDepToFirstTargetAsDirectory)
+#*--------------------------------------------------------------------------------------+
+#
+#     $Source: Tests/DgnProject/prewire.mke $
+#
+#  $Copyright: (c) 2017 Bentley Systems, Incorporated. All rights reserved. $
+#
+#--------------------------------------------------------------------------------------*/
+%include mdl.mki
+
+SrcDgnPlatform              = $(SrcRoot)DgnPlatform/
+DgnPlatformPublicAPISrc     = $(SrcDgnPlatform)PublicAPI/
+DgnPlatformAPISrc           = $(DgnPlatformPublicAPISrc)DgnPlatform/
+baseDir                     = $(_makeFilePath)
+
+$(BuildContext)Delivery/UnitTests/ECSchemas : $(baseDir)ECSchemas
+    $(LinkFirstDepToFirstTargetAsDirectory)
+
+$(BuildContext)Delivery/UnitTests/ignore_list.txt : $(baseDir)ignore_list.txt
+    $(LinkFirstDepToFirstTarget)
+
+$(BuildContext)Delivery/UnitTests/ScopedDgnHost.h : $(DgnPlatformAPISrc)UnitTests/ScopedDgnHost.h
+    $(LinkFirstDepToFirstTarget)
+
+$(BuildContext)Delivery/UnitTests/DgnDbTestUtils.h : $(DgnPlatformAPISrc)UnitTests/DgnDbTestUtils.h
+    $(LinkFirstDepToFirstTarget)
+
+#------------------------------------------------------------------------------------------
+#   Deliver CompatibilityTestFiles for use by unit tests
+#------------------------------------------------------------------------------------------
+$(BuildContext)Delivery/UnitTests/CompatibilityTestFiles/2-0-1-46/ : $(SrcRoot)CompatibilityTestFiles/2-0-1-46/
+    $(LinkFirstDepToFirstTargetAsDirectory)
+
+#   -------------------------------------------------------------------------------------------
+#   Compile .ts files to .js files, ready to be executed by script tests
+#   -------------------------------------------------------------------------------------------
+ScriptOutDir = $(OutputRootDir)build/DgnPlatform/UnitTests/Script/
+
+always:
+    !~@mkdir ${ScriptOutDir}
+
+%ifndef BENTLEYCONFIG_NO_JAVASCRIPT
+
+TypeScriptCompile = $(BuildContext)SubParts/NodeJs/node$(toolchainExeext) $(BuildContext)SubParts/TypeScript/tsc.js
+
+#
+#                   DgnScriptTest
+#
+
+tsSourceFiles = $[@wildcard $(baseDir)Published/DgnScriptTest/*.ts] $[@wildcard $(BuildContext)SubParts/Script/*.d.ts]
+
+%if !defined(NDEBUG)
+    DEBUG_PARMS = --sourceMap --sourceRoot $(baseDir)Published/DgnScriptTest --mapRoot ${ScriptOutDir}
+%endif
+
+$(ScriptOutDir)DgnScriptTest.js : $(tsSourceFiles)
+    $(msg)
+    $(TypeScriptCompile) $(tsSourceFiles) --target ES5 --noImplicitAny --removeComments --declaration $(DEBUG_PARMS) --out $@
+    ~time
+
+%endif
+
+$(BuildContext)Delivery/UnitTests/Script : $(ScriptOutDir)
+    $(LinkFirstDepToFirstTargetAsDirectory)