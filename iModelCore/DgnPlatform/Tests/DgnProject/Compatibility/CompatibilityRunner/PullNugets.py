--- conflicted
+++ resolved
@@ -1,145 +1,140 @@
-#----------------------------------------------------------------------
-#
-#     $Source: Tests/DgnProject/Compatibility/CompatibilityRunner/PullNugets.py $
-#
-#  $Copyright: (c) 2018 Bentley Systems, Incorporated. All rights reserved. $
-#
-#----------------------------------------------------------------------
-import sys
-import os
-import zipfile
-import imp
-from shutil import rmtree, copyfile
-from distutils.version import LooseVersion
-sys.path.append(os.path.join(os.getenv("SrcRoot"),"bentleybuild"))
-from bentleybuild import nugetpkg, symlinks
-
-#-------------------------------------------------------------------------------------------
- # bsimethod                         Kyle.Abramowitz             05/2018
-#-------------------------------------------------------------------------------------------
-def DownloadPackage(pkgAddress, pkgName, version, localDir):
-    pkgBaseName = '{0}.{1}'.format(pkgName, version)
-    pkgDirName = localDir
-    if not os.path.exists(pkgDirName):
-        symlinks.makeSureDirectoryExists(pkgDirName)
-
-    pkgPathName = os.path.join(pkgDirName, '{0}.nupkg'.format(pkgBaseName))
-    # Have we already downloaded and unzipped this package -- "package" folder is the last to unzip
-    if os.path.exists(pkgPathName):
-        return
-    # Lower before we do the replace
-    pkgGetUrl = '{0}/package/{1}/{2}'.format(pkgAddress, pkgName, version)
-    try:
-        nugetpkg.GetPackage(pkgGetUrl, pkgName, pkgPathName, version, localDir)
-        return pkgPathName
-    except BaseException as err:
-        print >> sys.stderr, err
-        sys.exit(1)
-
-
-#------------------------------------------------------------------------
-# bsimethod                         Kyle.Abramowitz             05/2018
-#------------------------------------------------------------------------
-def pullAllNugets(path, pathToNugetPuller, name, minimumVersion=None, ignoreVersionsSet=None):
-
-    address = "http://nuget.bentley.com/nuget/default/"
-    versions = nugetpkg.SearchVersionsFromServer(address, name)
-    for v in versions:
-        # ignore versions older than the passed minimum or if in the ignore set (until they have been deleted from the nuget server)
-        if (minimumVersion and LooseVersion(v) < LooseVersion(minimumVersion)) or (ignoreVersionsSet and v in ignoreVersionsSet):
-            continue
-        # Dowload and save all versions
-        localDir = path
-        DownloadPackage(address, name, v, localDir)
-
-#------------------------------------------------------------------------
-# bsimethod                         Krischan.Eberle            07/2018
-#------------------------------------------------------------------------
-def unzipNugets(srcPath):
-    # Remove extracted nugets to prevent unzipping overwrite issues
-    for filename in os.listdir(srcPath):
-        path = os.path.join(srcPath, filename)
-        if (os.path.isdir(path)):
-            rmtree(path, ignore_errors=True)
-    # Extract all nugets
-    for filename in os.listdir(srcPath):
-        path = os.path.join(srcPath, filename)
-        zip_ref = zipfile.ZipFile(path, "a")
-        zip_ref.extractall(os.path.splitext(path)[0])
-        zip_ref.close()
-
-#------------------------------------------------------------------------
-# bsimethod                         Krischan.Eberle            07/2018
-#------------------------------------------------------------------------
-def copyFiles(sourceFolder,targetFolder):
-    for subElement in os.listdir(sourceFolder):
-        sourcePath = os.path.join(sourceFolder, subElement)
-        targetPath = os.path.join(targetFolder, subElement)
-        if os.path.isdir(sourcePath):
-            copyFiles(sourcePath,targetPath)
-        else:
-            if not os.path.exists(targetFolder):
-                os.makedirs(targetFolder)
-            copyfile(sourcePath,targetPath)
-
-#------------------------------------------------------------------------
-# bsimethod                         Krischan.Eberle            07/2018
-#------------------------------------------------------------------------
-def mergeTestFiles(testFilesNugetPath, targetDir):
-    for subdir in os.listdir(testFilesNugetPath):
-        path = os.path.join(testFilesNugetPath, subdir)
-        if not os.path.isdir(path):
-            continue
-        testFilesNugetFolder = os.path.join(path, "TestFiles")
-        if os.path.exists(testFilesNugetFolder):
-            copyFiles(testFilesNugetFolder, targetDir)
-
- #------------------------------------------------------------------------
- # bsimethod                         Kyle.Abramowitz             05/2018
- #------------------------------------------------------------------------
-def main():
-    if len(sys.argv) < 4:
-        print "Arg 1: <nuget path in src>"
-        print "Arg 2: <Artefacts root folder in out>"
-        print "Arg 3: <nuget folder in Artefacts root folder>"
-        print "Arg 4: <path to nuget python script>"
-        return
-
-    nugetPathInSrc = sys.argv[1]
-    artefactsPath = sys.argv[2]
-    nugetPath = sys.argv[3]
-    nugetScript = sys.argv[4]
-    sys.path.insert(0, nugetScript)
-
-    # Relevant nugets (all others must be ignored until they are deleted from the server):
-    # 2018.9.14.1: nuget before EC3.2 merge
-    # 2018.11.9.1: nuget after CoreCustomAttributes schema bump to 1.0.1
-    bim02devMinimumNugetVersion = "2018.9.14.1"
-    bim02devIgnoreNugetVersions = {"2018.9.19.1","2018.9.20.1", "2018.9.25.1", "2018.10.18.3", "2018.10.19.1", "2018.11.8.4"}
-
-    # Relevant nugets (all others must be ignored until they are deleted from the server):
-<<<<<<< HEAD
-    # 2018.11.9.1: nuget after CoreCustomAttributes schema bump to 1.0.1
-    imodel02MinimumNugetVersion = "2018.11.9.1"
-=======
-    # 2018.11.14.1: nuget after CoreCustomAttributes schema bump to 1.0.1
-    imodel02MinimumNugetVersion = "2018.11.14.1"
->>>>>>> 0fb1f32a
-    imodel02IgnoreNugetVersions = {}
-
-    # Test runners are downloaded into src as pulling them in with every TMR might take too long
-    # They are symlinked into the out dir afterwards
-    pullAllNugets(nugetPathInSrc, nugetScript, "iModelEvolutionTestRunnerNuget_bim0200dev_x64", bim02devMinimumNugetVersion, bim02devIgnoreNugetVersions)
-    pullAllNugets(nugetPathInSrc, nugetScript, "iModelEvolutionTestRunnerNuget_imodel02_x64", imodel02MinimumNugetVersion, imodel02IgnoreNugetVersions)
-    unzipNugets(nugetPathInSrc)
-    # Test files can be downloaded in out folder directly
-    testFileNugetPath = os.path.join(nugetPath, "testfiles")
-    pullAllNugets(testFileNugetPath, nugetScript, "iModelEvolutionTestFilesNuget_bim0200dev_x64", bim02devMinimumNugetVersion, bim02devIgnoreNugetVersions)
-    pullAllNugets(testFileNugetPath, nugetScript, "iModelEvolutionTestFilesNuget_imodel02_x64", imodel02MinimumNugetVersion, imodel02IgnoreNugetVersions)
-    unzipNugets(testFileNugetPath)
-    # Copy test files from all nugets into a single central folder
-    targetDir = os.path.join(artefactsPath, "TestFiles")
-    mergeTestFiles(testFileNugetPath, targetDir)
-
-if __name__ == "__main__":
+#----------------------------------------------------------------------
+#
+#     $Source: Tests/DgnProject/Compatibility/CompatibilityRunner/PullNugets.py $
+#
+#  $Copyright: (c) 2019 Bentley Systems, Incorporated. All rights reserved. $
+#
+#----------------------------------------------------------------------
+import sys
+import os
+import zipfile
+import imp
+from shutil import rmtree, copyfile
+from distutils.version import LooseVersion
+sys.path.append(os.path.join(os.getenv("SrcRoot"),"bentleybuild"))
+from bentleybuild import nugetpkg, symlinks
+
+#-------------------------------------------------------------------------------------------
+ # bsimethod                         Kyle.Abramowitz             05/2018
+#-------------------------------------------------------------------------------------------
+def DownloadPackage(pkgAddress, pkgName, version, localDir):
+    pkgBaseName = '{0}.{1}'.format(pkgName, version)
+    pkgDirName = localDir
+    if not os.path.exists(pkgDirName):
+        symlinks.makeSureDirectoryExists(pkgDirName)
+
+    pkgPathName = os.path.join(pkgDirName, '{0}.nupkg'.format(pkgBaseName))
+    # Have we already downloaded and unzipped this package -- "package" folder is the last to unzip
+    if os.path.exists(pkgPathName):
+        return
+    # Lower before we do the replace
+    pkgGetUrl = '{0}/package/{1}/{2}'.format(pkgAddress, pkgName, version)
+    try:
+        nugetpkg.GetPackage(pkgGetUrl, pkgName, pkgPathName, version, localDir)
+        return pkgPathName
+    except BaseException as err:
+        print >> sys.stderr, err
+        sys.exit(1)
+
+
+#------------------------------------------------------------------------
+# bsimethod                         Kyle.Abramowitz             05/2018
+#------------------------------------------------------------------------
+def pullAllNugets(path, pathToNugetPuller, name, minimumVersion=None, ignoreVersionsSet=None):
+
+    address = "http://nuget.bentley.com/nuget/default/"
+    versions = nugetpkg.SearchVersionsFromServer(address, name)
+    for v in versions:
+        # ignore versions older than the passed minimum or if in the ignore set (until they have been deleted from the nuget server)
+        if (minimumVersion and LooseVersion(v) < LooseVersion(minimumVersion)) or (ignoreVersionsSet and v in ignoreVersionsSet):
+            continue
+        # Dowload and save all versions
+        localDir = path
+        DownloadPackage(address, name, v, localDir)
+
+#------------------------------------------------------------------------
+# bsimethod                         Krischan.Eberle            07/2018
+#------------------------------------------------------------------------
+def unzipNugets(srcPath):
+    # Remove extracted nugets to prevent unzipping overwrite issues
+    for filename in os.listdir(srcPath):
+        path = os.path.join(srcPath, filename)
+        if (os.path.isdir(path)):
+            rmtree(path, ignore_errors=True)
+    # Extract all nugets
+    for filename in os.listdir(srcPath):
+        path = os.path.join(srcPath, filename)
+        zip_ref = zipfile.ZipFile(path, "a")
+        zip_ref.extractall(os.path.splitext(path)[0])
+        zip_ref.close()
+
+#------------------------------------------------------------------------
+# bsimethod                         Krischan.Eberle            07/2018
+#------------------------------------------------------------------------
+def copyFiles(sourceFolder,targetFolder):
+    for subElement in os.listdir(sourceFolder):
+        sourcePath = os.path.join(sourceFolder, subElement)
+        targetPath = os.path.join(targetFolder, subElement)
+        if os.path.isdir(sourcePath):
+            copyFiles(sourcePath,targetPath)
+        else:
+            if not os.path.exists(targetFolder):
+                os.makedirs(targetFolder)
+            copyfile(sourcePath,targetPath)
+
+#------------------------------------------------------------------------
+# bsimethod                         Krischan.Eberle            07/2018
+#------------------------------------------------------------------------
+def mergeTestFiles(testFilesNugetPath, targetDir):
+    for subdir in os.listdir(testFilesNugetPath):
+        path = os.path.join(testFilesNugetPath, subdir)
+        if not os.path.isdir(path):
+            continue
+        testFilesNugetFolder = os.path.join(path, "TestFiles")
+        if os.path.exists(testFilesNugetFolder):
+            copyFiles(testFilesNugetFolder, targetDir)
+
+ #------------------------------------------------------------------------
+ # bsimethod                         Kyle.Abramowitz             05/2018
+ #------------------------------------------------------------------------
+def main():
+    if len(sys.argv) < 4:
+        print "Arg 1: <nuget path in src>"
+        print "Arg 2: <Artefacts root folder in out>"
+        print "Arg 3: <nuget folder in Artefacts root folder>"
+        print "Arg 4: <path to nuget python script>"
+        return
+
+    nugetPathInSrc = sys.argv[1]
+    artefactsPath = sys.argv[2]
+    nugetPath = sys.argv[3]
+    nugetScript = sys.argv[4]
+    sys.path.insert(0, nugetScript)
+
+    # Relevant nugets (all others must be ignored until they are deleted from the server):
+    # 2018.9.14.1: nuget before EC3.2 merge
+    # 2018.11.9.1: nuget after CoreCustomAttributes schema bump to 1.0.1
+    bim02devMinimumNugetVersion = "2018.9.14.1"
+    bim02devIgnoreNugetVersions = {"2018.9.19.1","2018.9.20.1", "2018.9.25.1", "2018.10.18.3", "2018.10.19.1", "2018.11.8.4"}
+
+    # Relevant nugets (all others must be ignored until they are deleted from the server):
+    # 2018.11.14.1: nuget after CoreCustomAttributes schema bump to 1.0.1
+    imodel02MinimumNugetVersion = "2018.11.14.1"
+    imodel02IgnoreNugetVersions = {}
+
+    # Test runners are downloaded into src as pulling them in with every TMR might take too long
+    # They are symlinked into the out dir afterwards
+    pullAllNugets(nugetPathInSrc, nugetScript, "iModelEvolutionTestRunnerNuget_bim0200dev_x64", bim02devMinimumNugetVersion, bim02devIgnoreNugetVersions)
+    pullAllNugets(nugetPathInSrc, nugetScript, "iModelEvolutionTestRunnerNuget_imodel02_x64", imodel02MinimumNugetVersion, imodel02IgnoreNugetVersions)
+    unzipNugets(nugetPathInSrc)
+    # Test files can be downloaded in out folder directly
+    testFileNugetPath = os.path.join(nugetPath, "testfiles")
+    pullAllNugets(testFileNugetPath, nugetScript, "iModelEvolutionTestFilesNuget_bim0200dev_x64", bim02devMinimumNugetVersion, bim02devIgnoreNugetVersions)
+    pullAllNugets(testFileNugetPath, nugetScript, "iModelEvolutionTestFilesNuget_imodel02_x64", imodel02MinimumNugetVersion, imodel02IgnoreNugetVersions)
+    unzipNugets(testFileNugetPath)
+    # Copy test files from all nugets into a single central folder
+    targetDir = os.path.join(artefactsPath, "TestFiles")
+    mergeTestFiles(testFileNugetPath, targetDir)
+
+if __name__ == "__main__":
     main()