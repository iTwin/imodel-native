/*--------------------------------------------------------------------------------------+
|
|  $Source: Tests/DgnProject/Compatibility/IModelCompatibilityTests.cpp $
|
|  $Copyright: (c) 2018 Bentley Systems, Incorporated. All rights reserved. $
|
+--------------------------------------------------------------------------------------*/
#include "CompatibilityTestFixture.h"
#include <UnitTests/BackDoor/DgnPlatform/ScopedDgnHost.h>
#include "Profiles.h"
#include "TestIModelCreators.h"
#include "TestHelper.h"

USING_NAMESPACE_BENTLEY_EC

//======================================================================================
// @bsiclass                                               Krischan.Eberle      06/2018
//======================================================================================
struct IModelCompatibilityTestFixture : CompatibilityTestFixture
    {
    protected:
        ScopedDgnHost m_host;

        DgnDbPtr OpenTestFile(DbResult* stat, TestFile const& testFile)
            {
            DgnDb::OpenParams params(Db::OpenMode::ReadWrite);
            params.SetProfileUpgradeOptions(Db::ProfileUpgradeOptions::Upgrade);
            return DgnDb::OpenDgnDb(stat, testFile.GetPath(), params);
            }

        void SetUp() override { ASSERT_EQ(SUCCESS, TestIModelCreation::Run()); }
    };

//---------------------------------------------------------------------------------------
// @bsimethod                                  Krischan.Eberle                      06/18
//+---------------+---------------+---------------+---------------+---------------+------
TEST_F(IModelCompatibilityTestFixture, BuiltinSchemaVersions)
    {
    for (TestFile const& testFile : DgnDbProfile::Get().GetAllVersionsOfTestFile(TESTIMODEL_EMPTY))
        {
        DbResult stat = BE_SQLITE_ERROR;
        DgnDbPtr bim = OpenTestFile(&stat, testFile);
        ASSERT_EQ(BE_SQLITE_OK, stat) << testFile.ToString();
        ASSERT_TRUE(bim != nullptr) << testFile.ToString();

        ProfileState profileState = bim->CheckProfileVersion();
        TestHelper helper(testFile, *bim);
        helper.AssertLoadSchemas();
        const int schemaCount = helper.GetSchemaCount();

        switch (profileState.GetAge())
            {
<<<<<<< HEAD
                case ProfileState::Current:
                {
                EXPECT_EQ(8, schemaCount) << testFile.ToString();

                for (ECSchemaCP schema : bim->Schemas().GetSchemas(false))
                    {
                    EXPECT_EQ((int) ECVersion::V3_2, (int) schema->GetECVersion()) << schema->GetFullSchemaName() << " | " << testFile.ToString();
                    }

                //DgnDb built-in schema versions
                EXPECT_EQ(SchemaVersion(1, 0, 0), helper.GetSchemaVersion("BisCore")) << testFile.ToString();
                EXPECT_EQ(BeVersion(3, 1), helper.GetOriginalECXmlVersion("BisCore")) << testFile.ToString();
                EXPECT_EQ(JsonValue(R"js({"classcount":163, "enumcount": 2})js"), helper.GetSchemaItemCounts("BisCore")) << testFile.ToString();

                EXPECT_EQ(SchemaVersion(1, 0, 0), helper.GetSchemaVersion("Generic")) << testFile.ToString();
                EXPECT_EQ(BeVersion(3, 1), helper.GetOriginalECXmlVersion("Generic")) << testFile.ToString();
                EXPECT_EQ(JsonValue(R"js({"classcount":17})js"), helper.GetSchemaItemCounts("Generic")) << testFile.ToString();

                //ECDb built-in schema versions
                EXPECT_EQ(SchemaVersion(2, 0, 1), helper.GetSchemaVersion("ECDbFileInfo")) << testFile.ToString();
                EXPECT_EQ(BeVersion(3, 2), helper.GetOriginalECXmlVersion("ECDbFileInfo")) << "Schema has enums which were upgraded to EC32 format, therefore original XML version was set to 3.2 | " << testFile.ToString();
                EXPECT_EQ(JsonValue(R"js({"classcount":4, "enumcount": 1})js"), helper.GetSchemaItemCounts("ECDbFileInfo")) << testFile.ToString();
                EXPECT_EQ(SchemaVersion(2, 0, 0), helper.GetSchemaVersion("ECDbMap")) << testFile.ToString();
                EXPECT_EQ(BeVersion(3, 2), helper.GetOriginalECXmlVersion("ECDbMap")) << "Schema has no enums, so was not upgraded to EC32, so no original ECXML persisted yet | " << testFile.ToString();
                EXPECT_EQ(JsonValue(R"js({"classcount":9})js"), helper.GetSchemaItemCounts("ECDbMap")) << testFile.ToString();
                EXPECT_EQ(SchemaVersion(4, 0, 1), helper.GetSchemaVersion("ECDbMeta")) << testFile.ToString();
                EXPECT_EQ(BeVersion(3, 2), helper.GetOriginalECXmlVersion("ECDbMeta")) << "Schema has enums which were upgraded to EC32 format, therefore original XML version was set to 3.2 | " << testFile.ToString();
                EXPECT_EQ(JsonValue(R"js({"classcount":38, "enumcount": 9})js"), helper.GetSchemaItemCounts("ECDbMeta")) << testFile.ToString();
                EXPECT_EQ(SchemaVersion(5, 0, 1), helper.GetSchemaVersion("ECDbSystem")) << testFile.ToString();
                EXPECT_EQ(BeVersion(3, 2), helper.GetOriginalECXmlVersion("ECDbSystem")) << "Schema has no enums, so was not upgraded to EC32, so no original ECXML persisted yet | " << testFile.ToString();
                EXPECT_EQ(JsonValue(R"js({"classcount":4})js"), helper.GetSchemaItemCounts("ECDbSystem")) << testFile.ToString();
                EXPECT_EQ(SchemaVersion(1, 0, 0), helper.GetSchemaVersion("ECDbSchemaPolicies")) << testFile.ToString();
                EXPECT_EQ(BeVersion(3, 2), helper.GetOriginalECXmlVersion("ECDbSchemaPolicies")) << testFile.ToString();
                EXPECT_EQ(JsonValue(R"js({"classcount":3})js"), helper.GetSchemaItemCounts("ECDbSchemaPolicies")) << testFile.ToString();

                //standard schema versions
                EXPECT_EQ(SchemaVersion(1, 0, 0), helper.GetSchemaVersion("CoreCustomAttributes")) << testFile.ToString();
                EXPECT_EQ(BeVersion(3, 1), helper.GetOriginalECXmlVersion("CoreCustomAttributes")) << testFile.ToString();
                EXPECT_EQ(JsonValue(R"js({"classcount":14, "enumcount": 2})js"), helper.GetSchemaItemCounts("CoreCustomAttributes")) << testFile.ToString();
                break;
                }
                case ProfileState::Older:
=======
                case ProfileState::Age::UpToDate:
                case ProfileState::Age::Older:
>>>>>>> 9bb0c212
                {
                EXPECT_EQ(8, schemaCount) << testFile.ToString();

                for (ECSchemaCP schema : bim->Schemas().GetSchemas(false))
                    {
                    EXPECT_EQ((int) ECVersion::V3_2, (int) schema->GetECVersion()) << schema->GetFullSchemaName() << " | " << testFile.ToString();
                    }

                //DgnDb built-in schema versions
                EXPECT_EQ(SchemaVersion(1, 0, 0), helper.GetSchemaVersion("BisCore")) << testFile.ToString();
                EXPECT_EQ(BeVersion(3, 1), helper.GetOriginalECXmlVersion("BisCore")) << testFile.ToString();
                EXPECT_EQ(JsonValue(R"js({"classcount":163, "enumcount": 2})js"), helper.GetSchemaItemCounts("BisCore")) << testFile.ToString();

                EXPECT_EQ(SchemaVersion(1, 0, 0), helper.GetSchemaVersion("Generic")) << testFile.ToString();
                EXPECT_EQ(BeVersion(3, 1), helper.GetOriginalECXmlVersion("Generic")) << testFile.ToString();
                EXPECT_EQ(JsonValue(R"js({"classcount":17})js"), helper.GetSchemaItemCounts("Generic")) << testFile.ToString();

                //ECDb built-in schema versions
                EXPECT_EQ(SchemaVersion(2, 0, 1), helper.GetSchemaVersion("ECDbFileInfo")) << testFile.ToString();
                EXPECT_EQ(BeVersion(3, 2), helper.GetOriginalECXmlVersion("ECDbFileInfo")) << testFile.ToString();
                EXPECT_EQ(JsonValue(R"js({"classcount":4, "enumcount": 1})js"), helper.GetSchemaItemCounts("ECDbFileInfo")) << testFile.ToString();
                EXPECT_EQ(SchemaVersion(2, 0, 0), helper.GetSchemaVersion("ECDbMap")) << testFile.ToString();
                EXPECT_EQ(BeVersion(), helper.GetOriginalECXmlVersion("ECDbMap")) << testFile.ToString();
                EXPECT_EQ(JsonValue(R"js({"classcount":9})js"), helper.GetSchemaItemCounts("ECDbMap")) << testFile.ToString();
                EXPECT_EQ(SchemaVersion(4, 0, 1), helper.GetSchemaVersion("ECDbMeta")) << testFile.ToString();
                EXPECT_EQ(BeVersion(3, 2), helper.GetOriginalECXmlVersion("ECDbMeta")) << testFile.ToString();
                EXPECT_EQ(JsonValue(R"js({"classcount":24, "enumcount": 8})js"), helper.GetSchemaItemCounts("ECDbMeta")) << testFile.ToString();
                EXPECT_EQ(SchemaVersion(5, 0, 1), helper.GetSchemaVersion("ECDbSystem")) << testFile.ToString();
                EXPECT_EQ(BeVersion(), helper.GetOriginalECXmlVersion("ECDbSystem")) << testFile.ToString();
                EXPECT_EQ(JsonValue(R"js({"classcount":4})js"), helper.GetSchemaItemCounts("ECDbSystem")) << testFile.ToString();
                EXPECT_EQ(SchemaVersion(1, 0, 0), helper.GetSchemaVersion("ECDbSchemaPolicies")) << testFile.ToString();
                EXPECT_EQ(BeVersion(3, 2), helper.GetOriginalECXmlVersion("ECDbSchemaPolicies")) << testFile.ToString();
                EXPECT_EQ(JsonValue(R"js({"classcount":3})js"), helper.GetSchemaItemCounts("ECDbSchemaPolicies")) << testFile.ToString();

                //standard schema versions
                EXPECT_EQ(SchemaVersion(1, 0, 0), helper.GetSchemaVersion("CoreCustomAttributes")) << testFile.ToString();
                EXPECT_EQ(BeVersion(), helper.GetOriginalECXmlVersion("CoreCustomAttributes")) << testFile.ToString();
                EXPECT_EQ(JsonValue(R"js({"classcount":14, "enumcount": 2})js"), helper.GetSchemaItemCounts("CoreCustomAttributes"));
                break;
                }

                case ProfileState::Age::Newer:
                {
                EXPECT_EQ(8, schemaCount) << testFile.ToString();

                for (ECSchemaCP schema : bim->Schemas().GetSchemas(false))
                    {
                    EXPECT_LE((int) ECVersion::V3_2, (int) schema->GetECVersion()) << schema->GetFullSchemaName() << " | " << testFile.ToString();
                    }

                //DgnDb built-in schema versions
                EXPECT_LE(SchemaVersion(1, 0, 0), helper.GetSchemaVersion("BisCore")) << testFile.ToString();
                EXPECT_LE(BeVersion(3, 2), helper.GetOriginalECXmlVersion("BisCore")) << testFile.ToString();
                EXPECT_LE(SchemaVersion(1, 0, 0), helper.GetSchemaVersion("Generic")) << testFile.ToString();
                EXPECT_LE(BeVersion(3, 2), helper.GetOriginalECXmlVersion("Generic")) << testFile.ToString();

                //ECDb built-in schema versions
                EXPECT_LE(SchemaVersion(2, 0, 1), helper.GetSchemaVersion("ECDbFileInfo")) << testFile.ToString();
                EXPECT_LE(BeVersion(3, 2), helper.GetOriginalECXmlVersion("ECDbFileInfo")) << testFile.ToString();
                EXPECT_LE(SchemaVersion(2, 0, 0), helper.GetSchemaVersion("ECDbMap")) << testFile.ToString();
                EXPECT_LE(BeVersion(3, 2), helper.GetOriginalECXmlVersion("ECDbMap")) << testFile.ToString();
                EXPECT_LE(SchemaVersion(4, 0, 1), helper.GetSchemaVersion("ECDbMeta")) << testFile.ToString();
                EXPECT_LE(BeVersion(3, 2), helper.GetOriginalECXmlVersion("ECDbMeta")) << testFile.ToString();
                EXPECT_LE(SchemaVersion(5, 0, 1), helper.GetSchemaVersion("ECDbSystem")) << testFile.ToString();
                EXPECT_LE(BeVersion(3, 2), helper.GetOriginalECXmlVersion("ECDbSystem")) << testFile.ToString();
                EXPECT_LE(SchemaVersion(1, 0, 0), helper.GetSchemaVersion("ECDbSchemaPolicies")) << testFile.ToString();
                EXPECT_LE(BeVersion(3, 2), helper.GetOriginalECXmlVersion("ECDbSchemaPolicies")) << testFile.ToString();

                //standard schema versions
                EXPECT_LE(SchemaVersion(1, 0, 0), helper.GetSchemaVersion("CoreCustomAttributes")) << testFile.ToString();
                EXPECT_LE(BeVersion(3, 2), helper.GetOriginalECXmlVersion("CoreCustomAttributes")) << testFile.ToString();

                break;
                }
            }
        }
    }

<|MERGE_RESOLUTION|>--- conflicted
+++ resolved
@@ -1,177 +1,172 @@
-/*--------------------------------------------------------------------------------------+
-|
-|  $Source: Tests/DgnProject/Compatibility/IModelCompatibilityTests.cpp $
-|
-|  $Copyright: (c) 2018 Bentley Systems, Incorporated. All rights reserved. $
-|
-+--------------------------------------------------------------------------------------*/
-#include "CompatibilityTestFixture.h"
-#include <UnitTests/BackDoor/DgnPlatform/ScopedDgnHost.h>
-#include "Profiles.h"
-#include "TestIModelCreators.h"
-#include "TestHelper.h"
-
-USING_NAMESPACE_BENTLEY_EC
-
-//======================================================================================
-// @bsiclass                                               Krischan.Eberle      06/2018
-//======================================================================================
-struct IModelCompatibilityTestFixture : CompatibilityTestFixture
-    {
-    protected:
-        ScopedDgnHost m_host;
-
-        DgnDbPtr OpenTestFile(DbResult* stat, TestFile const& testFile)
-            {
-            DgnDb::OpenParams params(Db::OpenMode::ReadWrite);
-            params.SetProfileUpgradeOptions(Db::ProfileUpgradeOptions::Upgrade);
-            return DgnDb::OpenDgnDb(stat, testFile.GetPath(), params);
-            }
-
-        void SetUp() override { ASSERT_EQ(SUCCESS, TestIModelCreation::Run()); }
-    };
-
-//---------------------------------------------------------------------------------------
-// @bsimethod                                  Krischan.Eberle                      06/18
-//+---------------+---------------+---------------+---------------+---------------+------
-TEST_F(IModelCompatibilityTestFixture, BuiltinSchemaVersions)
-    {
-    for (TestFile const& testFile : DgnDbProfile::Get().GetAllVersionsOfTestFile(TESTIMODEL_EMPTY))
-        {
-        DbResult stat = BE_SQLITE_ERROR;
-        DgnDbPtr bim = OpenTestFile(&stat, testFile);
-        ASSERT_EQ(BE_SQLITE_OK, stat) << testFile.ToString();
-        ASSERT_TRUE(bim != nullptr) << testFile.ToString();
-
-        ProfileState profileState = bim->CheckProfileVersion();
-        TestHelper helper(testFile, *bim);
-        helper.AssertLoadSchemas();
-        const int schemaCount = helper.GetSchemaCount();
-
-        switch (profileState.GetAge())
-            {
-<<<<<<< HEAD
-                case ProfileState::Current:
-                {
-                EXPECT_EQ(8, schemaCount) << testFile.ToString();
-
-                for (ECSchemaCP schema : bim->Schemas().GetSchemas(false))
-                    {
-                    EXPECT_EQ((int) ECVersion::V3_2, (int) schema->GetECVersion()) << schema->GetFullSchemaName() << " | " << testFile.ToString();
-                    }
-
-                //DgnDb built-in schema versions
-                EXPECT_EQ(SchemaVersion(1, 0, 0), helper.GetSchemaVersion("BisCore")) << testFile.ToString();
-                EXPECT_EQ(BeVersion(3, 1), helper.GetOriginalECXmlVersion("BisCore")) << testFile.ToString();
-                EXPECT_EQ(JsonValue(R"js({"classcount":163, "enumcount": 2})js"), helper.GetSchemaItemCounts("BisCore")) << testFile.ToString();
-
-                EXPECT_EQ(SchemaVersion(1, 0, 0), helper.GetSchemaVersion("Generic")) << testFile.ToString();
-                EXPECT_EQ(BeVersion(3, 1), helper.GetOriginalECXmlVersion("Generic")) << testFile.ToString();
-                EXPECT_EQ(JsonValue(R"js({"classcount":17})js"), helper.GetSchemaItemCounts("Generic")) << testFile.ToString();
-
-                //ECDb built-in schema versions
-                EXPECT_EQ(SchemaVersion(2, 0, 1), helper.GetSchemaVersion("ECDbFileInfo")) << testFile.ToString();
-                EXPECT_EQ(BeVersion(3, 2), helper.GetOriginalECXmlVersion("ECDbFileInfo")) << "Schema has enums which were upgraded to EC32 format, therefore original XML version was set to 3.2 | " << testFile.ToString();
-                EXPECT_EQ(JsonValue(R"js({"classcount":4, "enumcount": 1})js"), helper.GetSchemaItemCounts("ECDbFileInfo")) << testFile.ToString();
-                EXPECT_EQ(SchemaVersion(2, 0, 0), helper.GetSchemaVersion("ECDbMap")) << testFile.ToString();
-                EXPECT_EQ(BeVersion(3, 2), helper.GetOriginalECXmlVersion("ECDbMap")) << "Schema has no enums, so was not upgraded to EC32, so no original ECXML persisted yet | " << testFile.ToString();
-                EXPECT_EQ(JsonValue(R"js({"classcount":9})js"), helper.GetSchemaItemCounts("ECDbMap")) << testFile.ToString();
-                EXPECT_EQ(SchemaVersion(4, 0, 1), helper.GetSchemaVersion("ECDbMeta")) << testFile.ToString();
-                EXPECT_EQ(BeVersion(3, 2), helper.GetOriginalECXmlVersion("ECDbMeta")) << "Schema has enums which were upgraded to EC32 format, therefore original XML version was set to 3.2 | " << testFile.ToString();
-                EXPECT_EQ(JsonValue(R"js({"classcount":38, "enumcount": 9})js"), helper.GetSchemaItemCounts("ECDbMeta")) << testFile.ToString();
-                EXPECT_EQ(SchemaVersion(5, 0, 1), helper.GetSchemaVersion("ECDbSystem")) << testFile.ToString();
-                EXPECT_EQ(BeVersion(3, 2), helper.GetOriginalECXmlVersion("ECDbSystem")) << "Schema has no enums, so was not upgraded to EC32, so no original ECXML persisted yet | " << testFile.ToString();
-                EXPECT_EQ(JsonValue(R"js({"classcount":4})js"), helper.GetSchemaItemCounts("ECDbSystem")) << testFile.ToString();
-                EXPECT_EQ(SchemaVersion(1, 0, 0), helper.GetSchemaVersion("ECDbSchemaPolicies")) << testFile.ToString();
-                EXPECT_EQ(BeVersion(3, 2), helper.GetOriginalECXmlVersion("ECDbSchemaPolicies")) << testFile.ToString();
-                EXPECT_EQ(JsonValue(R"js({"classcount":3})js"), helper.GetSchemaItemCounts("ECDbSchemaPolicies")) << testFile.ToString();
-
-                //standard schema versions
-                EXPECT_EQ(SchemaVersion(1, 0, 0), helper.GetSchemaVersion("CoreCustomAttributes")) << testFile.ToString();
-                EXPECT_EQ(BeVersion(3, 1), helper.GetOriginalECXmlVersion("CoreCustomAttributes")) << testFile.ToString();
-                EXPECT_EQ(JsonValue(R"js({"classcount":14, "enumcount": 2})js"), helper.GetSchemaItemCounts("CoreCustomAttributes")) << testFile.ToString();
-                break;
-                }
-                case ProfileState::Older:
-=======
-                case ProfileState::Age::UpToDate:
-                case ProfileState::Age::Older:
->>>>>>> 9bb0c212
-                {
-                EXPECT_EQ(8, schemaCount) << testFile.ToString();
-
-                for (ECSchemaCP schema : bim->Schemas().GetSchemas(false))
-                    {
-                    EXPECT_EQ((int) ECVersion::V3_2, (int) schema->GetECVersion()) << schema->GetFullSchemaName() << " | " << testFile.ToString();
-                    }
-
-                //DgnDb built-in schema versions
-                EXPECT_EQ(SchemaVersion(1, 0, 0), helper.GetSchemaVersion("BisCore")) << testFile.ToString();
-                EXPECT_EQ(BeVersion(3, 1), helper.GetOriginalECXmlVersion("BisCore")) << testFile.ToString();
-                EXPECT_EQ(JsonValue(R"js({"classcount":163, "enumcount": 2})js"), helper.GetSchemaItemCounts("BisCore")) << testFile.ToString();
-
-                EXPECT_EQ(SchemaVersion(1, 0, 0), helper.GetSchemaVersion("Generic")) << testFile.ToString();
-                EXPECT_EQ(BeVersion(3, 1), helper.GetOriginalECXmlVersion("Generic")) << testFile.ToString();
-                EXPECT_EQ(JsonValue(R"js({"classcount":17})js"), helper.GetSchemaItemCounts("Generic")) << testFile.ToString();
-
-                //ECDb built-in schema versions
-                EXPECT_EQ(SchemaVersion(2, 0, 1), helper.GetSchemaVersion("ECDbFileInfo")) << testFile.ToString();
-                EXPECT_EQ(BeVersion(3, 2), helper.GetOriginalECXmlVersion("ECDbFileInfo")) << testFile.ToString();
-                EXPECT_EQ(JsonValue(R"js({"classcount":4, "enumcount": 1})js"), helper.GetSchemaItemCounts("ECDbFileInfo")) << testFile.ToString();
-                EXPECT_EQ(SchemaVersion(2, 0, 0), helper.GetSchemaVersion("ECDbMap")) << testFile.ToString();
-                EXPECT_EQ(BeVersion(), helper.GetOriginalECXmlVersion("ECDbMap")) << testFile.ToString();
-                EXPECT_EQ(JsonValue(R"js({"classcount":9})js"), helper.GetSchemaItemCounts("ECDbMap")) << testFile.ToString();
-                EXPECT_EQ(SchemaVersion(4, 0, 1), helper.GetSchemaVersion("ECDbMeta")) << testFile.ToString();
-                EXPECT_EQ(BeVersion(3, 2), helper.GetOriginalECXmlVersion("ECDbMeta")) << testFile.ToString();
-                EXPECT_EQ(JsonValue(R"js({"classcount":24, "enumcount": 8})js"), helper.GetSchemaItemCounts("ECDbMeta")) << testFile.ToString();
-                EXPECT_EQ(SchemaVersion(5, 0, 1), helper.GetSchemaVersion("ECDbSystem")) << testFile.ToString();
-                EXPECT_EQ(BeVersion(), helper.GetOriginalECXmlVersion("ECDbSystem")) << testFile.ToString();
-                EXPECT_EQ(JsonValue(R"js({"classcount":4})js"), helper.GetSchemaItemCounts("ECDbSystem")) << testFile.ToString();
-                EXPECT_EQ(SchemaVersion(1, 0, 0), helper.GetSchemaVersion("ECDbSchemaPolicies")) << testFile.ToString();
-                EXPECT_EQ(BeVersion(3, 2), helper.GetOriginalECXmlVersion("ECDbSchemaPolicies")) << testFile.ToString();
-                EXPECT_EQ(JsonValue(R"js({"classcount":3})js"), helper.GetSchemaItemCounts("ECDbSchemaPolicies")) << testFile.ToString();
-
-                //standard schema versions
-                EXPECT_EQ(SchemaVersion(1, 0, 0), helper.GetSchemaVersion("CoreCustomAttributes")) << testFile.ToString();
-                EXPECT_EQ(BeVersion(), helper.GetOriginalECXmlVersion("CoreCustomAttributes")) << testFile.ToString();
-                EXPECT_EQ(JsonValue(R"js({"classcount":14, "enumcount": 2})js"), helper.GetSchemaItemCounts("CoreCustomAttributes"));
-                break;
-                }
-
-                case ProfileState::Age::Newer:
-                {
-                EXPECT_EQ(8, schemaCount) << testFile.ToString();
-
-                for (ECSchemaCP schema : bim->Schemas().GetSchemas(false))
-                    {
-                    EXPECT_LE((int) ECVersion::V3_2, (int) schema->GetECVersion()) << schema->GetFullSchemaName() << " | " << testFile.ToString();
-                    }
-
-                //DgnDb built-in schema versions
-                EXPECT_LE(SchemaVersion(1, 0, 0), helper.GetSchemaVersion("BisCore")) << testFile.ToString();
-                EXPECT_LE(BeVersion(3, 2), helper.GetOriginalECXmlVersion("BisCore")) << testFile.ToString();
-                EXPECT_LE(SchemaVersion(1, 0, 0), helper.GetSchemaVersion("Generic")) << testFile.ToString();
-                EXPECT_LE(BeVersion(3, 2), helper.GetOriginalECXmlVersion("Generic")) << testFile.ToString();
-
-                //ECDb built-in schema versions
-                EXPECT_LE(SchemaVersion(2, 0, 1), helper.GetSchemaVersion("ECDbFileInfo")) << testFile.ToString();
-                EXPECT_LE(BeVersion(3, 2), helper.GetOriginalECXmlVersion("ECDbFileInfo")) << testFile.ToString();
-                EXPECT_LE(SchemaVersion(2, 0, 0), helper.GetSchemaVersion("ECDbMap")) << testFile.ToString();
-                EXPECT_LE(BeVersion(3, 2), helper.GetOriginalECXmlVersion("ECDbMap")) << testFile.ToString();
-                EXPECT_LE(SchemaVersion(4, 0, 1), helper.GetSchemaVersion("ECDbMeta")) << testFile.ToString();
-                EXPECT_LE(BeVersion(3, 2), helper.GetOriginalECXmlVersion("ECDbMeta")) << testFile.ToString();
-                EXPECT_LE(SchemaVersion(5, 0, 1), helper.GetSchemaVersion("ECDbSystem")) << testFile.ToString();
-                EXPECT_LE(BeVersion(3, 2), helper.GetOriginalECXmlVersion("ECDbSystem")) << testFile.ToString();
-                EXPECT_LE(SchemaVersion(1, 0, 0), helper.GetSchemaVersion("ECDbSchemaPolicies")) << testFile.ToString();
-                EXPECT_LE(BeVersion(3, 2), helper.GetOriginalECXmlVersion("ECDbSchemaPolicies")) << testFile.ToString();
-
-                //standard schema versions
-                EXPECT_LE(SchemaVersion(1, 0, 0), helper.GetSchemaVersion("CoreCustomAttributes")) << testFile.ToString();
-                EXPECT_LE(BeVersion(3, 2), helper.GetOriginalECXmlVersion("CoreCustomAttributes")) << testFile.ToString();
-
-                break;
-                }
-            }
-        }
-    }
-
+/*--------------------------------------------------------------------------------------+
+|
+|  $Source: Tests/DgnProject/Compatibility/IModelCompatibilityTests.cpp $
+|
+|  $Copyright: (c) 2018 Bentley Systems, Incorporated. All rights reserved. $
+|
++--------------------------------------------------------------------------------------*/
+#include "CompatibilityTestFixture.h"
+#include <UnitTests/BackDoor/DgnPlatform/ScopedDgnHost.h>
+#include "Profiles.h"
+#include "TestIModelCreators.h"
+#include "TestHelper.h"
+
+USING_NAMESPACE_BENTLEY_EC
+
+//======================================================================================
+// @bsiclass                                               Krischan.Eberle      06/2018
+//======================================================================================
+struct IModelCompatibilityTestFixture : CompatibilityTestFixture
+    {
+    protected:
+        ScopedDgnHost m_host;
+
+        DgnDbPtr OpenTestFile(DbResult* stat, TestFile const& testFile)
+            {
+            DgnDb::OpenParams params(Db::OpenMode::ReadWrite);
+            params.SetProfileUpgradeOptions(Db::ProfileUpgradeOptions::Upgrade);
+            return DgnDb::OpenDgnDb(stat, testFile.GetPath(), params);
+            }
+
+        void SetUp() override { ASSERT_EQ(SUCCESS, TestIModelCreation::Run()); }
+    };
+
+//---------------------------------------------------------------------------------------
+// @bsimethod                                  Krischan.Eberle                      06/18
+//+---------------+---------------+---------------+---------------+---------------+------
+TEST_F(IModelCompatibilityTestFixture, BuiltinSchemaVersions)
+    {
+    for (TestFile const& testFile : DgnDbProfile::Get().GetAllVersionsOfTestFile(TESTIMODEL_EMPTY))
+        {
+        DbResult stat = BE_SQLITE_ERROR;
+        DgnDbPtr bim = OpenTestFile(&stat, testFile);
+        ASSERT_EQ(BE_SQLITE_OK, stat) << testFile.ToString();
+        ASSERT_TRUE(bim != nullptr) << testFile.ToString();
+
+        ProfileState profileState = bim->CheckProfileVersion();
+        TestHelper helper(testFile, *bim);
+        helper.AssertLoadSchemas();
+        const int schemaCount = helper.GetSchemaCount();
+
+        switch (profileState.GetAge())
+            {
+                case ProfileState::Age::UpToDate:
+                {
+                EXPECT_EQ(8, schemaCount) << testFile.ToString();
+
+                for (ECSchemaCP schema : bim->Schemas().GetSchemas(false))
+                    {
+                    EXPECT_EQ((int) ECVersion::V3_2, (int) schema->GetECVersion()) << schema->GetFullSchemaName() << " | " << testFile.ToString();
+                    }
+
+                //DgnDb built-in schema versions
+                EXPECT_EQ(SchemaVersion(1, 0, 0), helper.GetSchemaVersion("BisCore")) << testFile.ToString();
+                EXPECT_EQ(BeVersion(3, 1), helper.GetOriginalECXmlVersion("BisCore")) << testFile.ToString();
+                EXPECT_EQ(JsonValue(R"js({"classcount":163, "enumcount": 2})js"), helper.GetSchemaItemCounts("BisCore")) << testFile.ToString();
+
+                EXPECT_EQ(SchemaVersion(1, 0, 0), helper.GetSchemaVersion("Generic")) << testFile.ToString();
+                EXPECT_EQ(BeVersion(3, 1), helper.GetOriginalECXmlVersion("Generic")) << testFile.ToString();
+                EXPECT_EQ(JsonValue(R"js({"classcount":17})js"), helper.GetSchemaItemCounts("Generic")) << testFile.ToString();
+
+                //ECDb built-in schema versions
+                EXPECT_EQ(SchemaVersion(2, 0, 1), helper.GetSchemaVersion("ECDbFileInfo")) << testFile.ToString();
+                EXPECT_EQ(BeVersion(3, 2), helper.GetOriginalECXmlVersion("ECDbFileInfo")) << "Schema has enums which were upgraded to EC32 format, therefore original XML version was set to 3.2 | " << testFile.ToString();
+                EXPECT_EQ(JsonValue(R"js({"classcount":4, "enumcount": 1})js"), helper.GetSchemaItemCounts("ECDbFileInfo")) << testFile.ToString();
+                EXPECT_EQ(SchemaVersion(2, 0, 0), helper.GetSchemaVersion("ECDbMap")) << testFile.ToString();
+                EXPECT_EQ(BeVersion(3, 2), helper.GetOriginalECXmlVersion("ECDbMap")) << "Schema has no enums, so was not upgraded to EC32, so no original ECXML persisted yet | " << testFile.ToString();
+                EXPECT_EQ(JsonValue(R"js({"classcount":9})js"), helper.GetSchemaItemCounts("ECDbMap")) << testFile.ToString();
+                EXPECT_EQ(SchemaVersion(4, 0, 1), helper.GetSchemaVersion("ECDbMeta")) << testFile.ToString();
+                EXPECT_EQ(BeVersion(3, 2), helper.GetOriginalECXmlVersion("ECDbMeta")) << "Schema has enums which were upgraded to EC32 format, therefore original XML version was set to 3.2 | " << testFile.ToString();
+                EXPECT_EQ(JsonValue(R"js({"classcount":38, "enumcount": 9})js"), helper.GetSchemaItemCounts("ECDbMeta")) << testFile.ToString();
+                EXPECT_EQ(SchemaVersion(5, 0, 1), helper.GetSchemaVersion("ECDbSystem")) << testFile.ToString();
+                EXPECT_EQ(BeVersion(3, 2), helper.GetOriginalECXmlVersion("ECDbSystem")) << "Schema has no enums, so was not upgraded to EC32, so no original ECXML persisted yet | " << testFile.ToString();
+                EXPECT_EQ(JsonValue(R"js({"classcount":4})js"), helper.GetSchemaItemCounts("ECDbSystem")) << testFile.ToString();
+                EXPECT_EQ(SchemaVersion(1, 0, 0), helper.GetSchemaVersion("ECDbSchemaPolicies")) << testFile.ToString();
+                EXPECT_EQ(BeVersion(3, 2), helper.GetOriginalECXmlVersion("ECDbSchemaPolicies")) << testFile.ToString();
+                EXPECT_EQ(JsonValue(R"js({"classcount":3})js"), helper.GetSchemaItemCounts("ECDbSchemaPolicies")) << testFile.ToString();
+
+                //standard schema versions
+                EXPECT_EQ(SchemaVersion(1, 0, 0), helper.GetSchemaVersion("CoreCustomAttributes")) << testFile.ToString();
+                EXPECT_EQ(BeVersion(3, 1), helper.GetOriginalECXmlVersion("CoreCustomAttributes")) << testFile.ToString();
+                EXPECT_EQ(JsonValue(R"js({"classcount":14, "enumcount": 2})js"), helper.GetSchemaItemCounts("CoreCustomAttributes")) << testFile.ToString();
+                break;
+                }
+                case ProfileState::Age::Older:
+                {
+                EXPECT_EQ(8, schemaCount) << testFile.ToString();
+
+                for (ECSchemaCP schema : bim->Schemas().GetSchemas(false))
+                    {
+                    EXPECT_EQ((int) ECVersion::V3_2, (int) schema->GetECVersion()) << schema->GetFullSchemaName() << " | " << testFile.ToString();
+                    }
+
+                //DgnDb built-in schema versions
+                EXPECT_EQ(SchemaVersion(1, 0, 0), helper.GetSchemaVersion("BisCore")) << testFile.ToString();
+                EXPECT_EQ(BeVersion(3, 1), helper.GetOriginalECXmlVersion("BisCore")) << testFile.ToString();
+                EXPECT_EQ(JsonValue(R"js({"classcount":163, "enumcount": 2})js"), helper.GetSchemaItemCounts("BisCore")) << testFile.ToString();
+
+                EXPECT_EQ(SchemaVersion(1, 0, 0), helper.GetSchemaVersion("Generic")) << testFile.ToString();
+                EXPECT_EQ(BeVersion(3, 1), helper.GetOriginalECXmlVersion("Generic")) << testFile.ToString();
+                EXPECT_EQ(JsonValue(R"js({"classcount":17})js"), helper.GetSchemaItemCounts("Generic")) << testFile.ToString();
+
+                //ECDb built-in schema versions
+                EXPECT_EQ(SchemaVersion(2, 0, 1), helper.GetSchemaVersion("ECDbFileInfo")) << testFile.ToString();
+                EXPECT_EQ(BeVersion(3, 2), helper.GetOriginalECXmlVersion("ECDbFileInfo")) << testFile.ToString();
+                EXPECT_EQ(JsonValue(R"js({"classcount":4, "enumcount": 1})js"), helper.GetSchemaItemCounts("ECDbFileInfo")) << testFile.ToString();
+                EXPECT_EQ(SchemaVersion(2, 0, 0), helper.GetSchemaVersion("ECDbMap")) << testFile.ToString();
+                EXPECT_EQ(BeVersion(), helper.GetOriginalECXmlVersion("ECDbMap")) << testFile.ToString();
+                EXPECT_EQ(JsonValue(R"js({"classcount":9})js"), helper.GetSchemaItemCounts("ECDbMap")) << testFile.ToString();
+                EXPECT_EQ(SchemaVersion(4, 0, 1), helper.GetSchemaVersion("ECDbMeta")) << testFile.ToString();
+                EXPECT_EQ(BeVersion(3, 2), helper.GetOriginalECXmlVersion("ECDbMeta")) << testFile.ToString();
+                EXPECT_EQ(JsonValue(R"js({"classcount":24, "enumcount": 8})js"), helper.GetSchemaItemCounts("ECDbMeta")) << testFile.ToString();
+                EXPECT_EQ(SchemaVersion(5, 0, 1), helper.GetSchemaVersion("ECDbSystem")) << testFile.ToString();
+                EXPECT_EQ(BeVersion(), helper.GetOriginalECXmlVersion("ECDbSystem")) << testFile.ToString();
+                EXPECT_EQ(JsonValue(R"js({"classcount":4})js"), helper.GetSchemaItemCounts("ECDbSystem")) << testFile.ToString();
+                EXPECT_EQ(SchemaVersion(1, 0, 0), helper.GetSchemaVersion("ECDbSchemaPolicies")) << testFile.ToString();
+                EXPECT_EQ(BeVersion(3, 2), helper.GetOriginalECXmlVersion("ECDbSchemaPolicies")) << testFile.ToString();
+                EXPECT_EQ(JsonValue(R"js({"classcount":3})js"), helper.GetSchemaItemCounts("ECDbSchemaPolicies")) << testFile.ToString();
+
+                //standard schema versions
+                EXPECT_EQ(SchemaVersion(1, 0, 0), helper.GetSchemaVersion("CoreCustomAttributes")) << testFile.ToString();
+                EXPECT_EQ(BeVersion(), helper.GetOriginalECXmlVersion("CoreCustomAttributes")) << testFile.ToString();
+                EXPECT_EQ(JsonValue(R"js({"classcount":14, "enumcount": 2})js"), helper.GetSchemaItemCounts("CoreCustomAttributes"));
+                break;
+                }
+
+                case ProfileState::Age::Newer:
+                {
+                EXPECT_EQ(8, schemaCount) << testFile.ToString();
+
+                for (ECSchemaCP schema : bim->Schemas().GetSchemas(false))
+                    {
+                    EXPECT_LE((int) ECVersion::V3_2, (int) schema->GetECVersion()) << schema->GetFullSchemaName() << " | " << testFile.ToString();
+                    }
+
+                //DgnDb built-in schema versions
+                EXPECT_LE(SchemaVersion(1, 0, 0), helper.GetSchemaVersion("BisCore")) << testFile.ToString();
+                EXPECT_LE(BeVersion(3, 2), helper.GetOriginalECXmlVersion("BisCore")) << testFile.ToString();
+                EXPECT_LE(SchemaVersion(1, 0, 0), helper.GetSchemaVersion("Generic")) << testFile.ToString();
+                EXPECT_LE(BeVersion(3, 2), helper.GetOriginalECXmlVersion("Generic")) << testFile.ToString();
+
+                //ECDb built-in schema versions
+                EXPECT_LE(SchemaVersion(2, 0, 1), helper.GetSchemaVersion("ECDbFileInfo")) << testFile.ToString();
+                EXPECT_LE(BeVersion(3, 2), helper.GetOriginalECXmlVersion("ECDbFileInfo")) << testFile.ToString();
+                EXPECT_LE(SchemaVersion(2, 0, 0), helper.GetSchemaVersion("ECDbMap")) << testFile.ToString();
+                EXPECT_LE(BeVersion(3, 2), helper.GetOriginalECXmlVersion("ECDbMap")) << testFile.ToString();
+                EXPECT_LE(SchemaVersion(4, 0, 1), helper.GetSchemaVersion("ECDbMeta")) << testFile.ToString();
+                EXPECT_LE(BeVersion(3, 2), helper.GetOriginalECXmlVersion("ECDbMeta")) << testFile.ToString();
+                EXPECT_LE(SchemaVersion(5, 0, 1), helper.GetSchemaVersion("ECDbSystem")) << testFile.ToString();
+                EXPECT_LE(BeVersion(3, 2), helper.GetOriginalECXmlVersion("ECDbSystem")) << testFile.ToString();
+                EXPECT_LE(SchemaVersion(1, 0, 0), helper.GetSchemaVersion("ECDbSchemaPolicies")) << testFile.ToString();
+                EXPECT_LE(BeVersion(3, 2), helper.GetOriginalECXmlVersion("ECDbSchemaPolicies")) << testFile.ToString();
+
+                //standard schema versions
+                EXPECT_LE(SchemaVersion(1, 0, 0), helper.GetSchemaVersion("CoreCustomAttributes")) << testFile.ToString();
+                EXPECT_LE(BeVersion(3, 2), helper.GetOriginalECXmlVersion("CoreCustomAttributes")) << testFile.ToString();
+
+                break;
+                }
+            }
+        }
+    }
+