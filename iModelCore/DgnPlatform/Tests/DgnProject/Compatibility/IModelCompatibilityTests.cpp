/*--------------------------------------------------------------------------------------+
|
|  $Source: Tests/DgnProject/Compatibility/IModelCompatibilityTests.cpp $
|
|  $Copyright: (c) 2018 Bentley Systems, Incorporated. All rights reserved. $
|
+--------------------------------------------------------------------------------------*/
#include "CompatibilityTestFixture.h"
#include <UnitTests/BackDoor/DgnPlatform/ScopedDgnHost.h>
#include "Profiles.h"
#include "TestIModelCreators.h"
#include "TestDb.h"

USING_NAMESPACE_BENTLEY_EC

//======================================================================================
// @bsiclass                                               Krischan.Eberle      06/2018
//======================================================================================
struct IModelCompatibilityTestFixture : CompatibilityTestFixture
    {
    protected:
        ScopedDgnHost m_host;
        void SetUp() override 
            {
            CompatibilityTestFixture::SetUp();
            ASSERT_EQ(SUCCESS, TestIModelCreation::Run()); 
            }
    };

//---------------------------------------------------------------------------------------
// @bsimethod                                  Krischan.Eberle                      06/18
//+---------------+---------------+---------------+---------------+---------------+------
TEST_F(IModelCompatibilityTestFixture, BuiltinSchemaVersions)
    {
    for (TestFile const& testFile : DgnDbProfile::Get().GetAllVersionsOfTestFile(TESTIMODEL_EMPTY))
        {
        for (std::unique_ptr<TestIModel> testDbPtr : TestIModel::GetPermutationsFor(testFile))
            {
            TestIModel& testDb = *testDbPtr;
            ASSERT_EQ(BE_SQLITE_OK, testDb.Open()) << testDb.GetDescription();
            testDb.AssertProfileVersion();
            testDb.AssertLoadSchemas();

            switch (testDb.GetAge())
                {
                    case ProfileState::Age::Older:
                    {
                    EXPECT_EQ(8, testDb.GetSchemaCount()) << testDb.GetDescription();

                    //iModel built-in schema versions
                    EXPECT_EQ(SchemaVersion(1, 0, 1), testDb.GetSchemaVersion("BisCore")) << testDb.GetDescription();
<<<<<<< HEAD
                    EXPECT_EQ((int) ECVersion::V3_2, (int) testDb.GetECVersion("BisCore")) << testDb.GetDescription();
=======
>>>>>>> ac87d96f
                    EXPECT_EQ(BeVersion(), testDb.GetOriginalECXmlVersion("BisCore")) << testDb.GetDescription();
                    EXPECT_EQ(JsonValue(R"js({"classcount":164, "enumcount": 2})js"), testDb.GetSchemaItemCounts("BisCore")) << testDb.GetDescription();

                    EXPECT_EQ(SchemaVersion(1, 0, 0), testDb.GetSchemaVersion("Generic")) << testDb.GetDescription();
<<<<<<< HEAD
                    EXPECT_EQ((int) ECVersion::V3_2, (int) testDb.GetECVersion("Generic")) << testDb.GetDescription();
=======
>>>>>>> ac87d96f
                    EXPECT_EQ(BeVersion(), testDb.GetOriginalECXmlVersion("Generic")) << testDb.GetDescription();
                    EXPECT_EQ(JsonValue(R"js({"classcount":17})js"), testDb.GetSchemaItemCounts("Generic")) << testDb.GetDescription();

                    //ECDb built-in schema versions
                    EXPECT_EQ(SchemaVersion(2, 0, 0), testDb.GetSchemaVersion("ECDbFileInfo")) << testDb.GetDescription();
<<<<<<< HEAD
                    EXPECT_EQ((int) ECVersion::V3_2, (int) testDb.GetECVersion("ECDbFileInfo")) << testDb.GetDescription();
=======
>>>>>>> ac87d96f
                    EXPECT_EQ(BeVersion(), testDb.GetOriginalECXmlVersion("ECDbFileInfo")) << testDb.GetDescription();
                    EXPECT_EQ(JsonValue(R"js({"classcount":4, "enumcount": 1})js"), testDb.GetSchemaItemCounts("ECDbFileInfo")) << testDb.GetDescription();

                    EXPECT_EQ(SchemaVersion(2, 0, 0), testDb.GetSchemaVersion("ECDbMap")) << testDb.GetDescription();
<<<<<<< HEAD
                    EXPECT_EQ((int) ECVersion::V3_2, (int) testDb.GetECVersion("ECDbMap")) << testDb.GetDescription();
=======
>>>>>>> ac87d96f
                    EXPECT_EQ(BeVersion(), testDb.GetOriginalECXmlVersion("ECDbMap")) << testDb.GetDescription();
                    EXPECT_EQ(JsonValue(R"js({"classcount":9})js"), testDb.GetSchemaItemCounts("ECDbMap")) << testDb.GetDescription();

                    EXPECT_EQ(SchemaVersion(4, 0, 0), testDb.GetSchemaVersion("ECDbMeta")) << testDb.GetDescription();
<<<<<<< HEAD
                    EXPECT_EQ((int) ECVersion::V3_2, (int) testDb.GetECVersion("ECDbMeta")) << testDb.GetDescription();
=======
>>>>>>> ac87d96f
                    EXPECT_EQ(BeVersion(), testDb.GetOriginalECXmlVersion("ECDbMeta")) << testDb.GetDescription();
                    EXPECT_EQ(JsonValue(R"js({"classcount":24, "enumcount": 8})js"), testDb.GetSchemaItemCounts("ECDbMeta")) << testDb.GetDescription();

                    EXPECT_EQ(SchemaVersion(5, 0, 0), testDb.GetSchemaVersion("ECDbSystem")) << testDb.GetDescription();
<<<<<<< HEAD
                    EXPECT_EQ((int) ECVersion::V3_2, (int) testDb.GetECVersion("ECDbSystem")) << testDb.GetDescription();
=======
>>>>>>> ac87d96f
                    EXPECT_EQ(BeVersion(), testDb.GetOriginalECXmlVersion("ECDbSystem")) << testDb.GetDescription();
                    EXPECT_EQ(JsonValue(R"js({"classcount":4})js"), testDb.GetSchemaItemCounts("ECDbSystem")) << testDb.GetDescription();

                    EXPECT_EQ(SchemaVersion(1, 0, 0), testDb.GetSchemaVersion("ECDbSchemaPolicies")) << testDb.GetDescription();
<<<<<<< HEAD
                    EXPECT_EQ((int) ECVersion::V3_2, (int) testDb.GetECVersion("ECDbSchemaPolicies")) << testDb.GetDescription();
=======
>>>>>>> ac87d96f
                    EXPECT_EQ(BeVersion(), testDb.GetOriginalECXmlVersion("ECDbSchemaPolicies")) << testDb.GetDescription();
                    EXPECT_EQ(JsonValue(R"js({"classcount":3})js"), testDb.GetSchemaItemCounts("ECDbSchemaPolicies")) << testDb.GetDescription();

                    //Standard schema versions
                    EXPECT_EQ(SchemaVersion(1, 0, 0), testDb.GetSchemaVersion("CoreCustomAttributes")) << testDb.GetDescription();
<<<<<<< HEAD
                    EXPECT_EQ((int) ECVersion::V3_2, (int) testDb.GetECVersion("CoreCustomAttributes")) << testDb.GetDescription();
                    EXPECT_EQ(BeVersion(), testDb.GetOriginalECXmlVersion("CoreCustomAttributes")) << testDb.GetDescription();
                    EXPECT_EQ(JsonValue(R"js({"classcount":14, "enumcount": 2})js"), testDb.GetSchemaItemCounts("CoreCustomAttributes")) << testDb.GetDescription();
                    break;
                    }

                    case ProfileState::Age::UpToDate:
                    {
                    EXPECT_EQ(8, testDb.GetSchemaCount()) << testDb.GetDescription();
                    //iModel built-in schema versions
                    EXPECT_EQ(SchemaVersion(1, 0, 1), testDb.GetSchemaVersion("BisCore")) << testDb.GetDescription();
                    EXPECT_EQ((int) ECVersion::V3_2, (int) testDb.GetECVersion("BisCore")) << testDb.GetDescription();
                    if (testDb.GetOpenParams().GetProfileUpgradeOptions() == ECDb::ProfileUpgradeOptions::Upgrade || testDb.GetTestFile().IsUpgraded())
                        {
                        // if the file was upgraded, it doesn't have the original versions yet, as the BisCore schema is not upgraded automatically
                        EXPECT_EQ(BeVersion(), testDb.GetOriginalECXmlVersion("BisCore")) << testDb.GetDescription();
                        }
                    else
                        EXPECT_EQ(BeVersion(3, 1), testDb.GetOriginalECXmlVersion("BisCore")) << testDb.GetDescription();
                    EXPECT_EQ(JsonValue(R"js({"classcount":164, "enumcount": 2})js"), testDb.GetSchemaItemCounts("BisCore")) << testDb.GetDescription();

                    EXPECT_EQ(SchemaVersion(1, 0, 0), testDb.GetSchemaVersion("Generic")) << testDb.GetDescription();
                    EXPECT_EQ((int) ECVersion::V3_2, (int) testDb.GetECVersion("Generic")) << testDb.GetDescription();
                    if (testDb.GetOpenParams().GetProfileUpgradeOptions() == ECDb::ProfileUpgradeOptions::Upgrade || testDb.GetTestFile().IsUpgraded())
                        {
                        // if the file was upgraded, it doesn't have the original versions yet, as the BisCore schema is not upgraded automatically
                        EXPECT_EQ(BeVersion(), testDb.GetOriginalECXmlVersion("Generic")) << testDb.GetDescription();
                        }
                    else
                        EXPECT_EQ(BeVersion(3, 1), testDb.GetOriginalECXmlVersion("Generic")) << testDb.GetDescription();

                    EXPECT_EQ(JsonValue(R"js({"classcount":17})js"), testDb.GetSchemaItemCounts("Generic")) << testDb.GetDescription();

                    //ECDb built-in schema versions
                    EXPECT_EQ(SchemaVersion(2, 0, 1), testDb.GetSchemaVersion("ECDbFileInfo")) << testDb.GetDescription();
                    EXPECT_EQ((int) ECVersion::V3_2, (int) testDb.GetECVersion("ECDbFileInfo")) << testDb.GetDescription();
                    EXPECT_EQ(BeVersion(3, 2), testDb.GetOriginalECXmlVersion("ECDbFileInfo")) << testDb.GetDescription();
                    EXPECT_EQ(JsonValue(R"js({"classcount":4, "enumcount": 1})js"), testDb.GetSchemaItemCounts("ECDbFileInfo")) << testDb.GetDescription();
                    
                    EXPECT_EQ(SchemaVersion(2, 0, 0), testDb.GetSchemaVersion("ECDbMap")) << testDb.GetDescription();
                    EXPECT_EQ((int) ECVersion::V3_2, (int) testDb.GetECVersion("ECDbMap")) << testDb.GetDescription();
                    EXPECT_EQ(BeVersion(3, 2), testDb.GetOriginalECXmlVersion("ECDbMap")) << testDb.GetDescription();
                    EXPECT_EQ(JsonValue(R"js({"classcount":9})js"), testDb.GetSchemaItemCounts("ECDbMap")) << testDb.GetDescription();
                    
                    EXPECT_EQ(SchemaVersion(4, 0, 1), testDb.GetSchemaVersion("ECDbMeta")) << testDb.GetDescription();
                    EXPECT_EQ((int) ECVersion::V3_2, (int) testDb.GetECVersion("ECDbMeta")) << testDb.GetDescription();
                    EXPECT_EQ(BeVersion(3, 2), testDb.GetOriginalECXmlVersion("ECDbMeta")) << testDb.GetDescription();
                    EXPECT_EQ(JsonValue(R"js({"classcount":38, "enumcount": 8})js"), testDb.GetSchemaItemCounts("ECDbMeta")) << testDb.GetDescription();
                    
                    EXPECT_EQ(SchemaVersion(5, 0, 1), testDb.GetSchemaVersion("ECDbSystem")) << testDb.GetDescription();
                    EXPECT_EQ((int) ECVersion::V3_2, (int) testDb.GetECVersion("ECDbSystem")) << testDb.GetDescription();
                    EXPECT_EQ(BeVersion(3, 2), testDb.GetOriginalECXmlVersion("ECDbSystem")) << testDb.GetDescription();
                    EXPECT_EQ(JsonValue(R"js({"classcount":4})js"), testDb.GetSchemaItemCounts("ECDbSystem")) << testDb.GetDescription();
                    
                    EXPECT_EQ(SchemaVersion(1, 0, 0), testDb.GetSchemaVersion("ECDbSchemaPolicies")) << testDb.GetDescription();
                    EXPECT_EQ((int) ECVersion::V3_2, (int) testDb.GetECVersion("ECDbSchemaPolicies")) << testDb.GetDescription();
                    if (testDb.GetOpenParams().GetProfileUpgradeOptions() == ECDb::ProfileUpgradeOptions::Upgrade || testDb.GetTestFile().IsUpgraded())
                        {
                        // if the file was upgraded, it doesn't have the original versions yet, as the BisCore schema is not upgraded automatically
                        EXPECT_EQ(BeVersion(), testDb.GetOriginalECXmlVersion("ECDbSchemaPolicies")) << testDb.GetDescription();
                        }
                    else
                        EXPECT_EQ(BeVersion(3, 2), testDb.GetOriginalECXmlVersion("ECDbSchemaPolicies")) << testDb.GetDescription();

                    EXPECT_EQ(JsonValue(R"js({"classcount":3})js"), testDb.GetSchemaItemCounts("ECDbSchemaPolicies")) << testDb.GetDescription();

                    //Standard schema versions
                    EXPECT_EQ(SchemaVersion(1, 0, 0), testDb.GetSchemaVersion("CoreCustomAttributes")) << testDb.GetDescription();
                    EXPECT_EQ((int) ECVersion::V3_2, (int) testDb.GetECVersion("CoreCustomAttributes")) << testDb.GetDescription();
                    EXPECT_EQ(BeVersion(3, 1), testDb.GetOriginalECXmlVersion("CoreCustomAttributes")) << testDb.GetDescription();
=======
                    EXPECT_EQ(BeVersion(), testDb.GetOriginalECXmlVersion("CoreCustomAttributes")) << testDb.GetDescription();
>>>>>>> ac87d96f
                    EXPECT_EQ(JsonValue(R"js({"classcount":14, "enumcount": 2})js"), testDb.GetSchemaItemCounts("CoreCustomAttributes")) << testDb.GetDescription();
                    break;
                    }

                    case ProfileState::Age::Newer:
                    {
                    EXPECT_LE(8, testDb.GetSchemaCount()) << testDb.GetDescription();

                    //iModel built-in schema versions
                    EXPECT_LE(SchemaVersion(1, 0, 1), testDb.GetSchemaVersion("BisCore")) << testDb.GetDescription();
<<<<<<< HEAD
                    EXPECT_LE((int) ECVersion::V3_2, (int) testDb.GetECVersion("BisCore")) << testDb.GetDescription();
                    EXPECT_LE(BeVersion(3, 2), testDb.GetOriginalECXmlVersion("BisCore")) << testDb.GetDescription();

                    EXPECT_LE(SchemaVersion(1, 0, 0), testDb.GetSchemaVersion("Generic")) << testDb.GetDescription();
                    EXPECT_LE((int) ECVersion::V3_2, (int) testDb.GetECVersion("Generic")) << testDb.GetDescription();
                    EXPECT_LE(BeVersion(3, 2), testDb.GetOriginalECXmlVersion("Generic")) << testDb.GetDescription();

                    //ECDb built-in schema versions
                    EXPECT_LE(SchemaVersion(2, 0, 1), testDb.GetSchemaVersion("ECDbFileInfo")) << testDb.GetDescription();
                    EXPECT_LE((int) ECVersion::V3_2, (int) testDb.GetECVersion("ECDbFileInfo")) << testDb.GetDescription();
                    EXPECT_LE(BeVersion(3, 2), testDb.GetOriginalECXmlVersion("ECDbFileInfo")) << testDb.GetDescription();

                    EXPECT_LE(SchemaVersion(2, 0, 0), testDb.GetSchemaVersion("ECDbMap")) << testDb.GetDescription();
                    EXPECT_LE((int) ECVersion::V3_2, (int) testDb.GetECVersion("ECDbMap")) << testDb.GetDescription();
                    EXPECT_LE(BeVersion(3, 2), testDb.GetOriginalECXmlVersion("ECDbMap")) << testDb.GetDescription();

                    EXPECT_LE(SchemaVersion(4, 0, 1), testDb.GetSchemaVersion("ECDbMeta")) << testDb.GetDescription();
                    EXPECT_LE((int) ECVersion::V3_2, (int) testDb.GetECVersion("ECDbMeta")) << testDb.GetDescription();
                    EXPECT_LE(BeVersion(3, 2), testDb.GetOriginalECXmlVersion("ECDbMeta")) << testDb.GetDescription();

                    EXPECT_LT(SchemaVersion(5, 0, 1), testDb.GetSchemaVersion("ECDbSystem")) << testDb.GetDescription();
                    EXPECT_LE((int) ECVersion::V3_2, (int) testDb.GetECVersion("ECDbSystem")) << testDb.GetDescription();
                    EXPECT_LE(BeVersion(3, 2), testDb.GetOriginalECXmlVersion("ECDbSystem")) << testDb.GetDescription();

                    EXPECT_LE(SchemaVersion(1, 0, 0), testDb.GetSchemaVersion("ECDbSchemaPolicies")) << testDb.GetDescription();
                    EXPECT_LE((int) ECVersion::V3_2, (int) testDb.GetECVersion("ECDbSchemaPolicies")) << testDb.GetDescription();
                    EXPECT_LE(BeVersion(3, 2), testDb.GetOriginalECXmlVersion("ECDbSchemaPolicies")) << testDb.GetDescription();
=======
                    if (TestDb::VersionSupportsFeature(testDb.GetECDbInitialVersion(), ECDbFeature::PersistedECVersions))
                        EXPECT_LE(BeVersion(3, 1), testDb.GetOriginalECXmlVersion("BisCore")) << testDb.GetDescription();
                    else
                        EXPECT_LE(BeVersion(), testDb.GetOriginalECXmlVersion("BisCore")) << testDb.GetDescription();


                    EXPECT_LE(SchemaVersion(1, 0, 0), testDb.GetSchemaVersion("Generic")) << testDb.GetDescription();
                    if (TestDb::VersionSupportsFeature(testDb.GetECDbInitialVersion(), ECDbFeature::PersistedECVersions))
                        EXPECT_LE(BeVersion(3, 1), testDb.GetOriginalECXmlVersion("Generic")) << testDb.GetDescription();
                    else
                        EXPECT_LE(BeVersion(), testDb.GetOriginalECXmlVersion("Generic")) << testDb.GetDescription();


                    //ECDb built-in schema versions
                    //ECDbFileInfo version was incremented in next profile, so must be higher in newer file
                    EXPECT_LT(SchemaVersion(2, 0, 0), testDb.GetSchemaVersion("ECDbFileInfo")) << testDb.GetDescription();
                    EXPECT_LE(BeVersion(3, 1), testDb.GetOriginalECXmlVersion("ECDbFileInfo")) << testDb.GetDescription();

                    EXPECT_LE(SchemaVersion(2, 0, 0), testDb.GetSchemaVersion("ECDbMap")) << testDb.GetDescription();
                    EXPECT_LE(BeVersion(3, 1), testDb.GetOriginalECXmlVersion("ECDbMap")) << testDb.GetDescription();

                    //ECDbMeta version was incremented in next profile, so must be higher in newer file
                    EXPECT_LT(SchemaVersion(4, 0, 0), testDb.GetSchemaVersion("ECDbMeta")) << testDb.GetDescription();
                    EXPECT_LE(BeVersion(3, 1), testDb.GetOriginalECXmlVersion("ECDbMeta")) << testDb.GetDescription();

                    //ECDbSystem version was incremented in next profile, so must be higher in newer file
                    EXPECT_LT(SchemaVersion(5, 0, 0), testDb.GetSchemaVersion("ECDbSystem")) << testDb.GetDescription();
                    EXPECT_LE(BeVersion(3, 1), testDb.GetOriginalECXmlVersion("ECDbSystem")) << testDb.GetDescription();

                    EXPECT_LE(SchemaVersion(1, 0, 0), testDb.GetSchemaVersion("ECDbSchemaPolicies")) << testDb.GetDescription();
                    if (TestDb::VersionSupportsFeature(testDb.GetECDbInitialVersion(), ECDbFeature::PersistedECVersions))
                        EXPECT_LE(BeVersion(3, 1), testDb.GetOriginalECXmlVersion("ECDbSchemaPolicies")) << testDb.GetDescription();
                    else
                        EXPECT_LE(BeVersion(), testDb.GetOriginalECXmlVersion("ECDbSchemaPolicies")) << testDb.GetDescription();
>>>>>>> ac87d96f

                    //Standard schema versions
                    EXPECT_LE(SchemaVersion(1, 0, 0), testDb.GetSchemaVersion("CoreCustomAttributes")) << testDb.GetDescription();
<<<<<<< HEAD
                    EXPECT_LE((int) ECVersion::V3_2, (int) testDb.GetECVersion("CoreCustomAttributes")) << testDb.GetDescription();
=======
>>>>>>> ac87d96f
                    EXPECT_LE(BeVersion(3, 1), testDb.GetOriginalECXmlVersion("CoreCustomAttributes")) << testDb.GetDescription();
                    break;
                    }
                    default:
                        FAIL() << "Unhandled ProfileState::Age enum value | " << testDb.GetDescription();
                        break;
                }
            }
        }
    }

//---------------------------------------------------------------------------------------
// @bsimethod                                  Krischan.Eberle                      06/18
//+---------------+---------------+---------------+---------------+---------------+------
TEST_F(IModelCompatibilityTestFixture, PreEC32Enums)
    {
    for (TestFile const& testFile : DgnDbProfile::Get().GetAllVersionsOfTestFile(TESTIMODEL_PREEC32ENUMS))
        {
        for (std::unique_ptr<TestIModel> testDbPtr : TestIModel::GetPermutationsFor(testFile))
            {
            TestIModel& testDb = *testDbPtr;
            ASSERT_EQ(BE_SQLITE_OK, testDb.Open()) << testDb.GetDescription();
            testDb.AssertProfileVersion();
            testDb.AssertLoadSchemas();
            if (!testDb.SupportsFeature(ECDbFeature::NamedEnumerators))
                {
                testDb.AssertEnum("CoreCustomAttributes", "DateTimeKind", nullptr, nullptr, PRIMITIVETYPE_String, true,
                {{"Unspecified", ECValue("Unspecified"), nullptr},
                {"Utc", ECValue("Utc"), nullptr},
                {"Local", ECValue("Local"), nullptr}});

                testDb.AssertEnum("ECDbMeta", "ECClassModifier", nullptr, nullptr, PRIMITIVETYPE_Integer, true,
                {{"ECClassModifier0", ECValue(0), "None"},
                {"ECClassModifier1", ECValue(1), "Abstract"},
                {"ECClassModifier2", ECValue(2), "Sealed"}});

                testDb.AssertEnum("PreEC32Enums", "IntEnum_EnumeratorsWithoutDisplayLabel", "Int Enumeration with enumerators without display label", "Int Enumeration with enumerators without display label", PRIMITIVETYPE_Integer, true,
                {{"IntEnum_EnumeratorsWithoutDisplayLabel0", ECValue(0), nullptr},
                {"IntEnum_EnumeratorsWithoutDisplayLabel1", ECValue(1), nullptr},
                {"IntEnum_EnumeratorsWithoutDisplayLabel2", ECValue(2), nullptr}});

                testDb.AssertEnum("PreEC32Enums", "StringEnum_EnumeratorsWithDisplayLabel", "String Enumeration with enumerators with display label", nullptr, PRIMITIVETYPE_String, false,
                {{"On", ECValue("On"), "Turned On"},
                {"Off", ECValue("Off"), "Turned Off"}});
                }
            else
                {
                testDb.AssertEnum("CoreCustomAttributes", "DateTimeKind", nullptr, nullptr, PRIMITIVETYPE_String, true,
                {{"Unspecified", ECValue("Unspecified"), nullptr},
                {"Utc", ECValue("Utc"), nullptr},
                {"Local", ECValue("Local"), nullptr}});

                testDb.AssertEnum("ECDbMeta", "ECClassModifier", nullptr, nullptr, PRIMITIVETYPE_Integer, true,
                {{"None", ECValue(0), "None"},
                {"Abstract", ECValue(1), "Abstract"},
                {"Sealed", ECValue(2), "Sealed"}});

                testDb.AssertEnum("PreEC32Enums", "IntEnum_EnumeratorsWithoutDisplayLabel", "Int Enumeration with enumerators without display label", "Int Enumeration with enumerators without display label", PRIMITIVETYPE_Integer, true,
                {{"IntEnum_EnumeratorsWithoutDisplayLabel0", ECValue(0), nullptr},
                {"IntEnum_EnumeratorsWithoutDisplayLabel1", ECValue(1), nullptr},
                {"IntEnum_EnumeratorsWithoutDisplayLabel2", ECValue(2), nullptr}});

                testDb.AssertEnum("PreEC32Enums", "StringEnum_EnumeratorsWithDisplayLabel", "String Enumeration with enumerators with display label", nullptr, PRIMITIVETYPE_String, false,
                {{"On", ECValue("On"), "Turned On"},
                {"Off", ECValue("Off"), "Turned Off"}});
                }
            }
        }
    }

//---------------------------------------------------------------------------------------
// @bsimethod                                  Krischan.Eberle                      06/18
//+---------------+---------------+---------------+---------------+---------------+------
TEST_F(IModelCompatibilityTestFixture, EC32Enums)
    {
    for (TestFile const& testFile : DgnDbProfile::Get().GetAllVersionsOfTestFile(TESTIMODEL_EC32ENUMS))
        {
        for (std::unique_ptr<TestIModel> testDbPtr : TestIModel::GetPermutationsFor(testFile))
            {
            TestIModel& testDb = *testDbPtr;
            ASSERT_EQ(BE_SQLITE_OK, testDb.Open()) << testDb.GetDescription();
            testDb.AssertProfileVersion();
            testDb.AssertLoadSchemas();
            ASSERT_TRUE(testDb.SupportsFeature(ECDbFeature::NamedEnumerators)) << testDb.GetDescription();

            testDb.AssertEnum("CoreCustomAttributes", "DateTimeKind", nullptr, nullptr, PRIMITIVETYPE_String, true,
            {{"Unspecified", ECValue("Unspecified"), nullptr},
            {"Utc", ECValue("Utc"), nullptr},
            {"Local", ECValue("Local"), nullptr}});

            testDb.AssertEnum("ECDbMeta", "ECClassModifier", nullptr, nullptr, PRIMITIVETYPE_Integer, true,
            {{"None", ECValue(0), "None"},
            {"Abstract", ECValue(1), "Abstract"},
            {"Sealed", ECValue(2), "Sealed"}});

            testDb.AssertEnum("EC32Enums", "IntEnum_EnumeratorsWithoutDisplayLabel", "Int Enumeration with enumerators without display label", "Int Enumeration with enumerators without display label", PRIMITIVETYPE_Integer, true,
            {{"Unknown", ECValue(0), nullptr},
            {"On", ECValue(1), nullptr},
            {"Off", ECValue(2), nullptr}});

            testDb.AssertEnum("EC32Enums", "StringEnum_EnumeratorsWithDisplayLabel", "String Enumeration with enumerators with display label", nullptr, PRIMITIVETYPE_String, false,
            {{"On", ECValue("On"), "Turned On"},
            {"Off", ECValue("Off"), "Turned Off"}});
            }
        }
    }
    
//---------------------------------------------------------------------------------------
// @bsimethod                                  Krischan.Eberle                      06/18
//+---------------+---------------+---------------+---------------+---------------+------
TEST_F(IModelCompatibilityTestFixture, PreEC32KindOfQuantities)
    {
    for (TestFile const& testFile : DgnDbProfile::Get().GetAllVersionsOfTestFile(TESTIMODEL_PREEC32KOQS))
        {
        for (std::unique_ptr<TestIModel> testDbPtr : TestIModel::GetPermutationsFor(testFile))
            {
            TestIModel& testDb = *testDbPtr;
            ASSERT_EQ(BE_SQLITE_OK, testDb.Open()) << testDb.GetDescription();
            testDb.AssertProfileVersion();
            testDb.AssertLoadSchemas();

<<<<<<< HEAD
            testDb.AssertKindOfQuantity("PreEC32Koqs", "ANGLE", "Angle", nullptr, "u:RAD", JsonValue(R"json(["f:DefaultRealU(2)[u:ARC_DEG]", "f:AngleDMS"])json"), 0.0001);
            testDb.AssertKindOfQuantity("PreEC32Koqs", "POWER", "Power", nullptr, "u:W", JsonValue(R"json(["f:DefaultRealU(4)[u:W]", "f:DefaultRealU(4)[u:KW]", "f:DefaultRealU(4)[u:MEGAW]", "f:DefaultRealU(4)[u:BTU_PER_HR]", "f:DefaultRealU(4)[u:KILOBTU_PER_HR]", "f:DefaultRealU(4)[u:HP]"])json"), 0.001);
            testDb.AssertKindOfQuantity("PreEC32Koqs", "LIQUID_VOLUME", "Liquid Volume", nullptr, "u:CUB_M", JsonValue(R"json(["f:DefaultRealU(4)[u:LITRE]", "f:DefaultRealU(4)[u:GALLON]"])json"), 0.0001);

            if (TestDb::VersionSupportsFeature(testDb.GetECDbInitialVersion(), ECDbFeature::UnitsAndFormats))
                testDb.AssertKindOfQuantity("PreEC32Koqs", "TestKoq_NoPresUnit", nullptr, nullptr, "u:W_PER_M_K", JsonValue(), 0.4);
            else
                {
                //The original KOQ was serialized to disk in bim02dev in a wrong way, where it did persist the format along with the unit,
                //although it shouldn't have one. This will not be fixed, as EC32 will make this obsolete anyways.
                testDb.AssertKindOfQuantity("PreEC32Koqs", "TestKoq_NoPresUnit", nullptr, nullptr, "u:W_PER_M_K", JsonValue(R"json(["f:DefaultReal[u:W_PER_M_K]"])json"), 0.4);
                }

            testDb.AssertKindOfQuantity("PreEC32Koqs", "TestKoq_PersUnitWithFormat_NoPresUnit", nullptr, nullptr, "u:W_PER_M_K", JsonValue(R"json(["f:DefaultReal[u:W_PER_M_K]"])json"), 0.5);
            testDb.AssertKindOfQuantity("PreEC32Koqs", "TestKoq_PersUnitWithFormatWithUnit_NoPresUnit", nullptr, nullptr, "u:FT", JsonValue(R"json(["f:AmerFI"])json"), 0.6);

            if (!testDb.SupportsFeature(ECDbFeature::UnitsAndFormats))
                {
                EXPECT_TRUE(testDb.GetDb().Schemas().GetSchema("Units", false) == nullptr) << testDb.GetDescription();
                EXPECT_TRUE(testDb.GetDb().Schemas().GetSchema("Formats", false) == nullptr) << testDb.GetDescription();
                EXPECT_TRUE(testDb.GetDb().Schemas().GetUnit("Units", "COULOMB") == nullptr) << testDb.GetDescription();
                EXPECT_TRUE(testDb.GetDb().Schemas().GetUnitSystem("Units", "SI") == nullptr) << testDb.GetDescription();
                EXPECT_TRUE(testDb.GetDb().Schemas().GetPhenomenon("Units", "LUMINOSITY") == nullptr) << testDb.GetDescription();
                EXPECT_TRUE(testDb.GetDb().Schemas().GetFormat("Formats", "AmerFI") == nullptr) << testDb.GetDescription();

                ECSqlStatement stmt;
                EXPECT_EQ(ECSqlStatus::InvalidECSql, stmt.Prepare(testDb.GetDb(), "SELECT * FROM meta.UnitDef")) << testDb.GetDescription();
                stmt.Finalize();
                EXPECT_EQ(ECSqlStatus::InvalidECSql, stmt.Prepare(testDb.GetDb(), "SELECT * FROM meta.UnitSystemDef")) << testDb.GetDescription();
                stmt.Finalize();
                EXPECT_EQ(ECSqlStatus::InvalidECSql, stmt.Prepare(testDb.GetDb(), "SELECT * FROM meta.PhenomenonDef")) << testDb.GetDescription();
                stmt.Finalize();
                EXPECT_EQ(ECSqlStatus::InvalidECSql, stmt.Prepare(testDb.GetDb(), "SELECT * FROM meta.FormatDef")) << testDb.GetDescription();
                stmt.Finalize();
                EXPECT_EQ(ECSqlStatus::InvalidECSql, stmt.Prepare(testDb.GetDb(), "SELECT * FROM meta.FormatCompositeUnitDef")) << testDb.GetDescription();
                stmt.Finalize();
                }
            else
                {
                EXPECT_TRUE(testDb.GetDb().Schemas().GetSchema("Units", false) != nullptr) << testDb.GetDescription();
                EXPECT_TRUE(testDb.GetDb().Schemas().GetSchema("Formats", false) != nullptr) << testDb.GetDescription();

                testDb.AssertUnit("Units", "COULOMB", "C", nullptr, "A*S", nullptr, nullptr, nullptr, QualifiedName("Units", "SI"), QualifiedName("Units", "ELECTRIC_CHARGE"), false, QualifiedName());
                testDb.AssertUnitSystem("Units", "SI", nullptr, nullptr);
                testDb.AssertPhenomenon("Units", "LUMINOSITY", "Luminosity", nullptr, "LUMINOSITY");
                testDb.AssertFormat("Formats", "AmerFI", "FeetInches", nullptr, JsonValue(R"json({"type": "Fractional", "formatTraits": ["keepSingleZero", "keepDecimalPoint", "showUnitLabel"], "precision": 8, "uomSeparator":""})json"),
                                    JsonValue(R"json({"includeZero":true, "spacer":"", "units": [{"name":"FT", "label":"'"}, {"name":"IN", "label":"\""}]})json"));

=======
            switch (testDb.GetAge())
                {
                    case ProfileState::Age::Older:
                    case ProfileState::Age::UpToDate:
                        testDb.AssertKindOfQuantity("PreEC32Koqs", "ANGLE", "Angle", nullptr, "RAD(DefaultReal)", JsonValue(R"json(["ARC_DEG(Real2U)", "ARC_DEG(AngleDMS)"])json"), 0.0001);
                        testDb.AssertKindOfQuantity("PreEC32Koqs", "POWER", "Power", nullptr, "W(DefaultReal)", JsonValue(R"json(["W(Real4U)", "KW(Real4U)", "MEGAW(Real4U)", "BTU/HR(Real4U)", "KILOBTU/HR(Real4U)", "HP(Real4U)"])json"), 0.001);
                        testDb.AssertKindOfQuantity("PreEC32Koqs", "LIQUID_VOLUME", "Liquid Volume", nullptr, "CUB.M(DefaultReal)", JsonValue(R"json(["LITRE(Real4U)", "GALLON(Real4U)"])json"), 0.0001);
                        //A bug in bim02dev persisted a format along with the unit. This will be obsolete once EC32 is avaialable
                        testDb.AssertKindOfQuantity("PreEC32Koqs", "TestKoq_NoPresUnit", nullptr, nullptr, "W/(M*K)(DefaultReal)", JsonValue(), 0.4);
                        testDb.AssertKindOfQuantity("PreEC32Koqs", "TestKoq_PersUnitWithFormat_NoPresUnit", nullptr, nullptr, "W/(M*K)(DefaultReal)", JsonValue(), 0.5);
                        testDb.AssertKindOfQuantity("PreEC32Koqs", "TestKoq_PersUnitWithFormatWithUnit_NoPresUnit", nullptr, nullptr, "FT(AmerFI8)", JsonValue(), 0.6);
                        break;

                    case ProfileState::Age::Newer:
                    {
                    testDb.AssertKindOfQuantity("PreEC32Koqs", "ANGLE", "Angle", nullptr, "RAD(DefaultReal)", JsonValue(R"json(["ARC_DEG(Real2U)", "ARC_DEG(AngleDMS)"])json"), 0.0001);
                    testDb.AssertKindOfQuantity("PreEC32Koqs", "POWER", "Power", nullptr, "W(DefaultReal)", JsonValue(R"json(["W(Real4U)", "KW(Real4U)", "MEGAW(Real4U)", "BTU/HR(Real4U)", "KILOBTU/HR(Real4U)", "HP(Real4U)"])json"), 0.001);
                    testDb.AssertKindOfQuantity("PreEC32Koqs", "LIQUID_VOLUME", "Liquid Volume", nullptr, "CUB.M(DefaultReal)", JsonValue(R"json(["LITRE(Real4U)", "GALLON(Real4U)"])json"), 0.0001);
                    if (TestDb::VersionSupportsFeature(testDb.GetECDbInitialVersion(), ECDbFeature::UnitsAndFormats))
                        testDb.AssertKindOfQuantity("PreEC32Koqs", "TestKoq_NoPresUnit", nullptr, nullptr, "W/(M*K)(DefaultReal)", JsonValue(), 0.4);
                    else
                        {
                        //The original KOQ was serialized to disk in bim02dev in a wrong way, where it did persist the format along with the unit,
                        //although it shouldn't have one. This will not be fixed, as EC32 will make this obsolete anyways.
                        testDb.AssertKindOfQuantity("PreEC32Koqs", "TestKoq_NoPresUnit", nullptr, nullptr, "W/(M*K)(DefaultReal)", JsonValue(R"json(["W/(M*K)(DefaultReal)"])json"), 0.4);
                        }

                    testDb.AssertKindOfQuantity("PreEC32Koqs", "TestKoq_PersUnitWithFormat_NoPresUnit", nullptr, nullptr, "W/(M*K)(DefaultReal)", JsonValue(R"json(["W/(M*K)(DefaultReal)"])json"), 0.5);
                    testDb.AssertKindOfQuantity("PreEC32Koqs", "TestKoq_PersUnitWithFormatWithUnit_NoPresUnit", nullptr, nullptr, "FT(DefaultReal)", JsonValue(R"json(["FT(AmerFI8)"])json"), 0.6);
                    break;
                    }
>>>>>>> ac87d96f
                }
            }
        }
    }

//---------------------------------------------------------------------------------------
// @bsimethod                                  Krischan.Eberle                      06/18
//+---------------+---------------+---------------+---------------+---------------+------
TEST_F(IModelCompatibilityTestFixture, EC32KindOfQuantities)
    {
    for (TestFile const& testFile : DgnDbProfile::Get().GetAllVersionsOfTestFile(TESTIMODEL_EC32KOQS))
        {
        for (std::unique_ptr<TestIModel> testDbPtr : TestIModel::GetPermutationsFor(testFile))
            {
            TestIModel& testDb = *testDbPtr;
            ASSERT_EQ(BE_SQLITE_OK, testDb.Open()) << testDb.GetDescription();
            testDb.AssertProfileVersion();
            testDb.AssertLoadSchemas();
            ASSERT_TRUE(testDb.SupportsFeature(ECDbFeature::UnitsAndFormats)) << testDb.GetDescription();

            testDb.AssertKindOfQuantity("EC32Koqs", "TestKoq_PresFormatWithMandatoryComposite", "My first test KOQ", nullptr, "CM(DefaultReal)", JsonValue(R"js(["M(Real4U)"])js"), 0.1);
            testDb.AssertKindOfQuantity("EC32Koqs", "TestKoq_PresFormatWithOptionalComposite", nullptr, "My second test KOQ", "CM(DefaultReal)", JsonValue(R"js(["FT(AmerFI8)"])js"), 0.2);
            testDb.AssertKindOfQuantity("EC32Koqs", "TestKoq_PresFormatWithoutComposite", nullptr, nullptr, "CM(DefaultReal)", JsonValue(R"js(["FT(AmerFI8)"])js"), 0.3);
            testDb.AssertKindOfQuantity("EC32Koqs", "TestKoq_NoPresFormat", nullptr, nullptr, "KG(DefaultReal)", JsonValue(), 0.4);
            }
        }
    }

//---------------------------------------------------------------------------------------
// @bsimethod                                  Krischan.Eberle                      06/18
//+---------------+---------------+---------------+---------------+---------------+------
TEST_F(IModelCompatibilityTestFixture, EC32Units)
    {
    for (TestFile const& testFile : DgnDbProfile::Get().GetAllVersionsOfTestFile(TESTIMODEL_EC32UNITS))
        {
        for (std::unique_ptr<TestIModel> testDbPtr : TestIModel::GetPermutationsFor(testFile))
            {
            TestIModel& testDb = *testDbPtr;
            ASSERT_EQ(BE_SQLITE_OK, testDb.Open()) << testDb.GetDescription();
            testDb.AssertProfileVersion();
            testDb.AssertLoadSchemas();
            ASSERT_TRUE(testDb.SupportsFeature(ECDbFeature::UnitsAndFormats)) << testDb.GetDescription();

            testDb.AssertKindOfQuantity("EC32Units", "KoqWithCustomFormat", nullptr, nullptr, "M(DefaultReal)", JsonValue(R"js(["M(DefaultRealU)"])js"), 0.1);
            testDb.AssertKindOfQuantity("EC32Units", "KoqWithCustomUnit", nullptr, nullptr, "MySquareM(DefaultReal)", JsonValue(R"js(["MySquareM(Real4U)"])js"), 0.2);
            testDb.AssertKindOfQuantity("EC32Units", "KoqWithCustomUnitAndFormat", nullptr, nullptr, "MySquareFt(DefaultReal)", JsonValue(R"js(["MySquareFt(DefaultRealU)"])js"), 0.3);

            testDb.AssertUnitSystem("EC32Units", "MyMetric", "Metric", "Metric Units of measure");
            testDb.AssertUnitSystem("EC32Units", "MyImperial", "Imperial", "Units of measure from the British Empire");
            testDb.AssertUnitSystem("Units", "SI", nullptr, nullptr);
            testDb.AssertUnitSystem("Units", "CONSTANT", nullptr, nullptr);

            testDb.AssertPhenomenon("EC32Units", "MyArea", "Area", nullptr, "LENGTH*LENGTH");
            testDb.AssertPhenomenon("Units", "AREA", "Area", nullptr, "LENGTH(2)");
            testDb.AssertPhenomenon("Units", "TORQUE", "Torque", nullptr, "FORCE*LENGTH*ANGLE(-1)");
            testDb.AssertPhenomenon("Units", "LUMINOSITY", "Luminosity", nullptr, "LUMINOSITY");

            testDb.AssertUnit("EC32Units", "MySquareM", "Square Meter", nullptr, "M*M", 1.0, nullptr, nullptr, QualifiedName("EC32Units", "MyMetric"), QualifiedName("EC32Units", "MyArea"), false, QualifiedName());
            testDb.AssertUnit("EC32Units", "MySquareFt", "Square Feet", nullptr, "Ft*Ft", 10.0, nullptr, 0.4, QualifiedName("EC32Units", "MyImperial"), QualifiedName("EC32Units", "MyArea"), false, QualifiedName());
            testDb.AssertUnit("Units", "COULOMB", "C", nullptr, "A*S", nullptr, nullptr, nullptr, QualifiedName("Units", "SI"), QualifiedName("Units", "ELECTRIC_CHARGE"), false, QualifiedName());
            testDb.AssertUnit("Units", "PI", "Pi", nullptr, "ONE", 3.1415926535897932384626433832795, nullptr, nullptr, QualifiedName(), QualifiedName("Units", "LENGTH_RATIO"), true, QualifiedName());
            testDb.AssertUnit("Units", "QUARTER_PI", "Pi/4", nullptr, "PI", 1.0, 4.0, nullptr, QualifiedName(), QualifiedName("Units", "LENGTH_RATIO"), true, QualifiedName());
            testDb.AssertUnit("Units", "MILLI", "milli", nullptr, "ONE", .001, nullptr, nullptr, QualifiedName(), QualifiedName("Units", "NUMBER"), true, QualifiedName());
            testDb.AssertUnit("Units", "HORIZONTAL_PER_VERTICAL", nullptr, nullptr, nullptr, nullptr, nullptr, nullptr, QualifiedName("Units", "INTERNATIONAL"), QualifiedName("Units", "SLOPE"), false, QualifiedName("Units", "VERTICAL_PER_HORIZONTAL"));

            testDb.AssertFormat("EC32Units", "MyFormat", "My Format", nullptr, JsonValue(R"json({"roundFactor":0.3, "type": "Fractional", "showSignOption": "OnlyNegative", "formatTraits": ["trailZeroes", "keepSingleZero"], "precision": 4, "decimalSeparator": ".", "thousandSeparator": ",", "uomSeparator": " "})json"), JsonValue());
            testDb.AssertFormat("EC32Units", "MyFormatWithComposite", "My Format with composite", nullptr, JsonValue(R"json({"type": "Decimal", "formatTraits": ["keepSingleZero", "keepDecimalPoint", "showUnitLabel"], "precision": 2})json"),
                                JsonValue(R"json({"includeZero":true, "spacer":"-", "units": [{"name":"HR", "label":"hour"}, {"name":"MIN", "label":"min"}]})json"));
            testDb.AssertFormat("Formats", "DefaultReal", "real", nullptr, JsonValue(R"json({"type": "Decimal", "formatTraits": ["keepSingleZero", "keepDecimalPoint"], "precision": 6})json"), JsonValue());
            testDb.AssertFormat("Formats", "AmerFI", "FeetInches", nullptr, JsonValue(R"json({"type": "Fractional", "formatTraits": ["keepSingleZero", "keepDecimalPoint", "showUnitLabel"], "precision": 8, "uomSeparator":""})json"),
                                JsonValue(R"json({"includeZero":true, "spacer":"", "units": [{"name":"FT", "label":"'"}, {"name":"IN", "label":"\""}]})json"));
            }
        }
    }
<|MERGE_RESOLUTION|>--- conflicted
+++ resolved
@@ -1,541 +1,419 @@
-/*--------------------------------------------------------------------------------------+
-|
-|  $Source: Tests/DgnProject/Compatibility/IModelCompatibilityTests.cpp $
-|
-|  $Copyright: (c) 2018 Bentley Systems, Incorporated. All rights reserved. $
-|
-+--------------------------------------------------------------------------------------*/
-#include "CompatibilityTestFixture.h"
-#include <UnitTests/BackDoor/DgnPlatform/ScopedDgnHost.h>
-#include "Profiles.h"
-#include "TestIModelCreators.h"
-#include "TestDb.h"
-
-USING_NAMESPACE_BENTLEY_EC
-
-//======================================================================================
-// @bsiclass                                               Krischan.Eberle      06/2018
-//======================================================================================
-struct IModelCompatibilityTestFixture : CompatibilityTestFixture
-    {
-    protected:
-        ScopedDgnHost m_host;
-        void SetUp() override 
-            {
-            CompatibilityTestFixture::SetUp();
-            ASSERT_EQ(SUCCESS, TestIModelCreation::Run()); 
-            }
-    };
-
-//---------------------------------------------------------------------------------------
-// @bsimethod                                  Krischan.Eberle                      06/18
-//+---------------+---------------+---------------+---------------+---------------+------
-TEST_F(IModelCompatibilityTestFixture, BuiltinSchemaVersions)
-    {
-    for (TestFile const& testFile : DgnDbProfile::Get().GetAllVersionsOfTestFile(TESTIMODEL_EMPTY))
-        {
-        for (std::unique_ptr<TestIModel> testDbPtr : TestIModel::GetPermutationsFor(testFile))
-            {
-            TestIModel& testDb = *testDbPtr;
-            ASSERT_EQ(BE_SQLITE_OK, testDb.Open()) << testDb.GetDescription();
-            testDb.AssertProfileVersion();
-            testDb.AssertLoadSchemas();
-
-            switch (testDb.GetAge())
-                {
-                    case ProfileState::Age::Older:
-                    {
-                    EXPECT_EQ(8, testDb.GetSchemaCount()) << testDb.GetDescription();
-
-                    //iModel built-in schema versions
-                    EXPECT_EQ(SchemaVersion(1, 0, 1), testDb.GetSchemaVersion("BisCore")) << testDb.GetDescription();
-<<<<<<< HEAD
-                    EXPECT_EQ((int) ECVersion::V3_2, (int) testDb.GetECVersion("BisCore")) << testDb.GetDescription();
-=======
->>>>>>> ac87d96f
-                    EXPECT_EQ(BeVersion(), testDb.GetOriginalECXmlVersion("BisCore")) << testDb.GetDescription();
-                    EXPECT_EQ(JsonValue(R"js({"classcount":164, "enumcount": 2})js"), testDb.GetSchemaItemCounts("BisCore")) << testDb.GetDescription();
-
-                    EXPECT_EQ(SchemaVersion(1, 0, 0), testDb.GetSchemaVersion("Generic")) << testDb.GetDescription();
-<<<<<<< HEAD
-                    EXPECT_EQ((int) ECVersion::V3_2, (int) testDb.GetECVersion("Generic")) << testDb.GetDescription();
-=======
->>>>>>> ac87d96f
-                    EXPECT_EQ(BeVersion(), testDb.GetOriginalECXmlVersion("Generic")) << testDb.GetDescription();
-                    EXPECT_EQ(JsonValue(R"js({"classcount":17})js"), testDb.GetSchemaItemCounts("Generic")) << testDb.GetDescription();
-
-                    //ECDb built-in schema versions
-                    EXPECT_EQ(SchemaVersion(2, 0, 0), testDb.GetSchemaVersion("ECDbFileInfo")) << testDb.GetDescription();
-<<<<<<< HEAD
-                    EXPECT_EQ((int) ECVersion::V3_2, (int) testDb.GetECVersion("ECDbFileInfo")) << testDb.GetDescription();
-=======
->>>>>>> ac87d96f
-                    EXPECT_EQ(BeVersion(), testDb.GetOriginalECXmlVersion("ECDbFileInfo")) << testDb.GetDescription();
-                    EXPECT_EQ(JsonValue(R"js({"classcount":4, "enumcount": 1})js"), testDb.GetSchemaItemCounts("ECDbFileInfo")) << testDb.GetDescription();
-
-                    EXPECT_EQ(SchemaVersion(2, 0, 0), testDb.GetSchemaVersion("ECDbMap")) << testDb.GetDescription();
-<<<<<<< HEAD
-                    EXPECT_EQ((int) ECVersion::V3_2, (int) testDb.GetECVersion("ECDbMap")) << testDb.GetDescription();
-=======
->>>>>>> ac87d96f
-                    EXPECT_EQ(BeVersion(), testDb.GetOriginalECXmlVersion("ECDbMap")) << testDb.GetDescription();
-                    EXPECT_EQ(JsonValue(R"js({"classcount":9})js"), testDb.GetSchemaItemCounts("ECDbMap")) << testDb.GetDescription();
-
-                    EXPECT_EQ(SchemaVersion(4, 0, 0), testDb.GetSchemaVersion("ECDbMeta")) << testDb.GetDescription();
-<<<<<<< HEAD
-                    EXPECT_EQ((int) ECVersion::V3_2, (int) testDb.GetECVersion("ECDbMeta")) << testDb.GetDescription();
-=======
->>>>>>> ac87d96f
-                    EXPECT_EQ(BeVersion(), testDb.GetOriginalECXmlVersion("ECDbMeta")) << testDb.GetDescription();
-                    EXPECT_EQ(JsonValue(R"js({"classcount":24, "enumcount": 8})js"), testDb.GetSchemaItemCounts("ECDbMeta")) << testDb.GetDescription();
-
-                    EXPECT_EQ(SchemaVersion(5, 0, 0), testDb.GetSchemaVersion("ECDbSystem")) << testDb.GetDescription();
-<<<<<<< HEAD
-                    EXPECT_EQ((int) ECVersion::V3_2, (int) testDb.GetECVersion("ECDbSystem")) << testDb.GetDescription();
-=======
->>>>>>> ac87d96f
-                    EXPECT_EQ(BeVersion(), testDb.GetOriginalECXmlVersion("ECDbSystem")) << testDb.GetDescription();
-                    EXPECT_EQ(JsonValue(R"js({"classcount":4})js"), testDb.GetSchemaItemCounts("ECDbSystem")) << testDb.GetDescription();
-
-                    EXPECT_EQ(SchemaVersion(1, 0, 0), testDb.GetSchemaVersion("ECDbSchemaPolicies")) << testDb.GetDescription();
-<<<<<<< HEAD
-                    EXPECT_EQ((int) ECVersion::V3_2, (int) testDb.GetECVersion("ECDbSchemaPolicies")) << testDb.GetDescription();
-=======
->>>>>>> ac87d96f
-                    EXPECT_EQ(BeVersion(), testDb.GetOriginalECXmlVersion("ECDbSchemaPolicies")) << testDb.GetDescription();
-                    EXPECT_EQ(JsonValue(R"js({"classcount":3})js"), testDb.GetSchemaItemCounts("ECDbSchemaPolicies")) << testDb.GetDescription();
-
-                    //Standard schema versions
-                    EXPECT_EQ(SchemaVersion(1, 0, 0), testDb.GetSchemaVersion("CoreCustomAttributes")) << testDb.GetDescription();
-<<<<<<< HEAD
-                    EXPECT_EQ((int) ECVersion::V3_2, (int) testDb.GetECVersion("CoreCustomAttributes")) << testDb.GetDescription();
-                    EXPECT_EQ(BeVersion(), testDb.GetOriginalECXmlVersion("CoreCustomAttributes")) << testDb.GetDescription();
-                    EXPECT_EQ(JsonValue(R"js({"classcount":14, "enumcount": 2})js"), testDb.GetSchemaItemCounts("CoreCustomAttributes")) << testDb.GetDescription();
-                    break;
-                    }
-
-                    case ProfileState::Age::UpToDate:
-                    {
-                    EXPECT_EQ(8, testDb.GetSchemaCount()) << testDb.GetDescription();
-                    //iModel built-in schema versions
-                    EXPECT_EQ(SchemaVersion(1, 0, 1), testDb.GetSchemaVersion("BisCore")) << testDb.GetDescription();
-                    EXPECT_EQ((int) ECVersion::V3_2, (int) testDb.GetECVersion("BisCore")) << testDb.GetDescription();
-                    if (testDb.GetOpenParams().GetProfileUpgradeOptions() == ECDb::ProfileUpgradeOptions::Upgrade || testDb.GetTestFile().IsUpgraded())
-                        {
-                        // if the file was upgraded, it doesn't have the original versions yet, as the BisCore schema is not upgraded automatically
-                        EXPECT_EQ(BeVersion(), testDb.GetOriginalECXmlVersion("BisCore")) << testDb.GetDescription();
-                        }
-                    else
-                        EXPECT_EQ(BeVersion(3, 1), testDb.GetOriginalECXmlVersion("BisCore")) << testDb.GetDescription();
-                    EXPECT_EQ(JsonValue(R"js({"classcount":164, "enumcount": 2})js"), testDb.GetSchemaItemCounts("BisCore")) << testDb.GetDescription();
-
-                    EXPECT_EQ(SchemaVersion(1, 0, 0), testDb.GetSchemaVersion("Generic")) << testDb.GetDescription();
-                    EXPECT_EQ((int) ECVersion::V3_2, (int) testDb.GetECVersion("Generic")) << testDb.GetDescription();
-                    if (testDb.GetOpenParams().GetProfileUpgradeOptions() == ECDb::ProfileUpgradeOptions::Upgrade || testDb.GetTestFile().IsUpgraded())
-                        {
-                        // if the file was upgraded, it doesn't have the original versions yet, as the BisCore schema is not upgraded automatically
-                        EXPECT_EQ(BeVersion(), testDb.GetOriginalECXmlVersion("Generic")) << testDb.GetDescription();
-                        }
-                    else
-                        EXPECT_EQ(BeVersion(3, 1), testDb.GetOriginalECXmlVersion("Generic")) << testDb.GetDescription();
-
-                    EXPECT_EQ(JsonValue(R"js({"classcount":17})js"), testDb.GetSchemaItemCounts("Generic")) << testDb.GetDescription();
-
-                    //ECDb built-in schema versions
-                    EXPECT_EQ(SchemaVersion(2, 0, 1), testDb.GetSchemaVersion("ECDbFileInfo")) << testDb.GetDescription();
-                    EXPECT_EQ((int) ECVersion::V3_2, (int) testDb.GetECVersion("ECDbFileInfo")) << testDb.GetDescription();
-                    EXPECT_EQ(BeVersion(3, 2), testDb.GetOriginalECXmlVersion("ECDbFileInfo")) << testDb.GetDescription();
-                    EXPECT_EQ(JsonValue(R"js({"classcount":4, "enumcount": 1})js"), testDb.GetSchemaItemCounts("ECDbFileInfo")) << testDb.GetDescription();
-                    
-                    EXPECT_EQ(SchemaVersion(2, 0, 0), testDb.GetSchemaVersion("ECDbMap")) << testDb.GetDescription();
-                    EXPECT_EQ((int) ECVersion::V3_2, (int) testDb.GetECVersion("ECDbMap")) << testDb.GetDescription();
-                    EXPECT_EQ(BeVersion(3, 2), testDb.GetOriginalECXmlVersion("ECDbMap")) << testDb.GetDescription();
-                    EXPECT_EQ(JsonValue(R"js({"classcount":9})js"), testDb.GetSchemaItemCounts("ECDbMap")) << testDb.GetDescription();
-                    
-                    EXPECT_EQ(SchemaVersion(4, 0, 1), testDb.GetSchemaVersion("ECDbMeta")) << testDb.GetDescription();
-                    EXPECT_EQ((int) ECVersion::V3_2, (int) testDb.GetECVersion("ECDbMeta")) << testDb.GetDescription();
-                    EXPECT_EQ(BeVersion(3, 2), testDb.GetOriginalECXmlVersion("ECDbMeta")) << testDb.GetDescription();
-                    EXPECT_EQ(JsonValue(R"js({"classcount":38, "enumcount": 8})js"), testDb.GetSchemaItemCounts("ECDbMeta")) << testDb.GetDescription();
-                    
-                    EXPECT_EQ(SchemaVersion(5, 0, 1), testDb.GetSchemaVersion("ECDbSystem")) << testDb.GetDescription();
-                    EXPECT_EQ((int) ECVersion::V3_2, (int) testDb.GetECVersion("ECDbSystem")) << testDb.GetDescription();
-                    EXPECT_EQ(BeVersion(3, 2), testDb.GetOriginalECXmlVersion("ECDbSystem")) << testDb.GetDescription();
-                    EXPECT_EQ(JsonValue(R"js({"classcount":4})js"), testDb.GetSchemaItemCounts("ECDbSystem")) << testDb.GetDescription();
-                    
-                    EXPECT_EQ(SchemaVersion(1, 0, 0), testDb.GetSchemaVersion("ECDbSchemaPolicies")) << testDb.GetDescription();
-                    EXPECT_EQ((int) ECVersion::V3_2, (int) testDb.GetECVersion("ECDbSchemaPolicies")) << testDb.GetDescription();
-                    if (testDb.GetOpenParams().GetProfileUpgradeOptions() == ECDb::ProfileUpgradeOptions::Upgrade || testDb.GetTestFile().IsUpgraded())
-                        {
-                        // if the file was upgraded, it doesn't have the original versions yet, as the BisCore schema is not upgraded automatically
-                        EXPECT_EQ(BeVersion(), testDb.GetOriginalECXmlVersion("ECDbSchemaPolicies")) << testDb.GetDescription();
-                        }
-                    else
-                        EXPECT_EQ(BeVersion(3, 2), testDb.GetOriginalECXmlVersion("ECDbSchemaPolicies")) << testDb.GetDescription();
-
-                    EXPECT_EQ(JsonValue(R"js({"classcount":3})js"), testDb.GetSchemaItemCounts("ECDbSchemaPolicies")) << testDb.GetDescription();
-
-                    //Standard schema versions
-                    EXPECT_EQ(SchemaVersion(1, 0, 0), testDb.GetSchemaVersion("CoreCustomAttributes")) << testDb.GetDescription();
-                    EXPECT_EQ((int) ECVersion::V3_2, (int) testDb.GetECVersion("CoreCustomAttributes")) << testDb.GetDescription();
-                    EXPECT_EQ(BeVersion(3, 1), testDb.GetOriginalECXmlVersion("CoreCustomAttributes")) << testDb.GetDescription();
-=======
-                    EXPECT_EQ(BeVersion(), testDb.GetOriginalECXmlVersion("CoreCustomAttributes")) << testDb.GetDescription();
->>>>>>> ac87d96f
-                    EXPECT_EQ(JsonValue(R"js({"classcount":14, "enumcount": 2})js"), testDb.GetSchemaItemCounts("CoreCustomAttributes")) << testDb.GetDescription();
-                    break;
-                    }
-
-                    case ProfileState::Age::Newer:
-                    {
-                    EXPECT_LE(8, testDb.GetSchemaCount()) << testDb.GetDescription();
-
-                    //iModel built-in schema versions
-                    EXPECT_LE(SchemaVersion(1, 0, 1), testDb.GetSchemaVersion("BisCore")) << testDb.GetDescription();
-<<<<<<< HEAD
-                    EXPECT_LE((int) ECVersion::V3_2, (int) testDb.GetECVersion("BisCore")) << testDb.GetDescription();
-                    EXPECT_LE(BeVersion(3, 2), testDb.GetOriginalECXmlVersion("BisCore")) << testDb.GetDescription();
-
-                    EXPECT_LE(SchemaVersion(1, 0, 0), testDb.GetSchemaVersion("Generic")) << testDb.GetDescription();
-                    EXPECT_LE((int) ECVersion::V3_2, (int) testDb.GetECVersion("Generic")) << testDb.GetDescription();
-                    EXPECT_LE(BeVersion(3, 2), testDb.GetOriginalECXmlVersion("Generic")) << testDb.GetDescription();
-
-                    //ECDb built-in schema versions
-                    EXPECT_LE(SchemaVersion(2, 0, 1), testDb.GetSchemaVersion("ECDbFileInfo")) << testDb.GetDescription();
-                    EXPECT_LE((int) ECVersion::V3_2, (int) testDb.GetECVersion("ECDbFileInfo")) << testDb.GetDescription();
-                    EXPECT_LE(BeVersion(3, 2), testDb.GetOriginalECXmlVersion("ECDbFileInfo")) << testDb.GetDescription();
-
-                    EXPECT_LE(SchemaVersion(2, 0, 0), testDb.GetSchemaVersion("ECDbMap")) << testDb.GetDescription();
-                    EXPECT_LE((int) ECVersion::V3_2, (int) testDb.GetECVersion("ECDbMap")) << testDb.GetDescription();
-                    EXPECT_LE(BeVersion(3, 2), testDb.GetOriginalECXmlVersion("ECDbMap")) << testDb.GetDescription();
-
-                    EXPECT_LE(SchemaVersion(4, 0, 1), testDb.GetSchemaVersion("ECDbMeta")) << testDb.GetDescription();
-                    EXPECT_LE((int) ECVersion::V3_2, (int) testDb.GetECVersion("ECDbMeta")) << testDb.GetDescription();
-                    EXPECT_LE(BeVersion(3, 2), testDb.GetOriginalECXmlVersion("ECDbMeta")) << testDb.GetDescription();
-
-                    EXPECT_LT(SchemaVersion(5, 0, 1), testDb.GetSchemaVersion("ECDbSystem")) << testDb.GetDescription();
-                    EXPECT_LE((int) ECVersion::V3_2, (int) testDb.GetECVersion("ECDbSystem")) << testDb.GetDescription();
-                    EXPECT_LE(BeVersion(3, 2), testDb.GetOriginalECXmlVersion("ECDbSystem")) << testDb.GetDescription();
-
-                    EXPECT_LE(SchemaVersion(1, 0, 0), testDb.GetSchemaVersion("ECDbSchemaPolicies")) << testDb.GetDescription();
-                    EXPECT_LE((int) ECVersion::V3_2, (int) testDb.GetECVersion("ECDbSchemaPolicies")) << testDb.GetDescription();
-                    EXPECT_LE(BeVersion(3, 2), testDb.GetOriginalECXmlVersion("ECDbSchemaPolicies")) << testDb.GetDescription();
-=======
-                    if (TestDb::VersionSupportsFeature(testDb.GetECDbInitialVersion(), ECDbFeature::PersistedECVersions))
-                        EXPECT_LE(BeVersion(3, 1), testDb.GetOriginalECXmlVersion("BisCore")) << testDb.GetDescription();
-                    else
-                        EXPECT_LE(BeVersion(), testDb.GetOriginalECXmlVersion("BisCore")) << testDb.GetDescription();
-
-
-                    EXPECT_LE(SchemaVersion(1, 0, 0), testDb.GetSchemaVersion("Generic")) << testDb.GetDescription();
-                    if (TestDb::VersionSupportsFeature(testDb.GetECDbInitialVersion(), ECDbFeature::PersistedECVersions))
-                        EXPECT_LE(BeVersion(3, 1), testDb.GetOriginalECXmlVersion("Generic")) << testDb.GetDescription();
-                    else
-                        EXPECT_LE(BeVersion(), testDb.GetOriginalECXmlVersion("Generic")) << testDb.GetDescription();
-
-
-                    //ECDb built-in schema versions
-                    //ECDbFileInfo version was incremented in next profile, so must be higher in newer file
-                    EXPECT_LT(SchemaVersion(2, 0, 0), testDb.GetSchemaVersion("ECDbFileInfo")) << testDb.GetDescription();
-                    EXPECT_LE(BeVersion(3, 1), testDb.GetOriginalECXmlVersion("ECDbFileInfo")) << testDb.GetDescription();
-
-                    EXPECT_LE(SchemaVersion(2, 0, 0), testDb.GetSchemaVersion("ECDbMap")) << testDb.GetDescription();
-                    EXPECT_LE(BeVersion(3, 1), testDb.GetOriginalECXmlVersion("ECDbMap")) << testDb.GetDescription();
-
-                    //ECDbMeta version was incremented in next profile, so must be higher in newer file
-                    EXPECT_LT(SchemaVersion(4, 0, 0), testDb.GetSchemaVersion("ECDbMeta")) << testDb.GetDescription();
-                    EXPECT_LE(BeVersion(3, 1), testDb.GetOriginalECXmlVersion("ECDbMeta")) << testDb.GetDescription();
-
-                    //ECDbSystem version was incremented in next profile, so must be higher in newer file
-                    EXPECT_LT(SchemaVersion(5, 0, 0), testDb.GetSchemaVersion("ECDbSystem")) << testDb.GetDescription();
-                    EXPECT_LE(BeVersion(3, 1), testDb.GetOriginalECXmlVersion("ECDbSystem")) << testDb.GetDescription();
-
-                    EXPECT_LE(SchemaVersion(1, 0, 0), testDb.GetSchemaVersion("ECDbSchemaPolicies")) << testDb.GetDescription();
-                    if (TestDb::VersionSupportsFeature(testDb.GetECDbInitialVersion(), ECDbFeature::PersistedECVersions))
-                        EXPECT_LE(BeVersion(3, 1), testDb.GetOriginalECXmlVersion("ECDbSchemaPolicies")) << testDb.GetDescription();
-                    else
-                        EXPECT_LE(BeVersion(), testDb.GetOriginalECXmlVersion("ECDbSchemaPolicies")) << testDb.GetDescription();
->>>>>>> ac87d96f
-
-                    //Standard schema versions
-                    EXPECT_LE(SchemaVersion(1, 0, 0), testDb.GetSchemaVersion("CoreCustomAttributes")) << testDb.GetDescription();
-<<<<<<< HEAD
-                    EXPECT_LE((int) ECVersion::V3_2, (int) testDb.GetECVersion("CoreCustomAttributes")) << testDb.GetDescription();
-=======
->>>>>>> ac87d96f
-                    EXPECT_LE(BeVersion(3, 1), testDb.GetOriginalECXmlVersion("CoreCustomAttributes")) << testDb.GetDescription();
-                    break;
-                    }
-                    default:
-                        FAIL() << "Unhandled ProfileState::Age enum value | " << testDb.GetDescription();
-                        break;
-                }
-            }
-        }
-    }
-
-//---------------------------------------------------------------------------------------
-// @bsimethod                                  Krischan.Eberle                      06/18
-//+---------------+---------------+---------------+---------------+---------------+------
-TEST_F(IModelCompatibilityTestFixture, PreEC32Enums)
-    {
-    for (TestFile const& testFile : DgnDbProfile::Get().GetAllVersionsOfTestFile(TESTIMODEL_PREEC32ENUMS))
-        {
-        for (std::unique_ptr<TestIModel> testDbPtr : TestIModel::GetPermutationsFor(testFile))
-            {
-            TestIModel& testDb = *testDbPtr;
-            ASSERT_EQ(BE_SQLITE_OK, testDb.Open()) << testDb.GetDescription();
-            testDb.AssertProfileVersion();
-            testDb.AssertLoadSchemas();
-            if (!testDb.SupportsFeature(ECDbFeature::NamedEnumerators))
-                {
-                testDb.AssertEnum("CoreCustomAttributes", "DateTimeKind", nullptr, nullptr, PRIMITIVETYPE_String, true,
-                {{"Unspecified", ECValue("Unspecified"), nullptr},
-                {"Utc", ECValue("Utc"), nullptr},
-                {"Local", ECValue("Local"), nullptr}});
-
-                testDb.AssertEnum("ECDbMeta", "ECClassModifier", nullptr, nullptr, PRIMITIVETYPE_Integer, true,
-                {{"ECClassModifier0", ECValue(0), "None"},
-                {"ECClassModifier1", ECValue(1), "Abstract"},
-                {"ECClassModifier2", ECValue(2), "Sealed"}});
-
-                testDb.AssertEnum("PreEC32Enums", "IntEnum_EnumeratorsWithoutDisplayLabel", "Int Enumeration with enumerators without display label", "Int Enumeration with enumerators without display label", PRIMITIVETYPE_Integer, true,
-                {{"IntEnum_EnumeratorsWithoutDisplayLabel0", ECValue(0), nullptr},
-                {"IntEnum_EnumeratorsWithoutDisplayLabel1", ECValue(1), nullptr},
-                {"IntEnum_EnumeratorsWithoutDisplayLabel2", ECValue(2), nullptr}});
-
-                testDb.AssertEnum("PreEC32Enums", "StringEnum_EnumeratorsWithDisplayLabel", "String Enumeration with enumerators with display label", nullptr, PRIMITIVETYPE_String, false,
-                {{"On", ECValue("On"), "Turned On"},
-                {"Off", ECValue("Off"), "Turned Off"}});
-                }
-            else
-                {
-                testDb.AssertEnum("CoreCustomAttributes", "DateTimeKind", nullptr, nullptr, PRIMITIVETYPE_String, true,
-                {{"Unspecified", ECValue("Unspecified"), nullptr},
-                {"Utc", ECValue("Utc"), nullptr},
-                {"Local", ECValue("Local"), nullptr}});
-
-                testDb.AssertEnum("ECDbMeta", "ECClassModifier", nullptr, nullptr, PRIMITIVETYPE_Integer, true,
-                {{"None", ECValue(0), "None"},
-                {"Abstract", ECValue(1), "Abstract"},
-                {"Sealed", ECValue(2), "Sealed"}});
-
-                testDb.AssertEnum("PreEC32Enums", "IntEnum_EnumeratorsWithoutDisplayLabel", "Int Enumeration with enumerators without display label", "Int Enumeration with enumerators without display label", PRIMITIVETYPE_Integer, true,
-                {{"IntEnum_EnumeratorsWithoutDisplayLabel0", ECValue(0), nullptr},
-                {"IntEnum_EnumeratorsWithoutDisplayLabel1", ECValue(1), nullptr},
-                {"IntEnum_EnumeratorsWithoutDisplayLabel2", ECValue(2), nullptr}});
-
-                testDb.AssertEnum("PreEC32Enums", "StringEnum_EnumeratorsWithDisplayLabel", "String Enumeration with enumerators with display label", nullptr, PRIMITIVETYPE_String, false,
-                {{"On", ECValue("On"), "Turned On"},
-                {"Off", ECValue("Off"), "Turned Off"}});
-                }
-            }
-        }
-    }
-
-//---------------------------------------------------------------------------------------
-// @bsimethod                                  Krischan.Eberle                      06/18
-//+---------------+---------------+---------------+---------------+---------------+------
-TEST_F(IModelCompatibilityTestFixture, EC32Enums)
-    {
-    for (TestFile const& testFile : DgnDbProfile::Get().GetAllVersionsOfTestFile(TESTIMODEL_EC32ENUMS))
-        {
-        for (std::unique_ptr<TestIModel> testDbPtr : TestIModel::GetPermutationsFor(testFile))
-            {
-            TestIModel& testDb = *testDbPtr;
-            ASSERT_EQ(BE_SQLITE_OK, testDb.Open()) << testDb.GetDescription();
-            testDb.AssertProfileVersion();
-            testDb.AssertLoadSchemas();
-            ASSERT_TRUE(testDb.SupportsFeature(ECDbFeature::NamedEnumerators)) << testDb.GetDescription();
-
-            testDb.AssertEnum("CoreCustomAttributes", "DateTimeKind", nullptr, nullptr, PRIMITIVETYPE_String, true,
-            {{"Unspecified", ECValue("Unspecified"), nullptr},
-            {"Utc", ECValue("Utc"), nullptr},
-            {"Local", ECValue("Local"), nullptr}});
-
-            testDb.AssertEnum("ECDbMeta", "ECClassModifier", nullptr, nullptr, PRIMITIVETYPE_Integer, true,
-            {{"None", ECValue(0), "None"},
-            {"Abstract", ECValue(1), "Abstract"},
-            {"Sealed", ECValue(2), "Sealed"}});
-
-            testDb.AssertEnum("EC32Enums", "IntEnum_EnumeratorsWithoutDisplayLabel", "Int Enumeration with enumerators without display label", "Int Enumeration with enumerators without display label", PRIMITIVETYPE_Integer, true,
-            {{"Unknown", ECValue(0), nullptr},
-            {"On", ECValue(1), nullptr},
-            {"Off", ECValue(2), nullptr}});
-
-            testDb.AssertEnum("EC32Enums", "StringEnum_EnumeratorsWithDisplayLabel", "String Enumeration with enumerators with display label", nullptr, PRIMITIVETYPE_String, false,
-            {{"On", ECValue("On"), "Turned On"},
-            {"Off", ECValue("Off"), "Turned Off"}});
-            }
-        }
-    }
-    
-//---------------------------------------------------------------------------------------
-// @bsimethod                                  Krischan.Eberle                      06/18
-//+---------------+---------------+---------------+---------------+---------------+------
-TEST_F(IModelCompatibilityTestFixture, PreEC32KindOfQuantities)
-    {
-    for (TestFile const& testFile : DgnDbProfile::Get().GetAllVersionsOfTestFile(TESTIMODEL_PREEC32KOQS))
-        {
-        for (std::unique_ptr<TestIModel> testDbPtr : TestIModel::GetPermutationsFor(testFile))
-            {
-            TestIModel& testDb = *testDbPtr;
-            ASSERT_EQ(BE_SQLITE_OK, testDb.Open()) << testDb.GetDescription();
-            testDb.AssertProfileVersion();
-            testDb.AssertLoadSchemas();
-
-<<<<<<< HEAD
-            testDb.AssertKindOfQuantity("PreEC32Koqs", "ANGLE", "Angle", nullptr, "u:RAD", JsonValue(R"json(["f:DefaultRealU(2)[u:ARC_DEG]", "f:AngleDMS"])json"), 0.0001);
-            testDb.AssertKindOfQuantity("PreEC32Koqs", "POWER", "Power", nullptr, "u:W", JsonValue(R"json(["f:DefaultRealU(4)[u:W]", "f:DefaultRealU(4)[u:KW]", "f:DefaultRealU(4)[u:MEGAW]", "f:DefaultRealU(4)[u:BTU_PER_HR]", "f:DefaultRealU(4)[u:KILOBTU_PER_HR]", "f:DefaultRealU(4)[u:HP]"])json"), 0.001);
-            testDb.AssertKindOfQuantity("PreEC32Koqs", "LIQUID_VOLUME", "Liquid Volume", nullptr, "u:CUB_M", JsonValue(R"json(["f:DefaultRealU(4)[u:LITRE]", "f:DefaultRealU(4)[u:GALLON]"])json"), 0.0001);
-
-            if (TestDb::VersionSupportsFeature(testDb.GetECDbInitialVersion(), ECDbFeature::UnitsAndFormats))
-                testDb.AssertKindOfQuantity("PreEC32Koqs", "TestKoq_NoPresUnit", nullptr, nullptr, "u:W_PER_M_K", JsonValue(), 0.4);
-            else
-                {
-                //The original KOQ was serialized to disk in bim02dev in a wrong way, where it did persist the format along with the unit,
-                //although it shouldn't have one. This will not be fixed, as EC32 will make this obsolete anyways.
-                testDb.AssertKindOfQuantity("PreEC32Koqs", "TestKoq_NoPresUnit", nullptr, nullptr, "u:W_PER_M_K", JsonValue(R"json(["f:DefaultReal[u:W_PER_M_K]"])json"), 0.4);
-                }
-
-            testDb.AssertKindOfQuantity("PreEC32Koqs", "TestKoq_PersUnitWithFormat_NoPresUnit", nullptr, nullptr, "u:W_PER_M_K", JsonValue(R"json(["f:DefaultReal[u:W_PER_M_K]"])json"), 0.5);
-            testDb.AssertKindOfQuantity("PreEC32Koqs", "TestKoq_PersUnitWithFormatWithUnit_NoPresUnit", nullptr, nullptr, "u:FT", JsonValue(R"json(["f:AmerFI"])json"), 0.6);
-
-            if (!testDb.SupportsFeature(ECDbFeature::UnitsAndFormats))
-                {
-                EXPECT_TRUE(testDb.GetDb().Schemas().GetSchema("Units", false) == nullptr) << testDb.GetDescription();
-                EXPECT_TRUE(testDb.GetDb().Schemas().GetSchema("Formats", false) == nullptr) << testDb.GetDescription();
-                EXPECT_TRUE(testDb.GetDb().Schemas().GetUnit("Units", "COULOMB") == nullptr) << testDb.GetDescription();
-                EXPECT_TRUE(testDb.GetDb().Schemas().GetUnitSystem("Units", "SI") == nullptr) << testDb.GetDescription();
-                EXPECT_TRUE(testDb.GetDb().Schemas().GetPhenomenon("Units", "LUMINOSITY") == nullptr) << testDb.GetDescription();
-                EXPECT_TRUE(testDb.GetDb().Schemas().GetFormat("Formats", "AmerFI") == nullptr) << testDb.GetDescription();
-
-                ECSqlStatement stmt;
-                EXPECT_EQ(ECSqlStatus::InvalidECSql, stmt.Prepare(testDb.GetDb(), "SELECT * FROM meta.UnitDef")) << testDb.GetDescription();
-                stmt.Finalize();
-                EXPECT_EQ(ECSqlStatus::InvalidECSql, stmt.Prepare(testDb.GetDb(), "SELECT * FROM meta.UnitSystemDef")) << testDb.GetDescription();
-                stmt.Finalize();
-                EXPECT_EQ(ECSqlStatus::InvalidECSql, stmt.Prepare(testDb.GetDb(), "SELECT * FROM meta.PhenomenonDef")) << testDb.GetDescription();
-                stmt.Finalize();
-                EXPECT_EQ(ECSqlStatus::InvalidECSql, stmt.Prepare(testDb.GetDb(), "SELECT * FROM meta.FormatDef")) << testDb.GetDescription();
-                stmt.Finalize();
-                EXPECT_EQ(ECSqlStatus::InvalidECSql, stmt.Prepare(testDb.GetDb(), "SELECT * FROM meta.FormatCompositeUnitDef")) << testDb.GetDescription();
-                stmt.Finalize();
-                }
-            else
-                {
-                EXPECT_TRUE(testDb.GetDb().Schemas().GetSchema("Units", false) != nullptr) << testDb.GetDescription();
-                EXPECT_TRUE(testDb.GetDb().Schemas().GetSchema("Formats", false) != nullptr) << testDb.GetDescription();
-
-                testDb.AssertUnit("Units", "COULOMB", "C", nullptr, "A*S", nullptr, nullptr, nullptr, QualifiedName("Units", "SI"), QualifiedName("Units", "ELECTRIC_CHARGE"), false, QualifiedName());
-                testDb.AssertUnitSystem("Units", "SI", nullptr, nullptr);
-                testDb.AssertPhenomenon("Units", "LUMINOSITY", "Luminosity", nullptr, "LUMINOSITY");
-                testDb.AssertFormat("Formats", "AmerFI", "FeetInches", nullptr, JsonValue(R"json({"type": "Fractional", "formatTraits": ["keepSingleZero", "keepDecimalPoint", "showUnitLabel"], "precision": 8, "uomSeparator":""})json"),
-                                    JsonValue(R"json({"includeZero":true, "spacer":"", "units": [{"name":"FT", "label":"'"}, {"name":"IN", "label":"\""}]})json"));
-
-=======
-            switch (testDb.GetAge())
-                {
-                    case ProfileState::Age::Older:
-                    case ProfileState::Age::UpToDate:
-                        testDb.AssertKindOfQuantity("PreEC32Koqs", "ANGLE", "Angle", nullptr, "RAD(DefaultReal)", JsonValue(R"json(["ARC_DEG(Real2U)", "ARC_DEG(AngleDMS)"])json"), 0.0001);
-                        testDb.AssertKindOfQuantity("PreEC32Koqs", "POWER", "Power", nullptr, "W(DefaultReal)", JsonValue(R"json(["W(Real4U)", "KW(Real4U)", "MEGAW(Real4U)", "BTU/HR(Real4U)", "KILOBTU/HR(Real4U)", "HP(Real4U)"])json"), 0.001);
-                        testDb.AssertKindOfQuantity("PreEC32Koqs", "LIQUID_VOLUME", "Liquid Volume", nullptr, "CUB.M(DefaultReal)", JsonValue(R"json(["LITRE(Real4U)", "GALLON(Real4U)"])json"), 0.0001);
-                        //A bug in bim02dev persisted a format along with the unit. This will be obsolete once EC32 is avaialable
-                        testDb.AssertKindOfQuantity("PreEC32Koqs", "TestKoq_NoPresUnit", nullptr, nullptr, "W/(M*K)(DefaultReal)", JsonValue(), 0.4);
-                        testDb.AssertKindOfQuantity("PreEC32Koqs", "TestKoq_PersUnitWithFormat_NoPresUnit", nullptr, nullptr, "W/(M*K)(DefaultReal)", JsonValue(), 0.5);
-                        testDb.AssertKindOfQuantity("PreEC32Koqs", "TestKoq_PersUnitWithFormatWithUnit_NoPresUnit", nullptr, nullptr, "FT(AmerFI8)", JsonValue(), 0.6);
-                        break;
-
-                    case ProfileState::Age::Newer:
-                    {
-                    testDb.AssertKindOfQuantity("PreEC32Koqs", "ANGLE", "Angle", nullptr, "RAD(DefaultReal)", JsonValue(R"json(["ARC_DEG(Real2U)", "ARC_DEG(AngleDMS)"])json"), 0.0001);
-                    testDb.AssertKindOfQuantity("PreEC32Koqs", "POWER", "Power", nullptr, "W(DefaultReal)", JsonValue(R"json(["W(Real4U)", "KW(Real4U)", "MEGAW(Real4U)", "BTU/HR(Real4U)", "KILOBTU/HR(Real4U)", "HP(Real4U)"])json"), 0.001);
-                    testDb.AssertKindOfQuantity("PreEC32Koqs", "LIQUID_VOLUME", "Liquid Volume", nullptr, "CUB.M(DefaultReal)", JsonValue(R"json(["LITRE(Real4U)", "GALLON(Real4U)"])json"), 0.0001);
-                    if (TestDb::VersionSupportsFeature(testDb.GetECDbInitialVersion(), ECDbFeature::UnitsAndFormats))
-                        testDb.AssertKindOfQuantity("PreEC32Koqs", "TestKoq_NoPresUnit", nullptr, nullptr, "W/(M*K)(DefaultReal)", JsonValue(), 0.4);
-                    else
-                        {
-                        //The original KOQ was serialized to disk in bim02dev in a wrong way, where it did persist the format along with the unit,
-                        //although it shouldn't have one. This will not be fixed, as EC32 will make this obsolete anyways.
-                        testDb.AssertKindOfQuantity("PreEC32Koqs", "TestKoq_NoPresUnit", nullptr, nullptr, "W/(M*K)(DefaultReal)", JsonValue(R"json(["W/(M*K)(DefaultReal)"])json"), 0.4);
-                        }
-
-                    testDb.AssertKindOfQuantity("PreEC32Koqs", "TestKoq_PersUnitWithFormat_NoPresUnit", nullptr, nullptr, "W/(M*K)(DefaultReal)", JsonValue(R"json(["W/(M*K)(DefaultReal)"])json"), 0.5);
-                    testDb.AssertKindOfQuantity("PreEC32Koqs", "TestKoq_PersUnitWithFormatWithUnit_NoPresUnit", nullptr, nullptr, "FT(DefaultReal)", JsonValue(R"json(["FT(AmerFI8)"])json"), 0.6);
-                    break;
-                    }
->>>>>>> ac87d96f
-                }
-            }
-        }
-    }
-
-//---------------------------------------------------------------------------------------
-// @bsimethod                                  Krischan.Eberle                      06/18
-//+---------------+---------------+---------------+---------------+---------------+------
-TEST_F(IModelCompatibilityTestFixture, EC32KindOfQuantities)
-    {
-    for (TestFile const& testFile : DgnDbProfile::Get().GetAllVersionsOfTestFile(TESTIMODEL_EC32KOQS))
-        {
-        for (std::unique_ptr<TestIModel> testDbPtr : TestIModel::GetPermutationsFor(testFile))
-            {
-            TestIModel& testDb = *testDbPtr;
-            ASSERT_EQ(BE_SQLITE_OK, testDb.Open()) << testDb.GetDescription();
-            testDb.AssertProfileVersion();
-            testDb.AssertLoadSchemas();
-            ASSERT_TRUE(testDb.SupportsFeature(ECDbFeature::UnitsAndFormats)) << testDb.GetDescription();
-
-            testDb.AssertKindOfQuantity("EC32Koqs", "TestKoq_PresFormatWithMandatoryComposite", "My first test KOQ", nullptr, "CM(DefaultReal)", JsonValue(R"js(["M(Real4U)"])js"), 0.1);
-            testDb.AssertKindOfQuantity("EC32Koqs", "TestKoq_PresFormatWithOptionalComposite", nullptr, "My second test KOQ", "CM(DefaultReal)", JsonValue(R"js(["FT(AmerFI8)"])js"), 0.2);
-            testDb.AssertKindOfQuantity("EC32Koqs", "TestKoq_PresFormatWithoutComposite", nullptr, nullptr, "CM(DefaultReal)", JsonValue(R"js(["FT(AmerFI8)"])js"), 0.3);
-            testDb.AssertKindOfQuantity("EC32Koqs", "TestKoq_NoPresFormat", nullptr, nullptr, "KG(DefaultReal)", JsonValue(), 0.4);
-            }
-        }
-    }
-
-//---------------------------------------------------------------------------------------
-// @bsimethod                                  Krischan.Eberle                      06/18
-//+---------------+---------------+---------------+---------------+---------------+------
-TEST_F(IModelCompatibilityTestFixture, EC32Units)
-    {
-    for (TestFile const& testFile : DgnDbProfile::Get().GetAllVersionsOfTestFile(TESTIMODEL_EC32UNITS))
-        {
-        for (std::unique_ptr<TestIModel> testDbPtr : TestIModel::GetPermutationsFor(testFile))
-            {
-            TestIModel& testDb = *testDbPtr;
-            ASSERT_EQ(BE_SQLITE_OK, testDb.Open()) << testDb.GetDescription();
-            testDb.AssertProfileVersion();
-            testDb.AssertLoadSchemas();
-            ASSERT_TRUE(testDb.SupportsFeature(ECDbFeature::UnitsAndFormats)) << testDb.GetDescription();
-
-            testDb.AssertKindOfQuantity("EC32Units", "KoqWithCustomFormat", nullptr, nullptr, "M(DefaultReal)", JsonValue(R"js(["M(DefaultRealU)"])js"), 0.1);
-            testDb.AssertKindOfQuantity("EC32Units", "KoqWithCustomUnit", nullptr, nullptr, "MySquareM(DefaultReal)", JsonValue(R"js(["MySquareM(Real4U)"])js"), 0.2);
-            testDb.AssertKindOfQuantity("EC32Units", "KoqWithCustomUnitAndFormat", nullptr, nullptr, "MySquareFt(DefaultReal)", JsonValue(R"js(["MySquareFt(DefaultRealU)"])js"), 0.3);
-
-            testDb.AssertUnitSystem("EC32Units", "MyMetric", "Metric", "Metric Units of measure");
-            testDb.AssertUnitSystem("EC32Units", "MyImperial", "Imperial", "Units of measure from the British Empire");
-            testDb.AssertUnitSystem("Units", "SI", nullptr, nullptr);
-            testDb.AssertUnitSystem("Units", "CONSTANT", nullptr, nullptr);
-
-            testDb.AssertPhenomenon("EC32Units", "MyArea", "Area", nullptr, "LENGTH*LENGTH");
-            testDb.AssertPhenomenon("Units", "AREA", "Area", nullptr, "LENGTH(2)");
-            testDb.AssertPhenomenon("Units", "TORQUE", "Torque", nullptr, "FORCE*LENGTH*ANGLE(-1)");
-            testDb.AssertPhenomenon("Units", "LUMINOSITY", "Luminosity", nullptr, "LUMINOSITY");
-
-            testDb.AssertUnit("EC32Units", "MySquareM", "Square Meter", nullptr, "M*M", 1.0, nullptr, nullptr, QualifiedName("EC32Units", "MyMetric"), QualifiedName("EC32Units", "MyArea"), false, QualifiedName());
-            testDb.AssertUnit("EC32Units", "MySquareFt", "Square Feet", nullptr, "Ft*Ft", 10.0, nullptr, 0.4, QualifiedName("EC32Units", "MyImperial"), QualifiedName("EC32Units", "MyArea"), false, QualifiedName());
-            testDb.AssertUnit("Units", "COULOMB", "C", nullptr, "A*S", nullptr, nullptr, nullptr, QualifiedName("Units", "SI"), QualifiedName("Units", "ELECTRIC_CHARGE"), false, QualifiedName());
-            testDb.AssertUnit("Units", "PI", "Pi", nullptr, "ONE", 3.1415926535897932384626433832795, nullptr, nullptr, QualifiedName(), QualifiedName("Units", "LENGTH_RATIO"), true, QualifiedName());
-            testDb.AssertUnit("Units", "QUARTER_PI", "Pi/4", nullptr, "PI", 1.0, 4.0, nullptr, QualifiedName(), QualifiedName("Units", "LENGTH_RATIO"), true, QualifiedName());
-            testDb.AssertUnit("Units", "MILLI", "milli", nullptr, "ONE", .001, nullptr, nullptr, QualifiedName(), QualifiedName("Units", "NUMBER"), true, QualifiedName());
-            testDb.AssertUnit("Units", "HORIZONTAL_PER_VERTICAL", nullptr, nullptr, nullptr, nullptr, nullptr, nullptr, QualifiedName("Units", "INTERNATIONAL"), QualifiedName("Units", "SLOPE"), false, QualifiedName("Units", "VERTICAL_PER_HORIZONTAL"));
-
-            testDb.AssertFormat("EC32Units", "MyFormat", "My Format", nullptr, JsonValue(R"json({"roundFactor":0.3, "type": "Fractional", "showSignOption": "OnlyNegative", "formatTraits": ["trailZeroes", "keepSingleZero"], "precision": 4, "decimalSeparator": ".", "thousandSeparator": ",", "uomSeparator": " "})json"), JsonValue());
-            testDb.AssertFormat("EC32Units", "MyFormatWithComposite", "My Format with composite", nullptr, JsonValue(R"json({"type": "Decimal", "formatTraits": ["keepSingleZero", "keepDecimalPoint", "showUnitLabel"], "precision": 2})json"),
-                                JsonValue(R"json({"includeZero":true, "spacer":"-", "units": [{"name":"HR", "label":"hour"}, {"name":"MIN", "label":"min"}]})json"));
-            testDb.AssertFormat("Formats", "DefaultReal", "real", nullptr, JsonValue(R"json({"type": "Decimal", "formatTraits": ["keepSingleZero", "keepDecimalPoint"], "precision": 6})json"), JsonValue());
-            testDb.AssertFormat("Formats", "AmerFI", "FeetInches", nullptr, JsonValue(R"json({"type": "Fractional", "formatTraits": ["keepSingleZero", "keepDecimalPoint", "showUnitLabel"], "precision": 8, "uomSeparator":""})json"),
-                                JsonValue(R"json({"includeZero":true, "spacer":"", "units": [{"name":"FT", "label":"'"}, {"name":"IN", "label":"\""}]})json"));
-            }
-        }
-    }
+/*--------------------------------------------------------------------------------------+
+|
+|  $Source: Tests/DgnProject/Compatibility/IModelCompatibilityTests.cpp $
+|
+|  $Copyright: (c) 2018 Bentley Systems, Incorporated. All rights reserved. $
+|
++--------------------------------------------------------------------------------------*/
+#include "CompatibilityTestFixture.h"
+#include <UnitTests/BackDoor/DgnPlatform/ScopedDgnHost.h>
+#include "Profiles.h"
+#include "TestIModelCreators.h"
+#include "TestDb.h"
+
+USING_NAMESPACE_BENTLEY_EC
+
+//======================================================================================
+// @bsiclass                                               Krischan.Eberle      06/2018
+//======================================================================================
+struct IModelCompatibilityTestFixture : CompatibilityTestFixture
+    {
+    protected:
+        ScopedDgnHost m_host;
+        void SetUp() override 
+            {
+            CompatibilityTestFixture::SetUp();
+            ASSERT_EQ(SUCCESS, TestIModelCreation::Run()); 
+            }
+    };
+
+//---------------------------------------------------------------------------------------
+// @bsimethod                                  Krischan.Eberle                      06/18
+//+---------------+---------------+---------------+---------------+---------------+------
+TEST_F(IModelCompatibilityTestFixture, BuiltinSchemaVersions)
+    {
+    for (TestFile const& testFile : DgnDbProfile::Get().GetAllVersionsOfTestFile(TESTIMODEL_EMPTY))
+        {
+        for (std::unique_ptr<TestIModel> testDbPtr : TestIModel::GetPermutationsFor(testFile))
+            {
+            TestIModel& testDb = *testDbPtr;
+            ASSERT_EQ(BE_SQLITE_OK, testDb.Open()) << testDb.GetDescription();
+            testDb.AssertProfileVersion();
+            testDb.AssertLoadSchemas();
+
+            switch (testDb.GetAge())
+                {
+                    case ProfileState::Age::Older:
+                    {
+                    EXPECT_EQ(8, testDb.GetSchemaCount()) << testDb.GetDescription();
+
+                    //iModel built-in schema versions
+                    EXPECT_EQ(SchemaVersion(1, 0, 1), testDb.GetSchemaVersion("BisCore")) << testDb.GetDescription();
+                    EXPECT_EQ(BeVersion(), testDb.GetOriginalECXmlVersion("BisCore")) << testDb.GetDescription();
+                    EXPECT_EQ(JsonValue(R"js({"classcount":164, "enumcount": 2})js"), testDb.GetSchemaItemCounts("BisCore")) << testDb.GetDescription();
+
+                    EXPECT_EQ(SchemaVersion(1, 0, 0), testDb.GetSchemaVersion("Generic")) << testDb.GetDescription();
+                    EXPECT_EQ(BeVersion(), testDb.GetOriginalECXmlVersion("Generic")) << testDb.GetDescription();
+                    EXPECT_EQ(JsonValue(R"js({"classcount":17})js"), testDb.GetSchemaItemCounts("Generic")) << testDb.GetDescription();
+
+                    //ECDb built-in schema versions
+                    EXPECT_EQ(SchemaVersion(2, 0, 0), testDb.GetSchemaVersion("ECDbFileInfo")) << testDb.GetDescription();
+                    EXPECT_EQ(BeVersion(), testDb.GetOriginalECXmlVersion("ECDbFileInfo")) << testDb.GetDescription();
+                    EXPECT_EQ(JsonValue(R"js({"classcount":4, "enumcount": 1})js"), testDb.GetSchemaItemCounts("ECDbFileInfo")) << testDb.GetDescription();
+
+                    EXPECT_EQ(SchemaVersion(2, 0, 0), testDb.GetSchemaVersion("ECDbMap")) << testDb.GetDescription();
+                    EXPECT_EQ(BeVersion(), testDb.GetOriginalECXmlVersion("ECDbMap")) << testDb.GetDescription();
+                    EXPECT_EQ(JsonValue(R"js({"classcount":9})js"), testDb.GetSchemaItemCounts("ECDbMap")) << testDb.GetDescription();
+
+                    EXPECT_EQ(SchemaVersion(4, 0, 0), testDb.GetSchemaVersion("ECDbMeta")) << testDb.GetDescription();
+                    EXPECT_EQ(BeVersion(), testDb.GetOriginalECXmlVersion("ECDbMeta")) << testDb.GetDescription();
+                    EXPECT_EQ(JsonValue(R"js({"classcount":24, "enumcount": 8})js"), testDb.GetSchemaItemCounts("ECDbMeta")) << testDb.GetDescription();
+
+                    EXPECT_EQ(SchemaVersion(5, 0, 0), testDb.GetSchemaVersion("ECDbSystem")) << testDb.GetDescription();
+                    EXPECT_EQ(BeVersion(), testDb.GetOriginalECXmlVersion("ECDbSystem")) << testDb.GetDescription();
+                    EXPECT_EQ(JsonValue(R"js({"classcount":4})js"), testDb.GetSchemaItemCounts("ECDbSystem")) << testDb.GetDescription();
+
+                    EXPECT_EQ(SchemaVersion(1, 0, 0), testDb.GetSchemaVersion("ECDbSchemaPolicies")) << testDb.GetDescription();
+                    EXPECT_EQ(BeVersion(), testDb.GetOriginalECXmlVersion("ECDbSchemaPolicies")) << testDb.GetDescription();
+                    EXPECT_EQ(JsonValue(R"js({"classcount":3})js"), testDb.GetSchemaItemCounts("ECDbSchemaPolicies")) << testDb.GetDescription();
+
+                    //Standard schema versions
+                    EXPECT_EQ(SchemaVersion(1, 0, 0), testDb.GetSchemaVersion("CoreCustomAttributes")) << testDb.GetDescription();
+                    EXPECT_EQ(BeVersion(), testDb.GetOriginalECXmlVersion("CoreCustomAttributes")) << testDb.GetDescription();
+                    EXPECT_EQ(JsonValue(R"js({"classcount":14, "enumcount": 2})js"), testDb.GetSchemaItemCounts("CoreCustomAttributes")) << testDb.GetDescription();
+                    break;
+                    }
+
+                    case ProfileState::Age::UpToDate:
+                    {
+                    EXPECT_EQ(8, testDb.GetSchemaCount()) << testDb.GetDescription();
+                    //iModel built-in schema versions
+                    EXPECT_EQ(SchemaVersion(1, 0, 1), testDb.GetSchemaVersion("BisCore")) << testDb.GetDescription();
+                    if (testDb.GetOpenParams().GetProfileUpgradeOptions() == ECDb::ProfileUpgradeOptions::Upgrade || testDb.GetTestFile().IsUpgraded())
+                        {
+                        // if the file was upgraded, it doesn't have the original versions yet, as the BisCore schema is not upgraded automatically
+                        EXPECT_EQ(BeVersion(), testDb.GetOriginalECXmlVersion("BisCore")) << testDb.GetDescription();
+                        }
+                    else
+                        EXPECT_EQ(BeVersion(3, 1), testDb.GetOriginalECXmlVersion("BisCore")) << testDb.GetDescription();
+                    EXPECT_EQ(JsonValue(R"js({"classcount":164, "enumcount": 2})js"), testDb.GetSchemaItemCounts("BisCore")) << testDb.GetDescription();
+
+                    EXPECT_EQ(SchemaVersion(1, 0, 0), testDb.GetSchemaVersion("Generic")) << testDb.GetDescription();
+                    if (testDb.GetOpenParams().GetProfileUpgradeOptions() == ECDb::ProfileUpgradeOptions::Upgrade || testDb.GetTestFile().IsUpgraded())
+                        {
+                        // if the file was upgraded, it doesn't have the original versions yet, as the BisCore schema is not upgraded automatically
+                        EXPECT_EQ(BeVersion(), testDb.GetOriginalECXmlVersion("Generic")) << testDb.GetDescription();
+                        }
+                    else
+                        EXPECT_EQ(BeVersion(3, 1), testDb.GetOriginalECXmlVersion("Generic")) << testDb.GetDescription();
+
+                    EXPECT_EQ(JsonValue(R"js({"classcount":17})js"), testDb.GetSchemaItemCounts("Generic")) << testDb.GetDescription();
+
+                    //ECDb built-in schema versions
+                    EXPECT_EQ(SchemaVersion(2, 0, 1), testDb.GetSchemaVersion("ECDbFileInfo")) << testDb.GetDescription();
+                    EXPECT_EQ(BeVersion(3, 2), testDb.GetOriginalECXmlVersion("ECDbFileInfo")) << testDb.GetDescription();
+                    EXPECT_EQ(JsonValue(R"js({"classcount":4, "enumcount": 1})js"), testDb.GetSchemaItemCounts("ECDbFileInfo")) << testDb.GetDescription();
+                    
+                    EXPECT_EQ(SchemaVersion(2, 0, 0), testDb.GetSchemaVersion("ECDbMap")) << testDb.GetDescription();
+                    EXPECT_EQ(BeVersion(3, 2), testDb.GetOriginalECXmlVersion("ECDbMap")) << testDb.GetDescription();
+                    EXPECT_EQ(JsonValue(R"js({"classcount":9})js"), testDb.GetSchemaItemCounts("ECDbMap")) << testDb.GetDescription();
+                    
+                    EXPECT_EQ(SchemaVersion(4, 0, 1), testDb.GetSchemaVersion("ECDbMeta")) << testDb.GetDescription();
+                    EXPECT_EQ(BeVersion(3, 2), testDb.GetOriginalECXmlVersion("ECDbMeta")) << testDb.GetDescription();
+                    EXPECT_EQ(JsonValue(R"js({"classcount":38, "enumcount": 8})js"), testDb.GetSchemaItemCounts("ECDbMeta")) << testDb.GetDescription();
+                    
+                    EXPECT_EQ(SchemaVersion(5, 0, 1), testDb.GetSchemaVersion("ECDbSystem")) << testDb.GetDescription();
+                    EXPECT_EQ((int) ECVersion::V3_2, (int) testDb.GetECVersion("ECDbSystem")) << testDb.GetDescription();
+                    EXPECT_EQ(BeVersion(3, 2), testDb.GetOriginalECXmlVersion("ECDbSystem")) << testDb.GetDescription();
+                    EXPECT_EQ(JsonValue(R"js({"classcount":4})js"), testDb.GetSchemaItemCounts("ECDbSystem")) << testDb.GetDescription();
+                    
+                    EXPECT_EQ(SchemaVersion(1, 0, 0), testDb.GetSchemaVersion("ECDbSchemaPolicies")) << testDb.GetDescription();
+                    if (testDb.GetOpenParams().GetProfileUpgradeOptions() == ECDb::ProfileUpgradeOptions::Upgrade || testDb.GetTestFile().IsUpgraded())
+                        {
+                        // if the file was upgraded, it doesn't have the original versions yet, as the BisCore schema is not upgraded automatically
+                        EXPECT_EQ(BeVersion(), testDb.GetOriginalECXmlVersion("ECDbSchemaPolicies")) << testDb.GetDescription();
+                        }
+                    else
+                        EXPECT_EQ(BeVersion(3, 2), testDb.GetOriginalECXmlVersion("ECDbSchemaPolicies")) << testDb.GetDescription();
+
+                    EXPECT_EQ(JsonValue(R"js({"classcount":3})js"), testDb.GetSchemaItemCounts("ECDbSchemaPolicies")) << testDb.GetDescription();
+
+                    //Standard schema versions
+                    EXPECT_EQ(SchemaVersion(1, 0, 0), testDb.GetSchemaVersion("CoreCustomAttributes")) << testDb.GetDescription();
+                    EXPECT_EQ(BeVersion(3, 1), testDb.GetOriginalECXmlVersion("CoreCustomAttributes")) << testDb.GetDescription();
+                    EXPECT_EQ(JsonValue(R"js({"classcount":14, "enumcount": 2})js"), testDb.GetSchemaItemCounts("CoreCustomAttributes")) << testDb.GetDescription();
+                    break;
+                    }
+
+                    case ProfileState::Age::Newer:
+                    {
+                    EXPECT_LE(8, testDb.GetSchemaCount()) << testDb.GetDescription();
+
+                    //iModel built-in schema versions
+                    EXPECT_LE(SchemaVersion(1, 0, 1), testDb.GetSchemaVersion("BisCore")) << testDb.GetDescription();
+                    EXPECT_LE(BeVersion(3, 2), testDb.GetOriginalECXmlVersion("BisCore")) << testDb.GetDescription();
+
+                    EXPECT_LE(SchemaVersion(1, 0, 0), testDb.GetSchemaVersion("Generic")) << testDb.GetDescription();
+                    EXPECT_LE(BeVersion(3, 2), testDb.GetOriginalECXmlVersion("Generic")) << testDb.GetDescription();
+
+                    //ECDb built-in schema versions
+                    EXPECT_LE(SchemaVersion(2, 0, 1), testDb.GetSchemaVersion("ECDbFileInfo")) << testDb.GetDescription();
+                    EXPECT_LE(BeVersion(3, 2), testDb.GetOriginalECXmlVersion("ECDbFileInfo")) << testDb.GetDescription();
+
+                    EXPECT_LE(SchemaVersion(2, 0, 0), testDb.GetSchemaVersion("ECDbMap")) << testDb.GetDescription();
+                    EXPECT_LE(BeVersion(3, 2), testDb.GetOriginalECXmlVersion("ECDbMap")) << testDb.GetDescription();
+
+                    EXPECT_LE(SchemaVersion(4, 0, 1), testDb.GetSchemaVersion("ECDbMeta")) << testDb.GetDescription();
+                    EXPECT_LE(BeVersion(3, 2), testDb.GetOriginalECXmlVersion("ECDbMeta")) << testDb.GetDescription();
+
+                    EXPECT_LT(SchemaVersion(5, 0, 1), testDb.GetSchemaVersion("ECDbSystem")) << testDb.GetDescription();
+                    EXPECT_LE(BeVersion(3, 2), testDb.GetOriginalECXmlVersion("ECDbSystem")) << testDb.GetDescription();
+
+                    EXPECT_LE(SchemaVersion(1, 0, 0), testDb.GetSchemaVersion("ECDbSchemaPolicies")) << testDb.GetDescription();
+                    EXPECT_LE(BeVersion(3, 2), testDb.GetOriginalECXmlVersion("ECDbSchemaPolicies")) << testDb.GetDescription();
+
+                    //Standard schema versions
+                    EXPECT_LE(SchemaVersion(1, 0, 0), testDb.GetSchemaVersion("CoreCustomAttributes")) << testDb.GetDescription();
+                    EXPECT_LE(BeVersion(3, 1), testDb.GetOriginalECXmlVersion("CoreCustomAttributes")) << testDb.GetDescription();
+                    break;
+                    }
+                    default:
+                        FAIL() << "Unhandled ProfileState::Age enum value | " << testDb.GetDescription();
+                        break;
+                }
+            }
+        }
+    }
+
+//---------------------------------------------------------------------------------------
+// @bsimethod                                  Krischan.Eberle                      06/18
+//+---------------+---------------+---------------+---------------+---------------+------
+TEST_F(IModelCompatibilityTestFixture, PreEC32Enums)
+    {
+    for (TestFile const& testFile : DgnDbProfile::Get().GetAllVersionsOfTestFile(TESTIMODEL_PREEC32ENUMS))
+        {
+        for (std::unique_ptr<TestIModel> testDbPtr : TestIModel::GetPermutationsFor(testFile))
+            {
+            TestIModel& testDb = *testDbPtr;
+            ASSERT_EQ(BE_SQLITE_OK, testDb.Open()) << testDb.GetDescription();
+            testDb.AssertProfileVersion();
+            testDb.AssertLoadSchemas();
+            if (!testDb.SupportsFeature(ECDbFeature::NamedEnumerators))
+                {
+                testDb.AssertEnum("CoreCustomAttributes", "DateTimeKind", nullptr, nullptr, PRIMITIVETYPE_String, true,
+                {{"Unspecified", ECValue("Unspecified"), nullptr},
+                {"Utc", ECValue("Utc"), nullptr},
+                {"Local", ECValue("Local"), nullptr}});
+
+                testDb.AssertEnum("ECDbMeta", "ECClassModifier", nullptr, nullptr, PRIMITIVETYPE_Integer, true,
+                {{"ECClassModifier0", ECValue(0), "None"},
+                {"ECClassModifier1", ECValue(1), "Abstract"},
+                {"ECClassModifier2", ECValue(2), "Sealed"}});
+
+                testDb.AssertEnum("PreEC32Enums", "IntEnum_EnumeratorsWithoutDisplayLabel", "Int Enumeration with enumerators without display label", "Int Enumeration with enumerators without display label", PRIMITIVETYPE_Integer, true,
+                {{"IntEnum_EnumeratorsWithoutDisplayLabel0", ECValue(0), nullptr},
+                {"IntEnum_EnumeratorsWithoutDisplayLabel1", ECValue(1), nullptr},
+                {"IntEnum_EnumeratorsWithoutDisplayLabel2", ECValue(2), nullptr}});
+
+                testDb.AssertEnum("PreEC32Enums", "StringEnum_EnumeratorsWithDisplayLabel", "String Enumeration with enumerators with display label", nullptr, PRIMITIVETYPE_String, false,
+                {{"On", ECValue("On"), "Turned On"},
+                {"Off", ECValue("Off"), "Turned Off"}});
+                }
+            else
+                {
+                testDb.AssertEnum("CoreCustomAttributes", "DateTimeKind", nullptr, nullptr, PRIMITIVETYPE_String, true,
+                {{"Unspecified", ECValue("Unspecified"), nullptr},
+                {"Utc", ECValue("Utc"), nullptr},
+                {"Local", ECValue("Local"), nullptr}});
+
+                testDb.AssertEnum("ECDbMeta", "ECClassModifier", nullptr, nullptr, PRIMITIVETYPE_Integer, true,
+                {{"None", ECValue(0), "None"},
+                {"Abstract", ECValue(1), "Abstract"},
+                {"Sealed", ECValue(2), "Sealed"}});
+
+                testDb.AssertEnum("PreEC32Enums", "IntEnum_EnumeratorsWithoutDisplayLabel", "Int Enumeration with enumerators without display label", "Int Enumeration with enumerators without display label", PRIMITIVETYPE_Integer, true,
+                {{"IntEnum_EnumeratorsWithoutDisplayLabel0", ECValue(0), nullptr},
+                {"IntEnum_EnumeratorsWithoutDisplayLabel1", ECValue(1), nullptr},
+                {"IntEnum_EnumeratorsWithoutDisplayLabel2", ECValue(2), nullptr}});
+
+                testDb.AssertEnum("PreEC32Enums", "StringEnum_EnumeratorsWithDisplayLabel", "String Enumeration with enumerators with display label", nullptr, PRIMITIVETYPE_String, false,
+                {{"On", ECValue("On"), "Turned On"},
+                {"Off", ECValue("Off"), "Turned Off"}});
+                }
+            }
+        }
+    }
+
+//---------------------------------------------------------------------------------------
+// @bsimethod                                  Krischan.Eberle                      06/18
+//+---------------+---------------+---------------+---------------+---------------+------
+TEST_F(IModelCompatibilityTestFixture, EC32Enums)
+    {
+    for (TestFile const& testFile : DgnDbProfile::Get().GetAllVersionsOfTestFile(TESTIMODEL_EC32ENUMS))
+        {
+        for (std::unique_ptr<TestIModel> testDbPtr : TestIModel::GetPermutationsFor(testFile))
+            {
+            TestIModel& testDb = *testDbPtr;
+            ASSERT_EQ(BE_SQLITE_OK, testDb.Open()) << testDb.GetDescription();
+            testDb.AssertProfileVersion();
+            testDb.AssertLoadSchemas();
+            ASSERT_TRUE(testDb.SupportsFeature(ECDbFeature::NamedEnumerators)) << testDb.GetDescription();
+
+            testDb.AssertEnum("CoreCustomAttributes", "DateTimeKind", nullptr, nullptr, PRIMITIVETYPE_String, true,
+            {{"Unspecified", ECValue("Unspecified"), nullptr},
+            {"Utc", ECValue("Utc"), nullptr},
+            {"Local", ECValue("Local"), nullptr}});
+
+            testDb.AssertEnum("ECDbMeta", "ECClassModifier", nullptr, nullptr, PRIMITIVETYPE_Integer, true,
+            {{"None", ECValue(0), "None"},
+            {"Abstract", ECValue(1), "Abstract"},
+            {"Sealed", ECValue(2), "Sealed"}});
+
+            testDb.AssertEnum("EC32Enums", "IntEnum_EnumeratorsWithoutDisplayLabel", "Int Enumeration with enumerators without display label", "Int Enumeration with enumerators without display label", PRIMITIVETYPE_Integer, true,
+            {{"Unknown", ECValue(0), nullptr},
+            {"On", ECValue(1), nullptr},
+            {"Off", ECValue(2), nullptr}});
+
+            testDb.AssertEnum("EC32Enums", "StringEnum_EnumeratorsWithDisplayLabel", "String Enumeration with enumerators with display label", nullptr, PRIMITIVETYPE_String, false,
+            {{"On", ECValue("On"), "Turned On"},
+            {"Off", ECValue("Off"), "Turned Off"}});
+            }
+        }
+    }
+    
+//---------------------------------------------------------------------------------------
+// @bsimethod                                  Krischan.Eberle                      06/18
+//+---------------+---------------+---------------+---------------+---------------+------
+TEST_F(IModelCompatibilityTestFixture, PreEC32KindOfQuantities)
+    {
+    for (TestFile const& testFile : DgnDbProfile::Get().GetAllVersionsOfTestFile(TESTIMODEL_PREEC32KOQS))
+        {
+        for (std::unique_ptr<TestIModel> testDbPtr : TestIModel::GetPermutationsFor(testFile))
+            {
+            TestIModel& testDb = *testDbPtr;
+            ASSERT_EQ(BE_SQLITE_OK, testDb.Open()) << testDb.GetDescription();
+            testDb.AssertProfileVersion();
+            testDb.AssertLoadSchemas();
+
+            testDb.AssertKindOfQuantity("PreEC32Koqs", "ANGLE", "Angle", nullptr, "u:RAD", JsonValue(R"json(["f:DefaultRealU(2)[u:ARC_DEG]", "f:AngleDMS"])json"), 0.0001);
+            testDb.AssertKindOfQuantity("PreEC32Koqs", "POWER", "Power", nullptr, "u:W", JsonValue(R"json(["f:DefaultRealU(4)[u:W]", "f:DefaultRealU(4)[u:KW]", "f:DefaultRealU(4)[u:MEGAW]", "f:DefaultRealU(4)[u:BTU_PER_HR]", "f:DefaultRealU(4)[u:KILOBTU_PER_HR]", "f:DefaultRealU(4)[u:HP]"])json"), 0.001);
+            testDb.AssertKindOfQuantity("PreEC32Koqs", "LIQUID_VOLUME", "Liquid Volume", nullptr, "u:CUB_M", JsonValue(R"json(["f:DefaultRealU(4)[u:LITRE]", "f:DefaultRealU(4)[u:GALLON]"])json"), 0.0001);
+
+            if (TestDb::VersionSupportsFeature(testDb.GetECDbInitialVersion(), ECDbFeature::UnitsAndFormats))
+                testDb.AssertKindOfQuantity("PreEC32Koqs", "TestKoq_NoPresUnit", nullptr, nullptr, "u:W_PER_M_K", JsonValue(), 0.4);
+            else
+                {
+                //The original KOQ was serialized to disk in bim02dev in a wrong way, where it did persist the format along with the unit,
+                //although it shouldn't have one. This will not be fixed, as EC32 will make this obsolete anyways.
+                testDb.AssertKindOfQuantity("PreEC32Koqs", "TestKoq_NoPresUnit", nullptr, nullptr, "u:W_PER_M_K", JsonValue(R"json(["f:DefaultReal[u:W_PER_M_K]"])json"), 0.4);
+                }
+
+            testDb.AssertKindOfQuantity("PreEC32Koqs", "TestKoq_PersUnitWithFormat_NoPresUnit", nullptr, nullptr, "u:W_PER_M_K", JsonValue(R"json(["f:DefaultReal[u:W_PER_M_K]"])json"), 0.5);
+            testDb.AssertKindOfQuantity("PreEC32Koqs", "TestKoq_PersUnitWithFormatWithUnit_NoPresUnit", nullptr, nullptr, "u:FT", JsonValue(R"json(["f:AmerFI"])json"), 0.6);
+
+            if (!testDb.SupportsFeature(ECDbFeature::UnitsAndFormats))
+                {
+                EXPECT_TRUE(testDb.GetDb().Schemas().GetSchema("Units", false) == nullptr) << testDb.GetDescription();
+                EXPECT_TRUE(testDb.GetDb().Schemas().GetSchema("Formats", false) == nullptr) << testDb.GetDescription();
+                EXPECT_TRUE(testDb.GetDb().Schemas().GetUnit("Units", "COULOMB") == nullptr) << testDb.GetDescription();
+                EXPECT_TRUE(testDb.GetDb().Schemas().GetUnitSystem("Units", "SI") == nullptr) << testDb.GetDescription();
+                EXPECT_TRUE(testDb.GetDb().Schemas().GetPhenomenon("Units", "LUMINOSITY") == nullptr) << testDb.GetDescription();
+                EXPECT_TRUE(testDb.GetDb().Schemas().GetFormat("Formats", "AmerFI") == nullptr) << testDb.GetDescription();
+
+                ECSqlStatement stmt;
+                EXPECT_EQ(ECSqlStatus::InvalidECSql, stmt.Prepare(testDb.GetDb(), "SELECT * FROM meta.UnitDef")) << testDb.GetDescription();
+                stmt.Finalize();
+                EXPECT_EQ(ECSqlStatus::InvalidECSql, stmt.Prepare(testDb.GetDb(), "SELECT * FROM meta.UnitSystemDef")) << testDb.GetDescription();
+                stmt.Finalize();
+                EXPECT_EQ(ECSqlStatus::InvalidECSql, stmt.Prepare(testDb.GetDb(), "SELECT * FROM meta.PhenomenonDef")) << testDb.GetDescription();
+                stmt.Finalize();
+                EXPECT_EQ(ECSqlStatus::InvalidECSql, stmt.Prepare(testDb.GetDb(), "SELECT * FROM meta.FormatDef")) << testDb.GetDescription();
+                stmt.Finalize();
+                EXPECT_EQ(ECSqlStatus::InvalidECSql, stmt.Prepare(testDb.GetDb(), "SELECT * FROM meta.FormatCompositeUnitDef")) << testDb.GetDescription();
+                stmt.Finalize();
+                }
+            else
+                {
+                EXPECT_TRUE(testDb.GetDb().Schemas().GetSchema("Units", false) != nullptr) << testDb.GetDescription();
+                EXPECT_TRUE(testDb.GetDb().Schemas().GetSchema("Formats", false) != nullptr) << testDb.GetDescription();
+
+                testDb.AssertUnit("Units", "COULOMB", "C", nullptr, "A*S", nullptr, nullptr, nullptr, QualifiedName("Units", "SI"), QualifiedName("Units", "ELECTRIC_CHARGE"), false, QualifiedName());
+                testDb.AssertUnitSystem("Units", "SI", nullptr, nullptr);
+                testDb.AssertPhenomenon("Units", "LUMINOSITY", "Luminosity", nullptr, "LUMINOSITY");
+                testDb.AssertFormat("Formats", "AmerFI", "FeetInches", nullptr, JsonValue(R"json({"type": "Fractional", "formatTraits": ["keepSingleZero", "keepDecimalPoint", "showUnitLabel"], "precision": 8, "uomSeparator":""})json"),
+                                    JsonValue(R"json({"includeZero":true, "spacer":"", "units": [{"name":"FT", "label":"'"}, {"name":"IN", "label":"\""}]})json"));
+
+                }
+            }
+        }
+    }
+
+//---------------------------------------------------------------------------------------
+// @bsimethod                                  Krischan.Eberle                      06/18
+//+---------------+---------------+---------------+---------------+---------------+------
+TEST_F(IModelCompatibilityTestFixture, EC32KindOfQuantities)
+    {
+    for (TestFile const& testFile : DgnDbProfile::Get().GetAllVersionsOfTestFile(TESTIMODEL_EC32KOQS))
+        {
+        for (std::unique_ptr<TestIModel> testDbPtr : TestIModel::GetPermutationsFor(testFile))
+            {
+            TestIModel& testDb = *testDbPtr;
+            ASSERT_EQ(BE_SQLITE_OK, testDb.Open()) << testDb.GetDescription();
+            testDb.AssertProfileVersion();
+            testDb.AssertLoadSchemas();
+            ASSERT_TRUE(testDb.SupportsFeature(ECDbFeature::UnitsAndFormats)) << testDb.GetDescription();
+
+            testDb.AssertKindOfQuantity("EC32Koqs", "TestKoq_PresFormatWithMandatoryComposite", "My first test KOQ", nullptr, "u:CM", JsonValue(R"js(["f:DefaultRealU(4)[u:M]"])js"), 0.1);
+            testDb.AssertKindOfQuantity("EC32Koqs", "TestKoq_PresFormatWithOptionalComposite", nullptr, "My second test KOQ", "u:CM", JsonValue(R"js(["f:AmerFI[u:FT|feet][u:IN|inches]"])js"), 0.2);
+            testDb.AssertKindOfQuantity("EC32Koqs", "TestKoq_PresFormatWithoutComposite", nullptr, nullptr, "u:CM", JsonValue(R"js(["f:AmerFI"])js"), 0.3);
+            testDb.AssertKindOfQuantity("EC32Koqs", "TestKoq_NoPresFormat", nullptr, nullptr, "u:KG", JsonValue(), 0.4);
+            }
+        }
+    }
+
+//---------------------------------------------------------------------------------------
+// @bsimethod                                  Krischan.Eberle                      06/18
+//+---------------+---------------+---------------+---------------+---------------+------
+TEST_F(IModelCompatibilityTestFixture, EC32Units)
+    {
+    for (TestFile const& testFile : DgnDbProfile::Get().GetAllVersionsOfTestFile(TESTIMODEL_EC32UNITS))
+        {
+        for (std::unique_ptr<TestIModel> testDbPtr : TestIModel::GetPermutationsFor(testFile))
+            {
+            TestIModel& testDb = *testDbPtr;
+            ASSERT_EQ(BE_SQLITE_OK, testDb.Open()) << testDb.GetDescription();
+            testDb.AssertProfileVersion();
+            testDb.AssertLoadSchemas();
+            ASSERT_TRUE(testDb.SupportsFeature(ECDbFeature::UnitsAndFormats)) << testDb.GetDescription();
+
+            testDb.AssertKindOfQuantity("EC32Units", "KoqWithCustomFormat", nullptr, nullptr, "u:M", JsonValue(R"js(["MyFormat[u:M]"])js"), 0.1);
+            testDb.AssertKindOfQuantity("EC32Units", "KoqWithCustomUnit", nullptr, nullptr, "MySquareM", JsonValue(R"js(["f:DefaultRealU(4)[MySquareM]"])js"), 0.2);
+            testDb.AssertKindOfQuantity("EC32Units", "KoqWithCustomUnitAndFormat", nullptr, nullptr, "MySquareFt", JsonValue(R"js(["MyFormat[MySquareFt]"])js"), 0.3);
+
+            testDb.AssertUnitSystem("EC32Units", "MyMetric", "Metric", "Metric Units of measure");
+            testDb.AssertUnitSystem("EC32Units", "MyImperial", "Imperial", "Units of measure from the British Empire");
+            testDb.AssertUnitSystem("Units", "SI", nullptr, nullptr);
+            testDb.AssertUnitSystem("Units", "CONSTANT", nullptr, nullptr);
+
+            testDb.AssertPhenomenon("EC32Units", "MyArea", "Area", nullptr, "LENGTH*LENGTH");
+            testDb.AssertPhenomenon("Units", "AREA", "Area", nullptr, "LENGTH(2)");
+            testDb.AssertPhenomenon("Units", "TORQUE", "Torque", nullptr, "FORCE*LENGTH*ANGLE(-1)");
+            testDb.AssertPhenomenon("Units", "LUMINOSITY", "Luminosity", nullptr, "LUMINOSITY");
+
+            testDb.AssertUnit("EC32Units", "MySquareM", "Square Meter", nullptr, "M*M", 1.0, nullptr, nullptr, QualifiedName("EC32Units", "MyMetric"), QualifiedName("EC32Units", "MyArea"), false, QualifiedName());
+            testDb.AssertUnit("EC32Units", "MySquareFt", "Square Feet", nullptr, "Ft*Ft", 10.0, nullptr, 0.4, QualifiedName("EC32Units", "MyImperial"), QualifiedName("EC32Units", "MyArea"), false, QualifiedName());
+            testDb.AssertUnit("Units", "COULOMB", "C", nullptr, "A*S", nullptr, nullptr, nullptr, QualifiedName("Units", "SI"), QualifiedName("Units", "ELECTRIC_CHARGE"), false, QualifiedName());
+            testDb.AssertUnit("Units", "PI", "Pi", nullptr, "ONE", 3.1415926535897932384626433832795, nullptr, nullptr, QualifiedName(), QualifiedName("Units", "LENGTH_RATIO"), true, QualifiedName());
+            testDb.AssertUnit("Units", "QUARTER_PI", "Pi/4", nullptr, "PI", 1.0, 4.0, nullptr, QualifiedName(), QualifiedName("Units", "LENGTH_RATIO"), true, QualifiedName());
+            testDb.AssertUnit("Units", "MILLI", "milli", nullptr, "ONE", .001, nullptr, nullptr, QualifiedName(), QualifiedName("Units", "NUMBER"), true, QualifiedName());
+            testDb.AssertUnit("Units", "HORIZONTAL_PER_VERTICAL", nullptr, nullptr, nullptr, nullptr, nullptr, nullptr, QualifiedName("Units", "INTERNATIONAL"), QualifiedName("Units", "SLOPE"), false, QualifiedName("Units", "VERTICAL_PER_HORIZONTAL"));
+
+            testDb.AssertFormat("EC32Units", "MyFormat", "My Format", nullptr, JsonValue(R"json({"roundFactor":0.3, "type": "Fractional", "showSignOption": "OnlyNegative", "formatTraits": ["trailZeroes", "keepSingleZero"], "precision": 4, "decimalSeparator": ".", "thousandSeparator": ",", "uomSeparator": " "})json"), JsonValue());
+            testDb.AssertFormat("EC32Units", "MyFormatWithComposite", "My Format with composite", nullptr, JsonValue(R"json({"type": "Decimal", "formatTraits": ["keepSingleZero", "keepDecimalPoint", "showUnitLabel"], "precision": 2})json"),
+                                JsonValue(R"json({"includeZero":true, "spacer":"-", "units": [{"name":"HR", "label":"hour"}, {"name":"MIN", "label":"min"}]})json"));
+            testDb.AssertFormat("Formats", "DefaultReal", "real", nullptr, JsonValue(R"json({"type": "Decimal", "formatTraits": ["keepSingleZero", "keepDecimalPoint"], "precision": 6})json"), JsonValue());
+            testDb.AssertFormat("Formats", "AmerFI", "FeetInches", nullptr, JsonValue(R"json({"type": "Fractional", "formatTraits": ["keepSingleZero", "keepDecimalPoint", "showUnitLabel"], "precision": 8, "uomSeparator":""})json"),
+                                JsonValue(R"json({"includeZero":true, "spacer":"", "units": [{"name":"FT", "label":"'"}, {"name":"IN", "label":"\""}]})json"));
+            }
+        }
+    }