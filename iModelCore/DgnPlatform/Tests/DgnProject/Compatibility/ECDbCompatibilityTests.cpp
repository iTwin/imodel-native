/*--------------------------------------------------------------------------------------+
|
|  $Source: Tests/DgnProject/Compatibility/ECDbCompatibilityTests.cpp $
|
|  $Copyright: (c) 2018 Bentley Systems, Incorporated. All rights reserved. $
|
+--------------------------------------------------------------------------------------*/
#include "CompatibilityTestFixture.h"
#include "ProfileManager.h"
#include "TestECDbCreators.h"
#include "TestHelper.h"

USING_NAMESPACE_BENTLEY_EC

//======================================================================================
// @bsiclass                                               Krischan.Eberle      06/2018
//======================================================================================
struct ECDbCompatibilityTestFixture : CompatibilityTestFixture
    {
    protected:
        Profile& Profile() const { return ProfileManager::Get().GetProfile(ProfileType::ECDb); }
        DbResult OpenTestFile(ECDb& ecdb, BeFileNameCR path) { return ecdb.OpenBeSQLiteDb(path, ECDb::OpenParams(ECDb::OpenMode::Readonly)); }

        void SetUp() override { ASSERT_EQ(SUCCESS, TestECDbCreation::Run()); }
    };

//---------------------------------------------------------------------------------------
// @bsimethod                                  Krischan.Eberle                      06/18
//+---------------+---------------+---------------+---------------+---------------+------
TEST_F(ECDbCompatibilityTestFixture, BuiltinSchemaVersions)
    {
    for (TestFile const& testFile : Profile().GetAllVersionsOfTestFile(TESTECDB_EMPTY))
        {
        ECDb ecdb;
        ASSERT_EQ(BE_SQLITE_OK, OpenTestFile(ecdb, testFile.GetPath())) << testFile.GetPath().GetNameUtf8();

        TestHelper helper(testFile, ecdb);
        helper.AssertLoadSchemas();
        const int schemaCount = helper.GetSchemaCount();

        switch (testFile.GetProfileState())
            {
                case ProfileState::Current:
                {
                EXPECT_EQ(5, schemaCount) << testFile.GetPath().GetNameUtf8();
                for (ECSchemaCP schema : ecdb.Schemas().GetSchemas(false))
                    {
                    EXPECT_EQ((int) ECVersion::V3_2, (int) schema->GetECVersion()) << schema->GetFullSchemaName();
                    }

                //ECDb built-in schema versions
                EXPECT_EQ(SchemaVersion(2, 0, 1), TestHelper::GetSchemaVersion(ecdb, "ECDbFileInfo"));
                EXPECT_EQ(BeVersion(3, 2), TestHelper::GetOriginalECXmlVersion(ecdb, "ECDbFileInfo"));
                EXPECT_EQ(SchemaVersion(2, 0, 0), TestHelper::GetSchemaVersion(ecdb, "ECDbMap"));
                EXPECT_EQ(BeVersion(3, 2), TestHelper::GetOriginalECXmlVersion(ecdb, "ECDbMap"));
                EXPECT_EQ(SchemaVersion(4, 0, 1), TestHelper::GetSchemaVersion(ecdb, "ECDbMeta"));
                EXPECT_EQ(BeVersion(3, 2), TestHelper::GetOriginalECXmlVersion(ecdb, "ECDbMeta"));
                EXPECT_EQ(SchemaVersion(5, 0, 1), TestHelper::GetSchemaVersion(ecdb, "ECDbSystem"));
                EXPECT_EQ(BeVersion(3, 2), TestHelper::GetOriginalECXmlVersion(ecdb, "ECDbSystem"));

                //Standard schema versions
                EXPECT_EQ(SchemaVersion(1, 0, 0), TestHelper::GetSchemaVersion(ecdb, "CoreCustomAttributes"));
                EXPECT_EQ(BeVersion(3, 1), TestHelper::GetOriginalECXmlVersion(ecdb, "CoreCustomAttributes"));
                break;
                }

                case ProfileState::Older:
                {
                EXPECT_EQ(Profile().GetExpectedVersion(), Profile().ReadProfileVersion(ecdb)) << "File is expected to be auto-upgraded";
                EXPECT_EQ(5, schemaCount) << testFile.GetPath().GetNameUtf8();
                for (ECSchemaCP schema : ecdb.Schemas().GetSchemas(false))
                    {
                    EXPECT_EQ((int) ECVersion::V3_2, (int) schema->GetECVersion()) << schema->GetFullSchemaName();
                    }

                //ECDb built-in schema versions
<<<<<<< HEAD
                EXPECT_EQ(SchemaVersion(2, 0, 1), TestHelper::GetSchemaVersion(ecdb, "ECDbFileInfo"));
                EXPECT_EQ(BeVersion(3, 2), TestHelper::GetOriginalECXmlVersion(ecdb, "ECDbFileInfo")) << "Schema has enums which were upgraded to EC32 format, therefore original XML version was set to 3.2";
                EXPECT_EQ(JsonValue(R"js({"classcount":4, "enumcount": 1})js"), TestHelper::GetSchemaItemCounts(ecdb, "ECDbFileInfo"));
                EXPECT_EQ(SchemaVersion(2, 0, 0), TestHelper::GetSchemaVersion(ecdb, "ECDbMap"));
                EXPECT_EQ(BeVersion(), TestHelper::GetOriginalECXmlVersion(ecdb, "ECDbMap")) << "Schema has no enums, so was not upgraded to EC32, so no original ECXML persisted yet";
                EXPECT_EQ(JsonValue(R"js({"classcount":9})js"), TestHelper::GetSchemaItemCounts(ecdb, "ECDbMap"));
                EXPECT_EQ(SchemaVersion(4, 0, 1), TestHelper::GetSchemaVersion(ecdb, "ECDbMeta"));
                EXPECT_EQ(BeVersion(3, 2), TestHelper::GetOriginalECXmlVersion(ecdb, "ECDbMeta")) << "Schema has enums which were upgraded to EC32 format, therefore original XML version was set to 3.2";
                EXPECT_EQ(JsonValue(R"js({"classcount":24, "enumcount": 8})js"), TestHelper::GetSchemaItemCounts(ecdb, "ECDbMeta"));
                EXPECT_EQ(SchemaVersion(5, 0, 1), TestHelper::GetSchemaVersion(ecdb, "ECDbSystem"));
                EXPECT_EQ(BeVersion(), TestHelper::GetOriginalECXmlVersion(ecdb, "ECDbSystem")) << "Schema has no enums, so was not upgraded to EC32, so no original ECXML persisted yet";
                EXPECT_EQ(JsonValue(R"js({"classcount":4})js"), TestHelper::GetSchemaItemCounts(ecdb, "ECDbSystem"));

                //Standard schema versions
                EXPECT_EQ(SchemaVersion(1, 0, 0), TestHelper::GetSchemaVersion(ecdb, "CoreCustomAttributes"));
                EXPECT_EQ(BeVersion(), TestHelper::GetOriginalECXmlVersion(ecdb, "CoreCustomAttributes")) << "Schema has no enums, so was not upgraded to EC32, so no original ECXML persisted yet";
                EXPECT_EQ(JsonValue(R"js({"classcount":14, "enumcount": 2})js"), TestHelper::GetSchemaItemCounts(ecdb, "CoreCustomAttributes"));
=======
                EXPECT_EQ(SchemaVersion(2, 0, 0), helper.GetSchemaVersion("ECDbFileInfo"));
                EXPECT_EQ(JsonValue(R"js({"classcount":4, "enumcount": 1})js"), helper.GetSchemaItemCounts("ECDbFileInfo"));
                EXPECT_EQ(SchemaVersion(2, 0, 0), helper.GetSchemaVersion("ECDbMap"));
                EXPECT_EQ(JsonValue(R"js({"classcount":9})js"), helper.GetSchemaItemCounts("ECDbMap"));
                EXPECT_EQ(SchemaVersion(4, 0, 0), helper.GetSchemaVersion("ECDbMeta"));
                EXPECT_EQ(JsonValue(R"js({"classcount":24, "enumcount": 8})js"), helper.GetSchemaItemCounts("ECDbMeta"));
                EXPECT_EQ(SchemaVersion(5, 0, 0), helper.GetSchemaVersion("ECDbSystem"));
                EXPECT_EQ(JsonValue(R"js({"classcount":4})js"), helper.GetSchemaItemCounts("ECDbSystem"));

                //Standard schema versions
                EXPECT_EQ(SchemaVersion(1, 0, 0), helper.GetSchemaVersion("CoreCustomAttributes"));
                EXPECT_EQ(JsonValue(R"js({"classcount":14, "enumcount": 2})js"), helper.GetSchemaItemCounts("CoreCustomAttributes"));
>>>>>>> 6206c291
                break;
                }

                case ProfileState::Newer:
                {
                EXPECT_EQ(5, schemaCount) << testFile.GetPath().GetNameUtf8();

                for (ECSchemaCP schema : ecdb.Schemas().GetSchemas(false))
                    {
                    EXPECT_LE((int) ECVersion::V3_2, (int) schema->GetECVersion()) << schema->GetFullSchemaName();
                    }

<<<<<<< HEAD
                EXPECT_LE(SchemaVersion(2, 0, 1), TestHelper::GetSchemaVersion(ecdb, "ECDbFileInfo"));
                EXPECT_LE(BeVersion(3, 2), TestHelper::GetOriginalECXmlVersion(ecdb, "ECDbFileInfo"));
                EXPECT_LE(SchemaVersion(2, 0, 0), TestHelper::GetSchemaVersion(ecdb, "ECDbMap"));
                EXPECT_LE(BeVersion(3, 2), TestHelper::GetOriginalECXmlVersion(ecdb, "ECDbMap"));
                EXPECT_LE(SchemaVersion(4, 0, 1), TestHelper::GetSchemaVersion(ecdb, "ECDbMeta"));
                EXPECT_LE(BeVersion(3, 2), TestHelper::GetOriginalECXmlVersion(ecdb, "ECDbMeta"));
                EXPECT_LE(SchemaVersion(5, 0, 1), TestHelper::GetSchemaVersion(ecdb, "ECDbSystem"));
                EXPECT_LE(BeVersion(3, 2), TestHelper::GetOriginalECXmlVersion(ecdb, "ECDbSystem"));
                //Standard schema versions
                EXPECT_LE(SchemaVersion(1, 0, 0), TestHelper::GetSchemaVersion(ecdb, "CoreCustomAttributes"));
                EXPECT_LE(BeVersion(3, 2), TestHelper::GetOriginalECXmlVersion(ecdb, "CoreCustomAttributes"));
=======
                //ECDb built-in schema versions
                //ECDbFileInfo version was incremented in next profile, so must be higher in newer file
                EXPECT_LT(SchemaVersion(2, 0, 0), helper.GetSchemaVersion("ECDbFileInfo"));
                EXPECT_LE(SchemaVersion(2, 0, 0), helper.GetSchemaVersion("ECDbMap"));
                //ECDbMeta version was incremented in next profile, so must be higher in newer file
                EXPECT_LT(SchemaVersion(4, 0, 0), helper.GetSchemaVersion("ECDbMeta"));
                //ECDbSystem version was incremented in next profile, so must be higher in newer file
                EXPECT_LT(SchemaVersion(5, 0, 0), helper.GetSchemaVersion("ECDbSystem"));
                //Standard schema versions
                EXPECT_LE(SchemaVersion(1, 0, 0), helper.GetSchemaVersion("CoreCustomAttributes"));
>>>>>>> 6206c291

                break;
                }
            }
        }
    }


//---------------------------------------------------------------------------------------
// @bsimethod                                  Krischan.Eberle                      06/18
//+---------------+---------------+---------------+---------------+---------------+------
TEST_F(ECDbCompatibilityTestFixture, PreEC32Enums)
    {
    for (TestFile const& testFile : Profile().GetAllVersionsOfTestFile(TESTECDB_PREEC32ENUMS))
        {
        ECDb ecdb;
        ASSERT_EQ(BE_SQLITE_OK, OpenTestFile(ecdb, testFile.GetPath())) << testFile.GetPath().GetNameUtf8();

<<<<<<< HEAD
        if (testFile.GetProfileState() == ProfileState::Older)
            EXPECT_EQ(Profile().GetExpectedVersion(), Profile().ReadProfileVersion(ecdb)) << "File is expected to be auto-upgraded";

        TestHelper::AssertLoadSchemas(ecdb);

        TestHelper::AssertEnum(ecdb, "CoreCustomAttributes", "DateTimeKind", nullptr, nullptr, PRIMITIVETYPE_String, true,
                    {{"Unspecified", ECValue("Unspecified"), nullptr},
                    {"Utc", ECValue("Utc"), nullptr},
                    {"Local", ECValue("Local"), nullptr}});

        TestHelper::AssertEnum(ecdb, "ECDbMeta", "ECClassModifier", nullptr, nullptr, PRIMITIVETYPE_Integer, true,
                {{"None", ECValue(0), "None"},
                {"Abstract", ECValue(1), "Abstract"},
                {"Sealed", ECValue(2), "Sealed"}});

        TestHelper::AssertEnum(ecdb, "PreEC32Enums", "IntEnum_EnumeratorsWithoutDisplayLabel", "Int Enumeration with enumerators without display label", "Int Enumeration with enumerators without display label", PRIMITIVETYPE_Integer, true,
                {{"IntEnum_EnumeratorsWithoutDisplayLabel0", ECValue(0), nullptr},
                {"IntEnum_EnumeratorsWithoutDisplayLabel1", ECValue(1), nullptr},
                {"IntEnum_EnumeratorsWithoutDisplayLabel2", ECValue(2), nullptr}});

        TestHelper::AssertEnum(ecdb, "PreEC32Enums", "StringEnum_EnumeratorsWithDisplayLabel", "String Enumeration with enumerators with display label", nullptr, PRIMITIVETYPE_String, false,
                {{"On", ECValue("On"), "Turned On"},
                {"Off", ECValue("Off"), "Turned Off"}});
=======
        TestHelper helper(testFile, ecdb);
        helper.AssertLoadSchemas();

        helper.AssertEnum("CoreCustomAttributes", "DateTimeKind", nullptr, nullptr, PRIMITIVETYPE_String, true,
                    {{ECValue("Unspecified"), nullptr},
                    {ECValue("Utc"), nullptr},
                    {ECValue("Local"), nullptr}});

        helper.AssertEnum("ECDbMeta", "ECClassModifier", nullptr, nullptr, PRIMITIVETYPE_Integer, true,
                {{ECValue(0), "None"},
                {ECValue(1), "Abstract"},
                {ECValue(2), "Sealed"}});

        helper.AssertEnum("PreEC32Enums", "IntEnum_EnumeratorsWithoutDisplayLabel", "Int Enumeration with enumerators without display label", "Int Enumeration with enumerators without display label", PRIMITIVETYPE_Integer, true,
                {{ECValue(0), nullptr},
                {ECValue(1), nullptr},
                {ECValue(2), nullptr}});

        helper.AssertEnum("PreEC32Enums", "StringEnum_EnumeratorsWithDisplayLabel", "String Enumeration with enumerators with display label", nullptr, PRIMITIVETYPE_String, false,
                {{ECValue("On"), "Turned On"},
                {ECValue("Off"), "Turned Off"}});
>>>>>>> 6206c291
        }
    }

//---------------------------------------------------------------------------------------
// @bsimethod                                  Krischan.Eberle                      06/18
//+---------------+---------------+---------------+---------------+---------------+------
TEST_F(ECDbCompatibilityTestFixture, EC32Enums)
    {
    for (TestFile const& testFile : Profile().GetAllVersionsOfTestFile(TESTECDB_EC32ENUMS))
        {
        ECDb ecdb;
        ASSERT_EQ(BE_SQLITE_OK, OpenTestFile(ecdb, testFile.GetPath())) << testFile.GetPath().GetNameUtf8();

<<<<<<< HEAD
        if (testFile.GetProfileState() == ProfileState::Older)
            EXPECT_EQ(Profile().GetExpectedVersion(), Profile().ReadProfileVersion(ecdb)) << "File is expected to be auto-upgraded";

        TestHelper::AssertLoadSchemas(ecdb);

        TestHelper::AssertEnum(ecdb, "CoreCustomAttributes", "DateTimeKind", nullptr, nullptr, PRIMITIVETYPE_String, true,
        {{"Unspecified", ECValue("Unspecified"), nullptr},
        {"Utc", ECValue("Utc"), nullptr},
        {"Local", ECValue("Local"), nullptr}});

        TestHelper::AssertEnum(ecdb, "ECDbMeta", "ECClassModifier", nullptr, nullptr, PRIMITIVETYPE_Integer, true,
        {{"None", ECValue(0), "None"},
        {"Abstract", ECValue(1), "Abstract"},
        {"Sealed", ECValue(2), "Sealed"}});

        TestHelper::AssertEnum(ecdb, "EC32Enums", "IntEnum_EnumeratorsWithoutDisplayLabel", "Int Enumeration with enumerators without display label", "Int Enumeration with enumerators without display label", PRIMITIVETYPE_Integer, true,
        {{"Unknown", ECValue(0), nullptr},
        {"On", ECValue(1), nullptr},
        {"Off", ECValue(2), nullptr}});

        TestHelper::AssertEnum(ecdb, "EC32Enums", "StringEnum_EnumeratorsWithDisplayLabel", "String Enumeration with enumerators with display label", nullptr, PRIMITIVETYPE_String, false,
        {{"On", ECValue("On"), "Turned On"},
        {"Off", ECValue("Off"), "Turned Off"}});
=======
        TestHelper helper(testFile, ecdb);
        helper.AssertLoadSchemas();

        helper.AssertEnum("CoreCustomAttributes", "DateTimeKind", nullptr, nullptr, PRIMITIVETYPE_String, true,
            {{ECValue("Unspecified"), nullptr},
            {ECValue("Utc"), nullptr},
            {ECValue("Local"), nullptr}});

        helper.AssertEnum("ECDbMeta", "ECClassModifier", nullptr, nullptr, PRIMITIVETYPE_Integer, true,
            {{ECValue(0), "None"},
            {ECValue(1), "Abstract"},
            {ECValue(2), "Sealed"}});

        helper.AssertEnum("EC32Enums", "IntEnum_EnumeratorsWithoutDisplayLabel", "Int Enumeration with enumerators without display label", "Int Enumeration with enumerators without display label", PRIMITIVETYPE_Integer, true,
            {{ECValue(0), nullptr},
            {ECValue(1), nullptr},
            {ECValue(2), nullptr}});

        helper.AssertEnum("EC32Enums", "StringEnum_EnumeratorsWithDisplayLabel", "String Enumeration with enumerators with display label", nullptr, PRIMITIVETYPE_String, false,
            {{ECValue("On"), "Turned On"},
            {ECValue("Off"), "Turned Off"}});
>>>>>>> 6206c291
        }

    }
//---------------------------------------------------------------------------------------
// @bsimethod                                  Krischan.Eberle                      06/18
//+---------------+---------------+---------------+---------------+---------------+------
TEST_F(ECDbCompatibilityTestFixture, PreEC32KindOfQuantities)
    {
    for (TestFile const& testFile : Profile().GetAllVersionsOfTestFile(TESTECDB_PREEC32KOQS))
        {
        ECDb ecdb;
        ASSERT_EQ(BE_SQLITE_OK, OpenTestFile(ecdb, testFile.GetPath())) << testFile.GetPath().GetNameUtf8();

<<<<<<< HEAD
        if (testFile.GetProfileState() == ProfileState::Older)
            EXPECT_EQ(Profile().GetExpectedVersion(), Profile().ReadProfileVersion(ecdb)) << "File is expected to be auto-upgraded";

        TestHelper::AssertLoadSchemas(ecdb);

        TestHelper::AssertKindOfQuantity(ecdb, "PreEC32Koqs", "ANGLE", "Angle", nullptr, "u:RAD", JsonValue(R"json(["f:DefaultRealU(2)[u:ARC_DEG]", "f:AngleDMS"])json"), 0.0001);
        TestHelper::AssertKindOfQuantity(ecdb, "PreEC32Koqs", "POWER", "Power", nullptr, "u:W", JsonValue(R"json(["f:DefaultRealU(4)[u:W]", "f:DefaultRealU(4)[u:KW]", "f:DefaultRealU(4)[u:MEGAW]", "f:DefaultRealU(4)[u:BTU_PER_HR]", "f:DefaultRealU(4)[u:KILOBTU_PER_HR]", "f:DefaultRealU(4)[u:HP]"])json"), 0.001);
        TestHelper::AssertKindOfQuantity(ecdb, "PreEC32Koqs", "LIQUID_VOLUME", "Liquid Volume", nullptr, "u:CUB_M", JsonValue(R"json(["f:DefaultRealU(4)[u:LITRE]", "f:DefaultRealU(4)[u:GALLON]"])json"), 0.0001);
        TestHelper::AssertKindOfQuantity(ecdb, "PreEC32Koqs", "TestKoqWithoutPresUnits", nullptr, nullptr, "u:W_PER_M_K", JsonValue(), 0.5);
=======
        TestHelper helper(testFile, ecdb);
        helper.AssertLoadSchemas();

        helper.AssertKindOfQuantity("PreEC32Koqs", "ANGLE", "Angle", nullptr, "RAD(DefaultReal)", JsonValue(R"json(["ARC_DEG(Real2U)", "ARC_DEG(AngleDMS)"])json"), 0.0001);
        helper.AssertKindOfQuantity("PreEC32Koqs", "POWER", "Power", nullptr, "W(DefaultReal)", JsonValue(R"json(["W(Real4U)", "KW(Real4U)", "MEGAW(Real4U)", "BTU/HR(Real4U)", "KILOBTU/HR(Real4U)", "HP(Real4U)"])json"), 0.001);
        helper.AssertKindOfQuantity("PreEC32Koqs", "LIQUID_VOLUME", "Liquid Volume", nullptr, "CUB.M(DefaultReal)", JsonValue(R"json(["LITRE(Real4U)", "GALLON(Real4U)"])json"), 0.0001);
        helper.AssertKindOfQuantity("PreEC32Koqs", "TestKoqWithoutPresUnits", nullptr, nullptr, "W/(M*K)(DefaultReal)", JsonValue(), 0.5);
>>>>>>> 6206c291
        }
    }

//---------------------------------------------------------------------------------------
// @bsimethod                                  Krischan.Eberle                      06/18
//+---------------+---------------+---------------+---------------+---------------+------
TEST_F(ECDbCompatibilityTestFixture, EC32KindOfQuantities)
    {
    for (TestFile const& testFile : Profile().GetAllVersionsOfTestFile(TESTECDB_EC32KOQS))
        {
        ECDb ecdb;
        ASSERT_EQ(BE_SQLITE_OK, OpenTestFile(ecdb, testFile.GetPath())) << testFile.GetPath().GetNameUtf8();

<<<<<<< HEAD
        if (testFile.GetProfileState() == ProfileState::Older)
            EXPECT_EQ(Profile().GetExpectedVersion(), Profile().ReadProfileVersion(ecdb)) << "File is expected to be auto-upgraded";

        TestHelper::AssertLoadSchemas(ecdb);
=======
        TestHelper helper(testFile, ecdb);
        helper.AssertLoadSchemas();
>>>>>>> 6206c291

        helper.AssertKindOfQuantity("EC32Koqs", "TestKoq", "My KindOfQuantity", "My KindOfQuantity", "u:CM", JsonValue(R"json(["f:DefaultRealU", "f:DefaultReal"])json"), 0.5);
        helper.AssertKindOfQuantity("EC32Koqs", "TestKoqWithoutPresUnits", nullptr, nullptr, "u:KG", JsonValue(), 0.5);
        }
    }
<|MERGE_RESOLUTION|>--- conflicted
+++ resolved
@@ -1,328 +1,220 @@
-/*--------------------------------------------------------------------------------------+
-|
-|  $Source: Tests/DgnProject/Compatibility/ECDbCompatibilityTests.cpp $
-|
-|  $Copyright: (c) 2018 Bentley Systems, Incorporated. All rights reserved. $
-|
-+--------------------------------------------------------------------------------------*/
-#include "CompatibilityTestFixture.h"
-#include "ProfileManager.h"
-#include "TestECDbCreators.h"
-#include "TestHelper.h"
-
-USING_NAMESPACE_BENTLEY_EC
-
-//======================================================================================
-// @bsiclass                                               Krischan.Eberle      06/2018
-//======================================================================================
-struct ECDbCompatibilityTestFixture : CompatibilityTestFixture
-    {
-    protected:
-        Profile& Profile() const { return ProfileManager::Get().GetProfile(ProfileType::ECDb); }
-        DbResult OpenTestFile(ECDb& ecdb, BeFileNameCR path) { return ecdb.OpenBeSQLiteDb(path, ECDb::OpenParams(ECDb::OpenMode::Readonly)); }
-
-        void SetUp() override { ASSERT_EQ(SUCCESS, TestECDbCreation::Run()); }
-    };
-
-//---------------------------------------------------------------------------------------
-// @bsimethod                                  Krischan.Eberle                      06/18
-//+---------------+---------------+---------------+---------------+---------------+------
-TEST_F(ECDbCompatibilityTestFixture, BuiltinSchemaVersions)
-    {
-    for (TestFile const& testFile : Profile().GetAllVersionsOfTestFile(TESTECDB_EMPTY))
-        {
-        ECDb ecdb;
-        ASSERT_EQ(BE_SQLITE_OK, OpenTestFile(ecdb, testFile.GetPath())) << testFile.GetPath().GetNameUtf8();
-
-        TestHelper helper(testFile, ecdb);
-        helper.AssertLoadSchemas();
-        const int schemaCount = helper.GetSchemaCount();
-
-        switch (testFile.GetProfileState())
-            {
-                case ProfileState::Current:
-                {
-                EXPECT_EQ(5, schemaCount) << testFile.GetPath().GetNameUtf8();
-                for (ECSchemaCP schema : ecdb.Schemas().GetSchemas(false))
-                    {
-                    EXPECT_EQ((int) ECVersion::V3_2, (int) schema->GetECVersion()) << schema->GetFullSchemaName();
-                    }
-
-                //ECDb built-in schema versions
-                EXPECT_EQ(SchemaVersion(2, 0, 1), TestHelper::GetSchemaVersion(ecdb, "ECDbFileInfo"));
-                EXPECT_EQ(BeVersion(3, 2), TestHelper::GetOriginalECXmlVersion(ecdb, "ECDbFileInfo"));
-                EXPECT_EQ(SchemaVersion(2, 0, 0), TestHelper::GetSchemaVersion(ecdb, "ECDbMap"));
-                EXPECT_EQ(BeVersion(3, 2), TestHelper::GetOriginalECXmlVersion(ecdb, "ECDbMap"));
-                EXPECT_EQ(SchemaVersion(4, 0, 1), TestHelper::GetSchemaVersion(ecdb, "ECDbMeta"));
-                EXPECT_EQ(BeVersion(3, 2), TestHelper::GetOriginalECXmlVersion(ecdb, "ECDbMeta"));
-                EXPECT_EQ(SchemaVersion(5, 0, 1), TestHelper::GetSchemaVersion(ecdb, "ECDbSystem"));
-                EXPECT_EQ(BeVersion(3, 2), TestHelper::GetOriginalECXmlVersion(ecdb, "ECDbSystem"));
-
-                //Standard schema versions
-                EXPECT_EQ(SchemaVersion(1, 0, 0), TestHelper::GetSchemaVersion(ecdb, "CoreCustomAttributes"));
-                EXPECT_EQ(BeVersion(3, 1), TestHelper::GetOriginalECXmlVersion(ecdb, "CoreCustomAttributes"));
-                break;
-                }
-
-                case ProfileState::Older:
-                {
-                EXPECT_EQ(Profile().GetExpectedVersion(), Profile().ReadProfileVersion(ecdb)) << "File is expected to be auto-upgraded";
-                EXPECT_EQ(5, schemaCount) << testFile.GetPath().GetNameUtf8();
-                for (ECSchemaCP schema : ecdb.Schemas().GetSchemas(false))
-                    {
-                    EXPECT_EQ((int) ECVersion::V3_2, (int) schema->GetECVersion()) << schema->GetFullSchemaName();
-                    }
-
-                //ECDb built-in schema versions
-<<<<<<< HEAD
-                EXPECT_EQ(SchemaVersion(2, 0, 1), TestHelper::GetSchemaVersion(ecdb, "ECDbFileInfo"));
-                EXPECT_EQ(BeVersion(3, 2), TestHelper::GetOriginalECXmlVersion(ecdb, "ECDbFileInfo")) << "Schema has enums which were upgraded to EC32 format, therefore original XML version was set to 3.2";
-                EXPECT_EQ(JsonValue(R"js({"classcount":4, "enumcount": 1})js"), TestHelper::GetSchemaItemCounts(ecdb, "ECDbFileInfo"));
-                EXPECT_EQ(SchemaVersion(2, 0, 0), TestHelper::GetSchemaVersion(ecdb, "ECDbMap"));
-                EXPECT_EQ(BeVersion(), TestHelper::GetOriginalECXmlVersion(ecdb, "ECDbMap")) << "Schema has no enums, so was not upgraded to EC32, so no original ECXML persisted yet";
-                EXPECT_EQ(JsonValue(R"js({"classcount":9})js"), TestHelper::GetSchemaItemCounts(ecdb, "ECDbMap"));
-                EXPECT_EQ(SchemaVersion(4, 0, 1), TestHelper::GetSchemaVersion(ecdb, "ECDbMeta"));
-                EXPECT_EQ(BeVersion(3, 2), TestHelper::GetOriginalECXmlVersion(ecdb, "ECDbMeta")) << "Schema has enums which were upgraded to EC32 format, therefore original XML version was set to 3.2";
-                EXPECT_EQ(JsonValue(R"js({"classcount":24, "enumcount": 8})js"), TestHelper::GetSchemaItemCounts(ecdb, "ECDbMeta"));
-                EXPECT_EQ(SchemaVersion(5, 0, 1), TestHelper::GetSchemaVersion(ecdb, "ECDbSystem"));
-                EXPECT_EQ(BeVersion(), TestHelper::GetOriginalECXmlVersion(ecdb, "ECDbSystem")) << "Schema has no enums, so was not upgraded to EC32, so no original ECXML persisted yet";
-                EXPECT_EQ(JsonValue(R"js({"classcount":4})js"), TestHelper::GetSchemaItemCounts(ecdb, "ECDbSystem"));
-
-                //Standard schema versions
-                EXPECT_EQ(SchemaVersion(1, 0, 0), TestHelper::GetSchemaVersion(ecdb, "CoreCustomAttributes"));
-                EXPECT_EQ(BeVersion(), TestHelper::GetOriginalECXmlVersion(ecdb, "CoreCustomAttributes")) << "Schema has no enums, so was not upgraded to EC32, so no original ECXML persisted yet";
-                EXPECT_EQ(JsonValue(R"js({"classcount":14, "enumcount": 2})js"), TestHelper::GetSchemaItemCounts(ecdb, "CoreCustomAttributes"));
-=======
-                EXPECT_EQ(SchemaVersion(2, 0, 0), helper.GetSchemaVersion("ECDbFileInfo"));
-                EXPECT_EQ(JsonValue(R"js({"classcount":4, "enumcount": 1})js"), helper.GetSchemaItemCounts("ECDbFileInfo"));
-                EXPECT_EQ(SchemaVersion(2, 0, 0), helper.GetSchemaVersion("ECDbMap"));
-                EXPECT_EQ(JsonValue(R"js({"classcount":9})js"), helper.GetSchemaItemCounts("ECDbMap"));
-                EXPECT_EQ(SchemaVersion(4, 0, 0), helper.GetSchemaVersion("ECDbMeta"));
-                EXPECT_EQ(JsonValue(R"js({"classcount":24, "enumcount": 8})js"), helper.GetSchemaItemCounts("ECDbMeta"));
-                EXPECT_EQ(SchemaVersion(5, 0, 0), helper.GetSchemaVersion("ECDbSystem"));
-                EXPECT_EQ(JsonValue(R"js({"classcount":4})js"), helper.GetSchemaItemCounts("ECDbSystem"));
-
-                //Standard schema versions
-                EXPECT_EQ(SchemaVersion(1, 0, 0), helper.GetSchemaVersion("CoreCustomAttributes"));
-                EXPECT_EQ(JsonValue(R"js({"classcount":14, "enumcount": 2})js"), helper.GetSchemaItemCounts("CoreCustomAttributes"));
->>>>>>> 6206c291
-                break;
-                }
-
-                case ProfileState::Newer:
-                {
-                EXPECT_EQ(5, schemaCount) << testFile.GetPath().GetNameUtf8();
-
-                for (ECSchemaCP schema : ecdb.Schemas().GetSchemas(false))
-                    {
-                    EXPECT_LE((int) ECVersion::V3_2, (int) schema->GetECVersion()) << schema->GetFullSchemaName();
-                    }
-
-<<<<<<< HEAD
-                EXPECT_LE(SchemaVersion(2, 0, 1), TestHelper::GetSchemaVersion(ecdb, "ECDbFileInfo"));
-                EXPECT_LE(BeVersion(3, 2), TestHelper::GetOriginalECXmlVersion(ecdb, "ECDbFileInfo"));
-                EXPECT_LE(SchemaVersion(2, 0, 0), TestHelper::GetSchemaVersion(ecdb, "ECDbMap"));
-                EXPECT_LE(BeVersion(3, 2), TestHelper::GetOriginalECXmlVersion(ecdb, "ECDbMap"));
-                EXPECT_LE(SchemaVersion(4, 0, 1), TestHelper::GetSchemaVersion(ecdb, "ECDbMeta"));
-                EXPECT_LE(BeVersion(3, 2), TestHelper::GetOriginalECXmlVersion(ecdb, "ECDbMeta"));
-                EXPECT_LE(SchemaVersion(5, 0, 1), TestHelper::GetSchemaVersion(ecdb, "ECDbSystem"));
-                EXPECT_LE(BeVersion(3, 2), TestHelper::GetOriginalECXmlVersion(ecdb, "ECDbSystem"));
-                //Standard schema versions
-                EXPECT_LE(SchemaVersion(1, 0, 0), TestHelper::GetSchemaVersion(ecdb, "CoreCustomAttributes"));
-                EXPECT_LE(BeVersion(3, 2), TestHelper::GetOriginalECXmlVersion(ecdb, "CoreCustomAttributes"));
-=======
-                //ECDb built-in schema versions
-                //ECDbFileInfo version was incremented in next profile, so must be higher in newer file
-                EXPECT_LT(SchemaVersion(2, 0, 0), helper.GetSchemaVersion("ECDbFileInfo"));
-                EXPECT_LE(SchemaVersion(2, 0, 0), helper.GetSchemaVersion("ECDbMap"));
-                //ECDbMeta version was incremented in next profile, so must be higher in newer file
-                EXPECT_LT(SchemaVersion(4, 0, 0), helper.GetSchemaVersion("ECDbMeta"));
-                //ECDbSystem version was incremented in next profile, so must be higher in newer file
-                EXPECT_LT(SchemaVersion(5, 0, 0), helper.GetSchemaVersion("ECDbSystem"));
-                //Standard schema versions
-                EXPECT_LE(SchemaVersion(1, 0, 0), helper.GetSchemaVersion("CoreCustomAttributes"));
->>>>>>> 6206c291
-
-                break;
-                }
-            }
-        }
-    }
-
-
-//---------------------------------------------------------------------------------------
-// @bsimethod                                  Krischan.Eberle                      06/18
-//+---------------+---------------+---------------+---------------+---------------+------
-TEST_F(ECDbCompatibilityTestFixture, PreEC32Enums)
-    {
-    for (TestFile const& testFile : Profile().GetAllVersionsOfTestFile(TESTECDB_PREEC32ENUMS))
-        {
-        ECDb ecdb;
-        ASSERT_EQ(BE_SQLITE_OK, OpenTestFile(ecdb, testFile.GetPath())) << testFile.GetPath().GetNameUtf8();
-
-<<<<<<< HEAD
-        if (testFile.GetProfileState() == ProfileState::Older)
-            EXPECT_EQ(Profile().GetExpectedVersion(), Profile().ReadProfileVersion(ecdb)) << "File is expected to be auto-upgraded";
-
-        TestHelper::AssertLoadSchemas(ecdb);
-
-        TestHelper::AssertEnum(ecdb, "CoreCustomAttributes", "DateTimeKind", nullptr, nullptr, PRIMITIVETYPE_String, true,
-                    {{"Unspecified", ECValue("Unspecified"), nullptr},
-                    {"Utc", ECValue("Utc"), nullptr},
-                    {"Local", ECValue("Local"), nullptr}});
-
-        TestHelper::AssertEnum(ecdb, "ECDbMeta", "ECClassModifier", nullptr, nullptr, PRIMITIVETYPE_Integer, true,
-                {{"None", ECValue(0), "None"},
-                {"Abstract", ECValue(1), "Abstract"},
-                {"Sealed", ECValue(2), "Sealed"}});
-
-        TestHelper::AssertEnum(ecdb, "PreEC32Enums", "IntEnum_EnumeratorsWithoutDisplayLabel", "Int Enumeration with enumerators without display label", "Int Enumeration with enumerators without display label", PRIMITIVETYPE_Integer, true,
-                {{"IntEnum_EnumeratorsWithoutDisplayLabel0", ECValue(0), nullptr},
-                {"IntEnum_EnumeratorsWithoutDisplayLabel1", ECValue(1), nullptr},
-                {"IntEnum_EnumeratorsWithoutDisplayLabel2", ECValue(2), nullptr}});
-
-        TestHelper::AssertEnum(ecdb, "PreEC32Enums", "StringEnum_EnumeratorsWithDisplayLabel", "String Enumeration with enumerators with display label", nullptr, PRIMITIVETYPE_String, false,
-                {{"On", ECValue("On"), "Turned On"},
-                {"Off", ECValue("Off"), "Turned Off"}});
-=======
-        TestHelper helper(testFile, ecdb);
-        helper.AssertLoadSchemas();
-
-        helper.AssertEnum("CoreCustomAttributes", "DateTimeKind", nullptr, nullptr, PRIMITIVETYPE_String, true,
-                    {{ECValue("Unspecified"), nullptr},
-                    {ECValue("Utc"), nullptr},
-                    {ECValue("Local"), nullptr}});
-
-        helper.AssertEnum("ECDbMeta", "ECClassModifier", nullptr, nullptr, PRIMITIVETYPE_Integer, true,
-                {{ECValue(0), "None"},
-                {ECValue(1), "Abstract"},
-                {ECValue(2), "Sealed"}});
-
-        helper.AssertEnum("PreEC32Enums", "IntEnum_EnumeratorsWithoutDisplayLabel", "Int Enumeration with enumerators without display label", "Int Enumeration with enumerators without display label", PRIMITIVETYPE_Integer, true,
-                {{ECValue(0), nullptr},
-                {ECValue(1), nullptr},
-                {ECValue(2), nullptr}});
-
-        helper.AssertEnum("PreEC32Enums", "StringEnum_EnumeratorsWithDisplayLabel", "String Enumeration with enumerators with display label", nullptr, PRIMITIVETYPE_String, false,
-                {{ECValue("On"), "Turned On"},
-                {ECValue("Off"), "Turned Off"}});
->>>>>>> 6206c291
-        }
-    }
-
-//---------------------------------------------------------------------------------------
-// @bsimethod                                  Krischan.Eberle                      06/18
-//+---------------+---------------+---------------+---------------+---------------+------
-TEST_F(ECDbCompatibilityTestFixture, EC32Enums)
-    {
-    for (TestFile const& testFile : Profile().GetAllVersionsOfTestFile(TESTECDB_EC32ENUMS))
-        {
-        ECDb ecdb;
-        ASSERT_EQ(BE_SQLITE_OK, OpenTestFile(ecdb, testFile.GetPath())) << testFile.GetPath().GetNameUtf8();
-
-<<<<<<< HEAD
-        if (testFile.GetProfileState() == ProfileState::Older)
-            EXPECT_EQ(Profile().GetExpectedVersion(), Profile().ReadProfileVersion(ecdb)) << "File is expected to be auto-upgraded";
-
-        TestHelper::AssertLoadSchemas(ecdb);
-
-        TestHelper::AssertEnum(ecdb, "CoreCustomAttributes", "DateTimeKind", nullptr, nullptr, PRIMITIVETYPE_String, true,
-        {{"Unspecified", ECValue("Unspecified"), nullptr},
-        {"Utc", ECValue("Utc"), nullptr},
-        {"Local", ECValue("Local"), nullptr}});
-
-        TestHelper::AssertEnum(ecdb, "ECDbMeta", "ECClassModifier", nullptr, nullptr, PRIMITIVETYPE_Integer, true,
-        {{"None", ECValue(0), "None"},
-        {"Abstract", ECValue(1), "Abstract"},
-        {"Sealed", ECValue(2), "Sealed"}});
-
-        TestHelper::AssertEnum(ecdb, "EC32Enums", "IntEnum_EnumeratorsWithoutDisplayLabel", "Int Enumeration with enumerators without display label", "Int Enumeration with enumerators without display label", PRIMITIVETYPE_Integer, true,
-        {{"Unknown", ECValue(0), nullptr},
-        {"On", ECValue(1), nullptr},
-        {"Off", ECValue(2), nullptr}});
-
-        TestHelper::AssertEnum(ecdb, "EC32Enums", "StringEnum_EnumeratorsWithDisplayLabel", "String Enumeration with enumerators with display label", nullptr, PRIMITIVETYPE_String, false,
-        {{"On", ECValue("On"), "Turned On"},
-        {"Off", ECValue("Off"), "Turned Off"}});
-=======
-        TestHelper helper(testFile, ecdb);
-        helper.AssertLoadSchemas();
-
-        helper.AssertEnum("CoreCustomAttributes", "DateTimeKind", nullptr, nullptr, PRIMITIVETYPE_String, true,
-            {{ECValue("Unspecified"), nullptr},
-            {ECValue("Utc"), nullptr},
-            {ECValue("Local"), nullptr}});
-
-        helper.AssertEnum("ECDbMeta", "ECClassModifier", nullptr, nullptr, PRIMITIVETYPE_Integer, true,
-            {{ECValue(0), "None"},
-            {ECValue(1), "Abstract"},
-            {ECValue(2), "Sealed"}});
-
-        helper.AssertEnum("EC32Enums", "IntEnum_EnumeratorsWithoutDisplayLabel", "Int Enumeration with enumerators without display label", "Int Enumeration with enumerators without display label", PRIMITIVETYPE_Integer, true,
-            {{ECValue(0), nullptr},
-            {ECValue(1), nullptr},
-            {ECValue(2), nullptr}});
-
-        helper.AssertEnum("EC32Enums", "StringEnum_EnumeratorsWithDisplayLabel", "String Enumeration with enumerators with display label", nullptr, PRIMITIVETYPE_String, false,
-            {{ECValue("On"), "Turned On"},
-            {ECValue("Off"), "Turned Off"}});
->>>>>>> 6206c291
-        }
-
-    }
-//---------------------------------------------------------------------------------------
-// @bsimethod                                  Krischan.Eberle                      06/18
-//+---------------+---------------+---------------+---------------+---------------+------
-TEST_F(ECDbCompatibilityTestFixture, PreEC32KindOfQuantities)
-    {
-    for (TestFile const& testFile : Profile().GetAllVersionsOfTestFile(TESTECDB_PREEC32KOQS))
-        {
-        ECDb ecdb;
-        ASSERT_EQ(BE_SQLITE_OK, OpenTestFile(ecdb, testFile.GetPath())) << testFile.GetPath().GetNameUtf8();
-
-<<<<<<< HEAD
-        if (testFile.GetProfileState() == ProfileState::Older)
-            EXPECT_EQ(Profile().GetExpectedVersion(), Profile().ReadProfileVersion(ecdb)) << "File is expected to be auto-upgraded";
-
-        TestHelper::AssertLoadSchemas(ecdb);
-
-        TestHelper::AssertKindOfQuantity(ecdb, "PreEC32Koqs", "ANGLE", "Angle", nullptr, "u:RAD", JsonValue(R"json(["f:DefaultRealU(2)[u:ARC_DEG]", "f:AngleDMS"])json"), 0.0001);
-        TestHelper::AssertKindOfQuantity(ecdb, "PreEC32Koqs", "POWER", "Power", nullptr, "u:W", JsonValue(R"json(["f:DefaultRealU(4)[u:W]", "f:DefaultRealU(4)[u:KW]", "f:DefaultRealU(4)[u:MEGAW]", "f:DefaultRealU(4)[u:BTU_PER_HR]", "f:DefaultRealU(4)[u:KILOBTU_PER_HR]", "f:DefaultRealU(4)[u:HP]"])json"), 0.001);
-        TestHelper::AssertKindOfQuantity(ecdb, "PreEC32Koqs", "LIQUID_VOLUME", "Liquid Volume", nullptr, "u:CUB_M", JsonValue(R"json(["f:DefaultRealU(4)[u:LITRE]", "f:DefaultRealU(4)[u:GALLON]"])json"), 0.0001);
-        TestHelper::AssertKindOfQuantity(ecdb, "PreEC32Koqs", "TestKoqWithoutPresUnits", nullptr, nullptr, "u:W_PER_M_K", JsonValue(), 0.5);
-=======
-        TestHelper helper(testFile, ecdb);
-        helper.AssertLoadSchemas();
-
-        helper.AssertKindOfQuantity("PreEC32Koqs", "ANGLE", "Angle", nullptr, "RAD(DefaultReal)", JsonValue(R"json(["ARC_DEG(Real2U)", "ARC_DEG(AngleDMS)"])json"), 0.0001);
-        helper.AssertKindOfQuantity("PreEC32Koqs", "POWER", "Power", nullptr, "W(DefaultReal)", JsonValue(R"json(["W(Real4U)", "KW(Real4U)", "MEGAW(Real4U)", "BTU/HR(Real4U)", "KILOBTU/HR(Real4U)", "HP(Real4U)"])json"), 0.001);
-        helper.AssertKindOfQuantity("PreEC32Koqs", "LIQUID_VOLUME", "Liquid Volume", nullptr, "CUB.M(DefaultReal)", JsonValue(R"json(["LITRE(Real4U)", "GALLON(Real4U)"])json"), 0.0001);
-        helper.AssertKindOfQuantity("PreEC32Koqs", "TestKoqWithoutPresUnits", nullptr, nullptr, "W/(M*K)(DefaultReal)", JsonValue(), 0.5);
->>>>>>> 6206c291
-        }
-    }
-
-//---------------------------------------------------------------------------------------
-// @bsimethod                                  Krischan.Eberle                      06/18
-//+---------------+---------------+---------------+---------------+---------------+------
-TEST_F(ECDbCompatibilityTestFixture, EC32KindOfQuantities)
-    {
-    for (TestFile const& testFile : Profile().GetAllVersionsOfTestFile(TESTECDB_EC32KOQS))
-        {
-        ECDb ecdb;
-        ASSERT_EQ(BE_SQLITE_OK, OpenTestFile(ecdb, testFile.GetPath())) << testFile.GetPath().GetNameUtf8();
-
-<<<<<<< HEAD
-        if (testFile.GetProfileState() == ProfileState::Older)
-            EXPECT_EQ(Profile().GetExpectedVersion(), Profile().ReadProfileVersion(ecdb)) << "File is expected to be auto-upgraded";
-
-        TestHelper::AssertLoadSchemas(ecdb);
-=======
-        TestHelper helper(testFile, ecdb);
-        helper.AssertLoadSchemas();
->>>>>>> 6206c291
-
-        helper.AssertKindOfQuantity("EC32Koqs", "TestKoq", "My KindOfQuantity", "My KindOfQuantity", "u:CM", JsonValue(R"json(["f:DefaultRealU", "f:DefaultReal"])json"), 0.5);
-        helper.AssertKindOfQuantity("EC32Koqs", "TestKoqWithoutPresUnits", nullptr, nullptr, "u:KG", JsonValue(), 0.5);
-        }
-    }
+/*--------------------------------------------------------------------------------------+
+|
+|  $Source: Tests/DgnProject/Compatibility/ECDbCompatibilityTests.cpp $
+|
+|  $Copyright: (c) 2018 Bentley Systems, Incorporated. All rights reserved. $
+|
++--------------------------------------------------------------------------------------*/
+#include "CompatibilityTestFixture.h"
+#include "ProfileManager.h"
+#include "TestECDbCreators.h"
+#include "TestHelper.h"
+
+USING_NAMESPACE_BENTLEY_EC
+
+//======================================================================================
+// @bsiclass                                               Krischan.Eberle      06/2018
+//======================================================================================
+struct ECDbCompatibilityTestFixture : CompatibilityTestFixture
+    {
+    protected:
+        Profile& Profile() const { return ProfileManager::Get().GetProfile(ProfileType::ECDb); }
+        DbResult OpenTestFile(ECDb& ecdb, BeFileNameCR path) { return ecdb.OpenBeSQLiteDb(path, ECDb::OpenParams(ECDb::OpenMode::Readonly)); }
+
+        void SetUp() override { ASSERT_EQ(SUCCESS, TestECDbCreation::Run()); }
+    };
+
+//---------------------------------------------------------------------------------------
+// @bsimethod                                  Krischan.Eberle                      06/18
+//+---------------+---------------+---------------+---------------+---------------+------
+TEST_F(ECDbCompatibilityTestFixture, BuiltinSchemaVersions)
+    {
+    for (TestFile const& testFile : Profile().GetAllVersionsOfTestFile(TESTECDB_EMPTY))
+        {
+        ECDb ecdb;
+        ASSERT_EQ(BE_SQLITE_OK, OpenTestFile(ecdb, testFile.GetPath())) << testFile.GetPath().GetNameUtf8();
+
+        TestHelper helper(testFile, ecdb);
+        helper.AssertLoadSchemas();
+        const int schemaCount = helper.GetSchemaCount();
+
+        switch (testFile.GetProfileState())
+            {
+                case ProfileState::Current:
+                case ProfileState::Older:
+                {
+                if (testFile.GetProfileState() == ProfileState::Older)
+                    EXPECT_EQ(Profile().GetExpectedVersion(), Profile().ReadProfileVersion(ecdb)) << "File is expected to be auto-upgraded";
+
+                EXPECT_EQ(5, schemaCount) << testFile.GetPath().GetNameUtf8();
+                for (ECSchemaCP schema : ecdb.Schemas().GetSchemas(false))
+                    {
+                    EXPECT_EQ((int) ECVersion::V3_2, (int) schema->GetECVersion()) << schema->GetFullSchemaName();
+                    }
+
+                //ECDb built-in schema versions
+                EXPECT_EQ(SchemaVersion(2, 0, 1), helper.GetSchemaVersion("ECDbFileInfo"));
+                EXPECT_EQ(BeVersion(3, 2), helper.GetOriginalECXmlVersion("ECDbFileInfo")) << "Schema has enums which were upgraded to EC32 format, therefore original XML version was set to 3.2";
+                EXPECT_EQ(JsonValue(R"js({"classcount":4, "enumcount": 1})js"), helper.GetSchemaItemCounts("ECDbFileInfo"));
+                EXPECT_EQ(SchemaVersion(2, 0, 0), helper.GetSchemaVersion("ECDbMap"));
+                EXPECT_EQ(BeVersion(), helper.GetOriginalECXmlVersion("ECDbMap")) << "Schema has no enums, so was not upgraded to EC32, so no original ECXML persisted yet";
+                EXPECT_EQ(JsonValue(R"js({"classcount":9})js"), helper.GetSchemaItemCounts("ECDbMap"));
+                EXPECT_EQ(SchemaVersion(4, 0, 1), helper.GetSchemaVersion("ECDbMeta"));
+                EXPECT_EQ(BeVersion(3, 2), helper.GetOriginalECXmlVersion("ECDbMeta")) << "Schema has enums which were upgraded to EC32 format, therefore original XML version was set to 3.2";
+                EXPECT_EQ(JsonValue(R"js({"classcount":24, "enumcount": 8})js"), helper.GetSchemaItemCounts("ECDbMeta"));
+                EXPECT_EQ(SchemaVersion(5, 0, 1), helper.GetSchemaVersion("ECDbSystem"));
+                EXPECT_EQ(BeVersion(), helper.GetOriginalECXmlVersion("ECDbSystem")) << "Schema has no enums, so was not upgraded to EC32, so no original ECXML persisted yet";
+                EXPECT_EQ(JsonValue(R"js({"classcount":4})js"), helper.GetSchemaItemCounts("ECDbSystem"));
+
+                //Standard schema versions
+                EXPECT_EQ(SchemaVersion(1, 0, 0), helper.GetSchemaVersion("CoreCustomAttributes"));
+                EXPECT_EQ(BeVersion(), helper.GetOriginalECXmlVersion("CoreCustomAttributes")) << "Schema has no enums, so was not upgraded to EC32, so no original ECXML persisted yet";
+                EXPECT_EQ(JsonValue(R"js({"classcount":14, "enumcount": 2})js"), helper.GetSchemaItemCounts("CoreCustomAttributes"));
+                break;
+                }
+
+                case ProfileState::Newer:
+                {
+                EXPECT_EQ(5, schemaCount) << testFile.GetPath().GetNameUtf8();
+
+                for (ECSchemaCP schema : ecdb.Schemas().GetSchemas(false))
+                    {
+                    EXPECT_LE((int) ECVersion::V3_2, (int) schema->GetECVersion()) << schema->GetFullSchemaName();
+                    }
+
+                EXPECT_LE(SchemaVersion(2, 0, 1), helper.GetSchemaVersion("ECDbFileInfo"));
+                EXPECT_LE(BeVersion(3, 2), helper.GetOriginalECXmlVersion("ECDbFileInfo"));
+                EXPECT_LE(SchemaVersion(2, 0, 0), helper.GetSchemaVersion("ECDbMap"));
+                EXPECT_LE(BeVersion(3, 2), helper.GetOriginalECXmlVersion("ECDbMap"));
+                EXPECT_LE(SchemaVersion(4, 0, 1), helper.GetSchemaVersion("ECDbMeta"));
+                EXPECT_LE(BeVersion(3, 2), helper.GetOriginalECXmlVersion("ECDbMeta"));
+                EXPECT_LE(SchemaVersion(5, 0, 1), helper.GetSchemaVersion("ECDbSystem"));
+                EXPECT_LE(BeVersion(3, 2), helper.GetOriginalECXmlVersion("ECDbSystem"));
+                //Standard schema versions
+                EXPECT_LE(SchemaVersion(1, 0, 0), helper.GetSchemaVersion("CoreCustomAttributes"));
+                EXPECT_LE(BeVersion(3, 2), helper.GetOriginalECXmlVersion("CoreCustomAttributes"));
+
+                break;
+                }
+            }
+        }
+    }
+
+
+//---------------------------------------------------------------------------------------
+// @bsimethod                                  Krischan.Eberle                      06/18
+//+---------------+---------------+---------------+---------------+---------------+------
+TEST_F(ECDbCompatibilityTestFixture, PreEC32Enums)
+    {
+    for (TestFile const& testFile : Profile().GetAllVersionsOfTestFile(TESTECDB_PREEC32ENUMS))
+        {
+        ECDb ecdb;
+        ASSERT_EQ(BE_SQLITE_OK, OpenTestFile(ecdb, testFile.GetPath())) << testFile.GetPath().GetNameUtf8();
+
+        if (testFile.GetProfileState() == ProfileState::Older)
+            EXPECT_EQ(Profile().GetExpectedVersion(), Profile().ReadProfileVersion(ecdb)) << "File is expected to be auto-upgraded";
+
+        TestHelper helper(testFile, ecdb);
+        helper.AssertLoadSchemas();
+
+        helper.AssertEnum("CoreCustomAttributes", "DateTimeKind", nullptr, nullptr, PRIMITIVETYPE_String, true,
+                    {{"Unspecified", ECValue("Unspecified"), nullptr},
+                    {"Utc", ECValue("Utc"), nullptr},
+                    {"Local", ECValue("Local"), nullptr}});
+
+        helper.AssertEnum("ECDbMeta", "ECClassModifier", nullptr, nullptr, PRIMITIVETYPE_Integer, true,
+                {{"None", ECValue(0), "None"},
+                {"Abstract", ECValue(1), "Abstract"},
+                {"Sealed", ECValue(2), "Sealed"}});
+
+        helper.AssertEnum("PreEC32Enums", "IntEnum_EnumeratorsWithoutDisplayLabel", "Int Enumeration with enumerators without display label", "Int Enumeration with enumerators without display label", PRIMITIVETYPE_Integer, true,
+                {{"IntEnum_EnumeratorsWithoutDisplayLabel0", ECValue(0), nullptr},
+                {"IntEnum_EnumeratorsWithoutDisplayLabel1", ECValue(1), nullptr},
+                {"IntEnum_EnumeratorsWithoutDisplayLabel2", ECValue(2), nullptr}});
+
+        helper.AssertEnum("PreEC32Enums", "StringEnum_EnumeratorsWithDisplayLabel", "String Enumeration with enumerators with display label", nullptr, PRIMITIVETYPE_String, false,
+                {{"On", ECValue("On"), "Turned On"},
+                {"Off", ECValue("Off"), "Turned Off"}});
+        }
+    }
+
+//---------------------------------------------------------------------------------------
+// @bsimethod                                  Krischan.Eberle                      06/18
+//+---------------+---------------+---------------+---------------+---------------+------
+TEST_F(ECDbCompatibilityTestFixture, EC32Enums)
+    {
+    for (TestFile const& testFile : Profile().GetAllVersionsOfTestFile(TESTECDB_EC32ENUMS))
+        {
+        ECDb ecdb;
+        ASSERT_EQ(BE_SQLITE_OK, OpenTestFile(ecdb, testFile.GetPath())) << testFile.GetPath().GetNameUtf8();
+
+        if (testFile.GetProfileState() == ProfileState::Older)
+            EXPECT_EQ(Profile().GetExpectedVersion(), Profile().ReadProfileVersion(ecdb)) << "File is expected to be auto-upgraded";
+
+        TestHelper helper(testFile, ecdb);
+        helper.AssertLoadSchemas();
+
+        helper.AssertEnum("CoreCustomAttributes", "DateTimeKind", nullptr, nullptr, PRIMITIVETYPE_String, true,
+            {{"Unspecified", ECValue("Unspecified"), nullptr},
+            {"Utc", ECValue("Utc"), nullptr},
+            {"Local", ECValue("Local"), nullptr}});
+
+        helper.AssertEnum("ECDbMeta", "ECClassModifier", nullptr, nullptr, PRIMITIVETYPE_Integer, true,
+            {{"None", ECValue(0), "None"},
+            {"Abstract", ECValue(1), "Abstract"},
+            {"Sealed", ECValue(2), "Sealed"}});
+
+        helper.AssertEnum("EC32Enums", "IntEnum_EnumeratorsWithoutDisplayLabel", "Int Enumeration with enumerators without display label", "Int Enumeration with enumerators without display label", PRIMITIVETYPE_Integer, true,
+            {{"Unknown", ECValue(0), nullptr},
+            {"On", ECValue(1), nullptr},
+            {"Off", ECValue(2), nullptr}});
+
+        helper.AssertEnum("EC32Enums", "StringEnum_EnumeratorsWithDisplayLabel", "String Enumeration with enumerators with display label", nullptr, PRIMITIVETYPE_String, false,
+            {{"On", ECValue("On"), "Turned On"},
+            {"Off", ECValue("Off"), "Turned Off"}});
+        }
+
+    }
+//---------------------------------------------------------------------------------------
+// @bsimethod                                  Krischan.Eberle                      06/18
+//+---------------+---------------+---------------+---------------+---------------+------
+TEST_F(ECDbCompatibilityTestFixture, PreEC32KindOfQuantities)
+    {
+    for (TestFile const& testFile : Profile().GetAllVersionsOfTestFile(TESTECDB_PREEC32KOQS))
+        {
+        ECDb ecdb;
+        ASSERT_EQ(BE_SQLITE_OK, OpenTestFile(ecdb, testFile.GetPath())) << testFile.GetPath().GetNameUtf8();
+
+        if (testFile.GetProfileState() == ProfileState::Older)
+            EXPECT_EQ(Profile().GetExpectedVersion(), Profile().ReadProfileVersion(ecdb)) << "File is expected to be auto-upgraded";
+
+        TestHelper helper(testFile, ecdb);
+        helper.AssertLoadSchemas();
+
+        helper.AssertKindOfQuantity("PreEC32Koqs", "ANGLE", "Angle", nullptr, "u:RAD", JsonValue(R"json(["f:DefaultRealU(2)[u:ARC_DEG]", "f:AngleDMS"])json"), 0.0001);
+        helper.AssertKindOfQuantity("PreEC32Koqs", "POWER", "Power", nullptr, "u:W", JsonValue(R"json(["f:DefaultRealU(4)[u:W]", "f:DefaultRealU(4)[u:KW]", "f:DefaultRealU(4)[u:MEGAW]", "f:DefaultRealU(4)[u:BTU_PER_HR]", "f:DefaultRealU(4)[u:KILOBTU_PER_HR]", "f:DefaultRealU(4)[u:HP]"])json"), 0.001);
+        helper.AssertKindOfQuantity("PreEC32Koqs", "LIQUID_VOLUME", "Liquid Volume", nullptr, "u:CUB_M", JsonValue(R"json(["f:DefaultRealU(4)[u:LITRE]", "f:DefaultRealU(4)[u:GALLON]"])json"), 0.0001);
+        helper.AssertKindOfQuantity("PreEC32Koqs", "TestKoqWithoutPresUnits", nullptr, nullptr, "u:W_PER_M_K", JsonValue(), 0.5);
+        }
+    }
+
+//---------------------------------------------------------------------------------------
+// @bsimethod                                  Krischan.Eberle                      06/18
+//+---------------+---------------+---------------+---------------+---------------+------
+TEST_F(ECDbCompatibilityTestFixture, EC32KindOfQuantities)
+    {
+    for (TestFile const& testFile : Profile().GetAllVersionsOfTestFile(TESTECDB_EC32KOQS))
+        {
+        ECDb ecdb;
+        ASSERT_EQ(BE_SQLITE_OK, OpenTestFile(ecdb, testFile.GetPath())) << testFile.GetPath().GetNameUtf8();
+
+        if (testFile.GetProfileState() == ProfileState::Older)
+            EXPECT_EQ(Profile().GetExpectedVersion(), Profile().ReadProfileVersion(ecdb)) << "File is expected to be auto-upgraded";
+
+        TestHelper helper(testFile, ecdb);
+        helper.AssertLoadSchemas();
+
+        helper.AssertKindOfQuantity("EC32Koqs", "TestKoq", "My KindOfQuantity", "My KindOfQuantity", "u:CM", JsonValue(R"json(["f:DefaultRealU", "f:DefaultReal"])json"), 0.5);
+        helper.AssertKindOfQuantity("EC32Koqs", "TestKoqWithoutPresUnits", nullptr, nullptr, "u:KG", JsonValue(), 0.5);
+        }
+    }