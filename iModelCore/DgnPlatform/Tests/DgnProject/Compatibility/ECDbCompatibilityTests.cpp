/*--------------------------------------------------------------------------------------+
|
|  $Source: Tests/DgnProject/Compatibility/ECDbCompatibilityTests.cpp $
|
|  $Copyright: (c) 2018 Bentley Systems, Incorporated. All rights reserved. $
|
+--------------------------------------------------------------------------------------*/
#include "CompatibilityTestFixture.h"
#include "Profiles.h"
#include "TestECDbCreators.h"
#include "TestDb.h"

USING_NAMESPACE_BENTLEY_EC

//======================================================================================
// @bsiclass                                               Krischan.Eberle      06/2018
//======================================================================================
struct ECDbCompatibilityTestFixture : CompatibilityTestFixture
    {
    protected:
        void SetUp() override 
            { 
            CompatibilityTestFixture::SetUp();
            ASSERT_EQ(SUCCESS, TestECDbCreation::Run()); 
            }
    };

//---------------------------------------------------------------------------------------
// Runs basic tests on all available test files. This is a basic test to cover tests and test files
// which are added in the future, and to which existing test runners cannot be adjusted to.
// @bsimethod                                  Krischan.Eberle                      07/18
//+---------------+---------------+---------------+---------------+---------------+------
TEST_F(ECDbCompatibilityTestFixture, BasicTestsOnAllPulledFiles)
    {
    for (TestFile const& testFile : ECDbProfile::Get().GetAllVersionsOfAllPulledTestFiles())
        {
        for (std::unique_ptr<TestECDb> testDbPtr : TestECDb::GetPermutationsFor(testFile))
            {
            TestECDb& testDb = *testDbPtr;
            ASSERT_EQ(BE_SQLITE_OK, testDb.Open()) << testDb.GetDescription();
            testDb.AssertProfileVersion();
            testDb.AssertLoadSchemas();

            // Run SELECT statements against all classes
            for (ECSchemaCP schema : testDb.GetDb().Schemas().GetSchemas())
                {
                if (schema->GetName().Equals("ECDbSystem"))
                    continue; //doesn't have mapped classes

                for (ECClassCP cl : schema->GetClasses())
                    {
                    if (!cl->IsEntityClass() && !cl->IsRelationshipClass())
                        continue;

                    Utf8String ecsql("SELECT ECInstanceId,ECClassId");
                    for (ECPropertyCP prop : cl->GetProperties())
                        {
                        ecsql.append(",[").append(prop->GetName()).append("]");
                        }
                    ecsql.append(" FROM ").append(cl->GetECSqlName());

                    ECSqlStatement stmt;
                    ASSERT_EQ(ECSqlStatus::Success, stmt.Prepare(testDb.GetDb(), ecsql.c_str())) << ecsql << " | " << testDb.GetDescription();
                    const DbResult stepStat = stmt.Step();
                    ASSERT_TRUE(BE_SQLITE_DONE == stepStat || BE_SQLITE_ROW == stepStat) << ecsql << " | " << testDb.GetDescription();
                    }
                }
            }
        }
    }

//---------------------------------------------------------------------------------------
// @bsimethod                                  Krischan.Eberle                      06/18
//+---------------+---------------+---------------+---------------+---------------+------
TEST_F(ECDbCompatibilityTestFixture, BuiltinSchemaVersions)
    {
    for (TestFile const& testFile : ECDbProfile::Get().GetAllVersionsOfTestFile(TESTECDB_EMPTY))
        {
        for (std::unique_ptr<TestECDb> testDbPtr : TestECDb::GetPermutationsFor(testFile))
            {
            TestECDb& testDb = *testDbPtr;
            ASSERT_EQ(BE_SQLITE_OK, testDb.Open()) << testDb.GetDescription();
            testDb.AssertProfileVersion();
            testDb.AssertLoadSchemas();

            switch (testDb.GetAge())
                {
                    case ProfileState::Age::Older:
                    {
                    EXPECT_EQ(5, testDb.GetSchemaCount()) << testDb.GetDescription();

                    //ECDb built-in schema versions
                    EXPECT_EQ(SchemaVersion(2, 0, 0), testDb.GetSchemaVersion("ECDbFileInfo")) << testDb.GetDescription();
                    EXPECT_EQ(BeVersion(), testDb.GetOriginalECXmlVersion("ECDbFileInfo")) << testDb.GetDescription();
                    EXPECT_EQ(JsonValue(R"js({"classcount":4, "enumcount": 1})js"), testDb.GetSchemaItemCounts("ECDbFileInfo")) << testDb.GetDescription();

                    EXPECT_EQ(SchemaVersion(2, 0, 0), testDb.GetSchemaVersion("ECDbMap")) << testDb.GetDescription();
                    EXPECT_EQ(BeVersion(), testDb.GetOriginalECXmlVersion("ECDbMap")) << testDb.GetDescription();
                    EXPECT_EQ(JsonValue(R"js({"classcount":9})js"), testDb.GetSchemaItemCounts("ECDbMap")) << testDb.GetDescription();

                    EXPECT_EQ(SchemaVersion(4, 0, 0), testDb.GetSchemaVersion("ECDbMeta")) << testDb.GetDescription();
                    EXPECT_EQ(BeVersion(), testDb.GetOriginalECXmlVersion("ECDbMeta")) << testDb.GetDescription();
                    EXPECT_EQ(JsonValue(R"js({"classcount":24, "enumcount": 8})js"), testDb.GetSchemaItemCounts("ECDbMeta")) << testDb.GetDescription();

                    EXPECT_EQ(SchemaVersion(5, 0, 0), testDb.GetSchemaVersion("ECDbSystem")) << testDb.GetDescription();
                    EXPECT_EQ(BeVersion(), testDb.GetOriginalECXmlVersion("ECDbSystem")) << testDb.GetDescription();
                    EXPECT_EQ(JsonValue(R"js({"classcount":4})js"), testDb.GetSchemaItemCounts("ECDbSystem")) << testDb.GetDescription();

                    //Standard schema versions
                    EXPECT_EQ(SchemaVersion(1, 0, 0), testDb.GetSchemaVersion("CoreCustomAttributes")) << testDb.GetDescription();
                    EXPECT_EQ(BeVersion(), testDb.GetOriginalECXmlVersion("CoreCustomAttributes")) << testDb.GetDescription();
                    EXPECT_EQ(JsonValue(R"js({"classcount":14, "enumcount": 2})js"), testDb.GetSchemaItemCounts("CoreCustomAttributes")) << testDb.GetDescription();
                    break;
                    }
                    case ProfileState::Age::UpToDate:
                    {
                    EXPECT_EQ(5, testDb.GetSchemaCount()) << testDb.GetDescription();
                    //ECDb built-in schema versions
                    EXPECT_EQ(SchemaVersion(2, 0, 1), testDb.GetSchemaVersion("ECDbFileInfo")) << testDb.GetDescription();
                    EXPECT_EQ(BeVersion(3, 2), testDb.GetOriginalECXmlVersion("ECDbFileInfo")) << testDb.GetDescription();
                    EXPECT_EQ(JsonValue(R"js({"classcount":4, "enumcount": 1})js"), testDb.GetSchemaItemCounts("ECDbFileInfo")) << testDb.GetDescription();
                    
                    EXPECT_EQ(SchemaVersion(2, 0, 0), testDb.GetSchemaVersion("ECDbMap")) << testDb.GetDescription();
                    EXPECT_EQ(BeVersion(3, 2), testDb.GetOriginalECXmlVersion("ECDbMap")) << testDb.GetDescription();
                    EXPECT_EQ(JsonValue(R"js({"classcount":9})js"), testDb.GetSchemaItemCounts("ECDbMap")) << testDb.GetDescription();
                    
                    EXPECT_EQ(SchemaVersion(4, 0, 1), testDb.GetSchemaVersion("ECDbMeta")) << testDb.GetDescription();
                    EXPECT_EQ(BeVersion(3, 2), testDb.GetOriginalECXmlVersion("ECDbMeta")) << testDb.GetDescription();
                    EXPECT_EQ(JsonValue(R"js({"classcount":38, "enumcount": 8})js"), testDb.GetSchemaItemCounts("ECDbMeta")) << testDb.GetDescription();
                    
                    EXPECT_EQ(SchemaVersion(5, 0, 1), testDb.GetSchemaVersion("ECDbSystem")) << testDb.GetDescription();
                    EXPECT_EQ(BeVersion(3, 2), testDb.GetOriginalECXmlVersion("ECDbSystem")) << testDb.GetDescription();
                    EXPECT_EQ(JsonValue(R"js({"classcount":4})js"), testDb.GetSchemaItemCounts("ECDbSystem")) << testDb.GetDescription();

                    //Standard schema versions
                    EXPECT_EQ(SchemaVersion(1, 0, 0), testDb.GetSchemaVersion("CoreCustomAttributes")) << testDb.GetDescription();
                    EXPECT_EQ(BeVersion(3, 1), testDb.GetOriginalECXmlVersion("CoreCustomAttributes")) << testDb.GetDescription();
                    EXPECT_EQ(JsonValue(R"js({"classcount":14, "enumcount": 2})js"), testDb.GetSchemaItemCounts("CoreCustomAttributes")) << testDb.GetDescription();
                    break;
                    }

                    case ProfileState::Age::Newer:
                    {
                    EXPECT_LE(5, testDb.GetSchemaCount()) << testDb.GetDescription();

                    //ECDb built-in schema versions
                    EXPECT_LE(SchemaVersion(2, 0, 1), testDb.GetSchemaVersion("ECDbFileInfo")) << testDb.GetDescription();
                    EXPECT_LE(BeVersion(3, 2), testDb.GetOriginalECXmlVersion("ECDbFileInfo")) << testDb.GetDescription();
                    
                    EXPECT_LE(SchemaVersion(2, 0, 0), testDb.GetSchemaVersion("ECDbMap")) << testDb.GetDescription();
                    EXPECT_LE(BeVersion(3, 2), testDb.GetOriginalECXmlVersion("ECDbMap")) << testDb.GetDescription();
                    
                    EXPECT_LE(SchemaVersion(4, 0, 1), testDb.GetSchemaVersion("ECDbMeta")) << testDb.GetDescription();
                    EXPECT_LE(BeVersion(3, 2), testDb.GetOriginalECXmlVersion("ECDbMeta")) << testDb.GetDescription();
                    
                    EXPECT_LT(SchemaVersion(5, 0, 1), testDb.GetSchemaVersion("ECDbSystem")) << testDb.GetDescription();
                    EXPECT_LE(BeVersion(3, 2), testDb.GetOriginalECXmlVersion("ECDbSystem")) << testDb.GetDescription();
                    //Standard schema versions
                    EXPECT_LE(SchemaVersion(1, 0, 0), testDb.GetSchemaVersion("CoreCustomAttributes")) << testDb.GetDescription();
                    EXPECT_LE(BeVersion(3, 1), testDb.GetOriginalECXmlVersion("CoreCustomAttributes")) << testDb.GetDescription();
                    break;
                    }
                    default:
                        FAIL() << "Unhandled ProfileState::Age enum value | " << testDb.GetDescription();
                        break;
                }
            }
        }
    }

//---------------------------------------------------------------------------------------
// @bsimethod                                  Krischan.Eberle                      06/18
//+---------------+---------------+---------------+---------------+---------------+------
TEST_F(ECDbCompatibilityTestFixture, EC31Enums)
    {
    for (TestFile const& testFile : ECDbProfile::Get().GetAllVersionsOfTestFile(TESTECDB_EC31ENUMS))
        {
        for (std::unique_ptr<TestECDb> testDbPtr : TestECDb::GetPermutationsFor(testFile))
            {
            TestECDb& testDb = *testDbPtr;
            ASSERT_EQ(BE_SQLITE_OK, testDb.Open()) << testDb.GetDescription();
            testDb.AssertProfileVersion();
            testDb.AssertLoadSchemas();

<<<<<<< HEAD
            if (!testDb.SupportsFeature(ECDbFeature::NamedEnumerators))
                {
                testDb.AssertEnum("CoreCustomAttributes", "DateTimeKind", nullptr, nullptr, PRIMITIVETYPE_String, true,
                {{"Unspecified", ECValue("Unspecified"), nullptr},
                {"Utc", ECValue("Utc"), nullptr},
                {"Local", ECValue("Local"), nullptr}});

                testDb.AssertEnum("ECDbMeta", "ECClassModifier", nullptr, nullptr, PRIMITIVETYPE_Integer, true,
                {{"ECClassModifier0", ECValue(0), "None"},
                {"ECClassModifier1", ECValue(1), "Abstract"},
                {"ECClassModifier2", ECValue(2), "Sealed"}});

                testDb.AssertEnum("PreEC32Enums", "IntEnum_EnumeratorsWithoutDisplayLabel", "Int Enumeration with enumerators without display label", "Int Enumeration with enumerators without display label", PRIMITIVETYPE_Integer, true,
                {{"IntEnum_EnumeratorsWithoutDisplayLabel0", ECValue(0), nullptr},
                {"IntEnum_EnumeratorsWithoutDisplayLabel1", ECValue(1), nullptr},
                {"IntEnum_EnumeratorsWithoutDisplayLabel2", ECValue(2), nullptr}});

                testDb.AssertEnum("PreEC32Enums", "StringEnum_EnumeratorsWithDisplayLabel", "String Enumeration with enumerators with display label", nullptr, PRIMITIVETYPE_String, false,
                {{"On", ECValue("On"), "Turned On"},
                {"Off", ECValue("Off"), "Turned Off"}});
                }
            else
                {
                testDb.AssertEnum("CoreCustomAttributes", "DateTimeKind", nullptr, nullptr, PRIMITIVETYPE_String, true,
                {{"Unspecified", ECValue("Unspecified"), nullptr},
                {"Utc", ECValue("Utc"), nullptr},
                {"Local", ECValue("Local"), nullptr}});

                testDb.AssertEnum("ECDbMeta", "ECClassModifier", nullptr, nullptr, PRIMITIVETYPE_Integer, true,
                {{"None", ECValue(0), "None"},
                {"Abstract", ECValue(1), "Abstract"},
                {"Sealed", ECValue(2), "Sealed"}});

                testDb.AssertEnum("PreEC32Enums", "IntEnum_EnumeratorsWithoutDisplayLabel", "Int Enumeration with enumerators without display label", "Int Enumeration with enumerators without display label", PRIMITIVETYPE_Integer, true,
                {{"IntEnum_EnumeratorsWithoutDisplayLabel0", ECValue(0), nullptr},
                {"IntEnum_EnumeratorsWithoutDisplayLabel1", ECValue(1), nullptr},
                {"IntEnum_EnumeratorsWithoutDisplayLabel2", ECValue(2), nullptr}});

                testDb.AssertEnum("PreEC32Enums", "StringEnum_EnumeratorsWithDisplayLabel", "String Enumeration with enumerators with display label", nullptr, PRIMITIVETYPE_String, false,
                {{"On", ECValue("On"), "Turned On"},
                {"Off", ECValue("Off"), "Turned Off"}});
                }
=======
            testDb.AssertEnum("CoreCustomAttributes", "DateTimeKind", nullptr, nullptr, PRIMITIVETYPE_String, true,
            {{ECValue("Unspecified"), nullptr},
            {ECValue("Utc"), nullptr},
            {ECValue("Local"), nullptr}});

            testDb.AssertEnum("ECDbMeta", "ECClassModifier", nullptr, nullptr, PRIMITIVETYPE_Integer, true,
            {{ECValue(0), "None"},
            {ECValue(1), "Abstract"},
            {ECValue(2), "Sealed"}});

            testDb.AssertEnum("TestSchema", "IntEnum_EnumeratorsWithoutDisplayLabel", "Int Enumeration with enumerators without display label", "Int Enumeration with enumerators without display label", PRIMITIVETYPE_Integer, true,
            {{ECValue(0), nullptr},
            {ECValue(1), nullptr},
            {ECValue(2), nullptr}});

            testDb.AssertEnum("TestSchema", "StringEnum_EnumeratorsWithDisplayLabel", "String Enumeration with enumerators with display label", nullptr, PRIMITIVETYPE_String, false,
            {{ECValue("On"), "Turned On"},
            {ECValue("Off"), "Turned Off"}});
>>>>>>> aa770fd0
            }
        }
    }

//---------------------------------------------------------------------------------------
// @bsimethod                                  Krischan.Eberle                      07/18
//+---------------+---------------+---------------+---------------+---------------+------
TEST_F(ECDbCompatibilityTestFixture, UpgradingEC31EnumsToEC32AfterProfileUpgrade)
    {
    for (TestFile const& testFile : ECDbProfile::Get().GetAllVersionsOfTestFile(TESTECDB_EC32ENUMS_PROFILEUPGRADED))
        {
        for (std::unique_ptr<TestECDb> testDbPtr : TestECDb::GetPermutationsFor(testFile))
            {
            TestECDb& testDb = *testDbPtr;
            ASSERT_EQ(BE_SQLITE_OK, testDb.Open()) << testDb.GetDescription();
            testDb.AssertProfileVersion();
            testDb.AssertLoadSchemas();

<<<<<<< HEAD
            // older files for which the schema upgrade wasn't run must have the auto-generated enumerator names
            if (testDb.GetOriginalECXmlVersion("UpgradedEC32Enums") <= BeVersion(3, 1))
                {
                testDb.AssertEnum("UpgradedEC32Enums", "IntEnum_EnumeratorsWithoutDisplayLabel", "Int Enumeration with enumerators without display label", "Int Enumeration with enumerators without display label", PRIMITIVETYPE_Integer, true,
                {{"IntEnum_EnumeratorsWithoutDisplayLabel0", ECValue(0), nullptr},
                {"IntEnum_EnumeratorsWithoutDisplayLabel1", ECValue(1), nullptr},
                {"IntEnum_EnumeratorsWithoutDisplayLabel2", ECValue(2), nullptr}});

                testDb.AssertEnum("UpgradedEC32Enums", "StringEnum_EnumeratorsWithDisplayLabel", "String Enumeration with enumerators with display label", nullptr, PRIMITIVETYPE_String, false,
                {{"On", ECValue("On"), "Turned On"},
                {"Off", ECValue("Off"), "Turned Off"}});
                }
            else
                {
                testDb.AssertEnum("UpgradedEC32Enums", "IntEnum_EnumeratorsWithoutDisplayLabel", "Int Enumeration with enumerators without display label", "Int Enumeration with enumerators without display label", PRIMITIVETYPE_Integer, true,
                {{"Unknown", ECValue(0), nullptr},
                {"On", ECValue(1), nullptr},
                {"Off", ECValue(2), nullptr}});

                testDb.AssertEnum("UpgradedEC32Enums", "StringEnum_EnumeratorsWithDisplayLabel", "String Enumeration with enumerators with display label", nullptr, PRIMITIVETYPE_String, false,
                {{"An", ECValue("On"), "Turned On"},
                {"Aus", ECValue("Off"), "Turned Off"}});
                }
=======
            //regardless of whether the actual test file is 3.1 and not upgraded yet or it is newer and upgraded,
            //the upgrade does not affect the EC31 enum API. So the test code is generic
            testDb.AssertEnum("TestSchema", "IntEnum_EnumeratorsWithoutDisplayLabel", "Int Enumeration with enumerators without display label", "Int Enumeration with enumerators without display label", PRIMITIVETYPE_Integer, true,
            {{ECValue(0), nullptr},
            {ECValue(1), nullptr},
            {ECValue(2), nullptr}});

            testDb.AssertEnum("TestSchema", "StringEnum_EnumeratorsWithDisplayLabel", "String Enumeration with enumerators with display label", nullptr, PRIMITIVETYPE_String, false,
            {{ECValue("On"), "Turned On"},
            {ECValue("Off"), "Turned Off"}});
>>>>>>> aa770fd0
            }
        }
    }

//---------------------------------------------------------------------------------------
// @bsimethod                                  Krischan.Eberle                      06/18
//+---------------+---------------+---------------+---------------+---------------+------
TEST_F(ECDbCompatibilityTestFixture, EC32Enums)
    {
    for (TestFile const& testFile : ECDbProfile::Get().GetAllVersionsOfTestFile(TESTECDB_EC32ENUMS))
        {
        for (std::unique_ptr<TestECDb> testDbPtr : TestECDb::GetPermutationsFor(testFile))
            {
            TestECDb& testDb = *testDbPtr;
            ASSERT_EQ(BE_SQLITE_OK, testDb.Open()) << testDb.GetDescription();
            testDb.AssertProfileVersion();
            testDb.AssertLoadSchemas();

            testDb.AssertEnum("CoreCustomAttributes", "DateTimeKind", nullptr, nullptr, PRIMITIVETYPE_String, true,
            {{"Unspecified", ECValue("Unspecified"), nullptr},
            {"Utc", ECValue("Utc"), nullptr},
            {"Local", ECValue("Local"), nullptr}});

            testDb.AssertEnum("ECDbMeta", "ECClassModifier", nullptr, nullptr, PRIMITIVETYPE_Integer, true,
            {{"None", ECValue(0), "None"},
            {"Abstract", ECValue(1), "Abstract"},
            {"Sealed", ECValue(2), "Sealed"}});

<<<<<<< HEAD
            testDb.AssertEnum("EC32Enums", "IntEnum_EnumeratorsWithoutDisplayLabel", "Int Enumeration with enumerators without display label", "Int Enumeration with enumerators without display label", PRIMITIVETYPE_Integer, true,
            {{"Unknown", ECValue(0), nullptr},
            {"On", ECValue(1), nullptr},
            {"Off", ECValue(2), nullptr}});

            testDb.AssertEnum("EC32Enums", "StringEnum_EnumeratorsWithDisplayLabel", "String Enumeration with enumerators with display label", nullptr, PRIMITIVETYPE_String, false,
            {{"On", ECValue("On"), "Turned On"},
            {"Off", ECValue("Off"), "Turned Off"}});
=======
            testDb.AssertEnum("TestSchema", "IntEnum_EnumeratorsWithoutDisplayLabel", "Int Enumeration with enumerators without display label", "Int Enumeration with enumerators without display label", PRIMITIVETYPE_Integer, true,
            {{ECValue(0), nullptr},
            {ECValue(1), nullptr},
            {ECValue(2), nullptr}});

            testDb.AssertEnum("TestSchema", "StringEnum_EnumeratorsWithDisplayLabel", "String Enumeration with enumerators with display label", nullptr, PRIMITIVETYPE_String, false,
            {{ECValue("On"), "Turned On"},
            {ECValue("Off"), "Turned Off"}});
>>>>>>> aa770fd0
            }
        }
    }

//---------------------------------------------------------------------------------------
// @bsimethod                                  Krischan.Eberle                      06/18
//+---------------+---------------+---------------+---------------+---------------+------
TEST_F(ECDbCompatibilityTestFixture, EC31KindOfQuantities)
    {
    for (TestFile const& testFile : ECDbProfile::Get().GetAllVersionsOfTestFile(TESTECDB_EC31KOQS))
        {
        for (std::unique_ptr<TestECDb> testDbPtr : TestECDb::GetPermutationsFor(testFile))
            {
            TestECDb& testDb = *testDbPtr;
            ASSERT_EQ(BE_SQLITE_OK, testDb.Open()) << testDb.GetDescription();
            testDb.AssertProfileVersion();
            testDb.AssertLoadSchemas();

            testDb.AssertKindOfQuantity("PreEC32Koqs", "ANGLE", "Angle", nullptr, "u:RAD", JsonValue(R"json(["f:DefaultRealU(2)[u:ARC_DEG]", "f:AngleDMS"])json"), 0.0001);
            testDb.AssertKindOfQuantity("PreEC32Koqs", "POWER", "Power", nullptr, "u:W", JsonValue(R"json(["f:DefaultRealU(4)[u:W]", "f:DefaultRealU(4)[u:KW]", "f:DefaultRealU(4)[u:MEGAW]", "f:DefaultRealU(4)[u:BTU_PER_HR]", "f:DefaultRealU(4)[u:KILOBTU_PER_HR]", "f:DefaultRealU(4)[u:HP]"])json"), 0.001);
            testDb.AssertKindOfQuantity("PreEC32Koqs", "LIQUID_VOLUME", "Liquid Volume", nullptr, "u:CUB_M", JsonValue(R"json(["f:DefaultRealU(4)[u:LITRE]", "f:DefaultRealU(4)[u:GALLON]"])json"), 0.0001);

            if (TestDb::VersionSupportsFeature(testDb.GetECDbInitialVersion(), ECDbFeature::UnitsAndFormats))
                {
<<<<<<< HEAD
                testDb.AssertKindOfQuantity("PreEC32Koqs", "TestKoq_NoPresUnit", nullptr, nullptr, "u:W_PER_M_K", JsonValue(), 0.4);

                // KOQs which are actually invalid in EC3.1 and could not be deserialized in pre EC3.2 code. In EC3.2 code this is tolerated
                // but invalid pres formats are dropped.
                // So these tests may only be run if the file was created with code that supports EC3.2 or later
                testDb.AssertKindOfQuantity("PreEC32Koqs", "TestKoq_LUX_M", nullptr, nullptr, "u:LUX", JsonValue(), 1.1);
                testDb.AssertKindOfQuantity("PreEC32Koqs", "TestKoq_M_LUX", nullptr, nullptr, "u:M", JsonValue(), 1.2);
                testDb.AssertKindOfQuantity("PreEC32Koqs", "TestKoq_M_SQFTreal4u", nullptr, nullptr, "u:M", JsonValue(), 1.3);
                testDb.AssertKindOfQuantity("PreEC32Koqs", "TestKoq_M_CM_LUX", nullptr, nullptr, "u:M", JsonValue(R"json(["f:DefaultReal[u:CM]"])json"), 1.4);
                testDb.AssertKindOfQuantity("PreEC32Koqs", "TestKoq_LUX_CM_MM", nullptr, nullptr, "u:LUX", JsonValue(), 1.5);
                testDb.AssertKindOfQuantity("PreEC32Koqs", "TestKoq_LUXreal4u_CM_MM", nullptr, nullptr, "u:LUX", JsonValue(R"json(["f:DefaultRealU(4)[u:LUX]"])json"), 1.6);
                }
            else
                {
                //The original KOQ was serialized to disk in bim02dev in a wrong way, where it did persist the format along with the unit,
                //although it shouldn't have one. This will not be fixed, as EC32 will make this obsolete anyways.
                testDb.AssertKindOfQuantity("PreEC32Koqs", "TestKoq_NoPresUnit", nullptr, nullptr, "u:W_PER_M_K", JsonValue(R"json(["f:DefaultReal[u:W_PER_M_K]"])json"), 0.4);
                }
            
            testDb.AssertKindOfQuantity("PreEC32Koqs", "TestKoq_PersUnitWithFormat_NoPresUnit", nullptr, nullptr, "u:W_PER_M_K", JsonValue(R"json(["f:DefaultReal[u:W_PER_M_K]"])json"), 0.5);
            testDb.AssertKindOfQuantity("PreEC32Koqs", "TestKoq_PersUnitWithFormatWithUnit_NoPresUnit", nullptr, nullptr, "u:FT", JsonValue(R"json(["f:AmerFI"])json"), 0.6);
            testDb.AssertKindOfQuantity("PreEC32Koqs", "TestKoq_M_Mfi8", nullptr, nullptr, "u:M", JsonValue(R"json(["f:AmerFI"])json"), 0.7);
            testDb.AssertKindOfQuantity("PreEC32Koqs", "TestKoq_Mfi8", nullptr, nullptr, "u:M", JsonValue(R"json(["f:AmerFI"])json"), 0.8);
            testDb.AssertKindOfQuantity("PreEC32Koqs", "TestKoq_SQFTfi8", nullptr, nullptr, "u:SQ_FT", JsonValue(), 0.9);
            testDb.AssertKindOfQuantity("PreEC32Koqs", "TestKoq_SQFTfi8_SQFTreal4u", nullptr, nullptr, "u:SQ_FT", JsonValue(R"json(["f:DefaultRealU(4)[u:SQ_FT]"])json"), 1.0);

            EXPECT_TRUE(testDb.GetDb().Schemas().GetSchema("Units", false) != nullptr) << testDb.GetDescription();
            EXPECT_TRUE(testDb.GetDb().Schemas().GetSchema("Formats", false) != nullptr) << testDb.GetDescription();

            testDb.AssertUnit("Units", "COULOMB", "C", nullptr, "A*S", nullptr, nullptr, nullptr, QualifiedName("Units", "SI"), QualifiedName("Units", "ELECTRIC_CHARGE"), false, QualifiedName());
            testDb.AssertUnitSystem("Units", "SI", nullptr, nullptr);
            testDb.AssertPhenomenon("Units", "LUMINOSITY", "Luminosity", nullptr, "LUMINOSITY");
            testDb.AssertFormat("Formats", "AmerFI", "FeetInches", nullptr, JsonValue(R"json({"type": "Fractional", "formatTraits": ["keepSingleZero", "keepDecimalPoint", "showUnitLabel"], "precision": 8, "uomSeparator":""})json"),
                                JsonValue(R"json({"includeZero":true, "spacer":"", "units": [{"name":"FT", "label":"'"}, {"name":"IN", "label":"\""}]})json"));

            if (!testDb.SupportsFeature(ECDbFeature::UnitsAndFormats))
                {
                ECSqlStatement stmt;
                EXPECT_EQ(ECSqlStatus::InvalidECSql, stmt.Prepare(testDb.GetDb(), "SELECT * FROM meta.UnitDef")) << testDb.GetDescription();
                stmt.Finalize();
                EXPECT_EQ(ECSqlStatus::InvalidECSql, stmt.Prepare(testDb.GetDb(), "SELECT * FROM meta.UnitSystemDef")) << testDb.GetDescription();
                stmt.Finalize();
                EXPECT_EQ(ECSqlStatus::InvalidECSql, stmt.Prepare(testDb.GetDb(), "SELECT * FROM meta.PhenomenonDef")) << testDb.GetDescription();
                stmt.Finalize();
                EXPECT_EQ(ECSqlStatus::InvalidECSql, stmt.Prepare(testDb.GetDb(), "SELECT * FROM meta.FormatDef")) << testDb.GetDescription();
                stmt.Finalize();
                EXPECT_EQ(ECSqlStatus::InvalidECSql, stmt.Prepare(testDb.GetDb(), "SELECT * FROM meta.FormatCompositeUnitDef")) << testDb.GetDescription();
                stmt.Finalize();
=======
                    case ProfileState::Age::Older:
                    case ProfileState::Age::UpToDate:
                        testDb.AssertKindOfQuantity("TestSchema", "ANGLE", "Angle", nullptr, "RAD(DefaultReal)", JsonValue(R"json(["ARC_DEG(Real2U)", "ARC_DEG(AngleDMS)"])json"), 0.0001);
                        testDb.AssertKindOfQuantity("TestSchema", "POWER", "Power", nullptr, "W(DefaultReal)", JsonValue(R"json(["W(Real4U)", "KW(Real4U)", "MEGAW(Real4U)", "BTU/HR(Real4U)", "KILOBTU/HR(Real4U)", "HP(Real4U)"])json"), 0.001);
                        testDb.AssertKindOfQuantity("TestSchema", "LIQUID_VOLUME", "Liquid Volume", nullptr, "CUB.M(DefaultReal)", JsonValue(R"json(["LITRE(Real4U)", "GALLON(Real4U)"])json"), 0.0001);
                        //A bug in bim02dev persisted a format along with the unit. This will be obsolete once EC32 is available
                        testDb.AssertKindOfQuantity("TestSchema", "TestKoq_NoPresUnit", nullptr, nullptr, "W/(M*K)(DefaultReal)", JsonValue(), 0.4);
                        testDb.AssertKindOfQuantity("TestSchema", "TestKoq_PersUnitWithFormat_NoPresUnit", nullptr, nullptr, "W/(M*K)(DefaultReal)", JsonValue(), 0.5);
                        testDb.AssertKindOfQuantity("TestSchema", "TestKoq_PersUnitWithFormatWithUnit_NoPresUnit", nullptr, nullptr, "FT(AmerFI8)", JsonValue(), 0.6);

                        testDb.AssertKindOfQuantity("TestSchema", "TestKoq_M_Mfi8", nullptr, nullptr, "M(DefaultReal)", JsonValue(R"json(["M(AmerFI8)"])json"), 0.7);
                        testDb.AssertKindOfQuantity("TestSchema", "TestKoq_Mfi8", nullptr, nullptr, "M(AmerFI8)", JsonValue(), 0.8);
                        testDb.AssertKindOfQuantity("TestSchema", "TestKoq_SQFTfi8", nullptr, nullptr, "SQ.FT(AmerFI8)", JsonValue(), 0.9);
                        testDb.AssertKindOfQuantity("TestSchema", "TestKoq_SQFTfi8_SQFTreal4u", nullptr, nullptr, "SQ.FT(AmerFI8)", JsonValue(R"json(["SQ.FT(Real4U)"])json"), 1.0);
                        break;

                    case ProfileState::Age::Newer:
                    {
                    testDb.AssertKindOfQuantity("TestSchema", "ANGLE", "Angle", nullptr, "RAD(DefaultReal)", JsonValue(R"json(["ARC_DEG(Real2U)", "ARC_DEG(AngleDMS)"])json"), 0.0001);
                    testDb.AssertKindOfQuantity("TestSchema", "POWER", "Power", nullptr, "W(DefaultReal)", JsonValue(R"json(["W(Real4U)", "KW(Real4U)", "MEGAW(Real4U)", "BTU/HR(Real4U)", "KILOBTU/HR(Real4U)", "HP(Real4U)"])json"), 0.001);
                    testDb.AssertKindOfQuantity("TestSchema", "LIQUID_VOLUME", "Liquid Volume", nullptr, "CUB.M(DefaultReal)", JsonValue(R"json(["LITRE(Real4U)", "GALLON(Real4U)"])json"), 0.0001);
                    if (TestDb::VersionSupportsFeature(testDb.GetECDbInitialVersion(), ECDbFeature::UnitsAndFormats))
                        testDb.AssertKindOfQuantity("TestSchema", "TestKoq_NoPresUnit", nullptr, nullptr, "W/(M*K)(DefaultReal)", JsonValue(), 0.4);
                    else
                        {
                        //The original KOQ was serialized to disk in bim02dev in a wrong way, where it did persist the format along with the unit,
                        //although it shouldn't have one. This will not be fixed, as EC32 will make this obsolete anyways.
                        testDb.AssertKindOfQuantity("TestSchema", "TestKoq_NoPresUnit", nullptr, nullptr, "W/(M*K)(DefaultReal)", JsonValue(R"json(["W/(M*K)(DefaultReal)"])json"), 0.4);
                        }

                    testDb.AssertKindOfQuantity("TestSchema", "TestKoq_PersUnitWithFormat_NoPresUnit", nullptr, nullptr, "W/(M*K)(DefaultReal)", JsonValue(R"json(["W/(M*K)(DefaultReal)"])json"), 0.5);
                    testDb.AssertKindOfQuantity("TestSchema", "TestKoq_PersUnitWithFormatWithUnit_NoPresUnit", nullptr, nullptr, "FT(DefaultReal)", JsonValue(R"json(["FT(AmerFI8)"])json"), 0.6);

                    testDb.AssertKindOfQuantity("TestSchema", "TestKoq_M_Mfi8", nullptr, nullptr, "M(DefaultReal)", JsonValue(R"json(["FT(AmerFI8)"])json"), 0.7);
                    testDb.AssertKindOfQuantity("TestSchema", "TestKoq_Mfi8", nullptr, nullptr, "M(DefaultReal)", JsonValue(R"json(["FT(AmerFI8)"])json"), 0.8);
                    testDb.AssertKindOfQuantity("TestSchema", "TestKoq_SQFTfi8", nullptr, nullptr, "SQ.FT(DefaultReal)", JsonValue(), 0.9);
                    testDb.AssertKindOfQuantity("TestSchema", "TestKoq_SQFTfi8_SQFTreal4u", nullptr, nullptr, "SQ.FT(DefaultReal)", JsonValue(R"json(["SQ.FT(Real4U)"])json"), 1.0);
                    break;
                    }
>>>>>>> aa770fd0
                }
            }
        }
    }

//---------------------------------------------------------------------------------------
// @bsimethod                                  Krischan.Eberle                      06/18
//+---------------+---------------+---------------+---------------+---------------+------
TEST_F(ECDbCompatibilityTestFixture, EC32KindOfQuantities)
    {
    for (TestFile const& testFile : ECDbProfile::Get().GetAllVersionsOfTestFile(TESTECDB_EC32KOQS))
        {
        for (std::unique_ptr<TestECDb> testDbPtr : TestECDb::GetPermutationsFor(testFile))
            {
            TestECDb& testDb = *testDbPtr;
            ASSERT_EQ(BE_SQLITE_OK, testDb.Open()) << testDb.GetDescription();
            testDb.AssertProfileVersion();
            testDb.AssertLoadSchemas();
            ASSERT_TRUE(testDb.SupportsFeature(ECDbFeature::UnitsAndFormats)) << testDb.GetDescription();

<<<<<<< HEAD
            testDb.AssertKindOfQuantity("EC32Koqs", "TestKoq_PresFormatWithMandatoryComposite", "My first test KOQ", nullptr, "u:CM", JsonValue(R"js(["f:DefaultRealU(4)[u:M]"])js"), 0.1);
            testDb.AssertKindOfQuantity("EC32Koqs", "TestKoq_PresFormatWithOptionalComposite", nullptr, "My second test KOQ", "u:CM", JsonValue(R"js(["f:AmerFI[u:FT|feet][u:IN|inches]"])js"), 0.2);
            testDb.AssertKindOfQuantity("EC32Koqs", "TestKoq_PresFormatWithoutComposite", nullptr, nullptr, "u:CM", JsonValue(R"js(["f:AmerFI"])js"), 0.3);
            testDb.AssertKindOfQuantity("EC32Koqs", "TestKoq_NoPresFormat", nullptr, nullptr, "u:KG", JsonValue(), 0.4);
=======
            testDb.AssertKindOfQuantity("TestSchema", "TestKoq_PresFormatWithMandatoryComposite", "My first test KOQ", nullptr, "CM(DefaultReal)", JsonValue(R"js(["M(Real4U)"])js"), 0.1);
            testDb.AssertKindOfQuantity("TestSchema", "TestKoq_PresFormatWithOptionalComposite", nullptr, "My second test KOQ", "CM(DefaultReal)", JsonValue(R"js(["FT(AmerFI8)"])js"), 0.2);
            testDb.AssertKindOfQuantity("TestSchema", "TestKoq_PresFormatWithoutComposite", nullptr, nullptr, "CM(DefaultReal)", JsonValue(R"js(["FT(AmerFI8)"])js"), 0.3);
            testDb.AssertKindOfQuantity("TestSchema", "TestKoq_NoPresFormat", nullptr, nullptr, "KG(DefaultReal)", JsonValue(), 0.4);
>>>>>>> aa770fd0
            }
        }
    }

//---------------------------------------------------------------------------------------
// @bsimethod                                  Krischan.Eberle                      08/18
//+---------------+---------------+---------------+---------------+---------------+------
TEST_F(ECDbCompatibilityTestFixture, EC31Units)
    {
    for (TestFile const& testFile : ECDbProfile::Get().GetAllVersionsOfTestFile(TESTECDB_EMPTY))
        {
        for (std::unique_ptr<TestECDb> testDbPtr : TestECDb::GetPermutationsFor(testFile))
            {
            TestECDb& testDb = *testDbPtr;
            ASSERT_EQ(BE_SQLITE_OK, testDb.Open()) << testDb.GetDescription();
            //this test only tests files which do not support EC32 units yet
            if (testDb.SupportsFeature(ECDbFeature::UnitsAndFormats))
                continue;

            testDb.AssertProfileVersion();
            testDb.AssertLoadSchemas();

            testDb.GetDb().ClearECDbCache();

            EXPECT_EQ(5, testDb.GetDb().Schemas().GetSchemas(false).size()) << testDb.GetDescription();

            EXPECT_TRUE(testDb.GetDb().Schemas().GetSchema("Units") == nullptr) << testDb.GetDescription();
            EXPECT_TRUE(testDb.GetDb().Schemas().GetSchema("u", false, SchemaLookupMode::ByAlias) == nullptr) << testDb.GetDescription();
            EXPECT_TRUE(testDb.GetDb().Schemas().GetSchema("Formats") == nullptr) << testDb.GetDescription();
            EXPECT_TRUE(testDb.GetDb().Schemas().GetSchema("f", false, SchemaLookupMode::ByAlias) == nullptr) << testDb.GetDescription();

            EXPECT_TRUE(testDb.GetDb().Schemas().GetUnit("Units", "CM") == nullptr) << testDb.GetDescription();
            EXPECT_TRUE(testDb.GetDb().Schemas().GetUnit("u", "CM", SchemaLookupMode::ByAlias) == nullptr) << testDb.GetDescription();
            EXPECT_TRUE(testDb.GetDb().Schemas().GetUnitSystem("Units", "SI") == nullptr) << testDb.GetDescription();
            EXPECT_TRUE(testDb.GetDb().Schemas().GetUnitSystem("u", "SI", SchemaLookupMode::ByAlias) == nullptr) << testDb.GetDescription();
            EXPECT_TRUE(testDb.GetDb().Schemas().GetPhenomenon("Units", "AREA") == nullptr) << testDb.GetDescription();
            EXPECT_TRUE(testDb.GetDb().Schemas().GetPhenomenon("u", "AREA", SchemaLookupMode::ByAlias) == nullptr) << testDb.GetDescription();
            EXPECT_TRUE(testDb.GetDb().Schemas().GetFormat("Formats", "DefaultReal") == nullptr) << testDb.GetDescription();
            EXPECT_TRUE(testDb.GetDb().Schemas().GetFormat("f", "DefaultReal", SchemaLookupMode::ByAlias) == nullptr) << testDb.GetDescription();

            if (testDb.GetOpenParams().IsReadonly())
                continue;

            // now import a schema with a KOQ. This should trigger deserializing the units/formats schema from disk
            ECSchemaReadContextPtr deserializationCtx = TestFileCreator::DeserializeSchema(testDb.GetDb(), SchemaItem(R"xml(<?xml version="1.0" encoding="utf-8" ?>
                    <ECSchema schemaName="TestSchema" alias="ts" version="1.0.0" xmlns="http://www.bentley.com/schemas/Bentley.ECXML.3.1">
                        <KindOfQuantity typeName="ANGLE" displayLabel="Angle" persistenceUnit="RAD(DefaultReal)" presentationUnits="ARC_DEG(real2u);ARC_DEG(dms)" relativeError="0.0001"/>
                     </ECSchema>)xml"));
            ASSERT_TRUE(deserializationCtx != nullptr) << testDb.GetDescription();
            ASSERT_EQ(SUCCESS, testDb.GetDb().Schemas().ImportSchemas(deserializationCtx->GetCache().GetSchemas())) << testDb.GetDescription();

            //3 more schemas: the imported test schema and the in-memory units/formats schemas
            EXPECT_EQ(8, testDb.GetDb().Schemas().GetSchemas(false).size()) << testDb.GetDescription();

            EXPECT_TRUE(testDb.GetDb().Schemas().GetSchema("Units") != nullptr) << testDb.GetDescription();
            EXPECT_TRUE(testDb.GetDb().Schemas().GetSchema("u", false, SchemaLookupMode::ByAlias) != nullptr) << testDb.GetDescription();
            EXPECT_TRUE(testDb.GetDb().Schemas().GetSchema("Formats") != nullptr) << testDb.GetDescription();
            EXPECT_TRUE(testDb.GetDb().Schemas().GetSchema("f", false, SchemaLookupMode::ByAlias) != nullptr) << testDb.GetDescription();

            EXPECT_TRUE(testDb.GetDb().Schemas().GetUnit("Units", "CM") != nullptr) << testDb.GetDescription();
            EXPECT_TRUE(testDb.GetDb().Schemas().GetUnit("u", "CM", SchemaLookupMode::ByAlias) != nullptr) << testDb.GetDescription();
            EXPECT_TRUE(testDb.GetDb().Schemas().GetUnitSystem("Units", "SI") != nullptr) << testDb.GetDescription();
            EXPECT_TRUE(testDb.GetDb().Schemas().GetUnitSystem("u", "SI", SchemaLookupMode::ByAlias) != nullptr) << testDb.GetDescription();
            EXPECT_TRUE(testDb.GetDb().Schemas().GetPhenomenon("Units", "AREA") != nullptr) << testDb.GetDescription();
            EXPECT_TRUE(testDb.GetDb().Schemas().GetPhenomenon("u", "AREA", SchemaLookupMode::ByAlias) != nullptr) << testDb.GetDescription();
            EXPECT_TRUE(testDb.GetDb().Schemas().GetFormat("Formats", "DefaultReal") != nullptr) << testDb.GetDescription();
            EXPECT_TRUE(testDb.GetDb().Schemas().GetFormat("f", "DefaultReal", SchemaLookupMode::ByAlias) != nullptr) << testDb.GetDescription();
            }
        }

    for (TestFile const& testFile : ECDbProfile::Get().GetAllVersionsOfTestFile(TESTECDB_EC31KOQS))
        {
        for (std::unique_ptr<TestECDb> testDbPtr : TestECDb::GetPermutationsFor(testFile))
            {
            TestECDb& testDb = *testDbPtr;
            ASSERT_EQ(BE_SQLITE_OK, testDb.Open()) << testDb.GetDescription();
            //this test only tests files which do not support EC32 units yet
            if (testDb.SupportsFeature(ECDbFeature::UnitsAndFormats))
                continue;

            testDb.AssertProfileVersion();
            testDb.AssertLoadSchemas();

            testDb.GetDb().ClearECDbCache();

            EXPECT_EQ(8, testDb.GetDb().Schemas().GetSchemas(false).size()) << testDb.GetDescription();

            EXPECT_TRUE(testDb.GetDb().Schemas().GetSchema("Units") != nullptr) << testDb.GetDescription();
            EXPECT_TRUE(testDb.GetDb().Schemas().GetSchema("u", false, SchemaLookupMode::ByAlias) != nullptr) << testDb.GetDescription();
            EXPECT_TRUE(testDb.GetDb().Schemas().GetSchema("Formats") != nullptr) << testDb.GetDescription();
            EXPECT_TRUE(testDb.GetDb().Schemas().GetSchema("f", false, SchemaLookupMode::ByAlias) != nullptr) << testDb.GetDescription();

            EXPECT_TRUE(testDb.GetDb().Schemas().GetUnit("Units", "CM") != nullptr) << testDb.GetDescription();
            EXPECT_TRUE(testDb.GetDb().Schemas().GetUnit("u", "CM", SchemaLookupMode::ByAlias) != nullptr) << testDb.GetDescription();
            EXPECT_TRUE(testDb.GetDb().Schemas().GetUnitSystem("Units", "SI") != nullptr) << testDb.GetDescription();
            EXPECT_TRUE(testDb.GetDb().Schemas().GetUnitSystem("u", "SI", SchemaLookupMode::ByAlias) != nullptr) << testDb.GetDescription();
            EXPECT_TRUE(testDb.GetDb().Schemas().GetPhenomenon("Units", "AREA") != nullptr) << testDb.GetDescription();
            EXPECT_TRUE(testDb.GetDb().Schemas().GetPhenomenon("u", "AREA", SchemaLookupMode::ByAlias) != nullptr) << testDb.GetDescription();
            EXPECT_TRUE(testDb.GetDb().Schemas().GetFormat("Formats", "DefaultReal") != nullptr) << testDb.GetDescription();
            EXPECT_TRUE(testDb.GetDb().Schemas().GetFormat("f", "DefaultReal", SchemaLookupMode::ByAlias) != nullptr) << testDb.GetDescription();

            if (testDb.GetOpenParams().IsReadonly())
                continue;

            // now import another schema. This should work fine even though the previous code has triggered to deserialize the units and format schema into memory.
            ECSchemaReadContextPtr deserializationCtx = TestFileCreator::DeserializeSchema(testDb.GetDb(), SchemaItem(R"xml(<?xml version="1.0" encoding="utf-8" ?>
                    <ECSchema schemaName="NewSchema" alias="ns" version="1.0.0" xmlns="http://www.bentley.com/schemas/Bentley.ECXML.3.1">
                        <KindOfQuantity typeName="ANGLE" displayLabel="Angle" persistenceUnit="RAD(DefaultReal)" presentationUnits="ARC_DEG(real2u);ARC_DEG(dms)" relativeError="0.0001"/>
                     </ECSchema>)xml"));
            ASSERT_TRUE(deserializationCtx != nullptr) << testDb.GetDescription();
            ASSERT_EQ(SUCCESS, testDb.GetDb().Schemas().ImportSchemas(deserializationCtx->GetCache().GetSchemas())) << testDb.GetDescription();

            EXPECT_EQ(9, testDb.GetDb().Schemas().GetSchemas(false).size()) << testDb.GetDescription();

            EXPECT_TRUE(testDb.GetDb().Schemas().GetSchema("Units") != nullptr) << testDb.GetDescription();
            EXPECT_TRUE(testDb.GetDb().Schemas().GetSchema("u", false, SchemaLookupMode::ByAlias) != nullptr) << testDb.GetDescription();
            EXPECT_TRUE(testDb.GetDb().Schemas().GetSchema("Formats") != nullptr) << testDb.GetDescription();
            EXPECT_TRUE(testDb.GetDb().Schemas().GetSchema("f", false, SchemaLookupMode::ByAlias) != nullptr) << testDb.GetDescription();

            EXPECT_TRUE(testDb.GetDb().Schemas().GetUnit("Units", "CM") != nullptr) << testDb.GetDescription();
            EXPECT_TRUE(testDb.GetDb().Schemas().GetUnit("u", "CM", SchemaLookupMode::ByAlias) != nullptr) << testDb.GetDescription();
            EXPECT_TRUE(testDb.GetDb().Schemas().GetUnitSystem("Units", "SI") != nullptr) << testDb.GetDescription();
            EXPECT_TRUE(testDb.GetDb().Schemas().GetUnitSystem("u", "SI", SchemaLookupMode::ByAlias) != nullptr) << testDb.GetDescription();
            EXPECT_TRUE(testDb.GetDb().Schemas().GetPhenomenon("Units", "AREA") != nullptr) << testDb.GetDescription();
            EXPECT_TRUE(testDb.GetDb().Schemas().GetPhenomenon("u", "AREA", SchemaLookupMode::ByAlias) != nullptr) << testDb.GetDescription();
            EXPECT_TRUE(testDb.GetDb().Schemas().GetFormat("Formats", "DefaultReal") != nullptr) << testDb.GetDescription();
            EXPECT_TRUE(testDb.GetDb().Schemas().GetFormat("f", "DefaultReal", SchemaLookupMode::ByAlias) != nullptr) << testDb.GetDescription();
            }
        }
    }

//---------------------------------------------------------------------------------------
// @bsimethod                                  Krischan.Eberle                      06/18
//+---------------+---------------+---------------+---------------+---------------+------
TEST_F(ECDbCompatibilityTestFixture, EC32Units)
    {
    for (TestFile const& testFile : ECDbProfile::Get().GetAllVersionsOfTestFile(TESTECDB_EC32UNITS))
        {
        for (std::unique_ptr<TestECDb> testDbPtr : TestECDb::GetPermutationsFor(testFile))
            {
            TestECDb& testDb = *testDbPtr;
            ASSERT_EQ(BE_SQLITE_OK, testDb.Open()) << testDb.GetDescription();
            testDb.AssertProfileVersion();
            testDb.AssertLoadSchemas();
            ASSERT_TRUE(testDb.SupportsFeature(ECDbFeature::UnitsAndFormats)) << testDb.GetDescription();

<<<<<<< HEAD
            testDb.AssertKindOfQuantity("EC32Units", "KoqWithCustomFormat", nullptr, nullptr, "u:M", JsonValue(R"js(["MyFormat[u:M]"])js"), 0.1);
            testDb.AssertKindOfQuantity("EC32Units", "KoqWithCustomUnit", nullptr, nullptr, "MySquareM", JsonValue(R"js(["f:DefaultRealU(4)[MySquareM]"])js"), 0.2);
            testDb.AssertKindOfQuantity("EC32Units", "KoqWithCustomUnitAndFormat", nullptr, nullptr, "MySquareFt", JsonValue(R"js(["MyFormat[MySquareFt]"])js"), 0.3);
=======
            testDb.AssertKindOfQuantity("TestSchema", "KoqWithCustomFormat", nullptr, nullptr, "M(DefaultReal)", JsonValue(R"js(["M(DefaultRealU)"])js"), 0.1);
            testDb.AssertKindOfQuantity("TestSchema", "KoqWithCustomUnit", nullptr, nullptr, "MySquareM(DefaultReal)", JsonValue(R"js(["MySquareM(Real4U)"])js"), 0.2);
            testDb.AssertKindOfQuantity("TestSchema", "KoqWithCustomUnitAndFormat", nullptr, nullptr, "MySquareFt(DefaultReal)", JsonValue(R"js(["MySquareFt(DefaultRealU)"])js"), 0.3);
>>>>>>> aa770fd0

            testDb.AssertUnitSystem("TestSchema", "MyMetric", "Metric", "Metric Units of measure");
            testDb.AssertUnitSystem("TestSchema", "MyImperial", "Imperial", "Units of measure from the British Empire");
            testDb.AssertUnitSystem("Units", "SI", nullptr, nullptr);
            testDb.AssertUnitSystem("Units", "CONSTANT", nullptr, nullptr);

            testDb.AssertPhenomenon("TestSchema", "MyArea", "Area", nullptr, "LENGTH*LENGTH");
            testDb.AssertPhenomenon("Units", "AREA", "Area", nullptr, "LENGTH(2)");
            testDb.AssertPhenomenon("Units", "TORQUE", "Torque", nullptr, "FORCE*LENGTH*ANGLE(-1)");
            testDb.AssertPhenomenon("Units", "LUMINOSITY", "Luminosity", nullptr, "LUMINOSITY");

            testDb.AssertUnit("TestSchema", "MySquareM", "Square Meter", nullptr, "M*M", 1.0, nullptr, nullptr, QualifiedName("EC32Units", "MyMetric"), QualifiedName("EC32Units", "MyArea"), false, QualifiedName());
            testDb.AssertUnit("TestSchema", "MySquareFt", "Square Feet", nullptr, "Ft*Ft", 10.0, nullptr, 0.4, QualifiedName("EC32Units", "MyImperial"), QualifiedName("EC32Units", "MyArea"), false, QualifiedName());
            testDb.AssertUnit("Units", "COULOMB", "C", nullptr, "A*S", nullptr, nullptr, nullptr, QualifiedName("Units", "SI"), QualifiedName("Units", "ELECTRIC_CHARGE"), false, QualifiedName());
            testDb.AssertUnit("Units", "PI", "Pi", nullptr, "ONE", 3.1415926535897932384626433832795, nullptr, nullptr, QualifiedName(), QualifiedName("Units", "LENGTH_RATIO"), true, QualifiedName());
            testDb.AssertUnit("Units", "QUARTER_PI", "Pi/4", nullptr, "PI", 1.0, 4.0, nullptr, QualifiedName(), QualifiedName("Units", "LENGTH_RATIO"), true, QualifiedName());
            testDb.AssertUnit("Units", "MILLI", "milli", nullptr, "ONE", .001, nullptr, nullptr, QualifiedName(), QualifiedName("Units", "NUMBER"), true, QualifiedName());
            testDb.AssertUnit("Units", "HORIZONTAL_PER_VERTICAL", nullptr, nullptr, nullptr, nullptr, nullptr, nullptr, QualifiedName("Units", "INTERNATIONAL"), QualifiedName("Units", "SLOPE"), false, QualifiedName("Units", "VERTICAL_PER_HORIZONTAL"));

            testDb.AssertFormat("TestSchema", "MyFormat", "My Format", nullptr, JsonValue(R"json({"roundFactor":0.3, "type": "Fractional", "showSignOption": "OnlyNegative", "formatTraits": ["trailZeroes", "keepSingleZero"], "precision": 4, "decimalSeparator": ".", "thousandSeparator": ",", "uomSeparator": " "})json"), JsonValue());
            testDb.AssertFormat("TestSchema", "MyFormatWithComposite", "My Format with composite", nullptr, JsonValue(R"json({"type": "Decimal", "formatTraits": ["keepSingleZero", "keepDecimalPoint", "showUnitLabel"], "precision": 2})json"),
                                JsonValue(R"json({"includeZero":true, "spacer":"-", "units": [{"name":"HR", "label":"hour"}, {"name":"MIN", "label":"min"}]})json"));
            testDb.AssertFormat("Formats", "DefaultReal", "real", nullptr, JsonValue(R"json({"type": "Decimal", "formatTraits": ["keepSingleZero", "keepDecimalPoint"], "precision": 6})json"), JsonValue());
            testDb.AssertFormat("Formats", "AmerFI", "FeetInches", nullptr, JsonValue(R"json({"type": "Fractional", "formatTraits": ["keepSingleZero", "keepDecimalPoint", "showUnitLabel"], "precision": 8, "uomSeparator":""})json"),
                                JsonValue(R"json({"includeZero":true, "spacer":"", "units": [{"name":"FT", "label":"'"}, {"name":"IN", "label":"\""}]})json"));
            }
        }
    }

//---------------------------------------------------------------------------------------
// @bsimethod                                  Krischan.Eberle                      08/18
//+---------------+---------------+---------------+---------------+---------------+------
TEST_F(ECDbCompatibilityTestFixture, EC31SchemaImport)
    {
    for (TestFile const& testFile : ECDbProfile::Get().GetAllVersionsOfTestFile(TESTECDB_EMPTY))
        {
        for (std::unique_ptr<TestECDb> testDbPtr : TestECDb::GetPermutationsFor(testFile))
            {
            TestECDb& testDb = *testDbPtr;
            if (testDb.GetOpenParams().IsReadonly())
                continue;

            ASSERT_EQ(BE_SQLITE_OK, testDb.Open()) << testDb.GetDescription();
            testDb.AssertProfileVersion();
            testDb.AssertLoadSchemas();

            ECSchemaReadContextPtr deserializationCtx = TestFileCreator::DeserializeSchema(testDb.GetDb(), SchemaItem(R"xml(<?xml version="1.0" encoding="utf-8" ?>
                    <ECSchema schemaName="TestSchema" alias="ts" version="1.0.0" xmlns="http://www.bentley.com/schemas/Bentley.ECXML.3.1">
                        <ECSchemaReference name="ECDbMap" version="02.00.00" alias="ecdbmap" />
                        <ECSchemaReference name="ECDbFileInfo" version="02.00.00" alias="ecdbf" />
                        <ECEntityClass typeName="Foo">
                                <ECCustomAttributes>
                                    <ClassMap xmlns="ECDbMap.02.00.00">
                                        <MapStrategy>TablePerHierarchy</MapStrategy>
                                    </ClassMap>
                                </ECCustomAttributes>
                                <ECProperty propertyName="Code" typeName="int" />
                                <ECProperty propertyName="Size" typeName="double" kindOfQuantity="AREA" />
                                <ECProperty propertyName="Status" typeName="StatusEnum" />
                        </ECEntityClass>
                        <ECEntityClass typeName="MyFileInfo">
                            <BaseClass>ecdbf:FileInfo</BaseClass>
                            <ECProperty propertyName="Path" typeName="string" />
                        </ECEntityClass>
                        <KindOfQuantity typeName="ANGLE" displayLabel="Angle" persistenceUnit="RAD(DefaultReal)" presentationUnits="ARC_DEG(real2u);ARC_DEG(dms)" relativeError="0.0001"/>
                        <KindOfQuantity typeName="AREA" displayLabel="Area" persistenceUnit="SQ.M(DefaultReal)" presentationUnits="SQ.M(real4u);SQ.FT(real4u)" relativeError="0.0001"/>
                        <KindOfQuantity typeName="TEMPERATURE" displayLabel="Temperature" persistenceUnit="K(DefaultReal)" presentationUnits="CELSIUS(real4u);FAHRENHEIT(real4u);K(real4u)" relativeError="0.01"/>
                        <ECEnumeration typeName="StatusEnum" displayLabel="Int Enumeration with enumerators without display label" description="Int Enumeration with enumerators without display label" backingTypeName="int" isStrict="true">
                            <ECEnumerator value="0"/>
                            <ECEnumerator value="1"/>
                            <ECEnumerator value="2"/>
                        </ECEnumeration>
                     </ECSchema>)xml"));
            ASSERT_TRUE(deserializationCtx != nullptr) << testDb.GetDescription();
            const BentleyStatus schemaImportStat = testDb.GetDb().Schemas().ImportSchemas(deserializationCtx->GetCache().GetSchemas());
            switch (testDb.GetAge())
                {
                    case ProfileState::Age::Older:
                    case ProfileState::Age::UpToDate:
                    {
                    ASSERT_EQ(SUCCESS, schemaImportStat) << testDb.GetDescription();

                    if (testDb.GetAge() == ProfileState::Age::Older)
                        {
                        EXPECT_EQ(BeVersion(), testDb.GetOriginalECXmlVersion("TestSchema")) << testDb.GetDescription(); // not persisted in older files
                        EXPECT_EQ(JsonValue("[{\"cnt\": 0}]"), testDb.ExecuteECSqlSelect("SELECT count(*) cnt FROM meta.ECSchemaDef WHERE Name IN ('Units','Formats')")) << "When importing into 4.0.0.1 file, units and formats schema must not be persisted. | " << testDb.GetDescription();
                        EXPECT_EQ(JsonValue("[{\"cnt\": 2}]"), testDb.ExecuteECSqlSelect("SELECT count(*) cnt FROM meta.ECSchemaDef s JOIN meta.SchemaHasSchemaReferences ref ON s.ECInstanceId=ref.SourceECInstanceId WHERE s.Name='TestSchema'")) << "When importing into 4.0.0.1 file, units and formats schema must not be persisted. | " << testDb.GetDescription();
                        }
                    else
                        {
                        EXPECT_EQ(BeVersion(3, 1), testDb.GetOriginalECXmlVersion("TestSchema")) << testDb.GetDescription();
                        EXPECT_EQ(JsonValue("[{\"cnt\": 2}]"), testDb.ExecuteECSqlSelect("SELECT count(*) cnt FROM meta.ECSchemaDef WHERE Name IN ('Units','Formats')")) << "When importing into 4.0.0.1 file, units and formats schema must not be persisted. | " << testDb.GetDescription();
                        EXPECT_EQ(JsonValue("[{\"cnt\": 4}]"), testDb.ExecuteECSqlSelect("SELECT count(*) cnt FROM meta.ECSchemaDef s JOIN meta.SchemaHasSchemaReferences ref ON s.ECInstanceId=ref.SourceECInstanceId WHERE s.Name='TestSchema'")) << "When importing into 4.0.0.1 file, units and formats schema must not be persisted. | " << testDb.GetDescription();
                        }

                    ECInstanceKey fooKey;
                    ECSqlStatement stmt;
                    ASSERT_EQ(ECSqlStatus::Success, stmt.Prepare(testDb.GetDb(), "INSERT INTO ts.Foo(Code,Size,Status) VALUES(1,3.0,2)")) << testDb.GetDescription();
                    ASSERT_EQ(BE_SQLITE_DONE, stmt.Step(fooKey)) << testDb.GetDescription();
                    stmt.Finalize();
                    EXPECT_EQ(JsonValue(Utf8PrintfString(R"json([{"id": "%s", "Code": 1, "Size": 3.0, "Status": 2}])json", fooKey.GetInstanceId().ToHexStr().c_str())), testDb.ExecuteECSqlSelect("SELECT ECInstanceId, Code, Size, Status FROM ts.Foo")) << testDb.GetDescription();

                    ECClassCP fooClass = testDb.GetDb().Schemas().GetClass("TestSchema", "Foo");
                    ASSERT_TRUE(fooClass != nullptr && fooClass->IsEntityClass()) << testDb.GetDescription();
                    {
                    ECPropertyCP sizeProp = fooClass->GetPropertyP("Size");
                    ASSERT_TRUE(sizeProp != nullptr && sizeProp->GetIsPrimitive()) << testDb.GetDescription();
                    KindOfQuantityCP koq = sizeProp->GetAsPrimitiveProperty()->GetKindOfQuantity();
                    ASSERT_TRUE(koq != nullptr) << testDb.GetDescription();
                    testDb.AssertKindOfQuantity(*koq, "TestSchema", "AREA", "Area", nullptr, "u:SQ_M", JsonValue(R"json(["f:DefaultRealU(4)[u:SQ_M]", "f:DefaultRealU(4)[u:SQ_FT]"])json"), 0.0001);
                    }
                    {
                    ECPropertyCP statusProp = fooClass->GetPropertyP("Status");
                    ASSERT_TRUE(statusProp != nullptr && statusProp->GetIsPrimitive()) << testDb.GetDescription();
                    ECEnumerationCP ecenum = statusProp->GetAsPrimitiveProperty()->GetEnumeration();
                    ASSERT_TRUE(ecenum != nullptr) << testDb.GetDescription();
                    testDb.AssertEnum(*ecenum, "TestSchema", "StatusEnum", "Int Enumeration with enumerators without display label", "Int Enumeration with enumerators without display label", PRIMITIVETYPE_Integer, true,
                                    {{"StatusEnum0", ECValue(0), nullptr},
                                    {"StatusEnum1", ECValue(1), nullptr},
                                    {"StatusEnum2", ECValue(2), nullptr}});
                    }

                    testDb.AssertKindOfQuantity("TestSchema", "ANGLE", "Angle", nullptr, "u:RAD", JsonValue(R"json(["f:DefaultRealU(2)[u:ARC_DEG]", "f:AngleDMS"])json"), 0.0001);
                    testDb.AssertKindOfQuantity("TestSchema", "AREA", "Area", nullptr, "u:SQ_M", JsonValue(R"json(["f:DefaultRealU(4)[u:SQ_M]", "f:DefaultRealU(4)[u:SQ_FT]"])json"), 0.0001);
                    testDb.AssertKindOfQuantity("TestSchema", "TEMPERATURE", "Temperature", nullptr, "u:K", JsonValue(R"json(["f:DefaultRealU(4)[u:CELSIUS]","f:DefaultRealU(4)[u:FAHRENHEIT]","f:DefaultRealU(4)[u:K]"])json"), 0.01);

                    testDb.AssertEnum("TestSchema", "StatusEnum", "Int Enumeration with enumerators without display label", "Int Enumeration with enumerators without display label", PRIMITIVETYPE_Integer, true,
                        {{"StatusEnum0", ECValue(0), nullptr},
                        {"StatusEnum1", ECValue(1), nullptr},
                        {"StatusEnum2", ECValue(2), nullptr}});
                    break;
                    }

                    case ProfileState::Age::Newer:
                    {
                    EXPECT_EQ(ERROR, schemaImportStat) << testDb.GetDescription();
                    break;
                    }
                    default:
                        FAIL() << "Unhandled ProfileState::Age enum value | " << testDb.GetDescription();
                        break;
                }
            }
        }
    }

//---------------------------------------------------------------------------------------
// Performs an import of a pre EC 3.2 schema with an EC3.2 reference
// @bsimethod                                  Krischan.Eberle                      08/18
//+---------------+---------------+---------------+---------------+---------------+------
TEST_F(ECDbCompatibilityTestFixture, PreEC32SchemaImportWithEC32Reference)
    {
    for (TestFile const& testFile : ECDbProfile::Get().GetAllVersionsOfTestFile(TESTECDB_EMPTY))
        {
        for (std::unique_ptr<TestECDb> testDbPtr : TestECDb::GetPermutationsFor(testFile))
            {
            TestECDb& testDb = *testDbPtr;
            if (testDb.GetOpenParams().IsReadonly())
                continue;

            ASSERT_EQ(BE_SQLITE_OK, testDb.Open()) << testDb.GetDescription();
            testDb.AssertProfileVersion();
            testDb.AssertLoadSchemas();

            // Schema uses a newer version of the ECDbFileInfo schema -> add ecdb schema search path
            BeFileName ecdbStandardSchemasFolder(ECSchemaReadContext::GetHostAssetsDirectory());
            ecdbStandardSchemasFolder.AppendToPath(L"ECSchemas");
            ecdbStandardSchemasFolder.AppendToPath(L"ECDb");
            ECSchemaReadContextPtr deserializationCtx = TestFileCreator::DeserializeSchema(testDb.GetDb(), SchemaItem(R"xml(<?xml version="1.0" encoding="utf-8" ?>
                    <ECSchema schemaName="TestSchema" alias="ts" version="1.0.0" xmlns="http://www.bentley.com/schemas/Bentley.ECXML.3.1">
                        <ECSchemaReference name="ECDbMap" version="02.00.00" alias="ecdbmap" />
                        <ECSchemaReference name="ECDbFileInfo" version="02.00.01" alias="ecdbf" />
                        <ECEntityClass typeName="Foo">
                                <ECCustomAttributes>
                                    <ClassMap xmlns="ECDbMap.02.00.00">
                                        <MapStrategy>TablePerHierarchy</MapStrategy>
                                    </ClassMap>
                                </ECCustomAttributes>
                                <ECProperty propertyName="Code" typeName="int" />
                                <ECProperty propertyName="Size" typeName="double" kindOfQuantity="AREA" />
                                <ECProperty propertyName="Status" typeName="StatusEnum" />
                        </ECEntityClass>
                        <ECEntityClass typeName="MyFileInfo">
                            <BaseClass>ecdbf:FileInfo</BaseClass>
                            <ECProperty propertyName="Path" typeName="string" />
                        </ECEntityClass>
                        <KindOfQuantity typeName="ANGLE" displayLabel="Angle" persistenceUnit="RAD(DefaultReal)" presentationUnits="ARC_DEG(real2u);ARC_DEG(dms)" relativeError="0.0001"/>
                        <KindOfQuantity typeName="AREA" displayLabel="Area" persistenceUnit="SQ.M(DefaultReal)" presentationUnits="SQ.M(real4u);SQ.FT(real4u)" relativeError="0.0001"/>
                        <KindOfQuantity typeName="TEMPERATURE" displayLabel="Temperature" persistenceUnit="K(DefaultReal)" presentationUnits="CELSIUS(real4u);FAHRENHEIT(real4u);K(real4u)" relativeError="0.01"/>
                        <ECEnumeration typeName="StatusEnum" displayLabel="Int Enumeration with enumerators without display label" description="Int Enumeration with enumerators without display label" backingTypeName="int" isStrict="true">
                            <ECEnumerator value="0"/>
                            <ECEnumerator value="1"/>
                            <ECEnumerator value="2"/>
                        </ECEnumeration>
                     </ECSchema>)xml"), {ecdbStandardSchemasFolder});
                ASSERT_TRUE(deserializationCtx != nullptr) << testDb.GetDescription();
                const BentleyStatus schemaImportStat = testDb.GetDb().Schemas().ImportSchemas(deserializationCtx->GetCache().GetSchemas());
                switch (testDb.GetAge())
                    {
                        case ProfileState::Age::Older:
                        case ProfileState::Age::Newer:
                            ASSERT_EQ(ERROR, schemaImportStat) << testDb.GetDescription();
                            break;
                        case ProfileState::Age::UpToDate:
                        {
                        ASSERT_EQ(SUCCESS, schemaImportStat) << testDb.GetDescription();

                        EXPECT_EQ(BeVersion(3, 1), testDb.GetOriginalECXmlVersion("TestSchema")) << testDb.GetDescription();
                        EXPECT_EQ(JsonValue("[{\"cnt\": 2}]"), testDb.ExecuteECSqlSelect("SELECT count(*) cnt FROM meta.ECSchemaDef WHERE Name IN ('Units','Formats')")) << "When importing into 4.0.0.1 file, units and formats schema must not be persisted. | " << testDb.GetDescription();
                        EXPECT_EQ(JsonValue("[{\"cnt\": 4}]"), testDb.ExecuteECSqlSelect("SELECT count(*) cnt FROM meta.ECSchemaDef s JOIN meta.SchemaHasSchemaReferences ref ON s.ECInstanceId=ref.SourceECInstanceId WHERE s.Name='TestSchema'")) << "When importing into 4.0.0.1 file, units and formats schema must not be persisted. | " << testDb.GetDescription();

                        ECInstanceKey fooKey;
                        ECSqlStatement stmt;
                        ASSERT_EQ(ECSqlStatus::Success, stmt.Prepare(testDb.GetDb(), "INSERT INTO ts.Foo(Code,Size,Status) VALUES(1,3.0,2)")) << testDb.GetDescription();
                        ASSERT_EQ(BE_SQLITE_DONE, stmt.Step(fooKey)) << testDb.GetDescription();
                        stmt.Finalize();
                        EXPECT_EQ(JsonValue(Utf8PrintfString(R"json([{"id": "%s", "Code": 1, "Size": 3.0, "Status": 2}])json", fooKey.GetInstanceId().ToHexStr().c_str())), testDb.ExecuteECSqlSelect("SELECT ECInstanceId, Code, Size, Status FROM ts.Foo")) << testDb.GetDescription();

                        ECClassCP fooClass = testDb.GetDb().Schemas().GetClass("TestSchema", "Foo");
                        ASSERT_TRUE(fooClass != nullptr && fooClass->IsEntityClass()) << testDb.GetDescription();
                        {
                        ECPropertyCP sizeProp = fooClass->GetPropertyP("Size");
                        ASSERT_TRUE(sizeProp != nullptr && sizeProp->GetIsPrimitive()) << testDb.GetDescription();
                        KindOfQuantityCP koq = sizeProp->GetAsPrimitiveProperty()->GetKindOfQuantity();
                        ASSERT_TRUE(koq != nullptr) << testDb.GetDescription();
                        testDb.AssertKindOfQuantity(*koq, "TestSchema", "AREA", "Area", nullptr, "u:SQ_M", JsonValue(R"json(["f:DefaultRealU(4)[u:SQ_M]", "f:DefaultRealU(4)[u:SQ_FT]"])json"), 0.0001);
                        }
                        {
                        ECPropertyCP statusProp = fooClass->GetPropertyP("Status");
                        ASSERT_TRUE(statusProp != nullptr && statusProp->GetIsPrimitive()) << testDb.GetDescription();
                        ECEnumerationCP ecenum = statusProp->GetAsPrimitiveProperty()->GetEnumeration();
                        ASSERT_TRUE(ecenum != nullptr) << testDb.GetDescription();
                        testDb.AssertEnum(*ecenum, "TestSchema", "StatusEnum", "Int Enumeration with enumerators without display label", "Int Enumeration with enumerators without display label", PRIMITIVETYPE_Integer, true,
                        {{"StatusEnum0", ECValue(0), nullptr},
                        {"StatusEnum1", ECValue(1), nullptr},
                        {"StatusEnum2", ECValue(2), nullptr}});
                        }

                        testDb.AssertKindOfQuantity("TestSchema", "ANGLE", "Angle", nullptr, "u:RAD", JsonValue(R"json(["f:DefaultRealU(2)[u:ARC_DEG]", "f:AngleDMS"])json"), 0.0001);
                        testDb.AssertKindOfQuantity("TestSchema", "AREA", "Area", nullptr, "u:SQ_M", JsonValue(R"json(["f:DefaultRealU(4)[u:SQ_M]", "f:DefaultRealU(4)[u:SQ_FT]"])json"), 0.0001);
                        testDb.AssertKindOfQuantity("TestSchema", "TEMPERATURE", "Temperature", nullptr, "u:K", JsonValue(R"json(["f:DefaultRealU(4)[u:CELSIUS]","f:DefaultRealU(4)[u:FAHRENHEIT]","f:DefaultRealU(4)[u:K]"])json"), 0.01);

                        testDb.AssertEnum("TestSchema", "StatusEnum", "Int Enumeration with enumerators without display label", "Int Enumeration with enumerators without display label", PRIMITIVETYPE_Integer, true,
                        {{"StatusEnum0", ECValue(0), nullptr},
                        {"StatusEnum1", ECValue(1), nullptr},
                        {"StatusEnum2", ECValue(2), nullptr}});
                        break;
                        }
                        default:
                            FAIL() << "Unhandled ProfileState::Age enum value | " << testDb.GetDescription();
                            break;
                    }
                }
            }
        }

//---------------------------------------------------------------------------------------
// Performs an import of a EC 3.2 schema
// @bsimethod                                  Krischan.Eberle                      08/18
//+---------------+---------------+---------------+---------------+---------------+------
TEST_F(ECDbCompatibilityTestFixture, EC32SchemaImport_Enums)
    {
    for (TestFile const& testFile : ECDbProfile::Get().GetAllVersionsOfTestFile(TESTECDB_EMPTY))
        {
        for (std::unique_ptr<TestECDb> testDbPtr : TestECDb::GetPermutationsFor(testFile))
            {
            TestECDb& testDb = *testDbPtr;
            if (testDb.GetOpenParams().IsReadonly())
                continue;

            ASSERT_EQ(BE_SQLITE_OK, testDb.Open()) << testDb.GetDescription();
            testDb.AssertProfileVersion();
            testDb.AssertLoadSchemas();

            //ECObjects downgrades an EC3.2 schema to EC3.1 during deserialization
            ECSchemaReadContextPtr deserializationCtx = TestFileCreator::DeserializeSchema(testDb.GetDb(), SchemaItem(R"xml(<?xml version="1.0" encoding="utf-8" ?>
                <ECSchema schemaName="TestSchema" alias="ts" version="1.0.0" xmlns="http://www.bentley.com/schemas/Bentley.ECXML.3.2">
                    <ECEntityClass typeName="Foo">
                            <ECProperty propertyName="Code" typeName="int" />
                            <ECProperty propertyName="Status" typeName="StatusEnum" />
                        </ECEntityClass>
                    <ECEnumeration typeName="StatusEnum" displayLabel="Int Enumeration with enumerators without display label" description="Int Enumeration with enumerators without display label" backingTypeName="int" isStrict="true">
                        <ECEnumerator name="On" value="0"/>
                        <ECEnumerator name="Off" value="1"/>
                        <ECEnumerator name="Unknown" value="2"/>
                    </ECEnumeration>
                    </ECSchema>)xml"));
            ASSERT_TRUE(deserializationCtx != nullptr) << testDb.GetDescription();
            const BentleyStatus schemaImportStat = testDb.GetDb().Schemas().ImportSchemas(deserializationCtx->GetCache().GetSchemas());
            switch (testDb.GetAge())
                {
                    case ProfileState::Age::UpToDate:
                    {
                    EXPECT_EQ(SUCCESS, schemaImportStat) << testDb.GetDescription();

                    ECInstanceKey fooKey;
                    ECSqlStatement stmt;
                    ASSERT_EQ(ECSqlStatus::Success, stmt.Prepare(testDb.GetDb(), "INSERT INTO ts.Foo(Code,Status) VALUES(1,2)")) << testDb.GetDescription();
                    ASSERT_EQ(BE_SQLITE_DONE, stmt.Step(fooKey)) << testDb.GetDescription();
                    stmt.Finalize();
                    EXPECT_EQ(JsonValue(Utf8PrintfString(R"json([{"id": "%s", "Code": 1, "Status": 2}])json", fooKey.GetInstanceId().ToHexStr().c_str())), testDb.ExecuteECSqlSelect("SELECT ECInstanceId, Code, Status FROM ts.Foo")) << testDb.GetDescription();

                    ECClassCP fooClass = testDb.GetDb().Schemas().GetClass("TestSchema", "Foo");
                    ASSERT_TRUE(fooClass != nullptr && fooClass->IsEntityClass()) << testDb.GetDescription();
                    {
                    ECPropertyCP statusProp = fooClass->GetPropertyP("Status");
                    ASSERT_TRUE(statusProp != nullptr && statusProp->GetIsPrimitive()) << testDb.GetDescription();
                    ECEnumerationCP ecenum = statusProp->GetAsPrimitiveProperty()->GetEnumeration();
                    ASSERT_TRUE(ecenum != nullptr) << testDb.GetDescription();
                    testDb.AssertEnum(*ecenum, "TestSchema", "StatusEnum", "Int Enumeration with enumerators without display label", "Int Enumeration with enumerators without display label", PRIMITIVETYPE_Integer, true,
                    {{ECValue(0), nullptr},
                    {ECValue(1), nullptr},
                    {ECValue(2), nullptr}});
                    }

                    testDb.AssertEnum("TestSchema", "StatusEnum", "Int Enumeration with enumerators without display label", "Int Enumeration with enumerators without display label", PRIMITIVETYPE_Integer, true,
                    {{ECValue(0), nullptr},
                    {ECValue(1), nullptr},
                    {ECValue(2), nullptr}});
                    break;
                    }

                    case ProfileState::Age::Older:
                    case ProfileState::Age::Newer:
                    {
                    EXPECT_EQ(ERROR, schemaImportStat) << testDb.GetDescription();
                    break;
                    }
                    default:
                        FAIL() << "Unhandled ProfileState::Age enum value | " << testDb.GetDescription();
                        break;
                }
            }
        }
    }

//---------------------------------------------------------------------------------------
// Performs an import of a EC 3.2 schema
// @bsimethod                                  Krischan.Eberle                      08/18
//+---------------+---------------+---------------+---------------+---------------+------
TEST_F(ECDbCompatibilityTestFixture, EC32SchemaImport_Koqs)
    {
    for (TestFile const& testFile : ECDbProfile::Get().GetAllVersionsOfTestFile(TESTECDB_EMPTY))
        {
        for (std::unique_ptr<TestECDb> testDbPtr : TestECDb::GetPermutationsFor(testFile))
            {
            TestECDb& testDb = *testDbPtr;
            if (testDb.GetOpenParams().IsReadonly())
                continue;

            ASSERT_EQ(BE_SQLITE_OK, testDb.Open()) << testDb.GetDescription();
            testDb.AssertProfileVersion();
            testDb.AssertLoadSchemas();

<<<<<<< HEAD
=======
            //ECObjects downgrades an EC3.2 schema to EC3.1 during deserialization
>>>>>>> aa770fd0
            ECSchemaReadContextPtr deserializationCtx = TestFileCreator::DeserializeSchema(testDb.GetDb(), SchemaItem(R"xml(<?xml version="1.0" encoding="utf-8" ?>
                    <ECSchema schemaName="TestSchema" alias="ts" version="1.0.0" xmlns="http://www.bentley.com/schemas/Bentley.ECXML.3.2">
                        <ECSchemaReference name="Units" version="01.00.00" alias="u" />
                        <ECSchemaReference name="Formats" version="01.00.00" alias="f" />
                        <ECEntityClass typeName="Foo">
                                <ECProperty propertyName="Code" typeName="int" />
                                <ECProperty propertyName="Size" typeName="double" kindOfQuantity="AREA" />
                            </ECEntityClass>
                        <KindOfQuantity typeName="ANGLE" displayLabel="Angle" persistenceUnit="u:RAD" presentationUnits="f:DefaultRealU(2)[u:ARC_DEG]" relativeError="0.0001"/>
                        <KindOfQuantity typeName="AREA" displayLabel="Area" persistenceUnit="u:SQ_M" presentationUnits="f:DefaultRealU(4)[u:SQ_M];f:DefaultRealU(4)[u:SQ_FT]" relativeError="0.0001"/>
                        <KindOfQuantity typeName="TEMPERATURE" displayLabel="Temperature" persistenceUnit="u:K" presentationUnits="f:DefaultRealU(4)[u:CELSIUS];f:DefaultRealU(4)[u:FAHRENHEIT];f:DefaultRealU(4)[u:K]" relativeError="0.01"/>
<<<<<<< HEAD
                        <ECEnumeration typeName="StatusEnum" displayLabel="Int Enumeration with enumerators without display label" description="Int Enumeration with enumerators without display label" backingTypeName="int" isStrict="true">
                            <ECEnumerator name="On" value="0"/>
                            <ECEnumerator name="Off" value="1"/>
                            <ECEnumerator name="Unknown" value="2"/>
                        </ECEnumeration>
                     </ECSchema>)xml"));
=======
                     </ECSchema>)xml"));
            if (!testDb.SupportsFeature(ECDbFeature::UnitsAndFormats))
                {
                // The schema could even be deserialized, but the referenced Units and Formats schemas are not available unless,
                // they have been previously imported into an 4.0.0.2 file.
                ASSERT_TRUE(deserializationCtx == nullptr) << testDb.GetDescription();
                continue;
                }

>>>>>>> aa770fd0
            ASSERT_TRUE(deserializationCtx != nullptr) << testDb.GetDescription();
            const BentleyStatus schemaImportStat = testDb.GetDb().Schemas().ImportSchemas(deserializationCtx->GetCache().GetSchemas());
            switch (testDb.GetAge())
                {
<<<<<<< HEAD
                    case ProfileState::Age::UpToDate:
                    {
                    EXPECT_EQ(SUCCESS, schemaImportStat) << testDb.GetDescription();
                    EXPECT_EQ(JsonValue("[{\"cnt\": 2}]"), testDb.ExecuteECSqlSelect("SELECT count(*) cnt FROM meta.ECSchemaDef WHERE Name IN ('Units','Formats')")) <<  testDb.GetDescription();
                    EXPECT_EQ(JsonValue("[{\"cnt\": 2}]"), testDb.ExecuteECSqlSelect("SELECT count(*) cnt FROM meta.ECSchemaDef s JOIN meta.SchemaHasSchemaReferences ref ON s.ECInstanceId=ref.SourceECInstanceId WHERE s.Name='TestSchema'")) << testDb.GetDescription();

                    ECInstanceKey fooKey;
                    ECSqlStatement stmt;
                    ASSERT_EQ(ECSqlStatus::Success, stmt.Prepare(testDb.GetDb(), "INSERT INTO ts.Foo(Code,Size,Status) VALUES(1,3.0,2)")) << testDb.GetDescription();
                    ASSERT_EQ(BE_SQLITE_DONE, stmt.Step(fooKey)) << testDb.GetDescription();
                    stmt.Finalize();
                    EXPECT_EQ(JsonValue(Utf8PrintfString(R"json([{"id": "%s", "Code": 1, "Size": 3.0, "Status": 2}])json", fooKey.GetInstanceId().ToHexStr().c_str())), testDb.ExecuteECSqlSelect("SELECT ECInstanceId, Code, Size, Status FROM ts.Foo")) << testDb.GetDescription();

                    ECClassCP fooClass = testDb.GetDb().Schemas().GetClass("TestSchema", "Foo");
                    ASSERT_TRUE(fooClass != nullptr && fooClass->IsEntityClass()) << testDb.GetDescription();
                    {
                    ECPropertyCP sizeProp = fooClass->GetPropertyP("Size");
                    ASSERT_TRUE(sizeProp != nullptr && sizeProp->GetIsPrimitive()) << testDb.GetDescription();
                    KindOfQuantityCP koq = sizeProp->GetAsPrimitiveProperty()->GetKindOfQuantity();
                    ASSERT_TRUE(koq != nullptr) << testDb.GetDescription();
                    testDb.AssertKindOfQuantity(*koq, "TestSchema", "AREA", "Area", nullptr, "u:SQ_M", JsonValue(R"json(["f:DefaultRealU(4)[u:SQ_M]", "f:DefaultRealU(4)[u:SQ_FT]"])json"), 0.0001);
                    }
                    {
                    ECPropertyCP statusProp = fooClass->GetPropertyP("Status");
                    ASSERT_TRUE(statusProp != nullptr && statusProp->GetIsPrimitive()) << testDb.GetDescription();
                    ECEnumerationCP ecenum = statusProp->GetAsPrimitiveProperty()->GetEnumeration();
                    ASSERT_TRUE(ecenum != nullptr) << testDb.GetDescription();
                    testDb.AssertEnum(*ecenum, "TestSchema", "StatusEnum", "Int Enumeration with enumerators without display label", "Int Enumeration with enumerators without display label", PRIMITIVETYPE_Integer, true,
                    {{"On", ECValue(0), nullptr},
                    {"Off", ECValue(1), nullptr},
                    {"Unknown", ECValue(2), nullptr}});
                    }

                    testDb.AssertKindOfQuantity("TestSchema", "ANGLE", "Angle", nullptr, "u:RAD", JsonValue(R"json(["f:DefaultRealU(2)[u:ARC_DEG]"])json"), 0.0001);
                    testDb.AssertKindOfQuantity("TestSchema", "AREA", "Area", nullptr, "u:SQ_M", JsonValue(R"json(["f:DefaultRealU(4)[u:SQ_M]", "f:DefaultRealU(4)[u:SQ_FT]"])json"), 0.0001);
                    testDb.AssertKindOfQuantity("TestSchema", "TEMPERATURE", "Temperature", nullptr, "u:K", JsonValue(R"json(["f:DefaultRealU(4)[u:CELSIUS]","f:DefaultRealU(4)[u:FAHRENHEIT]","f:DefaultRealU(4)[u:K]"])json"), 0.01);

                    testDb.AssertEnum("TestSchema", "StatusEnum", "Int Enumeration with enumerators without display label", "Int Enumeration with enumerators without display label", PRIMITIVETYPE_Integer, true,
                    {{"On", ECValue(0), nullptr},
                    {"Off", ECValue(1), nullptr},
                    {"Unknown", ECValue(2), nullptr}});
                    break;
                    }

                    case ProfileState::Age::Older:
=======
                    case ProfileState::Age::Older:
                    case ProfileState::Age::UpToDate:
                    {
                    FAIL() << "Shouldn't get here, because the test schema cannot be deserialized for a 4.0.0.1 file because the units/formats schemas are not there | " << testDb.GetDescription();
                    break;
                    }

>>>>>>> aa770fd0
                    case ProfileState::Age::Newer:
                    {
                    EXPECT_EQ(ERROR, schemaImportStat) << testDb.GetDescription();
                    break;
                    }
                    default:
                        FAIL() << "Unhandled ProfileState::Age enum value | " << testDb.GetDescription();
                        break;
                }
            }
        }
    }


//---------------------------------------------------------------------------------------
// @bsimethod                                  Krischan.Eberle                      08/18
//+---------------+---------------+---------------+---------------+---------------+------
TEST_F(ECDbCompatibilityTestFixture, EC31Enums_SchemaUpgrade)
    {
    for (TestFile const& testFile : ECDbProfile::Get().GetAllVersionsOfTestFile(TESTECDB_EC31ENUMS_SCHEMAUPGRADE))
        {
        for (std::unique_ptr<TestECDb> testDbPtr : TestECDb::GetPermutationsFor(testFile))
            {
            TestECDb& testDb = *testDbPtr;
            if (testDb.GetOpenParams().IsReadonly())
                continue;

            ASSERT_EQ(BE_SQLITE_OK, testDb.Open()) << testDb.GetDescription();
            testDb.AssertProfileVersion();
            testDb.AssertLoadSchemas();

            //Schema changes:
            //- bumped up version to 1.0.1
            // - Enum StatusEnum
            //    - Changed display label to "Status"
            //    - Added enumerator 3
            // - Added subclasses SubA, SubB, SubC
            ECSchemaReadContextPtr deserializationCtx = TestFileCreator::DeserializeSchema(testDb.GetDb(), SchemaItem(R"xml(<?xml version="1.0" encoding="utf-8" ?>
            <ECSchema schemaName="TestSchema" alias="ts" version="1.0.1" xmlns="http://www.bentley.com/schemas/Bentley.ECXML.3.1">
              <ECSchemaReference name="ECDbMap" version="02.00.00" alias="ecdbmap" />
             <ECEnumeration typeName="StatusEnum" displayLabel="Status" backingTypeName="int" isStrict="true">
                <ECEnumerator value="0"/>
                <ECEnumerator value="1"/>
                <ECEnumerator value="2"/>
                <ECEnumerator value="3"/>
             </ECEnumeration>
             <ECEntityClass typeName="BaseA">
                <ECProperty propertyName="Code" typeName="int" />
                <ECProperty propertyName="Status" typeName="StatusEnum" />
             </ECEntityClass>
             <ECEntityClass typeName="SubA">
                <BaseClass>BaseA</BaseClass>
                <ECArrayProperty propertyName="Statuses" typeName="StatusEnum" />
             </ECEntityClass>
             <ECEntityClass typeName="BaseB">
                <ECCustomAttributes>
                    <ClassMap xmlns="ECDbMap.02.00.00">
                        <MapStrategy>TablePerHierarchy</MapStrategy>
                    </ClassMap>
                </ECCustomAttributes>
                <ECProperty propertyName="Code" typeName="int" />
                <ECProperty propertyName="Status" typeName="StatusEnum" />
             </ECEntityClass>
             <ECEntityClass typeName="SubB">
                <BaseClass>BaseB</BaseClass>
                <ECArrayProperty propertyName="Statuses" typeName="StatusEnum" />
             </ECEntityClass>
             <ECEntityClass typeName="BaseC">
                <ECCustomAttributes>
                    <ClassMap xmlns="ECDbMap.02.00.00">
                        <MapStrategy>TablePerHierarchy</MapStrategy>
                    </ClassMap>
                    <ShareColumns xmlns="ECDbMap.02.00.00">
                        <MaxSharedColumnsBeforeOverflow>6</MaxSharedColumnsBeforeOverflow>
                        <ApplyToSubclassesOnly>False</ApplyToSubclassesOnly>
                    </ShareColumns>
                </ECCustomAttributes>
                <ECProperty propertyName="Code" typeName="int" />
                <ECProperty propertyName="Status" typeName="StatusEnum" />
             </ECEntityClass>
             <ECEntityClass typeName="SubC">
                <BaseClass>BaseC</BaseClass>
                <ECArrayProperty propertyName="Statuses" typeName="StatusEnum" />
             </ECEntityClass>
            </ECSchema>)xml"));
            ASSERT_TRUE(deserializationCtx != nullptr) << testDb.GetDescription();
            const BentleyStatus schemaImportStat = testDb.GetDb().Schemas().ImportSchemas(deserializationCtx->GetCache().GetSchemas());
            switch (testDb.GetAge())
                {
                    case ProfileState::Age::Older:
                    case ProfileState::Age::UpToDate:
                    {
                    EXPECT_EQ(SUCCESS, schemaImportStat) << testDb.GetDescription();
<<<<<<< HEAD
                    if (testDb.GetAge() == ProfileState::Age::Older)
                        {
                        EXPECT_EQ(BeVersion(), testDb.GetOriginalECXmlVersion("SchemaUpdateTest")) << testDb.GetDescription();
                        EXPECT_EQ(JsonValue("[{\"cnt\": 0}]"), testDb.ExecuteECSqlSelect("SELECT count(*) cnt FROM meta.ECSchemaDef WHERE Name IN ('Units','Formats')")) << "When importing into 4.0.0.1 file, units and formats schema must not be persisted. | " << testDb.GetDescription();
                        EXPECT_EQ(JsonValue("[{\"cnt\": 1}]"), testDb.ExecuteECSqlSelect("SELECT count(*) cnt FROM meta.ECSchemaDef s JOIN meta.SchemaHasSchemaReferences ref ON s.ECInstanceId=ref.SourceECInstanceId WHERE s.Name='SchemaUpdateTest'")) << "When importing into 4.0.0.1 file, units and formats schema must not be persisted. | " << testDb.GetDescription();
                        }
                    else
                        {
                        EXPECT_EQ(BeVersion(3, 1), testDb.GetOriginalECXmlVersion("SchemaUpdateTest")) << testDb.GetDescription();
                        EXPECT_EQ(JsonValue("[{\"cnt\": 2}]"), testDb.ExecuteECSqlSelect("SELECT count(*) cnt FROM meta.ECSchemaDef WHERE Name IN ('Units','Formats')")) << "When importing into 4.0.0.1 file, units and formats schema must not be persisted. | " << testDb.GetDescription();
                        EXPECT_EQ(JsonValue("[{\"cnt\": 3}]"), testDb.ExecuteECSqlSelect("SELECT count(*) cnt FROM meta.ECSchemaDef s JOIN meta.SchemaHasSchemaReferences ref ON s.ECInstanceId=ref.SourceECInstanceId WHERE s.Name='SchemaUpdateTest'")) << "When importing into 4.0.0.1 file, units and formats schema must not be persisted. | " << testDb.GetDescription();
                        }

=======
>>>>>>> aa770fd0
                    for (Utf8CP className : {"SubA", "SubB", "SubC"})
                        {
                        ECInstanceKey key;
                        ECSqlStatement stmt;
                        ASSERT_EQ(ECSqlStatus::Success, stmt.Prepare(testDb.GetDb(), Utf8PrintfString("INSERT INTO ts.%s(Code,Status,Statuses) VALUES(?,?,?)", className).c_str())) << className << " | " << testDb.GetDescription();
                        ASSERT_EQ(ECSqlStatus::Success, stmt.BindInt(1, 1)) << className << " | " << testDb.GetDescription();
<<<<<<< HEAD
                        ASSERT_EQ(ECSqlStatus::Success, stmt.BindDouble(2, 2.2)) << className << " | " << testDb.GetDescription();

                        IECSqlBinder& sizesBinder = stmt.GetBinder(3);
                        ASSERT_EQ(ECSqlStatus::Success, sizesBinder.AddArrayElement().BindDouble(3.3)) << className << " | " << testDb.GetDescription();
                        ASSERT_EQ(ECSqlStatus::Success, sizesBinder.AddArrayElement().BindDouble(33.3)) << className << " | " << testDb.GetDescription();
                        ASSERT_EQ(ECSqlStatus::Success, sizesBinder.AddArrayElement().BindDouble(333.3)) << className << " | " << testDb.GetDescription();

                        ASSERT_EQ(ECSqlStatus::Success, stmt.BindInt(4, 3)) << className << " | " << testDb.GetDescription();

                        IECSqlBinder& statusBinder = stmt.GetBinder(5);
=======
                        ASSERT_EQ(ECSqlStatus::Success, stmt.BindInt(2, 3)) << className << " | " << testDb.GetDescription();
                        IECSqlBinder& statusBinder = stmt.GetBinder(3);
>>>>>>> aa770fd0
                        ASSERT_EQ(ECSqlStatus::Success, statusBinder.AddArrayElement().BindInt(0)) << className << " | " << testDb.GetDescription();
                        ASSERT_EQ(ECSqlStatus::Success, statusBinder.AddArrayElement().BindInt(1)) << className << " | " << testDb.GetDescription();
                        ASSERT_EQ(ECSqlStatus::Success, statusBinder.AddArrayElement().BindInt(2)) << className << " | " << testDb.GetDescription();
                        ASSERT_EQ(BE_SQLITE_DONE, stmt.Step(key)) << className << " | " << testDb.GetDescription();
                        stmt.Finalize();
<<<<<<< HEAD
                        EXPECT_EQ(JsonValue(Utf8PrintfString(R"json([{"id": "%s", "Code": 1, "Size": 2.2, "Sizes" : [3.3,33.3,333.3], "Status": 3, "Statuses": [0,1,2]}])json", key.GetInstanceId().ToHexStr().c_str())),
                                  testDb.ExecuteECSqlSelect(Utf8PrintfString("SELECT ECInstanceId,Code,Size,Sizes,Status,Statuses FROM su.%s", className).c_str())) << className << " | " << testDb.GetDescription();
=======
                        EXPECT_EQ(JsonValue(Utf8PrintfString(R"json([{"id": "%s", "Code": 1, "Status": 3, "Statuses": [0,1,2]}])json", key.GetInstanceId().ToHexStr().c_str())), 
                                  testDb.ExecuteECSqlSelect(Utf8PrintfString("SELECT ECInstanceId,Code,Status,Statuses FROM ts.%s", className).c_str())) << className << " | " << testDb.GetDescription();
>>>>>>> aa770fd0

                        ECClassCP cl = testDb.GetDb().Schemas().GetClass("TestSchema", className);
                        ASSERT_TRUE(cl != nullptr && cl->IsEntityClass()) << className << " | " << testDb.GetDescription();
<<<<<<< HEAD
                        {
                        ECPropertyCP sizeProp = cl->GetPropertyP("Size");
                        ASSERT_TRUE(sizeProp != nullptr && sizeProp->GetIsPrimitive()) << className << " | " << testDb.GetDescription();
                        KindOfQuantityCP koq = sizeProp->GetAsPrimitiveProperty()->GetKindOfQuantity();
                        ASSERT_TRUE(koq != nullptr) << className << " | " << testDb.GetDescription();
                        testDb.AssertKindOfQuantity(*koq, "SchemaUpdateTest", "AREA", "Area", nullptr, "u:SQ_M", JsonValue(R"json(["f:DefaultRealU(4)[u:SQ_M]", "f:DefaultRealU(4)[u:SQ_FT]", "f:DefaultRealU(4)[u:SQ_CM]"])json"), 0.001);
                        }

                        {
                        ECPropertyCP sizesProp = cl->GetPropertyP("Sizes");
                        ASSERT_TRUE(sizesProp != nullptr && sizesProp->GetIsPrimitiveArray()) << className << " | " << testDb.GetDescription();
                        KindOfQuantityCP koq = sizesProp->GetAsPrimitiveArrayProperty()->GetKindOfQuantity();
                        ASSERT_TRUE(koq != nullptr) << className << " | " << testDb.GetDescription();
                        testDb.AssertKindOfQuantity(*koq, "SchemaUpdateTest", "AREA", "Area", nullptr, "u:SQ_M", JsonValue(R"json(["f:DefaultRealU(4)[u:SQ_M]", "f:DefaultRealU(4)[u:SQ_FT]", "f:DefaultRealU(4)[u:SQ_CM]"])json"), 0.001);
                        }
=======
>>>>>>> aa770fd0

                        {
                        ECPropertyCP statusProp = cl->GetPropertyP("Status");
                        ASSERT_TRUE(statusProp != nullptr && statusProp->GetIsPrimitive()) << className << " | " << testDb.GetDescription();
                        ECEnumerationCP ecenum = statusProp->GetAsPrimitiveProperty()->GetEnumeration();
                        ASSERT_TRUE(ecenum != nullptr) << className << " | " << testDb.GetDescription();
<<<<<<< HEAD
                        testDb.AssertEnum(*ecenum, "SchemaUpdateTest", "StatusEnum", "Status", nullptr, PRIMITIVETYPE_Integer, true,
                        {{"StatusEnum0", ECValue(0), nullptr},
                        {"StatusEnum1", ECValue(1), nullptr},
                        {"StatusEnum2", ECValue(2), nullptr},
                        {"StatusEnum3", ECValue(3), nullptr}});
=======
                        testDb.AssertEnum(*ecenum, "TestSchema", "StatusEnum", "Status", nullptr, PRIMITIVETYPE_Integer, true,
                        {{ECValue(0), nullptr},
                        {ECValue(1), nullptr},
                        {ECValue(2), nullptr},
                        {ECValue(3), nullptr}});
>>>>>>> aa770fd0
                        }

                        {
                        ECPropertyCP statusesProp = cl->GetPropertyP("Statuses");
                        ASSERT_TRUE(statusesProp != nullptr && statusesProp->GetIsPrimitiveArray()) << className << " | " << testDb.GetDescription();
                        ECEnumerationCP ecenum = statusesProp->GetAsPrimitiveArrayProperty()->GetEnumeration();
                        ASSERT_TRUE(ecenum != nullptr) << className << " | " << testDb.GetDescription();
<<<<<<< HEAD
                        testDb.AssertEnum(*ecenum, "SchemaUpdateTest", "StatusEnum", "Status", nullptr, PRIMITIVETYPE_Integer, true,
                        {{"StatusEnum0", ECValue(0), nullptr},
                        {"StatusEnum1", ECValue(1), nullptr},
                        {"StatusEnum2", ECValue(2), nullptr},
                        {"StatusEnum3", ECValue(3), nullptr}});
                        }

                        }

                    testDb.AssertKindOfQuantity("SchemaUpdateTest", "AREA", "Area", nullptr, "u:SQ_M", JsonValue(R"json(["f:DefaultRealU(4)[u:SQ_M]", "f:DefaultRealU(4)[u:SQ_FT]", "f:DefaultRealU(4)[u:SQ_CM]"])json"), 0.001);

                    testDb.AssertEnum("SchemaUpdateTest", "StatusEnum", "Status", nullptr, PRIMITIVETYPE_Integer, true,
                    {{"StatusEnum0", ECValue(0), nullptr},
                    {"StatusEnum1", ECValue(1), nullptr},
                    {"StatusEnum2", ECValue(2), nullptr},
                    {"StatusEnum3", ECValue(3), nullptr}});
=======
                        testDb.AssertEnum(*ecenum, "TestSchema", "StatusEnum", "Status", nullptr, PRIMITIVETYPE_Integer, true,
                        {{ECValue(0), nullptr},
                        {ECValue(1), nullptr},
                        {ECValue(2), nullptr},
                        {ECValue(3), nullptr}});
                        }

                        }

                    testDb.AssertEnum("TestSchema", "StatusEnum", "Status", nullptr, PRIMITIVETYPE_Integer, true,
                    {{ECValue(0), nullptr},
                    {ECValue(1), nullptr},
                    {ECValue(2), nullptr},
                    {ECValue(3), nullptr}});
>>>>>>> aa770fd0
                    break;
                    }

                    case ProfileState::Age::Newer:
                    {
                    EXPECT_EQ(ERROR, schemaImportStat) << testDb.GetDescription();
                    break;
                    }
                    default:
                        FAIL() << "Unhandled ProfileState::Age enum value | " << testDb.GetDescription();
                        break;
                }
            }
        }
    }

//---------------------------------------------------------------------------------------
// @bsimethod                                  Krischan.Eberle                      08/18
//+---------------+---------------+---------------+---------------+---------------+------
TEST_F(ECDbCompatibilityTestFixture, EC31Koqs_SchemaUpgrade)
    {
    for (TestFile const& testFile : ECDbProfile::Get().GetAllVersionsOfTestFile(TESTECDB_EC31KOQS_SCHEMAUPGRADE))
        {
        for (std::unique_ptr<TestECDb> testDbPtr : TestECDb::GetPermutationsFor(testFile))
            {
            TestECDb& testDb = *testDbPtr;
            if (testDb.GetOpenParams().IsReadonly())
                continue;

            ASSERT_EQ(BE_SQLITE_OK, testDb.Open()) << testDb.GetDescription();
            testDb.AssertProfileVersion();
            testDb.AssertLoadSchemas();

            //Schema changes:
            //- bumped up version to 1.0.1
            //- KOQ AREA: 
            //    - Added presentation unit SQ.CM
            //    - Changed relativeError to 0.001
            // - Added subclasses SubA, SubB, SubC
            ECSchemaReadContextPtr deserializationCtx = TestFileCreator::DeserializeSchema(testDb.GetDb(), SchemaItem(R"xml(<?xml version="1.0" encoding="utf-8" ?>
<<<<<<< HEAD
          <ECSchema schemaName="SchemaUpdateTest" alias="su" version="1.0.1" xmlns="http://www.bentley.com/schemas/Bentley.ECXML.3.2">
=======
          <ECSchema schemaName="TestSchema" alias="ts" version="1.0.1" xmlns="http://www.bentley.com/schemas/Bentley.ECXML.3.1">
>>>>>>> aa770fd0
            <ECSchemaReference name="ECDbMap" version="02.00.00" alias="ecdbmap" />

            <KindOfQuantity typeName="AREA" displayLabel="Area" persistenceUnit="SQ.M(DefaultReal)" presentationUnits="SQ.M(real4u);SQ.FT(real4u);SQ.CM(real4u)" relativeError="0.001"/>
            <ECEntityClass typeName="BaseA">
                <ECProperty propertyName="Code" typeName="int" />
                <ECProperty propertyName="Size" typeName="double" kindOfQuantity="AREA" />
            </ECEntityClass>
            <ECEntityClass typeName="SubA">
                <BaseClass>BaseA</BaseClass>
                <ECArrayProperty propertyName="Sizes" typeName="double" kindOfQuantity="AREA" />
            </ECEntityClass>
            <ECEntityClass typeName="BaseB">
                <ECCustomAttributes>
                 <ClassMap xmlns="ECDbMap.02.00.00">
                    <MapStrategy>TablePerHierarchy</MapStrategy>
                 </ClassMap>
                </ECCustomAttributes>
                <ECProperty propertyName="Code" typeName="int" />
                <ECProperty propertyName="Size" typeName="double" kindOfQuantity="AREA" />
            </ECEntityClass>
            <ECEntityClass typeName="SubB">
                <BaseClass>BaseB</BaseClass>
                <ECArrayProperty propertyName="Sizes" typeName="double" kindOfQuantity="AREA" />
            </ECEntityClass>
            <ECEntityClass typeName="BaseC">
                <ECCustomAttributes>
                    <ClassMap xmlns="ECDbMap.02.00.00">
                        <MapStrategy>TablePerHierarchy</MapStrategy>
                    </ClassMap>
                    <ShareColumns xmlns="ECDbMap.02.00.00">
                        <MaxSharedColumnsBeforeOverflow>6</MaxSharedColumnsBeforeOverflow>
                        <ApplyToSubclassesOnly>False</ApplyToSubclassesOnly>
                    </ShareColumns>
                </ECCustomAttributes>
                <ECProperty propertyName="Code" typeName="int" />
                <ECProperty propertyName="Size" typeName="double" kindOfQuantity="AREA" />
            </ECEntityClass>
            <ECEntityClass typeName="SubC">
                <BaseClass>BaseC</BaseClass>
                <ECArrayProperty propertyName="Sizes" typeName="double" kindOfQuantity="AREA" />
            </ECEntityClass>
           </ECSchema>)xml"));

            ASSERT_TRUE(deserializationCtx != nullptr) << testDb.GetDescription();
            const BentleyStatus schemaImportStat = testDb.GetDb().Schemas().ImportSchemas(deserializationCtx->GetCache().GetSchemas());
            switch (testDb.GetAge())
                {
                    case ProfileState::Age::UpToDate:
                    {
                    EXPECT_EQ(SUCCESS, schemaImportStat) << testDb.GetDescription();
<<<<<<< HEAD
                    EXPECT_EQ(BeVersion(3, 2), testDb.GetOriginalECXmlVersion("SchemaUpdateTest")) << testDb.GetDescription();
                    EXPECT_EQ(JsonValue("[{\"cnt\": 2}]"), testDb.ExecuteECSqlSelect("SELECT count(*) cnt FROM meta.ECSchemaDef WHERE Name IN ('Units','Formats')")) << "When importing into 4.0.0.1 file, units and formats schema must not be persisted. | " << testDb.GetDescription();
                    EXPECT_EQ(JsonValue("[{\"cnt\": 3}]"), testDb.ExecuteECSqlSelect("SELECT count(*) cnt FROM meta.ECSchemaDef s JOIN meta.SchemaHasSchemaReferences ref ON s.ECInstanceId=ref.SourceECInstanceId WHERE s.Name='SchemaUpdateTest'")) << "When importing into 4.0.0.1 file, units and formats schema must not be persisted. | " << testDb.GetDescription();
=======
                    //No units or formats schema from EC3.2 must creep into the file when importing KOQs in an 4.0.0.1 file
                    EXPECT_EQ(JsonValue("[{\"cnt\": 0}]"), testDb.ExecuteECSqlSelect("SELECT count(*) cnt FROM meta.ECSchemaDef WHERE Name IN ('Units','Formats')")) << testDb.GetDescription();
                    EXPECT_EQ(JsonValue("[{\"cnt\": 1}]"), testDb.ExecuteECSqlSelect("SELECT count(*) cnt FROM meta.ECSchemaDef s JOIN meta.SchemaHasSchemaReferences ref ON s.ECInstanceId=ref.SourceECInstanceId WHERE s.Name='TestSchema'")) << testDb.GetDescription();
>>>>>>> aa770fd0

                    for (Utf8CP className : {"SubA", "SubB", "SubC"})
                        {
                        ECInstanceKey key;
                        ECSqlStatement stmt;
<<<<<<< HEAD
                        ASSERT_EQ(ECSqlStatus::Success, stmt.Prepare(testDb.GetDb(), Utf8PrintfString("INSERT INTO su.%s(Code,Size,Sizes,Status,Statuses) VALUES(?,?,?,?,?)", className).c_str())) << className << " | " << testDb.GetDescription();
                        ASSERT_EQ(ECSqlStatus::Success, stmt.BindInt(1, 1)) << className << " | " << testDb.GetDescription();
                        ASSERT_EQ(ECSqlStatus::Success, stmt.BindDouble(2, 2.2)) << className << " | " << testDb.GetDescription();

=======
                        ASSERT_EQ(ECSqlStatus::Success, stmt.Prepare(testDb.GetDb(), Utf8PrintfString("INSERT INTO ts.%s(Code,Size,Sizes) VALUES(?,?,?)", className).c_str())) << className << " | " << testDb.GetDescription();
                        ASSERT_EQ(ECSqlStatus::Success, stmt.BindInt(1, 1)) << className << " | " << testDb.GetDescription();
                        ASSERT_EQ(ECSqlStatus::Success, stmt.BindDouble(2, 2.2)) << className << " | " << testDb.GetDescription();
>>>>>>> aa770fd0
                        IECSqlBinder& sizesBinder = stmt.GetBinder(3);
                        ASSERT_EQ(ECSqlStatus::Success, sizesBinder.AddArrayElement().BindDouble(3.3)) << className << " | " << testDb.GetDescription();
                        ASSERT_EQ(ECSqlStatus::Success, sizesBinder.AddArrayElement().BindDouble(33.3)) << className << " | " << testDb.GetDescription();
                        ASSERT_EQ(ECSqlStatus::Success, sizesBinder.AddArrayElement().BindDouble(333.3)) << className << " | " << testDb.GetDescription();
<<<<<<< HEAD

                        ASSERT_EQ(ECSqlStatus::Success, stmt.BindInt(4, 3)) << className << " | " << testDb.GetDescription();

                        IECSqlBinder& statusBinder = stmt.GetBinder(5);
                        ASSERT_EQ(ECSqlStatus::Success, statusBinder.AddArrayElement().BindInt(0)) << className << " | " << testDb.GetDescription();
                        ASSERT_EQ(ECSqlStatus::Success, statusBinder.AddArrayElement().BindInt(1)) << className << " | " << testDb.GetDescription();
                        ASSERT_EQ(ECSqlStatus::Success, statusBinder.AddArrayElement().BindInt(2)) << className << " | " << testDb.GetDescription();
                        ASSERT_EQ(BE_SQLITE_DONE, stmt.Step(key)) << className << " | " << testDb.GetDescription();
                        stmt.Finalize();
                        EXPECT_EQ(JsonValue(Utf8PrintfString(R"json([{"id": "%s", "Code": 1, "Size": 2.2, "Sizes" : [3.3,33.3,333.3], "Status": 3, "Statuses": [0,1,2]}])json", key.GetInstanceId().ToHexStr().c_str())),
                                    testDb.ExecuteECSqlSelect(Utf8PrintfString("SELECT ECInstanceId,Code,Size,Sizes,Status,Statuses FROM su.%s", className).c_str())) << className << " | " << testDb.GetDescription();

                        ECClassCP cl = testDb.GetDb().Schemas().GetClass("SchemaUpdateTest", className);
                        ASSERT_TRUE(cl != nullptr && cl->IsEntityClass()) << className << " | " << testDb.GetDescription();
=======
                        ASSERT_EQ(BE_SQLITE_DONE, stmt.Step(key)) << className << " | " << testDb.GetDescription();
                        stmt.Finalize();
                        EXPECT_EQ(JsonValue(Utf8PrintfString(R"json([{"id": "%s", "Code": 1, "Size": 2.2, "Sizes" : [3.3,33.3,333.3]}])json", key.GetInstanceId().ToHexStr().c_str())),
                                  testDb.ExecuteECSqlSelect(Utf8PrintfString("SELECT ECInstanceId,Code,Size,Sizes FROM ts.%s", className).c_str())) << className << " | " << testDb.GetDescription();

                        ECClassCP cl = testDb.GetDb().Schemas().GetClass("TestSchema", className);
                        ASSERT_TRUE(cl != nullptr && cl->IsEntityClass()) << className << " | " << testDb.GetDescription();

>>>>>>> aa770fd0
                        {
                        ECPropertyCP sizeProp = cl->GetPropertyP("Size");
                        ASSERT_TRUE(sizeProp != nullptr && sizeProp->GetIsPrimitive()) << className << " | " << testDb.GetDescription();
                        KindOfQuantityCP koq = sizeProp->GetAsPrimitiveProperty()->GetKindOfQuantity();
                        ASSERT_TRUE(koq != nullptr) << className << " | " << testDb.GetDescription();
<<<<<<< HEAD
                        testDb.AssertKindOfQuantity(*koq, "SchemaUpdateTest", "AREA", "Area", nullptr, "u:SQ_M", JsonValue(R"json(["f:DefaultRealU(4)[u:SQ_M]", "f:DefaultRealU(4)[u:SQ_FT]", "f:DefaultRealU(4)[u:SQ_CM]"])json"), 0.001);
=======
                        testDb.AssertKindOfQuantity(*koq, "TestSchema", "AREA", "Area", nullptr, "SQ.M(DefaultReal)", JsonValue(R"json(["SQ.M(Real4U)", "SQ.FT(Real4U)", "SQ.CM(Real4U)"])json"), 0.001);
>>>>>>> aa770fd0
                        }

                        {
                        ECPropertyCP sizesProp = cl->GetPropertyP("Sizes");
                        ASSERT_TRUE(sizesProp != nullptr && sizesProp->GetIsPrimitiveArray()) << className << " | " << testDb.GetDescription();
                        KindOfQuantityCP koq = sizesProp->GetAsPrimitiveArrayProperty()->GetKindOfQuantity();
                        ASSERT_TRUE(koq != nullptr) << className << " | " << testDb.GetDescription();
<<<<<<< HEAD
                        testDb.AssertKindOfQuantity(*koq, "SchemaUpdateTest", "AREA", "Area", nullptr, "u:SQ_M", JsonValue(R"json(["f:DefaultRealU(4)[u:SQ_M]", "f:DefaultRealU(4)[u:SQ_FT]", "f:DefaultRealU(4)[u:SQ_CM]"])json"), 0.001);
                        }

                        {
                        ECPropertyCP statusProp = cl->GetPropertyP("Status");
                        ASSERT_TRUE(statusProp != nullptr && statusProp->GetIsPrimitive()) << className << " | " << testDb.GetDescription();
                        ECEnumerationCP ecenum = statusProp->GetAsPrimitiveProperty()->GetEnumeration();
                        ASSERT_TRUE(ecenum != nullptr) << className << " | " << testDb.GetDescription();
                        testDb.AssertEnum(*ecenum, "SchemaUpdateTest", "StatusEnum", "Status", nullptr, PRIMITIVETYPE_Integer, true,
                        {{"On", ECValue(0), nullptr},
                        {"Off", ECValue(1), nullptr},
                        {"Unknown", ECValue(2), nullptr},
                        {"Halfhalf", ECValue(3), nullptr}});
                        }

                        {
                        ECPropertyCP statusesProp = cl->GetPropertyP("Statuses");
                        ASSERT_TRUE(statusesProp != nullptr && statusesProp->GetIsPrimitiveArray()) << className << " | " << testDb.GetDescription();
                        ECEnumerationCP ecenum = statusesProp->GetAsPrimitiveArrayProperty()->GetEnumeration();
                        ASSERT_TRUE(ecenum != nullptr) << className << " | " << testDb.GetDescription();
                        testDb.AssertEnum(*ecenum, "SchemaUpdateTest", "StatusEnum", "Status", nullptr, PRIMITIVETYPE_Integer, true,
                        {{"On", ECValue(0), nullptr},
                        {"Off", ECValue(1), nullptr},
                        {"Unknown", ECValue(2), nullptr},
                        {"Halfhalf", ECValue(3), nullptr}});
                        }

                        }

                    testDb.AssertKindOfQuantity("SchemaUpdateTest", "AREA", "Area", nullptr, "u:SQ_M", JsonValue(R"json(["f:DefaultRealU(4)[u:SQ_M]", "f:DefaultRealU(4)[u:SQ_FT]", "f:DefaultRealU(4)[u:SQ_CM]"])json"), 0.001);

                    testDb.AssertEnum("SchemaUpdateTest", "StatusEnum", "Status", nullptr, PRIMITIVETYPE_Integer, true,
                    {{"On", ECValue(0), nullptr},
                    {"Off", ECValue(1), nullptr},
                    {"Unknown", ECValue(2), nullptr},
                    {"Halfhalf", ECValue(3), nullptr}});
=======
                        testDb.AssertKindOfQuantity(*koq, "TestSchema", "AREA", "Area", nullptr, "SQ.M(DefaultReal)", JsonValue(R"json(["SQ.M(Real4U)", "SQ.FT(Real4U)", "SQ.CM(Real4U)"])json"), 0.001);
                        }
                        }

                    testDb.AssertKindOfQuantity("TestSchema", "AREA", "Area", nullptr, "SQ.M(DefaultReal)", JsonValue(R"json(["SQ.M(Real4U)", "SQ.FT(Real4U)", "SQ.CM(Real4U)"])json"), 0.001);                        break;
>>>>>>> aa770fd0
                    break;
                    }

                    case ProfileState::Age::Older:
                    case ProfileState::Age::Newer:
                    {
                    EXPECT_EQ(ERROR, schemaImportStat) << testDb.GetDescription();
                    break;
                    }
<<<<<<< HEAD

=======
>>>>>>> aa770fd0
                    default:
                        FAIL() << "Unhandled ProfileState::Age enum value | " << testDb.GetDescription();
                        break;
                }
            }
        }
    }

//---------------------------------------------------------------------------------------
// @bsimethod                                  Krischan.Eberle                      08/18
//+---------------+---------------+---------------+---------------+---------------+------
TEST_F(ECDbCompatibilityTestFixture, EC31ToEC32SchemaUpgrade_Enums)
    {
    for (TestFile const& testFile : ECDbProfile::Get().GetAllVersionsOfTestFile(TESTECDB_EC31ENUMS_SCHEMAUPGRADE))
        {
        for (std::unique_ptr<TestECDb> testDbPtr : TestECDb::GetPermutationsFor(testFile))
            {
            TestECDb& testDb = *testDbPtr;
            if (testDb.GetOpenParams().IsReadonly())
                continue;

            ASSERT_EQ(BE_SQLITE_OK, testDb.Open()) << testDb.GetDescription();
            testDb.AssertProfileVersion();
            testDb.AssertLoadSchemas();

            //Schema changes:
            //- bumped up version to 1.0.1
            // - Enum StatusEnum
            //    - Changed display label to "Status"
            //    - add meaningful names to enumerators
            //    - Added enumerator 3
            // - Added subclasses SubA, SubB, SubC
            ECSchemaReadContextPtr deserializationCtx = TestFileCreator::DeserializeSchema(testDb.GetDb(), SchemaItem(R"xml(<?xml version="1.0" encoding="utf-8" ?>
<<<<<<< HEAD
            <ECSchema schemaName="SchemaUpdateTest" alias="su" version="1.0.1" xmlns="http://www.bentley.com/schemas/Bentley.ECXML.3.2">
              <ECSchemaReference name="ECDbMap" version="02.00.00" alias="ecdbmap" />
              <ECSchemaReference name="Units" version="01.00.00" alias="u" />
              <ECSchemaReference name="Formats" version="01.00.00" alias="f" />
=======
          <ECSchema schemaName="TestSchema" alias="ts" version="1.0.1" xmlns="http://www.bentley.com/schemas/Bentley.ECXML.3.2">
            <ECSchemaReference name="ECDbMap" version="02.00.00" alias="ecdbmap" />
>>>>>>> aa770fd0

            <ECEnumeration typeName="StatusEnum" displayLabel="Status" backingTypeName="int" isStrict="true">
                <ECEnumerator name="On" value="0"/>
                <ECEnumerator name="Off" value="1"/>
                <ECEnumerator name="Unknown" value="2"/>
                <ECEnumerator name="Halfhalf" value="3"/>
            </ECEnumeration>
            <ECEntityClass typeName="BaseA">
                <ECProperty propertyName="Code" typeName="int" />
                <ECProperty propertyName="Status" typeName="StatusEnum" />
            </ECEntityClass>
            <ECEntityClass typeName="SubA">
                <BaseClass>BaseA</BaseClass>
                <ECArrayProperty propertyName="Statuses" typeName="StatusEnum" />
            </ECEntityClass>
            <ECEntityClass typeName="BaseB">
                <ECCustomAttributes>
                 <ClassMap xmlns="ECDbMap.02.00.00">
                    <MapStrategy>TablePerHierarchy</MapStrategy>
                 </ClassMap>
                </ECCustomAttributes>
                <ECProperty propertyName="Code" typeName="int" />
                <ECProperty propertyName="Status" typeName="StatusEnum" />
            </ECEntityClass>
            <ECEntityClass typeName="SubB">
                <BaseClass>BaseB</BaseClass>
                <ECArrayProperty propertyName="Statuses" typeName="StatusEnum" />
            </ECEntityClass>
            <ECEntityClass typeName="BaseC">
                <ECCustomAttributes>
                    <ClassMap xmlns="ECDbMap.02.00.00">
                        <MapStrategy>TablePerHierarchy</MapStrategy>
                    </ClassMap>
                    <ShareColumns xmlns="ECDbMap.02.00.00">
                        <MaxSharedColumnsBeforeOverflow>6</MaxSharedColumnsBeforeOverflow>
                        <ApplyToSubclassesOnly>False</ApplyToSubclassesOnly>
                    </ShareColumns>
                </ECCustomAttributes>
                <ECProperty propertyName="Code" typeName="int" />
                <ECProperty propertyName="Status" typeName="StatusEnum" />
            </ECEntityClass>
            <ECEntityClass typeName="SubC">
                <BaseClass>BaseC</BaseClass>
                <ECArrayProperty propertyName="Statuses" typeName="StatusEnum" />
<<<<<<< HEAD
             </ECEntityClass>
            </ECSchema>)xml"));
=======
            </ECEntityClass>
           </ECSchema>)xml"));

>>>>>>> aa770fd0
            ASSERT_TRUE(deserializationCtx != nullptr) << testDb.GetDescription();
            const BentleyStatus schemaImportStat = testDb.GetDb().Schemas().ImportSchemas(deserializationCtx->GetCache().GetSchemas());
            switch (testDb.GetAge())
                {
                    case ProfileState::Age::UpToDate:
                    {
                    EXPECT_EQ(SUCCESS, schemaImportStat) << testDb.GetDescription();
<<<<<<< HEAD
                    EXPECT_EQ(BeVersion(3, 2), testDb.GetOriginalECXmlVersion("SchemaUpdateTest")) << testDb.GetDescription();
                    EXPECT_EQ(JsonValue("[{\"cnt\": 2}]"), testDb.ExecuteECSqlSelect("SELECT count(*) cnt FROM meta.ECSchemaDef WHERE Name IN ('Units','Formats')")) << "When importing into 4.0.0.1 file, units and formats schema must not be persisted. | " << testDb.GetDescription();
                    EXPECT_EQ(JsonValue("[{\"cnt\": 3}]"), testDb.ExecuteECSqlSelect("SELECT count(*) cnt FROM meta.ECSchemaDef s JOIN meta.SchemaHasSchemaReferences ref ON s.ECInstanceId=ref.SourceECInstanceId WHERE s.Name='SchemaUpdateTest'")) << "When importing into 4.0.0.1 file, units and formats schema must not be persisted. | " << testDb.GetDescription();
=======
                    EXPECT_EQ(BeVersion(), testDb.GetOriginalECXmlVersion("TestSchema")) << testDb.GetDescription();
>>>>>>> aa770fd0

                    for (Utf8CP className : {"SubA", "SubB", "SubC"})
                        {
                        ECInstanceKey key;
                        ECSqlStatement stmt;
<<<<<<< HEAD
                        ASSERT_EQ(ECSqlStatus::Success, stmt.Prepare(testDb.GetDb(), Utf8PrintfString("INSERT INTO su.%s(Code,Size,Sizes,Status,Statuses) VALUES(?,?,?,?,?)", className).c_str())) << className << " | " << testDb.GetDescription();
                        ASSERT_EQ(ECSqlStatus::Success, stmt.BindInt(1, 1)) << className << " | " << testDb.GetDescription();
                        ASSERT_EQ(ECSqlStatus::Success, stmt.BindDouble(2, 2.2)) << className << " | " << testDb.GetDescription();

                        IECSqlBinder& sizesBinder = stmt.GetBinder(3);
                        ASSERT_EQ(ECSqlStatus::Success, sizesBinder.AddArrayElement().BindDouble(3.3)) << className << " | " << testDb.GetDescription();
                        ASSERT_EQ(ECSqlStatus::Success, sizesBinder.AddArrayElement().BindDouble(33.3)) << className << " | " << testDb.GetDescription();
                        ASSERT_EQ(ECSqlStatus::Success, sizesBinder.AddArrayElement().BindDouble(333.3)) << className << " | " << testDb.GetDescription();

                        ASSERT_EQ(ECSqlStatus::Success, stmt.BindInt(4, 3)) << className << " | " << testDb.GetDescription();

                        IECSqlBinder& statusBinder = stmt.GetBinder(5);
=======
                        ASSERT_EQ(ECSqlStatus::Success, stmt.Prepare(testDb.GetDb(), Utf8PrintfString("INSERT INTO ts.%s(Code,Status,Statuses) VALUES(?,?,?)", className).c_str())) << className << " | " << testDb.GetDescription();
                        ASSERT_EQ(ECSqlStatus::Success, stmt.BindInt(1, 1)) << className << " | " << testDb.GetDescription();

                        ASSERT_EQ(ECSqlStatus::Success, stmt.BindInt(2, 3)) << className << " | " << testDb.GetDescription();

                        IECSqlBinder& statusBinder = stmt.GetBinder(3);
>>>>>>> aa770fd0
                        ASSERT_EQ(ECSqlStatus::Success, statusBinder.AddArrayElement().BindInt(0)) << className << " | " << testDb.GetDescription();
                        ASSERT_EQ(ECSqlStatus::Success, statusBinder.AddArrayElement().BindInt(1)) << className << " | " << testDb.GetDescription();
                        ASSERT_EQ(ECSqlStatus::Success, statusBinder.AddArrayElement().BindInt(2)) << className << " | " << testDb.GetDescription();
                        ASSERT_EQ(BE_SQLITE_DONE, stmt.Step(key)) << className << " | " << testDb.GetDescription();
                        stmt.Finalize();
<<<<<<< HEAD
                        EXPECT_EQ(JsonValue(Utf8PrintfString(R"json([{"id": "%s", "Code": 1, "Size": 2.2, "Sizes" : [3.3,33.3,333.3], "Status": 3, "Statuses": [0,1,2]}])json", key.GetInstanceId().ToHexStr().c_str())),
                                  testDb.ExecuteECSqlSelect(Utf8PrintfString("SELECT ECInstanceId,Code,Size,Sizes,Status,Statuses FROM su.%s", className).c_str())) << className << " | " << testDb.GetDescription();

                        ECClassCP cl = testDb.GetDb().Schemas().GetClass("SchemaUpdateTest", className);
                        ASSERT_TRUE(cl != nullptr && cl->IsEntityClass()) << className << " | " << testDb.GetDescription();
                        {
                        ECPropertyCP sizeProp = cl->GetPropertyP("Size");
                        ASSERT_TRUE(sizeProp != nullptr && sizeProp->GetIsPrimitive()) << className << " | " << testDb.GetDescription();
                        KindOfQuantityCP koq = sizeProp->GetAsPrimitiveProperty()->GetKindOfQuantity();
                        ASSERT_TRUE(koq != nullptr) << className << " | " << testDb.GetDescription();
                        testDb.AssertKindOfQuantity(*koq, "SchemaUpdateTest", "AREA", "Area", nullptr, "u:SQ_M", JsonValue(R"json(["f:DefaultRealU(4)[u:SQ_M]", "f:DefaultRealU(4)[u:SQ_FT]", "f:DefaultRealU(4)[u:SQ_CM]"])json"), 0.001);
                        }

                        {
                        ECPropertyCP sizesProp = cl->GetPropertyP("Sizes");
                        ASSERT_TRUE(sizesProp != nullptr && sizesProp->GetIsPrimitiveArray()) << className << " | " << testDb.GetDescription();
                        KindOfQuantityCP koq = sizesProp->GetAsPrimitiveArrayProperty()->GetKindOfQuantity();
                        ASSERT_TRUE(koq != nullptr) << className << " | " << testDb.GetDescription();
                        testDb.AssertKindOfQuantity(*koq, "SchemaUpdateTest", "AREA", "Area", nullptr, "u:SQ_M", JsonValue(R"json(["f:DefaultRealU(4)[u:SQ_M]", "f:DefaultRealU(4)[u:SQ_FT]", "f:DefaultRealU(4)[u:SQ_CM]"])json"), 0.001);
                        }

=======
                        EXPECT_EQ(JsonValue(Utf8PrintfString(R"json([{"id": "%s", "Code": 1, "Status": 3, "Statuses": [0,1,2]}])json", key.GetInstanceId().ToHexStr().c_str())),
                                  testDb.ExecuteECSqlSelect(Utf8PrintfString("SELECT ECInstanceId,Code,Status,Statuses FROM ts.%s", className).c_str())) << className << " | " << testDb.GetDescription();

                        ECClassCP cl = testDb.GetDb().Schemas().GetClass("TestSchema", className);
                        ASSERT_TRUE(cl != nullptr && cl->IsEntityClass()) << className << " | " << testDb.GetDescription();

                        {
                        ECPropertyCP statusProp = cl->GetPropertyP("Status");
                        ASSERT_TRUE(statusProp != nullptr && statusProp->GetIsPrimitive()) << className << " | " << testDb.GetDescription();
                        ECEnumerationCP ecenum = statusProp->GetAsPrimitiveProperty()->GetEnumeration();
                        ASSERT_TRUE(ecenum != nullptr) << className << " | " << testDb.GetDescription();
                        testDb.AssertEnum(*ecenum, "TestSchema", "StatusEnum", "Status", nullptr, PRIMITIVETYPE_Integer, true,
                            {{ECValue(0), nullptr},
                            {ECValue(1), nullptr},
                            {ECValue(2), nullptr},
                            {ECValue(3), nullptr}});
                        }

                        {
                        ECPropertyCP statusesProp = cl->GetPropertyP("Statuses");
                        ASSERT_TRUE(statusesProp != nullptr && statusesProp->GetIsPrimitiveArray()) << className << " | " << testDb.GetDescription();
                        ECEnumerationCP ecenum = statusesProp->GetAsPrimitiveArrayProperty()->GetEnumeration();
                        ASSERT_TRUE(ecenum != nullptr) << className << " | " << testDb.GetDescription();
                        testDb.AssertEnum(*ecenum, "TestSchema", "StatusEnum", "Status", nullptr, PRIMITIVETYPE_Integer, true,
                            {{ECValue(0), nullptr},
                            {ECValue(1), nullptr},
                            {ECValue(2), nullptr},
                            {ECValue(3), nullptr}});
                        }

                        }

                    testDb.AssertEnum("TestSchema", "StatusEnum", "Status", nullptr, PRIMITIVETYPE_Integer, true,
                        {{ECValue(0), nullptr},
                        {ECValue(1), nullptr},
                        {ECValue(2), nullptr},
                        {ECValue(3), nullptr}});
                    break;
                    }

                    case ProfileState::Age::Older:
                    case ProfileState::Age::Newer:
                    {
                    EXPECT_EQ(ERROR, schemaImportStat) << testDb.GetDescription();
                    break;
                    }
                    default:
                        FAIL() << "Unhandled ProfileState::Age enum value | " << testDb.GetDescription();
                        break;
                }
            }
        }
    }

//---------------------------------------------------------------------------------------
// @bsimethod                                  Krischan.Eberle                      08/18
//+---------------+---------------+---------------+---------------+---------------+------
TEST_F(ECDbCompatibilityTestFixture, EC31ToEC32SchemaUpgrade_Koqs)
    {
    for (TestFile const& testFile : ECDbProfile::Get().GetAllVersionsOfTestFile(TESTECDB_EC31KOQS_SCHEMAUPGRADE))
        {
        for (std::unique_ptr<TestECDb> testDbPtr : TestECDb::GetPermutationsFor(testFile))
            {
            TestECDb& testDb = *testDbPtr;
            if (testDb.GetOpenParams().IsReadonly())
                continue;

            ASSERT_EQ(BE_SQLITE_OK, testDb.Open()) << testDb.GetDescription();
            testDb.AssertProfileVersion();
            testDb.AssertLoadSchemas();

            //Schema changes:
            //- bumped up version to 1.0.1
            //- KOQ AREA: 
            //    - Added presentation unit f:DefaultRealU(4)[u:SQ_CM]
            //    - Changed relativeError to 0.001
            // - Added subclasses SubA, SubB, SubC
            ECSchemaReadContextPtr deserializationCtx = TestFileCreator::DeserializeSchema(testDb.GetDb(), SchemaItem(R"xml(<?xml version="1.0" encoding="utf-8" ?>
          <ECSchema schemaName="TestSchema" alias="ts" version="1.0.1" xmlns="http://www.bentley.com/schemas/Bentley.ECXML.3.2">
            <ECSchemaReference name="ECDbMap" version="02.00.00" alias="ecdbmap" />
            <ECSchemaReference name="Units" version="01.00.00" alias="u" />
            <ECSchemaReference name="Formats" version="01.00.00" alias="f" />

            <KindOfQuantity typeName="AREA" displayLabel="Area" persistenceUnit="u:SQ_M" presentationUnits="f:DefaultRealU(4)[u:SQ_M];f:DefaultRealU(4)[u:SQ_FT];f:DefaultRealU(4)[u:SQ_CM]" relativeError="0.001"/>
            <ECEntityClass typeName="BaseA">
                <ECProperty propertyName="Code" typeName="int" />
                <ECProperty propertyName="Size" typeName="double" kindOfQuantity="AREA" />
            </ECEntityClass>
            <ECEntityClass typeName="SubA">
                <BaseClass>BaseA</BaseClass>
                <ECArrayProperty propertyName="Sizes" typeName="double" kindOfQuantity="AREA" />
            </ECEntityClass>
            <ECEntityClass typeName="BaseB">
                <ECCustomAttributes>
                 <ClassMap xmlns="ECDbMap.02.00.00">
                    <MapStrategy>TablePerHierarchy</MapStrategy>
                 </ClassMap>
                </ECCustomAttributes>
                <ECProperty propertyName="Code" typeName="int" />
                <ECProperty propertyName="Size" typeName="double" kindOfQuantity="AREA" />
            </ECEntityClass>
            <ECEntityClass typeName="SubB">
                <BaseClass>BaseB</BaseClass>
                <ECArrayProperty propertyName="Sizes" typeName="double" kindOfQuantity="AREA" />
            </ECEntityClass>
            <ECEntityClass typeName="BaseC">
                <ECCustomAttributes>
                    <ClassMap xmlns="ECDbMap.02.00.00">
                        <MapStrategy>TablePerHierarchy</MapStrategy>
                    </ClassMap>
                    <ShareColumns xmlns="ECDbMap.02.00.00">
                        <MaxSharedColumnsBeforeOverflow>6</MaxSharedColumnsBeforeOverflow>
                        <ApplyToSubclassesOnly>False</ApplyToSubclassesOnly>
                    </ShareColumns>
                </ECCustomAttributes>
                <ECProperty propertyName="Code" typeName="int" />
                <ECProperty propertyName="Size" typeName="double" kindOfQuantity="AREA" />
            </ECEntityClass>
            <ECEntityClass typeName="SubC">
                <BaseClass>BaseC</BaseClass>
                <ECArrayProperty propertyName="Sizes" typeName="double" kindOfQuantity="AREA" />
            </ECEntityClass>
           </ECSchema>)xml"));
            
            if (!testDb.SupportsFeature(ECDbFeature::UnitsAndFormats))
                {
                // The schema could even be deserialized, but the referenced Units and Formats schemas are not available unless,
                // they have been previously imported into an 4.0.0.2 file.
                ASSERT_TRUE(deserializationCtx == nullptr) << testDb.GetDescription();
                continue;
                }

            ASSERT_TRUE(deserializationCtx != nullptr) << testDb.GetDescription();
            const BentleyStatus schemaImportStat = testDb.GetDb().Schemas().ImportSchemas(deserializationCtx->GetCache().GetSchemas());
            switch (testDb.GetAge())
                {
                    case ProfileState::Age::Older:
                    case ProfileState::Age::UpToDate:
                    {
                    FAIL() << "Shouldn't get here, because the test schema cannot be deserialized for a 4.0.0.1 file because the units/formats schemas are not there | " << testDb.GetDescription();
                    break;
                    }

                    case ProfileState::Age::Newer:
                    {
                    EXPECT_EQ(ERROR, schemaImportStat) << testDb.GetDescription();
                    break;
                    }
                    default:
                        FAIL() << "Unhandled ProfileState::Age enum value | " << testDb.GetDescription();
                        break;
                }
            }
        }
    }

//---------------------------------------------------------------------------------------
// @bsimethod                                  Krischan.Eberle                      08/18
//+---------------+---------------+---------------+---------------+---------------+------
TEST_F(ECDbCompatibilityTestFixture, EC32SchemaUpgrade_Enums)
    {
    for (TestFile const& testFile : ECDbProfile::Get().GetAllVersionsOfTestFile(TESTECDB_EC32ENUMS_SCHEMAUPGRADE))
        {
        for (std::unique_ptr<TestECDb> testDbPtr : TestECDb::GetPermutationsFor(testFile))
            {
            TestECDb& testDb = *testDbPtr;
            if (testDb.GetOpenParams().IsReadonly())
                continue;

            ASSERT_EQ(BE_SQLITE_OK, testDb.Open()) << testDb.GetDescription();
            testDb.AssertProfileVersion();
            testDb.AssertLoadSchemas();

            //Schema changes:
            //- bumped up version to 1.0.1
            // - Enum StatusEnum
            //    - Changed display label to "Status"
            //    - Added enumerator 3
            // - Added subclasses SubA, SubB, SubC
            ECSchemaReadContextPtr deserializationCtx = TestFileCreator::DeserializeSchema(testDb.GetDb(), SchemaItem(R"xml(<?xml version="1.0" encoding="utf-8" ?>
            <ECSchema schemaName="TestSchema" alias="ts" version="1.0.1" xmlns="http://www.bentley.com/schemas/Bentley.ECXML.3.2">
              <ECSchemaReference name="ECDbMap" version="02.00.00" alias="ecdbmap" />

             <ECEnumeration typeName="StatusEnum" displayLabel="Status" backingTypeName="int" isStrict="true">
                <ECEnumerator name="On" value="0"/>
                <ECEnumerator name="Off" value="1"/>
                <ECEnumerator name="Unknown" value="2"/>
                <ECEnumerator name="Halfhalf" value="3"/>
             </ECEnumeration>
             <ECEntityClass typeName="BaseA">
                <ECProperty propertyName="Code" typeName="int" />
                <ECProperty propertyName="Status" typeName="StatusEnum" />
             </ECEntityClass>
             <ECEntityClass typeName="SubA">
                <BaseClass>BaseA</BaseClass>
                <ECArrayProperty propertyName="Statuses" typeName="StatusEnum" />
             </ECEntityClass>
             <ECEntityClass typeName="BaseB">
                <ECCustomAttributes>
                    <ClassMap xmlns="ECDbMap.02.00.00">
                        <MapStrategy>TablePerHierarchy</MapStrategy>
                    </ClassMap>
                </ECCustomAttributes>
                <ECProperty propertyName="Code" typeName="int" />
                <ECProperty propertyName="Status" typeName="StatusEnum" />
             </ECEntityClass>
             <ECEntityClass typeName="SubB">
                <BaseClass>BaseB</BaseClass>
                <ECArrayProperty propertyName="Statuses" typeName="StatusEnum" />
             </ECEntityClass>
             <ECEntityClass typeName="BaseC">
                <ECCustomAttributes>
                    <ClassMap xmlns="ECDbMap.02.00.00">
                        <MapStrategy>TablePerHierarchy</MapStrategy>
                    </ClassMap>
                    <ShareColumns xmlns="ECDbMap.02.00.00">
                        <MaxSharedColumnsBeforeOverflow>6</MaxSharedColumnsBeforeOverflow>
                        <ApplyToSubclassesOnly>False</ApplyToSubclassesOnly>
                    </ShareColumns>
                </ECCustomAttributes>
                <ECProperty propertyName="Code" typeName="int" />
                <ECProperty propertyName="Status" typeName="StatusEnum" />
             </ECEntityClass>
             <ECEntityClass typeName="SubC">
                <BaseClass>BaseC</BaseClass>
                <ECArrayProperty propertyName="Statuses" typeName="StatusEnum" />
             </ECEntityClass>
            </ECSchema>)xml"));
            ASSERT_TRUE(deserializationCtx != nullptr) << testDb.GetDescription();
            const BentleyStatus schemaImportStat = testDb.GetDb().Schemas().ImportSchemas(deserializationCtx->GetCache().GetSchemas());
            switch (testDb.GetAge())
                {
                    case ProfileState::Age::UpToDate:
                    {
                    // This test works on 4.0.0.1 files because the EC3.2 schema gets downgraded to EC3.1 by ECObjects during deserialization
                    EXPECT_EQ(SUCCESS, schemaImportStat) << testDb.GetDescription();
                    EXPECT_EQ(BeVersion(), testDb.GetOriginalECXmlVersion("TestSchema")) << testDb.GetDescription();

                    for (Utf8CP className : {"SubA", "SubB", "SubC"})
                        {
                        ECInstanceKey key;
                        ECSqlStatement stmt;
                        ASSERT_EQ(ECSqlStatus::Success, stmt.Prepare(testDb.GetDb(), Utf8PrintfString("INSERT INTO ts.%s(Code,Status,Statuses) VALUES(?,?,?)", className).c_str())) << className << " | " << testDb.GetDescription();
                        ASSERT_EQ(ECSqlStatus::Success, stmt.BindInt(1, 1)) << className << " | " << testDb.GetDescription();
                        ASSERT_EQ(ECSqlStatus::Success, stmt.BindInt(2, 3)) << className << " | " << testDb.GetDescription();
                        IECSqlBinder& statusBinder = stmt.GetBinder(3);
                        ASSERT_EQ(ECSqlStatus::Success, statusBinder.AddArrayElement().BindInt(0)) << className << " | " << testDb.GetDescription();
                        ASSERT_EQ(ECSqlStatus::Success, statusBinder.AddArrayElement().BindInt(1)) << className << " | " << testDb.GetDescription();
                        ASSERT_EQ(ECSqlStatus::Success, statusBinder.AddArrayElement().BindInt(2)) << className << " | " << testDb.GetDescription();
                        ASSERT_EQ(BE_SQLITE_DONE, stmt.Step(key)) << className << " | " << testDb.GetDescription();
                        stmt.Finalize();
                        EXPECT_EQ(JsonValue(Utf8PrintfString(R"json([{"id": "%s", "Code": 1, "Status": 3, "Statuses": [0,1,2]}])json", key.GetInstanceId().ToHexStr().c_str())),
                                  testDb.ExecuteECSqlSelect(Utf8PrintfString("SELECT ECInstanceId,Code,Status,Statuses FROM ts.%s", className).c_str())) << className << " | " << testDb.GetDescription();

                        ECClassCP cl = testDb.GetDb().Schemas().GetClass("TestSchema", className);
                        ASSERT_TRUE(cl != nullptr && cl->IsEntityClass()) << className << " | " << testDb.GetDescription();
>>>>>>> aa770fd0
                        {
                        ECPropertyCP statusProp = cl->GetPropertyP("Status");
                        ASSERT_TRUE(statusProp != nullptr && statusProp->GetIsPrimitive()) << className << " | " << testDb.GetDescription();
                        ECEnumerationCP ecenum = statusProp->GetAsPrimitiveProperty()->GetEnumeration();
                        ASSERT_TRUE(ecenum != nullptr) << className << " | " << testDb.GetDescription();
<<<<<<< HEAD
                        testDb.AssertEnum(*ecenum, "SchemaUpdateTest", "StatusEnum", "Status", nullptr, PRIMITIVETYPE_Integer, true,
                        {{"On", ECValue(0), nullptr},
                        {"Off", ECValue(1), nullptr},
                        {"Unknown", ECValue(2), nullptr},
                        {"Halfhalf", ECValue(3), nullptr}});
=======
                        testDb.AssertEnum(*ecenum, "TestSchema", "StatusEnum", "Status", nullptr, PRIMITIVETYPE_Integer, true,
                            {{ECValue(0), nullptr},
                            {ECValue(1), nullptr},
                            {ECValue(2), nullptr},
                            {ECValue(3), nullptr}});
>>>>>>> aa770fd0
                        }

                        {
                        ECPropertyCP statusesProp = cl->GetPropertyP("Statuses");
                        ASSERT_TRUE(statusesProp != nullptr && statusesProp->GetIsPrimitiveArray()) << className << " | " << testDb.GetDescription();
                        ECEnumerationCP ecenum = statusesProp->GetAsPrimitiveArrayProperty()->GetEnumeration();
                        ASSERT_TRUE(ecenum != nullptr) << className << " | " << testDb.GetDescription();
<<<<<<< HEAD
                        testDb.AssertEnum(*ecenum, "SchemaUpdateTest", "StatusEnum", "Status", nullptr, PRIMITIVETYPE_Integer, true,
                        {{"On", ECValue(0), nullptr},
                        {"Off", ECValue(1), nullptr},
                        {"Unknown", ECValue(2), nullptr},
                        {"Halfhalf", ECValue(3), nullptr}});
                        }

                        }

                    testDb.AssertKindOfQuantity("SchemaUpdateTest", "AREA", "Area", nullptr, "u:SQ_M", JsonValue(R"json(["f:DefaultRealU(4)[u:SQ_M]", "f:DefaultRealU(4)[u:SQ_FT]", "f:DefaultRealU(4)[u:SQ_CM]"])json"), 0.001);

                    testDb.AssertEnum("SchemaUpdateTest", "StatusEnum", "Status", nullptr, PRIMITIVETYPE_Integer, true,
                    {{"On", ECValue(0), nullptr},
                    {"Off", ECValue(1), nullptr},
                    {"Unknown", ECValue(2), nullptr},
                    {"Halfhalf", ECValue(3), nullptr}});
                    break;
                    }

                    case ProfileState::Age::Older:
=======
                        testDb.AssertEnum(*ecenum, "TestSchema", "StatusEnum", "Status", nullptr, PRIMITIVETYPE_Integer, true,
                            {{ECValue(0), nullptr},
                            {ECValue(1), nullptr},
                            {ECValue(2), nullptr},
                            {ECValue(3), nullptr}});
                        }

                        }

                    testDb.AssertEnum("TestSchema", "StatusEnum", "Status", nullptr, PRIMITIVETYPE_Integer, true,
                                    {{ECValue(0), nullptr},
                                    {ECValue(1), nullptr},
                                    {ECValue(2), nullptr},
                                    {ECValue(3), nullptr}});
                    break;
                    }

                    case ProfileState::Age::Older:
                    case ProfileState::Age::Newer:
                    {
                    EXPECT_EQ(ERROR, schemaImportStat) << testDb.GetDescription();
                    break;
                    }
                    default:
                        FAIL() << "Unhandled ProfileState::Age enum value | " << testDb.GetDescription();
                        break;
                }
            }
        }
    }

//---------------------------------------------------------------------------------------
// @bsimethod                                  Krischan.Eberle                      08/18
//+---------------+---------------+---------------+---------------+---------------+------
TEST_F(ECDbCompatibilityTestFixture, EC32SchemaUpgrade_Koqs)
    {
    for (TestFile const& testFile : ECDbProfile::Get().GetAllVersionsOfTestFile(TESTECDB_EC32KOQS_SCHEMAUPGRADE))
        {
        for (std::unique_ptr<TestECDb> testDbPtr : TestECDb::GetPermutationsFor(testFile))
            {
            TestECDb& testDb = *testDbPtr;
            if (testDb.GetOpenParams().IsReadonly())
                continue;

            ASSERT_EQ(BE_SQLITE_OK, testDb.Open()) << testDb.GetDescription();
            testDb.AssertProfileVersion();
            testDb.AssertLoadSchemas();

            //Schema changes:
            //- bumped up version to 1.0.1
            //- KOQ AREA: 
            //    - Added presentation unit f:DefaultRealU(4)[u:SQ_CM]
            //    - Changed relativeError to 0.001
            // - Added subclasses SubA, SubB, SubC
            ECSchemaReadContextPtr deserializationCtx = TestFileCreator::DeserializeSchema(testDb.GetDb(), SchemaItem(R"xml(<?xml version="1.0" encoding="utf-8" ?>
            <ECSchema schemaName="TestSchema" alias="ts" version="1.0.1" xmlns="http://www.bentley.com/schemas/Bentley.ECXML.3.2">
              <ECSchemaReference name="ECDbMap" version="02.00.00" alias="ecdbmap" />
              <ECSchemaReference name="Units" version="01.00.00" alias="u" />
              <ECSchemaReference name="Formats" version="01.00.00" alias="f" />

             <KindOfQuantity typeName="AREA" displayLabel="Area" persistenceUnit="u:SQ_M" presentationUnits="f:DefaultRealU(4)[u:SQ_M];f:DefaultRealU(4)[u:SQ_FT];f:DefaultRealU(4)[u:SQ_CM]" relativeError="0.001"/>
             <ECEntityClass typeName="BaseA">
                <ECProperty propertyName="Code" typeName="int" />
                <ECProperty propertyName="Size" typeName="double" kindOfQuantity="AREA" />
             </ECEntityClass>
             <ECEntityClass typeName="SubA">
                <BaseClass>BaseA</BaseClass>
                <ECArrayProperty propertyName="Sizes" typeName="double" kindOfQuantity="AREA" />
             </ECEntityClass>
             <ECEntityClass typeName="BaseB">
                <ECCustomAttributes>
                    <ClassMap xmlns="ECDbMap.02.00.00">
                        <MapStrategy>TablePerHierarchy</MapStrategy>
                    </ClassMap>
                </ECCustomAttributes>
                <ECProperty propertyName="Code" typeName="int" />
                <ECProperty propertyName="Size" typeName="double" kindOfQuantity="AREA" />
             </ECEntityClass>
             <ECEntityClass typeName="SubB">
                <BaseClass>BaseB</BaseClass>
                <ECArrayProperty propertyName="Sizes" typeName="double" kindOfQuantity="AREA" />
             </ECEntityClass>
             <ECEntityClass typeName="BaseC">
                <ECCustomAttributes>
                    <ClassMap xmlns="ECDbMap.02.00.00">
                        <MapStrategy>TablePerHierarchy</MapStrategy>
                    </ClassMap>
                    <ShareColumns xmlns="ECDbMap.02.00.00">
                        <MaxSharedColumnsBeforeOverflow>6</MaxSharedColumnsBeforeOverflow>
                        <ApplyToSubclassesOnly>False</ApplyToSubclassesOnly>
                    </ShareColumns>
                </ECCustomAttributes>
                <ECProperty propertyName="Code" typeName="int" />
                <ECProperty propertyName="Size" typeName="double" kindOfQuantity="AREA" />
             </ECEntityClass>
             <ECEntityClass typeName="SubC">
                <BaseClass>BaseC</BaseClass>
                <ECArrayProperty propertyName="Sizes" typeName="double" kindOfQuantity="AREA" />
             </ECEntityClass>
            </ECSchema>)xml"));
            if (!testDb.SupportsFeature(ECDbFeature::UnitsAndFormats))
                {
                // The schema could even be deserialized, but the referenced Units and Formats schemas are not available unless,
                // they have been previously imported into an 4.0.0.2 file.
                ASSERT_TRUE(deserializationCtx == nullptr) << testDb.GetDescription();
                continue;
                }

            ASSERT_TRUE(deserializationCtx != nullptr) << testDb.GetDescription();
            const BentleyStatus schemaImportStat = testDb.GetDb().Schemas().ImportSchemas(deserializationCtx->GetCache().GetSchemas());
            switch (testDb.GetAge())
                {
                    case ProfileState::Age::Older:
                    case ProfileState::Age::UpToDate:
                    {
                    FAIL() << "Shouldn't get here, because the test schema cannot be deserialized for a 4.0.0.1 file because the units/formats schemas are not there | " << testDb.GetDescription();
                    break;
                    }

>>>>>>> aa770fd0
                    case ProfileState::Age::Newer:
                    {
                    EXPECT_EQ(ERROR, schemaImportStat) << testDb.GetDescription();
                    break;
                    }
                    default:
                        FAIL() << "Unhandled ProfileState::Age enum value | " << testDb.GetDescription();
                        break;
                }
            }
        }
    }
<|MERGE_RESOLUTION|>--- conflicted
+++ resolved
@@ -1,2136 +1,1831 @@
-/*--------------------------------------------------------------------------------------+
-|
-|  $Source: Tests/DgnProject/Compatibility/ECDbCompatibilityTests.cpp $
-|
-|  $Copyright: (c) 2018 Bentley Systems, Incorporated. All rights reserved. $
-|
-+--------------------------------------------------------------------------------------*/
-#include "CompatibilityTestFixture.h"
-#include "Profiles.h"
-#include "TestECDbCreators.h"
-#include "TestDb.h"
-
-USING_NAMESPACE_BENTLEY_EC
-
-//======================================================================================
-// @bsiclass                                               Krischan.Eberle      06/2018
-//======================================================================================
-struct ECDbCompatibilityTestFixture : CompatibilityTestFixture
-    {
-    protected:
-        void SetUp() override 
-            { 
-            CompatibilityTestFixture::SetUp();
-            ASSERT_EQ(SUCCESS, TestECDbCreation::Run()); 
-            }
-    };
-
-//---------------------------------------------------------------------------------------
-// Runs basic tests on all available test files. This is a basic test to cover tests and test files
-// which are added in the future, and to which existing test runners cannot be adjusted to.
-// @bsimethod                                  Krischan.Eberle                      07/18
-//+---------------+---------------+---------------+---------------+---------------+------
-TEST_F(ECDbCompatibilityTestFixture, BasicTestsOnAllPulledFiles)
-    {
-    for (TestFile const& testFile : ECDbProfile::Get().GetAllVersionsOfAllPulledTestFiles())
-        {
-        for (std::unique_ptr<TestECDb> testDbPtr : TestECDb::GetPermutationsFor(testFile))
-            {
-            TestECDb& testDb = *testDbPtr;
-            ASSERT_EQ(BE_SQLITE_OK, testDb.Open()) << testDb.GetDescription();
-            testDb.AssertProfileVersion();
-            testDb.AssertLoadSchemas();
-
-            // Run SELECT statements against all classes
-            for (ECSchemaCP schema : testDb.GetDb().Schemas().GetSchemas())
-                {
-                if (schema->GetName().Equals("ECDbSystem"))
-                    continue; //doesn't have mapped classes
-
-                for (ECClassCP cl : schema->GetClasses())
-                    {
-                    if (!cl->IsEntityClass() && !cl->IsRelationshipClass())
-                        continue;
-
-                    Utf8String ecsql("SELECT ECInstanceId,ECClassId");
-                    for (ECPropertyCP prop : cl->GetProperties())
-                        {
-                        ecsql.append(",[").append(prop->GetName()).append("]");
-                        }
-                    ecsql.append(" FROM ").append(cl->GetECSqlName());
-
-                    ECSqlStatement stmt;
-                    ASSERT_EQ(ECSqlStatus::Success, stmt.Prepare(testDb.GetDb(), ecsql.c_str())) << ecsql << " | " << testDb.GetDescription();
-                    const DbResult stepStat = stmt.Step();
-                    ASSERT_TRUE(BE_SQLITE_DONE == stepStat || BE_SQLITE_ROW == stepStat) << ecsql << " | " << testDb.GetDescription();
-                    }
-                }
-            }
-        }
-    }
-
-//---------------------------------------------------------------------------------------
-// @bsimethod                                  Krischan.Eberle                      06/18
-//+---------------+---------------+---------------+---------------+---------------+------
-TEST_F(ECDbCompatibilityTestFixture, BuiltinSchemaVersions)
-    {
-    for (TestFile const& testFile : ECDbProfile::Get().GetAllVersionsOfTestFile(TESTECDB_EMPTY))
-        {
-        for (std::unique_ptr<TestECDb> testDbPtr : TestECDb::GetPermutationsFor(testFile))
-            {
-            TestECDb& testDb = *testDbPtr;
-            ASSERT_EQ(BE_SQLITE_OK, testDb.Open()) << testDb.GetDescription();
-            testDb.AssertProfileVersion();
-            testDb.AssertLoadSchemas();
-
-            switch (testDb.GetAge())
-                {
-                    case ProfileState::Age::Older:
-                    {
-                    EXPECT_EQ(5, testDb.GetSchemaCount()) << testDb.GetDescription();
-
-                    //ECDb built-in schema versions
-                    EXPECT_EQ(SchemaVersion(2, 0, 0), testDb.GetSchemaVersion("ECDbFileInfo")) << testDb.GetDescription();
-                    EXPECT_EQ(BeVersion(), testDb.GetOriginalECXmlVersion("ECDbFileInfo")) << testDb.GetDescription();
-                    EXPECT_EQ(JsonValue(R"js({"classcount":4, "enumcount": 1})js"), testDb.GetSchemaItemCounts("ECDbFileInfo")) << testDb.GetDescription();
-
-                    EXPECT_EQ(SchemaVersion(2, 0, 0), testDb.GetSchemaVersion("ECDbMap")) << testDb.GetDescription();
-                    EXPECT_EQ(BeVersion(), testDb.GetOriginalECXmlVersion("ECDbMap")) << testDb.GetDescription();
-                    EXPECT_EQ(JsonValue(R"js({"classcount":9})js"), testDb.GetSchemaItemCounts("ECDbMap")) << testDb.GetDescription();
-
-                    EXPECT_EQ(SchemaVersion(4, 0, 0), testDb.GetSchemaVersion("ECDbMeta")) << testDb.GetDescription();
-                    EXPECT_EQ(BeVersion(), testDb.GetOriginalECXmlVersion("ECDbMeta")) << testDb.GetDescription();
-                    EXPECT_EQ(JsonValue(R"js({"classcount":24, "enumcount": 8})js"), testDb.GetSchemaItemCounts("ECDbMeta")) << testDb.GetDescription();
-
-                    EXPECT_EQ(SchemaVersion(5, 0, 0), testDb.GetSchemaVersion("ECDbSystem")) << testDb.GetDescription();
-                    EXPECT_EQ(BeVersion(), testDb.GetOriginalECXmlVersion("ECDbSystem")) << testDb.GetDescription();
-                    EXPECT_EQ(JsonValue(R"js({"classcount":4})js"), testDb.GetSchemaItemCounts("ECDbSystem")) << testDb.GetDescription();
-
-                    //Standard schema versions
-                    EXPECT_EQ(SchemaVersion(1, 0, 0), testDb.GetSchemaVersion("CoreCustomAttributes")) << testDb.GetDescription();
-                    EXPECT_EQ(BeVersion(), testDb.GetOriginalECXmlVersion("CoreCustomAttributes")) << testDb.GetDescription();
-                    EXPECT_EQ(JsonValue(R"js({"classcount":14, "enumcount": 2})js"), testDb.GetSchemaItemCounts("CoreCustomAttributes")) << testDb.GetDescription();
-                    break;
-                    }
-                    case ProfileState::Age::UpToDate:
-                    {
-                    EXPECT_EQ(5, testDb.GetSchemaCount()) << testDb.GetDescription();
-                    //ECDb built-in schema versions
-                    EXPECT_EQ(SchemaVersion(2, 0, 1), testDb.GetSchemaVersion("ECDbFileInfo")) << testDb.GetDescription();
-                    EXPECT_EQ(BeVersion(3, 2), testDb.GetOriginalECXmlVersion("ECDbFileInfo")) << testDb.GetDescription();
-                    EXPECT_EQ(JsonValue(R"js({"classcount":4, "enumcount": 1})js"), testDb.GetSchemaItemCounts("ECDbFileInfo")) << testDb.GetDescription();
-                    
-                    EXPECT_EQ(SchemaVersion(2, 0, 0), testDb.GetSchemaVersion("ECDbMap")) << testDb.GetDescription();
-                    EXPECT_EQ(BeVersion(3, 2), testDb.GetOriginalECXmlVersion("ECDbMap")) << testDb.GetDescription();
-                    EXPECT_EQ(JsonValue(R"js({"classcount":9})js"), testDb.GetSchemaItemCounts("ECDbMap")) << testDb.GetDescription();
-                    
-                    EXPECT_EQ(SchemaVersion(4, 0, 1), testDb.GetSchemaVersion("ECDbMeta")) << testDb.GetDescription();
-                    EXPECT_EQ(BeVersion(3, 2), testDb.GetOriginalECXmlVersion("ECDbMeta")) << testDb.GetDescription();
-                    EXPECT_EQ(JsonValue(R"js({"classcount":38, "enumcount": 8})js"), testDb.GetSchemaItemCounts("ECDbMeta")) << testDb.GetDescription();
-                    
-                    EXPECT_EQ(SchemaVersion(5, 0, 1), testDb.GetSchemaVersion("ECDbSystem")) << testDb.GetDescription();
-                    EXPECT_EQ(BeVersion(3, 2), testDb.GetOriginalECXmlVersion("ECDbSystem")) << testDb.GetDescription();
-                    EXPECT_EQ(JsonValue(R"js({"classcount":4})js"), testDb.GetSchemaItemCounts("ECDbSystem")) << testDb.GetDescription();
-
-                    //Standard schema versions
-                    EXPECT_EQ(SchemaVersion(1, 0, 0), testDb.GetSchemaVersion("CoreCustomAttributes")) << testDb.GetDescription();
-                    EXPECT_EQ(BeVersion(3, 1), testDb.GetOriginalECXmlVersion("CoreCustomAttributes")) << testDb.GetDescription();
-                    EXPECT_EQ(JsonValue(R"js({"classcount":14, "enumcount": 2})js"), testDb.GetSchemaItemCounts("CoreCustomAttributes")) << testDb.GetDescription();
-                    break;
-                    }
-
-                    case ProfileState::Age::Newer:
-                    {
-                    EXPECT_LE(5, testDb.GetSchemaCount()) << testDb.GetDescription();
-
-                    //ECDb built-in schema versions
-                    EXPECT_LE(SchemaVersion(2, 0, 1), testDb.GetSchemaVersion("ECDbFileInfo")) << testDb.GetDescription();
-                    EXPECT_LE(BeVersion(3, 2), testDb.GetOriginalECXmlVersion("ECDbFileInfo")) << testDb.GetDescription();
-                    
-                    EXPECT_LE(SchemaVersion(2, 0, 0), testDb.GetSchemaVersion("ECDbMap")) << testDb.GetDescription();
-                    EXPECT_LE(BeVersion(3, 2), testDb.GetOriginalECXmlVersion("ECDbMap")) << testDb.GetDescription();
-                    
-                    EXPECT_LE(SchemaVersion(4, 0, 1), testDb.GetSchemaVersion("ECDbMeta")) << testDb.GetDescription();
-                    EXPECT_LE(BeVersion(3, 2), testDb.GetOriginalECXmlVersion("ECDbMeta")) << testDb.GetDescription();
-                    
-                    EXPECT_LT(SchemaVersion(5, 0, 1), testDb.GetSchemaVersion("ECDbSystem")) << testDb.GetDescription();
-                    EXPECT_LE(BeVersion(3, 2), testDb.GetOriginalECXmlVersion("ECDbSystem")) << testDb.GetDescription();
-                    //Standard schema versions
-                    EXPECT_LE(SchemaVersion(1, 0, 0), testDb.GetSchemaVersion("CoreCustomAttributes")) << testDb.GetDescription();
-                    EXPECT_LE(BeVersion(3, 1), testDb.GetOriginalECXmlVersion("CoreCustomAttributes")) << testDb.GetDescription();
-                    break;
-                    }
-                    default:
-                        FAIL() << "Unhandled ProfileState::Age enum value | " << testDb.GetDescription();
-                        break;
-                }
-            }
-        }
-    }
-
-//---------------------------------------------------------------------------------------
-// @bsimethod                                  Krischan.Eberle                      06/18
-//+---------------+---------------+---------------+---------------+---------------+------
-TEST_F(ECDbCompatibilityTestFixture, EC31Enums)
-    {
-    for (TestFile const& testFile : ECDbProfile::Get().GetAllVersionsOfTestFile(TESTECDB_EC31ENUMS))
-        {
-        for (std::unique_ptr<TestECDb> testDbPtr : TestECDb::GetPermutationsFor(testFile))
-            {
-            TestECDb& testDb = *testDbPtr;
-            ASSERT_EQ(BE_SQLITE_OK, testDb.Open()) << testDb.GetDescription();
-            testDb.AssertProfileVersion();
-            testDb.AssertLoadSchemas();
-
-<<<<<<< HEAD
-            if (!testDb.SupportsFeature(ECDbFeature::NamedEnumerators))
-                {
-                testDb.AssertEnum("CoreCustomAttributes", "DateTimeKind", nullptr, nullptr, PRIMITIVETYPE_String, true,
-                {{"Unspecified", ECValue("Unspecified"), nullptr},
-                {"Utc", ECValue("Utc"), nullptr},
-                {"Local", ECValue("Local"), nullptr}});
-
-                testDb.AssertEnum("ECDbMeta", "ECClassModifier", nullptr, nullptr, PRIMITIVETYPE_Integer, true,
-                {{"ECClassModifier0", ECValue(0), "None"},
-                {"ECClassModifier1", ECValue(1), "Abstract"},
-                {"ECClassModifier2", ECValue(2), "Sealed"}});
-
-                testDb.AssertEnum("PreEC32Enums", "IntEnum_EnumeratorsWithoutDisplayLabel", "Int Enumeration with enumerators without display label", "Int Enumeration with enumerators without display label", PRIMITIVETYPE_Integer, true,
-                {{"IntEnum_EnumeratorsWithoutDisplayLabel0", ECValue(0), nullptr},
-                {"IntEnum_EnumeratorsWithoutDisplayLabel1", ECValue(1), nullptr},
-                {"IntEnum_EnumeratorsWithoutDisplayLabel2", ECValue(2), nullptr}});
-
-                testDb.AssertEnum("PreEC32Enums", "StringEnum_EnumeratorsWithDisplayLabel", "String Enumeration with enumerators with display label", nullptr, PRIMITIVETYPE_String, false,
-                {{"On", ECValue("On"), "Turned On"},
-                {"Off", ECValue("Off"), "Turned Off"}});
-                }
-            else
-                {
-                testDb.AssertEnum("CoreCustomAttributes", "DateTimeKind", nullptr, nullptr, PRIMITIVETYPE_String, true,
-                {{"Unspecified", ECValue("Unspecified"), nullptr},
-                {"Utc", ECValue("Utc"), nullptr},
-                {"Local", ECValue("Local"), nullptr}});
-
-                testDb.AssertEnum("ECDbMeta", "ECClassModifier", nullptr, nullptr, PRIMITIVETYPE_Integer, true,
-                {{"None", ECValue(0), "None"},
-                {"Abstract", ECValue(1), "Abstract"},
-                {"Sealed", ECValue(2), "Sealed"}});
-
-                testDb.AssertEnum("PreEC32Enums", "IntEnum_EnumeratorsWithoutDisplayLabel", "Int Enumeration with enumerators without display label", "Int Enumeration with enumerators without display label", PRIMITIVETYPE_Integer, true,
-                {{"IntEnum_EnumeratorsWithoutDisplayLabel0", ECValue(0), nullptr},
-                {"IntEnum_EnumeratorsWithoutDisplayLabel1", ECValue(1), nullptr},
-                {"IntEnum_EnumeratorsWithoutDisplayLabel2", ECValue(2), nullptr}});
-
-                testDb.AssertEnum("PreEC32Enums", "StringEnum_EnumeratorsWithDisplayLabel", "String Enumeration with enumerators with display label", nullptr, PRIMITIVETYPE_String, false,
-                {{"On", ECValue("On"), "Turned On"},
-                {"Off", ECValue("Off"), "Turned Off"}});
-                }
-=======
-            testDb.AssertEnum("CoreCustomAttributes", "DateTimeKind", nullptr, nullptr, PRIMITIVETYPE_String, true,
-            {{ECValue("Unspecified"), nullptr},
-            {ECValue("Utc"), nullptr},
-            {ECValue("Local"), nullptr}});
-
-            testDb.AssertEnum("ECDbMeta", "ECClassModifier", nullptr, nullptr, PRIMITIVETYPE_Integer, true,
-            {{ECValue(0), "None"},
-            {ECValue(1), "Abstract"},
-            {ECValue(2), "Sealed"}});
-
-            testDb.AssertEnum("TestSchema", "IntEnum_EnumeratorsWithoutDisplayLabel", "Int Enumeration with enumerators without display label", "Int Enumeration with enumerators without display label", PRIMITIVETYPE_Integer, true,
-            {{ECValue(0), nullptr},
-            {ECValue(1), nullptr},
-            {ECValue(2), nullptr}});
-
-            testDb.AssertEnum("TestSchema", "StringEnum_EnumeratorsWithDisplayLabel", "String Enumeration with enumerators with display label", nullptr, PRIMITIVETYPE_String, false,
-            {{ECValue("On"), "Turned On"},
-            {ECValue("Off"), "Turned Off"}});
->>>>>>> aa770fd0
-            }
-        }
-    }
-
-//---------------------------------------------------------------------------------------
-// @bsimethod                                  Krischan.Eberle                      07/18
-//+---------------+---------------+---------------+---------------+---------------+------
-TEST_F(ECDbCompatibilityTestFixture, UpgradingEC31EnumsToEC32AfterProfileUpgrade)
-    {
-    for (TestFile const& testFile : ECDbProfile::Get().GetAllVersionsOfTestFile(TESTECDB_EC32ENUMS_PROFILEUPGRADED))
-        {
-        for (std::unique_ptr<TestECDb> testDbPtr : TestECDb::GetPermutationsFor(testFile))
-            {
-            TestECDb& testDb = *testDbPtr;
-            ASSERT_EQ(BE_SQLITE_OK, testDb.Open()) << testDb.GetDescription();
-            testDb.AssertProfileVersion();
-            testDb.AssertLoadSchemas();
-
-<<<<<<< HEAD
-            // older files for which the schema upgrade wasn't run must have the auto-generated enumerator names
-            if (testDb.GetOriginalECXmlVersion("UpgradedEC32Enums") <= BeVersion(3, 1))
-                {
-                testDb.AssertEnum("UpgradedEC32Enums", "IntEnum_EnumeratorsWithoutDisplayLabel", "Int Enumeration with enumerators without display label", "Int Enumeration with enumerators without display label", PRIMITIVETYPE_Integer, true,
-                {{"IntEnum_EnumeratorsWithoutDisplayLabel0", ECValue(0), nullptr},
-                {"IntEnum_EnumeratorsWithoutDisplayLabel1", ECValue(1), nullptr},
-                {"IntEnum_EnumeratorsWithoutDisplayLabel2", ECValue(2), nullptr}});
-
-                testDb.AssertEnum("UpgradedEC32Enums", "StringEnum_EnumeratorsWithDisplayLabel", "String Enumeration with enumerators with display label", nullptr, PRIMITIVETYPE_String, false,
-                {{"On", ECValue("On"), "Turned On"},
-                {"Off", ECValue("Off"), "Turned Off"}});
-                }
-            else
-                {
-                testDb.AssertEnum("UpgradedEC32Enums", "IntEnum_EnumeratorsWithoutDisplayLabel", "Int Enumeration with enumerators without display label", "Int Enumeration with enumerators without display label", PRIMITIVETYPE_Integer, true,
-                {{"Unknown", ECValue(0), nullptr},
-                {"On", ECValue(1), nullptr},
-                {"Off", ECValue(2), nullptr}});
-
-                testDb.AssertEnum("UpgradedEC32Enums", "StringEnum_EnumeratorsWithDisplayLabel", "String Enumeration with enumerators with display label", nullptr, PRIMITIVETYPE_String, false,
-                {{"An", ECValue("On"), "Turned On"},
-                {"Aus", ECValue("Off"), "Turned Off"}});
-                }
-=======
-            //regardless of whether the actual test file is 3.1 and not upgraded yet or it is newer and upgraded,
-            //the upgrade does not affect the EC31 enum API. So the test code is generic
-            testDb.AssertEnum("TestSchema", "IntEnum_EnumeratorsWithoutDisplayLabel", "Int Enumeration with enumerators without display label", "Int Enumeration with enumerators without display label", PRIMITIVETYPE_Integer, true,
-            {{ECValue(0), nullptr},
-            {ECValue(1), nullptr},
-            {ECValue(2), nullptr}});
-
-            testDb.AssertEnum("TestSchema", "StringEnum_EnumeratorsWithDisplayLabel", "String Enumeration with enumerators with display label", nullptr, PRIMITIVETYPE_String, false,
-            {{ECValue("On"), "Turned On"},
-            {ECValue("Off"), "Turned Off"}});
->>>>>>> aa770fd0
-            }
-        }
-    }
-
-//---------------------------------------------------------------------------------------
-// @bsimethod                                  Krischan.Eberle                      06/18
-//+---------------+---------------+---------------+---------------+---------------+------
-TEST_F(ECDbCompatibilityTestFixture, EC32Enums)
-    {
-    for (TestFile const& testFile : ECDbProfile::Get().GetAllVersionsOfTestFile(TESTECDB_EC32ENUMS))
-        {
-        for (std::unique_ptr<TestECDb> testDbPtr : TestECDb::GetPermutationsFor(testFile))
-            {
-            TestECDb& testDb = *testDbPtr;
-            ASSERT_EQ(BE_SQLITE_OK, testDb.Open()) << testDb.GetDescription();
-            testDb.AssertProfileVersion();
-            testDb.AssertLoadSchemas();
-
-            testDb.AssertEnum("CoreCustomAttributes", "DateTimeKind", nullptr, nullptr, PRIMITIVETYPE_String, true,
-            {{"Unspecified", ECValue("Unspecified"), nullptr},
-            {"Utc", ECValue("Utc"), nullptr},
-            {"Local", ECValue("Local"), nullptr}});
-
-            testDb.AssertEnum("ECDbMeta", "ECClassModifier", nullptr, nullptr, PRIMITIVETYPE_Integer, true,
-            {{"None", ECValue(0), "None"},
-            {"Abstract", ECValue(1), "Abstract"},
-            {"Sealed", ECValue(2), "Sealed"}});
-
-<<<<<<< HEAD
-            testDb.AssertEnum("EC32Enums", "IntEnum_EnumeratorsWithoutDisplayLabel", "Int Enumeration with enumerators without display label", "Int Enumeration with enumerators without display label", PRIMITIVETYPE_Integer, true,
-            {{"Unknown", ECValue(0), nullptr},
-            {"On", ECValue(1), nullptr},
-            {"Off", ECValue(2), nullptr}});
-
-            testDb.AssertEnum("EC32Enums", "StringEnum_EnumeratorsWithDisplayLabel", "String Enumeration with enumerators with display label", nullptr, PRIMITIVETYPE_String, false,
-            {{"On", ECValue("On"), "Turned On"},
-            {"Off", ECValue("Off"), "Turned Off"}});
-=======
-            testDb.AssertEnum("TestSchema", "IntEnum_EnumeratorsWithoutDisplayLabel", "Int Enumeration with enumerators without display label", "Int Enumeration with enumerators without display label", PRIMITIVETYPE_Integer, true,
-            {{ECValue(0), nullptr},
-            {ECValue(1), nullptr},
-            {ECValue(2), nullptr}});
-
-            testDb.AssertEnum("TestSchema", "StringEnum_EnumeratorsWithDisplayLabel", "String Enumeration with enumerators with display label", nullptr, PRIMITIVETYPE_String, false,
-            {{ECValue("On"), "Turned On"},
-            {ECValue("Off"), "Turned Off"}});
->>>>>>> aa770fd0
-            }
-        }
-    }
-
-//---------------------------------------------------------------------------------------
-// @bsimethod                                  Krischan.Eberle                      06/18
-//+---------------+---------------+---------------+---------------+---------------+------
-TEST_F(ECDbCompatibilityTestFixture, EC31KindOfQuantities)
-    {
-    for (TestFile const& testFile : ECDbProfile::Get().GetAllVersionsOfTestFile(TESTECDB_EC31KOQS))
-        {
-        for (std::unique_ptr<TestECDb> testDbPtr : TestECDb::GetPermutationsFor(testFile))
-            {
-            TestECDb& testDb = *testDbPtr;
-            ASSERT_EQ(BE_SQLITE_OK, testDb.Open()) << testDb.GetDescription();
-            testDb.AssertProfileVersion();
-            testDb.AssertLoadSchemas();
-
-            testDb.AssertKindOfQuantity("PreEC32Koqs", "ANGLE", "Angle", nullptr, "u:RAD", JsonValue(R"json(["f:DefaultRealU(2)[u:ARC_DEG]", "f:AngleDMS"])json"), 0.0001);
-            testDb.AssertKindOfQuantity("PreEC32Koqs", "POWER", "Power", nullptr, "u:W", JsonValue(R"json(["f:DefaultRealU(4)[u:W]", "f:DefaultRealU(4)[u:KW]", "f:DefaultRealU(4)[u:MEGAW]", "f:DefaultRealU(4)[u:BTU_PER_HR]", "f:DefaultRealU(4)[u:KILOBTU_PER_HR]", "f:DefaultRealU(4)[u:HP]"])json"), 0.001);
-            testDb.AssertKindOfQuantity("PreEC32Koqs", "LIQUID_VOLUME", "Liquid Volume", nullptr, "u:CUB_M", JsonValue(R"json(["f:DefaultRealU(4)[u:LITRE]", "f:DefaultRealU(4)[u:GALLON]"])json"), 0.0001);
-
-            if (TestDb::VersionSupportsFeature(testDb.GetECDbInitialVersion(), ECDbFeature::UnitsAndFormats))
-                {
-<<<<<<< HEAD
-                testDb.AssertKindOfQuantity("PreEC32Koqs", "TestKoq_NoPresUnit", nullptr, nullptr, "u:W_PER_M_K", JsonValue(), 0.4);
-
-                // KOQs which are actually invalid in EC3.1 and could not be deserialized in pre EC3.2 code. In EC3.2 code this is tolerated
-                // but invalid pres formats are dropped.
-                // So these tests may only be run if the file was created with code that supports EC3.2 or later
-                testDb.AssertKindOfQuantity("PreEC32Koqs", "TestKoq_LUX_M", nullptr, nullptr, "u:LUX", JsonValue(), 1.1);
-                testDb.AssertKindOfQuantity("PreEC32Koqs", "TestKoq_M_LUX", nullptr, nullptr, "u:M", JsonValue(), 1.2);
-                testDb.AssertKindOfQuantity("PreEC32Koqs", "TestKoq_M_SQFTreal4u", nullptr, nullptr, "u:M", JsonValue(), 1.3);
-                testDb.AssertKindOfQuantity("PreEC32Koqs", "TestKoq_M_CM_LUX", nullptr, nullptr, "u:M", JsonValue(R"json(["f:DefaultReal[u:CM]"])json"), 1.4);
-                testDb.AssertKindOfQuantity("PreEC32Koqs", "TestKoq_LUX_CM_MM", nullptr, nullptr, "u:LUX", JsonValue(), 1.5);
-                testDb.AssertKindOfQuantity("PreEC32Koqs", "TestKoq_LUXreal4u_CM_MM", nullptr, nullptr, "u:LUX", JsonValue(R"json(["f:DefaultRealU(4)[u:LUX]"])json"), 1.6);
-                }
-            else
-                {
-                //The original KOQ was serialized to disk in bim02dev in a wrong way, where it did persist the format along with the unit,
-                //although it shouldn't have one. This will not be fixed, as EC32 will make this obsolete anyways.
-                testDb.AssertKindOfQuantity("PreEC32Koqs", "TestKoq_NoPresUnit", nullptr, nullptr, "u:W_PER_M_K", JsonValue(R"json(["f:DefaultReal[u:W_PER_M_K]"])json"), 0.4);
-                }
-            
-            testDb.AssertKindOfQuantity("PreEC32Koqs", "TestKoq_PersUnitWithFormat_NoPresUnit", nullptr, nullptr, "u:W_PER_M_K", JsonValue(R"json(["f:DefaultReal[u:W_PER_M_K]"])json"), 0.5);
-            testDb.AssertKindOfQuantity("PreEC32Koqs", "TestKoq_PersUnitWithFormatWithUnit_NoPresUnit", nullptr, nullptr, "u:FT", JsonValue(R"json(["f:AmerFI"])json"), 0.6);
-            testDb.AssertKindOfQuantity("PreEC32Koqs", "TestKoq_M_Mfi8", nullptr, nullptr, "u:M", JsonValue(R"json(["f:AmerFI"])json"), 0.7);
-            testDb.AssertKindOfQuantity("PreEC32Koqs", "TestKoq_Mfi8", nullptr, nullptr, "u:M", JsonValue(R"json(["f:AmerFI"])json"), 0.8);
-            testDb.AssertKindOfQuantity("PreEC32Koqs", "TestKoq_SQFTfi8", nullptr, nullptr, "u:SQ_FT", JsonValue(), 0.9);
-            testDb.AssertKindOfQuantity("PreEC32Koqs", "TestKoq_SQFTfi8_SQFTreal4u", nullptr, nullptr, "u:SQ_FT", JsonValue(R"json(["f:DefaultRealU(4)[u:SQ_FT]"])json"), 1.0);
-
-            EXPECT_TRUE(testDb.GetDb().Schemas().GetSchema("Units", false) != nullptr) << testDb.GetDescription();
-            EXPECT_TRUE(testDb.GetDb().Schemas().GetSchema("Formats", false) != nullptr) << testDb.GetDescription();
-
-            testDb.AssertUnit("Units", "COULOMB", "C", nullptr, "A*S", nullptr, nullptr, nullptr, QualifiedName("Units", "SI"), QualifiedName("Units", "ELECTRIC_CHARGE"), false, QualifiedName());
-            testDb.AssertUnitSystem("Units", "SI", nullptr, nullptr);
-            testDb.AssertPhenomenon("Units", "LUMINOSITY", "Luminosity", nullptr, "LUMINOSITY");
-            testDb.AssertFormat("Formats", "AmerFI", "FeetInches", nullptr, JsonValue(R"json({"type": "Fractional", "formatTraits": ["keepSingleZero", "keepDecimalPoint", "showUnitLabel"], "precision": 8, "uomSeparator":""})json"),
-                                JsonValue(R"json({"includeZero":true, "spacer":"", "units": [{"name":"FT", "label":"'"}, {"name":"IN", "label":"\""}]})json"));
-
-            if (!testDb.SupportsFeature(ECDbFeature::UnitsAndFormats))
-                {
-                ECSqlStatement stmt;
-                EXPECT_EQ(ECSqlStatus::InvalidECSql, stmt.Prepare(testDb.GetDb(), "SELECT * FROM meta.UnitDef")) << testDb.GetDescription();
-                stmt.Finalize();
-                EXPECT_EQ(ECSqlStatus::InvalidECSql, stmt.Prepare(testDb.GetDb(), "SELECT * FROM meta.UnitSystemDef")) << testDb.GetDescription();
-                stmt.Finalize();
-                EXPECT_EQ(ECSqlStatus::InvalidECSql, stmt.Prepare(testDb.GetDb(), "SELECT * FROM meta.PhenomenonDef")) << testDb.GetDescription();
-                stmt.Finalize();
-                EXPECT_EQ(ECSqlStatus::InvalidECSql, stmt.Prepare(testDb.GetDb(), "SELECT * FROM meta.FormatDef")) << testDb.GetDescription();
-                stmt.Finalize();
-                EXPECT_EQ(ECSqlStatus::InvalidECSql, stmt.Prepare(testDb.GetDb(), "SELECT * FROM meta.FormatCompositeUnitDef")) << testDb.GetDescription();
-                stmt.Finalize();
-=======
-                    case ProfileState::Age::Older:
-                    case ProfileState::Age::UpToDate:
-                        testDb.AssertKindOfQuantity("TestSchema", "ANGLE", "Angle", nullptr, "RAD(DefaultReal)", JsonValue(R"json(["ARC_DEG(Real2U)", "ARC_DEG(AngleDMS)"])json"), 0.0001);
-                        testDb.AssertKindOfQuantity("TestSchema", "POWER", "Power", nullptr, "W(DefaultReal)", JsonValue(R"json(["W(Real4U)", "KW(Real4U)", "MEGAW(Real4U)", "BTU/HR(Real4U)", "KILOBTU/HR(Real4U)", "HP(Real4U)"])json"), 0.001);
-                        testDb.AssertKindOfQuantity("TestSchema", "LIQUID_VOLUME", "Liquid Volume", nullptr, "CUB.M(DefaultReal)", JsonValue(R"json(["LITRE(Real4U)", "GALLON(Real4U)"])json"), 0.0001);
-                        //A bug in bim02dev persisted a format along with the unit. This will be obsolete once EC32 is available
-                        testDb.AssertKindOfQuantity("TestSchema", "TestKoq_NoPresUnit", nullptr, nullptr, "W/(M*K)(DefaultReal)", JsonValue(), 0.4);
-                        testDb.AssertKindOfQuantity("TestSchema", "TestKoq_PersUnitWithFormat_NoPresUnit", nullptr, nullptr, "W/(M*K)(DefaultReal)", JsonValue(), 0.5);
-                        testDb.AssertKindOfQuantity("TestSchema", "TestKoq_PersUnitWithFormatWithUnit_NoPresUnit", nullptr, nullptr, "FT(AmerFI8)", JsonValue(), 0.6);
-
-                        testDb.AssertKindOfQuantity("TestSchema", "TestKoq_M_Mfi8", nullptr, nullptr, "M(DefaultReal)", JsonValue(R"json(["M(AmerFI8)"])json"), 0.7);
-                        testDb.AssertKindOfQuantity("TestSchema", "TestKoq_Mfi8", nullptr, nullptr, "M(AmerFI8)", JsonValue(), 0.8);
-                        testDb.AssertKindOfQuantity("TestSchema", "TestKoq_SQFTfi8", nullptr, nullptr, "SQ.FT(AmerFI8)", JsonValue(), 0.9);
-                        testDb.AssertKindOfQuantity("TestSchema", "TestKoq_SQFTfi8_SQFTreal4u", nullptr, nullptr, "SQ.FT(AmerFI8)", JsonValue(R"json(["SQ.FT(Real4U)"])json"), 1.0);
-                        break;
-
-                    case ProfileState::Age::Newer:
-                    {
-                    testDb.AssertKindOfQuantity("TestSchema", "ANGLE", "Angle", nullptr, "RAD(DefaultReal)", JsonValue(R"json(["ARC_DEG(Real2U)", "ARC_DEG(AngleDMS)"])json"), 0.0001);
-                    testDb.AssertKindOfQuantity("TestSchema", "POWER", "Power", nullptr, "W(DefaultReal)", JsonValue(R"json(["W(Real4U)", "KW(Real4U)", "MEGAW(Real4U)", "BTU/HR(Real4U)", "KILOBTU/HR(Real4U)", "HP(Real4U)"])json"), 0.001);
-                    testDb.AssertKindOfQuantity("TestSchema", "LIQUID_VOLUME", "Liquid Volume", nullptr, "CUB.M(DefaultReal)", JsonValue(R"json(["LITRE(Real4U)", "GALLON(Real4U)"])json"), 0.0001);
-                    if (TestDb::VersionSupportsFeature(testDb.GetECDbInitialVersion(), ECDbFeature::UnitsAndFormats))
-                        testDb.AssertKindOfQuantity("TestSchema", "TestKoq_NoPresUnit", nullptr, nullptr, "W/(M*K)(DefaultReal)", JsonValue(), 0.4);
-                    else
-                        {
-                        //The original KOQ was serialized to disk in bim02dev in a wrong way, where it did persist the format along with the unit,
-                        //although it shouldn't have one. This will not be fixed, as EC32 will make this obsolete anyways.
-                        testDb.AssertKindOfQuantity("TestSchema", "TestKoq_NoPresUnit", nullptr, nullptr, "W/(M*K)(DefaultReal)", JsonValue(R"json(["W/(M*K)(DefaultReal)"])json"), 0.4);
-                        }
-
-                    testDb.AssertKindOfQuantity("TestSchema", "TestKoq_PersUnitWithFormat_NoPresUnit", nullptr, nullptr, "W/(M*K)(DefaultReal)", JsonValue(R"json(["W/(M*K)(DefaultReal)"])json"), 0.5);
-                    testDb.AssertKindOfQuantity("TestSchema", "TestKoq_PersUnitWithFormatWithUnit_NoPresUnit", nullptr, nullptr, "FT(DefaultReal)", JsonValue(R"json(["FT(AmerFI8)"])json"), 0.6);
-
-                    testDb.AssertKindOfQuantity("TestSchema", "TestKoq_M_Mfi8", nullptr, nullptr, "M(DefaultReal)", JsonValue(R"json(["FT(AmerFI8)"])json"), 0.7);
-                    testDb.AssertKindOfQuantity("TestSchema", "TestKoq_Mfi8", nullptr, nullptr, "M(DefaultReal)", JsonValue(R"json(["FT(AmerFI8)"])json"), 0.8);
-                    testDb.AssertKindOfQuantity("TestSchema", "TestKoq_SQFTfi8", nullptr, nullptr, "SQ.FT(DefaultReal)", JsonValue(), 0.9);
-                    testDb.AssertKindOfQuantity("TestSchema", "TestKoq_SQFTfi8_SQFTreal4u", nullptr, nullptr, "SQ.FT(DefaultReal)", JsonValue(R"json(["SQ.FT(Real4U)"])json"), 1.0);
-                    break;
-                    }
->>>>>>> aa770fd0
-                }
-            }
-        }
-    }
-
-//---------------------------------------------------------------------------------------
-// @bsimethod                                  Krischan.Eberle                      06/18
-//+---------------+---------------+---------------+---------------+---------------+------
-TEST_F(ECDbCompatibilityTestFixture, EC32KindOfQuantities)
-    {
-    for (TestFile const& testFile : ECDbProfile::Get().GetAllVersionsOfTestFile(TESTECDB_EC32KOQS))
-        {
-        for (std::unique_ptr<TestECDb> testDbPtr : TestECDb::GetPermutationsFor(testFile))
-            {
-            TestECDb& testDb = *testDbPtr;
-            ASSERT_EQ(BE_SQLITE_OK, testDb.Open()) << testDb.GetDescription();
-            testDb.AssertProfileVersion();
-            testDb.AssertLoadSchemas();
-            ASSERT_TRUE(testDb.SupportsFeature(ECDbFeature::UnitsAndFormats)) << testDb.GetDescription();
-
-<<<<<<< HEAD
-            testDb.AssertKindOfQuantity("EC32Koqs", "TestKoq_PresFormatWithMandatoryComposite", "My first test KOQ", nullptr, "u:CM", JsonValue(R"js(["f:DefaultRealU(4)[u:M]"])js"), 0.1);
-            testDb.AssertKindOfQuantity("EC32Koqs", "TestKoq_PresFormatWithOptionalComposite", nullptr, "My second test KOQ", "u:CM", JsonValue(R"js(["f:AmerFI[u:FT|feet][u:IN|inches]"])js"), 0.2);
-            testDb.AssertKindOfQuantity("EC32Koqs", "TestKoq_PresFormatWithoutComposite", nullptr, nullptr, "u:CM", JsonValue(R"js(["f:AmerFI"])js"), 0.3);
-            testDb.AssertKindOfQuantity("EC32Koqs", "TestKoq_NoPresFormat", nullptr, nullptr, "u:KG", JsonValue(), 0.4);
-=======
-            testDb.AssertKindOfQuantity("TestSchema", "TestKoq_PresFormatWithMandatoryComposite", "My first test KOQ", nullptr, "CM(DefaultReal)", JsonValue(R"js(["M(Real4U)"])js"), 0.1);
-            testDb.AssertKindOfQuantity("TestSchema", "TestKoq_PresFormatWithOptionalComposite", nullptr, "My second test KOQ", "CM(DefaultReal)", JsonValue(R"js(["FT(AmerFI8)"])js"), 0.2);
-            testDb.AssertKindOfQuantity("TestSchema", "TestKoq_PresFormatWithoutComposite", nullptr, nullptr, "CM(DefaultReal)", JsonValue(R"js(["FT(AmerFI8)"])js"), 0.3);
-            testDb.AssertKindOfQuantity("TestSchema", "TestKoq_NoPresFormat", nullptr, nullptr, "KG(DefaultReal)", JsonValue(), 0.4);
->>>>>>> aa770fd0
-            }
-        }
-    }
-
-//---------------------------------------------------------------------------------------
-// @bsimethod                                  Krischan.Eberle                      08/18
-//+---------------+---------------+---------------+---------------+---------------+------
-TEST_F(ECDbCompatibilityTestFixture, EC31Units)
-    {
-    for (TestFile const& testFile : ECDbProfile::Get().GetAllVersionsOfTestFile(TESTECDB_EMPTY))
-        {
-        for (std::unique_ptr<TestECDb> testDbPtr : TestECDb::GetPermutationsFor(testFile))
-            {
-            TestECDb& testDb = *testDbPtr;
-            ASSERT_EQ(BE_SQLITE_OK, testDb.Open()) << testDb.GetDescription();
-            //this test only tests files which do not support EC32 units yet
-            if (testDb.SupportsFeature(ECDbFeature::UnitsAndFormats))
-                continue;
-
-            testDb.AssertProfileVersion();
-            testDb.AssertLoadSchemas();
-
-            testDb.GetDb().ClearECDbCache();
-
-            EXPECT_EQ(5, testDb.GetDb().Schemas().GetSchemas(false).size()) << testDb.GetDescription();
-
-            EXPECT_TRUE(testDb.GetDb().Schemas().GetSchema("Units") == nullptr) << testDb.GetDescription();
-            EXPECT_TRUE(testDb.GetDb().Schemas().GetSchema("u", false, SchemaLookupMode::ByAlias) == nullptr) << testDb.GetDescription();
-            EXPECT_TRUE(testDb.GetDb().Schemas().GetSchema("Formats") == nullptr) << testDb.GetDescription();
-            EXPECT_TRUE(testDb.GetDb().Schemas().GetSchema("f", false, SchemaLookupMode::ByAlias) == nullptr) << testDb.GetDescription();
-
-            EXPECT_TRUE(testDb.GetDb().Schemas().GetUnit("Units", "CM") == nullptr) << testDb.GetDescription();
-            EXPECT_TRUE(testDb.GetDb().Schemas().GetUnit("u", "CM", SchemaLookupMode::ByAlias) == nullptr) << testDb.GetDescription();
-            EXPECT_TRUE(testDb.GetDb().Schemas().GetUnitSystem("Units", "SI") == nullptr) << testDb.GetDescription();
-            EXPECT_TRUE(testDb.GetDb().Schemas().GetUnitSystem("u", "SI", SchemaLookupMode::ByAlias) == nullptr) << testDb.GetDescription();
-            EXPECT_TRUE(testDb.GetDb().Schemas().GetPhenomenon("Units", "AREA") == nullptr) << testDb.GetDescription();
-            EXPECT_TRUE(testDb.GetDb().Schemas().GetPhenomenon("u", "AREA", SchemaLookupMode::ByAlias) == nullptr) << testDb.GetDescription();
-            EXPECT_TRUE(testDb.GetDb().Schemas().GetFormat("Formats", "DefaultReal") == nullptr) << testDb.GetDescription();
-            EXPECT_TRUE(testDb.GetDb().Schemas().GetFormat("f", "DefaultReal", SchemaLookupMode::ByAlias) == nullptr) << testDb.GetDescription();
-
-            if (testDb.GetOpenParams().IsReadonly())
-                continue;
-
-            // now import a schema with a KOQ. This should trigger deserializing the units/formats schema from disk
-            ECSchemaReadContextPtr deserializationCtx = TestFileCreator::DeserializeSchema(testDb.GetDb(), SchemaItem(R"xml(<?xml version="1.0" encoding="utf-8" ?>
-                    <ECSchema schemaName="TestSchema" alias="ts" version="1.0.0" xmlns="http://www.bentley.com/schemas/Bentley.ECXML.3.1">
-                        <KindOfQuantity typeName="ANGLE" displayLabel="Angle" persistenceUnit="RAD(DefaultReal)" presentationUnits="ARC_DEG(real2u);ARC_DEG(dms)" relativeError="0.0001"/>
-                     </ECSchema>)xml"));
-            ASSERT_TRUE(deserializationCtx != nullptr) << testDb.GetDescription();
-            ASSERT_EQ(SUCCESS, testDb.GetDb().Schemas().ImportSchemas(deserializationCtx->GetCache().GetSchemas())) << testDb.GetDescription();
-
-            //3 more schemas: the imported test schema and the in-memory units/formats schemas
-            EXPECT_EQ(8, testDb.GetDb().Schemas().GetSchemas(false).size()) << testDb.GetDescription();
-
-            EXPECT_TRUE(testDb.GetDb().Schemas().GetSchema("Units") != nullptr) << testDb.GetDescription();
-            EXPECT_TRUE(testDb.GetDb().Schemas().GetSchema("u", false, SchemaLookupMode::ByAlias) != nullptr) << testDb.GetDescription();
-            EXPECT_TRUE(testDb.GetDb().Schemas().GetSchema("Formats") != nullptr) << testDb.GetDescription();
-            EXPECT_TRUE(testDb.GetDb().Schemas().GetSchema("f", false, SchemaLookupMode::ByAlias) != nullptr) << testDb.GetDescription();
-
-            EXPECT_TRUE(testDb.GetDb().Schemas().GetUnit("Units", "CM") != nullptr) << testDb.GetDescription();
-            EXPECT_TRUE(testDb.GetDb().Schemas().GetUnit("u", "CM", SchemaLookupMode::ByAlias) != nullptr) << testDb.GetDescription();
-            EXPECT_TRUE(testDb.GetDb().Schemas().GetUnitSystem("Units", "SI") != nullptr) << testDb.GetDescription();
-            EXPECT_TRUE(testDb.GetDb().Schemas().GetUnitSystem("u", "SI", SchemaLookupMode::ByAlias) != nullptr) << testDb.GetDescription();
-            EXPECT_TRUE(testDb.GetDb().Schemas().GetPhenomenon("Units", "AREA") != nullptr) << testDb.GetDescription();
-            EXPECT_TRUE(testDb.GetDb().Schemas().GetPhenomenon("u", "AREA", SchemaLookupMode::ByAlias) != nullptr) << testDb.GetDescription();
-            EXPECT_TRUE(testDb.GetDb().Schemas().GetFormat("Formats", "DefaultReal") != nullptr) << testDb.GetDescription();
-            EXPECT_TRUE(testDb.GetDb().Schemas().GetFormat("f", "DefaultReal", SchemaLookupMode::ByAlias) != nullptr) << testDb.GetDescription();
-            }
-        }
-
-    for (TestFile const& testFile : ECDbProfile::Get().GetAllVersionsOfTestFile(TESTECDB_EC31KOQS))
-        {
-        for (std::unique_ptr<TestECDb> testDbPtr : TestECDb::GetPermutationsFor(testFile))
-            {
-            TestECDb& testDb = *testDbPtr;
-            ASSERT_EQ(BE_SQLITE_OK, testDb.Open()) << testDb.GetDescription();
-            //this test only tests files which do not support EC32 units yet
-            if (testDb.SupportsFeature(ECDbFeature::UnitsAndFormats))
-                continue;
-
-            testDb.AssertProfileVersion();
-            testDb.AssertLoadSchemas();
-
-            testDb.GetDb().ClearECDbCache();
-
-            EXPECT_EQ(8, testDb.GetDb().Schemas().GetSchemas(false).size()) << testDb.GetDescription();
-
-            EXPECT_TRUE(testDb.GetDb().Schemas().GetSchema("Units") != nullptr) << testDb.GetDescription();
-            EXPECT_TRUE(testDb.GetDb().Schemas().GetSchema("u", false, SchemaLookupMode::ByAlias) != nullptr) << testDb.GetDescription();
-            EXPECT_TRUE(testDb.GetDb().Schemas().GetSchema("Formats") != nullptr) << testDb.GetDescription();
-            EXPECT_TRUE(testDb.GetDb().Schemas().GetSchema("f", false, SchemaLookupMode::ByAlias) != nullptr) << testDb.GetDescription();
-
-            EXPECT_TRUE(testDb.GetDb().Schemas().GetUnit("Units", "CM") != nullptr) << testDb.GetDescription();
-            EXPECT_TRUE(testDb.GetDb().Schemas().GetUnit("u", "CM", SchemaLookupMode::ByAlias) != nullptr) << testDb.GetDescription();
-            EXPECT_TRUE(testDb.GetDb().Schemas().GetUnitSystem("Units", "SI") != nullptr) << testDb.GetDescription();
-            EXPECT_TRUE(testDb.GetDb().Schemas().GetUnitSystem("u", "SI", SchemaLookupMode::ByAlias) != nullptr) << testDb.GetDescription();
-            EXPECT_TRUE(testDb.GetDb().Schemas().GetPhenomenon("Units", "AREA") != nullptr) << testDb.GetDescription();
-            EXPECT_TRUE(testDb.GetDb().Schemas().GetPhenomenon("u", "AREA", SchemaLookupMode::ByAlias) != nullptr) << testDb.GetDescription();
-            EXPECT_TRUE(testDb.GetDb().Schemas().GetFormat("Formats", "DefaultReal") != nullptr) << testDb.GetDescription();
-            EXPECT_TRUE(testDb.GetDb().Schemas().GetFormat("f", "DefaultReal", SchemaLookupMode::ByAlias) != nullptr) << testDb.GetDescription();
-
-            if (testDb.GetOpenParams().IsReadonly())
-                continue;
-
-            // now import another schema. This should work fine even though the previous code has triggered to deserialize the units and format schema into memory.
-            ECSchemaReadContextPtr deserializationCtx = TestFileCreator::DeserializeSchema(testDb.GetDb(), SchemaItem(R"xml(<?xml version="1.0" encoding="utf-8" ?>
-                    <ECSchema schemaName="NewSchema" alias="ns" version="1.0.0" xmlns="http://www.bentley.com/schemas/Bentley.ECXML.3.1">
-                        <KindOfQuantity typeName="ANGLE" displayLabel="Angle" persistenceUnit="RAD(DefaultReal)" presentationUnits="ARC_DEG(real2u);ARC_DEG(dms)" relativeError="0.0001"/>
-                     </ECSchema>)xml"));
-            ASSERT_TRUE(deserializationCtx != nullptr) << testDb.GetDescription();
-            ASSERT_EQ(SUCCESS, testDb.GetDb().Schemas().ImportSchemas(deserializationCtx->GetCache().GetSchemas())) << testDb.GetDescription();
-
-            EXPECT_EQ(9, testDb.GetDb().Schemas().GetSchemas(false).size()) << testDb.GetDescription();
-
-            EXPECT_TRUE(testDb.GetDb().Schemas().GetSchema("Units") != nullptr) << testDb.GetDescription();
-            EXPECT_TRUE(testDb.GetDb().Schemas().GetSchema("u", false, SchemaLookupMode::ByAlias) != nullptr) << testDb.GetDescription();
-            EXPECT_TRUE(testDb.GetDb().Schemas().GetSchema("Formats") != nullptr) << testDb.GetDescription();
-            EXPECT_TRUE(testDb.GetDb().Schemas().GetSchema("f", false, SchemaLookupMode::ByAlias) != nullptr) << testDb.GetDescription();
-
-            EXPECT_TRUE(testDb.GetDb().Schemas().GetUnit("Units", "CM") != nullptr) << testDb.GetDescription();
-            EXPECT_TRUE(testDb.GetDb().Schemas().GetUnit("u", "CM", SchemaLookupMode::ByAlias) != nullptr) << testDb.GetDescription();
-            EXPECT_TRUE(testDb.GetDb().Schemas().GetUnitSystem("Units", "SI") != nullptr) << testDb.GetDescription();
-            EXPECT_TRUE(testDb.GetDb().Schemas().GetUnitSystem("u", "SI", SchemaLookupMode::ByAlias) != nullptr) << testDb.GetDescription();
-            EXPECT_TRUE(testDb.GetDb().Schemas().GetPhenomenon("Units", "AREA") != nullptr) << testDb.GetDescription();
-            EXPECT_TRUE(testDb.GetDb().Schemas().GetPhenomenon("u", "AREA", SchemaLookupMode::ByAlias) != nullptr) << testDb.GetDescription();
-            EXPECT_TRUE(testDb.GetDb().Schemas().GetFormat("Formats", "DefaultReal") != nullptr) << testDb.GetDescription();
-            EXPECT_TRUE(testDb.GetDb().Schemas().GetFormat("f", "DefaultReal", SchemaLookupMode::ByAlias) != nullptr) << testDb.GetDescription();
-            }
-        }
-    }
-
-//---------------------------------------------------------------------------------------
-// @bsimethod                                  Krischan.Eberle                      06/18
-//+---------------+---------------+---------------+---------------+---------------+------
-TEST_F(ECDbCompatibilityTestFixture, EC32Units)
-    {
-    for (TestFile const& testFile : ECDbProfile::Get().GetAllVersionsOfTestFile(TESTECDB_EC32UNITS))
-        {
-        for (std::unique_ptr<TestECDb> testDbPtr : TestECDb::GetPermutationsFor(testFile))
-            {
-            TestECDb& testDb = *testDbPtr;
-            ASSERT_EQ(BE_SQLITE_OK, testDb.Open()) << testDb.GetDescription();
-            testDb.AssertProfileVersion();
-            testDb.AssertLoadSchemas();
-            ASSERT_TRUE(testDb.SupportsFeature(ECDbFeature::UnitsAndFormats)) << testDb.GetDescription();
-
-<<<<<<< HEAD
-            testDb.AssertKindOfQuantity("EC32Units", "KoqWithCustomFormat", nullptr, nullptr, "u:M", JsonValue(R"js(["MyFormat[u:M]"])js"), 0.1);
-            testDb.AssertKindOfQuantity("EC32Units", "KoqWithCustomUnit", nullptr, nullptr, "MySquareM", JsonValue(R"js(["f:DefaultRealU(4)[MySquareM]"])js"), 0.2);
-            testDb.AssertKindOfQuantity("EC32Units", "KoqWithCustomUnitAndFormat", nullptr, nullptr, "MySquareFt", JsonValue(R"js(["MyFormat[MySquareFt]"])js"), 0.3);
-=======
-            testDb.AssertKindOfQuantity("TestSchema", "KoqWithCustomFormat", nullptr, nullptr, "M(DefaultReal)", JsonValue(R"js(["M(DefaultRealU)"])js"), 0.1);
-            testDb.AssertKindOfQuantity("TestSchema", "KoqWithCustomUnit", nullptr, nullptr, "MySquareM(DefaultReal)", JsonValue(R"js(["MySquareM(Real4U)"])js"), 0.2);
-            testDb.AssertKindOfQuantity("TestSchema", "KoqWithCustomUnitAndFormat", nullptr, nullptr, "MySquareFt(DefaultReal)", JsonValue(R"js(["MySquareFt(DefaultRealU)"])js"), 0.3);
->>>>>>> aa770fd0
-
-            testDb.AssertUnitSystem("TestSchema", "MyMetric", "Metric", "Metric Units of measure");
-            testDb.AssertUnitSystem("TestSchema", "MyImperial", "Imperial", "Units of measure from the British Empire");
-            testDb.AssertUnitSystem("Units", "SI", nullptr, nullptr);
-            testDb.AssertUnitSystem("Units", "CONSTANT", nullptr, nullptr);
-
-            testDb.AssertPhenomenon("TestSchema", "MyArea", "Area", nullptr, "LENGTH*LENGTH");
-            testDb.AssertPhenomenon("Units", "AREA", "Area", nullptr, "LENGTH(2)");
-            testDb.AssertPhenomenon("Units", "TORQUE", "Torque", nullptr, "FORCE*LENGTH*ANGLE(-1)");
-            testDb.AssertPhenomenon("Units", "LUMINOSITY", "Luminosity", nullptr, "LUMINOSITY");
-
-            testDb.AssertUnit("TestSchema", "MySquareM", "Square Meter", nullptr, "M*M", 1.0, nullptr, nullptr, QualifiedName("EC32Units", "MyMetric"), QualifiedName("EC32Units", "MyArea"), false, QualifiedName());
-            testDb.AssertUnit("TestSchema", "MySquareFt", "Square Feet", nullptr, "Ft*Ft", 10.0, nullptr, 0.4, QualifiedName("EC32Units", "MyImperial"), QualifiedName("EC32Units", "MyArea"), false, QualifiedName());
-            testDb.AssertUnit("Units", "COULOMB", "C", nullptr, "A*S", nullptr, nullptr, nullptr, QualifiedName("Units", "SI"), QualifiedName("Units", "ELECTRIC_CHARGE"), false, QualifiedName());
-            testDb.AssertUnit("Units", "PI", "Pi", nullptr, "ONE", 3.1415926535897932384626433832795, nullptr, nullptr, QualifiedName(), QualifiedName("Units", "LENGTH_RATIO"), true, QualifiedName());
-            testDb.AssertUnit("Units", "QUARTER_PI", "Pi/4", nullptr, "PI", 1.0, 4.0, nullptr, QualifiedName(), QualifiedName("Units", "LENGTH_RATIO"), true, QualifiedName());
-            testDb.AssertUnit("Units", "MILLI", "milli", nullptr, "ONE", .001, nullptr, nullptr, QualifiedName(), QualifiedName("Units", "NUMBER"), true, QualifiedName());
-            testDb.AssertUnit("Units", "HORIZONTAL_PER_VERTICAL", nullptr, nullptr, nullptr, nullptr, nullptr, nullptr, QualifiedName("Units", "INTERNATIONAL"), QualifiedName("Units", "SLOPE"), false, QualifiedName("Units", "VERTICAL_PER_HORIZONTAL"));
-
-            testDb.AssertFormat("TestSchema", "MyFormat", "My Format", nullptr, JsonValue(R"json({"roundFactor":0.3, "type": "Fractional", "showSignOption": "OnlyNegative", "formatTraits": ["trailZeroes", "keepSingleZero"], "precision": 4, "decimalSeparator": ".", "thousandSeparator": ",", "uomSeparator": " "})json"), JsonValue());
-            testDb.AssertFormat("TestSchema", "MyFormatWithComposite", "My Format with composite", nullptr, JsonValue(R"json({"type": "Decimal", "formatTraits": ["keepSingleZero", "keepDecimalPoint", "showUnitLabel"], "precision": 2})json"),
-                                JsonValue(R"json({"includeZero":true, "spacer":"-", "units": [{"name":"HR", "label":"hour"}, {"name":"MIN", "label":"min"}]})json"));
-            testDb.AssertFormat("Formats", "DefaultReal", "real", nullptr, JsonValue(R"json({"type": "Decimal", "formatTraits": ["keepSingleZero", "keepDecimalPoint"], "precision": 6})json"), JsonValue());
-            testDb.AssertFormat("Formats", "AmerFI", "FeetInches", nullptr, JsonValue(R"json({"type": "Fractional", "formatTraits": ["keepSingleZero", "keepDecimalPoint", "showUnitLabel"], "precision": 8, "uomSeparator":""})json"),
-                                JsonValue(R"json({"includeZero":true, "spacer":"", "units": [{"name":"FT", "label":"'"}, {"name":"IN", "label":"\""}]})json"));
-            }
-        }
-    }
-
-//---------------------------------------------------------------------------------------
-// @bsimethod                                  Krischan.Eberle                      08/18
-//+---------------+---------------+---------------+---------------+---------------+------
-TEST_F(ECDbCompatibilityTestFixture, EC31SchemaImport)
-    {
-    for (TestFile const& testFile : ECDbProfile::Get().GetAllVersionsOfTestFile(TESTECDB_EMPTY))
-        {
-        for (std::unique_ptr<TestECDb> testDbPtr : TestECDb::GetPermutationsFor(testFile))
-            {
-            TestECDb& testDb = *testDbPtr;
-            if (testDb.GetOpenParams().IsReadonly())
-                continue;
-
-            ASSERT_EQ(BE_SQLITE_OK, testDb.Open()) << testDb.GetDescription();
-            testDb.AssertProfileVersion();
-            testDb.AssertLoadSchemas();
-
-            ECSchemaReadContextPtr deserializationCtx = TestFileCreator::DeserializeSchema(testDb.GetDb(), SchemaItem(R"xml(<?xml version="1.0" encoding="utf-8" ?>
-                    <ECSchema schemaName="TestSchema" alias="ts" version="1.0.0" xmlns="http://www.bentley.com/schemas/Bentley.ECXML.3.1">
-                        <ECSchemaReference name="ECDbMap" version="02.00.00" alias="ecdbmap" />
-                        <ECSchemaReference name="ECDbFileInfo" version="02.00.00" alias="ecdbf" />
-                        <ECEntityClass typeName="Foo">
-                                <ECCustomAttributes>
-                                    <ClassMap xmlns="ECDbMap.02.00.00">
-                                        <MapStrategy>TablePerHierarchy</MapStrategy>
-                                    </ClassMap>
-                                </ECCustomAttributes>
-                                <ECProperty propertyName="Code" typeName="int" />
-                                <ECProperty propertyName="Size" typeName="double" kindOfQuantity="AREA" />
-                                <ECProperty propertyName="Status" typeName="StatusEnum" />
-                        </ECEntityClass>
-                        <ECEntityClass typeName="MyFileInfo">
-                            <BaseClass>ecdbf:FileInfo</BaseClass>
-                            <ECProperty propertyName="Path" typeName="string" />
-                        </ECEntityClass>
-                        <KindOfQuantity typeName="ANGLE" displayLabel="Angle" persistenceUnit="RAD(DefaultReal)" presentationUnits="ARC_DEG(real2u);ARC_DEG(dms)" relativeError="0.0001"/>
-                        <KindOfQuantity typeName="AREA" displayLabel="Area" persistenceUnit="SQ.M(DefaultReal)" presentationUnits="SQ.M(real4u);SQ.FT(real4u)" relativeError="0.0001"/>
-                        <KindOfQuantity typeName="TEMPERATURE" displayLabel="Temperature" persistenceUnit="K(DefaultReal)" presentationUnits="CELSIUS(real4u);FAHRENHEIT(real4u);K(real4u)" relativeError="0.01"/>
-                        <ECEnumeration typeName="StatusEnum" displayLabel="Int Enumeration with enumerators without display label" description="Int Enumeration with enumerators without display label" backingTypeName="int" isStrict="true">
-                            <ECEnumerator value="0"/>
-                            <ECEnumerator value="1"/>
-                            <ECEnumerator value="2"/>
-                        </ECEnumeration>
-                     </ECSchema>)xml"));
-            ASSERT_TRUE(deserializationCtx != nullptr) << testDb.GetDescription();
-            const BentleyStatus schemaImportStat = testDb.GetDb().Schemas().ImportSchemas(deserializationCtx->GetCache().GetSchemas());
-            switch (testDb.GetAge())
-                {
-                    case ProfileState::Age::Older:
-                    case ProfileState::Age::UpToDate:
-                    {
-                    ASSERT_EQ(SUCCESS, schemaImportStat) << testDb.GetDescription();
-
-                    if (testDb.GetAge() == ProfileState::Age::Older)
-                        {
-                        EXPECT_EQ(BeVersion(), testDb.GetOriginalECXmlVersion("TestSchema")) << testDb.GetDescription(); // not persisted in older files
-                        EXPECT_EQ(JsonValue("[{\"cnt\": 0}]"), testDb.ExecuteECSqlSelect("SELECT count(*) cnt FROM meta.ECSchemaDef WHERE Name IN ('Units','Formats')")) << "When importing into 4.0.0.1 file, units and formats schema must not be persisted. | " << testDb.GetDescription();
-                        EXPECT_EQ(JsonValue("[{\"cnt\": 2}]"), testDb.ExecuteECSqlSelect("SELECT count(*) cnt FROM meta.ECSchemaDef s JOIN meta.SchemaHasSchemaReferences ref ON s.ECInstanceId=ref.SourceECInstanceId WHERE s.Name='TestSchema'")) << "When importing into 4.0.0.1 file, units and formats schema must not be persisted. | " << testDb.GetDescription();
-                        }
-                    else
-                        {
-                        EXPECT_EQ(BeVersion(3, 1), testDb.GetOriginalECXmlVersion("TestSchema")) << testDb.GetDescription();
-                        EXPECT_EQ(JsonValue("[{\"cnt\": 2}]"), testDb.ExecuteECSqlSelect("SELECT count(*) cnt FROM meta.ECSchemaDef WHERE Name IN ('Units','Formats')")) << "When importing into 4.0.0.1 file, units and formats schema must not be persisted. | " << testDb.GetDescription();
-                        EXPECT_EQ(JsonValue("[{\"cnt\": 4}]"), testDb.ExecuteECSqlSelect("SELECT count(*) cnt FROM meta.ECSchemaDef s JOIN meta.SchemaHasSchemaReferences ref ON s.ECInstanceId=ref.SourceECInstanceId WHERE s.Name='TestSchema'")) << "When importing into 4.0.0.1 file, units and formats schema must not be persisted. | " << testDb.GetDescription();
-                        }
-
-                    ECInstanceKey fooKey;
-                    ECSqlStatement stmt;
-                    ASSERT_EQ(ECSqlStatus::Success, stmt.Prepare(testDb.GetDb(), "INSERT INTO ts.Foo(Code,Size,Status) VALUES(1,3.0,2)")) << testDb.GetDescription();
-                    ASSERT_EQ(BE_SQLITE_DONE, stmt.Step(fooKey)) << testDb.GetDescription();
-                    stmt.Finalize();
-                    EXPECT_EQ(JsonValue(Utf8PrintfString(R"json([{"id": "%s", "Code": 1, "Size": 3.0, "Status": 2}])json", fooKey.GetInstanceId().ToHexStr().c_str())), testDb.ExecuteECSqlSelect("SELECT ECInstanceId, Code, Size, Status FROM ts.Foo")) << testDb.GetDescription();
-
-                    ECClassCP fooClass = testDb.GetDb().Schemas().GetClass("TestSchema", "Foo");
-                    ASSERT_TRUE(fooClass != nullptr && fooClass->IsEntityClass()) << testDb.GetDescription();
-                    {
-                    ECPropertyCP sizeProp = fooClass->GetPropertyP("Size");
-                    ASSERT_TRUE(sizeProp != nullptr && sizeProp->GetIsPrimitive()) << testDb.GetDescription();
-                    KindOfQuantityCP koq = sizeProp->GetAsPrimitiveProperty()->GetKindOfQuantity();
-                    ASSERT_TRUE(koq != nullptr) << testDb.GetDescription();
-                    testDb.AssertKindOfQuantity(*koq, "TestSchema", "AREA", "Area", nullptr, "u:SQ_M", JsonValue(R"json(["f:DefaultRealU(4)[u:SQ_M]", "f:DefaultRealU(4)[u:SQ_FT]"])json"), 0.0001);
-                    }
-                    {
-                    ECPropertyCP statusProp = fooClass->GetPropertyP("Status");
-                    ASSERT_TRUE(statusProp != nullptr && statusProp->GetIsPrimitive()) << testDb.GetDescription();
-                    ECEnumerationCP ecenum = statusProp->GetAsPrimitiveProperty()->GetEnumeration();
-                    ASSERT_TRUE(ecenum != nullptr) << testDb.GetDescription();
-                    testDb.AssertEnum(*ecenum, "TestSchema", "StatusEnum", "Int Enumeration with enumerators without display label", "Int Enumeration with enumerators without display label", PRIMITIVETYPE_Integer, true,
-                                    {{"StatusEnum0", ECValue(0), nullptr},
-                                    {"StatusEnum1", ECValue(1), nullptr},
-                                    {"StatusEnum2", ECValue(2), nullptr}});
-                    }
-
-                    testDb.AssertKindOfQuantity("TestSchema", "ANGLE", "Angle", nullptr, "u:RAD", JsonValue(R"json(["f:DefaultRealU(2)[u:ARC_DEG]", "f:AngleDMS"])json"), 0.0001);
-                    testDb.AssertKindOfQuantity("TestSchema", "AREA", "Area", nullptr, "u:SQ_M", JsonValue(R"json(["f:DefaultRealU(4)[u:SQ_M]", "f:DefaultRealU(4)[u:SQ_FT]"])json"), 0.0001);
-                    testDb.AssertKindOfQuantity("TestSchema", "TEMPERATURE", "Temperature", nullptr, "u:K", JsonValue(R"json(["f:DefaultRealU(4)[u:CELSIUS]","f:DefaultRealU(4)[u:FAHRENHEIT]","f:DefaultRealU(4)[u:K]"])json"), 0.01);
-
-                    testDb.AssertEnum("TestSchema", "StatusEnum", "Int Enumeration with enumerators without display label", "Int Enumeration with enumerators without display label", PRIMITIVETYPE_Integer, true,
-                        {{"StatusEnum0", ECValue(0), nullptr},
-                        {"StatusEnum1", ECValue(1), nullptr},
-                        {"StatusEnum2", ECValue(2), nullptr}});
-                    break;
-                    }
-
-                    case ProfileState::Age::Newer:
-                    {
-                    EXPECT_EQ(ERROR, schemaImportStat) << testDb.GetDescription();
-                    break;
-                    }
-                    default:
-                        FAIL() << "Unhandled ProfileState::Age enum value | " << testDb.GetDescription();
-                        break;
-                }
-            }
-        }
-    }
-
-//---------------------------------------------------------------------------------------
-// Performs an import of a pre EC 3.2 schema with an EC3.2 reference
-// @bsimethod                                  Krischan.Eberle                      08/18
-//+---------------+---------------+---------------+---------------+---------------+------
-TEST_F(ECDbCompatibilityTestFixture, PreEC32SchemaImportWithEC32Reference)
-    {
-    for (TestFile const& testFile : ECDbProfile::Get().GetAllVersionsOfTestFile(TESTECDB_EMPTY))
-        {
-        for (std::unique_ptr<TestECDb> testDbPtr : TestECDb::GetPermutationsFor(testFile))
-            {
-            TestECDb& testDb = *testDbPtr;
-            if (testDb.GetOpenParams().IsReadonly())
-                continue;
-
-            ASSERT_EQ(BE_SQLITE_OK, testDb.Open()) << testDb.GetDescription();
-            testDb.AssertProfileVersion();
-            testDb.AssertLoadSchemas();
-
-            // Schema uses a newer version of the ECDbFileInfo schema -> add ecdb schema search path
-            BeFileName ecdbStandardSchemasFolder(ECSchemaReadContext::GetHostAssetsDirectory());
-            ecdbStandardSchemasFolder.AppendToPath(L"ECSchemas");
-            ecdbStandardSchemasFolder.AppendToPath(L"ECDb");
-            ECSchemaReadContextPtr deserializationCtx = TestFileCreator::DeserializeSchema(testDb.GetDb(), SchemaItem(R"xml(<?xml version="1.0" encoding="utf-8" ?>
-                    <ECSchema schemaName="TestSchema" alias="ts" version="1.0.0" xmlns="http://www.bentley.com/schemas/Bentley.ECXML.3.1">
-                        <ECSchemaReference name="ECDbMap" version="02.00.00" alias="ecdbmap" />
-                        <ECSchemaReference name="ECDbFileInfo" version="02.00.01" alias="ecdbf" />
-                        <ECEntityClass typeName="Foo">
-                                <ECCustomAttributes>
-                                    <ClassMap xmlns="ECDbMap.02.00.00">
-                                        <MapStrategy>TablePerHierarchy</MapStrategy>
-                                    </ClassMap>
-                                </ECCustomAttributes>
-                                <ECProperty propertyName="Code" typeName="int" />
-                                <ECProperty propertyName="Size" typeName="double" kindOfQuantity="AREA" />
-                                <ECProperty propertyName="Status" typeName="StatusEnum" />
-                        </ECEntityClass>
-                        <ECEntityClass typeName="MyFileInfo">
-                            <BaseClass>ecdbf:FileInfo</BaseClass>
-                            <ECProperty propertyName="Path" typeName="string" />
-                        </ECEntityClass>
-                        <KindOfQuantity typeName="ANGLE" displayLabel="Angle" persistenceUnit="RAD(DefaultReal)" presentationUnits="ARC_DEG(real2u);ARC_DEG(dms)" relativeError="0.0001"/>
-                        <KindOfQuantity typeName="AREA" displayLabel="Area" persistenceUnit="SQ.M(DefaultReal)" presentationUnits="SQ.M(real4u);SQ.FT(real4u)" relativeError="0.0001"/>
-                        <KindOfQuantity typeName="TEMPERATURE" displayLabel="Temperature" persistenceUnit="K(DefaultReal)" presentationUnits="CELSIUS(real4u);FAHRENHEIT(real4u);K(real4u)" relativeError="0.01"/>
-                        <ECEnumeration typeName="StatusEnum" displayLabel="Int Enumeration with enumerators without display label" description="Int Enumeration with enumerators without display label" backingTypeName="int" isStrict="true">
-                            <ECEnumerator value="0"/>
-                            <ECEnumerator value="1"/>
-                            <ECEnumerator value="2"/>
-                        </ECEnumeration>
-                     </ECSchema>)xml"), {ecdbStandardSchemasFolder});
-                ASSERT_TRUE(deserializationCtx != nullptr) << testDb.GetDescription();
-                const BentleyStatus schemaImportStat = testDb.GetDb().Schemas().ImportSchemas(deserializationCtx->GetCache().GetSchemas());
-                switch (testDb.GetAge())
-                    {
-                        case ProfileState::Age::Older:
-                        case ProfileState::Age::Newer:
-                            ASSERT_EQ(ERROR, schemaImportStat) << testDb.GetDescription();
-                            break;
-                        case ProfileState::Age::UpToDate:
-                        {
-                        ASSERT_EQ(SUCCESS, schemaImportStat) << testDb.GetDescription();
-
-                        EXPECT_EQ(BeVersion(3, 1), testDb.GetOriginalECXmlVersion("TestSchema")) << testDb.GetDescription();
-                        EXPECT_EQ(JsonValue("[{\"cnt\": 2}]"), testDb.ExecuteECSqlSelect("SELECT count(*) cnt FROM meta.ECSchemaDef WHERE Name IN ('Units','Formats')")) << "When importing into 4.0.0.1 file, units and formats schema must not be persisted. | " << testDb.GetDescription();
-                        EXPECT_EQ(JsonValue("[{\"cnt\": 4}]"), testDb.ExecuteECSqlSelect("SELECT count(*) cnt FROM meta.ECSchemaDef s JOIN meta.SchemaHasSchemaReferences ref ON s.ECInstanceId=ref.SourceECInstanceId WHERE s.Name='TestSchema'")) << "When importing into 4.0.0.1 file, units and formats schema must not be persisted. | " << testDb.GetDescription();
-
-                        ECInstanceKey fooKey;
-                        ECSqlStatement stmt;
-                        ASSERT_EQ(ECSqlStatus::Success, stmt.Prepare(testDb.GetDb(), "INSERT INTO ts.Foo(Code,Size,Status) VALUES(1,3.0,2)")) << testDb.GetDescription();
-                        ASSERT_EQ(BE_SQLITE_DONE, stmt.Step(fooKey)) << testDb.GetDescription();
-                        stmt.Finalize();
-                        EXPECT_EQ(JsonValue(Utf8PrintfString(R"json([{"id": "%s", "Code": 1, "Size": 3.0, "Status": 2}])json", fooKey.GetInstanceId().ToHexStr().c_str())), testDb.ExecuteECSqlSelect("SELECT ECInstanceId, Code, Size, Status FROM ts.Foo")) << testDb.GetDescription();
-
-                        ECClassCP fooClass = testDb.GetDb().Schemas().GetClass("TestSchema", "Foo");
-                        ASSERT_TRUE(fooClass != nullptr && fooClass->IsEntityClass()) << testDb.GetDescription();
-                        {
-                        ECPropertyCP sizeProp = fooClass->GetPropertyP("Size");
-                        ASSERT_TRUE(sizeProp != nullptr && sizeProp->GetIsPrimitive()) << testDb.GetDescription();
-                        KindOfQuantityCP koq = sizeProp->GetAsPrimitiveProperty()->GetKindOfQuantity();
-                        ASSERT_TRUE(koq != nullptr) << testDb.GetDescription();
-                        testDb.AssertKindOfQuantity(*koq, "TestSchema", "AREA", "Area", nullptr, "u:SQ_M", JsonValue(R"json(["f:DefaultRealU(4)[u:SQ_M]", "f:DefaultRealU(4)[u:SQ_FT]"])json"), 0.0001);
-                        }
-                        {
-                        ECPropertyCP statusProp = fooClass->GetPropertyP("Status");
-                        ASSERT_TRUE(statusProp != nullptr && statusProp->GetIsPrimitive()) << testDb.GetDescription();
-                        ECEnumerationCP ecenum = statusProp->GetAsPrimitiveProperty()->GetEnumeration();
-                        ASSERT_TRUE(ecenum != nullptr) << testDb.GetDescription();
-                        testDb.AssertEnum(*ecenum, "TestSchema", "StatusEnum", "Int Enumeration with enumerators without display label", "Int Enumeration with enumerators without display label", PRIMITIVETYPE_Integer, true,
-                        {{"StatusEnum0", ECValue(0), nullptr},
-                        {"StatusEnum1", ECValue(1), nullptr},
-                        {"StatusEnum2", ECValue(2), nullptr}});
-                        }
-
-                        testDb.AssertKindOfQuantity("TestSchema", "ANGLE", "Angle", nullptr, "u:RAD", JsonValue(R"json(["f:DefaultRealU(2)[u:ARC_DEG]", "f:AngleDMS"])json"), 0.0001);
-                        testDb.AssertKindOfQuantity("TestSchema", "AREA", "Area", nullptr, "u:SQ_M", JsonValue(R"json(["f:DefaultRealU(4)[u:SQ_M]", "f:DefaultRealU(4)[u:SQ_FT]"])json"), 0.0001);
-                        testDb.AssertKindOfQuantity("TestSchema", "TEMPERATURE", "Temperature", nullptr, "u:K", JsonValue(R"json(["f:DefaultRealU(4)[u:CELSIUS]","f:DefaultRealU(4)[u:FAHRENHEIT]","f:DefaultRealU(4)[u:K]"])json"), 0.01);
-
-                        testDb.AssertEnum("TestSchema", "StatusEnum", "Int Enumeration with enumerators without display label", "Int Enumeration with enumerators without display label", PRIMITIVETYPE_Integer, true,
-                        {{"StatusEnum0", ECValue(0), nullptr},
-                        {"StatusEnum1", ECValue(1), nullptr},
-                        {"StatusEnum2", ECValue(2), nullptr}});
-                        break;
-                        }
-                        default:
-                            FAIL() << "Unhandled ProfileState::Age enum value | " << testDb.GetDescription();
-                            break;
-                    }
-                }
-            }
-        }
-
-//---------------------------------------------------------------------------------------
-// Performs an import of a EC 3.2 schema
-// @bsimethod                                  Krischan.Eberle                      08/18
-//+---------------+---------------+---------------+---------------+---------------+------
-TEST_F(ECDbCompatibilityTestFixture, EC32SchemaImport_Enums)
-    {
-    for (TestFile const& testFile : ECDbProfile::Get().GetAllVersionsOfTestFile(TESTECDB_EMPTY))
-        {
-        for (std::unique_ptr<TestECDb> testDbPtr : TestECDb::GetPermutationsFor(testFile))
-            {
-            TestECDb& testDb = *testDbPtr;
-            if (testDb.GetOpenParams().IsReadonly())
-                continue;
-
-            ASSERT_EQ(BE_SQLITE_OK, testDb.Open()) << testDb.GetDescription();
-            testDb.AssertProfileVersion();
-            testDb.AssertLoadSchemas();
-
-            //ECObjects downgrades an EC3.2 schema to EC3.1 during deserialization
-            ECSchemaReadContextPtr deserializationCtx = TestFileCreator::DeserializeSchema(testDb.GetDb(), SchemaItem(R"xml(<?xml version="1.0" encoding="utf-8" ?>
-                <ECSchema schemaName="TestSchema" alias="ts" version="1.0.0" xmlns="http://www.bentley.com/schemas/Bentley.ECXML.3.2">
-                    <ECEntityClass typeName="Foo">
-                            <ECProperty propertyName="Code" typeName="int" />
-                            <ECProperty propertyName="Status" typeName="StatusEnum" />
-                        </ECEntityClass>
-                    <ECEnumeration typeName="StatusEnum" displayLabel="Int Enumeration with enumerators without display label" description="Int Enumeration with enumerators without display label" backingTypeName="int" isStrict="true">
-                        <ECEnumerator name="On" value="0"/>
-                        <ECEnumerator name="Off" value="1"/>
-                        <ECEnumerator name="Unknown" value="2"/>
-                    </ECEnumeration>
-                    </ECSchema>)xml"));
-            ASSERT_TRUE(deserializationCtx != nullptr) << testDb.GetDescription();
-            const BentleyStatus schemaImportStat = testDb.GetDb().Schemas().ImportSchemas(deserializationCtx->GetCache().GetSchemas());
-            switch (testDb.GetAge())
-                {
-                    case ProfileState::Age::UpToDate:
-                    {
-                    EXPECT_EQ(SUCCESS, schemaImportStat) << testDb.GetDescription();
-
-                    ECInstanceKey fooKey;
-                    ECSqlStatement stmt;
-                    ASSERT_EQ(ECSqlStatus::Success, stmt.Prepare(testDb.GetDb(), "INSERT INTO ts.Foo(Code,Status) VALUES(1,2)")) << testDb.GetDescription();
-                    ASSERT_EQ(BE_SQLITE_DONE, stmt.Step(fooKey)) << testDb.GetDescription();
-                    stmt.Finalize();
-                    EXPECT_EQ(JsonValue(Utf8PrintfString(R"json([{"id": "%s", "Code": 1, "Status": 2}])json", fooKey.GetInstanceId().ToHexStr().c_str())), testDb.ExecuteECSqlSelect("SELECT ECInstanceId, Code, Status FROM ts.Foo")) << testDb.GetDescription();
-
-                    ECClassCP fooClass = testDb.GetDb().Schemas().GetClass("TestSchema", "Foo");
-                    ASSERT_TRUE(fooClass != nullptr && fooClass->IsEntityClass()) << testDb.GetDescription();
-                    {
-                    ECPropertyCP statusProp = fooClass->GetPropertyP("Status");
-                    ASSERT_TRUE(statusProp != nullptr && statusProp->GetIsPrimitive()) << testDb.GetDescription();
-                    ECEnumerationCP ecenum = statusProp->GetAsPrimitiveProperty()->GetEnumeration();
-                    ASSERT_TRUE(ecenum != nullptr) << testDb.GetDescription();
-                    testDb.AssertEnum(*ecenum, "TestSchema", "StatusEnum", "Int Enumeration with enumerators without display label", "Int Enumeration with enumerators without display label", PRIMITIVETYPE_Integer, true,
-                    {{ECValue(0), nullptr},
-                    {ECValue(1), nullptr},
-                    {ECValue(2), nullptr}});
-                    }
-
-                    testDb.AssertEnum("TestSchema", "StatusEnum", "Int Enumeration with enumerators without display label", "Int Enumeration with enumerators without display label", PRIMITIVETYPE_Integer, true,
-                    {{ECValue(0), nullptr},
-                    {ECValue(1), nullptr},
-                    {ECValue(2), nullptr}});
-                    break;
-                    }
-
-                    case ProfileState::Age::Older:
-                    case ProfileState::Age::Newer:
-                    {
-                    EXPECT_EQ(ERROR, schemaImportStat) << testDb.GetDescription();
-                    break;
-                    }
-                    default:
-                        FAIL() << "Unhandled ProfileState::Age enum value | " << testDb.GetDescription();
-                        break;
-                }
-            }
-        }
-    }
-
-//---------------------------------------------------------------------------------------
-// Performs an import of a EC 3.2 schema
-// @bsimethod                                  Krischan.Eberle                      08/18
-//+---------------+---------------+---------------+---------------+---------------+------
-TEST_F(ECDbCompatibilityTestFixture, EC32SchemaImport_Koqs)
-    {
-    for (TestFile const& testFile : ECDbProfile::Get().GetAllVersionsOfTestFile(TESTECDB_EMPTY))
-        {
-        for (std::unique_ptr<TestECDb> testDbPtr : TestECDb::GetPermutationsFor(testFile))
-            {
-            TestECDb& testDb = *testDbPtr;
-            if (testDb.GetOpenParams().IsReadonly())
-                continue;
-
-            ASSERT_EQ(BE_SQLITE_OK, testDb.Open()) << testDb.GetDescription();
-            testDb.AssertProfileVersion();
-            testDb.AssertLoadSchemas();
-
-<<<<<<< HEAD
-=======
-            //ECObjects downgrades an EC3.2 schema to EC3.1 during deserialization
->>>>>>> aa770fd0
-            ECSchemaReadContextPtr deserializationCtx = TestFileCreator::DeserializeSchema(testDb.GetDb(), SchemaItem(R"xml(<?xml version="1.0" encoding="utf-8" ?>
-                    <ECSchema schemaName="TestSchema" alias="ts" version="1.0.0" xmlns="http://www.bentley.com/schemas/Bentley.ECXML.3.2">
-                        <ECSchemaReference name="Units" version="01.00.00" alias="u" />
-                        <ECSchemaReference name="Formats" version="01.00.00" alias="f" />
-                        <ECEntityClass typeName="Foo">
-                                <ECProperty propertyName="Code" typeName="int" />
-                                <ECProperty propertyName="Size" typeName="double" kindOfQuantity="AREA" />
-                            </ECEntityClass>
-                        <KindOfQuantity typeName="ANGLE" displayLabel="Angle" persistenceUnit="u:RAD" presentationUnits="f:DefaultRealU(2)[u:ARC_DEG]" relativeError="0.0001"/>
-                        <KindOfQuantity typeName="AREA" displayLabel="Area" persistenceUnit="u:SQ_M" presentationUnits="f:DefaultRealU(4)[u:SQ_M];f:DefaultRealU(4)[u:SQ_FT]" relativeError="0.0001"/>
-                        <KindOfQuantity typeName="TEMPERATURE" displayLabel="Temperature" persistenceUnit="u:K" presentationUnits="f:DefaultRealU(4)[u:CELSIUS];f:DefaultRealU(4)[u:FAHRENHEIT];f:DefaultRealU(4)[u:K]" relativeError="0.01"/>
-<<<<<<< HEAD
-                        <ECEnumeration typeName="StatusEnum" displayLabel="Int Enumeration with enumerators without display label" description="Int Enumeration with enumerators without display label" backingTypeName="int" isStrict="true">
-                            <ECEnumerator name="On" value="0"/>
-                            <ECEnumerator name="Off" value="1"/>
-                            <ECEnumerator name="Unknown" value="2"/>
-                        </ECEnumeration>
-                     </ECSchema>)xml"));
-=======
-                     </ECSchema>)xml"));
-            if (!testDb.SupportsFeature(ECDbFeature::UnitsAndFormats))
-                {
-                // The schema could even be deserialized, but the referenced Units and Formats schemas are not available unless,
-                // they have been previously imported into an 4.0.0.2 file.
-                ASSERT_TRUE(deserializationCtx == nullptr) << testDb.GetDescription();
-                continue;
-                }
-
->>>>>>> aa770fd0
-            ASSERT_TRUE(deserializationCtx != nullptr) << testDb.GetDescription();
-            const BentleyStatus schemaImportStat = testDb.GetDb().Schemas().ImportSchemas(deserializationCtx->GetCache().GetSchemas());
-            switch (testDb.GetAge())
-                {
-<<<<<<< HEAD
-                    case ProfileState::Age::UpToDate:
-                    {
-                    EXPECT_EQ(SUCCESS, schemaImportStat) << testDb.GetDescription();
-                    EXPECT_EQ(JsonValue("[{\"cnt\": 2}]"), testDb.ExecuteECSqlSelect("SELECT count(*) cnt FROM meta.ECSchemaDef WHERE Name IN ('Units','Formats')")) <<  testDb.GetDescription();
-                    EXPECT_EQ(JsonValue("[{\"cnt\": 2}]"), testDb.ExecuteECSqlSelect("SELECT count(*) cnt FROM meta.ECSchemaDef s JOIN meta.SchemaHasSchemaReferences ref ON s.ECInstanceId=ref.SourceECInstanceId WHERE s.Name='TestSchema'")) << testDb.GetDescription();
-
-                    ECInstanceKey fooKey;
-                    ECSqlStatement stmt;
-                    ASSERT_EQ(ECSqlStatus::Success, stmt.Prepare(testDb.GetDb(), "INSERT INTO ts.Foo(Code,Size,Status) VALUES(1,3.0,2)")) << testDb.GetDescription();
-                    ASSERT_EQ(BE_SQLITE_DONE, stmt.Step(fooKey)) << testDb.GetDescription();
-                    stmt.Finalize();
-                    EXPECT_EQ(JsonValue(Utf8PrintfString(R"json([{"id": "%s", "Code": 1, "Size": 3.0, "Status": 2}])json", fooKey.GetInstanceId().ToHexStr().c_str())), testDb.ExecuteECSqlSelect("SELECT ECInstanceId, Code, Size, Status FROM ts.Foo")) << testDb.GetDescription();
-
-                    ECClassCP fooClass = testDb.GetDb().Schemas().GetClass("TestSchema", "Foo");
-                    ASSERT_TRUE(fooClass != nullptr && fooClass->IsEntityClass()) << testDb.GetDescription();
-                    {
-                    ECPropertyCP sizeProp = fooClass->GetPropertyP("Size");
-                    ASSERT_TRUE(sizeProp != nullptr && sizeProp->GetIsPrimitive()) << testDb.GetDescription();
-                    KindOfQuantityCP koq = sizeProp->GetAsPrimitiveProperty()->GetKindOfQuantity();
-                    ASSERT_TRUE(koq != nullptr) << testDb.GetDescription();
-                    testDb.AssertKindOfQuantity(*koq, "TestSchema", "AREA", "Area", nullptr, "u:SQ_M", JsonValue(R"json(["f:DefaultRealU(4)[u:SQ_M]", "f:DefaultRealU(4)[u:SQ_FT]"])json"), 0.0001);
-                    }
-                    {
-                    ECPropertyCP statusProp = fooClass->GetPropertyP("Status");
-                    ASSERT_TRUE(statusProp != nullptr && statusProp->GetIsPrimitive()) << testDb.GetDescription();
-                    ECEnumerationCP ecenum = statusProp->GetAsPrimitiveProperty()->GetEnumeration();
-                    ASSERT_TRUE(ecenum != nullptr) << testDb.GetDescription();
-                    testDb.AssertEnum(*ecenum, "TestSchema", "StatusEnum", "Int Enumeration with enumerators without display label", "Int Enumeration with enumerators without display label", PRIMITIVETYPE_Integer, true,
-                    {{"On", ECValue(0), nullptr},
-                    {"Off", ECValue(1), nullptr},
-                    {"Unknown", ECValue(2), nullptr}});
-                    }
-
-                    testDb.AssertKindOfQuantity("TestSchema", "ANGLE", "Angle", nullptr, "u:RAD", JsonValue(R"json(["f:DefaultRealU(2)[u:ARC_DEG]"])json"), 0.0001);
-                    testDb.AssertKindOfQuantity("TestSchema", "AREA", "Area", nullptr, "u:SQ_M", JsonValue(R"json(["f:DefaultRealU(4)[u:SQ_M]", "f:DefaultRealU(4)[u:SQ_FT]"])json"), 0.0001);
-                    testDb.AssertKindOfQuantity("TestSchema", "TEMPERATURE", "Temperature", nullptr, "u:K", JsonValue(R"json(["f:DefaultRealU(4)[u:CELSIUS]","f:DefaultRealU(4)[u:FAHRENHEIT]","f:DefaultRealU(4)[u:K]"])json"), 0.01);
-
-                    testDb.AssertEnum("TestSchema", "StatusEnum", "Int Enumeration with enumerators without display label", "Int Enumeration with enumerators without display label", PRIMITIVETYPE_Integer, true,
-                    {{"On", ECValue(0), nullptr},
-                    {"Off", ECValue(1), nullptr},
-                    {"Unknown", ECValue(2), nullptr}});
-                    break;
-                    }
-
-                    case ProfileState::Age::Older:
-=======
-                    case ProfileState::Age::Older:
-                    case ProfileState::Age::UpToDate:
-                    {
-                    FAIL() << "Shouldn't get here, because the test schema cannot be deserialized for a 4.0.0.1 file because the units/formats schemas are not there | " << testDb.GetDescription();
-                    break;
-                    }
-
->>>>>>> aa770fd0
-                    case ProfileState::Age::Newer:
-                    {
-                    EXPECT_EQ(ERROR, schemaImportStat) << testDb.GetDescription();
-                    break;
-                    }
-                    default:
-                        FAIL() << "Unhandled ProfileState::Age enum value | " << testDb.GetDescription();
-                        break;
-                }
-            }
-        }
-    }
-
-
-//---------------------------------------------------------------------------------------
-// @bsimethod                                  Krischan.Eberle                      08/18
-//+---------------+---------------+---------------+---------------+---------------+------
-TEST_F(ECDbCompatibilityTestFixture, EC31Enums_SchemaUpgrade)
-    {
-    for (TestFile const& testFile : ECDbProfile::Get().GetAllVersionsOfTestFile(TESTECDB_EC31ENUMS_SCHEMAUPGRADE))
-        {
-        for (std::unique_ptr<TestECDb> testDbPtr : TestECDb::GetPermutationsFor(testFile))
-            {
-            TestECDb& testDb = *testDbPtr;
-            if (testDb.GetOpenParams().IsReadonly())
-                continue;
-
-            ASSERT_EQ(BE_SQLITE_OK, testDb.Open()) << testDb.GetDescription();
-            testDb.AssertProfileVersion();
-            testDb.AssertLoadSchemas();
-
-            //Schema changes:
-            //- bumped up version to 1.0.1
-            // - Enum StatusEnum
-            //    - Changed display label to "Status"
-            //    - Added enumerator 3
-            // - Added subclasses SubA, SubB, SubC
-            ECSchemaReadContextPtr deserializationCtx = TestFileCreator::DeserializeSchema(testDb.GetDb(), SchemaItem(R"xml(<?xml version="1.0" encoding="utf-8" ?>
-            <ECSchema schemaName="TestSchema" alias="ts" version="1.0.1" xmlns="http://www.bentley.com/schemas/Bentley.ECXML.3.1">
-              <ECSchemaReference name="ECDbMap" version="02.00.00" alias="ecdbmap" />
-             <ECEnumeration typeName="StatusEnum" displayLabel="Status" backingTypeName="int" isStrict="true">
-                <ECEnumerator value="0"/>
-                <ECEnumerator value="1"/>
-                <ECEnumerator value="2"/>
-                <ECEnumerator value="3"/>
-             </ECEnumeration>
-             <ECEntityClass typeName="BaseA">
-                <ECProperty propertyName="Code" typeName="int" />
-                <ECProperty propertyName="Status" typeName="StatusEnum" />
-             </ECEntityClass>
-             <ECEntityClass typeName="SubA">
-                <BaseClass>BaseA</BaseClass>
-                <ECArrayProperty propertyName="Statuses" typeName="StatusEnum" />
-             </ECEntityClass>
-             <ECEntityClass typeName="BaseB">
-                <ECCustomAttributes>
-                    <ClassMap xmlns="ECDbMap.02.00.00">
-                        <MapStrategy>TablePerHierarchy</MapStrategy>
-                    </ClassMap>
-                </ECCustomAttributes>
-                <ECProperty propertyName="Code" typeName="int" />
-                <ECProperty propertyName="Status" typeName="StatusEnum" />
-             </ECEntityClass>
-             <ECEntityClass typeName="SubB">
-                <BaseClass>BaseB</BaseClass>
-                <ECArrayProperty propertyName="Statuses" typeName="StatusEnum" />
-             </ECEntityClass>
-             <ECEntityClass typeName="BaseC">
-                <ECCustomAttributes>
-                    <ClassMap xmlns="ECDbMap.02.00.00">
-                        <MapStrategy>TablePerHierarchy</MapStrategy>
-                    </ClassMap>
-                    <ShareColumns xmlns="ECDbMap.02.00.00">
-                        <MaxSharedColumnsBeforeOverflow>6</MaxSharedColumnsBeforeOverflow>
-                        <ApplyToSubclassesOnly>False</ApplyToSubclassesOnly>
-                    </ShareColumns>
-                </ECCustomAttributes>
-                <ECProperty propertyName="Code" typeName="int" />
-                <ECProperty propertyName="Status" typeName="StatusEnum" />
-             </ECEntityClass>
-             <ECEntityClass typeName="SubC">
-                <BaseClass>BaseC</BaseClass>
-                <ECArrayProperty propertyName="Statuses" typeName="StatusEnum" />
-             </ECEntityClass>
-            </ECSchema>)xml"));
-            ASSERT_TRUE(deserializationCtx != nullptr) << testDb.GetDescription();
-            const BentleyStatus schemaImportStat = testDb.GetDb().Schemas().ImportSchemas(deserializationCtx->GetCache().GetSchemas());
-            switch (testDb.GetAge())
-                {
-                    case ProfileState::Age::Older:
-                    case ProfileState::Age::UpToDate:
-                    {
-                    EXPECT_EQ(SUCCESS, schemaImportStat) << testDb.GetDescription();
-<<<<<<< HEAD
-                    if (testDb.GetAge() == ProfileState::Age::Older)
-                        {
-                        EXPECT_EQ(BeVersion(), testDb.GetOriginalECXmlVersion("SchemaUpdateTest")) << testDb.GetDescription();
-                        EXPECT_EQ(JsonValue("[{\"cnt\": 0}]"), testDb.ExecuteECSqlSelect("SELECT count(*) cnt FROM meta.ECSchemaDef WHERE Name IN ('Units','Formats')")) << "When importing into 4.0.0.1 file, units and formats schema must not be persisted. | " << testDb.GetDescription();
-                        EXPECT_EQ(JsonValue("[{\"cnt\": 1}]"), testDb.ExecuteECSqlSelect("SELECT count(*) cnt FROM meta.ECSchemaDef s JOIN meta.SchemaHasSchemaReferences ref ON s.ECInstanceId=ref.SourceECInstanceId WHERE s.Name='SchemaUpdateTest'")) << "When importing into 4.0.0.1 file, units and formats schema must not be persisted. | " << testDb.GetDescription();
-                        }
-                    else
-                        {
-                        EXPECT_EQ(BeVersion(3, 1), testDb.GetOriginalECXmlVersion("SchemaUpdateTest")) << testDb.GetDescription();
-                        EXPECT_EQ(JsonValue("[{\"cnt\": 2}]"), testDb.ExecuteECSqlSelect("SELECT count(*) cnt FROM meta.ECSchemaDef WHERE Name IN ('Units','Formats')")) << "When importing into 4.0.0.1 file, units and formats schema must not be persisted. | " << testDb.GetDescription();
-                        EXPECT_EQ(JsonValue("[{\"cnt\": 3}]"), testDb.ExecuteECSqlSelect("SELECT count(*) cnt FROM meta.ECSchemaDef s JOIN meta.SchemaHasSchemaReferences ref ON s.ECInstanceId=ref.SourceECInstanceId WHERE s.Name='SchemaUpdateTest'")) << "When importing into 4.0.0.1 file, units and formats schema must not be persisted. | " << testDb.GetDescription();
-                        }
-
-=======
->>>>>>> aa770fd0
-                    for (Utf8CP className : {"SubA", "SubB", "SubC"})
-                        {
-                        ECInstanceKey key;
-                        ECSqlStatement stmt;
-                        ASSERT_EQ(ECSqlStatus::Success, stmt.Prepare(testDb.GetDb(), Utf8PrintfString("INSERT INTO ts.%s(Code,Status,Statuses) VALUES(?,?,?)", className).c_str())) << className << " | " << testDb.GetDescription();
-                        ASSERT_EQ(ECSqlStatus::Success, stmt.BindInt(1, 1)) << className << " | " << testDb.GetDescription();
-<<<<<<< HEAD
-                        ASSERT_EQ(ECSqlStatus::Success, stmt.BindDouble(2, 2.2)) << className << " | " << testDb.GetDescription();
-
-                        IECSqlBinder& sizesBinder = stmt.GetBinder(3);
-                        ASSERT_EQ(ECSqlStatus::Success, sizesBinder.AddArrayElement().BindDouble(3.3)) << className << " | " << testDb.GetDescription();
-                        ASSERT_EQ(ECSqlStatus::Success, sizesBinder.AddArrayElement().BindDouble(33.3)) << className << " | " << testDb.GetDescription();
-                        ASSERT_EQ(ECSqlStatus::Success, sizesBinder.AddArrayElement().BindDouble(333.3)) << className << " | " << testDb.GetDescription();
-
-                        ASSERT_EQ(ECSqlStatus::Success, stmt.BindInt(4, 3)) << className << " | " << testDb.GetDescription();
-
-                        IECSqlBinder& statusBinder = stmt.GetBinder(5);
-=======
-                        ASSERT_EQ(ECSqlStatus::Success, stmt.BindInt(2, 3)) << className << " | " << testDb.GetDescription();
-                        IECSqlBinder& statusBinder = stmt.GetBinder(3);
->>>>>>> aa770fd0
-                        ASSERT_EQ(ECSqlStatus::Success, statusBinder.AddArrayElement().BindInt(0)) << className << " | " << testDb.GetDescription();
-                        ASSERT_EQ(ECSqlStatus::Success, statusBinder.AddArrayElement().BindInt(1)) << className << " | " << testDb.GetDescription();
-                        ASSERT_EQ(ECSqlStatus::Success, statusBinder.AddArrayElement().BindInt(2)) << className << " | " << testDb.GetDescription();
-                        ASSERT_EQ(BE_SQLITE_DONE, stmt.Step(key)) << className << " | " << testDb.GetDescription();
-                        stmt.Finalize();
-<<<<<<< HEAD
-                        EXPECT_EQ(JsonValue(Utf8PrintfString(R"json([{"id": "%s", "Code": 1, "Size": 2.2, "Sizes" : [3.3,33.3,333.3], "Status": 3, "Statuses": [0,1,2]}])json", key.GetInstanceId().ToHexStr().c_str())),
-                                  testDb.ExecuteECSqlSelect(Utf8PrintfString("SELECT ECInstanceId,Code,Size,Sizes,Status,Statuses FROM su.%s", className).c_str())) << className << " | " << testDb.GetDescription();
-=======
-                        EXPECT_EQ(JsonValue(Utf8PrintfString(R"json([{"id": "%s", "Code": 1, "Status": 3, "Statuses": [0,1,2]}])json", key.GetInstanceId().ToHexStr().c_str())), 
-                                  testDb.ExecuteECSqlSelect(Utf8PrintfString("SELECT ECInstanceId,Code,Status,Statuses FROM ts.%s", className).c_str())) << className << " | " << testDb.GetDescription();
->>>>>>> aa770fd0
-
-                        ECClassCP cl = testDb.GetDb().Schemas().GetClass("TestSchema", className);
-                        ASSERT_TRUE(cl != nullptr && cl->IsEntityClass()) << className << " | " << testDb.GetDescription();
-<<<<<<< HEAD
-                        {
-                        ECPropertyCP sizeProp = cl->GetPropertyP("Size");
-                        ASSERT_TRUE(sizeProp != nullptr && sizeProp->GetIsPrimitive()) << className << " | " << testDb.GetDescription();
-                        KindOfQuantityCP koq = sizeProp->GetAsPrimitiveProperty()->GetKindOfQuantity();
-                        ASSERT_TRUE(koq != nullptr) << className << " | " << testDb.GetDescription();
-                        testDb.AssertKindOfQuantity(*koq, "SchemaUpdateTest", "AREA", "Area", nullptr, "u:SQ_M", JsonValue(R"json(["f:DefaultRealU(4)[u:SQ_M]", "f:DefaultRealU(4)[u:SQ_FT]", "f:DefaultRealU(4)[u:SQ_CM]"])json"), 0.001);
-                        }
-
-                        {
-                        ECPropertyCP sizesProp = cl->GetPropertyP("Sizes");
-                        ASSERT_TRUE(sizesProp != nullptr && sizesProp->GetIsPrimitiveArray()) << className << " | " << testDb.GetDescription();
-                        KindOfQuantityCP koq = sizesProp->GetAsPrimitiveArrayProperty()->GetKindOfQuantity();
-                        ASSERT_TRUE(koq != nullptr) << className << " | " << testDb.GetDescription();
-                        testDb.AssertKindOfQuantity(*koq, "SchemaUpdateTest", "AREA", "Area", nullptr, "u:SQ_M", JsonValue(R"json(["f:DefaultRealU(4)[u:SQ_M]", "f:DefaultRealU(4)[u:SQ_FT]", "f:DefaultRealU(4)[u:SQ_CM]"])json"), 0.001);
-                        }
-=======
->>>>>>> aa770fd0
-
-                        {
-                        ECPropertyCP statusProp = cl->GetPropertyP("Status");
-                        ASSERT_TRUE(statusProp != nullptr && statusProp->GetIsPrimitive()) << className << " | " << testDb.GetDescription();
-                        ECEnumerationCP ecenum = statusProp->GetAsPrimitiveProperty()->GetEnumeration();
-                        ASSERT_TRUE(ecenum != nullptr) << className << " | " << testDb.GetDescription();
-<<<<<<< HEAD
-                        testDb.AssertEnum(*ecenum, "SchemaUpdateTest", "StatusEnum", "Status", nullptr, PRIMITIVETYPE_Integer, true,
-                        {{"StatusEnum0", ECValue(0), nullptr},
-                        {"StatusEnum1", ECValue(1), nullptr},
-                        {"StatusEnum2", ECValue(2), nullptr},
-                        {"StatusEnum3", ECValue(3), nullptr}});
-=======
-                        testDb.AssertEnum(*ecenum, "TestSchema", "StatusEnum", "Status", nullptr, PRIMITIVETYPE_Integer, true,
-                        {{ECValue(0), nullptr},
-                        {ECValue(1), nullptr},
-                        {ECValue(2), nullptr},
-                        {ECValue(3), nullptr}});
->>>>>>> aa770fd0
-                        }
-
-                        {
-                        ECPropertyCP statusesProp = cl->GetPropertyP("Statuses");
-                        ASSERT_TRUE(statusesProp != nullptr && statusesProp->GetIsPrimitiveArray()) << className << " | " << testDb.GetDescription();
-                        ECEnumerationCP ecenum = statusesProp->GetAsPrimitiveArrayProperty()->GetEnumeration();
-                        ASSERT_TRUE(ecenum != nullptr) << className << " | " << testDb.GetDescription();
-<<<<<<< HEAD
-                        testDb.AssertEnum(*ecenum, "SchemaUpdateTest", "StatusEnum", "Status", nullptr, PRIMITIVETYPE_Integer, true,
-                        {{"StatusEnum0", ECValue(0), nullptr},
-                        {"StatusEnum1", ECValue(1), nullptr},
-                        {"StatusEnum2", ECValue(2), nullptr},
-                        {"StatusEnum3", ECValue(3), nullptr}});
-                        }
-
-                        }
-
-                    testDb.AssertKindOfQuantity("SchemaUpdateTest", "AREA", "Area", nullptr, "u:SQ_M", JsonValue(R"json(["f:DefaultRealU(4)[u:SQ_M]", "f:DefaultRealU(4)[u:SQ_FT]", "f:DefaultRealU(4)[u:SQ_CM]"])json"), 0.001);
-
-                    testDb.AssertEnum("SchemaUpdateTest", "StatusEnum", "Status", nullptr, PRIMITIVETYPE_Integer, true,
-                    {{"StatusEnum0", ECValue(0), nullptr},
-                    {"StatusEnum1", ECValue(1), nullptr},
-                    {"StatusEnum2", ECValue(2), nullptr},
-                    {"StatusEnum3", ECValue(3), nullptr}});
-=======
-                        testDb.AssertEnum(*ecenum, "TestSchema", "StatusEnum", "Status", nullptr, PRIMITIVETYPE_Integer, true,
-                        {{ECValue(0), nullptr},
-                        {ECValue(1), nullptr},
-                        {ECValue(2), nullptr},
-                        {ECValue(3), nullptr}});
-                        }
-
-                        }
-
-                    testDb.AssertEnum("TestSchema", "StatusEnum", "Status", nullptr, PRIMITIVETYPE_Integer, true,
-                    {{ECValue(0), nullptr},
-                    {ECValue(1), nullptr},
-                    {ECValue(2), nullptr},
-                    {ECValue(3), nullptr}});
->>>>>>> aa770fd0
-                    break;
-                    }
-
-                    case ProfileState::Age::Newer:
-                    {
-                    EXPECT_EQ(ERROR, schemaImportStat) << testDb.GetDescription();
-                    break;
-                    }
-                    default:
-                        FAIL() << "Unhandled ProfileState::Age enum value | " << testDb.GetDescription();
-                        break;
-                }
-            }
-        }
-    }
-
-//---------------------------------------------------------------------------------------
-// @bsimethod                                  Krischan.Eberle                      08/18
-//+---------------+---------------+---------------+---------------+---------------+------
-TEST_F(ECDbCompatibilityTestFixture, EC31Koqs_SchemaUpgrade)
-    {
-    for (TestFile const& testFile : ECDbProfile::Get().GetAllVersionsOfTestFile(TESTECDB_EC31KOQS_SCHEMAUPGRADE))
-        {
-        for (std::unique_ptr<TestECDb> testDbPtr : TestECDb::GetPermutationsFor(testFile))
-            {
-            TestECDb& testDb = *testDbPtr;
-            if (testDb.GetOpenParams().IsReadonly())
-                continue;
-
-            ASSERT_EQ(BE_SQLITE_OK, testDb.Open()) << testDb.GetDescription();
-            testDb.AssertProfileVersion();
-            testDb.AssertLoadSchemas();
-
-            //Schema changes:
-            //- bumped up version to 1.0.1
-            //- KOQ AREA: 
-            //    - Added presentation unit SQ.CM
-            //    - Changed relativeError to 0.001
-            // - Added subclasses SubA, SubB, SubC
-            ECSchemaReadContextPtr deserializationCtx = TestFileCreator::DeserializeSchema(testDb.GetDb(), SchemaItem(R"xml(<?xml version="1.0" encoding="utf-8" ?>
-<<<<<<< HEAD
-          <ECSchema schemaName="SchemaUpdateTest" alias="su" version="1.0.1" xmlns="http://www.bentley.com/schemas/Bentley.ECXML.3.2">
-=======
-          <ECSchema schemaName="TestSchema" alias="ts" version="1.0.1" xmlns="http://www.bentley.com/schemas/Bentley.ECXML.3.1">
->>>>>>> aa770fd0
-            <ECSchemaReference name="ECDbMap" version="02.00.00" alias="ecdbmap" />
-
-            <KindOfQuantity typeName="AREA" displayLabel="Area" persistenceUnit="SQ.M(DefaultReal)" presentationUnits="SQ.M(real4u);SQ.FT(real4u);SQ.CM(real4u)" relativeError="0.001"/>
-            <ECEntityClass typeName="BaseA">
-                <ECProperty propertyName="Code" typeName="int" />
-                <ECProperty propertyName="Size" typeName="double" kindOfQuantity="AREA" />
-            </ECEntityClass>
-            <ECEntityClass typeName="SubA">
-                <BaseClass>BaseA</BaseClass>
-                <ECArrayProperty propertyName="Sizes" typeName="double" kindOfQuantity="AREA" />
-            </ECEntityClass>
-            <ECEntityClass typeName="BaseB">
-                <ECCustomAttributes>
-                 <ClassMap xmlns="ECDbMap.02.00.00">
-                    <MapStrategy>TablePerHierarchy</MapStrategy>
-                 </ClassMap>
-                </ECCustomAttributes>
-                <ECProperty propertyName="Code" typeName="int" />
-                <ECProperty propertyName="Size" typeName="double" kindOfQuantity="AREA" />
-            </ECEntityClass>
-            <ECEntityClass typeName="SubB">
-                <BaseClass>BaseB</BaseClass>
-                <ECArrayProperty propertyName="Sizes" typeName="double" kindOfQuantity="AREA" />
-            </ECEntityClass>
-            <ECEntityClass typeName="BaseC">
-                <ECCustomAttributes>
-                    <ClassMap xmlns="ECDbMap.02.00.00">
-                        <MapStrategy>TablePerHierarchy</MapStrategy>
-                    </ClassMap>
-                    <ShareColumns xmlns="ECDbMap.02.00.00">
-                        <MaxSharedColumnsBeforeOverflow>6</MaxSharedColumnsBeforeOverflow>
-                        <ApplyToSubclassesOnly>False</ApplyToSubclassesOnly>
-                    </ShareColumns>
-                </ECCustomAttributes>
-                <ECProperty propertyName="Code" typeName="int" />
-                <ECProperty propertyName="Size" typeName="double" kindOfQuantity="AREA" />
-            </ECEntityClass>
-            <ECEntityClass typeName="SubC">
-                <BaseClass>BaseC</BaseClass>
-                <ECArrayProperty propertyName="Sizes" typeName="double" kindOfQuantity="AREA" />
-            </ECEntityClass>
-           </ECSchema>)xml"));
-
-            ASSERT_TRUE(deserializationCtx != nullptr) << testDb.GetDescription();
-            const BentleyStatus schemaImportStat = testDb.GetDb().Schemas().ImportSchemas(deserializationCtx->GetCache().GetSchemas());
-            switch (testDb.GetAge())
-                {
-                    case ProfileState::Age::UpToDate:
-                    {
-                    EXPECT_EQ(SUCCESS, schemaImportStat) << testDb.GetDescription();
-<<<<<<< HEAD
-                    EXPECT_EQ(BeVersion(3, 2), testDb.GetOriginalECXmlVersion("SchemaUpdateTest")) << testDb.GetDescription();
-                    EXPECT_EQ(JsonValue("[{\"cnt\": 2}]"), testDb.ExecuteECSqlSelect("SELECT count(*) cnt FROM meta.ECSchemaDef WHERE Name IN ('Units','Formats')")) << "When importing into 4.0.0.1 file, units and formats schema must not be persisted. | " << testDb.GetDescription();
-                    EXPECT_EQ(JsonValue("[{\"cnt\": 3}]"), testDb.ExecuteECSqlSelect("SELECT count(*) cnt FROM meta.ECSchemaDef s JOIN meta.SchemaHasSchemaReferences ref ON s.ECInstanceId=ref.SourceECInstanceId WHERE s.Name='SchemaUpdateTest'")) << "When importing into 4.0.0.1 file, units and formats schema must not be persisted. | " << testDb.GetDescription();
-=======
-                    //No units or formats schema from EC3.2 must creep into the file when importing KOQs in an 4.0.0.1 file
-                    EXPECT_EQ(JsonValue("[{\"cnt\": 0}]"), testDb.ExecuteECSqlSelect("SELECT count(*) cnt FROM meta.ECSchemaDef WHERE Name IN ('Units','Formats')")) << testDb.GetDescription();
-                    EXPECT_EQ(JsonValue("[{\"cnt\": 1}]"), testDb.ExecuteECSqlSelect("SELECT count(*) cnt FROM meta.ECSchemaDef s JOIN meta.SchemaHasSchemaReferences ref ON s.ECInstanceId=ref.SourceECInstanceId WHERE s.Name='TestSchema'")) << testDb.GetDescription();
->>>>>>> aa770fd0
-
-                    for (Utf8CP className : {"SubA", "SubB", "SubC"})
-                        {
-                        ECInstanceKey key;
-                        ECSqlStatement stmt;
-<<<<<<< HEAD
-                        ASSERT_EQ(ECSqlStatus::Success, stmt.Prepare(testDb.GetDb(), Utf8PrintfString("INSERT INTO su.%s(Code,Size,Sizes,Status,Statuses) VALUES(?,?,?,?,?)", className).c_str())) << className << " | " << testDb.GetDescription();
-                        ASSERT_EQ(ECSqlStatus::Success, stmt.BindInt(1, 1)) << className << " | " << testDb.GetDescription();
-                        ASSERT_EQ(ECSqlStatus::Success, stmt.BindDouble(2, 2.2)) << className << " | " << testDb.GetDescription();
-
-=======
-                        ASSERT_EQ(ECSqlStatus::Success, stmt.Prepare(testDb.GetDb(), Utf8PrintfString("INSERT INTO ts.%s(Code,Size,Sizes) VALUES(?,?,?)", className).c_str())) << className << " | " << testDb.GetDescription();
-                        ASSERT_EQ(ECSqlStatus::Success, stmt.BindInt(1, 1)) << className << " | " << testDb.GetDescription();
-                        ASSERT_EQ(ECSqlStatus::Success, stmt.BindDouble(2, 2.2)) << className << " | " << testDb.GetDescription();
->>>>>>> aa770fd0
-                        IECSqlBinder& sizesBinder = stmt.GetBinder(3);
-                        ASSERT_EQ(ECSqlStatus::Success, sizesBinder.AddArrayElement().BindDouble(3.3)) << className << " | " << testDb.GetDescription();
-                        ASSERT_EQ(ECSqlStatus::Success, sizesBinder.AddArrayElement().BindDouble(33.3)) << className << " | " << testDb.GetDescription();
-                        ASSERT_EQ(ECSqlStatus::Success, sizesBinder.AddArrayElement().BindDouble(333.3)) << className << " | " << testDb.GetDescription();
-<<<<<<< HEAD
-
-                        ASSERT_EQ(ECSqlStatus::Success, stmt.BindInt(4, 3)) << className << " | " << testDb.GetDescription();
-
-                        IECSqlBinder& statusBinder = stmt.GetBinder(5);
-                        ASSERT_EQ(ECSqlStatus::Success, statusBinder.AddArrayElement().BindInt(0)) << className << " | " << testDb.GetDescription();
-                        ASSERT_EQ(ECSqlStatus::Success, statusBinder.AddArrayElement().BindInt(1)) << className << " | " << testDb.GetDescription();
-                        ASSERT_EQ(ECSqlStatus::Success, statusBinder.AddArrayElement().BindInt(2)) << className << " | " << testDb.GetDescription();
-                        ASSERT_EQ(BE_SQLITE_DONE, stmt.Step(key)) << className << " | " << testDb.GetDescription();
-                        stmt.Finalize();
-                        EXPECT_EQ(JsonValue(Utf8PrintfString(R"json([{"id": "%s", "Code": 1, "Size": 2.2, "Sizes" : [3.3,33.3,333.3], "Status": 3, "Statuses": [0,1,2]}])json", key.GetInstanceId().ToHexStr().c_str())),
-                                    testDb.ExecuteECSqlSelect(Utf8PrintfString("SELECT ECInstanceId,Code,Size,Sizes,Status,Statuses FROM su.%s", className).c_str())) << className << " | " << testDb.GetDescription();
-
-                        ECClassCP cl = testDb.GetDb().Schemas().GetClass("SchemaUpdateTest", className);
-                        ASSERT_TRUE(cl != nullptr && cl->IsEntityClass()) << className << " | " << testDb.GetDescription();
-=======
-                        ASSERT_EQ(BE_SQLITE_DONE, stmt.Step(key)) << className << " | " << testDb.GetDescription();
-                        stmt.Finalize();
-                        EXPECT_EQ(JsonValue(Utf8PrintfString(R"json([{"id": "%s", "Code": 1, "Size": 2.2, "Sizes" : [3.3,33.3,333.3]}])json", key.GetInstanceId().ToHexStr().c_str())),
-                                  testDb.ExecuteECSqlSelect(Utf8PrintfString("SELECT ECInstanceId,Code,Size,Sizes FROM ts.%s", className).c_str())) << className << " | " << testDb.GetDescription();
-
-                        ECClassCP cl = testDb.GetDb().Schemas().GetClass("TestSchema", className);
-                        ASSERT_TRUE(cl != nullptr && cl->IsEntityClass()) << className << " | " << testDb.GetDescription();
-
->>>>>>> aa770fd0
-                        {
-                        ECPropertyCP sizeProp = cl->GetPropertyP("Size");
-                        ASSERT_TRUE(sizeProp != nullptr && sizeProp->GetIsPrimitive()) << className << " | " << testDb.GetDescription();
-                        KindOfQuantityCP koq = sizeProp->GetAsPrimitiveProperty()->GetKindOfQuantity();
-                        ASSERT_TRUE(koq != nullptr) << className << " | " << testDb.GetDescription();
-<<<<<<< HEAD
-                        testDb.AssertKindOfQuantity(*koq, "SchemaUpdateTest", "AREA", "Area", nullptr, "u:SQ_M", JsonValue(R"json(["f:DefaultRealU(4)[u:SQ_M]", "f:DefaultRealU(4)[u:SQ_FT]", "f:DefaultRealU(4)[u:SQ_CM]"])json"), 0.001);
-=======
-                        testDb.AssertKindOfQuantity(*koq, "TestSchema", "AREA", "Area", nullptr, "SQ.M(DefaultReal)", JsonValue(R"json(["SQ.M(Real4U)", "SQ.FT(Real4U)", "SQ.CM(Real4U)"])json"), 0.001);
->>>>>>> aa770fd0
-                        }
-
-                        {
-                        ECPropertyCP sizesProp = cl->GetPropertyP("Sizes");
-                        ASSERT_TRUE(sizesProp != nullptr && sizesProp->GetIsPrimitiveArray()) << className << " | " << testDb.GetDescription();
-                        KindOfQuantityCP koq = sizesProp->GetAsPrimitiveArrayProperty()->GetKindOfQuantity();
-                        ASSERT_TRUE(koq != nullptr) << className << " | " << testDb.GetDescription();
-<<<<<<< HEAD
-                        testDb.AssertKindOfQuantity(*koq, "SchemaUpdateTest", "AREA", "Area", nullptr, "u:SQ_M", JsonValue(R"json(["f:DefaultRealU(4)[u:SQ_M]", "f:DefaultRealU(4)[u:SQ_FT]", "f:DefaultRealU(4)[u:SQ_CM]"])json"), 0.001);
-                        }
-
-                        {
-                        ECPropertyCP statusProp = cl->GetPropertyP("Status");
-                        ASSERT_TRUE(statusProp != nullptr && statusProp->GetIsPrimitive()) << className << " | " << testDb.GetDescription();
-                        ECEnumerationCP ecenum = statusProp->GetAsPrimitiveProperty()->GetEnumeration();
-                        ASSERT_TRUE(ecenum != nullptr) << className << " | " << testDb.GetDescription();
-                        testDb.AssertEnum(*ecenum, "SchemaUpdateTest", "StatusEnum", "Status", nullptr, PRIMITIVETYPE_Integer, true,
-                        {{"On", ECValue(0), nullptr},
-                        {"Off", ECValue(1), nullptr},
-                        {"Unknown", ECValue(2), nullptr},
-                        {"Halfhalf", ECValue(3), nullptr}});
-                        }
-
-                        {
-                        ECPropertyCP statusesProp = cl->GetPropertyP("Statuses");
-                        ASSERT_TRUE(statusesProp != nullptr && statusesProp->GetIsPrimitiveArray()) << className << " | " << testDb.GetDescription();
-                        ECEnumerationCP ecenum = statusesProp->GetAsPrimitiveArrayProperty()->GetEnumeration();
-                        ASSERT_TRUE(ecenum != nullptr) << className << " | " << testDb.GetDescription();
-                        testDb.AssertEnum(*ecenum, "SchemaUpdateTest", "StatusEnum", "Status", nullptr, PRIMITIVETYPE_Integer, true,
-                        {{"On", ECValue(0), nullptr},
-                        {"Off", ECValue(1), nullptr},
-                        {"Unknown", ECValue(2), nullptr},
-                        {"Halfhalf", ECValue(3), nullptr}});
-                        }
-
-                        }
-
-                    testDb.AssertKindOfQuantity("SchemaUpdateTest", "AREA", "Area", nullptr, "u:SQ_M", JsonValue(R"json(["f:DefaultRealU(4)[u:SQ_M]", "f:DefaultRealU(4)[u:SQ_FT]", "f:DefaultRealU(4)[u:SQ_CM]"])json"), 0.001);
-
-                    testDb.AssertEnum("SchemaUpdateTest", "StatusEnum", "Status", nullptr, PRIMITIVETYPE_Integer, true,
-                    {{"On", ECValue(0), nullptr},
-                    {"Off", ECValue(1), nullptr},
-                    {"Unknown", ECValue(2), nullptr},
-                    {"Halfhalf", ECValue(3), nullptr}});
-=======
-                        testDb.AssertKindOfQuantity(*koq, "TestSchema", "AREA", "Area", nullptr, "SQ.M(DefaultReal)", JsonValue(R"json(["SQ.M(Real4U)", "SQ.FT(Real4U)", "SQ.CM(Real4U)"])json"), 0.001);
-                        }
-                        }
-
-                    testDb.AssertKindOfQuantity("TestSchema", "AREA", "Area", nullptr, "SQ.M(DefaultReal)", JsonValue(R"json(["SQ.M(Real4U)", "SQ.FT(Real4U)", "SQ.CM(Real4U)"])json"), 0.001);                        break;
->>>>>>> aa770fd0
-                    break;
-                    }
-
-                    case ProfileState::Age::Older:
-                    case ProfileState::Age::Newer:
-                    {
-                    EXPECT_EQ(ERROR, schemaImportStat) << testDb.GetDescription();
-                    break;
-                    }
-<<<<<<< HEAD
-
-=======
->>>>>>> aa770fd0
-                    default:
-                        FAIL() << "Unhandled ProfileState::Age enum value | " << testDb.GetDescription();
-                        break;
-                }
-            }
-        }
-    }
-
-//---------------------------------------------------------------------------------------
-// @bsimethod                                  Krischan.Eberle                      08/18
-//+---------------+---------------+---------------+---------------+---------------+------
-TEST_F(ECDbCompatibilityTestFixture, EC31ToEC32SchemaUpgrade_Enums)
-    {
-    for (TestFile const& testFile : ECDbProfile::Get().GetAllVersionsOfTestFile(TESTECDB_EC31ENUMS_SCHEMAUPGRADE))
-        {
-        for (std::unique_ptr<TestECDb> testDbPtr : TestECDb::GetPermutationsFor(testFile))
-            {
-            TestECDb& testDb = *testDbPtr;
-            if (testDb.GetOpenParams().IsReadonly())
-                continue;
-
-            ASSERT_EQ(BE_SQLITE_OK, testDb.Open()) << testDb.GetDescription();
-            testDb.AssertProfileVersion();
-            testDb.AssertLoadSchemas();
-
-            //Schema changes:
-            //- bumped up version to 1.0.1
-            // - Enum StatusEnum
-            //    - Changed display label to "Status"
-            //    - add meaningful names to enumerators
-            //    - Added enumerator 3
-            // - Added subclasses SubA, SubB, SubC
-            ECSchemaReadContextPtr deserializationCtx = TestFileCreator::DeserializeSchema(testDb.GetDb(), SchemaItem(R"xml(<?xml version="1.0" encoding="utf-8" ?>
-<<<<<<< HEAD
-            <ECSchema schemaName="SchemaUpdateTest" alias="su" version="1.0.1" xmlns="http://www.bentley.com/schemas/Bentley.ECXML.3.2">
-              <ECSchemaReference name="ECDbMap" version="02.00.00" alias="ecdbmap" />
-              <ECSchemaReference name="Units" version="01.00.00" alias="u" />
-              <ECSchemaReference name="Formats" version="01.00.00" alias="f" />
-=======
-          <ECSchema schemaName="TestSchema" alias="ts" version="1.0.1" xmlns="http://www.bentley.com/schemas/Bentley.ECXML.3.2">
-            <ECSchemaReference name="ECDbMap" version="02.00.00" alias="ecdbmap" />
->>>>>>> aa770fd0
-
-            <ECEnumeration typeName="StatusEnum" displayLabel="Status" backingTypeName="int" isStrict="true">
-                <ECEnumerator name="On" value="0"/>
-                <ECEnumerator name="Off" value="1"/>
-                <ECEnumerator name="Unknown" value="2"/>
-                <ECEnumerator name="Halfhalf" value="3"/>
-            </ECEnumeration>
-            <ECEntityClass typeName="BaseA">
-                <ECProperty propertyName="Code" typeName="int" />
-                <ECProperty propertyName="Status" typeName="StatusEnum" />
-            </ECEntityClass>
-            <ECEntityClass typeName="SubA">
-                <BaseClass>BaseA</BaseClass>
-                <ECArrayProperty propertyName="Statuses" typeName="StatusEnum" />
-            </ECEntityClass>
-            <ECEntityClass typeName="BaseB">
-                <ECCustomAttributes>
-                 <ClassMap xmlns="ECDbMap.02.00.00">
-                    <MapStrategy>TablePerHierarchy</MapStrategy>
-                 </ClassMap>
-                </ECCustomAttributes>
-                <ECProperty propertyName="Code" typeName="int" />
-                <ECProperty propertyName="Status" typeName="StatusEnum" />
-            </ECEntityClass>
-            <ECEntityClass typeName="SubB">
-                <BaseClass>BaseB</BaseClass>
-                <ECArrayProperty propertyName="Statuses" typeName="StatusEnum" />
-            </ECEntityClass>
-            <ECEntityClass typeName="BaseC">
-                <ECCustomAttributes>
-                    <ClassMap xmlns="ECDbMap.02.00.00">
-                        <MapStrategy>TablePerHierarchy</MapStrategy>
-                    </ClassMap>
-                    <ShareColumns xmlns="ECDbMap.02.00.00">
-                        <MaxSharedColumnsBeforeOverflow>6</MaxSharedColumnsBeforeOverflow>
-                        <ApplyToSubclassesOnly>False</ApplyToSubclassesOnly>
-                    </ShareColumns>
-                </ECCustomAttributes>
-                <ECProperty propertyName="Code" typeName="int" />
-                <ECProperty propertyName="Status" typeName="StatusEnum" />
-            </ECEntityClass>
-            <ECEntityClass typeName="SubC">
-                <BaseClass>BaseC</BaseClass>
-                <ECArrayProperty propertyName="Statuses" typeName="StatusEnum" />
-<<<<<<< HEAD
-             </ECEntityClass>
-            </ECSchema>)xml"));
-=======
-            </ECEntityClass>
-           </ECSchema>)xml"));
-
->>>>>>> aa770fd0
-            ASSERT_TRUE(deserializationCtx != nullptr) << testDb.GetDescription();
-            const BentleyStatus schemaImportStat = testDb.GetDb().Schemas().ImportSchemas(deserializationCtx->GetCache().GetSchemas());
-            switch (testDb.GetAge())
-                {
-                    case ProfileState::Age::UpToDate:
-                    {
-                    EXPECT_EQ(SUCCESS, schemaImportStat) << testDb.GetDescription();
-<<<<<<< HEAD
-                    EXPECT_EQ(BeVersion(3, 2), testDb.GetOriginalECXmlVersion("SchemaUpdateTest")) << testDb.GetDescription();
-                    EXPECT_EQ(JsonValue("[{\"cnt\": 2}]"), testDb.ExecuteECSqlSelect("SELECT count(*) cnt FROM meta.ECSchemaDef WHERE Name IN ('Units','Formats')")) << "When importing into 4.0.0.1 file, units and formats schema must not be persisted. | " << testDb.GetDescription();
-                    EXPECT_EQ(JsonValue("[{\"cnt\": 3}]"), testDb.ExecuteECSqlSelect("SELECT count(*) cnt FROM meta.ECSchemaDef s JOIN meta.SchemaHasSchemaReferences ref ON s.ECInstanceId=ref.SourceECInstanceId WHERE s.Name='SchemaUpdateTest'")) << "When importing into 4.0.0.1 file, units and formats schema must not be persisted. | " << testDb.GetDescription();
-=======
-                    EXPECT_EQ(BeVersion(), testDb.GetOriginalECXmlVersion("TestSchema")) << testDb.GetDescription();
->>>>>>> aa770fd0
-
-                    for (Utf8CP className : {"SubA", "SubB", "SubC"})
-                        {
-                        ECInstanceKey key;
-                        ECSqlStatement stmt;
-<<<<<<< HEAD
-                        ASSERT_EQ(ECSqlStatus::Success, stmt.Prepare(testDb.GetDb(), Utf8PrintfString("INSERT INTO su.%s(Code,Size,Sizes,Status,Statuses) VALUES(?,?,?,?,?)", className).c_str())) << className << " | " << testDb.GetDescription();
-                        ASSERT_EQ(ECSqlStatus::Success, stmt.BindInt(1, 1)) << className << " | " << testDb.GetDescription();
-                        ASSERT_EQ(ECSqlStatus::Success, stmt.BindDouble(2, 2.2)) << className << " | " << testDb.GetDescription();
-
-                        IECSqlBinder& sizesBinder = stmt.GetBinder(3);
-                        ASSERT_EQ(ECSqlStatus::Success, sizesBinder.AddArrayElement().BindDouble(3.3)) << className << " | " << testDb.GetDescription();
-                        ASSERT_EQ(ECSqlStatus::Success, sizesBinder.AddArrayElement().BindDouble(33.3)) << className << " | " << testDb.GetDescription();
-                        ASSERT_EQ(ECSqlStatus::Success, sizesBinder.AddArrayElement().BindDouble(333.3)) << className << " | " << testDb.GetDescription();
-
-                        ASSERT_EQ(ECSqlStatus::Success, stmt.BindInt(4, 3)) << className << " | " << testDb.GetDescription();
-
-                        IECSqlBinder& statusBinder = stmt.GetBinder(5);
-=======
-                        ASSERT_EQ(ECSqlStatus::Success, stmt.Prepare(testDb.GetDb(), Utf8PrintfString("INSERT INTO ts.%s(Code,Status,Statuses) VALUES(?,?,?)", className).c_str())) << className << " | " << testDb.GetDescription();
-                        ASSERT_EQ(ECSqlStatus::Success, stmt.BindInt(1, 1)) << className << " | " << testDb.GetDescription();
-
-                        ASSERT_EQ(ECSqlStatus::Success, stmt.BindInt(2, 3)) << className << " | " << testDb.GetDescription();
-
-                        IECSqlBinder& statusBinder = stmt.GetBinder(3);
->>>>>>> aa770fd0
-                        ASSERT_EQ(ECSqlStatus::Success, statusBinder.AddArrayElement().BindInt(0)) << className << " | " << testDb.GetDescription();
-                        ASSERT_EQ(ECSqlStatus::Success, statusBinder.AddArrayElement().BindInt(1)) << className << " | " << testDb.GetDescription();
-                        ASSERT_EQ(ECSqlStatus::Success, statusBinder.AddArrayElement().BindInt(2)) << className << " | " << testDb.GetDescription();
-                        ASSERT_EQ(BE_SQLITE_DONE, stmt.Step(key)) << className << " | " << testDb.GetDescription();
-                        stmt.Finalize();
-<<<<<<< HEAD
-                        EXPECT_EQ(JsonValue(Utf8PrintfString(R"json([{"id": "%s", "Code": 1, "Size": 2.2, "Sizes" : [3.3,33.3,333.3], "Status": 3, "Statuses": [0,1,2]}])json", key.GetInstanceId().ToHexStr().c_str())),
-                                  testDb.ExecuteECSqlSelect(Utf8PrintfString("SELECT ECInstanceId,Code,Size,Sizes,Status,Statuses FROM su.%s", className).c_str())) << className << " | " << testDb.GetDescription();
-
-                        ECClassCP cl = testDb.GetDb().Schemas().GetClass("SchemaUpdateTest", className);
-                        ASSERT_TRUE(cl != nullptr && cl->IsEntityClass()) << className << " | " << testDb.GetDescription();
-                        {
-                        ECPropertyCP sizeProp = cl->GetPropertyP("Size");
-                        ASSERT_TRUE(sizeProp != nullptr && sizeProp->GetIsPrimitive()) << className << " | " << testDb.GetDescription();
-                        KindOfQuantityCP koq = sizeProp->GetAsPrimitiveProperty()->GetKindOfQuantity();
-                        ASSERT_TRUE(koq != nullptr) << className << " | " << testDb.GetDescription();
-                        testDb.AssertKindOfQuantity(*koq, "SchemaUpdateTest", "AREA", "Area", nullptr, "u:SQ_M", JsonValue(R"json(["f:DefaultRealU(4)[u:SQ_M]", "f:DefaultRealU(4)[u:SQ_FT]", "f:DefaultRealU(4)[u:SQ_CM]"])json"), 0.001);
-                        }
-
-                        {
-                        ECPropertyCP sizesProp = cl->GetPropertyP("Sizes");
-                        ASSERT_TRUE(sizesProp != nullptr && sizesProp->GetIsPrimitiveArray()) << className << " | " << testDb.GetDescription();
-                        KindOfQuantityCP koq = sizesProp->GetAsPrimitiveArrayProperty()->GetKindOfQuantity();
-                        ASSERT_TRUE(koq != nullptr) << className << " | " << testDb.GetDescription();
-                        testDb.AssertKindOfQuantity(*koq, "SchemaUpdateTest", "AREA", "Area", nullptr, "u:SQ_M", JsonValue(R"json(["f:DefaultRealU(4)[u:SQ_M]", "f:DefaultRealU(4)[u:SQ_FT]", "f:DefaultRealU(4)[u:SQ_CM]"])json"), 0.001);
-                        }
-
-=======
-                        EXPECT_EQ(JsonValue(Utf8PrintfString(R"json([{"id": "%s", "Code": 1, "Status": 3, "Statuses": [0,1,2]}])json", key.GetInstanceId().ToHexStr().c_str())),
-                                  testDb.ExecuteECSqlSelect(Utf8PrintfString("SELECT ECInstanceId,Code,Status,Statuses FROM ts.%s", className).c_str())) << className << " | " << testDb.GetDescription();
-
-                        ECClassCP cl = testDb.GetDb().Schemas().GetClass("TestSchema", className);
-                        ASSERT_TRUE(cl != nullptr && cl->IsEntityClass()) << className << " | " << testDb.GetDescription();
-
-                        {
-                        ECPropertyCP statusProp = cl->GetPropertyP("Status");
-                        ASSERT_TRUE(statusProp != nullptr && statusProp->GetIsPrimitive()) << className << " | " << testDb.GetDescription();
-                        ECEnumerationCP ecenum = statusProp->GetAsPrimitiveProperty()->GetEnumeration();
-                        ASSERT_TRUE(ecenum != nullptr) << className << " | " << testDb.GetDescription();
-                        testDb.AssertEnum(*ecenum, "TestSchema", "StatusEnum", "Status", nullptr, PRIMITIVETYPE_Integer, true,
-                            {{ECValue(0), nullptr},
-                            {ECValue(1), nullptr},
-                            {ECValue(2), nullptr},
-                            {ECValue(3), nullptr}});
-                        }
-
-                        {
-                        ECPropertyCP statusesProp = cl->GetPropertyP("Statuses");
-                        ASSERT_TRUE(statusesProp != nullptr && statusesProp->GetIsPrimitiveArray()) << className << " | " << testDb.GetDescription();
-                        ECEnumerationCP ecenum = statusesProp->GetAsPrimitiveArrayProperty()->GetEnumeration();
-                        ASSERT_TRUE(ecenum != nullptr) << className << " | " << testDb.GetDescription();
-                        testDb.AssertEnum(*ecenum, "TestSchema", "StatusEnum", "Status", nullptr, PRIMITIVETYPE_Integer, true,
-                            {{ECValue(0), nullptr},
-                            {ECValue(1), nullptr},
-                            {ECValue(2), nullptr},
-                            {ECValue(3), nullptr}});
-                        }
-
-                        }
-
-                    testDb.AssertEnum("TestSchema", "StatusEnum", "Status", nullptr, PRIMITIVETYPE_Integer, true,
-                        {{ECValue(0), nullptr},
-                        {ECValue(1), nullptr},
-                        {ECValue(2), nullptr},
-                        {ECValue(3), nullptr}});
-                    break;
-                    }
-
-                    case ProfileState::Age::Older:
-                    case ProfileState::Age::Newer:
-                    {
-                    EXPECT_EQ(ERROR, schemaImportStat) << testDb.GetDescription();
-                    break;
-                    }
-                    default:
-                        FAIL() << "Unhandled ProfileState::Age enum value | " << testDb.GetDescription();
-                        break;
-                }
-            }
-        }
-    }
-
-//---------------------------------------------------------------------------------------
-// @bsimethod                                  Krischan.Eberle                      08/18
-//+---------------+---------------+---------------+---------------+---------------+------
-TEST_F(ECDbCompatibilityTestFixture, EC31ToEC32SchemaUpgrade_Koqs)
-    {
-    for (TestFile const& testFile : ECDbProfile::Get().GetAllVersionsOfTestFile(TESTECDB_EC31KOQS_SCHEMAUPGRADE))
-        {
-        for (std::unique_ptr<TestECDb> testDbPtr : TestECDb::GetPermutationsFor(testFile))
-            {
-            TestECDb& testDb = *testDbPtr;
-            if (testDb.GetOpenParams().IsReadonly())
-                continue;
-
-            ASSERT_EQ(BE_SQLITE_OK, testDb.Open()) << testDb.GetDescription();
-            testDb.AssertProfileVersion();
-            testDb.AssertLoadSchemas();
-
-            //Schema changes:
-            //- bumped up version to 1.0.1
-            //- KOQ AREA: 
-            //    - Added presentation unit f:DefaultRealU(4)[u:SQ_CM]
-            //    - Changed relativeError to 0.001
-            // - Added subclasses SubA, SubB, SubC
-            ECSchemaReadContextPtr deserializationCtx = TestFileCreator::DeserializeSchema(testDb.GetDb(), SchemaItem(R"xml(<?xml version="1.0" encoding="utf-8" ?>
-          <ECSchema schemaName="TestSchema" alias="ts" version="1.0.1" xmlns="http://www.bentley.com/schemas/Bentley.ECXML.3.2">
-            <ECSchemaReference name="ECDbMap" version="02.00.00" alias="ecdbmap" />
-            <ECSchemaReference name="Units" version="01.00.00" alias="u" />
-            <ECSchemaReference name="Formats" version="01.00.00" alias="f" />
-
-            <KindOfQuantity typeName="AREA" displayLabel="Area" persistenceUnit="u:SQ_M" presentationUnits="f:DefaultRealU(4)[u:SQ_M];f:DefaultRealU(4)[u:SQ_FT];f:DefaultRealU(4)[u:SQ_CM]" relativeError="0.001"/>
-            <ECEntityClass typeName="BaseA">
-                <ECProperty propertyName="Code" typeName="int" />
-                <ECProperty propertyName="Size" typeName="double" kindOfQuantity="AREA" />
-            </ECEntityClass>
-            <ECEntityClass typeName="SubA">
-                <BaseClass>BaseA</BaseClass>
-                <ECArrayProperty propertyName="Sizes" typeName="double" kindOfQuantity="AREA" />
-            </ECEntityClass>
-            <ECEntityClass typeName="BaseB">
-                <ECCustomAttributes>
-                 <ClassMap xmlns="ECDbMap.02.00.00">
-                    <MapStrategy>TablePerHierarchy</MapStrategy>
-                 </ClassMap>
-                </ECCustomAttributes>
-                <ECProperty propertyName="Code" typeName="int" />
-                <ECProperty propertyName="Size" typeName="double" kindOfQuantity="AREA" />
-            </ECEntityClass>
-            <ECEntityClass typeName="SubB">
-                <BaseClass>BaseB</BaseClass>
-                <ECArrayProperty propertyName="Sizes" typeName="double" kindOfQuantity="AREA" />
-            </ECEntityClass>
-            <ECEntityClass typeName="BaseC">
-                <ECCustomAttributes>
-                    <ClassMap xmlns="ECDbMap.02.00.00">
-                        <MapStrategy>TablePerHierarchy</MapStrategy>
-                    </ClassMap>
-                    <ShareColumns xmlns="ECDbMap.02.00.00">
-                        <MaxSharedColumnsBeforeOverflow>6</MaxSharedColumnsBeforeOverflow>
-                        <ApplyToSubclassesOnly>False</ApplyToSubclassesOnly>
-                    </ShareColumns>
-                </ECCustomAttributes>
-                <ECProperty propertyName="Code" typeName="int" />
-                <ECProperty propertyName="Size" typeName="double" kindOfQuantity="AREA" />
-            </ECEntityClass>
-            <ECEntityClass typeName="SubC">
-                <BaseClass>BaseC</BaseClass>
-                <ECArrayProperty propertyName="Sizes" typeName="double" kindOfQuantity="AREA" />
-            </ECEntityClass>
-           </ECSchema>)xml"));
-            
-            if (!testDb.SupportsFeature(ECDbFeature::UnitsAndFormats))
-                {
-                // The schema could even be deserialized, but the referenced Units and Formats schemas are not available unless,
-                // they have been previously imported into an 4.0.0.2 file.
-                ASSERT_TRUE(deserializationCtx == nullptr) << testDb.GetDescription();
-                continue;
-                }
-
-            ASSERT_TRUE(deserializationCtx != nullptr) << testDb.GetDescription();
-            const BentleyStatus schemaImportStat = testDb.GetDb().Schemas().ImportSchemas(deserializationCtx->GetCache().GetSchemas());
-            switch (testDb.GetAge())
-                {
-                    case ProfileState::Age::Older:
-                    case ProfileState::Age::UpToDate:
-                    {
-                    FAIL() << "Shouldn't get here, because the test schema cannot be deserialized for a 4.0.0.1 file because the units/formats schemas are not there | " << testDb.GetDescription();
-                    break;
-                    }
-
-                    case ProfileState::Age::Newer:
-                    {
-                    EXPECT_EQ(ERROR, schemaImportStat) << testDb.GetDescription();
-                    break;
-                    }
-                    default:
-                        FAIL() << "Unhandled ProfileState::Age enum value | " << testDb.GetDescription();
-                        break;
-                }
-            }
-        }
-    }
-
-//---------------------------------------------------------------------------------------
-// @bsimethod                                  Krischan.Eberle                      08/18
-//+---------------+---------------+---------------+---------------+---------------+------
-TEST_F(ECDbCompatibilityTestFixture, EC32SchemaUpgrade_Enums)
-    {
-    for (TestFile const& testFile : ECDbProfile::Get().GetAllVersionsOfTestFile(TESTECDB_EC32ENUMS_SCHEMAUPGRADE))
-        {
-        for (std::unique_ptr<TestECDb> testDbPtr : TestECDb::GetPermutationsFor(testFile))
-            {
-            TestECDb& testDb = *testDbPtr;
-            if (testDb.GetOpenParams().IsReadonly())
-                continue;
-
-            ASSERT_EQ(BE_SQLITE_OK, testDb.Open()) << testDb.GetDescription();
-            testDb.AssertProfileVersion();
-            testDb.AssertLoadSchemas();
-
-            //Schema changes:
-            //- bumped up version to 1.0.1
-            // - Enum StatusEnum
-            //    - Changed display label to "Status"
-            //    - Added enumerator 3
-            // - Added subclasses SubA, SubB, SubC
-            ECSchemaReadContextPtr deserializationCtx = TestFileCreator::DeserializeSchema(testDb.GetDb(), SchemaItem(R"xml(<?xml version="1.0" encoding="utf-8" ?>
-            <ECSchema schemaName="TestSchema" alias="ts" version="1.0.1" xmlns="http://www.bentley.com/schemas/Bentley.ECXML.3.2">
-              <ECSchemaReference name="ECDbMap" version="02.00.00" alias="ecdbmap" />
-
-             <ECEnumeration typeName="StatusEnum" displayLabel="Status" backingTypeName="int" isStrict="true">
-                <ECEnumerator name="On" value="0"/>
-                <ECEnumerator name="Off" value="1"/>
-                <ECEnumerator name="Unknown" value="2"/>
-                <ECEnumerator name="Halfhalf" value="3"/>
-             </ECEnumeration>
-             <ECEntityClass typeName="BaseA">
-                <ECProperty propertyName="Code" typeName="int" />
-                <ECProperty propertyName="Status" typeName="StatusEnum" />
-             </ECEntityClass>
-             <ECEntityClass typeName="SubA">
-                <BaseClass>BaseA</BaseClass>
-                <ECArrayProperty propertyName="Statuses" typeName="StatusEnum" />
-             </ECEntityClass>
-             <ECEntityClass typeName="BaseB">
-                <ECCustomAttributes>
-                    <ClassMap xmlns="ECDbMap.02.00.00">
-                        <MapStrategy>TablePerHierarchy</MapStrategy>
-                    </ClassMap>
-                </ECCustomAttributes>
-                <ECProperty propertyName="Code" typeName="int" />
-                <ECProperty propertyName="Status" typeName="StatusEnum" />
-             </ECEntityClass>
-             <ECEntityClass typeName="SubB">
-                <BaseClass>BaseB</BaseClass>
-                <ECArrayProperty propertyName="Statuses" typeName="StatusEnum" />
-             </ECEntityClass>
-             <ECEntityClass typeName="BaseC">
-                <ECCustomAttributes>
-                    <ClassMap xmlns="ECDbMap.02.00.00">
-                        <MapStrategy>TablePerHierarchy</MapStrategy>
-                    </ClassMap>
-                    <ShareColumns xmlns="ECDbMap.02.00.00">
-                        <MaxSharedColumnsBeforeOverflow>6</MaxSharedColumnsBeforeOverflow>
-                        <ApplyToSubclassesOnly>False</ApplyToSubclassesOnly>
-                    </ShareColumns>
-                </ECCustomAttributes>
-                <ECProperty propertyName="Code" typeName="int" />
-                <ECProperty propertyName="Status" typeName="StatusEnum" />
-             </ECEntityClass>
-             <ECEntityClass typeName="SubC">
-                <BaseClass>BaseC</BaseClass>
-                <ECArrayProperty propertyName="Statuses" typeName="StatusEnum" />
-             </ECEntityClass>
-            </ECSchema>)xml"));
-            ASSERT_TRUE(deserializationCtx != nullptr) << testDb.GetDescription();
-            const BentleyStatus schemaImportStat = testDb.GetDb().Schemas().ImportSchemas(deserializationCtx->GetCache().GetSchemas());
-            switch (testDb.GetAge())
-                {
-                    case ProfileState::Age::UpToDate:
-                    {
-                    // This test works on 4.0.0.1 files because the EC3.2 schema gets downgraded to EC3.1 by ECObjects during deserialization
-                    EXPECT_EQ(SUCCESS, schemaImportStat) << testDb.GetDescription();
-                    EXPECT_EQ(BeVersion(), testDb.GetOriginalECXmlVersion("TestSchema")) << testDb.GetDescription();
-
-                    for (Utf8CP className : {"SubA", "SubB", "SubC"})
-                        {
-                        ECInstanceKey key;
-                        ECSqlStatement stmt;
-                        ASSERT_EQ(ECSqlStatus::Success, stmt.Prepare(testDb.GetDb(), Utf8PrintfString("INSERT INTO ts.%s(Code,Status,Statuses) VALUES(?,?,?)", className).c_str())) << className << " | " << testDb.GetDescription();
-                        ASSERT_EQ(ECSqlStatus::Success, stmt.BindInt(1, 1)) << className << " | " << testDb.GetDescription();
-                        ASSERT_EQ(ECSqlStatus::Success, stmt.BindInt(2, 3)) << className << " | " << testDb.GetDescription();
-                        IECSqlBinder& statusBinder = stmt.GetBinder(3);
-                        ASSERT_EQ(ECSqlStatus::Success, statusBinder.AddArrayElement().BindInt(0)) << className << " | " << testDb.GetDescription();
-                        ASSERT_EQ(ECSqlStatus::Success, statusBinder.AddArrayElement().BindInt(1)) << className << " | " << testDb.GetDescription();
-                        ASSERT_EQ(ECSqlStatus::Success, statusBinder.AddArrayElement().BindInt(2)) << className << " | " << testDb.GetDescription();
-                        ASSERT_EQ(BE_SQLITE_DONE, stmt.Step(key)) << className << " | " << testDb.GetDescription();
-                        stmt.Finalize();
-                        EXPECT_EQ(JsonValue(Utf8PrintfString(R"json([{"id": "%s", "Code": 1, "Status": 3, "Statuses": [0,1,2]}])json", key.GetInstanceId().ToHexStr().c_str())),
-                                  testDb.ExecuteECSqlSelect(Utf8PrintfString("SELECT ECInstanceId,Code,Status,Statuses FROM ts.%s", className).c_str())) << className << " | " << testDb.GetDescription();
-
-                        ECClassCP cl = testDb.GetDb().Schemas().GetClass("TestSchema", className);
-                        ASSERT_TRUE(cl != nullptr && cl->IsEntityClass()) << className << " | " << testDb.GetDescription();
->>>>>>> aa770fd0
-                        {
-                        ECPropertyCP statusProp = cl->GetPropertyP("Status");
-                        ASSERT_TRUE(statusProp != nullptr && statusProp->GetIsPrimitive()) << className << " | " << testDb.GetDescription();
-                        ECEnumerationCP ecenum = statusProp->GetAsPrimitiveProperty()->GetEnumeration();
-                        ASSERT_TRUE(ecenum != nullptr) << className << " | " << testDb.GetDescription();
-<<<<<<< HEAD
-                        testDb.AssertEnum(*ecenum, "SchemaUpdateTest", "StatusEnum", "Status", nullptr, PRIMITIVETYPE_Integer, true,
-                        {{"On", ECValue(0), nullptr},
-                        {"Off", ECValue(1), nullptr},
-                        {"Unknown", ECValue(2), nullptr},
-                        {"Halfhalf", ECValue(3), nullptr}});
-=======
-                        testDb.AssertEnum(*ecenum, "TestSchema", "StatusEnum", "Status", nullptr, PRIMITIVETYPE_Integer, true,
-                            {{ECValue(0), nullptr},
-                            {ECValue(1), nullptr},
-                            {ECValue(2), nullptr},
-                            {ECValue(3), nullptr}});
->>>>>>> aa770fd0
-                        }
-
-                        {
-                        ECPropertyCP statusesProp = cl->GetPropertyP("Statuses");
-                        ASSERT_TRUE(statusesProp != nullptr && statusesProp->GetIsPrimitiveArray()) << className << " | " << testDb.GetDescription();
-                        ECEnumerationCP ecenum = statusesProp->GetAsPrimitiveArrayProperty()->GetEnumeration();
-                        ASSERT_TRUE(ecenum != nullptr) << className << " | " << testDb.GetDescription();
-<<<<<<< HEAD
-                        testDb.AssertEnum(*ecenum, "SchemaUpdateTest", "StatusEnum", "Status", nullptr, PRIMITIVETYPE_Integer, true,
-                        {{"On", ECValue(0), nullptr},
-                        {"Off", ECValue(1), nullptr},
-                        {"Unknown", ECValue(2), nullptr},
-                        {"Halfhalf", ECValue(3), nullptr}});
-                        }
-
-                        }
-
-                    testDb.AssertKindOfQuantity("SchemaUpdateTest", "AREA", "Area", nullptr, "u:SQ_M", JsonValue(R"json(["f:DefaultRealU(4)[u:SQ_M]", "f:DefaultRealU(4)[u:SQ_FT]", "f:DefaultRealU(4)[u:SQ_CM]"])json"), 0.001);
-
-                    testDb.AssertEnum("SchemaUpdateTest", "StatusEnum", "Status", nullptr, PRIMITIVETYPE_Integer, true,
-                    {{"On", ECValue(0), nullptr},
-                    {"Off", ECValue(1), nullptr},
-                    {"Unknown", ECValue(2), nullptr},
-                    {"Halfhalf", ECValue(3), nullptr}});
-                    break;
-                    }
-
-                    case ProfileState::Age::Older:
-=======
-                        testDb.AssertEnum(*ecenum, "TestSchema", "StatusEnum", "Status", nullptr, PRIMITIVETYPE_Integer, true,
-                            {{ECValue(0), nullptr},
-                            {ECValue(1), nullptr},
-                            {ECValue(2), nullptr},
-                            {ECValue(3), nullptr}});
-                        }
-
-                        }
-
-                    testDb.AssertEnum("TestSchema", "StatusEnum", "Status", nullptr, PRIMITIVETYPE_Integer, true,
-                                    {{ECValue(0), nullptr},
-                                    {ECValue(1), nullptr},
-                                    {ECValue(2), nullptr},
-                                    {ECValue(3), nullptr}});
-                    break;
-                    }
-
-                    case ProfileState::Age::Older:
-                    case ProfileState::Age::Newer:
-                    {
-                    EXPECT_EQ(ERROR, schemaImportStat) << testDb.GetDescription();
-                    break;
-                    }
-                    default:
-                        FAIL() << "Unhandled ProfileState::Age enum value | " << testDb.GetDescription();
-                        break;
-                }
-            }
-        }
-    }
-
-//---------------------------------------------------------------------------------------
-// @bsimethod                                  Krischan.Eberle                      08/18
-//+---------------+---------------+---------------+---------------+---------------+------
-TEST_F(ECDbCompatibilityTestFixture, EC32SchemaUpgrade_Koqs)
-    {
-    for (TestFile const& testFile : ECDbProfile::Get().GetAllVersionsOfTestFile(TESTECDB_EC32KOQS_SCHEMAUPGRADE))
-        {
-        for (std::unique_ptr<TestECDb> testDbPtr : TestECDb::GetPermutationsFor(testFile))
-            {
-            TestECDb& testDb = *testDbPtr;
-            if (testDb.GetOpenParams().IsReadonly())
-                continue;
-
-            ASSERT_EQ(BE_SQLITE_OK, testDb.Open()) << testDb.GetDescription();
-            testDb.AssertProfileVersion();
-            testDb.AssertLoadSchemas();
-
-            //Schema changes:
-            //- bumped up version to 1.0.1
-            //- KOQ AREA: 
-            //    - Added presentation unit f:DefaultRealU(4)[u:SQ_CM]
-            //    - Changed relativeError to 0.001
-            // - Added subclasses SubA, SubB, SubC
-            ECSchemaReadContextPtr deserializationCtx = TestFileCreator::DeserializeSchema(testDb.GetDb(), SchemaItem(R"xml(<?xml version="1.0" encoding="utf-8" ?>
-            <ECSchema schemaName="TestSchema" alias="ts" version="1.0.1" xmlns="http://www.bentley.com/schemas/Bentley.ECXML.3.2">
-              <ECSchemaReference name="ECDbMap" version="02.00.00" alias="ecdbmap" />
-              <ECSchemaReference name="Units" version="01.00.00" alias="u" />
-              <ECSchemaReference name="Formats" version="01.00.00" alias="f" />
-
-             <KindOfQuantity typeName="AREA" displayLabel="Area" persistenceUnit="u:SQ_M" presentationUnits="f:DefaultRealU(4)[u:SQ_M];f:DefaultRealU(4)[u:SQ_FT];f:DefaultRealU(4)[u:SQ_CM]" relativeError="0.001"/>
-             <ECEntityClass typeName="BaseA">
-                <ECProperty propertyName="Code" typeName="int" />
-                <ECProperty propertyName="Size" typeName="double" kindOfQuantity="AREA" />
-             </ECEntityClass>
-             <ECEntityClass typeName="SubA">
-                <BaseClass>BaseA</BaseClass>
-                <ECArrayProperty propertyName="Sizes" typeName="double" kindOfQuantity="AREA" />
-             </ECEntityClass>
-             <ECEntityClass typeName="BaseB">
-                <ECCustomAttributes>
-                    <ClassMap xmlns="ECDbMap.02.00.00">
-                        <MapStrategy>TablePerHierarchy</MapStrategy>
-                    </ClassMap>
-                </ECCustomAttributes>
-                <ECProperty propertyName="Code" typeName="int" />
-                <ECProperty propertyName="Size" typeName="double" kindOfQuantity="AREA" />
-             </ECEntityClass>
-             <ECEntityClass typeName="SubB">
-                <BaseClass>BaseB</BaseClass>
-                <ECArrayProperty propertyName="Sizes" typeName="double" kindOfQuantity="AREA" />
-             </ECEntityClass>
-             <ECEntityClass typeName="BaseC">
-                <ECCustomAttributes>
-                    <ClassMap xmlns="ECDbMap.02.00.00">
-                        <MapStrategy>TablePerHierarchy</MapStrategy>
-                    </ClassMap>
-                    <ShareColumns xmlns="ECDbMap.02.00.00">
-                        <MaxSharedColumnsBeforeOverflow>6</MaxSharedColumnsBeforeOverflow>
-                        <ApplyToSubclassesOnly>False</ApplyToSubclassesOnly>
-                    </ShareColumns>
-                </ECCustomAttributes>
-                <ECProperty propertyName="Code" typeName="int" />
-                <ECProperty propertyName="Size" typeName="double" kindOfQuantity="AREA" />
-             </ECEntityClass>
-             <ECEntityClass typeName="SubC">
-                <BaseClass>BaseC</BaseClass>
-                <ECArrayProperty propertyName="Sizes" typeName="double" kindOfQuantity="AREA" />
-             </ECEntityClass>
-            </ECSchema>)xml"));
-            if (!testDb.SupportsFeature(ECDbFeature::UnitsAndFormats))
-                {
-                // The schema could even be deserialized, but the referenced Units and Formats schemas are not available unless,
-                // they have been previously imported into an 4.0.0.2 file.
-                ASSERT_TRUE(deserializationCtx == nullptr) << testDb.GetDescription();
-                continue;
-                }
-
-            ASSERT_TRUE(deserializationCtx != nullptr) << testDb.GetDescription();
-            const BentleyStatus schemaImportStat = testDb.GetDb().Schemas().ImportSchemas(deserializationCtx->GetCache().GetSchemas());
-            switch (testDb.GetAge())
-                {
-                    case ProfileState::Age::Older:
-                    case ProfileState::Age::UpToDate:
-                    {
-                    FAIL() << "Shouldn't get here, because the test schema cannot be deserialized for a 4.0.0.1 file because the units/formats schemas are not there | " << testDb.GetDescription();
-                    break;
-                    }
-
->>>>>>> aa770fd0
-                    case ProfileState::Age::Newer:
-                    {
-                    EXPECT_EQ(ERROR, schemaImportStat) << testDb.GetDescription();
-                    break;
-                    }
-                    default:
-                        FAIL() << "Unhandled ProfileState::Age enum value | " << testDb.GetDescription();
-                        break;
-                }
-            }
-        }
-    }
+/*--------------------------------------------------------------------------------------+
+|
+|  $Source: Tests/DgnProject/Compatibility/ECDbCompatibilityTests.cpp $
+|
+|  $Copyright: (c) 2018 Bentley Systems, Incorporated. All rights reserved. $
+|
++--------------------------------------------------------------------------------------*/
+#include "CompatibilityTestFixture.h"
+#include "Profiles.h"
+#include "TestECDbCreators.h"
+#include "TestDb.h"
+
+USING_NAMESPACE_BENTLEY_EC
+
+//======================================================================================
+// @bsiclass                                               Krischan.Eberle      06/2018
+//======================================================================================
+struct ECDbCompatibilityTestFixture : CompatibilityTestFixture
+    {
+    protected:
+        void SetUp() override 
+            { 
+            CompatibilityTestFixture::SetUp();
+            ASSERT_EQ(SUCCESS, TestECDbCreation::Run()); 
+            }
+    };
+
+//---------------------------------------------------------------------------------------
+// Runs basic tests on all available test files. This is a basic test to cover tests and test files
+// which are added in the future, and to which existing test runners cannot be adjusted to.
+// @bsimethod                                  Krischan.Eberle                      07/18
+//+---------------+---------------+---------------+---------------+---------------+------
+TEST_F(ECDbCompatibilityTestFixture, BasicTestsOnAllPulledFiles)
+    {
+    for (TestFile const& testFile : ECDbProfile::Get().GetAllVersionsOfAllPulledTestFiles())
+        {
+        for (std::unique_ptr<TestECDb> testDbPtr : TestECDb::GetPermutationsFor(testFile))
+            {
+            TestECDb& testDb = *testDbPtr;
+            ASSERT_EQ(BE_SQLITE_OK, testDb.Open()) << testDb.GetDescription();
+            testDb.AssertProfileVersion();
+            testDb.AssertLoadSchemas();
+
+            // Run SELECT statements against all classes
+            for (ECSchemaCP schema : testDb.GetDb().Schemas().GetSchemas())
+                {
+                if (schema->GetName().Equals("ECDbSystem"))
+                    continue; //doesn't have mapped classes
+
+                for (ECClassCP cl : schema->GetClasses())
+                    {
+                    if (!cl->IsEntityClass() && !cl->IsRelationshipClass())
+                        continue;
+
+                    Utf8String ecsql("SELECT ECInstanceId,ECClassId");
+                    for (ECPropertyCP prop : cl->GetProperties())
+                        {
+                        ecsql.append(",[").append(prop->GetName()).append("]");
+                        }
+                    ecsql.append(" FROM ").append(cl->GetECSqlName());
+
+                    ECSqlStatement stmt;
+                    ASSERT_EQ(ECSqlStatus::Success, stmt.Prepare(testDb.GetDb(), ecsql.c_str())) << ecsql << " | " << testDb.GetDescription();
+                    const DbResult stepStat = stmt.Step();
+                    ASSERT_TRUE(BE_SQLITE_DONE == stepStat || BE_SQLITE_ROW == stepStat) << ecsql << " | " << testDb.GetDescription();
+                    }
+                }
+            }
+        }
+    }
+
+//---------------------------------------------------------------------------------------
+// @bsimethod                                  Krischan.Eberle                      06/18
+//+---------------+---------------+---------------+---------------+---------------+------
+TEST_F(ECDbCompatibilityTestFixture, BuiltinSchemaVersions)
+    {
+    for (TestFile const& testFile : ECDbProfile::Get().GetAllVersionsOfTestFile(TESTECDB_EMPTY))
+        {
+        for (std::unique_ptr<TestECDb> testDbPtr : TestECDb::GetPermutationsFor(testFile))
+            {
+            TestECDb& testDb = *testDbPtr;
+            ASSERT_EQ(BE_SQLITE_OK, testDb.Open()) << testDb.GetDescription();
+            testDb.AssertProfileVersion();
+            testDb.AssertLoadSchemas();
+
+            switch (testDb.GetAge())
+                {
+                    case ProfileState::Age::Older:
+                    {
+                    EXPECT_EQ(5, testDb.GetSchemaCount()) << testDb.GetDescription();
+
+                    //ECDb built-in schema versions
+                    EXPECT_EQ(SchemaVersion(2, 0, 0), testDb.GetSchemaVersion("ECDbFileInfo")) << testDb.GetDescription();
+                    EXPECT_EQ(BeVersion(), testDb.GetOriginalECXmlVersion("ECDbFileInfo")) << testDb.GetDescription();
+                    EXPECT_EQ(JsonValue(R"js({"classcount":4, "enumcount": 1})js"), testDb.GetSchemaItemCounts("ECDbFileInfo")) << testDb.GetDescription();
+
+                    EXPECT_EQ(SchemaVersion(2, 0, 0), testDb.GetSchemaVersion("ECDbMap")) << testDb.GetDescription();
+                    EXPECT_EQ(BeVersion(), testDb.GetOriginalECXmlVersion("ECDbMap")) << testDb.GetDescription();
+                    EXPECT_EQ(JsonValue(R"js({"classcount":9})js"), testDb.GetSchemaItemCounts("ECDbMap")) << testDb.GetDescription();
+
+                    EXPECT_EQ(SchemaVersion(4, 0, 0), testDb.GetSchemaVersion("ECDbMeta")) << testDb.GetDescription();
+                    EXPECT_EQ(BeVersion(), testDb.GetOriginalECXmlVersion("ECDbMeta")) << testDb.GetDescription();
+                    EXPECT_EQ(JsonValue(R"js({"classcount":24, "enumcount": 8})js"), testDb.GetSchemaItemCounts("ECDbMeta")) << testDb.GetDescription();
+
+                    EXPECT_EQ(SchemaVersion(5, 0, 0), testDb.GetSchemaVersion("ECDbSystem")) << testDb.GetDescription();
+                    EXPECT_EQ(BeVersion(), testDb.GetOriginalECXmlVersion("ECDbSystem")) << testDb.GetDescription();
+                    EXPECT_EQ(JsonValue(R"js({"classcount":4})js"), testDb.GetSchemaItemCounts("ECDbSystem")) << testDb.GetDescription();
+
+                    //Standard schema versions
+                    EXPECT_EQ(SchemaVersion(1, 0, 0), testDb.GetSchemaVersion("CoreCustomAttributes")) << testDb.GetDescription();
+                    EXPECT_EQ(BeVersion(), testDb.GetOriginalECXmlVersion("CoreCustomAttributes")) << testDb.GetDescription();
+                    EXPECT_EQ(JsonValue(R"js({"classcount":14, "enumcount": 2})js"), testDb.GetSchemaItemCounts("CoreCustomAttributes")) << testDb.GetDescription();
+                    break;
+                    }
+                    case ProfileState::Age::UpToDate:
+                    {
+                    EXPECT_EQ(5, testDb.GetSchemaCount()) << testDb.GetDescription();
+                    //ECDb built-in schema versions
+                    EXPECT_EQ(SchemaVersion(2, 0, 1), testDb.GetSchemaVersion("ECDbFileInfo")) << testDb.GetDescription();
+                    EXPECT_EQ(BeVersion(3, 2), testDb.GetOriginalECXmlVersion("ECDbFileInfo")) << testDb.GetDescription();
+                    EXPECT_EQ(JsonValue(R"js({"classcount":4, "enumcount": 1})js"), testDb.GetSchemaItemCounts("ECDbFileInfo")) << testDb.GetDescription();
+                    
+                    EXPECT_EQ(SchemaVersion(2, 0, 0), testDb.GetSchemaVersion("ECDbMap")) << testDb.GetDescription();
+                    EXPECT_EQ(BeVersion(3, 2), testDb.GetOriginalECXmlVersion("ECDbMap")) << testDb.GetDescription();
+                    EXPECT_EQ(JsonValue(R"js({"classcount":9})js"), testDb.GetSchemaItemCounts("ECDbMap")) << testDb.GetDescription();
+                    
+                    EXPECT_EQ(SchemaVersion(4, 0, 1), testDb.GetSchemaVersion("ECDbMeta")) << testDb.GetDescription();
+                    EXPECT_EQ(BeVersion(3, 2), testDb.GetOriginalECXmlVersion("ECDbMeta")) << testDb.GetDescription();
+                    EXPECT_EQ(JsonValue(R"js({"classcount":38, "enumcount": 8})js"), testDb.GetSchemaItemCounts("ECDbMeta")) << testDb.GetDescription();
+                    
+                    EXPECT_EQ(SchemaVersion(5, 0, 1), testDb.GetSchemaVersion("ECDbSystem")) << testDb.GetDescription();
+                    EXPECT_EQ(BeVersion(3, 2), testDb.GetOriginalECXmlVersion("ECDbSystem")) << testDb.GetDescription();
+                    EXPECT_EQ(JsonValue(R"js({"classcount":4})js"), testDb.GetSchemaItemCounts("ECDbSystem")) << testDb.GetDescription();
+
+                    //Standard schema versions
+                    EXPECT_EQ(SchemaVersion(1, 0, 0), testDb.GetSchemaVersion("CoreCustomAttributes")) << testDb.GetDescription();
+                    EXPECT_EQ(BeVersion(3, 1), testDb.GetOriginalECXmlVersion("CoreCustomAttributes")) << testDb.GetDescription();
+                    EXPECT_EQ(JsonValue(R"js({"classcount":14, "enumcount": 2})js"), testDb.GetSchemaItemCounts("CoreCustomAttributes")) << testDb.GetDescription();
+                    break;
+                    }
+
+                    case ProfileState::Age::Newer:
+                    {
+                    EXPECT_LE(5, testDb.GetSchemaCount()) << testDb.GetDescription();
+
+                    //ECDb built-in schema versions
+                    EXPECT_LE(SchemaVersion(2, 0, 1), testDb.GetSchemaVersion("ECDbFileInfo")) << testDb.GetDescription();
+                    EXPECT_LE(BeVersion(3, 2), testDb.GetOriginalECXmlVersion("ECDbFileInfo")) << testDb.GetDescription();
+                    
+                    EXPECT_LE(SchemaVersion(2, 0, 0), testDb.GetSchemaVersion("ECDbMap")) << testDb.GetDescription();
+                    EXPECT_LE(BeVersion(3, 2), testDb.GetOriginalECXmlVersion("ECDbMap")) << testDb.GetDescription();
+                    
+                    EXPECT_LE(SchemaVersion(4, 0, 1), testDb.GetSchemaVersion("ECDbMeta")) << testDb.GetDescription();
+                    EXPECT_LE(BeVersion(3, 2), testDb.GetOriginalECXmlVersion("ECDbMeta")) << testDb.GetDescription();
+                    
+                    EXPECT_LT(SchemaVersion(5, 0, 1), testDb.GetSchemaVersion("ECDbSystem")) << testDb.GetDescription();
+                    EXPECT_LE(BeVersion(3, 2), testDb.GetOriginalECXmlVersion("ECDbSystem")) << testDb.GetDescription();
+                    //Standard schema versions
+                    EXPECT_LE(SchemaVersion(1, 0, 0), testDb.GetSchemaVersion("CoreCustomAttributes")) << testDb.GetDescription();
+                    EXPECT_LE(BeVersion(3, 1), testDb.GetOriginalECXmlVersion("CoreCustomAttributes")) << testDb.GetDescription();
+                    break;
+                    }
+                    default:
+                        FAIL() << "Unhandled ProfileState::Age enum value | " << testDb.GetDescription();
+                        break;
+                }
+            }
+        }
+    }
+
+//---------------------------------------------------------------------------------------
+// @bsimethod                                  Krischan.Eberle                      06/18
+//+---------------+---------------+---------------+---------------+---------------+------
+TEST_F(ECDbCompatibilityTestFixture, EC31Enums)
+    {
+    for (TestFile const& testFile : ECDbProfile::Get().GetAllVersionsOfTestFile(TESTECDB_EC31ENUMS))
+        {
+        for (std::unique_ptr<TestECDb> testDbPtr : TestECDb::GetPermutationsFor(testFile))
+            {
+            TestECDb& testDb = *testDbPtr;
+            ASSERT_EQ(BE_SQLITE_OK, testDb.Open()) << testDb.GetDescription();
+            testDb.AssertProfileVersion();
+            testDb.AssertLoadSchemas();
+
+            if (!testDb.SupportsFeature(ECDbFeature::NamedEnumerators))
+                {
+                testDb.AssertEnum("CoreCustomAttributes", "DateTimeKind", nullptr, nullptr, PRIMITIVETYPE_String, true,
+                {{"Unspecified", ECValue("Unspecified"), nullptr},
+                {"Utc", ECValue("Utc"), nullptr},
+                {"Local", ECValue("Local"), nullptr}});
+
+                testDb.AssertEnum("ECDbMeta", "ECClassModifier", nullptr, nullptr, PRIMITIVETYPE_Integer, true,
+                {{"ECClassModifier0", ECValue(0), "None"},
+                {"ECClassModifier1", ECValue(1), "Abstract"},
+                {"ECClassModifier2", ECValue(2), "Sealed"}});
+
+                testDb.AssertEnum("TestSchema", "IntEnum_EnumeratorsWithoutDisplayLabel", "Int Enumeration with enumerators without display label", "Int Enumeration with enumerators without display label", PRIMITIVETYPE_Integer, true,
+                {{"IntEnum_EnumeratorsWithoutDisplayLabel0", ECValue(0), nullptr},
+                {"IntEnum_EnumeratorsWithoutDisplayLabel1", ECValue(1), nullptr},
+                {"IntEnum_EnumeratorsWithoutDisplayLabel2", ECValue(2), nullptr}});
+
+                testDb.AssertEnum("TestSchema", "StringEnum_EnumeratorsWithDisplayLabel", "String Enumeration with enumerators with display label", nullptr, PRIMITIVETYPE_String, false,
+                {{"On", ECValue("On"), "Turned On"},
+                {"Off", ECValue("Off"), "Turned Off"}});
+                }
+            else
+                {
+                testDb.AssertEnum("CoreCustomAttributes", "DateTimeKind", nullptr, nullptr, PRIMITIVETYPE_String, true,
+                {{"Unspecified", ECValue("Unspecified"), nullptr},
+                {"Utc", ECValue("Utc"), nullptr},
+                {"Local", ECValue("Local"), nullptr}});
+
+                testDb.AssertEnum("ECDbMeta", "ECClassModifier", nullptr, nullptr, PRIMITIVETYPE_Integer, true,
+                {{"None", ECValue(0), "None"},
+                {"Abstract", ECValue(1), "Abstract"},
+                {"Sealed", ECValue(2), "Sealed"}});
+
+                testDb.AssertEnum("TestSchema", "IntEnum_EnumeratorsWithoutDisplayLabel", "Int Enumeration with enumerators without display label", "Int Enumeration with enumerators without display label", PRIMITIVETYPE_Integer, true,
+                {{"IntEnum_EnumeratorsWithoutDisplayLabel0", ECValue(0), nullptr},
+                {"IntEnum_EnumeratorsWithoutDisplayLabel1", ECValue(1), nullptr},
+                {"IntEnum_EnumeratorsWithoutDisplayLabel2", ECValue(2), nullptr}});
+
+                testDb.AssertEnum("TestSchema", "StringEnum_EnumeratorsWithDisplayLabel", "String Enumeration with enumerators with display label", nullptr, PRIMITIVETYPE_String, false,
+                {{"On", ECValue("On"), "Turned On"},
+                {"Off", ECValue("Off"), "Turned Off"}});
+                }
+            }
+        }
+    }
+
+//---------------------------------------------------------------------------------------
+// @bsimethod                                  Krischan.Eberle                      07/18
+//+---------------+---------------+---------------+---------------+---------------+------
+TEST_F(ECDbCompatibilityTestFixture, UpgradingEC31EnumsToEC32AfterProfileUpgrade)
+    {
+    for (TestFile const& testFile : ECDbProfile::Get().GetAllVersionsOfTestFile(TESTECDB_EC32ENUMS_PROFILEUPGRADED))
+        {
+        for (std::unique_ptr<TestECDb> testDbPtr : TestECDb::GetPermutationsFor(testFile))
+            {
+            TestECDb& testDb = *testDbPtr;
+            ASSERT_EQ(BE_SQLITE_OK, testDb.Open()) << testDb.GetDescription();
+            testDb.AssertProfileVersion();
+            testDb.AssertLoadSchemas();
+
+            // older files for which the schema upgrade wasn't run must have the auto-generated enumerator names
+            if (testDb.GetOriginalECXmlVersion("TestSchema") <= BeVersion(3, 1))
+                {
+                testDb.AssertEnum("TestSchema", "IntEnum_EnumeratorsWithoutDisplayLabel", "Int Enumeration with enumerators without display label", "Int Enumeration with enumerators without display label", PRIMITIVETYPE_Integer, true,
+                {{"IntEnum_EnumeratorsWithoutDisplayLabel0", ECValue(0), nullptr},
+                {"IntEnum_EnumeratorsWithoutDisplayLabel1", ECValue(1), nullptr},
+                {"IntEnum_EnumeratorsWithoutDisplayLabel2", ECValue(2), nullptr}});
+
+                testDb.AssertEnum("TestSchema", "StringEnum_EnumeratorsWithDisplayLabel", "String Enumeration with enumerators with display label", nullptr, PRIMITIVETYPE_String, false,
+                {{"On", ECValue("On"), "Turned On"},
+                {"Off", ECValue("Off"), "Turned Off"}});
+                }
+            else
+                {
+                testDb.AssertEnum("TestSchema", "IntEnum_EnumeratorsWithoutDisplayLabel", "Int Enumeration with enumerators without display label", "Int Enumeration with enumerators without display label", PRIMITIVETYPE_Integer, true,
+                {{"Unknown", ECValue(0), nullptr},
+                {"On", ECValue(1), nullptr},
+                {"Off", ECValue(2), nullptr}});
+
+                testDb.AssertEnum("TestSchema", "StringEnum_EnumeratorsWithDisplayLabel", "String Enumeration with enumerators with display label", nullptr, PRIMITIVETYPE_String, false,
+                {{"An", ECValue("On"), "Turned On"},
+                {"Aus", ECValue("Off"), "Turned Off"}});
+                }
+            }
+        }
+    }
+
+//---------------------------------------------------------------------------------------
+// @bsimethod                                  Krischan.Eberle                      06/18
+//+---------------+---------------+---------------+---------------+---------------+------
+TEST_F(ECDbCompatibilityTestFixture, EC32Enums)
+    {
+    for (TestFile const& testFile : ECDbProfile::Get().GetAllVersionsOfTestFile(TESTECDB_EC32ENUMS))
+        {
+        for (std::unique_ptr<TestECDb> testDbPtr : TestECDb::GetPermutationsFor(testFile))
+            {
+            TestECDb& testDb = *testDbPtr;
+            ASSERT_EQ(BE_SQLITE_OK, testDb.Open()) << testDb.GetDescription();
+            testDb.AssertProfileVersion();
+            testDb.AssertLoadSchemas();
+
+            testDb.AssertEnum("CoreCustomAttributes", "DateTimeKind", nullptr, nullptr, PRIMITIVETYPE_String, true,
+            {{"Unspecified", ECValue("Unspecified"), nullptr},
+            {"Utc", ECValue("Utc"), nullptr},
+            {"Local", ECValue("Local"), nullptr}});
+
+            testDb.AssertEnum("ECDbMeta", "ECClassModifier", nullptr, nullptr, PRIMITIVETYPE_Integer, true,
+            {{"None", ECValue(0), "None"},
+            {"Abstract", ECValue(1), "Abstract"},
+            {"Sealed", ECValue(2), "Sealed"}});
+
+            testDb.AssertEnum("TestSchema", "IntEnum_EnumeratorsWithoutDisplayLabel", "Int Enumeration with enumerators without display label", "Int Enumeration with enumerators without display label", PRIMITIVETYPE_Integer, true,
+            {{"Unknown", ECValue(0), nullptr},
+            {"On", ECValue(1), nullptr},
+            {"Off", ECValue(2), nullptr}});
+
+            testDb.AssertEnum("TestSchema", "StringEnum_EnumeratorsWithDisplayLabel", "String Enumeration with enumerators with display label", nullptr, PRIMITIVETYPE_String, false,
+            {{"On", ECValue("On"), "Turned On"},
+            {"Off", ECValue("Off"), "Turned Off"}});
+            }
+        }
+    }
+
+//---------------------------------------------------------------------------------------
+// @bsimethod                                  Krischan.Eberle                      06/18
+//+---------------+---------------+---------------+---------------+---------------+------
+TEST_F(ECDbCompatibilityTestFixture, EC31KindOfQuantities)
+    {
+    for (TestFile const& testFile : ECDbProfile::Get().GetAllVersionsOfTestFile(TESTECDB_EC31KOQS))
+        {
+        for (std::unique_ptr<TestECDb> testDbPtr : TestECDb::GetPermutationsFor(testFile))
+            {
+            TestECDb& testDb = *testDbPtr;
+            ASSERT_EQ(BE_SQLITE_OK, testDb.Open()) << testDb.GetDescription();
+            testDb.AssertProfileVersion();
+            testDb.AssertLoadSchemas();
+
+            testDb.AssertKindOfQuantity("TestSchema", "ANGLE", "Angle", nullptr, "u:RAD", JsonValue(R"json(["f:DefaultRealU(2)[u:ARC_DEG]", "f:AngleDMS"])json"), 0.0001);
+            testDb.AssertKindOfQuantity("TestSchema", "POWER", "Power", nullptr, "u:W", JsonValue(R"json(["f:DefaultRealU(4)[u:W]", "f:DefaultRealU(4)[u:KW]", "f:DefaultRealU(4)[u:MEGAW]", "f:DefaultRealU(4)[u:BTU_PER_HR]", "f:DefaultRealU(4)[u:KILOBTU_PER_HR]", "f:DefaultRealU(4)[u:HP]"])json"), 0.001);
+            testDb.AssertKindOfQuantity("TestSchema", "LIQUID_VOLUME", "Liquid Volume", nullptr, "u:CUB_M", JsonValue(R"json(["f:DefaultRealU(4)[u:LITRE]", "f:DefaultRealU(4)[u:GALLON]"])json"), 0.0001);
+
+            if (TestDb::VersionSupportsFeature(testDb.GetECDbInitialVersion(), ECDbFeature::UnitsAndFormats))
+                {
+                testDb.AssertKindOfQuantity("TestSchema", "TestKoq_NoPresUnit", nullptr, nullptr, "u:W_PER_M_K", JsonValue(), 0.4);
+
+                // KOQs which are actually invalid in EC3.1 and could not be deserialized in pre EC3.2 code. In EC3.2 code this is tolerated
+                // but invalid pres formats are dropped.
+                // So these tests may only be run if the file was created with code that supports EC3.2 or later
+                testDb.AssertKindOfQuantity("TestSchema", "TestKoq_LUX_M", nullptr, nullptr, "u:LUX", JsonValue(), 1.1);
+                testDb.AssertKindOfQuantity("TestSchema", "TestKoq_M_LUX", nullptr, nullptr, "u:M", JsonValue(), 1.2);
+                testDb.AssertKindOfQuantity("TestSchema", "TestKoq_M_SQFTreal4u", nullptr, nullptr, "u:M", JsonValue(), 1.3);
+                testDb.AssertKindOfQuantity("TestSchema", "TestKoq_M_CM_LUX", nullptr, nullptr, "u:M", JsonValue(R"json(["f:DefaultReal[u:CM]"])json"), 1.4);
+                testDb.AssertKindOfQuantity("TestSchema", "TestKoq_LUX_CM_MM", nullptr, nullptr, "u:LUX", JsonValue(), 1.5);
+                testDb.AssertKindOfQuantity("TestSchema", "TestKoq_LUXreal4u_CM_MM", nullptr, nullptr, "u:LUX", JsonValue(R"json(["f:DefaultRealU(4)[u:LUX]"])json"), 1.6);
+                }
+            else
+                {
+                //The original KOQ was serialized to disk in bim02dev in a wrong way, where it did persist the format along with the unit,
+                //although it shouldn't have one. This will not be fixed, as EC32 will make this obsolete anyways.
+                testDb.AssertKindOfQuantity("TestSchema", "TestKoq_NoPresUnit", nullptr, nullptr, "u:W_PER_M_K", JsonValue(R"json(["f:DefaultReal[u:W_PER_M_K]"])json"), 0.4);
+                }
+            
+            testDb.AssertKindOfQuantity("TestSchema", "TestKoq_PersUnitWithFormat_NoPresUnit", nullptr, nullptr, "u:W_PER_M_K", JsonValue(R"json(["f:DefaultReal[u:W_PER_M_K]"])json"), 0.5);
+            testDb.AssertKindOfQuantity("TestSchema", "TestKoq_PersUnitWithFormatWithUnit_NoPresUnit", nullptr, nullptr, "u:FT", JsonValue(R"json(["f:AmerFI"])json"), 0.6);
+            testDb.AssertKindOfQuantity("TestSchema", "TestKoq_M_Mfi8", nullptr, nullptr, "u:M", JsonValue(R"json(["f:AmerFI"])json"), 0.7);
+            testDb.AssertKindOfQuantity("TestSchema", "TestKoq_Mfi8", nullptr, nullptr, "u:M", JsonValue(R"json(["f:AmerFI"])json"), 0.8);
+            testDb.AssertKindOfQuantity("TestSchema", "TestKoq_SQFTfi8", nullptr, nullptr, "u:SQ_FT", JsonValue(), 0.9);
+            testDb.AssertKindOfQuantity("TestSchema", "TestKoq_SQFTfi8_SQFTreal4u", nullptr, nullptr, "u:SQ_FT", JsonValue(R"json(["f:DefaultRealU(4)[u:SQ_FT]"])json"), 1.0);
+
+            EXPECT_TRUE(testDb.GetDb().Schemas().GetSchema("Units", false) != nullptr) << testDb.GetDescription();
+            EXPECT_TRUE(testDb.GetDb().Schemas().GetSchema("Formats", false) != nullptr) << testDb.GetDescription();
+
+            testDb.AssertUnit("Units", "COULOMB", "C", nullptr, "A*S", nullptr, nullptr, nullptr, QualifiedName("Units", "SI"), QualifiedName("Units", "ELECTRIC_CHARGE"), false, QualifiedName());
+            testDb.AssertUnitSystem("Units", "SI", nullptr, nullptr);
+            testDb.AssertPhenomenon("Units", "LUMINOSITY", "Luminosity", nullptr, "LUMINOSITY");
+            testDb.AssertFormat("Formats", "AmerFI", "FeetInches", nullptr, JsonValue(R"json({"type": "Fractional", "formatTraits": ["keepSingleZero", "keepDecimalPoint", "showUnitLabel"], "precision": 8, "uomSeparator":""})json"),
+                                JsonValue(R"json({"includeZero":true, "spacer":"", "units": [{"name":"FT", "label":"'"}, {"name":"IN", "label":"\""}]})json"));
+
+            if (!testDb.SupportsFeature(ECDbFeature::UnitsAndFormats))
+                {
+                ECSqlStatement stmt;
+                EXPECT_EQ(ECSqlStatus::InvalidECSql, stmt.Prepare(testDb.GetDb(), "SELECT * FROM meta.UnitDef")) << testDb.GetDescription();
+                stmt.Finalize();
+                EXPECT_EQ(ECSqlStatus::InvalidECSql, stmt.Prepare(testDb.GetDb(), "SELECT * FROM meta.UnitSystemDef")) << testDb.GetDescription();
+                stmt.Finalize();
+                EXPECT_EQ(ECSqlStatus::InvalidECSql, stmt.Prepare(testDb.GetDb(), "SELECT * FROM meta.PhenomenonDef")) << testDb.GetDescription();
+                stmt.Finalize();
+                EXPECT_EQ(ECSqlStatus::InvalidECSql, stmt.Prepare(testDb.GetDb(), "SELECT * FROM meta.FormatDef")) << testDb.GetDescription();
+                stmt.Finalize();
+                EXPECT_EQ(ECSqlStatus::InvalidECSql, stmt.Prepare(testDb.GetDb(), "SELECT * FROM meta.FormatCompositeUnitDef")) << testDb.GetDescription();
+                stmt.Finalize();
+                }
+            }
+        }
+    }
+
+//---------------------------------------------------------------------------------------
+// @bsimethod                                  Krischan.Eberle                      06/18
+//+---------------+---------------+---------------+---------------+---------------+------
+TEST_F(ECDbCompatibilityTestFixture, EC32KindOfQuantities)
+    {
+    for (TestFile const& testFile : ECDbProfile::Get().GetAllVersionsOfTestFile(TESTECDB_EC32KOQS))
+        {
+        for (std::unique_ptr<TestECDb> testDbPtr : TestECDb::GetPermutationsFor(testFile))
+            {
+            TestECDb& testDb = *testDbPtr;
+            ASSERT_EQ(BE_SQLITE_OK, testDb.Open()) << testDb.GetDescription();
+            testDb.AssertProfileVersion();
+            testDb.AssertLoadSchemas();
+            ASSERT_TRUE(testDb.SupportsFeature(ECDbFeature::UnitsAndFormats)) << testDb.GetDescription();
+
+            testDb.AssertKindOfQuantity("TestSchema", "TestKoq_PresFormatWithMandatoryComposite", "My first test KOQ", nullptr, "u:CM", JsonValue(R"js(["f:DefaultRealU(4)[u:M]"])js"), 0.1);
+            testDb.AssertKindOfQuantity("TestSchema", "TestKoq_PresFormatWithOptionalComposite", nullptr, "My second test KOQ", "u:CM", JsonValue(R"js(["f:AmerFI[u:FT|feet][u:IN|inches]"])js"), 0.2);
+            testDb.AssertKindOfQuantity("TestSchema", "TestKoq_PresFormatWithoutComposite", nullptr, nullptr, "u:CM", JsonValue(R"js(["f:AmerFI"])js"), 0.3);
+            testDb.AssertKindOfQuantity("TestSchema", "TestKoq_NoPresFormat", nullptr, nullptr, "u:KG", JsonValue(), 0.4);
+            }
+        }
+    }
+
+//---------------------------------------------------------------------------------------
+// @bsimethod                                  Krischan.Eberle                      08/18
+//+---------------+---------------+---------------+---------------+---------------+------
+TEST_F(ECDbCompatibilityTestFixture, EC31Units)
+    {
+    for (TestFile const& testFile : ECDbProfile::Get().GetAllVersionsOfTestFile(TESTECDB_EMPTY))
+        {
+        for (std::unique_ptr<TestECDb> testDbPtr : TestECDb::GetPermutationsFor(testFile))
+            {
+            TestECDb& testDb = *testDbPtr;
+            ASSERT_EQ(BE_SQLITE_OK, testDb.Open()) << testDb.GetDescription();
+            //this test only tests files which do not support EC32 units yet
+            if (testDb.SupportsFeature(ECDbFeature::UnitsAndFormats))
+                continue;
+
+            testDb.AssertProfileVersion();
+            testDb.AssertLoadSchemas();
+
+            testDb.GetDb().ClearECDbCache();
+
+            EXPECT_EQ(5, testDb.GetDb().Schemas().GetSchemas(false).size()) << testDb.GetDescription();
+
+            EXPECT_TRUE(testDb.GetDb().Schemas().GetSchema("Units") == nullptr) << testDb.GetDescription();
+            EXPECT_TRUE(testDb.GetDb().Schemas().GetSchema("u", false, SchemaLookupMode::ByAlias) == nullptr) << testDb.GetDescription();
+            EXPECT_TRUE(testDb.GetDb().Schemas().GetSchema("Formats") == nullptr) << testDb.GetDescription();
+            EXPECT_TRUE(testDb.GetDb().Schemas().GetSchema("f", false, SchemaLookupMode::ByAlias) == nullptr) << testDb.GetDescription();
+
+            EXPECT_TRUE(testDb.GetDb().Schemas().GetUnit("Units", "CM") == nullptr) << testDb.GetDescription();
+            EXPECT_TRUE(testDb.GetDb().Schemas().GetUnit("u", "CM", SchemaLookupMode::ByAlias) == nullptr) << testDb.GetDescription();
+            EXPECT_TRUE(testDb.GetDb().Schemas().GetUnitSystem("Units", "SI") == nullptr) << testDb.GetDescription();
+            EXPECT_TRUE(testDb.GetDb().Schemas().GetUnitSystem("u", "SI", SchemaLookupMode::ByAlias) == nullptr) << testDb.GetDescription();
+            EXPECT_TRUE(testDb.GetDb().Schemas().GetPhenomenon("Units", "AREA") == nullptr) << testDb.GetDescription();
+            EXPECT_TRUE(testDb.GetDb().Schemas().GetPhenomenon("u", "AREA", SchemaLookupMode::ByAlias) == nullptr) << testDb.GetDescription();
+            EXPECT_TRUE(testDb.GetDb().Schemas().GetFormat("Formats", "DefaultReal") == nullptr) << testDb.GetDescription();
+            EXPECT_TRUE(testDb.GetDb().Schemas().GetFormat("f", "DefaultReal", SchemaLookupMode::ByAlias) == nullptr) << testDb.GetDescription();
+
+            if (testDb.GetOpenParams().IsReadonly())
+                continue;
+
+            // now import a schema with a KOQ. This should trigger deserializing the units/formats schema from disk
+            ECSchemaReadContextPtr deserializationCtx = TestFileCreator::DeserializeSchema(testDb.GetDb(), SchemaItem(R"xml(<?xml version="1.0" encoding="utf-8" ?>
+                    <ECSchema schemaName="TestSchema" alias="ts" version="1.0.0" xmlns="http://www.bentley.com/schemas/Bentley.ECXML.3.1">
+                        <KindOfQuantity typeName="ANGLE" displayLabel="Angle" persistenceUnit="RAD(DefaultReal)" presentationUnits="ARC_DEG(real2u);ARC_DEG(dms)" relativeError="0.0001"/>
+                     </ECSchema>)xml"));
+            ASSERT_TRUE(deserializationCtx != nullptr) << testDb.GetDescription();
+            ASSERT_EQ(SUCCESS, testDb.GetDb().Schemas().ImportSchemas(deserializationCtx->GetCache().GetSchemas())) << testDb.GetDescription();
+
+            //3 more schemas: the imported test schema and the in-memory units/formats schemas
+            EXPECT_EQ(8, testDb.GetDb().Schemas().GetSchemas(false).size()) << testDb.GetDescription();
+
+            EXPECT_TRUE(testDb.GetDb().Schemas().GetSchema("Units") != nullptr) << testDb.GetDescription();
+            EXPECT_TRUE(testDb.GetDb().Schemas().GetSchema("u", false, SchemaLookupMode::ByAlias) != nullptr) << testDb.GetDescription();
+            EXPECT_TRUE(testDb.GetDb().Schemas().GetSchema("Formats") != nullptr) << testDb.GetDescription();
+            EXPECT_TRUE(testDb.GetDb().Schemas().GetSchema("f", false, SchemaLookupMode::ByAlias) != nullptr) << testDb.GetDescription();
+
+            EXPECT_TRUE(testDb.GetDb().Schemas().GetUnit("Units", "CM") != nullptr) << testDb.GetDescription();
+            EXPECT_TRUE(testDb.GetDb().Schemas().GetUnit("u", "CM", SchemaLookupMode::ByAlias) != nullptr) << testDb.GetDescription();
+            EXPECT_TRUE(testDb.GetDb().Schemas().GetUnitSystem("Units", "SI") != nullptr) << testDb.GetDescription();
+            EXPECT_TRUE(testDb.GetDb().Schemas().GetUnitSystem("u", "SI", SchemaLookupMode::ByAlias) != nullptr) << testDb.GetDescription();
+            EXPECT_TRUE(testDb.GetDb().Schemas().GetPhenomenon("Units", "AREA") != nullptr) << testDb.GetDescription();
+            EXPECT_TRUE(testDb.GetDb().Schemas().GetPhenomenon("u", "AREA", SchemaLookupMode::ByAlias) != nullptr) << testDb.GetDescription();
+            EXPECT_TRUE(testDb.GetDb().Schemas().GetFormat("Formats", "DefaultReal") != nullptr) << testDb.GetDescription();
+            EXPECT_TRUE(testDb.GetDb().Schemas().GetFormat("f", "DefaultReal", SchemaLookupMode::ByAlias) != nullptr) << testDb.GetDescription();
+            }
+        }
+
+    for (TestFile const& testFile : ECDbProfile::Get().GetAllVersionsOfTestFile(TESTECDB_EC31KOQS))
+        {
+        for (std::unique_ptr<TestECDb> testDbPtr : TestECDb::GetPermutationsFor(testFile))
+            {
+            TestECDb& testDb = *testDbPtr;
+            ASSERT_EQ(BE_SQLITE_OK, testDb.Open()) << testDb.GetDescription();
+            //this test only tests files which do not support EC32 units yet
+            if (testDb.SupportsFeature(ECDbFeature::UnitsAndFormats))
+                continue;
+
+            testDb.AssertProfileVersion();
+            testDb.AssertLoadSchemas();
+
+            testDb.GetDb().ClearECDbCache();
+
+            EXPECT_EQ(8, testDb.GetDb().Schemas().GetSchemas(false).size()) << testDb.GetDescription();
+
+            EXPECT_TRUE(testDb.GetDb().Schemas().GetSchema("Units") != nullptr) << testDb.GetDescription();
+            EXPECT_TRUE(testDb.GetDb().Schemas().GetSchema("u", false, SchemaLookupMode::ByAlias) != nullptr) << testDb.GetDescription();
+            EXPECT_TRUE(testDb.GetDb().Schemas().GetSchema("Formats") != nullptr) << testDb.GetDescription();
+            EXPECT_TRUE(testDb.GetDb().Schemas().GetSchema("f", false, SchemaLookupMode::ByAlias) != nullptr) << testDb.GetDescription();
+
+            EXPECT_TRUE(testDb.GetDb().Schemas().GetUnit("Units", "CM") != nullptr) << testDb.GetDescription();
+            EXPECT_TRUE(testDb.GetDb().Schemas().GetUnit("u", "CM", SchemaLookupMode::ByAlias) != nullptr) << testDb.GetDescription();
+            EXPECT_TRUE(testDb.GetDb().Schemas().GetUnitSystem("Units", "SI") != nullptr) << testDb.GetDescription();
+            EXPECT_TRUE(testDb.GetDb().Schemas().GetUnitSystem("u", "SI", SchemaLookupMode::ByAlias) != nullptr) << testDb.GetDescription();
+            EXPECT_TRUE(testDb.GetDb().Schemas().GetPhenomenon("Units", "AREA") != nullptr) << testDb.GetDescription();
+            EXPECT_TRUE(testDb.GetDb().Schemas().GetPhenomenon("u", "AREA", SchemaLookupMode::ByAlias) != nullptr) << testDb.GetDescription();
+            EXPECT_TRUE(testDb.GetDb().Schemas().GetFormat("Formats", "DefaultReal") != nullptr) << testDb.GetDescription();
+            EXPECT_TRUE(testDb.GetDb().Schemas().GetFormat("f", "DefaultReal", SchemaLookupMode::ByAlias) != nullptr) << testDb.GetDescription();
+
+            if (testDb.GetOpenParams().IsReadonly())
+                continue;
+
+            // now import another schema. This should work fine even though the previous code has triggered to deserialize the units and format schema into memory.
+            ECSchemaReadContextPtr deserializationCtx = TestFileCreator::DeserializeSchema(testDb.GetDb(), SchemaItem(R"xml(<?xml version="1.0" encoding="utf-8" ?>
+                    <ECSchema schemaName="NewSchema" alias="ns" version="1.0.0" xmlns="http://www.bentley.com/schemas/Bentley.ECXML.3.1">
+                        <KindOfQuantity typeName="ANGLE" displayLabel="Angle" persistenceUnit="RAD(DefaultReal)" presentationUnits="ARC_DEG(real2u);ARC_DEG(dms)" relativeError="0.0001"/>
+                     </ECSchema>)xml"));
+            ASSERT_TRUE(deserializationCtx != nullptr) << testDb.GetDescription();
+            ASSERT_EQ(SUCCESS, testDb.GetDb().Schemas().ImportSchemas(deserializationCtx->GetCache().GetSchemas())) << testDb.GetDescription();
+
+            EXPECT_EQ(9, testDb.GetDb().Schemas().GetSchemas(false).size()) << testDb.GetDescription();
+
+            EXPECT_TRUE(testDb.GetDb().Schemas().GetSchema("Units") != nullptr) << testDb.GetDescription();
+            EXPECT_TRUE(testDb.GetDb().Schemas().GetSchema("u", false, SchemaLookupMode::ByAlias) != nullptr) << testDb.GetDescription();
+            EXPECT_TRUE(testDb.GetDb().Schemas().GetSchema("Formats") != nullptr) << testDb.GetDescription();
+            EXPECT_TRUE(testDb.GetDb().Schemas().GetSchema("f", false, SchemaLookupMode::ByAlias) != nullptr) << testDb.GetDescription();
+
+            EXPECT_TRUE(testDb.GetDb().Schemas().GetUnit("Units", "CM") != nullptr) << testDb.GetDescription();
+            EXPECT_TRUE(testDb.GetDb().Schemas().GetUnit("u", "CM", SchemaLookupMode::ByAlias) != nullptr) << testDb.GetDescription();
+            EXPECT_TRUE(testDb.GetDb().Schemas().GetUnitSystem("Units", "SI") != nullptr) << testDb.GetDescription();
+            EXPECT_TRUE(testDb.GetDb().Schemas().GetUnitSystem("u", "SI", SchemaLookupMode::ByAlias) != nullptr) << testDb.GetDescription();
+            EXPECT_TRUE(testDb.GetDb().Schemas().GetPhenomenon("Units", "AREA") != nullptr) << testDb.GetDescription();
+            EXPECT_TRUE(testDb.GetDb().Schemas().GetPhenomenon("u", "AREA", SchemaLookupMode::ByAlias) != nullptr) << testDb.GetDescription();
+            EXPECT_TRUE(testDb.GetDb().Schemas().GetFormat("Formats", "DefaultReal") != nullptr) << testDb.GetDescription();
+            EXPECT_TRUE(testDb.GetDb().Schemas().GetFormat("f", "DefaultReal", SchemaLookupMode::ByAlias) != nullptr) << testDb.GetDescription();
+            }
+        }
+    }
+
+//---------------------------------------------------------------------------------------
+// @bsimethod                                  Krischan.Eberle                      06/18
+//+---------------+---------------+---------------+---------------+---------------+------
+TEST_F(ECDbCompatibilityTestFixture, EC32Units)
+    {
+    for (TestFile const& testFile : ECDbProfile::Get().GetAllVersionsOfTestFile(TESTECDB_EC32UNITS))
+        {
+        for (std::unique_ptr<TestECDb> testDbPtr : TestECDb::GetPermutationsFor(testFile))
+            {
+            TestECDb& testDb = *testDbPtr;
+            ASSERT_EQ(BE_SQLITE_OK, testDb.Open()) << testDb.GetDescription();
+            testDb.AssertProfileVersion();
+            testDb.AssertLoadSchemas();
+            ASSERT_TRUE(testDb.SupportsFeature(ECDbFeature::UnitsAndFormats)) << testDb.GetDescription();
+
+            testDb.AssertKindOfQuantity("TestSchema", "KoqWithCustomFormat", nullptr, nullptr, "u:M", JsonValue(R"js(["MyFormat[u:M]"])js"), 0.1);
+            testDb.AssertKindOfQuantity("TestSchema", "KoqWithCustomUnit", nullptr, nullptr, "MySquareM", JsonValue(R"js(["f:DefaultRealU(4)[MySquareM]"])js"), 0.2);
+            testDb.AssertKindOfQuantity("TestSchema", "KoqWithCustomUnitAndFormat", nullptr, nullptr, "MySquareFt", JsonValue(R"js(["MyFormat[MySquareFt]"])js"), 0.3);
+
+            testDb.AssertUnitSystem("TestSchema", "MyMetric", "Metric", "Metric Units of measure");
+            testDb.AssertUnitSystem("TestSchema", "MyImperial", "Imperial", "Units of measure from the British Empire");
+            testDb.AssertUnitSystem("Units", "SI", nullptr, nullptr);
+            testDb.AssertUnitSystem("Units", "CONSTANT", nullptr, nullptr);
+
+            testDb.AssertPhenomenon("TestSchema", "MyArea", "Area", nullptr, "LENGTH*LENGTH");
+            testDb.AssertPhenomenon("Units", "AREA", "Area", nullptr, "LENGTH(2)");
+            testDb.AssertPhenomenon("Units", "TORQUE", "Torque", nullptr, "FORCE*LENGTH*ANGLE(-1)");
+            testDb.AssertPhenomenon("Units", "LUMINOSITY", "Luminosity", nullptr, "LUMINOSITY");
+
+            testDb.AssertUnit("TestSchema", "MySquareM", "Square Meter", nullptr, "M*M", 1.0, nullptr, nullptr, QualifiedName("EC32Units", "MyMetric"), QualifiedName("EC32Units", "MyArea"), false, QualifiedName());
+            testDb.AssertUnit("TestSchema", "MySquareFt", "Square Feet", nullptr, "Ft*Ft", 10.0, nullptr, 0.4, QualifiedName("EC32Units", "MyImperial"), QualifiedName("EC32Units", "MyArea"), false, QualifiedName());
+            testDb.AssertUnit("Units", "COULOMB", "C", nullptr, "A*S", nullptr, nullptr, nullptr, QualifiedName("Units", "SI"), QualifiedName("Units", "ELECTRIC_CHARGE"), false, QualifiedName());
+            testDb.AssertUnit("Units", "PI", "Pi", nullptr, "ONE", 3.1415926535897932384626433832795, nullptr, nullptr, QualifiedName(), QualifiedName("Units", "LENGTH_RATIO"), true, QualifiedName());
+            testDb.AssertUnit("Units", "QUARTER_PI", "Pi/4", nullptr, "PI", 1.0, 4.0, nullptr, QualifiedName(), QualifiedName("Units", "LENGTH_RATIO"), true, QualifiedName());
+            testDb.AssertUnit("Units", "MILLI", "milli", nullptr, "ONE", .001, nullptr, nullptr, QualifiedName(), QualifiedName("Units", "NUMBER"), true, QualifiedName());
+            testDb.AssertUnit("Units", "HORIZONTAL_PER_VERTICAL", nullptr, nullptr, nullptr, nullptr, nullptr, nullptr, QualifiedName("Units", "INTERNATIONAL"), QualifiedName("Units", "SLOPE"), false, QualifiedName("Units", "VERTICAL_PER_HORIZONTAL"));
+
+            testDb.AssertFormat("TestSchema", "MyFormat", "My Format", nullptr, JsonValue(R"json({"roundFactor":0.3, "type": "Fractional", "showSignOption": "OnlyNegative", "formatTraits": ["trailZeroes", "keepSingleZero"], "precision": 4, "decimalSeparator": ".", "thousandSeparator": ",", "uomSeparator": " "})json"), JsonValue());
+            testDb.AssertFormat("TestSchema", "MyFormatWithComposite", "My Format with composite", nullptr, JsonValue(R"json({"type": "Decimal", "formatTraits": ["keepSingleZero", "keepDecimalPoint", "showUnitLabel"], "precision": 2})json"),
+                                JsonValue(R"json({"includeZero":true, "spacer":"-", "units": [{"name":"HR", "label":"hour"}, {"name":"MIN", "label":"min"}]})json"));
+            testDb.AssertFormat("Formats", "DefaultReal", "real", nullptr, JsonValue(R"json({"type": "Decimal", "formatTraits": ["keepSingleZero", "keepDecimalPoint"], "precision": 6})json"), JsonValue());
+            testDb.AssertFormat("Formats", "AmerFI", "FeetInches", nullptr, JsonValue(R"json({"type": "Fractional", "formatTraits": ["keepSingleZero", "keepDecimalPoint", "showUnitLabel"], "precision": 8, "uomSeparator":""})json"),
+                                JsonValue(R"json({"includeZero":true, "spacer":"", "units": [{"name":"FT", "label":"'"}, {"name":"IN", "label":"\""}]})json"));
+            }
+        }
+    }
+
+//---------------------------------------------------------------------------------------
+// @bsimethod                                  Krischan.Eberle                      08/18
+//+---------------+---------------+---------------+---------------+---------------+------
+TEST_F(ECDbCompatibilityTestFixture, EC31SchemaImport)
+    {
+    for (TestFile const& testFile : ECDbProfile::Get().GetAllVersionsOfTestFile(TESTECDB_EMPTY))
+        {
+        for (std::unique_ptr<TestECDb> testDbPtr : TestECDb::GetPermutationsFor(testFile))
+            {
+            TestECDb& testDb = *testDbPtr;
+            if (testDb.GetOpenParams().IsReadonly())
+                continue;
+
+            ASSERT_EQ(BE_SQLITE_OK, testDb.Open()) << testDb.GetDescription();
+            testDb.AssertProfileVersion();
+            testDb.AssertLoadSchemas();
+
+            ECSchemaReadContextPtr deserializationCtx = TestFileCreator::DeserializeSchema(testDb.GetDb(), SchemaItem(R"xml(<?xml version="1.0" encoding="utf-8" ?>
+                    <ECSchema schemaName="TestSchema" alias="ts" version="1.0.0" xmlns="http://www.bentley.com/schemas/Bentley.ECXML.3.1">
+                        <ECSchemaReference name="ECDbMap" version="02.00.00" alias="ecdbmap" />
+                        <ECSchemaReference name="ECDbFileInfo" version="02.00.00" alias="ecdbf" />
+                        <ECEntityClass typeName="Foo">
+                                <ECCustomAttributes>
+                                    <ClassMap xmlns="ECDbMap.02.00.00">
+                                        <MapStrategy>TablePerHierarchy</MapStrategy>
+                                    </ClassMap>
+                                </ECCustomAttributes>
+                                <ECProperty propertyName="Code" typeName="int" />
+                                <ECProperty propertyName="Size" typeName="double" kindOfQuantity="AREA" />
+                                <ECProperty propertyName="Status" typeName="StatusEnum" />
+                        </ECEntityClass>
+                        <ECEntityClass typeName="MyFileInfo">
+                            <BaseClass>ecdbf:FileInfo</BaseClass>
+                            <ECProperty propertyName="Path" typeName="string" />
+                        </ECEntityClass>
+                        <KindOfQuantity typeName="ANGLE" displayLabel="Angle" persistenceUnit="RAD(DefaultReal)" presentationUnits="ARC_DEG(real2u);ARC_DEG(dms)" relativeError="0.0001"/>
+                        <KindOfQuantity typeName="AREA" displayLabel="Area" persistenceUnit="SQ.M(DefaultReal)" presentationUnits="SQ.M(real4u);SQ.FT(real4u)" relativeError="0.0001"/>
+                        <KindOfQuantity typeName="TEMPERATURE" displayLabel="Temperature" persistenceUnit="K(DefaultReal)" presentationUnits="CELSIUS(real4u);FAHRENHEIT(real4u);K(real4u)" relativeError="0.01"/>
+                        <ECEnumeration typeName="StatusEnum" displayLabel="Int Enumeration with enumerators without display label" description="Int Enumeration with enumerators without display label" backingTypeName="int" isStrict="true">
+                            <ECEnumerator value="0"/>
+                            <ECEnumerator value="1"/>
+                            <ECEnumerator value="2"/>
+                        </ECEnumeration>
+                     </ECSchema>)xml"));
+            ASSERT_TRUE(deserializationCtx != nullptr) << testDb.GetDescription();
+            const BentleyStatus schemaImportStat = testDb.GetDb().Schemas().ImportSchemas(deserializationCtx->GetCache().GetSchemas());
+            switch (testDb.GetAge())
+                {
+                    case ProfileState::Age::Older:
+                    case ProfileState::Age::UpToDate:
+                    {
+                    ASSERT_EQ(SUCCESS, schemaImportStat) << testDb.GetDescription();
+
+                    if (testDb.GetAge() == ProfileState::Age::Older)
+                        {
+                        EXPECT_EQ(BeVersion(), testDb.GetOriginalECXmlVersion("TestSchema")) << testDb.GetDescription(); // not persisted in older files
+                        EXPECT_EQ(JsonValue("[{\"cnt\": 0}]"), testDb.ExecuteECSqlSelect("SELECT count(*) cnt FROM meta.ECSchemaDef WHERE Name IN ('Units','Formats')")) << "When importing into 4.0.0.1 file, units and formats schema must not be persisted. | " << testDb.GetDescription();
+                        EXPECT_EQ(JsonValue("[{\"cnt\": 2}]"), testDb.ExecuteECSqlSelect("SELECT count(*) cnt FROM meta.ECSchemaDef s JOIN meta.SchemaHasSchemaReferences ref ON s.ECInstanceId=ref.SourceECInstanceId WHERE s.Name='TestSchema'")) << "When importing into 4.0.0.1 file, units and formats schema must not be persisted. | " << testDb.GetDescription();
+                        }
+                    else
+                        {
+                        EXPECT_EQ(BeVersion(3, 1), testDb.GetOriginalECXmlVersion("TestSchema")) << testDb.GetDescription();
+                        EXPECT_EQ(JsonValue("[{\"cnt\": 2}]"), testDb.ExecuteECSqlSelect("SELECT count(*) cnt FROM meta.ECSchemaDef WHERE Name IN ('Units','Formats')")) << "When importing into 4.0.0.1 file, units and formats schema must not be persisted. | " << testDb.GetDescription();
+                        EXPECT_EQ(JsonValue("[{\"cnt\": 4}]"), testDb.ExecuteECSqlSelect("SELECT count(*) cnt FROM meta.ECSchemaDef s JOIN meta.SchemaHasSchemaReferences ref ON s.ECInstanceId=ref.SourceECInstanceId WHERE s.Name='TestSchema'")) << "When importing into 4.0.0.1 file, units and formats schema must not be persisted. | " << testDb.GetDescription();
+                        }
+
+                    ECInstanceKey fooKey;
+                    ECSqlStatement stmt;
+                    ASSERT_EQ(ECSqlStatus::Success, stmt.Prepare(testDb.GetDb(), "INSERT INTO ts.Foo(Code,Size,Status) VALUES(1,3.0,2)")) << testDb.GetDescription();
+                    ASSERT_EQ(BE_SQLITE_DONE, stmt.Step(fooKey)) << testDb.GetDescription();
+                    stmt.Finalize();
+                    EXPECT_EQ(JsonValue(Utf8PrintfString(R"json([{"id": "%s", "Code": 1, "Size": 3.0, "Status": 2}])json", fooKey.GetInstanceId().ToHexStr().c_str())), testDb.ExecuteECSqlSelect("SELECT ECInstanceId, Code, Size, Status FROM ts.Foo")) << testDb.GetDescription();
+
+                    ECClassCP fooClass = testDb.GetDb().Schemas().GetClass("TestSchema", "Foo");
+                    ASSERT_TRUE(fooClass != nullptr && fooClass->IsEntityClass()) << testDb.GetDescription();
+                    {
+                    ECPropertyCP sizeProp = fooClass->GetPropertyP("Size");
+                    ASSERT_TRUE(sizeProp != nullptr && sizeProp->GetIsPrimitive()) << testDb.GetDescription();
+                    KindOfQuantityCP koq = sizeProp->GetAsPrimitiveProperty()->GetKindOfQuantity();
+                    ASSERT_TRUE(koq != nullptr) << testDb.GetDescription();
+                    testDb.AssertKindOfQuantity(*koq, "TestSchema", "AREA", "Area", nullptr, "u:SQ_M", JsonValue(R"json(["f:DefaultRealU(4)[u:SQ_M]", "f:DefaultRealU(4)[u:SQ_FT]"])json"), 0.0001);
+                    }
+                    {
+                    ECPropertyCP statusProp = fooClass->GetPropertyP("Status");
+                    ASSERT_TRUE(statusProp != nullptr && statusProp->GetIsPrimitive()) << testDb.GetDescription();
+                    ECEnumerationCP ecenum = statusProp->GetAsPrimitiveProperty()->GetEnumeration();
+                    ASSERT_TRUE(ecenum != nullptr) << testDb.GetDescription();
+                    testDb.AssertEnum(*ecenum, "TestSchema", "StatusEnum", "Int Enumeration with enumerators without display label", "Int Enumeration with enumerators without display label", PRIMITIVETYPE_Integer, true,
+                                    {{"StatusEnum0", ECValue(0), nullptr},
+                                    {"StatusEnum1", ECValue(1), nullptr},
+                                    {"StatusEnum2", ECValue(2), nullptr}});
+                    }
+
+                    testDb.AssertKindOfQuantity("TestSchema", "ANGLE", "Angle", nullptr, "u:RAD", JsonValue(R"json(["f:DefaultRealU(2)[u:ARC_DEG]", "f:AngleDMS"])json"), 0.0001);
+                    testDb.AssertKindOfQuantity("TestSchema", "AREA", "Area", nullptr, "u:SQ_M", JsonValue(R"json(["f:DefaultRealU(4)[u:SQ_M]", "f:DefaultRealU(4)[u:SQ_FT]"])json"), 0.0001);
+                    testDb.AssertKindOfQuantity("TestSchema", "TEMPERATURE", "Temperature", nullptr, "u:K", JsonValue(R"json(["f:DefaultRealU(4)[u:CELSIUS]","f:DefaultRealU(4)[u:FAHRENHEIT]","f:DefaultRealU(4)[u:K]"])json"), 0.01);
+
+                    testDb.AssertEnum("TestSchema", "StatusEnum", "Int Enumeration with enumerators without display label", "Int Enumeration with enumerators without display label", PRIMITIVETYPE_Integer, true,
+                        {{"StatusEnum0", ECValue(0), nullptr},
+                        {"StatusEnum1", ECValue(1), nullptr},
+                        {"StatusEnum2", ECValue(2), nullptr}});
+                    break;
+                    }
+
+                    case ProfileState::Age::Newer:
+                    {
+                    EXPECT_EQ(ERROR, schemaImportStat) << testDb.GetDescription();
+                    break;
+                    }
+                    default:
+                        FAIL() << "Unhandled ProfileState::Age enum value | " << testDb.GetDescription();
+                        break;
+                }
+            }
+        }
+    }
+
+//---------------------------------------------------------------------------------------
+// @bsimethod                                  Krischan.Eberle                      08/18
+//+---------------+---------------+---------------+---------------+---------------+------
+TEST_F(ECDbCompatibilityTestFixture, PreEC32SchemaImportWithEC32Reference)
+    {
+    for (TestFile const& testFile : ECDbProfile::Get().GetAllVersionsOfTestFile(TESTECDB_EMPTY))
+        {
+        for (std::unique_ptr<TestECDb> testDbPtr : TestECDb::GetPermutationsFor(testFile))
+            {
+            TestECDb& testDb = *testDbPtr;
+            if (testDb.GetOpenParams().IsReadonly())
+                continue;
+
+            ASSERT_EQ(BE_SQLITE_OK, testDb.Open()) << testDb.GetDescription();
+            testDb.AssertProfileVersion();
+            testDb.AssertLoadSchemas();
+
+            // Schema uses a newer version of the ECDbFileInfo schema -> add ecdb schema search path
+            BeFileName ecdbStandardSchemasFolder(ECSchemaReadContext::GetHostAssetsDirectory());
+            ecdbStandardSchemasFolder.AppendToPath(L"ECSchemas");
+            ecdbStandardSchemasFolder.AppendToPath(L"ECDb");
+            ECSchemaReadContextPtr deserializationCtx = TestFileCreator::DeserializeSchema(testDb.GetDb(), SchemaItem(R"xml(<?xml version="1.0" encoding="utf-8" ?>
+                    <ECSchema schemaName="TestSchema" alias="ts" version="1.0.0" xmlns="http://www.bentley.com/schemas/Bentley.ECXML.3.1">
+                        <ECSchemaReference name="ECDbMap" version="02.00.00" alias="ecdbmap" />
+                        <ECSchemaReference name="ECDbFileInfo" version="02.00.01" alias="ecdbf" />
+                        <ECEntityClass typeName="Foo">
+                                <ECCustomAttributes>
+                                    <ClassMap xmlns="ECDbMap.02.00.00">
+                                        <MapStrategy>TablePerHierarchy</MapStrategy>
+                                    </ClassMap>
+                                </ECCustomAttributes>
+                                <ECProperty propertyName="Code" typeName="int" />
+                                <ECProperty propertyName="Size" typeName="double" kindOfQuantity="AREA" />
+                                <ECProperty propertyName="Status" typeName="StatusEnum" />
+                        </ECEntityClass>
+                        <ECEntityClass typeName="MyFileInfo">
+                            <BaseClass>ecdbf:FileInfo</BaseClass>
+                            <ECProperty propertyName="Path" typeName="string" />
+                        </ECEntityClass>
+                        <KindOfQuantity typeName="ANGLE" displayLabel="Angle" persistenceUnit="RAD(DefaultReal)" presentationUnits="ARC_DEG(real2u);ARC_DEG(dms)" relativeError="0.0001"/>
+                        <KindOfQuantity typeName="AREA" displayLabel="Area" persistenceUnit="SQ.M(DefaultReal)" presentationUnits="SQ.M(real4u);SQ.FT(real4u)" relativeError="0.0001"/>
+                        <KindOfQuantity typeName="TEMPERATURE" displayLabel="Temperature" persistenceUnit="K(DefaultReal)" presentationUnits="CELSIUS(real4u);FAHRENHEIT(real4u);K(real4u)" relativeError="0.01"/>
+                        <ECEnumeration typeName="StatusEnum" displayLabel="Int Enumeration with enumerators without display label" description="Int Enumeration with enumerators without display label" backingTypeName="int" isStrict="true">
+                            <ECEnumerator value="0"/>
+                            <ECEnumerator value="1"/>
+                            <ECEnumerator value="2"/>
+                        </ECEnumeration>
+                     </ECSchema>)xml"), {ecdbStandardSchemasFolder});
+                ASSERT_TRUE(deserializationCtx != nullptr) << testDb.GetDescription();
+                const BentleyStatus schemaImportStat = testDb.GetDb().Schemas().ImportSchemas(deserializationCtx->GetCache().GetSchemas());
+                switch (testDb.GetAge())
+                    {
+                        case ProfileState::Age::Older:
+                        case ProfileState::Age::Newer:
+                            ASSERT_EQ(ERROR, schemaImportStat) << testDb.GetDescription();
+                            break;
+                        case ProfileState::Age::UpToDate:
+                        {
+                        ASSERT_EQ(SUCCESS, schemaImportStat) << testDb.GetDescription();
+
+                        EXPECT_EQ(BeVersion(3, 1), testDb.GetOriginalECXmlVersion("TestSchema")) << testDb.GetDescription();
+                        EXPECT_EQ(JsonValue("[{\"cnt\": 2}]"), testDb.ExecuteECSqlSelect("SELECT count(*) cnt FROM meta.ECSchemaDef WHERE Name IN ('Units','Formats')")) << "When importing into 4.0.0.1 file, units and formats schema must not be persisted. | " << testDb.GetDescription();
+                        EXPECT_EQ(JsonValue("[{\"cnt\": 4}]"), testDb.ExecuteECSqlSelect("SELECT count(*) cnt FROM meta.ECSchemaDef s JOIN meta.SchemaHasSchemaReferences ref ON s.ECInstanceId=ref.SourceECInstanceId WHERE s.Name='TestSchema'")) << "When importing into 4.0.0.1 file, units and formats schema must not be persisted. | " << testDb.GetDescription();
+
+                        ECInstanceKey fooKey;
+                        ECSqlStatement stmt;
+                        ASSERT_EQ(ECSqlStatus::Success, stmt.Prepare(testDb.GetDb(), "INSERT INTO ts.Foo(Code,Size,Status) VALUES(1,3.0,2)")) << testDb.GetDescription();
+                        ASSERT_EQ(BE_SQLITE_DONE, stmt.Step(fooKey)) << testDb.GetDescription();
+                        stmt.Finalize();
+                        EXPECT_EQ(JsonValue(Utf8PrintfString(R"json([{"id": "%s", "Code": 1, "Size": 3.0, "Status": 2}])json", fooKey.GetInstanceId().ToHexStr().c_str())), testDb.ExecuteECSqlSelect("SELECT ECInstanceId, Code, Size, Status FROM ts.Foo")) << testDb.GetDescription();
+
+                        ECClassCP fooClass = testDb.GetDb().Schemas().GetClass("TestSchema", "Foo");
+                        ASSERT_TRUE(fooClass != nullptr && fooClass->IsEntityClass()) << testDb.GetDescription();
+                        {
+                        ECPropertyCP sizeProp = fooClass->GetPropertyP("Size");
+                        ASSERT_TRUE(sizeProp != nullptr && sizeProp->GetIsPrimitive()) << testDb.GetDescription();
+                        KindOfQuantityCP koq = sizeProp->GetAsPrimitiveProperty()->GetKindOfQuantity();
+                        ASSERT_TRUE(koq != nullptr) << testDb.GetDescription();
+                        testDb.AssertKindOfQuantity(*koq, "TestSchema", "AREA", "Area", nullptr, "u:SQ_M", JsonValue(R"json(["f:DefaultRealU(4)[u:SQ_M]", "f:DefaultRealU(4)[u:SQ_FT]"])json"), 0.0001);
+                        }
+                        {
+                        ECPropertyCP statusProp = fooClass->GetPropertyP("Status");
+                        ASSERT_TRUE(statusProp != nullptr && statusProp->GetIsPrimitive()) << testDb.GetDescription();
+                        ECEnumerationCP ecenum = statusProp->GetAsPrimitiveProperty()->GetEnumeration();
+                        ASSERT_TRUE(ecenum != nullptr) << testDb.GetDescription();
+                        testDb.AssertEnum(*ecenum, "TestSchema", "StatusEnum", "Int Enumeration with enumerators without display label", "Int Enumeration with enumerators without display label", PRIMITIVETYPE_Integer, true,
+                        {{"StatusEnum0", ECValue(0), nullptr},
+                        {"StatusEnum1", ECValue(1), nullptr},
+                        {"StatusEnum2", ECValue(2), nullptr}});
+                        }
+
+                        testDb.AssertKindOfQuantity("TestSchema", "ANGLE", "Angle", nullptr, "u:RAD", JsonValue(R"json(["f:DefaultRealU(2)[u:ARC_DEG]", "f:AngleDMS"])json"), 0.0001);
+                        testDb.AssertKindOfQuantity("TestSchema", "AREA", "Area", nullptr, "u:SQ_M", JsonValue(R"json(["f:DefaultRealU(4)[u:SQ_M]", "f:DefaultRealU(4)[u:SQ_FT]"])json"), 0.0001);
+                        testDb.AssertKindOfQuantity("TestSchema", "TEMPERATURE", "Temperature", nullptr, "u:K", JsonValue(R"json(["f:DefaultRealU(4)[u:CELSIUS]","f:DefaultRealU(4)[u:FAHRENHEIT]","f:DefaultRealU(4)[u:K]"])json"), 0.01);
+
+                        testDb.AssertEnum("TestSchema", "StatusEnum", "Int Enumeration with enumerators without display label", "Int Enumeration with enumerators without display label", PRIMITIVETYPE_Integer, true,
+                        {{"StatusEnum0", ECValue(0), nullptr},
+                        {"StatusEnum1", ECValue(1), nullptr},
+                        {"StatusEnum2", ECValue(2), nullptr}});
+                        break;
+                        }
+                        default:
+                            FAIL() << "Unhandled ProfileState::Age enum value | " << testDb.GetDescription();
+                            break;
+                    }
+                }
+            }
+        }
+
+//---------------------------------------------------------------------------------------
+// @bsimethod                                  Krischan.Eberle                      08/18
+//+---------------+---------------+---------------+---------------+---------------+------
+TEST_F(ECDbCompatibilityTestFixture, EC32SchemaImport_Enums)
+    {
+    for (TestFile const& testFile : ECDbProfile::Get().GetAllVersionsOfTestFile(TESTECDB_EMPTY))
+        {
+        for (std::unique_ptr<TestECDb> testDbPtr : TestECDb::GetPermutationsFor(testFile))
+            {
+            TestECDb& testDb = *testDbPtr;
+            if (testDb.GetOpenParams().IsReadonly())
+                continue;
+
+            ASSERT_EQ(BE_SQLITE_OK, testDb.Open()) << testDb.GetDescription();
+            testDb.AssertProfileVersion();
+            testDb.AssertLoadSchemas();
+
+            ECSchemaReadContextPtr deserializationCtx = TestFileCreator::DeserializeSchema(testDb.GetDb(), SchemaItem(R"xml(<?xml version="1.0" encoding="utf-8" ?>
+                <ECSchema schemaName="TestSchema" alias="ts" version="1.0.0" xmlns="http://www.bentley.com/schemas/Bentley.ECXML.3.2">
+                    <ECEntityClass typeName="Foo">
+                            <ECProperty propertyName="Code" typeName="int" />
+                            <ECProperty propertyName="Status" typeName="StatusEnum" />
+                        </ECEntityClass>
+                    <ECEnumeration typeName="StatusEnum" displayLabel="Int Enumeration with enumerators without display label" description="Int Enumeration with enumerators without display label" backingTypeName="int" isStrict="true">
+                        <ECEnumerator name="On" value="0"/>
+                        <ECEnumerator name="Off" value="1"/>
+                        <ECEnumerator name="Unknown" value="2"/>
+                    </ECEnumeration>
+                    </ECSchema>)xml"));
+
+            ASSERT_TRUE(deserializationCtx != nullptr) << testDb.GetDescription();
+            const BentleyStatus schemaImportStat = testDb.GetDb().Schemas().ImportSchemas(deserializationCtx->GetCache().GetSchemas());
+            switch (testDb.GetAge())
+                {
+                    case ProfileState::Age::UpToDate:
+                    {
+                    EXPECT_EQ(SUCCESS, schemaImportStat) << testDb.GetDescription();
+
+                    ECInstanceKey fooKey;
+                    ECSqlStatement stmt;
+                    ASSERT_EQ(ECSqlStatus::Success, stmt.Prepare(testDb.GetDb(), "INSERT INTO ts.Foo(Code,Status) VALUES(1,2)")) << testDb.GetDescription();
+                    ASSERT_EQ(BE_SQLITE_DONE, stmt.Step(fooKey)) << testDb.GetDescription();
+                    stmt.Finalize();
+                    EXPECT_EQ(JsonValue(Utf8PrintfString(R"json([{"id": "%s", "Code": 1, "Status": 2}])json", fooKey.GetInstanceId().ToHexStr().c_str())), testDb.ExecuteECSqlSelect("SELECT ECInstanceId, Code, Status FROM ts.Foo")) << testDb.GetDescription();
+
+                    ECClassCP fooClass = testDb.GetDb().Schemas().GetClass("TestSchema", "Foo");
+                    ASSERT_TRUE(fooClass != nullptr && fooClass->IsEntityClass()) << testDb.GetDescription();
+                    {
+                    ECPropertyCP statusProp = fooClass->GetPropertyP("Status");
+                    ASSERT_TRUE(statusProp != nullptr && statusProp->GetIsPrimitive()) << testDb.GetDescription();
+                    ECEnumerationCP ecenum = statusProp->GetAsPrimitiveProperty()->GetEnumeration();
+                    ASSERT_TRUE(ecenum != nullptr) << testDb.GetDescription();
+                    testDb.AssertEnum(*ecenum, "TestSchema", "StatusEnum", "Int Enumeration with enumerators without display label", "Int Enumeration with enumerators without display label", PRIMITIVETYPE_Integer, true,
+                    {{"On", ECValue(0), nullptr},
+                    {"Off", ECValue(1), nullptr},
+                    {"Unknown", ECValue(2), nullptr}});
+                    }
+
+                    testDb.AssertEnum("TestSchema", "StatusEnum", "Int Enumeration with enumerators without display label", "Int Enumeration with enumerators without display label", PRIMITIVETYPE_Integer, true,
+                    {{"On", ECValue(0), nullptr},
+                    {"Off", ECValue(1), nullptr},
+                    {"Unknown", ECValue(2), nullptr}});
+                    break;
+                    }
+
+                    case ProfileState::Age::Older:
+                    case ProfileState::Age::Newer:
+                    {
+                    EXPECT_EQ(ERROR, schemaImportStat) << testDb.GetDescription();
+                    break;
+                    }
+                    default:
+                        FAIL() << "Unhandled ProfileState::Age enum value | " << testDb.GetDescription();
+                        break;
+                }
+            }
+        }
+    }
+
+//---------------------------------------------------------------------------------------
+// @bsimethod                                  Krischan.Eberle                      08/18
+//+---------------+---------------+---------------+---------------+---------------+------
+TEST_F(ECDbCompatibilityTestFixture, EC32SchemaImport_Koqs)
+    {
+    for (TestFile const& testFile : ECDbProfile::Get().GetAllVersionsOfTestFile(TESTECDB_EMPTY))
+        {
+        for (std::unique_ptr<TestECDb> testDbPtr : TestECDb::GetPermutationsFor(testFile))
+            {
+            TestECDb& testDb = *testDbPtr;
+            if (testDb.GetOpenParams().IsReadonly())
+                continue;
+
+            ASSERT_EQ(BE_SQLITE_OK, testDb.Open()) << testDb.GetDescription();
+            testDb.AssertProfileVersion();
+            testDb.AssertLoadSchemas();
+
+            ECSchemaReadContextPtr deserializationCtx = TestFileCreator::DeserializeSchema(testDb.GetDb(), SchemaItem(R"xml(<?xml version="1.0" encoding="utf-8" ?>
+                   <ECSchema schemaName="TestSchema" alias="ts" version="1.0.0" xmlns="http://www.bentley.com/schemas/Bentley.ECXML.3.2">
+                        <ECSchemaReference name="Units" version="01.00.00" alias="u" />
+                        <ECSchemaReference name="Formats" version="01.00.00" alias="f" />
+                        <ECEntityClass typeName="Foo">
+                                <ECProperty propertyName="Code" typeName="int" />
+                                <ECProperty propertyName="Size" typeName="double" kindOfQuantity="AREA" />
+                            </ECEntityClass>
+                        <KindOfQuantity typeName="ANGLE" displayLabel="Angle" persistenceUnit="u:RAD" presentationUnits="f:DefaultRealU(2)[u:ARC_DEG]" relativeError="0.0001"/>
+                        <KindOfQuantity typeName="AREA" displayLabel="Area" persistenceUnit="u:SQ_M" presentationUnits="f:DefaultRealU(4)[u:SQ_M];f:DefaultRealU(4)[u:SQ_FT]" relativeError="0.0001"/>
+                        <KindOfQuantity typeName="TEMPERATURE" displayLabel="Temperature" persistenceUnit="u:K" presentationUnits="f:DefaultRealU(4)[u:CELSIUS];f:DefaultRealU(4)[u:FAHRENHEIT];f:DefaultRealU(4)[u:K]" relativeError="0.01"/>
+                     </ECSchema>)xml"));
+
+            ASSERT_TRUE(deserializationCtx != nullptr) << testDb.GetDescription();
+            const BentleyStatus schemaImportStat = testDb.GetDb().Schemas().ImportSchemas(deserializationCtx->GetCache().GetSchemas());
+            switch (testDb.GetAge())
+                {
+                    case ProfileState::Age::UpToDate:
+                    {
+                    EXPECT_EQ(SUCCESS, schemaImportStat) << testDb.GetDescription();
+
+                    ECInstanceKey fooKey;
+                    ECSqlStatement stmt;
+                    ASSERT_EQ(ECSqlStatus::Success, stmt.Prepare(testDb.GetDb(), "INSERT INTO ts.Foo(Code,Size) VALUES(1,3.0)")) << testDb.GetDescription();
+                    ASSERT_EQ(BE_SQLITE_DONE, stmt.Step(fooKey)) << testDb.GetDescription();
+                    stmt.Finalize();
+                    EXPECT_EQ(JsonValue(Utf8PrintfString(R"json([{"id": "%s", "Code": 1, "Size": 3.0}])json", fooKey.GetInstanceId().ToHexStr().c_str())), testDb.ExecuteECSqlSelect("SELECT ECInstanceId, Code, Size, Status FROM ts.Foo")) << testDb.GetDescription();
+
+                    ECClassCP fooClass = testDb.GetDb().Schemas().GetClass("TestSchema", "Foo");
+                    ASSERT_TRUE(fooClass != nullptr && fooClass->IsEntityClass()) << testDb.GetDescription();
+                    {
+                    ECPropertyCP sizeProp = fooClass->GetPropertyP("Size");
+                    ASSERT_TRUE(sizeProp != nullptr && sizeProp->GetIsPrimitive()) << testDb.GetDescription();
+                    KindOfQuantityCP koq = sizeProp->GetAsPrimitiveProperty()->GetKindOfQuantity();
+                    ASSERT_TRUE(koq != nullptr) << testDb.GetDescription();
+                    testDb.AssertKindOfQuantity(*koq, "TestSchema", "AREA", "Area", nullptr, "u:SQ_M", JsonValue(R"json(["f:DefaultRealU(4)[u:SQ_M]", "f:DefaultRealU(4)[u:SQ_FT]"])json"), 0.0001);
+                    }
+
+                    testDb.AssertKindOfQuantity("TestSchema", "ANGLE", "Angle", nullptr, "u:RAD", JsonValue(R"json(["f:DefaultRealU(2)[u:ARC_DEG]"])json"), 0.0001);
+                    testDb.AssertKindOfQuantity("TestSchema", "AREA", "Area", nullptr, "u:SQ_M", JsonValue(R"json(["f:DefaultRealU(4)[u:SQ_M]", "f:DefaultRealU(4)[u:SQ_FT]"])json"), 0.0001);
+                    testDb.AssertKindOfQuantity("TestSchema", "TEMPERATURE", "Temperature", nullptr, "u:K", JsonValue(R"json(["f:DefaultRealU(4)[u:CELSIUS]","f:DefaultRealU(4)[u:FAHRENHEIT]","f:DefaultRealU(4)[u:K]"])json"), 0.01);
+                    break;
+                    }
+
+                    case ProfileState::Age::Older:
+                    case ProfileState::Age::Newer:
+                    {
+                    EXPECT_EQ(ERROR, schemaImportStat) << testDb.GetDescription();
+                    break;
+                    }
+                    default:
+                        FAIL() << "Unhandled ProfileState::Age enum value | " << testDb.GetDescription();
+                        break;
+                }
+            }
+        }
+    }
+
+//---------------------------------------------------------------------------------------
+// @bsimethod                                  Krischan.Eberle                      08/18
+//+---------------+---------------+---------------+---------------+---------------+------
+TEST_F(ECDbCompatibilityTestFixture, EC31Enums_SchemaUpgrade)
+    {
+    for (TestFile const& testFile : ECDbProfile::Get().GetAllVersionsOfTestFile(TESTECDB_EC31ENUMS_SCHEMAUPGRADE))
+        {
+        for (std::unique_ptr<TestECDb> testDbPtr : TestECDb::GetPermutationsFor(testFile))
+            {
+            TestECDb& testDb = *testDbPtr;
+            if (testDb.GetOpenParams().IsReadonly())
+                continue;
+
+            ASSERT_EQ(BE_SQLITE_OK, testDb.Open()) << testDb.GetDescription();
+            testDb.AssertProfileVersion();
+            testDb.AssertLoadSchemas();
+
+            //Schema changes:
+            //- bumped up version to 1.0.1
+            // - Enum StatusEnum
+            //    - Changed display label to "Status"
+            //    - Added enumerator 3
+            // - Added subclasses SubA, SubB, SubC
+            ECSchemaReadContextPtr deserializationCtx = TestFileCreator::DeserializeSchema(testDb.GetDb(), SchemaItem(R"xml(<?xml version="1.0" encoding="utf-8" ?>
+            <ECSchema schemaName="TestSchema" alias="ts" version="1.0.1" xmlns="http://www.bentley.com/schemas/Bentley.ECXML.3.1">
+              <ECSchemaReference name="ECDbMap" version="02.00.00" alias="ecdbmap" />
+             <ECEnumeration typeName="StatusEnum" displayLabel="Status" backingTypeName="int" isStrict="true">
+                <ECEnumerator value="0"/>
+                <ECEnumerator value="1"/>
+                <ECEnumerator value="2"/>
+                <ECEnumerator value="3"/>
+             </ECEnumeration>
+             <ECEntityClass typeName="BaseA">
+                <ECProperty propertyName="Code" typeName="int" />
+                <ECProperty propertyName="Status" typeName="StatusEnum" />
+             </ECEntityClass>
+             <ECEntityClass typeName="SubA">
+                <BaseClass>BaseA</BaseClass>
+                <ECArrayProperty propertyName="Statuses" typeName="StatusEnum" />
+             </ECEntityClass>
+             <ECEntityClass typeName="BaseB">
+                <ECCustomAttributes>
+                    <ClassMap xmlns="ECDbMap.02.00.00">
+                        <MapStrategy>TablePerHierarchy</MapStrategy>
+                    </ClassMap>
+                </ECCustomAttributes>
+                <ECProperty propertyName="Code" typeName="int" />
+                <ECProperty propertyName="Status" typeName="StatusEnum" />
+             </ECEntityClass>
+             <ECEntityClass typeName="SubB">
+                <BaseClass>BaseB</BaseClass>
+                <ECArrayProperty propertyName="Statuses" typeName="StatusEnum" />
+             </ECEntityClass>
+             <ECEntityClass typeName="BaseC">
+                <ECCustomAttributes>
+                    <ClassMap xmlns="ECDbMap.02.00.00">
+                        <MapStrategy>TablePerHierarchy</MapStrategy>
+                    </ClassMap>
+                    <ShareColumns xmlns="ECDbMap.02.00.00">
+                        <MaxSharedColumnsBeforeOverflow>6</MaxSharedColumnsBeforeOverflow>
+                        <ApplyToSubclassesOnly>False</ApplyToSubclassesOnly>
+                    </ShareColumns>
+                </ECCustomAttributes>
+                <ECProperty propertyName="Code" typeName="int" />
+                <ECProperty propertyName="Status" typeName="StatusEnum" />
+             </ECEntityClass>
+             <ECEntityClass typeName="SubC">
+                <BaseClass>BaseC</BaseClass>
+                <ECArrayProperty propertyName="Statuses" typeName="StatusEnum" />
+             </ECEntityClass>
+            </ECSchema>)xml"));
+            ASSERT_TRUE(deserializationCtx != nullptr) << testDb.GetDescription();
+            const BentleyStatus schemaImportStat = testDb.GetDb().Schemas().ImportSchemas(deserializationCtx->GetCache().GetSchemas());
+            switch (testDb.GetAge())
+                {
+                    case ProfileState::Age::Older:
+                    case ProfileState::Age::UpToDate:
+                    {
+                    EXPECT_EQ(SUCCESS, schemaImportStat) << testDb.GetDescription();
+                    if (testDb.GetAge() == ProfileState::Age::Older)
+                        EXPECT_EQ(BeVersion(), testDb.GetOriginalECXmlVersion("TestSchema")) << testDb.GetDescription();
+                    else
+                        EXPECT_EQ(BeVersion(3, 1), testDb.GetOriginalECXmlVersion("TestSchema")) << testDb.GetDescription();
+
+                    for (Utf8CP className : {"SubA", "SubB", "SubC"})
+                        {
+                        ECInstanceKey key;
+                        ECSqlStatement stmt;
+                        ASSERT_EQ(ECSqlStatus::Success, stmt.Prepare(testDb.GetDb(), Utf8PrintfString("INSERT INTO ts.%s(Code,Status,Statuses) VALUES(?,?,?)", className).c_str())) << className << " | " << testDb.GetDescription();
+                        ASSERT_EQ(ECSqlStatus::Success, stmt.BindInt(1, 1)) << className << " | " << testDb.GetDescription();
+                        ASSERT_EQ(ECSqlStatus::Success, stmt.BindInt(2, 3)) << className << " | " << testDb.GetDescription();
+                        IECSqlBinder& statusBinder = stmt.GetBinder(3);
+                        ASSERT_EQ(ECSqlStatus::Success, statusBinder.AddArrayElement().BindInt(0)) << className << " | " << testDb.GetDescription();
+                        ASSERT_EQ(ECSqlStatus::Success, statusBinder.AddArrayElement().BindInt(1)) << className << " | " << testDb.GetDescription();
+                        ASSERT_EQ(ECSqlStatus::Success, statusBinder.AddArrayElement().BindInt(2)) << className << " | " << testDb.GetDescription();
+                        ASSERT_EQ(BE_SQLITE_DONE, stmt.Step(key)) << className << " | " << testDb.GetDescription();
+                        stmt.Finalize();
+                        EXPECT_EQ(JsonValue(Utf8PrintfString(R"json([{"id": "%s", "Code": 1, "Status": 3, "Statuses": [0,1,2]}])json", key.GetInstanceId().ToHexStr().c_str())),
+                                  testDb.ExecuteECSqlSelect(Utf8PrintfString("SELECT ECInstanceId,Code,Status,Statuses FROM ts.%s", className).c_str())) << className << " | " << testDb.GetDescription();
+
+                        ECClassCP cl = testDb.GetDb().Schemas().GetClass("TestSchema", className);
+                        ASSERT_TRUE(cl != nullptr && cl->IsEntityClass()) << className << " | " << testDb.GetDescription();
+                        {
+                        ECPropertyCP statusProp = cl->GetPropertyP("Status");
+                        ASSERT_TRUE(statusProp != nullptr && statusProp->GetIsPrimitive()) << className << " | " << testDb.GetDescription();
+                        ECEnumerationCP ecenum = statusProp->GetAsPrimitiveProperty()->GetEnumeration();
+                        ASSERT_TRUE(ecenum != nullptr) << className << " | " << testDb.GetDescription();
+                        testDb.AssertEnum(*ecenum, "TestSchema", "StatusEnum", "Status", nullptr, PRIMITIVETYPE_Integer, true,
+                        {{"StatusEnum0", ECValue(0), nullptr},
+                        {"StatusEnum1", ECValue(1), nullptr},
+                        {"StatusEnum2", ECValue(2), nullptr},
+                        {"StatusEnum3", ECValue(3), nullptr}});
+                        }
+
+                        {
+                        ECPropertyCP statusesProp = cl->GetPropertyP("Statuses");
+                        ASSERT_TRUE(statusesProp != nullptr && statusesProp->GetIsPrimitiveArray()) << className << " | " << testDb.GetDescription();
+                        ECEnumerationCP ecenum = statusesProp->GetAsPrimitiveArrayProperty()->GetEnumeration();
+                        ASSERT_TRUE(ecenum != nullptr) << className << " | " << testDb.GetDescription();
+                        testDb.AssertEnum(*ecenum, "TestSchema", "StatusEnum", "Status", nullptr, PRIMITIVETYPE_Integer, true,
+                        {{"StatusEnum0", ECValue(0), nullptr},
+                        {"StatusEnum1", ECValue(1), nullptr},
+                        {"StatusEnum2", ECValue(2), nullptr},
+                        {"StatusEnum3", ECValue(3), nullptr}});
+                        }
+
+                        }
+
+                    testDb.AssertEnum("TestSchema", "StatusEnum", "Status", nullptr, PRIMITIVETYPE_Integer, true,
+                    {{"StatusEnum0", ECValue(0), nullptr},
+                    {"StatusEnum1", ECValue(1), nullptr},
+                    {"StatusEnum2", ECValue(2), nullptr},
+                    {"StatusEnum3", ECValue(3), nullptr}});
+                    break;
+                    }
+
+                    case ProfileState::Age::Newer:
+                    {
+                    EXPECT_EQ(ERROR, schemaImportStat) << testDb.GetDescription();
+                    break;
+                    }
+                    default:
+                        FAIL() << "Unhandled ProfileState::Age enum value | " << testDb.GetDescription();
+                        break;
+                }
+            }
+        }
+    }
+
+
+//---------------------------------------------------------------------------------------
+// @bsimethod                                  Krischan.Eberle                      08/18
+//+---------------+---------------+---------------+---------------+---------------+------
+TEST_F(ECDbCompatibilityTestFixture, EC31Koqs_SchemaUpgrade)
+    {
+    for (TestFile const& testFile : ECDbProfile::Get().GetAllVersionsOfTestFile(TESTECDB_EC31KOQS_SCHEMAUPGRADE))
+        {
+        for (std::unique_ptr<TestECDb> testDbPtr : TestECDb::GetPermutationsFor(testFile))
+            {
+            TestECDb& testDb = *testDbPtr;
+            if (testDb.GetOpenParams().IsReadonly())
+                continue;
+
+            ASSERT_EQ(BE_SQLITE_OK, testDb.Open()) << testDb.GetDescription();
+            testDb.AssertProfileVersion();
+            testDb.AssertLoadSchemas();
+
+            //Schema changes:
+            //- bumped up version to 1.0.1
+            //- KOQ AREA: 
+            //    - Added presentation unit SQ.CM
+            //    - Changed relativeError to 0.001
+            // - Added subclasses SubA, SubB, SubC
+            ECSchemaReadContextPtr deserializationCtx = TestFileCreator::DeserializeSchema(testDb.GetDb(), SchemaItem(R"xml(<?xml version="1.0" encoding="utf-8" ?>
+          <ECSchema schemaName="TestSchema" alias="ts" version="1.0.1" xmlns="http://www.bentley.com/schemas/Bentley.ECXML.3.1">
+            <ECSchemaReference name="ECDbMap" version="02.00.00" alias="ecdbmap" />
+
+            <KindOfQuantity typeName="AREA" displayLabel="Area" persistenceUnit="SQ.M(DefaultReal)" presentationUnits="SQ.M(real4u);SQ.FT(real4u);SQ.CM(real4u)" relativeError="0.001"/>
+            <ECEntityClass typeName="BaseA">
+                <ECProperty propertyName="Code" typeName="int" />
+                <ECProperty propertyName="Size" typeName="double" kindOfQuantity="AREA" />
+            </ECEntityClass>
+            <ECEntityClass typeName="SubA">
+                <BaseClass>BaseA</BaseClass>
+                <ECArrayProperty propertyName="Sizes" typeName="double" kindOfQuantity="AREA" />
+            </ECEntityClass>
+            <ECEntityClass typeName="BaseB">
+                <ECCustomAttributes>
+                 <ClassMap xmlns="ECDbMap.02.00.00">
+                    <MapStrategy>TablePerHierarchy</MapStrategy>
+                 </ClassMap>
+                </ECCustomAttributes>
+                <ECProperty propertyName="Code" typeName="int" />
+                <ECProperty propertyName="Size" typeName="double" kindOfQuantity="AREA" />
+            </ECEntityClass>
+            <ECEntityClass typeName="SubB">
+                <BaseClass>BaseB</BaseClass>
+                <ECArrayProperty propertyName="Sizes" typeName="double" kindOfQuantity="AREA" />
+            </ECEntityClass>
+            <ECEntityClass typeName="BaseC">
+                <ECCustomAttributes>
+                    <ClassMap xmlns="ECDbMap.02.00.00">
+                        <MapStrategy>TablePerHierarchy</MapStrategy>
+                    </ClassMap>
+                    <ShareColumns xmlns="ECDbMap.02.00.00">
+                        <MaxSharedColumnsBeforeOverflow>6</MaxSharedColumnsBeforeOverflow>
+                        <ApplyToSubclassesOnly>False</ApplyToSubclassesOnly>
+                    </ShareColumns>
+                </ECCustomAttributes>
+                <ECProperty propertyName="Code" typeName="int" />
+                <ECProperty propertyName="Size" typeName="double" kindOfQuantity="AREA" />
+            </ECEntityClass>
+            <ECEntityClass typeName="SubC">
+                <BaseClass>BaseC</BaseClass>
+                <ECArrayProperty propertyName="Sizes" typeName="double" kindOfQuantity="AREA" />
+            </ECEntityClass>
+           </ECSchema>)xml"));
+
+            ASSERT_TRUE(deserializationCtx != nullptr) << testDb.GetDescription();
+            const BentleyStatus schemaImportStat = testDb.GetDb().Schemas().ImportSchemas(deserializationCtx->GetCache().GetSchemas());
+            switch (testDb.GetAge())
+                {
+                    case ProfileState::Age::UpToDate:
+                    {
+                    EXPECT_EQ(SUCCESS, schemaImportStat) << testDb.GetDescription();
+                    if (testDb.GetAge() == ProfileState::Age::Older)
+                        {
+                        EXPECT_EQ(BeVersion(), testDb.GetOriginalECXmlVersion("TestSchema")) << testDb.GetDescription();
+                        EXPECT_EQ(JsonValue("[{\"cnt\": 0}]"), testDb.ExecuteECSqlSelect("SELECT count(*) cnt FROM meta.ECSchemaDef WHERE Name IN ('Units','Formats')")) << "When importing into 4.0.0.1 file, units and formats schema must not be persisted. | " << testDb.GetDescription();
+                        EXPECT_EQ(JsonValue("[{\"cnt\": 1}]"), testDb.ExecuteECSqlSelect("SELECT count(*) cnt FROM meta.ECSchemaDef s JOIN meta.SchemaHasSchemaReferences ref ON s.ECInstanceId=ref.SourceECInstanceId WHERE s.Name='TestSchema'")) << "When importing into 4.0.0.1 file, units and formats schema must not be persisted. | " << testDb.GetDescription();
+                        }
+                    else
+                        {
+                        EXPECT_EQ(BeVersion(3, 1), testDb.GetOriginalECXmlVersion("TestSchema")) << testDb.GetDescription();
+                        EXPECT_EQ(JsonValue("[{\"cnt\": 2}]"), testDb.ExecuteECSqlSelect("SELECT count(*) cnt FROM meta.ECSchemaDef WHERE Name IN ('Units','Formats')")) << "When importing into 4.0.0.1 file, units and formats schema must not be persisted. | " << testDb.GetDescription();
+                        EXPECT_EQ(JsonValue("[{\"cnt\": 3}]"), testDb.ExecuteECSqlSelect("SELECT count(*) cnt FROM meta.ECSchemaDef s JOIN meta.SchemaHasSchemaReferences ref ON s.ECInstanceId=ref.SourceECInstanceId WHERE s.Name='TestSchema'")) << "When importing into 4.0.0.1 file, units and formats schema must not be persisted. | " << testDb.GetDescription();
+                        }
+
+                    for (Utf8CP className : {"SubA", "SubB", "SubC"})
+                        {
+                        ECInstanceKey key;
+                        ECSqlStatement stmt;
+                        ASSERT_EQ(ECSqlStatus::Success, stmt.Prepare(testDb.GetDb(), Utf8PrintfString("INSERT INTO ts.%s(Code,Size,Sizes) VALUES(?,?,?)", className).c_str())) << className << " | " << testDb.GetDescription();
+                        ASSERT_EQ(ECSqlStatus::Success, stmt.BindInt(1, 1)) << className << " | " << testDb.GetDescription();
+                        ASSERT_EQ(ECSqlStatus::Success, stmt.BindDouble(2, 2.2)) << className << " | " << testDb.GetDescription();
+
+                        IECSqlBinder& sizesBinder = stmt.GetBinder(3);
+                        ASSERT_EQ(ECSqlStatus::Success, sizesBinder.AddArrayElement().BindDouble(3.3)) << className << " | " << testDb.GetDescription();
+                        ASSERT_EQ(ECSqlStatus::Success, sizesBinder.AddArrayElement().BindDouble(33.3)) << className << " | " << testDb.GetDescription();
+                        ASSERT_EQ(ECSqlStatus::Success, sizesBinder.AddArrayElement().BindDouble(333.3)) << className << " | " << testDb.GetDescription();
+
+                        ASSERT_EQ(ECSqlStatus::Success, stmt.BindInt(4, 3)) << className << " | " << testDb.GetDescription();
+
+                        IECSqlBinder& statusBinder = stmt.GetBinder(5);
+                        ASSERT_EQ(ECSqlStatus::Success, statusBinder.AddArrayElement().BindInt(0)) << className << " | " << testDb.GetDescription();
+                        ASSERT_EQ(ECSqlStatus::Success, statusBinder.AddArrayElement().BindInt(1)) << className << " | " << testDb.GetDescription();
+                        ASSERT_EQ(ECSqlStatus::Success, statusBinder.AddArrayElement().BindInt(2)) << className << " | " << testDb.GetDescription();
+                        ASSERT_EQ(BE_SQLITE_DONE, stmt.Step(key)) << className << " | " << testDb.GetDescription();
+                        stmt.Finalize();
+                        EXPECT_EQ(JsonValue(Utf8PrintfString(R"json([{"id": "%s", "Code": 1, "Size": 2.2, "Sizes" : [3.3,33.3,333.3]}])json", key.GetInstanceId().ToHexStr().c_str())),
+                                  testDb.ExecuteECSqlSelect(Utf8PrintfString("SELECT ECInstanceId,Code,Size,Sizes FROM ts.%s", className).c_str())) << className << " | " << testDb.GetDescription();
+
+                        ECClassCP cl = testDb.GetDb().Schemas().GetClass("TestSchema", className);
+                        ASSERT_TRUE(cl != nullptr && cl->IsEntityClass()) << className << " | " << testDb.GetDescription();
+
+                        {
+                        ECPropertyCP sizeProp = cl->GetPropertyP("Size");
+                        ASSERT_TRUE(sizeProp != nullptr && sizeProp->GetIsPrimitive()) << className << " | " << testDb.GetDescription();
+                        KindOfQuantityCP koq = sizeProp->GetAsPrimitiveProperty()->GetKindOfQuantity();
+                        ASSERT_TRUE(koq != nullptr) << className << " | " << testDb.GetDescription();
+                        testDb.AssertKindOfQuantity(*koq, "TestSchema", "AREA", "Area", nullptr, "u:SQ_M", JsonValue(R"json(["f:DefaultRealU(4)[u:SQ_M]", "f:DefaultRealU(4)[u:SQ_FT]", "f:DefaultRealU(4)[u:SQ_CM]"])json"), 0.001);
+                        }
+
+                        {
+                        ECPropertyCP sizesProp = cl->GetPropertyP("Sizes");
+                        ASSERT_TRUE(sizesProp != nullptr && sizesProp->GetIsPrimitiveArray()) << className << " | " << testDb.GetDescription();
+                        KindOfQuantityCP koq = sizesProp->GetAsPrimitiveArrayProperty()->GetKindOfQuantity();
+                        ASSERT_TRUE(koq != nullptr) << className << " | " << testDb.GetDescription();
+                        testDb.AssertKindOfQuantity(*koq, "TestSchema", "AREA", "Area", nullptr, "u:SQ_M", JsonValue(R"json(["f:DefaultRealU(4)[u:SQ_M]", "f:DefaultRealU(4)[u:SQ_FT]", "f:DefaultRealU(4)[u:SQ_CM]"])json"), 0.001);
+                        }
+                        }
+
+                    testDb.AssertKindOfQuantity("TestSchema", "AREA", "Area", nullptr, "u:SQ_M", JsonValue(R"json(["f:DefaultRealU(4)[u:SQ_M]", "f:DefaultRealU(4)[u:SQ_FT]", "f:DefaultRealU(4)[u:SQ_CM]"])json"), 0.001);
+                    break;
+                    }
+
+                    case ProfileState::Age::Older:
+                    case ProfileState::Age::Newer:
+                    {
+                    EXPECT_EQ(ERROR, schemaImportStat) << testDb.GetDescription();
+                    break;
+                    }
+
+                    default:
+                        FAIL() << "Unhandled ProfileState::Age enum value | " << testDb.GetDescription();
+                        break;
+                }
+            }
+        }
+    }
+
+//---------------------------------------------------------------------------------------
+// @bsimethod                                  Krischan.Eberle                      08/18
+//+---------------+---------------+---------------+---------------+---------------+------
+TEST_F(ECDbCompatibilityTestFixture, EC31ToEC32SchemaUpgrade_Enums)
+    {
+    for (TestFile const& testFile : ECDbProfile::Get().GetAllVersionsOfTestFile(TESTECDB_EC31ENUMS_SCHEMAUPGRADE))
+        {
+        for (std::unique_ptr<TestECDb> testDbPtr : TestECDb::GetPermutationsFor(testFile))
+            {
+            TestECDb& testDb = *testDbPtr;
+            if (testDb.GetOpenParams().IsReadonly())
+                continue;
+
+            ASSERT_EQ(BE_SQLITE_OK, testDb.Open()) << testDb.GetDescription();
+            testDb.AssertProfileVersion();
+            testDb.AssertLoadSchemas();
+
+            //Schema changes:
+            //- bumped up version to 1.0.1
+            // - Enum StatusEnum
+            //    - Changed display label to "Status"
+            //    - add meaningful names to enumerators
+            //    - Added enumerator 3
+            // - Added subclasses SubA, SubB, SubC
+            ECSchemaReadContextPtr deserializationCtx = TestFileCreator::DeserializeSchema(testDb.GetDb(), SchemaItem(R"xml(<?xml version="1.0" encoding="utf-8" ?>
+          <ECSchema schemaName="TestSchema" alias="ts" version="1.0.1" xmlns="http://www.bentley.com/schemas/Bentley.ECXML.3.2">
+            <ECSchemaReference name="ECDbMap" version="02.00.00" alias="ecdbmap" />
+
+            <ECEnumeration typeName="StatusEnum" displayLabel="Status" backingTypeName="int" isStrict="true">
+                <ECEnumerator name="On" value="0"/>
+                <ECEnumerator name="Off" value="1"/>
+                <ECEnumerator name="Unknown" value="2"/>
+                <ECEnumerator name="Halfhalf" value="3"/>
+            </ECEnumeration>
+            <ECEntityClass typeName="BaseA">
+                <ECProperty propertyName="Code" typeName="int" />
+                <ECProperty propertyName="Status" typeName="StatusEnum" />
+            </ECEntityClass>
+            <ECEntityClass typeName="SubA">
+                <BaseClass>BaseA</BaseClass>
+                <ECArrayProperty propertyName="Statuses" typeName="StatusEnum" />
+            </ECEntityClass>
+            <ECEntityClass typeName="BaseB">
+                <ECCustomAttributes>
+                 <ClassMap xmlns="ECDbMap.02.00.00">
+                    <MapStrategy>TablePerHierarchy</MapStrategy>
+                 </ClassMap>
+                </ECCustomAttributes>
+                <ECProperty propertyName="Code" typeName="int" />
+                <ECProperty propertyName="Status" typeName="StatusEnum" />
+            </ECEntityClass>
+            <ECEntityClass typeName="SubB">
+                <BaseClass>BaseB</BaseClass>
+                <ECArrayProperty propertyName="Statuses" typeName="StatusEnum" />
+            </ECEntityClass>
+            <ECEntityClass typeName="BaseC">
+                <ECCustomAttributes>
+                    <ClassMap xmlns="ECDbMap.02.00.00">
+                        <MapStrategy>TablePerHierarchy</MapStrategy>
+                    </ClassMap>
+                    <ShareColumns xmlns="ECDbMap.02.00.00">
+                        <MaxSharedColumnsBeforeOverflow>6</MaxSharedColumnsBeforeOverflow>
+                        <ApplyToSubclassesOnly>False</ApplyToSubclassesOnly>
+                    </ShareColumns>
+                </ECCustomAttributes>
+                <ECProperty propertyName="Code" typeName="int" />
+                <ECProperty propertyName="Status" typeName="StatusEnum" />
+            </ECEntityClass>
+            <ECEntityClass typeName="SubC">
+                <BaseClass>BaseC</BaseClass>
+                <ECArrayProperty propertyName="Statuses" typeName="StatusEnum" />
+            </ECEntityClass>
+           </ECSchema>)xml"));
+
+            ASSERT_TRUE(deserializationCtx != nullptr) << testDb.GetDescription();
+            const BentleyStatus schemaImportStat = testDb.GetDb().Schemas().ImportSchemas(deserializationCtx->GetCache().GetSchemas());
+            switch (testDb.GetAge())
+                {
+                    case ProfileState::Age::UpToDate:
+                    {
+                    EXPECT_EQ(SUCCESS, schemaImportStat) << testDb.GetDescription();
+                    EXPECT_EQ(BeVersion(3, 2), testDb.GetOriginalECXmlVersion("TestSchema")) << testDb.GetDescription();
+
+                    for (Utf8CP className : {"SubA", "SubB", "SubC"})
+                        {
+                        ECInstanceKey key;
+                        ECSqlStatement stmt;
+                        ASSERT_EQ(ECSqlStatus::Success, stmt.Prepare(testDb.GetDb(), Utf8PrintfString("INSERT INTO ts.%s(Code,Status,Statuses) VALUES(?,?,?)", className).c_str())) << className << " | " << testDb.GetDescription();
+                        ASSERT_EQ(ECSqlStatus::Success, stmt.BindInt(1, 1)) << className << " | " << testDb.GetDescription();
+
+                        ASSERT_EQ(ECSqlStatus::Success, stmt.BindInt(2, 3)) << className << " | " << testDb.GetDescription();
+
+                        IECSqlBinder& statusBinder = stmt.GetBinder(3);
+                        ASSERT_EQ(ECSqlStatus::Success, statusBinder.AddArrayElement().BindInt(0)) << className << " | " << testDb.GetDescription();
+                        ASSERT_EQ(ECSqlStatus::Success, statusBinder.AddArrayElement().BindInt(1)) << className << " | " << testDb.GetDescription();
+                        ASSERT_EQ(ECSqlStatus::Success, statusBinder.AddArrayElement().BindInt(2)) << className << " | " << testDb.GetDescription();
+                        ASSERT_EQ(BE_SQLITE_DONE, stmt.Step(key)) << className << " | " << testDb.GetDescription();
+                        stmt.Finalize();
+                        EXPECT_EQ(JsonValue(Utf8PrintfString(R"json([{"id": "%s", "Code": 1, "Status": 3, "Statuses": [0,1,2]}])json", key.GetInstanceId().ToHexStr().c_str())),
+                                  testDb.ExecuteECSqlSelect(Utf8PrintfString("SELECT ECInstanceId,Code,Status,Statuses FROM ts.%s", className).c_str())) << className << " | " << testDb.GetDescription();
+
+                        ECClassCP cl = testDb.GetDb().Schemas().GetClass("TestSchema", className);
+                        ASSERT_TRUE(cl != nullptr && cl->IsEntityClass()) << className << " | " << testDb.GetDescription();
+
+                        {
+                        ECPropertyCP statusProp = cl->GetPropertyP("Status");
+                        ASSERT_TRUE(statusProp != nullptr && statusProp->GetIsPrimitive()) << className << " | " << testDb.GetDescription();
+                        ECEnumerationCP ecenum = statusProp->GetAsPrimitiveProperty()->GetEnumeration();
+                        ASSERT_TRUE(ecenum != nullptr) << className << " | " << testDb.GetDescription();
+                        testDb.AssertEnum(*ecenum, "TestSchema", "StatusEnum", "Status", nullptr, PRIMITIVETYPE_Integer, true,
+                            {{"On", ECValue(0), nullptr},
+                            {"Off", ECValue(1), nullptr},
+                            {"Unknown", ECValue(2), nullptr},
+                            {"Halfhalf", ECValue(3), nullptr}});
+                        }
+
+                        {
+                        ECPropertyCP statusesProp = cl->GetPropertyP("Statuses");
+                        ASSERT_TRUE(statusesProp != nullptr && statusesProp->GetIsPrimitiveArray()) << className << " | " << testDb.GetDescription();
+                        ECEnumerationCP ecenum = statusesProp->GetAsPrimitiveArrayProperty()->GetEnumeration();
+                        ASSERT_TRUE(ecenum != nullptr) << className << " | " << testDb.GetDescription();
+                        testDb.AssertEnum(*ecenum, "TestSchema", "StatusEnum", "Status", nullptr, PRIMITIVETYPE_Integer, true,
+                            {{"On", ECValue(0), nullptr},
+                            {"Off", ECValue(1), nullptr},
+                            {"Unknown", ECValue(2), nullptr},
+                            {"Halfhalf", ECValue(3), nullptr}});
+                        }
+
+                        }
+
+                    testDb.AssertEnum("TestSchema", "StatusEnum", "Status", nullptr, PRIMITIVETYPE_Integer, true,
+                        {{"On", ECValue(0), nullptr},
+                        {"Off", ECValue(1), nullptr},
+                        {"Unknown", ECValue(2), nullptr},
+                        {"Halfhalf", ECValue(3), nullptr}});
+                    break;
+                    }
+
+                    case ProfileState::Age::Older:
+                    case ProfileState::Age::Newer:
+                    {
+                    EXPECT_EQ(ERROR, schemaImportStat) << testDb.GetDescription();
+                    break;
+                    }
+                    default:
+                        FAIL() << "Unhandled ProfileState::Age enum value | " << testDb.GetDescription();
+                        break;
+                }
+            }
+        }
+    }
+
+//---------------------------------------------------------------------------------------
+// @bsimethod                                  Krischan.Eberle                      08/18
+//+---------------+---------------+---------------+---------------+---------------+------
+TEST_F(ECDbCompatibilityTestFixture, EC31ToEC32SchemaUpgrade_Koqs)
+    {
+    for (TestFile const& testFile : ECDbProfile::Get().GetAllVersionsOfTestFile(TESTECDB_EC31KOQS_SCHEMAUPGRADE))
+        {
+        for (std::unique_ptr<TestECDb> testDbPtr : TestECDb::GetPermutationsFor(testFile))
+            {
+            TestECDb& testDb = *testDbPtr;
+            if (testDb.GetOpenParams().IsReadonly())
+                continue;
+
+            ASSERT_EQ(BE_SQLITE_OK, testDb.Open()) << testDb.GetDescription();
+            testDb.AssertProfileVersion();
+            testDb.AssertLoadSchemas();
+
+            //Schema changes:
+            //- bumped up version to 1.0.1
+            //- KOQ AREA: 
+            //    - Added presentation unit f:DefaultRealU(4)[u:SQ_CM]
+            //    - Changed relativeError to 0.001
+            // - Added subclasses SubA, SubB, SubC
+            ECSchemaReadContextPtr deserializationCtx = TestFileCreator::DeserializeSchema(testDb.GetDb(), SchemaItem(R"xml(<?xml version="1.0" encoding="utf-8" ?>
+          <ECSchema schemaName="TestSchema" alias="ts" version="1.0.1" xmlns="http://www.bentley.com/schemas/Bentley.ECXML.3.2">
+            <ECSchemaReference name="ECDbMap" version="02.00.00" alias="ecdbmap" />
+            <ECSchemaReference name="Units" version="01.00.00" alias="u" />
+            <ECSchemaReference name="Formats" version="01.00.00" alias="f" />
+
+            <KindOfQuantity typeName="AREA" displayLabel="Area" persistenceUnit="u:SQ_M" presentationUnits="f:DefaultRealU(4)[u:SQ_M];f:DefaultRealU(4)[u:SQ_FT];f:DefaultRealU(4)[u:SQ_CM]" relativeError="0.001"/>
+            <ECEntityClass typeName="BaseA">
+                <ECProperty propertyName="Code" typeName="int" />
+                <ECProperty propertyName="Size" typeName="double" kindOfQuantity="AREA" />
+            </ECEntityClass>
+            <ECEntityClass typeName="SubA">
+                <BaseClass>BaseA</BaseClass>
+                <ECArrayProperty propertyName="Sizes" typeName="double" kindOfQuantity="AREA" />
+            </ECEntityClass>
+            <ECEntityClass typeName="BaseB">
+                <ECCustomAttributes>
+                 <ClassMap xmlns="ECDbMap.02.00.00">
+                    <MapStrategy>TablePerHierarchy</MapStrategy>
+                 </ClassMap>
+                </ECCustomAttributes>
+                <ECProperty propertyName="Code" typeName="int" />
+                <ECProperty propertyName="Size" typeName="double" kindOfQuantity="AREA" />
+            </ECEntityClass>
+            <ECEntityClass typeName="SubB">
+                <BaseClass>BaseB</BaseClass>
+                <ECArrayProperty propertyName="Sizes" typeName="double" kindOfQuantity="AREA" />
+            </ECEntityClass>
+            <ECEntityClass typeName="BaseC">
+                <ECCustomAttributes>
+                    <ClassMap xmlns="ECDbMap.02.00.00">
+                        <MapStrategy>TablePerHierarchy</MapStrategy>
+                    </ClassMap>
+                    <ShareColumns xmlns="ECDbMap.02.00.00">
+                        <MaxSharedColumnsBeforeOverflow>6</MaxSharedColumnsBeforeOverflow>
+                        <ApplyToSubclassesOnly>False</ApplyToSubclassesOnly>
+                    </ShareColumns>
+                </ECCustomAttributes>
+                <ECProperty propertyName="Code" typeName="int" />
+                <ECProperty propertyName="Size" typeName="double" kindOfQuantity="AREA" />
+            </ECEntityClass>
+            <ECEntityClass typeName="SubC">
+                <BaseClass>BaseC</BaseClass>
+                <ECArrayProperty propertyName="Sizes" typeName="double" kindOfQuantity="AREA" />
+            </ECEntityClass>
+           </ECSchema>)xml"));
+            ASSERT_TRUE(deserializationCtx != nullptr) << testDb.GetDescription();
+            const BentleyStatus schemaImportStat = testDb.GetDb().Schemas().ImportSchemas(deserializationCtx->GetCache().GetSchemas());
+            switch (testDb.GetAge())
+                {
+                    case ProfileState::Age::UpToDate:
+                    {
+                    EXPECT_EQ(SUCCESS, schemaImportStat) << testDb.GetDescription();
+                    EXPECT_EQ(BeVersion(3, 2), testDb.GetOriginalECXmlVersion("TestSchema")) << testDb.GetDescription();
+
+                    for (Utf8CP className : {"SubA", "SubB", "SubC"})
+                        {
+                        ECInstanceKey key;
+                        ECSqlStatement stmt;
+                        ASSERT_EQ(ECSqlStatus::Success, stmt.Prepare(testDb.GetDb(), Utf8PrintfString("INSERT INTO ts.%s(Code,Size,Sizes) VALUES(?,?,?)", className).c_str())) << className << " | " << testDb.GetDescription();
+                        ASSERT_EQ(ECSqlStatus::Success, stmt.BindInt(1, 1)) << className << " | " << testDb.GetDescription();
+                        ASSERT_EQ(ECSqlStatus::Success, stmt.BindDouble(2, 2.2)) << className << " | " << testDb.GetDescription();
+
+                        IECSqlBinder& sizesBinder = stmt.GetBinder(3);
+                        ASSERT_EQ(ECSqlStatus::Success, sizesBinder.AddArrayElement().BindDouble(3.3)) << className << " | " << testDb.GetDescription();
+                        ASSERT_EQ(ECSqlStatus::Success, sizesBinder.AddArrayElement().BindDouble(33.3)) << className << " | " << testDb.GetDescription();
+                        ASSERT_EQ(ECSqlStatus::Success, sizesBinder.AddArrayElement().BindDouble(333.3)) << className << " | " << testDb.GetDescription();
+
+                        ASSERT_EQ(ECSqlStatus::Success, stmt.BindInt(4, 3)) << className << " | " << testDb.GetDescription();
+
+                        IECSqlBinder& statusBinder = stmt.GetBinder(5);
+                        ASSERT_EQ(ECSqlStatus::Success, statusBinder.AddArrayElement().BindInt(0)) << className << " | " << testDb.GetDescription();
+                        ASSERT_EQ(ECSqlStatus::Success, statusBinder.AddArrayElement().BindInt(1)) << className << " | " << testDb.GetDescription();
+                        ASSERT_EQ(ECSqlStatus::Success, statusBinder.AddArrayElement().BindInt(2)) << className << " | " << testDb.GetDescription();
+                        ASSERT_EQ(BE_SQLITE_DONE, stmt.Step(key)) << className << " | " << testDb.GetDescription();
+                        stmt.Finalize();
+                        EXPECT_EQ(JsonValue(Utf8PrintfString(R"json([{"id": "%s", "Code": 1, "Size": 2.2, "Sizes" : [3.3,33.3,333.3]}])json", key.GetInstanceId().ToHexStr().c_str())),
+                                  testDb.ExecuteECSqlSelect(Utf8PrintfString("SELECT ECInstanceId,Code,Size,Sizes FROM ts.%s", className).c_str())) << className << " | " << testDb.GetDescription();
+
+                        ECClassCP cl = testDb.GetDb().Schemas().GetClass("TestSchema", className);
+                        ASSERT_TRUE(cl != nullptr && cl->IsEntityClass()) << className << " | " << testDb.GetDescription();
+
+                        {
+                        ECPropertyCP sizeProp = cl->GetPropertyP("Size");
+                        ASSERT_TRUE(sizeProp != nullptr && sizeProp->GetIsPrimitive()) << className << " | " << testDb.GetDescription();
+                        KindOfQuantityCP koq = sizeProp->GetAsPrimitiveProperty()->GetKindOfQuantity();
+                        ASSERT_TRUE(koq != nullptr) << className << " | " << testDb.GetDescription();
+                        testDb.AssertKindOfQuantity(*koq, "TestSchema", "AREA", "Area", nullptr, "u:SQ_M", JsonValue(R"json(["f:DefaultRealU(4)[u:SQ_M]", "f:DefaultRealU(4)[u:SQ_FT]", "f:DefaultRealU(4)[u:SQ_CM]"])json"), 0.001);
+                        }
+
+                        {
+                        ECPropertyCP sizesProp = cl->GetPropertyP("Sizes");
+                        ASSERT_TRUE(sizesProp != nullptr && sizesProp->GetIsPrimitiveArray()) << className << " | " << testDb.GetDescription();
+                        KindOfQuantityCP koq = sizesProp->GetAsPrimitiveArrayProperty()->GetKindOfQuantity();
+                        ASSERT_TRUE(koq != nullptr) << className << " | " << testDb.GetDescription();
+                        testDb.AssertKindOfQuantity(*koq, "TestSchema", "AREA", "Area", nullptr, "u:SQ_M", JsonValue(R"json(["f:DefaultRealU(4)[u:SQ_M]", "f:DefaultRealU(4)[u:SQ_FT]", "f:DefaultRealU(4)[u:SQ_CM]"])json"), 0.001);
+                        }
+                        }
+
+                    testDb.AssertKindOfQuantity("TestSchema", "AREA", "Area", nullptr, "u:SQ_M", JsonValue(R"json(["f:DefaultRealU(4)[u:SQ_M]", "f:DefaultRealU(4)[u:SQ_FT]", "f:DefaultRealU(4)[u:SQ_CM]"])json"), 0.001);
+                    break;
+                    }
+
+                    case ProfileState::Age::Older:
+                    case ProfileState::Age::Newer:
+                    {
+                    EXPECT_EQ(ERROR, schemaImportStat) << testDb.GetDescription();
+                    break;
+                    }
+
+                    default:
+                        FAIL() << "Unhandled ProfileState::Age enum value | " << testDb.GetDescription();
+                        break;
+                }
+            }
+        }
+    }
+
+//---------------------------------------------------------------------------------------
+// @bsimethod                                  Krischan.Eberle                      08/18
+//+---------------+---------------+---------------+---------------+---------------+------
+TEST_F(ECDbCompatibilityTestFixture, EC32SchemaUpgrade_Enums)
+    {
+    for (TestFile const& testFile : ECDbProfile::Get().GetAllVersionsOfTestFile(TESTECDB_EC32ENUMS_SCHEMAUPGRADE))
+        {
+        for (std::unique_ptr<TestECDb> testDbPtr : TestECDb::GetPermutationsFor(testFile))
+            {
+            TestECDb& testDb = *testDbPtr;
+            if (testDb.GetOpenParams().IsReadonly())
+                continue;
+
+            ASSERT_EQ(BE_SQLITE_OK, testDb.Open()) << testDb.GetDescription();
+            testDb.AssertProfileVersion();
+            testDb.AssertLoadSchemas();
+
+            //Schema changes:
+            //- bumped up version to 1.0.1
+            // - Enum StatusEnum
+            //    - Changed display label to "Status"
+            //    - Added enumerator 3
+            // - Added subclasses SubA, SubB, SubC
+            ECSchemaReadContextPtr deserializationCtx = TestFileCreator::DeserializeSchema(testDb.GetDb(), SchemaItem(R"xml(<?xml version="1.0" encoding="utf-8" ?>
+            <ECSchema schemaName="TestSchema" alias="ts" version="1.0.1" xmlns="http://www.bentley.com/schemas/Bentley.ECXML.3.2">
+              <ECSchemaReference name="ECDbMap" version="02.00.00" alias="ecdbmap" />
+
+             <ECEnumeration typeName="StatusEnum" displayLabel="Status" backingTypeName="int" isStrict="true">
+                <ECEnumerator name="On" value="0"/>
+                <ECEnumerator name="Off" value="1"/>
+                <ECEnumerator name="Unknown" value="2"/>
+                <ECEnumerator name="Halfhalf" value="3"/>
+             </ECEnumeration>
+             <ECEntityClass typeName="BaseA">
+                <ECProperty propertyName="Code" typeName="int" />
+                <ECProperty propertyName="Status" typeName="StatusEnum" />
+             </ECEntityClass>
+             <ECEntityClass typeName="SubA">
+                <BaseClass>BaseA</BaseClass>
+                <ECArrayProperty propertyName="Statuses" typeName="StatusEnum" />
+             </ECEntityClass>
+             <ECEntityClass typeName="BaseB">
+                <ECCustomAttributes>
+                    <ClassMap xmlns="ECDbMap.02.00.00">
+                        <MapStrategy>TablePerHierarchy</MapStrategy>
+                    </ClassMap>
+                </ECCustomAttributes>
+                <ECProperty propertyName="Code" typeName="int" />
+                <ECProperty propertyName="Status" typeName="StatusEnum" />
+             </ECEntityClass>
+             <ECEntityClass typeName="SubB">
+                <BaseClass>BaseB</BaseClass>
+                <ECArrayProperty propertyName="Statuses" typeName="StatusEnum" />
+             </ECEntityClass>
+             <ECEntityClass typeName="BaseC">
+                <ECCustomAttributes>
+                    <ClassMap xmlns="ECDbMap.02.00.00">
+                        <MapStrategy>TablePerHierarchy</MapStrategy>
+                    </ClassMap>
+                    <ShareColumns xmlns="ECDbMap.02.00.00">
+                        <MaxSharedColumnsBeforeOverflow>6</MaxSharedColumnsBeforeOverflow>
+                        <ApplyToSubclassesOnly>False</ApplyToSubclassesOnly>
+                    </ShareColumns>
+                </ECCustomAttributes>
+                <ECProperty propertyName="Code" typeName="int" />
+                <ECProperty propertyName="Status" typeName="StatusEnum" />
+             </ECEntityClass>
+             <ECEntityClass typeName="SubC">
+                <BaseClass>BaseC</BaseClass>
+                <ECArrayProperty propertyName="Statuses" typeName="StatusEnum" />
+             </ECEntityClass>
+            </ECSchema>)xml"));
+            ASSERT_TRUE(deserializationCtx != nullptr) << testDb.GetDescription();
+            const BentleyStatus schemaImportStat = testDb.GetDb().Schemas().ImportSchemas(deserializationCtx->GetCache().GetSchemas());
+            switch (testDb.GetAge())
+                {
+                    case ProfileState::Age::UpToDate:
+                    {
+                    EXPECT_EQ(SUCCESS, schemaImportStat) << testDb.GetDescription();
+                    EXPECT_EQ(BeVersion(3, 2), testDb.GetOriginalECXmlVersion("TestSchema")) << testDb.GetDescription();
+
+                    for (Utf8CP className : {"SubA", "SubB", "SubC"})
+                        {
+                        ECInstanceKey key;
+                        ECSqlStatement stmt;
+                        ASSERT_EQ(ECSqlStatus::Success, stmt.Prepare(testDb.GetDb(), Utf8PrintfString("INSERT INTO ts.%s(Code,Status,Statuses) VALUES(?,?,?)", className).c_str())) << className << " | " << testDb.GetDescription();
+                        ASSERT_EQ(ECSqlStatus::Success, stmt.BindInt(1, 1)) << className << " | " << testDb.GetDescription();
+                        ASSERT_EQ(ECSqlStatus::Success, stmt.BindInt(2, 3)) << className << " | " << testDb.GetDescription();
+                        IECSqlBinder& statusBinder = stmt.GetBinder(3);
+                        ASSERT_EQ(ECSqlStatus::Success, statusBinder.AddArrayElement().BindInt(0)) << className << " | " << testDb.GetDescription();
+                        ASSERT_EQ(ECSqlStatus::Success, statusBinder.AddArrayElement().BindInt(1)) << className << " | " << testDb.GetDescription();
+                        ASSERT_EQ(ECSqlStatus::Success, statusBinder.AddArrayElement().BindInt(2)) << className << " | " << testDb.GetDescription();
+                        ASSERT_EQ(BE_SQLITE_DONE, stmt.Step(key)) << className << " | " << testDb.GetDescription();
+                        stmt.Finalize();
+                        EXPECT_EQ(JsonValue(Utf8PrintfString(R"json([{"id": "%s", "Code": 1, "Status": 3, "Statuses": [0,1,2]}])json", key.GetInstanceId().ToHexStr().c_str())),
+                                  testDb.ExecuteECSqlSelect(Utf8PrintfString("SELECT ECInstanceId,Code,Status,Statuses FROM ts.%s", className).c_str())) << className << " | " << testDb.GetDescription();
+
+                        ECClassCP cl = testDb.GetDb().Schemas().GetClass("TestSchema", className);
+                        ASSERT_TRUE(cl != nullptr && cl->IsEntityClass()) << className << " | " << testDb.GetDescription();
+                        {
+                        ECPropertyCP statusProp = cl->GetPropertyP("Status");
+                        ASSERT_TRUE(statusProp != nullptr && statusProp->GetIsPrimitive()) << className << " | " << testDb.GetDescription();
+                        ECEnumerationCP ecenum = statusProp->GetAsPrimitiveProperty()->GetEnumeration();
+                        ASSERT_TRUE(ecenum != nullptr) << className << " | " << testDb.GetDescription();
+                        testDb.AssertEnum(*ecenum, "TestSchema", "StatusEnum", "Status", nullptr, PRIMITIVETYPE_Integer, true,
+                        {{"On", ECValue(0), nullptr},
+                        {"Off", ECValue(1), nullptr},
+                        {"Unknown", ECValue(2), nullptr},
+                        {"Halfhalf", ECValue(3), nullptr}});
+                        }
+
+                        {
+                        ECPropertyCP statusesProp = cl->GetPropertyP("Statuses");
+                        ASSERT_TRUE(statusesProp != nullptr && statusesProp->GetIsPrimitiveArray()) << className << " | " << testDb.GetDescription();
+                        ECEnumerationCP ecenum = statusesProp->GetAsPrimitiveArrayProperty()->GetEnumeration();
+                        ASSERT_TRUE(ecenum != nullptr) << className << " | " << testDb.GetDescription();
+                        testDb.AssertEnum(*ecenum, "TestSchema", "StatusEnum", "Status", nullptr, PRIMITIVETYPE_Integer, true,
+                        {{"On", ECValue(0), nullptr},
+                        {"Off", ECValue(1), nullptr},
+                        {"Unknown", ECValue(2), nullptr},
+                        {"Halfhalf", ECValue(3), nullptr}});
+                        }
+
+                        }
+
+                     testDb.AssertEnum("TestSchema", "StatusEnum", "Status", nullptr, PRIMITIVETYPE_Integer, true,
+                    {{"On", ECValue(0), nullptr},
+                    {"Off", ECValue(1), nullptr},
+                    {"Unknown", ECValue(2), nullptr},
+                    {"Halfhalf", ECValue(3), nullptr}});
+                    break;
+                    }
+
+                    case ProfileState::Age::Older:
+                    case ProfileState::Age::Newer:
+                    {
+                    EXPECT_EQ(ERROR, schemaImportStat) << testDb.GetDescription();
+                    break;
+                    }
+                    default:
+                        FAIL() << "Unhandled ProfileState::Age enum value | " << testDb.GetDescription();
+                        break;
+                }
+            }
+        }
+    }
+
+//---------------------------------------------------------------------------------------
+// @bsimethod                                  Krischan.Eberle                      08/18
+//+---------------+---------------+---------------+---------------+---------------+------
+TEST_F(ECDbCompatibilityTestFixture, EC32SchemaUpgrade_Koqs)
+    {
+    for (TestFile const& testFile : ECDbProfile::Get().GetAllVersionsOfTestFile(TESTECDB_EC32KOQS_SCHEMAUPGRADE))
+        {
+        for (std::unique_ptr<TestECDb> testDbPtr : TestECDb::GetPermutationsFor(testFile))
+            {
+            TestECDb& testDb = *testDbPtr;
+            if (testDb.GetOpenParams().IsReadonly())
+                continue;
+
+            ASSERT_EQ(BE_SQLITE_OK, testDb.Open()) << testDb.GetDescription();
+            testDb.AssertProfileVersion();
+            testDb.AssertLoadSchemas();
+
+            //Schema changes:
+            //- bumped up version to 1.0.1
+            //- KOQ AREA: 
+            //    - Added presentation unit f:DefaultRealU(4)[u:SQ_CM]
+            //    - Changed relativeError to 0.001
+            // - Added subclasses SubA, SubB, SubC
+            ECSchemaReadContextPtr deserializationCtx = TestFileCreator::DeserializeSchema(testDb.GetDb(), SchemaItem(R"xml(<?xml version="1.0" encoding="utf-8" ?>
+            <ECSchema schemaName="TestSchema" alias="ts" version="1.0.1" xmlns="http://www.bentley.com/schemas/Bentley.ECXML.3.2">
+              <ECSchemaReference name="ECDbMap" version="02.00.00" alias="ecdbmap" />
+              <ECSchemaReference name="Units" version="01.00.00" alias="u" />
+              <ECSchemaReference name="Formats" version="01.00.00" alias="f" />
+
+             <KindOfQuantity typeName="AREA" displayLabel="Area" persistenceUnit="u:SQ_M" presentationUnits="f:DefaultRealU(4)[u:SQ_M];f:DefaultRealU(4)[u:SQ_FT];f:DefaultRealU(4)[u:SQ_CM]" relativeError="0.001"/>
+             <ECEntityClass typeName="BaseA">
+                <ECProperty propertyName="Code" typeName="int" />
+                <ECProperty propertyName="Size" typeName="double" kindOfQuantity="AREA" />
+             </ECEntityClass>
+             <ECEntityClass typeName="SubA">
+                <BaseClass>BaseA</BaseClass>
+                <ECArrayProperty propertyName="Sizes" typeName="double" kindOfQuantity="AREA" />
+             </ECEntityClass>
+             <ECEntityClass typeName="BaseB">
+                <ECCustomAttributes>
+                    <ClassMap xmlns="ECDbMap.02.00.00">
+                        <MapStrategy>TablePerHierarchy</MapStrategy>
+                    </ClassMap>
+                </ECCustomAttributes>
+                <ECProperty propertyName="Code" typeName="int" />
+                <ECProperty propertyName="Size" typeName="double" kindOfQuantity="AREA" />
+             </ECEntityClass>
+             <ECEntityClass typeName="SubB">
+                <BaseClass>BaseB</BaseClass>
+                <ECArrayProperty propertyName="Sizes" typeName="double" kindOfQuantity="AREA" />
+             </ECEntityClass>
+             <ECEntityClass typeName="BaseC">
+                <ECCustomAttributes>
+                    <ClassMap xmlns="ECDbMap.02.00.00">
+                        <MapStrategy>TablePerHierarchy</MapStrategy>
+                    </ClassMap>
+                    <ShareColumns xmlns="ECDbMap.02.00.00">
+                        <MaxSharedColumnsBeforeOverflow>6</MaxSharedColumnsBeforeOverflow>
+                        <ApplyToSubclassesOnly>False</ApplyToSubclassesOnly>
+                    </ShareColumns>
+                </ECCustomAttributes>
+                <ECProperty propertyName="Code" typeName="int" />
+                <ECProperty propertyName="Size" typeName="double" kindOfQuantity="AREA" />
+             </ECEntityClass>
+             <ECEntityClass typeName="SubC">
+                <BaseClass>BaseC</BaseClass>
+                <ECArrayProperty propertyName="Sizes" typeName="double" kindOfQuantity="AREA" />
+             </ECEntityClass>
+            </ECSchema>)xml"));
+            ASSERT_TRUE(deserializationCtx != nullptr) << testDb.GetDescription();
+            const BentleyStatus schemaImportStat = testDb.GetDb().Schemas().ImportSchemas(deserializationCtx->GetCache().GetSchemas());
+            switch (testDb.GetAge())
+                {
+                    case ProfileState::Age::UpToDate:
+                    {
+                    EXPECT_EQ(SUCCESS, schemaImportStat) << testDb.GetDescription();
+                    EXPECT_EQ(BeVersion(3, 2), testDb.GetOriginalECXmlVersion("TestSchema")) << testDb.GetDescription();
+
+                    for (Utf8CP className : {"SubA", "SubB", "SubC"})
+                        {
+                        ECInstanceKey key;
+                        ECSqlStatement stmt;
+                        ASSERT_EQ(ECSqlStatus::Success, stmt.Prepare(testDb.GetDb(), Utf8PrintfString("INSERT INTO ts.%s(Code,Size,Sizes) VALUES(?,?,?)", className).c_str())) << className << " | " << testDb.GetDescription();
+                        ASSERT_EQ(ECSqlStatus::Success, stmt.BindInt(1, 1)) << className << " | " << testDb.GetDescription();
+                        ASSERT_EQ(ECSqlStatus::Success, stmt.BindDouble(2, 2.2)) << className << " | " << testDb.GetDescription();
+
+                        IECSqlBinder& sizesBinder = stmt.GetBinder(3);
+                        ASSERT_EQ(ECSqlStatus::Success, sizesBinder.AddArrayElement().BindDouble(3.3)) << className << " | " << testDb.GetDescription();
+                        ASSERT_EQ(ECSqlStatus::Success, sizesBinder.AddArrayElement().BindDouble(33.3)) << className << " | " << testDb.GetDescription();
+                        ASSERT_EQ(ECSqlStatus::Success, sizesBinder.AddArrayElement().BindDouble(333.3)) << className << " | " << testDb.GetDescription();
+
+                        ASSERT_EQ(BE_SQLITE_DONE, stmt.Step(key)) << className << " | " << testDb.GetDescription();
+                        stmt.Finalize();
+                        EXPECT_EQ(JsonValue(Utf8PrintfString(R"json([{"id": "%s", "Code": 1, "Size": 2.2, "Sizes" : [3.3,33.3,333.3]]}])json", key.GetInstanceId().ToHexStr().c_str())),
+                                  testDb.ExecuteECSqlSelect(Utf8PrintfString("SELECT ECInstanceId,Code,Size,Sizes FROM ts.%s", className).c_str())) << className << " | " << testDb.GetDescription();
+
+                        ECClassCP cl = testDb.GetDb().Schemas().GetClass("TestSchema", className);
+                        ASSERT_TRUE(cl != nullptr && cl->IsEntityClass()) << className << " | " << testDb.GetDescription();
+                        {
+                        ECPropertyCP sizeProp = cl->GetPropertyP("Size");
+                        ASSERT_TRUE(sizeProp != nullptr && sizeProp->GetIsPrimitive()) << className << " | " << testDb.GetDescription();
+                        KindOfQuantityCP koq = sizeProp->GetAsPrimitiveProperty()->GetKindOfQuantity();
+                        ASSERT_TRUE(koq != nullptr) << className << " | " << testDb.GetDescription();
+                        testDb.AssertKindOfQuantity(*koq, "TestSchema", "AREA", "Area", nullptr, "u:SQ_M", JsonValue(R"json(["f:DefaultRealU(4)[u:SQ_M]", "f:DefaultRealU(4)[u:SQ_FT]", "f:DefaultRealU(4)[u:SQ_CM]"])json"), 0.001);
+                        }
+
+                        {
+                        ECPropertyCP sizesProp = cl->GetPropertyP("Sizes");
+                        ASSERT_TRUE(sizesProp != nullptr && sizesProp->GetIsPrimitiveArray()) << className << " | " << testDb.GetDescription();
+                        KindOfQuantityCP koq = sizesProp->GetAsPrimitiveArrayProperty()->GetKindOfQuantity();
+                        ASSERT_TRUE(koq != nullptr) << className << " | " << testDb.GetDescription();
+                        testDb.AssertKindOfQuantity(*koq, "TestSchema", "AREA", "Area", nullptr, "u:SQ_M", JsonValue(R"json(["f:DefaultRealU(4)[u:SQ_M]", "f:DefaultRealU(4)[u:SQ_FT]", "f:DefaultRealU(4)[u:SQ_CM]"])json"), 0.001);
+                        }
+
+                        }
+
+                    testDb.AssertKindOfQuantity("TestSchema", "AREA", "Area", nullptr, "u:SQ_M", JsonValue(R"json(["f:DefaultRealU(4)[u:SQ_M]", "f:DefaultRealU(4)[u:SQ_FT]", "f:DefaultRealU(4)[u:SQ_CM]"])json"), 0.001);
+                    break;
+                    }
+
+                    case ProfileState::Age::Older:
+                    case ProfileState::Age::Newer:
+                    {
+                    EXPECT_EQ(ERROR, schemaImportStat) << testDb.GetDescription();
+                    break;
+                    }
+                    default:
+                        FAIL() << "Unhandled ProfileState::Age enum value | " << testDb.GetDescription();
+                        break;
+                }
+            }
+        }
+    }